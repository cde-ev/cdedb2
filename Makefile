--- conflicted
+++ resolved
@@ -284,11 +284,7 @@
 endif
 
 check:
-<<<<<<< HEAD
-	$(PYTHONBIN) bin/check.py $(or $(TESTPATTERNS), )
-=======
-	$(PYTHONBIN) -m bin.check --verbose
->>>>>>> 1458ec8e
+	$(PYTHONBIN) bin/check.py --verbose $(or $(TESTPATTERNS), )
 
 sql-xss: tests/ancillary_files/sample_data_xss.sql
 ifneq ($(wildcard /CONTAINER),/CONTAINER)
