SHELL := /bin/bash

.PHONY: help doc reload i18n-refresh i18n-extract i18n-update i18n-compile sample-data \
	sample-data-dump storage storage-test sql sql-test sql-test-shallow cron mypy flake8 pylint \
	template-line-length lint prepare-check check check-parallel sql-xss xss-check dump-html \
	validate-html .coverage coverage

help:
	@echo "General:"
	@echo "doc          -- build documentation"
	@echo "reload       -- re-compile GNU gettext data and trigger WSGI worker reload"
	@echo "i18n-refresh -- extract translatable strings from code and update translation catalogs"
	@echo ""
	@echo "Database and storage:"
	@echo "sample-data      -- initialize database structures (DESTROYS DATA!)"
	@echo "sample-data-dump -- dump current database state into json file in tests directory"
	@echo "sql              -- initialize postgres (use sample-data instead)"
	@echo "sql-test         -- initialize database structures for test suite"
	@echo "sql-test-shallow -- reset database structures for test suite"
	@echo "                    (this is a fast version of sql-test, can be substituted after that"
	@echo "                        was executed)"
	@echo "storage          -- (re)create storage directory in /var/lib/cdedb"
	@echo "storage-test     -- create storage directory inside /tmp for tests needing this for"
	@echo "                    attachments, photos etc."
	@echo "                    (this should not be called by hand, but every test needing this"
	@echo "                        should get the @storage decorator)"
	@echo "cron             -- trigger cronjob execution (as user www-data)"
	@echo ""
	@echo "Code testing:"
	@echo "mypy           -- let mypy run over our codebase (bin, cdedb, tests)"
	@echo "lint           -- run linters (isort, flake8 and pylint)"
	@echo "check          -- run (parts of the) test suite"
	@echo "xss-check      -- check for xss vulnerabilities"
	@echo "dump-html      -- run frontend tests and store all encountered pages inside"
	@echo "                  /tmp/cdedb-dump/"
	@echo "validate-html  -- run html validator over the dumped frontend pages "
	@echo "                  (dump-html is executed before if they do not exist yet)"
	@echo "coverage       -- run coverage to determine test suite coverage"

# Executables
PYTHONBIN ?= python3
ISORT ?= $(PYTHONBIN) -m isort
FLAKE8 ?= $(PYTHONBIN) -m flake8
PYLINT ?= $(PYTHONBIN) -m pylint
COVERAGE ?= $(PYTHONBIN) -m coverage
MYPY ?= $(PYTHONBIN) -m mypy
ifeq ($(wildcard /CONTAINER),/CONTAINER)
# We need to use psql directly as DROP DATABASE and variables are not supported by our helper
	PSQL_ADMIN ?= psql postgresql://postgres:passwd@cdb
	PSQL ?= $(PYTHONBIN) bin/execute_sql_script.py
else
	PSQL_ADMIN ?= sudo -u postgres psql
	PSQL ?= sudo -u cdb psql
endif
SAMPLE_DATA_SQL ?= bin/create_sample_data_sql.py

# Others
TESTPREPARATION ?= automatic
TESTDATABASENAME ?= $(or ${CDEDB_TEST_DATABASE}, cdb_test)
TESTTMPDIR ?= $(or ${CDEDB_TEST_TMP_DIR}, /tmp/cdedb-test-default )
TESTSTORAGEPATH ?= $(TESTTMPDIR)/storage
TESTLOGPATH ?= $(TESTTMPDIR)/logs
XSS_PAYLOAD ?= $(or ${CDEDB_TEST_XSS_PAYLOAD}, <script>abcdef</script>)
I18NDIR ?= ./i18n


###########
# General #
###########

doc:
	bin/create_email_template_list.sh .
	$(MAKE) -C doc html

reload:
	$(MAKE) i18n-compile
ifeq ($(wildcard /CONTAINER),/CONTAINER)
	apachectl restart
else
	sudo systemctl restart apache2
endif

i18n-refresh:
	$(MAKE) i18n-extract
	$(MAKE) i18n-update

i18n-extract:
	pybabel extract --msgid-bugs-address="cdedb@lists.cde-ev.de" \
		--mapping=./babel.cfg --keywords="rs.gettext rs.ngettext n_" \
		--output=$(I18NDIR)/cdedb.pot --input-dirs="bin,cdedb"

i18n-update:
	msgmerge --lang=de --update $(I18NDIR)/de/LC_MESSAGES/cdedb.po $(I18NDIR)/cdedb.pot
	msgmerge --lang=en --update $(I18NDIR)/en/LC_MESSAGES/cdedb.po $(I18NDIR)/cdedb.pot
	msgmerge --lang=la --update $(I18NDIR)/la/LC_MESSAGES/cdedb.po $(I18NDIR)/cdedb.pot
	msgattrib --no-obsolete --sort-by-file -o $(I18NDIR)/de/LC_MESSAGES/cdedb.po \
		$(I18NDIR)/de/LC_MESSAGES/cdedb.po
	msgattrib --no-obsolete --sort-by-file -o $(I18NDIR)/en/LC_MESSAGES/cdedb.po \
		$(I18NDIR)/en/LC_MESSAGES/cdedb.po
	msgattrib --no-obsolete --sort-by-file -o $(I18NDIR)/la/LC_MESSAGES/cdedb.po \
		$(I18NDIR)/la/LC_MESSAGES/cdedb.po
	# TODO: do we want to use msgattribs --indent option for prettier po files?

i18n-compile:
	msgfmt --verbose --check --statistics -o $(I18NDIR)/de/LC_MESSAGES/cdedb.mo \
		$(I18NDIR)/de/LC_MESSAGES/cdedb.po
	msgfmt --verbose --check --statistics -o $(I18NDIR)/en/LC_MESSAGES/cdedb.mo \
		$(I18NDIR)/en/LC_MESSAGES/cdedb.po
	msgfmt --verbose --check --statistics -o $(I18NDIR)/la/LC_MESSAGES/cdedb.mo \
		$(I18NDIR)/la/LC_MESSAGES/cdedb.po


########################
# Database and storage #
########################

sample-data:
	cp -f related/auto-build/files/stage3/localconfig.py cdedb/localconfig.py
	$(MAKE) storage > /dev/null
	$(MAKE) sql > /dev/null

sample-data-dump:
	JSONTEMPFILE=`sudo -u www-data mktemp` \
		&& sudo -u www-data chmod +r "$${JSONTEMPFILE}" \
		&& sudo -u www-data $(PYTHONBIN) bin/create_sample_data_json.py -o "$${JSONTEMPFILE}" \
		&& cp "$${JSONTEMPFILE}" tests/ancillary_files/sample_data.json \
		&& sudo -u www-data rm "$${JSONTEMPFILE}"

TESTFOTONAME := e83e5a2d36462d6810108d6a5fb556dcc6ae210a580bfe4f6211fe925e61ffbec03e425a3c06bea243$\
		33cc17797fc29b047c437ef5beb33ac0f570c6589d64f9

storage:
ifeq ($(wildcard /PRODUCTIONVM),/PRODUCTIONVM)
	$(error Refusing to touch live instance)
endif
ifeq ($(wildcard /OFFLINEVM),/OFFLINEVM)
	$(error Refusing to touch orga instance)
endif
	sudo rm -rf -- /var/lib/cdedb/*
	sudo mkdir /var/lib/cdedb/foto/
	sudo mkdir /var/lib/cdedb/minor_form/
	sudo mkdir /var/lib/cdedb/event_logo/
	sudo mkdir /var/lib/cdedb/course_logo/
	sudo mkdir /var/lib/cdedb/ballot_result/
	sudo mkdir /var/lib/cdedb/assembly_attachment/
	sudo mkdir /var/lib/cdedb/mailman_templates/
	sudo mkdir /var/lib/cdedb/genesis_attachment/
	sudo cp tests/ancillary_files/$(TESTFOTONAME) /var/lib/cdedb/foto/
	sudo cp tests/ancillary_files/rechen.pdf /var/lib/cdedb/assembly_attachment/1_v1
	sudo cp tests/ancillary_files/kassen.pdf /var/lib/cdedb/assembly_attachment/2_v1
	sudo cp tests/ancillary_files/kassen2.pdf /var/lib/cdedb/assembly_attachment/2_v3
	sudo cp tests/ancillary_files/kandidaten.pdf /var/lib/cdedb/assembly_attachment/3_v1
	sudo chown --recursive www-data:www-data /var/lib/cdedb

TESTFILES := picture.pdf,picture.png,picture.jpg,form.pdf,rechen.pdf,ballot_result.json,sepapain.xml$\
		,event_export.json,batch_admission.csv,money_transfers.csv,money_transfers_valid.csv$\
		,partial_event_import.json,TestAka_partial_export_event.json,statement.csv$\
		,questionnaire_import.json

storage-test:
	rm -rf -- ${TESTSTORAGEPATH}/*
	mkdir -p ${TESTSTORAGEPATH}/foto/
	mkdir -p ${TESTSTORAGEPATH}/minor_form/
	mkdir -p ${TESTSTORAGEPATH}/event_logo/
	mkdir -p ${TESTSTORAGEPATH}/course_logo/
	mkdir -p ${TESTSTORAGEPATH}/ballot_result/
	mkdir -p ${TESTSTORAGEPATH}/assembly_attachment/
	mkdir -p ${TESTSTORAGEPATH}/genesis_attachment/
	mkdir -p ${TESTSTORAGEPATH}/mailman_templates/
	mkdir -p ${TESTSTORAGEPATH}/testfiles/
	cp tests/ancillary_files/$(TESTFOTONAME) ${TESTSTORAGEPATH}/foto/
	cp tests/ancillary_files/rechen.pdf ${TESTSTORAGEPATH}/assembly_attachment/1_v1
	cp tests/ancillary_files/kassen.pdf ${TESTSTORAGEPATH}/assembly_attachment/2_v1
	cp tests/ancillary_files/kassen2.pdf ${TESTSTORAGEPATH}/assembly_attachment/2_v3
	cp tests/ancillary_files/kandidaten.pdf ${TESTSTORAGEPATH}/assembly_attachment/3_v1
	cp -t ${TESTSTORAGEPATH}/testfiles/ tests/ancillary_files/{$(TESTFILES)}

sql: tests/ancillary_files/sample_data.sql
ifeq ($(wildcard /PRODUCTIONVM),/PRODUCTIONVM)
	$(error Refusing to touch live instance)
endif
ifeq ($(wildcard /OFFLINEVM),/OFFLINEVM)
	$(error Refusing to touch orga instance)
endif
ifneq ($(wildcard /CONTAINER),/CONTAINER)
	sudo systemctl stop pgbouncer
	sudo systemctl stop slapd
endif
	$(PSQL_ADMIN) -f cdedb/database/cdedb-users.sql
	$(PSQL_ADMIN) -f cdedb/database/cdedb-db.sql -v cdb_database_name=cdb
ifneq ($(wildcard /CONTAINER),/CONTAINER)
	sudo systemctl start pgbouncer
endif
	$(PSQL) -f cdedb/database/cdedb-tables.sql --dbname=cdb
	$(PSQL) -f cdedb/database/cdedb-ldap.sql --dbname=cdb
	$(PSQL) -f tests/ancillary_files/sample_data.sql --dbname=cdb
ifneq ($(wildcard /CONTAINER),/CONTAINER)
	sudo systemctl start slapd
endif

sql-test:
ifneq ($(wildcard /CONTAINER),/CONTAINER)
	sudo systemctl stop pgbouncer
endif
	$(PSQL_ADMIN) -f cdedb/database/cdedb-db.sql -v cdb_database_name=${TESTDATABASENAME}
ifneq ($(wildcard /CONTAINER),/CONTAINER)
	sudo systemctl start pgbouncer
endif
	$(PSQL) -f cdedb/database/cdedb-tables.sql --dbname=${TESTDATABASENAME}
	$(PSQL) -f cdedb/database/cdedb-ldap.sql --dbname=${TESTDATABASENAME}
	$(PSQL) -f tests/ancillary_files/sample_data.sql --dbname=${TESTDATABASENAME}

sql-test-shallow: tests/ancillary_files/sample_data.sql
	$(PSQL) -f tests/ancillary_files/clean_data.sql --dbname=${TESTDATABASENAME}
	$(PSQL) -f tests/ancillary_files/sample_data.sql --dbname=${TESTDATABASENAME}

cron:
	sudo -u www-data /cdedb2/bin/cron_execute.py

<<<<<<< HEAD

########
# LDAP #
########

ldap-create:
	sudo SCRIPT_DRY_RUN="" $(PYTHONBIN) ldap/create-ldap.py

ldap-update:
	sudo SCRIPT_DRY_RUN="" $(PYTHONBIN) ldap/update-ldap.py

ldap-remove:
	sudo SCRIPT_DRY_RUN="" $(PYTHONBIN) ldap/remove-ldap.py

################
# Code testing #
################
=======
###############################
# Code testing and formatting #
###############################

format:
	$(ISORT) cdedb tests
>>>>>>> 6a0f0db7

mypy:
	$(MYPY) bin/*.py cdedb tests

BANNERLINE := "================================================================================"

isort:
	@echo $(BANNERLINE)
	@echo "All of isort"
	@echo $(BANNERLINE)
	@echo ""
	$(ISORT) --check-only cdedb tests

flake8:
	@echo $(BANNERLINE)
	@echo "All of flake8"
	@echo $(BANNERLINE)
	@echo ""
	$(FLAKE8) cdedb tests

pylint:
	@echo $(BANNERLINE)
	@echo "All of pylint"
	@echo $(BANNERLINE)
	@echo ""
	# test_subman crashes pylint seemingly due to symlinking
	$(PYLINT) cdedb tests --ignore=test_subman.py

template-line-length:
	@echo $(BANNERLINE)
	@echo "Lines too long in templates"
	@echo $(BANNERLINE)
	@echo ""
	grep -E -R '^.{121,}' cdedb/frontend/templates/ | grep 'tmpl:'

lint: isort flake8 pylint

prepare-check:
ifneq ($(TESTPREPARATION), manual)
	mkdir -p $(TESTTMPDIR)
	sudo rm -rf $(TESTLOGPATH)  /tmp/cdedb-mail-* \
		|| true
	mkdir $(TESTLOGPATH)
	$(MAKE) i18n-compile
	$(MAKE) sql-test
else
	@echo "Omitting test preparation."
endif

check:
	$(PYTHONBIN) bin/check.py --verbose $(or $(TESTPATTERNS), )

sql-xss: tests/ancillary_files/sample_data_xss.sql
ifneq ($(wildcard /CONTAINER),/CONTAINER)
	sudo systemctl stop pgbouncer
endif
	$(PSQL_ADMIN) -f cdedb/database/cdedb-db.sql -v cdb_database_name=${TESTDATABASENAME}
ifneq ($(wildcard /CONTAINER),/CONTAINER)
	sudo systemctl start pgbouncer
endif
	$(PSQL) -f cdedb/database/cdedb-tables.sql --dbname=${TESTDATABASENAME}
	$(PSQL) -f cdedb/database/cdedb-ldap.sql --dbname=${TESTDATABASENAME}
	$(PSQL) -f tests/ancillary_files/sample_data_xss.sql --dbname=${TESTDATABASENAME}

xss-check:
	$(PYTHONBIN) bin/check.py --xss-check --verbose

dump-html:
	$(MAKE) -B /tmp/cdedb-dump/

/tmp/cdedb-dump/: export CDEDB_TEST_DUMP_DIR=/tmp/cdedb-dump/
/tmp/cdedb-dump/:
	$(PYTHONBIN) -m bin.check --verbose tests.test_frontend*

validate-html: /tmp/cdedb-dump/ /opt/validator/vnu-runtime-image/bin/vnu
	/opt/validator/vnu-runtime-image/bin/vnu --no-langdetect --stdout \
		--filterpattern '(.*)input type is not supported in all browsers(.*)' /tmp/cdedb-dump/* \
		> /cdedb2/validate-html.txt

/opt/validator/vnu-runtime-image/bin/vnu: /opt/validator/vnu.linux.zip
	unzip -DD /opt/validator/vnu.linux.zip -d /opt/validator

VALIDATORURL := "https://github.com/validator/validator/releases/download/20.6.30/vnu.linux.zip"
VALIDATORCHECKSUM := "f56d95448fba4015ec75cfc9546e3063e8d66390 /opt/validator/vnu.linux.zip"

/opt/validator/vnu.linux.zip: /opt/validator
	wget $(VALIDATORURL) -O /opt/validator/vnu.linux.zip
	echo $(VALIDATORCHECKSUM) | sha1sum -c -
	touch /opt/validator/vnu.linux.zip # refresh downloaded timestamp

/opt/validator:
	sudo mkdir /opt/validator
	sudo chown cdedb:cdedb /opt/validator


.coverage: $(wildcard cdedb/*.py) $(wildcard cdedb/database/*.py) $(wildcard cdedb/frontend/*.py) \
		$(wildcard cdedb/backend/*.py) $(wildcard tests/*.py)
	$(COVERAGE) run -m bin.check

coverage: .coverage
	$(COVERAGE) report --include 'cdedb/*' --show-missing
	$(COVERAGE) html --include 'cdedb/*'
	@echo "HTML reports for easier inspection are in ./htmlcov"

tests/ancillary_files/sample_data.sql: tests/ancillary_files/sample_data.json \
		$(SAMPLE_DATA_SQL) cdedb/database/cdedb-tables.sql cdedb/database/cdedb-ldap.sql
	SQLTEMPFILE=`sudo -u www-data mktemp` \
		&& sudo -u www-data chmod +r "$${SQLTEMPFILE}" \
		&& sudo rm -f /tmp/cdedb*log \
		&& sudo -u www-data $(PYTHONBIN) \
			$(SAMPLE_DATA_SQL) \
			-i tests/ancillary_files/sample_data.json \
			-o "$${SQLTEMPFILE}" \
		&& sudo rm -f /tmp/cdedb*log \
		&& cp "$${SQLTEMPFILE}" tests/ancillary_files/sample_data.sql \
		&& sudo -u www-data rm "$${SQLTEMPFILE}"

tests/ancillary_files/sample_data_xss.sql: tests/ancillary_files/sample_data.json \
		$(SAMPLE_DATA_SQL) cdedb/database/cdedb-tables.sql cdedb/database/cdedb-ldap.sql
	SQLTEMPFILE=`sudo -u www-data mktemp` \
		&& sudo -u www-data chmod +r "$${SQLTEMPFILE}" \
		&& sudo rm -f /tmp/cdedb*log \
		&& sudo -u www-data $(PYTHONBIN) \
			$(SAMPLE_DATA_SQL) \
			-i tests/ancillary_files/sample_data.json \
			-o "$${SQLTEMPFILE}" \
			--xss "${XSS_PAYLOAD}" \
		&& sudo rm -f /tmp/cdedb*log \
		&& cp "$${SQLTEMPFILE}" tests/ancillary_files/sample_data_xss.sql \
		&& sudo -u www-data rm "$${SQLTEMPFILE}"<|MERGE_RESOLUTION|>--- conflicted
+++ resolved
@@ -217,7 +217,6 @@
 cron:
 	sudo -u www-data /cdedb2/bin/cron_execute.py
 
-<<<<<<< HEAD
 
 ########
 # LDAP #
@@ -232,17 +231,12 @@
 ldap-remove:
 	sudo SCRIPT_DRY_RUN="" $(PYTHONBIN) ldap/remove-ldap.py
 
-################
-# Code testing #
-################
-=======
 ###############################
 # Code testing and formatting #
 ###############################
 
 format:
 	$(ISORT) cdedb tests
->>>>>>> 6a0f0db7
 
 mypy:
 	$(MYPY) bin/*.py cdedb tests
