SHELL := /bin/bash

help:
	@echo "doc -- build documentation"
	@echo "reload -- re-compile GNU gettext data and trigger WSGI worker reload"
	@echo "sample-data -- initialize database structures (DESTROYES DATA!)"
	@echo "sample-data-test -- initialize database structures for test suite"
	@echo "sample-data-test-shallow -- initialize database structures for test suite"
	@echo "                            (this is a fast version of sample-data-test,"
	@echo "                             can be substituted after sample-data-test was"
	@echo "                             executed)"
	@echo "sql -- initialize postgres (use sample-data instead)"
	@echo "sql-test -- initialize postgres for test suite (use sample-data-test instead)"
	@echo "sql-test-shallow -- reset postgres for test suite"
	@echo "                    (use sample-data-test-shallow instead)"
	@echo "lint -- run linters (mainly pylint)"
	@echo "check -- run test suite"
	@echo "         (TESTPATTERN specifies files, e.g. 'test_common.py')"
	@echo "single-check -- run a single test from the test suite"
	@echo "                (specified via TESTNAME and TESTFILE)"
	@echo "coverage -- run coverage to determine test suite coverage"

PYTHONBIN ?= python3
PYLINTBIN ?= pylint3
MYPYBIN ?= mypy

doc:
	bin/create_email_template_list.sh .
	$(MAKE) -C doc html

reload:
	$(MAKE) i18n-compile
	sudo systemctl restart apache2

i18n-refresh:
	pybabel extract -F ./babel.cfg  -o ./i18n/cdedb.pot\
		-k "rs.gettext" -k "rs.ngettext" -k "n_" .
	pybabel update -i ./i18n/cdedb.pot -d ./i18n/ -l de -D cdedb
	pybabel update -i ./i18n/cdedb.pot -d ./i18n/ -l en -D cdedb

i18n-compile:
	pybabel compile -d ./i18n/ -l de -D cdedb
	pybabel compile -d ./i18n/ -l en -D cdedb

sample-data:
	$(MAKE) storage > /dev/null
	$(MAKE) sql > /dev/null
	cp -f related/auto-build/files/stage3/localconfig.py \
		cdedb/localconfig.py

sample-data-test:
	$(MAKE) storage-test
	$(MAKE) sql-test

sample-data-test-shallow:
	$(MAKE) storage-test
	$(MAKE) sql-test-shallow

sample-data-xss:
	$(MAKE) sql-xss

TESTFOTONAME := e83e5a2d36462d6810108d6a5fb556dcc6ae210a580bfe4f6211fe925e6$\
		1ffbec03e425a3c06bea24333cc17797fc29b047c437ef5beb33ac0f570$\
		c6589d64f9
storage:
ifeq ($(wildcard /PRODUCTIONVM),/PRODUCTIONVM)
	$(error Refusing to touch live instance)
endif
ifeq ($(wildcard /OFFLINEVM),/OFFLINEVM)
	$(error Refusing to touch orga instance)
endif
	sudo rm -rf -- /var/lib/cdedb/*
	sudo mkdir /var/lib/cdedb/foto/
	sudo mkdir /var/lib/cdedb/minor_form/
	sudo mkdir /var/lib/cdedb/event_logo/
	sudo mkdir /var/lib/cdedb/course_logo/
	sudo mkdir /var/lib/cdedb/ballot_result/
	sudo mkdir /var/lib/cdedb/assembly_attachment/
	sudo mkdir /var/lib/cdedb/mailman_templates/
	sudo mkdir /var/lib/cdedb/genesis_attachment/
	sudo cp test/ancillary_files/$(TESTFOTONAME) /var/lib/cdedb/foto/
	sudo cp test/ancillary_files/rechen.pdf \
		/var/lib/cdedb/assembly_attachment/1_v1
	sudo cp test/ancillary_files/kassen.pdf \
		/var/lib/cdedb/assembly_attachment/2_v1
	sudo cp test/ancillary_files/kassen2.pdf \
		/var/lib/cdedb/assembly_attachment/2_v3
	sudo cp test/ancillary_files/kandidaten.pdf \
		/var/lib/cdedb/assembly_attachment/3_v1
	sudo chown --recursive www-data:www-data /var/lib/cdedb

TESTFILES := picture.pdf,picture.png,picture.jpg,form.pdf$\
		,ballot_result.json,sepapain.xml,event_export.json$\
		,batch_admission.csv,money_transfers.csv$\
		,money_transfers_valid.csv,partial_event_import.json$\
		,TestAka_partial_export_event.json

storage-test:
	rm -rf -- /tmp/cdedb-store/*
	mkdir -p /tmp/cdedb-store/foto/
	cp test/ancillary_files/$(TESTFOTONAME) /tmp/cdedb-store/foto/
	mkdir -p /tmp/cdedb-store/minor_form/
	mkdir -p /tmp/cdedb-store/event_logo/
	mkdir -p /tmp/cdedb-store/course_logo/
	mkdir -p /tmp/cdedb-store/ballot_result/
	mkdir -p /tmp/cdedb-store/assembly_attachment/
	mkdir -p /tmp/cdedb-store/genesis_attachment/
	mkdir -p /tmp/cdedb-store/mailman_templates/
	mkdir -p /tmp/cdedb-store/testfiles/
	cp test/ancillary_files/rechen.pdf \
		/tmp/cdedb-store/assembly_attachment/1_v1
	cp test/ancillary_files/kassen.pdf \
		/tmp/cdedb-store/assembly_attachment/2_v1
	cp test/ancillary_files/kassen2.pdf \
		/tmp/cdedb-store/assembly_attachment/2_v3
	cp test/ancillary_files/kandidaten.pdf \
		/tmp/cdedb-store/assembly_attachment/3_v1
	cp -t /tmp/cdedb-store/testfiles/ test/ancillary_files/{$(TESTFILES)}

sql-schema:
ifeq ($(wildcard /PRODUCTIONVM),/PRODUCTIONVM)
	$(error Refusing to touch live instance)
endif
ifeq ($(wildcard /OFFLINEVM),/OFFLINEVM)
	$(error Refusing to touch orga instance)
endif
	sudo -u postgres psql -U postgres -f cdedb/database/cdedb-users.sql
	sudo -u postgres psql -U postgres -f cdedb/database/cdedb-db.sql \
		-v cdb_database_name=cdb
	sudo -u postgres psql -U postgres -f cdedb/database/cdedb-db.sql \
		-v cdb_database_name=cdb_test
	sudo -u cdb psql -U cdb -d cdb -f cdedb/database/cdedb-tables.sql
	sudo -u cdb psql -U cdb -d cdb_test -f cdedb/database/cdedb-tables.sql
<<<<<<< HEAD

sql:
	$(MAKE) sql-schema
	$(MAKE) sql-seed-database

sql-seed-database: test/ancillary_files/sample_data.sql
	$(PYTHONBIN) bin/execute_sql_script.py \
                test/ancillary_files/sample_data.sql cdb cdb_test
=======
	sudo systemctl start pgbouncer
>>>>>>> 4c453240

sql: test/ancillary_files/sample_data.sql
ifeq ($(wildcard /PRODUCTIONVM),/PRODUCTIONVM)
	$(error Refusing to touch live instance)
endif
ifeq ($(wildcard /OFFLINEVM),/OFFLINEVM)
	$(error Refusing to touch orga instance)
endif
	$(MAKE) sql-schema
	$(PYTHONBIN) bin/execute_sql_script.py test/ancillary_files/sample_data.sql
	$(PYTHONBIN) bin/execute_sql_script.py --dbname=cdb_test \
		test/ancillary_files/sample_data.sql

sql-test:
<<<<<<< HEAD
	$(PYTHONBIN) bin/execute_sql_script.py \
		cdedb/database/cdedb-tables.sql cdb_test
	$(MAKE) sql-test-shallow

sql-test-shallow: test/ancillary_files/sample_data.sql
	$(PYTHONBIN) bin/execute_sql_script.py \
		test/ancillary_files/clean_data.sql cdb_test
	$(PYTHONBIN) bin/execute_sql_script.py \
		test/ancillary_files/sample_data.sql cdb_test

sql-xss:
	$(MAKE) sql-schema
	$(PYTHONBIN) bin/execute_sql_script.py \
		test/ancillary_files/sample_data_escaping.sql cdb cdb_test
=======
	$(PYTHONBIN) bin/execute_sql_script.py --dbname=cdb_test \
		cdedb/database/cdedb-tables.sql
	$(MAKE) sql-test-shallow

sql-test-shallow: test/ancillary_files/sample_data.sql
	$(PYTHONBIN) bin/execute_sql_script.py --dbname=cdb_test \
		test/ancillary_files/clean_data.sql
	$(PYTHONBIN) bin/execute_sql_script.py --dbname=cdb_test\
		test/ancillary_files/sample_data.sql

sql-xss:
ifeq ($(wildcard /PRODUCTIONVM),/PRODUCTIONVM)
	$(error Refusing to touch live instance)
endif
ifeq ($(wildcard /OFFLINEVM),/OFFLINEVM)
	$(error Refusing to touch orga instance)
endif
	$(MAKE) sql-schema
	$(PYTHONBIN) bin/execute_sql_script.py \
		test/ancillary_files/sample_data_escaping.sql
	$(PYTHONBIN) bin/execute_sql_script.py --dbname=cdb_test\
		test/ancillary_files/sample_data_escaping.sql
>>>>>>> 4c453240

cron:
	sudo -u www-data /cdedb2/bin/cron_execute.py

BANNERLINE := "============================================================$\
		===================="
lint:
	@echo ""
	@echo $(BANNERLINE)
	@echo "Lines too long in templates"
	@echo $(BANNERLINE)
	@echo ""
	grep -E -R '^.{121,}' cdedb/frontend/templates/ | grep 'tmpl:'
	@echo ""
	@echo $(BANNERLINE)
	@echo "All of pylint"
	@echo $(BANNERLINE)
	@echo ""
	${PYLINTBIN} --rcfile='./lint.rc' cdedb || true
	@echo ""
	@echo $(BANNERLINE)
	@echo "And now only errors and warnings"
	@echo $(BANNERLINE)
	@echo ""
	$(PYLINTBIN) --rcfile='./lint.rc' --output-format=text cdedb \
		| grep -E '^(\*\*\*\*|E:|W:)' \
		| grep -E -v "'cdedb.validation' has no '[a-zA-Z_]*' member"


prepare-check:
	$(MAKE) i18n-compile
	$(MAKE) sample-data-test &> /dev/null
	sudo rm -f /tmp/test-cdedb* /tmp/cdedb-timing.log /tmp/cdedb-mail-* \
		|| true

check: export CDEDB_TEST=True
check:
	$(MAKE) prepare-check
	$(PYTHONBIN) -m test.main "$${TESTPATTERN}"

single-check: export CDEDB_TEST=True
single-check:
	$(MAKE) prepare-check
	$(PYTHONBIN) -m test.singular "$${TESTNAME}" "$${TESTFILE}"

xss-check: export CDEDB_TEST=True
xss-check:
	$(MAKE) prepare-check
	sudo -u cdb psql -U cdb -d cdb_test \
		-f test/ancillary_files/clean_data.sql &>/dev/null
	sudo -u cdb psql -U cdb -d cdb_test \
		-f test/ancillary_files/sample_data_escaping.sql &>/dev/null
	$(PYTHONBIN) -m bin.escape_fuzzing 2>/dev/null

dump-html: export SCRAP_ENCOUNTERED_PAGES=1 TESTPATTERN=test_frontend
dump-html:
	$(MAKE) check


validate-html: /opt/validator/vnu-runtime-image/bin/vnu
	/opt/validator/vnu-runtime-image/bin/vnu /tmp/tmp* 2>&1 \
		| grep -v -F 'This document appears to be written in English' \
		| grep -v -F 'input type is not supported in all browsers'

/opt/validator/vnu-runtime-image/bin/vnu: /opt/validator/vnu.linux.zip
	unzip -DD /opt/validator/vnu.linux.zip -d /opt/validator

VALIDATORURL := "https://github.com/validator/validator/releases/download/$\
		20.3.16/vnu.linux.zip"
VALIDATORCHECKSUM := "c7d8d7c925dbd64fd5270f7b81a56f526e6bbef0 $\
		/opt/validator/vnu.linux.zip"
/opt/validator/vnu.linux.zip: /opt/validator
	wget $(VALIDATORURL) -O /opt/validator/vnu.linux.zip
	echo $(VALIDATORCHECKSUM) | sha1sum -c -
	touch /opt/validator/vnu.linux.zip # refresh downloaded timestamp

/opt/validator:
	sudo mkdir /opt/validator
	sudo chown cdedb:cdedb /opt/validator


.coverage: export CDEDB_TEST=True
.coverage: $(wildcard cdedb/*.py) $(wildcard cdedb/database/*.py) \
		$(wildcard cdedb/frontend/*.py) \
		$(wildcard cdedb/backend/*.py) $(wildcard test/*.py)
	$(MAKE) prepare-check
	$(PYTHONBIN) /usr/bin/coverage run -m test.main

coverage: .coverage
	$(PYTHONBIN) /usr/bin/coverage report -m --omit='test/*,related/*'

test/ancillary_files/sample_data.sql: test/ancillary_files/sample_data.json \
		test/create_sample_data_sql.py cdedb/database/cdedb-tables.sql
	SQLTEMPFILE=`sudo -u www-data mktemp` \
		&& sudo -u www-data chmod +r "$${SQLTEMPFILE}" \
		&& sudo -u www-data $(PYTHONBIN) \
			test/create_sample_data_sql.py \
			-i test/ancillary_files/sample_data.json \
			-o "$${SQLTEMPFILE}" \
		&& cp "$${SQLTEMPFILE}" test/ancillary_files/sample_data.sql \
		&& sudo -u www-data rm "$${SQLTEMPFILE}"

.PHONY: help doc sample-data sample-data-test sample-data-test-shallow sql \
	sql-test sql-test-shallow lint check single-check .coverage coverage \
	dump-html validate-html

mypy-backend:
	${MYPYBIN} cdedb/backend/

mypy-frontend:
	${MYPYBIN} cdedb/frontend/

mypy-test:
	${MYPYBIN} test/__init__.py test/common.py \
		test/create_sample_data_json.py test/create_sample_data_sql.py \
		test/main.py test/singular.py

mypy:
	# Do not provide cdedb/validation.py on purpose.
	${MYPYBIN} cdedb/backend/ cdedb/frontend cdedb/__init__.py \
		cdedb/common.py cdedb/enums.py cdedb/i18n_additional.py \
		cdedb/ml_subscription_aux.py cdedb/ml_type_aux.py cdedb/query.py \
		cdedb/script.py cdedb/validationdata.py<|MERGE_RESOLUTION|>--- conflicted
+++ resolved
@@ -124,6 +124,7 @@
 ifeq ($(wildcard /OFFLINEVM),/OFFLINEVM)
 	$(error Refusing to touch orga instance)
 endif
+	sudo systemctl stop pgbouncer
 	sudo -u postgres psql -U postgres -f cdedb/database/cdedb-users.sql
 	sudo -u postgres psql -U postgres -f cdedb/database/cdedb-db.sql \
 		-v cdb_database_name=cdb
@@ -131,7 +132,7 @@
 		-v cdb_database_name=cdb_test
 	sudo -u cdb psql -U cdb -d cdb -f cdedb/database/cdedb-tables.sql
 	sudo -u cdb psql -U cdb -d cdb_test -f cdedb/database/cdedb-tables.sql
-<<<<<<< HEAD
+	sudo systemctl start pgbouncer
 
 sql:
 	$(MAKE) sql-schema
@@ -140,9 +141,6 @@
 sql-seed-database: test/ancillary_files/sample_data.sql
 	$(PYTHONBIN) bin/execute_sql_script.py \
                 test/ancillary_files/sample_data.sql cdb cdb_test
-=======
-	sudo systemctl start pgbouncer
->>>>>>> 4c453240
 
 sql: test/ancillary_files/sample_data.sql
 ifeq ($(wildcard /PRODUCTIONVM),/PRODUCTIONVM)
@@ -157,22 +155,6 @@
 		test/ancillary_files/sample_data.sql
 
 sql-test:
-<<<<<<< HEAD
-	$(PYTHONBIN) bin/execute_sql_script.py \
-		cdedb/database/cdedb-tables.sql cdb_test
-	$(MAKE) sql-test-shallow
-
-sql-test-shallow: test/ancillary_files/sample_data.sql
-	$(PYTHONBIN) bin/execute_sql_script.py \
-		test/ancillary_files/clean_data.sql cdb_test
-	$(PYTHONBIN) bin/execute_sql_script.py \
-		test/ancillary_files/sample_data.sql cdb_test
-
-sql-xss:
-	$(MAKE) sql-schema
-	$(PYTHONBIN) bin/execute_sql_script.py \
-		test/ancillary_files/sample_data_escaping.sql cdb cdb_test
-=======
 	$(PYTHONBIN) bin/execute_sql_script.py --dbname=cdb_test \
 		cdedb/database/cdedb-tables.sql
 	$(MAKE) sql-test-shallow
@@ -195,7 +177,6 @@
 		test/ancillary_files/sample_data_escaping.sql
 	$(PYTHONBIN) bin/execute_sql_script.py --dbname=cdb_test\
 		test/ancillary_files/sample_data_escaping.sql
->>>>>>> 4c453240
 
 cron:
 	sudo -u www-data /cdedb2/bin/cron_execute.py
