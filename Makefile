--- conflicted
+++ resolved
@@ -108,102 +108,6 @@
 $(I18NDIR)/%/LC_MESSAGES/cdedb.mo: $(I18NDIR)/%/LC_MESSAGES/cdedb.po
 	msgfmt --verbose --check --statistics -o $@ $<
 
-<<<<<<< HEAD
-=======
-###########
-# Storage #
-###########
-
-TESTFOTONAME := e83e5a2d36462d6810108d6a5fb556dcc6ae210a580bfe4f6211fe925e61ffbec03e425a3c06bea243$\
-		33cc17797fc29b047c437ef5beb33ac0f570c6589d64f9
-
-.PHONY: storage
-storage: sanity-check
-	sudo rm -rf -- $(STORAGE_DIR)/*
-	# this takes care the DATA_USER also owns the directories containing STORAGE_DIR
-	sudo -u $(DATA_USER) mkdir -p $(STORAGE_DIR)
-	sudo mkdir -p $(STORAGE_DIR)/foto/
-	sudo mkdir -p $(STORAGE_DIR)/minor_form/
-	sudo mkdir -p $(STORAGE_DIR)/event_logo/
-	sudo mkdir -p $(STORAGE_DIR)/course_logo/
-	sudo mkdir -p $(STORAGE_DIR)/ballot_result/
-	sudo mkdir -p $(STORAGE_DIR)/assembly_attachment/
-	sudo mkdir -p $(STORAGE_DIR)/genesis_attachment/
-	sudo mkdir -p $(STORAGE_DIR)/mailman_templates/
-	sudo mkdir -p $(STORAGE_DIR)/testfiles/
-	sudo cp tests/ancillary_files/$(TESTFOTONAME) $(STORAGE_DIR)/foto/
-	sudo cp tests/ancillary_files/rechen.pdf $(STORAGE_DIR)/assembly_attachment/1_v1
-	sudo cp tests/ancillary_files/kassen.pdf $(STORAGE_DIR)/assembly_attachment/2_v1
-	sudo cp tests/ancillary_files/kassen2.pdf $(STORAGE_DIR)/assembly_attachment/2_v3
-	sudo cp tests/ancillary_files/kandidaten.pdf $(STORAGE_DIR)/assembly_attachment/3_v1
-	sudo cp -t $(STORAGE_DIR)/testfiles/ tests/ancillary_files/{$(TESTFILES)}
-	sudo chown --recursive $(DATA_USER):$(DATA_USER) $(STORAGE_DIR)
-
-TESTFILES := picture.pdf,picture.png,picture.jpg,form.pdf,rechen.pdf,ballot_result.json,sepapain.xml$\
-		,event_export.json,batch_admission.csv,money_transfers.csv,money_transfers_valid.csv$\
-		,partial_event_import.json,TestAka_partial_export_event.json,statement.csv$\
-		,questionnaire_import.json
-
-.PHONY: log
-log: sanity-check
-	sudo rm -rf -- $(LOG_DIR)/*
-	# this takes care the DATA_USER also owns the directories containing LOG_DIR
-	sudo -u $(DATA_USER) mkdir -p $(LOG_DIR)
-	sudo chown $(DATA_USER):$(DATA_USER) $(LOG_DIR)
-
-
-############
-# Database #
-############
-
-# drop all existent databases and add the database users. Acts globally and is idempotent.
-.PHONY: sql-initial
-sql-initial: sanity-check
-	-bin/remove_prepared_transaction.py
-  # we cannot use systemctl in docker
-  ifneq ($(wildcard /CONTAINER),/CONTAINER)
-	sudo systemctl stop pgbouncer
-	sudo systemctl stop slapd
-  endif
-	$(PSQL_ADMIN) -f cdedb/database/cdedb-users.sql
-  ifneq ($(wildcard /CONTAINER),/CONTAINER)
-	sudo systemctl start pgbouncer
-	# we need actual data before we can restart slapd, so we deferr this to later
-	# sudo systemctl start slapd
-  endif
-
-# setup a new database, specified by DATABASE_NAME. Does not yet populate it with actual data.
-.PHONY: sql-setup
-sql-setup: sanity-check
-  # we cannot use systemctl in docker
-  ifneq ($(wildcard /CONTAINER),/CONTAINER)
-	sudo systemctl stop pgbouncer
-	sudo systemctl stop slapd
-  endif
-	$(PSQL_ADMIN) -f cdedb/database/cdedb-db.sql -v cdb_database_name=$(DATABASE_NAME)
-  ifneq ($(wildcard /CONTAINER),/CONTAINER)
-	sudo systemctl start pgbouncer
-	# we need actual data before we can restart slapd, so we deferr this to later
-	# sudo systemctl start slapd
-  endif
-	$(PSQL) -f cdedb/database/cdedb-tables.sql --dbname=$(DATABASE_NAME)
-	$(PSQL) -f cdedb/database/cdedb-ldap.sql --dbname=$(DATABASE_NAME)
-
-# setup a new database and populate it with the sample data.
-.PHONY: sql
-sql: sql-setup tests/ancillary_files/sample_data.sql
-	$(PSQL) -f tests/ancillary_files/sample_data.sql --dbname=$(DATABASE_NAME)
-  # finally restart slapd
-  ifneq ($(wildcard /CONTAINER),/CONTAINER)
-	sudo systemctl restart slapd
-  endif
-
-# setup a new database and populate it with special sample data to perform xss checks.
-.PHONY: sql-xss
-sql-xss: sql-setup tests/ancillary_files/sample_data_xss.sql
-	$(PSQL) -f tests/ancillary_files/sample_data_xss.sql --dbname=$(DATABASE_NAME)
-
->>>>>>> 4bde3988
 
 ########
 # LDAP #
