--- conflicted
+++ resolved
@@ -160,8 +160,8 @@
   - name: coverage
     path: /coverage
   commands:
-<<<<<<< HEAD
-  - bin/check.py --verbose --third
+  - sleep 10
+  - COVERAGE_FILE=/coverage/.coverage.3 python3 -m coverage run -p bin/check.py --verbose --third
 - name: ldap tests
   image: cdedb:20210705
   pull: never # do not try to pull image from docker hub
@@ -178,9 +178,6 @@
   commands:
   - sleep 10
   - bin/check.py --verbose --no-application --all-ldap
-=======
-  - sleep 10
-  - COVERAGE_FILE=/coverage/.coverage.3 python3 -m coverage run -p bin/check.py --verbose --third
 - name: coverage
   image: cdedb:20210705
   pull: never
@@ -194,7 +191,6 @@
   commands:
   - python3 -m coverage combine /coverage/
   - python3 -m coverage report --include 'cdedb/*' --show-missing --fail-under=91
->>>>>>> 6908d4ae
 - name: xss
   image: cdedb:20210705
   pull: never
