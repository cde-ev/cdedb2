kind: pipeline
type: docker
name: default

workspace:
  base: /cdedb2
  path: .

clone:
  disable: true

steps:
- name: clone
  image: docker:20.10-git
  commands:
  - git clone $DRONE_GIT_HTTP_URL .
  # make use of our custom po file merge driver
  - apk add --no-cache gettext
  - |
    echo '''[merge "pomerge"]
        name = Gettext merge driver
        driver = i18n/git-merge-po.sh %O %A %B
    ''' >> ./.git/config
  - git fetch origin $DRONE_TARGET_BRANCH
  - git checkout $DRONE_TARGET_BRANCH
  - git fetch origin $DRONE_COMMIT
  - git merge $DRONE_COMMIT || (git merge --abort && git checkout $DRONE_COMMIT)
  - git tag --message "Git state upon which all ci steps work." ci/workdir
- name: build images
  image: docker:20.10
  volumes:
  - name: dockersock
    path: /var/run/docker.sock
  depends_on:
  - clone
  commands:
  # we do not tag a version as this would create many images
  # which would not be cleared from docker cache
  - docker build --file related/docker/Dockerfile-postgres --tag cdepostgres .
  - docker build --file related/docker/Dockerfile-cdedb --tag cdedb:20211218 .
  - docker build --file related/docker/Dockerfile-ldap --tag ldap:20211218 .
- name: cdb # is used as the hostname for the container
  image: cdepostgres
  pull: never # do not try to pull image from docker hub
  detach: true # detach to keep running for the following steps
  environment:
    POSTGRES_PASSWORD: passwd
  volumes:
  - name: database
    path: /var/lib/postgresql/data
  depends_on:
  - build images
- name: evolution-trial
  image: cdedb:20211218
  pull: never # do not try to pull image from docker hub
  depends_on:
    - cdb
  commands:
    - sleep 5
<<<<<<< HEAD
    - make i18n-compile # needed for sample-data creation in evolution-trial.sh
    - make sql-initial # add the postgres user
    - bin/evolution-trial.sh origin/$DRONE_TARGET_BRANCH $DRONE_COMMIT
=======
    - make i18n-compile # needed for sample-data step.
    - make sample-data # perform basic setup.
    - make sql-test # create the necessary test database.
    - bin/evolution-trial.sh origin/$DRONE_TARGET_BRANCH $DRONE_COMMIT || (git checkout ci/workdir && exit 1)
>>>>>>> d3488453
    - git checkout ci/workdir
- name: mypy
  image: cdedb:20211218
  pull: never # do not try to pull image from docker hub
  depends_on:
    - evolution-trial # wait for all git operations to be done
  when:
    status:
    - failure
    - success
  commands:
    - make mypy
- name: lint
  image: cdedb:20211218
  pull: never # do not try to pull image from docker hub
  depends_on:
    - evolution-trial # wait for all git operations to be done
  when:
    status:
    - failure
    - success
  commands:
    - make lint
- name: testsuite-setup
  image: cdedb:20211218
  pull: never # do not try to pull image from docker hub
  depends_on:
    - evolution-trial # wait for all git operations to be done
  when:
    status:
      - failure
      - success
  commands:
  - sleep 5
  # Dirty hack to circumvent config instantiation problems, since docker uses
  # the script.py to setup databases. TODO remove
  - cp related/auto-build/files/stage3/localconfig.py cdedb/localconfig.py
  - pg_isready --host=cdb --timeout=10 # wait for database to come online
  - make i18n-compile # required for sample-data target
  - make sample-data # this creates the sql schema and copies the localconfig.py
  - make sql DATABASE_NAME=cdb_test_ldap # create the test database for ldap
- name: ldap # is used as the hostname for the container
  image: ldap:20211218
  pull: never # do not try to pull image from docker hub
  detach: true # detach to keep running for the following steps
  depends_on:
  - testsuite-setup
  when:
    status:
      - failure
      - success
  environment:
    # we use the database without a name as only readonly access is required
    # and this will work regardless of the id the testing container gets
    DATABASE_NAME: cdb_test_ldap
    DATABASE_HOST: cdb # server on which ldap will listen
    DATABASE_CDB_ADMIN_PASSWORD: 9876543210abcdefghijklmnopqrst
- name: frontend tests a-d
  image: cdedb:20211218
  pull: never # do not try to pull image from docker hub
  depends_on:
  - testsuite-setup
  - ldap
  when:
    status:
      - failure
      - success
  volumes:
  - name: tmp_dir
    path: /tmp
  - name: coverage
    path: /coverage
  commands:
  - COVERAGE_FILE=/coverage/.coverage.1 python3 -m coverage run -p bin/check.py --verbose --first # everything before event
- name: frontend tests e-z
  image: cdedb:20211218
  pull: never # do not try to pull image from docker hub
  depends_on:
  - testsuite-setup
  - ldap
  when:
    status:
      - failure
      - success
  volumes:
  - name: tmp_dir
    path: /tmp
  - name: coverage
    path: /coverage
  commands:
  - COVERAGE_FILE=/coverage/.coverage.2 python3 -m coverage run -p bin/check.py --verbose --second # event and following
- name: non-frontend tests
  image: cdedb:20211218
  pull: never # do not try to pull image from docker hub
  depends_on:
  - testsuite-setup
  - ldap
  when:
    status:
      - failure
      - success
  volumes:
  - name: tmp_dir
    path: /tmp
  - name: coverage
    path: /coverage
  commands:
  - COVERAGE_FILE=/coverage/.coverage.3 python3 -m coverage run -p bin/check.py --verbose --third
- name: ldap tests
  image: cdedb:20210705
  pull: never # do not try to pull image from docker hub
  depends_on:
  - testsuite-setup
  - ldap
  when:
    status:
      - failure
      - success
  volumes:
  - name: tmp_dir
    path: /tmp
  commands:
  - sleep 40 # wait until the ldap server comes online
  - bin/check.py --verbose --all-ldap
- name: coverage
  image: cdedb:20210705
  pull: never
  depends_on:
  - frontend tests a-d
  - frontend tests e-z
  - non-frontend tests
  when:
    status:
      - failure
      - success
  volumes:
  - name: coverage
    path: /coverage
  commands:
  - python3 -m coverage combine /coverage/
  - python3 -m coverage report --include 'cdedb/*' --show-missing --fail-under=92
- name: xss
  image: cdedb:20211218
  pull: never
  depends_on:
    - testsuite-setup
  when:
    status:
      - failure
      - success
  volumes:
  - name: tmp_dir
    path: /tmp
  commands:
    - bin/check.py --verbose --parts xss
- name: check for merge conflicts
  image: docker:20.10-git
  pull: never # do not try to pull image from docker hub
  depends_on:
  - frontend tests a-d
  - frontend tests e-z
  - non-frontend tests
  - ldap tests
  - xss
  when:
    status:
    - failure
    - success
  commands:
  # let the pipeline fail if merge caused conflicts
  - apk add --no-cache gettext
  - git checkout $DRONE_TARGET_BRANCH
  - git merge $DRONE_COMMIT

volumes:
- name: dockersock
  host:
    path: /var/run/docker.sock
- name: database
  temp:
    medium: memory
- name: tmp_dir
  temp: {}
- name: coverage
  temp: {}


trigger:
  branch:
  - master
  - stable
  - ci/*<|MERGE_RESOLUTION|>--- conflicted
+++ resolved
@@ -57,16 +57,9 @@
     - cdb
   commands:
     - sleep 5
-<<<<<<< HEAD
     - make i18n-compile # needed for sample-data creation in evolution-trial.sh
     - make sql-initial # add the postgres user
-    - bin/evolution-trial.sh origin/$DRONE_TARGET_BRANCH $DRONE_COMMIT
-=======
-    - make i18n-compile # needed for sample-data step.
-    - make sample-data # perform basic setup.
-    - make sql-test # create the necessary test database.
     - bin/evolution-trial.sh origin/$DRONE_TARGET_BRANCH $DRONE_COMMIT || (git checkout ci/workdir && exit 1)
->>>>>>> d3488453
     - git checkout ci/workdir
 - name: mypy
   image: cdedb:20211218
