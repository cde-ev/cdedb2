Readme
======

This section provides practical knowledge for development.

Coding Guidelines
-----------------

Here is a list of best practices to follow, so the code stays nice.

* Use only spaces for indentation.
* The database access is encapsulated as follows::

    with connection as conn:
        with conn.cursor as cur():
            ...

  This guarantees, that no transaction are left dangling and in case of
  error does a rollback. If these contexts are nested (e.g. through function
  calls) use the :py:class:`cdedb.database.connection.Atomizer`.
* All functions with an ``@access`` decorator may only use the
  session-specific database connections/resources. All uses of elevated
  privileges must be encapsulated into their own functions.
* Always use named constants (mostly from cdedb.database.constants) for
  numeric constants. Generally avoid hard-coded values.
* Document stuff, but avoid redundant spam -- less is sometimes
  more. Especially avoid annotating 'bar(foo)' with "bars a foo" (think of
  it like playing Tabu).
* Exactly those HTTP-requests which change data must be POST-requests. Upon
  a POST a redirect should happen so that refresh (F5) works without
  surprises.
* The HTML should degrade nicely if Javascript is not available.
* No numeric id (like persona_id) may be zero.
* If possible test core.personas.status always against lists like
  cdedb.database.constants.SEARCHMEMBER_STATI and not against the direct
  values like cdedb.database.constants.PersonaStati.searchmember.
* As general pattern: return tuple ``(bool, str)`` where the bool signals
  success, and the str is the either error message or return value
* The test-suite should visit all functionality at least once.
* If a change requires manual intervention on the server note this in the
  commit message on a line starting with ``Deploy:``.

.. _sample-data:

Sample Data
-----------

There is a default data set for the development it contains some users
(according to the table below).

  ======================= ========== ================================================ =========
   User                    Password   Notes                                            ID
  ======================= ========== ================================================ =========
   anton@example.cde       secret     admin with all privileges                        DB-1-9
   berta@example.cde       secret     canonical example member, moderator of lists     DB-2-7
   charly@example.cde      secret     member, but not searchable                       DB-3-5
   daniel@example.cde      secret     former member (but not disabled)                 DB-4-3
   emilia@example.cde      secret     event user                                       DB-5-1
   ferdinand@example.cde   secret     admin in all realms, but not globally            DB-6-X
   garcia@example.cde      secret     orga of an event                                 DB-7-8
   hades                   secret     archived member                                  DB-8-6
   inga@example.cde        secret     minor member                                     DB-9-4
   janis@example.cde       secret     mailinglist user                                 DB-10-8
   kalif@example.cde       secret     assembly user                                    DB-11-6
   lisa                    secret     member with whacked data                         DB-12-4
   martin@example.cde      secret     second meta admin to confirm privilege changes   DB-13-2
<<<<<<< HEAD
   nina@example.cde        secret     mailinglist admin and event user                 DB 14-0
=======
   olaf@example.cde        secret     a disabled user (and member and CdE admin)       DB-15-9
>>>>>>> 2782b4f8
  ======================= ========== ================================================ =========

Random Thoughts
---------------

This is a bit of a mess, but better to note something down here, than forget
it right away.

* Authentication between backends is done via the AuthShim class.
* Validation should mostly be done by trying and catching.
* NULL vs. empty string should make no difference in the database (i.e. both
  cases should be treated equally). Nevertheless empty strings should be
  killed in python code -- but all Nones are converted to empty strings just
  before being handed to the templates.
* Use encode_parameter/decode_parameter to authenticate actions. This
  removes the need for storing challenges in the database.
* Strings to internationalize should have periods at the end where
  applicable (so all error messages should have them).
* Behaviour should be defined once.
* Values should be configurable and not be hard coded
* Use tuples instead of lists where feasible.
* Unittests where sensible, high level testing otherwise.
* Use fail2ban for preventing brute force.
* All time stamps must have a time zone associated to them. For everything
  used internally this time zone has to be UTC.
* If a check for membership is done (``if foo in bar``) use a ``set`` as
  data structure if possible, this does not apply for iterating (``for foo
  in bar``).
* Non-specific parameters should be given as keyword arguments. That is
  values like ``True``, ``False``, ``None`` where it's pretty hard to guess
  what they do. Antipattern would be a call like ``do_something(True, False,
  None, True)``.
* HTML pages with a big form for data entry should have no links which
  redirect and cause the entered data to be lost.
* Email addresses are lower-cased. (This has to be taken into account during
  migration!)
* We should always provide feedback to the user if an action was
  successful. Basically this means, that in the frontend every POST action
  should cause a notification.
* Most templates should be rendered at exactly one point. That means that if
  other methods which want to redisplay the content need to call this
  point. Hence the rendering point must be able to cope with user input (as
  in data which failed to validate, but should not be discarded).
* Generally use a line length limit of 80 columns, except for templates,
  where 120 columns seems appropriate.
* If a function is documented to return a default return code this means,
  that it returns a positive number on success, zero if there was an error
  and a negative number if the change is waiting for further actions
  (i.e. review). Especially many functions return the number of affected
  rows in the database, thus if no rows are affected an error is signalled.
* Backend functions to expunge data are separated into two classes. First
  those named remove_foo are always feasible. Second those name delete_foo
  are dependent on the foo not being referenced anywhere. They may provide a
  cascade parameter which allows to automatically remove all references.
* The file ``/DBVM`` is used to mark the live server instance. There are
  some sanity checks to prevent a big catastrophe.<|MERGE_RESOLUTION|>--- conflicted
+++ resolved
@@ -64,11 +64,8 @@
    kalif@example.cde       secret     assembly user                                    DB-11-6
    lisa                    secret     member with whacked data                         DB-12-4
    martin@example.cde      secret     second meta admin to confirm privilege changes   DB-13-2
-<<<<<<< HEAD
    nina@example.cde        secret     mailinglist admin and event user                 DB 14-0
-=======
    olaf@example.cde        secret     a disabled user (and member and CdE admin)       DB-15-9
->>>>>>> 2782b4f8
   ======================= ========== ================================================ =========
 
 Random Thoughts
