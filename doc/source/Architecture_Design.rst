--- conflicted
+++ resolved
@@ -10,13 +10,10 @@
 event organization. In the python code this is achieved by different classes
 for each realm and in the SQL code we have different schemas for each realm.
 
-<<<<<<< HEAD
 The production instance on the CdE server is pretty similar to the VM image
 provided by the auto-build. So take a look there to see how everything fits
 together.
 
-=======
->>>>>>> d3b6a009
 The python code is state-less and thus easily parallelizable. This is
 exploited in the frontend (where Apache does multithreading). All state is
 kept in the database. For accountability we keep a record of all sessions
@@ -24,12 +21,8 @@
 
 The basic account is referred to as persona. Each persona has access to a
 subset of the realms. Some attributes of an account are only meaningful in
-<<<<<<< HEAD
-some realms.
-=======
 some realms.
 
 Additionally there are API access accounts which are referred to as
 droids. These do not have an associated session but instead authenticate
 with a token send via the header ``X-CdEDB-API-Token``.
->>>>>>> d3b6a009
