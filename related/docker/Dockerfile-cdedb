--- conflicted
+++ resolved
@@ -108,12 +108,6 @@
     \
     && python3 -m pip --no-cache-dir install --break-system-packages \
     ldaptor==21.2.0 \
-<<<<<<< HEAD
-    schulze_condorcet==2.0.0 \
-    subman==0.1.0 \
-    segno==1.5.2 \
-    \
-=======
     mailmanclient==3.3.3 \
     psycopg[binary]==3.0.15 \
     psycopg_pool==3.1.1 \
@@ -124,7 +118,6 @@
     \
     && python3 -m pip --no-cache-dir install \
     pylint==2.7.2 \
->>>>>>> f6120cd7
     mypy==1.4.0 \
     pylint==2.15.0 \
     types-werkzeug \
@@ -200,5 +193,5 @@
 CMD ["sh", "-c", "APACHE_HTTPD='exec /usr/sbin/apache2' exec apachectl -DFOREGROUND"]
 
 USER cdedb
-RUN pip install ruff==0.1.1
+RUN pip install --break-system-packages ruff==0.1.1
 USER root