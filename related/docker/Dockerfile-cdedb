FROM debian:bullseye-20210816

# TODO this should be obsolete, since we generate the certificates with a first run script.
#  however, this does not work for the ci (which becomes visible for the offline vm test)
RUN apt-get update && apt-get install --yes --no-install-recommends openssl \
    && mkdir /etc/ssl/apache2 \
    && openssl req \
        -x509 \
        -newkey rsa:4096 \
        -out /etc/ssl/apache2/server.pem \
        -keyout /etc/ssl/apache2/server.key \
        -days 365 \
        -nodes \
        -subj "/C=DE/O=CdE e.V./CN=cdedb.local/emailAddress=cdedb@lists.cde-ev.de" \
    && apt-get purge --yes --autoremove openssl \
    && rm -rf /var/lib/apt/lists/*

# rarely changing base of bigger packages whose cache we do not want to bust
RUN apt-get update && apt-get install --yes --no-install-recommends \
    sudo \
    make \
    gettext \
    git \
    \
    openssl \
    apache2 \
    python3 \
    libapache2-mod-wsgi-py3 \
    \
    postgresql-client \
    \
    texlive \
    texlive-latex-extra \
    texlive-lang-german \
    texlive-luatex \
    && rm -rf /var/lib/apt/lists/*

# mostly python packages and some dev tools
RUN apt-get update && apt-get install --yes --no-install-recommends \
    python3-psycopg2 \
    python3-dateutil \
    python3-babel \
    python3-icu \
    python3-jinja2 \
    python3-tz \
    python3-sphinx \
    python3-lxml \
    python3-pil \
    python3-webtest \
    python3-werkzeug \
    python3-ldap3 \
    python3-passlib \
    python3-bleach \
    python3-magic \
    python3-sphinx-rtd-theme \
    python3-zxcvbn \
    python3-markdown \
    python3-requests \
    python3-qrcode \
    python3-vobject \
    python3-graphviz \
    python3-phonenumbers \
    \
    python3-pip \
    python3-click \
    \
    flake8 \
    isort \
    pylint \
    python3-freezegun \
    wget \
    unzip \
    \
    && apt-get install --yes python3-coverage \
    \
    && rm -rf /var/lib/apt/lists/* \
    \
    && python3 -m pip --no-cache-dir install \
    mailmanclient==3.3.3 \
    schulze_condorcet==2.0.0 \
    \
    && python3 -m pip --no-cache-dir install \
    mypy==0.910 \
    types-werkzeug \
    types-pytz \
    types-jinja2 \
    types-python-dateutil \
    types-freezegun \
    types-bleach \
    types-Markdown \
    types-click

# get the configuration files from the autobuild
COPY ./related/docker/cdedb-entrypoint.sh ./related/auto-build/files/stage3 /tmp/autobuild/

# This does the following:
# - configure apache,
# - add the mailman basic-auth password,
# - put the localconfig at the default config path and
#   create an empty secrets config (there has to exist one but the fallbacks are fine),
# - add symlink to /cdedb2/cdedb directory so python can find it,
# - create the cdedb user and enable passwordless sudo,
# - create the magic file to signal that we are inside a container.
RUN cp /tmp/autobuild/cdedb-entrypoint.sh /cdedb-entrypoint.sh \
<<<<<<< HEAD
    \
    && a2enmod ssl wsgi headers \
=======
    && a2enmod ssl wsgi headers authnz_ldap \
>>>>>>> f8e74036
    && a2dissite 000-default \
    && echo "" > /etc/apache2/ports.conf \
    && cp /tmp/autobuild/cdedb-site.conf /etc/apache2/sites-available \
    && a2ensite cdedb-site \
    && cp /tmp/autobuild/index.html /var/www/html/ \
    \
    && cp /tmp/autobuild/mailman-htpasswd /etc/cdedb-mailman-htpasswd \
    && chown www-data:www-data /etc/cdedb-mailman-htpasswd \
    && chmod 640 /etc/cdedb-mailman-htpasswd \
    \
    && install -D /tmp/autobuild/localconfig.py /etc/cdedb/config.py \
    && touch /etc/cdedb/public-secrets.py \
    \
    && rm -rf /tmp/autobuild \
    \
    && ln -s /cdedb2/cdedb/ /usr/lib/python3/dist-packages/cdedb \
    \
    && useradd --no-create-home cdedb \
    && echo "%cdedb ALL=(ALL:ALL) NOPASSWD: ALL" >> /etc/sudoers \
    \
    && touch /CONTAINER

# make config persistent
VOLUME /etc/cdedb
# the ssl certificate is created dynamically and has should persist
VOLUME /etc/ssl/apache2
# the storage dir is created during the first startup by the entrypoint
VOLUME /var/lib/cdedb

EXPOSE 443

# mount the code here
WORKDIR /cdedb2

STOPSIGNAL SIGWINCH
ENTRYPOINT ["/cdedb-entrypoint.sh"]
CMD ["sh", "-c", "APACHE_HTTPD='exec /usr/sbin/apache2' exec apachectl -DFOREGROUND"]<|MERGE_RESOLUTION|>--- conflicted
+++ resolved
@@ -102,12 +102,8 @@
 # - create the cdedb user and enable passwordless sudo,
 # - create the magic file to signal that we are inside a container.
 RUN cp /tmp/autobuild/cdedb-entrypoint.sh /cdedb-entrypoint.sh \
-<<<<<<< HEAD
     \
-    && a2enmod ssl wsgi headers \
-=======
     && a2enmod ssl wsgi headers authnz_ldap \
->>>>>>> f8e74036
     && a2dissite 000-default \
     && echo "" > /etc/apache2/ports.conf \
     && cp /tmp/autobuild/cdedb-site.conf /etc/apache2/sites-available \
