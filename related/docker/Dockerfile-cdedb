--- conflicted
+++ resolved
@@ -106,13 +106,8 @@
     psycopg[binary]==3.0.15 \
     psycopg_pool==3.1.1 \
     pyparsing==3.0.9 \
-<<<<<<< HEAD
     schulze_condorcet==2.0.1 \
-    subman==0.1.0 \
-=======
-    schulze_condorcet==2.0.0 \
     subman==0.1.1 \
->>>>>>> 209763f2
     segno==1.5.2 \
     \
     && python3 -m pip --no-cache-dir install \
