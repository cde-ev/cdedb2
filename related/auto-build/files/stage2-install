--- conflicted
+++ resolved
@@ -130,13 +130,6 @@
 echo "" >> /home/cdedb/.bash_profile
 echo "%cdedb ALL=(ALL:ALL) NOPASSWD: ALL" >> /etc/sudoers
 
-<<<<<<< HEAD
-=======
-# apply our ldap schema
-echo "FIXME LDAP is currently not provided by the auto-build"
-#ldapmodify -Y EXTERNAL -H ldapi:/// -f /cdedb2/sql-ldap.ldif
-
->>>>>>> 3e877df4
 cat > /etc/motd <<EOF
 
 Welcome to the sandbox system of the CdEDB.
