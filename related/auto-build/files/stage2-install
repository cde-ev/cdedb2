#!/bin/bash
set -e

echo ""
echo "cdedb - sandbox system: stage2"
echo "~~~~~~~~~~~~~~~~~~~~~~~~~~~~~~~~~~~~~~~~~~~~"
echo ""
echo "Prefer IPv4 over IPv6..."
echo "--------------------------------------------"

echo "precedence ::ffff:0:0/96  100" >> /etc/gai.conf

echo ""
echo "Providing the host keys..."
echo "--------------------------------------------"

mkdir -p /etc/ssh
chmod 755 /etc/ssh
cp /media/cdrom0/ssh_host* /etc/ssh
chmod 600 /etc/ssh/ssh_host*
chmod 644 /etc/ssh/ssh_host*.pub

mkdir -p /etc/ssl/apache2
cp /media/cdrom0/server* /etc/ssl/apache2/
chmod 600 /etc/ssl/apache2/server.key
chmod 644 /etc/ssl/apache2/server.pem

# add the self-signed certificate to the trusted ldap certificates
# (note the following step in stage3)
mkdir -p /etc/ldap/certs
cp /media/cdrom0/ldap.pem /etc/ldap/certs

echo ""
echo "Getting the system up to date..."
echo "--------------------------------------------"
cat > /etc/apt/sources.list <<EOF
deb http://deb.debian.org/debian bookworm main contrib non-free
deb-src http://deb.debian.org/debian bookworm main contrib non-free

deb http://deb.debian.org/debian-security/ bookworm-security main contrib non-free
deb-src http://deb.debian.org/debian-security/ bookworm-security main contrib non-free

deb http://deb.debian.org/debian bookworm-updates main contrib non-free
deb-src http://deb.debian.org/debian bookworm-updates main contrib non-free

deb http://deb.debian.org/debian bookworm-backports main contrib non-free
deb-src http://deb.debian.org/debian bookworm-backports main contrib non-free
EOF

sleep 3

apt-get -y update
apt-get -y upgrade

echo ""
echo "Setting up packets..."
echo "--------------------------------------------"

# this is categorized into
# - devtools
# - runtime dependencies (app, postgres, latex)
# - python libraries (libraries, tools)
# - playwright dependencies
apt-get install --yes --no-install-recommends                       \
    openssh-server sudo git file mc emacs-nox vim htop make gettext \
    \
<<<<<<< HEAD
    apache2 python3 gunicorn fail2ban                               \
=======
    apache2 python3 libapache2-mod-wsgi-py3 fail2ban tzdata         \
>>>>>>> d34a6803
    \
    ldap-utils                                                      \
    \
    postgresql-client postgresql postgresql-contrib pgbouncer       \
    \
    texlive texlive-plain-generic texlive-latex-extra               \
    texlive-lang-german texlive-luatex                              \
    \
    python3-psycopg2 python3-dateutil python3-babel                 \
    python3-icu python3-jinja2 python3-sphinx                       \
    python3-lxml python3-pil python3-webtest python3-werkzeug       \
    python3-ldap3 python3-passlib python3-bleach python3-magic      \
    python3-sphinx-rtd-theme python3-zxcvbn python3-markdown        \
    python3-requests python3-graphviz python3-phonenumbers          \
    python3-tabulate python3-mailmanclient python3-pyparsing        \
    python3-psycopg python3-psycopg-pool                            \
    \
    python3-pip python3-click isort python3-freezegun               \
    python3-coverage                                                \
    \
    libasound2 libatk-bridge2.0-0 libatk1.0-0 libatomic1            \
    libatspi2.0-0 libcups2 libdrm2 libenchant-2-2 libgbm1 libgles2  \
    libgstreamer-gl1.0-0 libharfbuzz-icu0 libhyphen0                \
    libmanette-0.2-0 libnspr4 libnss3 libopengl0 libwayland-client0 \
    libwoff1 libxcomposite1 libxdamage1 libxfixes3 libxkbcommon0    \
    libxrandr2

# runtime dependencies
python3 -m pip install --no-cache-dir --break-system-packages \
    ldaptor==21.2.0 \
    schulze_condorcet==2.0.1 \
    subman==0.1.1 \
    segno==1.5.2

# devtools
python3 -m pip install --no-cache-dir --break-system-packages \
    mypy==1.4.0 \
    flake8==3.8.4 \
    pylint==2.15.0 \
    ruff==0.1.1 \
    types-werkzeug \
    types-jinja2 \
    types-python-dateutil \
    types-freezegun \
    types-bleach \
    types-Markdown \
    types-click \
    types-tabulate \
    'playwright>=1.37.0'

for file in /var/cache/apt/archives/*.deb
do
  shred --iteration=0 --zero --remove $file
done

echo ""
echo "We do not initialize playwright as this consumes lots of space."
echo "To do so later run the following command as user cdedb:"
echo "/usr/local/bin/playwright install"
echo "This matters only when executing the test suite and in that case"
echo "will fail with a helpful error message."

echo ""
echo "Disable private temp for Apache (this should be dev only)..."
echo "--------------------------------------------"
sed -i -e 's/PrivateTmp=true/PrivateTmp=false/' /lib/systemd/system/apache2.service

echo ""
echo "Setting up system..."
echo "--------------------------------------------"

useradd -s /bin/bash -m cdb
useradd -s /bin/bash -m -p REw.iVaxV7gAI cdedb # password: akademie
groupadd --system www-cde
useradd --system -g www-cde -d /var/lib/cdedb -M www-cde

sudo -u cdedb touch /home/cdedb/.bashrc
echo "" >> /home/cdedb/.bashrc
echo "export EDITOR=nano" >> /home/cdedb/.bashrc
echo "" >> /home/cdedb/.bashrc
sudo -u cdedb touch /home/cdedb/.bash_profile
echo "cd /cdedb2" >> /home/cdedb/.bash_profile
echo "" >> /home/cdedb/.bash_profile
echo "%cdedb ALL=(ALL:ALL) NOPASSWD: ALL" >> /etc/sudoers

cat > /etc/motd <<EOF

Welcome to the sandbox system of the CdEDB.

Find below a short summary of useful commands.

EOF

cat >> /etc/motd < /media/cdrom0/motd.txt

echo ""
echo "Setting up outgoing ssh..."
echo "--------------------------"

mkdir -p /home/cdedb/.ssh
chmod 755 /home/cdedb/.ssh
cp /media/cdrom0/ssh_user_rsa_key /home/cdedb/.ssh/id_rsa
cp /media/cdrom0/ssh_user_rsa_key.pub /home/cdedb/.ssh/id_rsa.pub
cp /media/cdrom0/ssh_user_known_hosts /home/cdedb/.ssh/known_hosts
chmod 600 /home/cdedb/.ssh/id_rsa
chmod 644 /home/cdedb/.ssh/id_rsa.pub
chown -R cdedb:cdedb /home/cdedb/.ssh/

echo ""
echo "Enable auto-build init..."
echo "--------------------------"

cat >/etc/rc.local <<EOF
#!/bin/bash
#
# rc.local
#
# This script is executed at the end of each multiuser runlevel.
# Make sure that the script will "exit 0" on success or any other
# value on error.
#
# In order to enable or disable this script just change the execution
# bits.
#
# By default this script does nothing.

mount /media/cdrom0 && /bin/sh /media/cdrom0/init

EOF

chmod +x /etc/rc.local

echo ""
echo ""
echo ""
echo "Done. Will reboot..."

( sleep 2; reboot ) &<|MERGE_RESOLUTION|>--- conflicted
+++ resolved
@@ -64,11 +64,7 @@
 apt-get install --yes --no-install-recommends                       \
     openssh-server sudo git file mc emacs-nox vim htop make gettext \
     \
-<<<<<<< HEAD
-    apache2 python3 gunicorn fail2ban                               \
-=======
-    apache2 python3 libapache2-mod-wsgi-py3 fail2ban tzdata         \
->>>>>>> d34a6803
+    apache2 python3 gunicorn fail2ban tzdata                        \
     \
     ldap-utils                                                      \
     \
