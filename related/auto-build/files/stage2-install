#!/bin/bash
set -e

echo ""
echo "cdedb - sandbox system: stage2"
echo "~~~~~~~~~~~~~~~~~~~~~~~~~~~~~~~~~~~~~~~~~~~~"
echo ""
echo "Prefer IPv4 over IPv6..."
echo "--------------------------------------------"

echo "precedence ::ffff:0:0/96  100" >> /etc/gai.conf

echo ""
echo "Providing the host keys..."
echo "--------------------------------------------"

mkdir -p /etc/ssh
chmod 755 /etc/ssh
cp /media/cdrom0/ssh_host* /etc/ssh
chmod 600 /etc/ssh/ssh_host*
chmod 644 /etc/ssh/ssh_host*.pub

mkdir -p /etc/ssl/apache2
cp /media/cdrom0/server* /etc/ssl/apache2/
chmod 600 /etc/ssl/apache2/server*

echo ""
echo "Getting the system up to date..."
echo "--------------------------------------------"
cat > /etc/apt/sources.list <<EOF
deb http://ftp.de.debian.org/debian buster main contrib non-free
deb-src http://ftp.de.debian.org/debian buster main contrib non-free

deb http://security.debian.org/ buster/updates main contrib non-free
deb-src http://security.debian.org/ buster/updates main contrib non-free

deb http://ftp.de.debian.org/debian buster-updates main contrib non-free
deb-src http://ftp.de.debian.org/debian buster-updates main contrib non-free

# wait till these actually exist
# deb http://ftp.de.debian.org/debian buster-backports main contrib non-free
# deb-src http://ftp.de.debian.org/debian buster-backports main contrib non-free
EOF

sleep 3

apt-get -y update
apt-get -y upgrade

echo ""
echo "Setting up packets..."
echo "--------------------------------------------"

echo 'slapd slapd/password1 password s1n2t3h4d5i6u7e8o9a0s1n2t3h4d5i6u7e8o9a0' | debconf-set-selections
echo 'slapd slapd/password2 password s1n2t3h4d5i6u7e8o9a0s1n2t3h4d5i6u7e8o9a0' | debconf-set-selections

apt-get -y install                                                  \
    openssh-server sudo git file mc emacs-nox vim htop make gettext \
    apache2 libapache2-mod-wsgi-py3 fail2ban                        \
    slapd ldap-utils                                                \
    postgresql-client postgresql postgresql-contrib pgbouncer       \
    texlive texlive-latex-extra texlive-lang-german cm-super        \
    python3 python3-psycopg2 python3-dateutil python3-babel         \
    python3-jinja2 python3-tz python3-sphinx python3-lxml           \
    python3-pil python3-webtest python3-werkzeug python3-ldap3      \
<<<<<<< HEAD
    python3-passlib python3-bleach python3-magic                    \
    python3-guzzle-sphinx-theme
=======
    python3-passlib python3-bleach python-zxcvbn
# this is not the python-magic module, but some debian fubar
#   python3-magic

apt-get -y install python3-pip
pip3 install python-magic guzzle_sphinx_theme
>>>>>>> 9b3c9ba3

for file in /var/cache/apt/archives/*.deb
do
  shred --iteration=0 --zero --remove $file
done

echo ""
echo "Disable private temp for Apache (this should be dev only)..."
echo "--------------------------------------------"
sed -i -e 's/PrivateTmp=true/PrivateTmp=false/' /lib/systemd/system/apache2.service

echo ""
echo "Setting up system..."
echo "--------------------------------------------"

# application user is www-data
useradd -s /bin/bash -m cdb
useradd -s /bin/bash -m -p REw.iVaxV7gAI cdedb # password: akademie

sudo -u cdedb touch /home/cdedb/.bashrc
echo "" >> /home/cdedb/.bashrc
echo "export EDITOR=nano" >> /home/cdedb/.bashrc
echo "" >> /home/cdedb/.bashrc
echo "%cdedb ALL=(ALL:ALL) NOPASSWD: ALL" >> /etc/sudoers

cat > /etc/motd <<EOF

Welcome to the sandbox system of the CdEDB.

Find below a short summary of useful commands.

EOF

cat >> /etc/motd < /media/cdrom0/motd.txt

echo ""
echo "Setting up outgoing ssh..."
echo "--------------------------"

mkdir -p /home/cdedb/.ssh
chmod 755 /home/cdedb/.ssh
cp /media/cdrom0/ssh_user_rsa_key /home/cdedb/.ssh/id_rsa
cp /media/cdrom0/ssh_user_rsa_key.pub /home/cdedb/.ssh/id_rsa.pub
cp /media/cdrom0/ssh_user_known_hosts /home/cdedb/.ssh/known_hosts
chmod 600 /home/cdedb/.ssh/id_rsa
chmod 644 /home/cdedb/.ssh/id_rsa.pub
chown -R cdedb:cdedb /home/cdedb/.ssh/

echo ""
echo "Enable auto-build init..."
echo "--------------------------"

cat >/etc/rc.local <<EOF
#!/bin/bash
#
# rc.local
#
# This script is executed at the end of each multiuser runlevel.
# Make sure that the script will "exit 0" on success or any other
# value on error.
#
# In order to enable or disable this script just change the execution
# bits.
#
# By default this script does nothing.

mount /media/cdrom0 && /bin/sh /media/cdrom0/init

EOF

chmod +x /etc/rc.local

echo ""
echo ""
echo ""
echo "Done. Will reboot..."

( sleep 2; reboot ) &<|MERGE_RESOLUTION|>--- conflicted
+++ resolved
@@ -63,17 +63,8 @@
     python3 python3-psycopg2 python3-dateutil python3-babel         \
     python3-jinja2 python3-tz python3-sphinx python3-lxml           \
     python3-pil python3-webtest python3-werkzeug python3-ldap3      \
-<<<<<<< HEAD
     python3-passlib python3-bleach python3-magic                    \
-    python3-guzzle-sphinx-theme
-=======
-    python3-passlib python3-bleach python-zxcvbn
-# this is not the python-magic module, but some debian fubar
-#   python3-magic
-
-apt-get -y install python3-pip
-pip3 install python-magic guzzle_sphinx_theme
->>>>>>> 9b3c9ba3
+    python3-guzzle-sphinx-theme python3-zxcvbn
 
 for file in /var/cache/apt/archives/*.deb
 do
