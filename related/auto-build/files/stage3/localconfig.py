--- conflicted
+++ resolved
@@ -7,12 +7,7 @@
 
 # BasicConfig
 
-<<<<<<< HEAD
-_LOG_ROOT = pathlib.Path("/var/log/cdedb")
-=======
-LOG_DIR = (pathlib.Path(os.environ['CDEDB_TEST_TMP_DIR'], 'logs') if CDEDB_TEST
-           else pathlib.Path("/var/log/cdedb"))
->>>>>>> 1db97fad
+LOG_DIR = pathlib.Path("/var/log/cdedb")
 
 LOG_LEVEL = logging.DEBUG
 SYSLOG_LEVEL = logging.INFO
@@ -24,13 +19,4 @@
 
 if pathlib.Path('/CONTAINER').is_file():
     # ldap host server differs for vms and docker containers
-<<<<<<< HEAD
-    LDAP_HOST = "ldap"
-=======
-    LDAP_HOST = "ldap"
-
-if CDEDB_TEST:
-    CDB_DATABASE_NAME = os.environ['CDEDB_TEST_DATABASE']
-    SERVER_NAME_TEMPLATE = "test_{}_server"
-    STORAGE_DIR = pathlib.Path(os.environ['CDEDB_TEST_TMP_DIR'], 'storage')
->>>>>>> 1db97fad
+    LDAP_HOST = "ldap"