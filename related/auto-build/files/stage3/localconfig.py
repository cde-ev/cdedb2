--- conflicted
+++ resolved
@@ -18,13 +18,8 @@
 GLOBAL_LOG = pathlib.Path("/log/cdedb.log")
 
 if CDEDB_TEST:
-<<<<<<< HEAD
-    SYSLOG_LOG_LEVEL = None  # type: ignore
+    SYSLOG_LEVEL = None  # type: ignore
     CONSOLE_LOG_LEVEL = None  # type: ignore
-=======
-    SYSLOG_LEVEL = None
-    CONSOLE_LOG_LEVEL = None
->>>>>>> 8b2a6be9
     GLOBAL_LOG = pathlib.Path("/tmp/test-cdedb.log")
 
 # Config
