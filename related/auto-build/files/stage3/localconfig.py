#!/usr/bin/env python3

"""Sample configuration for development instances."""

import logging
import pathlib

# BasicConfig

LOG_DIR = pathlib.Path("/var/log/cdedb")

LOG_LEVEL = logging.DEBUG
SYSLOG_LEVEL = logging.INFO
CONSOLE_LOG_LEVEL = logging.INFO

# Config

CDEDB_DEV = True

if pathlib.Path('/CONTAINER').is_file():
<<<<<<< HEAD
    # ldap host server differs for vms and docker containers
    LDAP_HOST = "ldap"
=======
    # postgres and ldap are reachable under their own hostname instead of localhost
    DB_HOST = "cdb"
    LDAP_HOST = "ldap"
    # there is no pgbouncer so the postgres port is the original one
    DB_PORT = 5432

if CDEDB_TEST:
    CDB_DATABASE_NAME = os.environ['CDEDB_TEST_DATABASE']
    SERVER_NAME_TEMPLATE = "test_{}_server"
    STORAGE_DIR = pathlib.Path(os.environ['CDEDB_TEST_TMP_DIR'], 'storage')
>>>>>>> 1ec4cba9
<|MERGE_RESOLUTION|>--- conflicted
+++ resolved
@@ -18,18 +18,8 @@
 CDEDB_DEV = True
 
 if pathlib.Path('/CONTAINER').is_file():
-<<<<<<< HEAD
-    # ldap host server differs for vms and docker containers
-    LDAP_HOST = "ldap"
-=======
     # postgres and ldap are reachable under their own hostname instead of localhost
     DB_HOST = "cdb"
     LDAP_HOST = "ldap"
     # there is no pgbouncer so the postgres port is the original one
-    DB_PORT = 5432
-
-if CDEDB_TEST:
-    CDB_DATABASE_NAME = os.environ['CDEDB_TEST_DATABASE']
-    SERVER_NAME_TEMPLATE = "test_{}_server"
-    STORAGE_DIR = pathlib.Path(os.environ['CDEDB_TEST_TMP_DIR'], 'storage')
->>>>>>> 1ec4cba9
+    DB_PORT = 5432