#!/usr/bin/env python3

import datetime
import re
import time
import webtest
import unittest

from test.common import as_users, USER_DICT, FrontendTest

from cdedb.common import ASSEMBLY_BAR_MONIKER, now, ADMIN_VIEWS_COOKIE_NAME
from cdedb.query import QueryOperators
import cdedb.database.constants as const


class TestAssemblyFrontend(FrontendTest):
    # Helper functions:

    def _create_assembly(self, adata=None):
        if not adata:
            adata = {
                'title': 'Drittes CdE-Konzil',
                'signup_end': "2222-4-1 00:00:00",
                'description': "Wir werden alle Häretiker exkommunizieren.",
                'notes': "Nur ein Aprilscherz",
            }
        self.traverse({'description': 'Versammlungen'},
                      {'description': 'Versammlung anlegen'})
        self.assertTitle("Versammlung anlegen")
        f = self.response.forms['createassemblyform']
        for k, v in adata.items():
            f[k] = v
        self.submit(f)
        self.assertTitle(adata['title'])

    def _signup(self):
        f = self.response.forms['signupform']
        self.submit(f)
        self.assertNotIn('signupform', self.response.forms)
        mail = self.fetch_mail()[0]
        text = mail.get_body().get_content()
        secret = text.split(
            "Versammlung lautet", 1)[1].split("ohne Leerzeichen.", 1)[0].strip()
        return secret

    def _create_ballot(self, bdata, candidates=None, atitle=None):
        self.traverse({"description": "Abstimmungen"},
                      {"description": "Abstimmung anlegen"})
        f = self.response.forms["createballotform"]
        for k, v in bdata.items():
            f[k] = v
        self.submit(f)
        if atitle:
            self.assertTitle("{} ({})".format(bdata['title'], atitle))
        self.traverse({"description": "Abstimmungen"},
                      {"description": bdata['title']})
        if candidates:

            for candidate in candidates:
                f = self.response.forms["candidatessummaryform"]
                for k, v in candidate.items():
                    f[f'{k}_-1'] = v
                f['create_-1'].checked = True
                self.submit(f)

    @as_users("werner", "berta", "kalif")
    def test_index(self, user):
        self.traverse({'href': '/assembly/'})

    @as_users("annika", "martin", "vera", "werner")
    def test_navigation(self, user):
        self.traverse({'description': 'Versammlungen'})
        everyone = ["Versammlungen", "Übersicht"]
        admins = ["Nutzer verwalten", "Log"]
        ins = []
        out = everyone + admins

        # not assembly admins
        if user in [USER_DICT['annika'], USER_DICT['martin'], USER_DICT['vera']]:
            ins = everyone
            out = admins
        # assembly admins
        elif user == USER_DICT['werner']:
            ins = everyone + admins
            out = []

        for s in ins:
            self.assertPresence(s, div='sidebar')
        for s in out:
            self.assertNonPresence(s, div='sidebar')

    @as_users("kalif")
    def test_showuser(self, user):
        self.traverse({'description': user['display_name']})
        self.assertPresence("Versammlungen", div="has-realm")
        self.assertTitle("{} {}".format(user['given_names'],
                                        user['family_name']))

    @as_users("kalif")
    def test_changeuser(self, user):
        self.traverse({'description': user['display_name']},
                      {'description': 'Bearbeiten'})
        f = self.response.forms['changedataform']
        f['display_name'] = "Zelda"
        self.submit(f)
        self.assertEqual(
            "Zelda",
            self.response.lxml.get_element_by_id(
                'displayname').text_content().strip())

    @as_users("werner", "ferdinand")
    def test_adminchangeuser(self, user):
        self.realm_admin_view_profile('kalif', 'assembly')
        self.traverse({'description': 'Bearbeiten'})
        f = self.response.forms['changedataform']
        f['display_name'] = "Zelda"
        f['notes'] = "Blowing in the wind."
        self.assertNotIn('birthday', f.fields)
        self.submit(f)
        self.assertPresence("Zelda", div="personal-information")
        self.assertTitle("Kalif ibn al-Ḥasan Karabatschi")

    @as_users("werner", "ferdinand")
    def test_toggleactivity(self, user):
        self.realm_admin_view_profile('kalif', 'assembly')
        self.assertPresence('Ja', div='account-active')
        f = self.response.forms['activitytoggleform']
        self.submit(f)
        self.assertPresence('Nein', div='account-active')

    @as_users("werner", "ferdinand")
    def test_user_search(self, user):
        self.traverse({'description': 'Versammlungen'},
                      {'description': 'Nutzer verwalten'})
        self.assertTitle("Versammlungs-Nutzerverwaltung")
        f = self.response.forms['queryform']
        f['qop_username'] = QueryOperators.match.value
        f['qval_username'] = 'f@'
        for field in f.fields:
            if field and field.startswith('qsel_'):
                f[field].checked = True
        self.submit(f)
        self.assertTitle("Versammlungs-Nutzerverwaltung")
        self.assertPresence("Ergebnis [1]", div="query-results")
        self.assertPresence("Karabatschi", div="result-container")

    @as_users("werner", "ferdinand")
    def test_create_user(self, user):
        self.traverse({'description': 'Versammlungen'},
                      {'description': 'Nutzer verwalten'},
                      {'description': 'Nutzer anlegen'})
        self.assertTitle("Neuen Versammlungsnutzer anlegen")
        data = {
            "username": 'zelda@example.cde',
            "given_names": "Zelda",
            "family_name": "Zeruda-Hime",
            "display_name": 'Zelda',
            "notes": "some fancy talk",
        }
        f = self.response.forms['newuserform']
        for key, value in data.items():
            f.set(key, value)
        self.submit(f)
        self.assertTitle("Zelda Zeruda-Hime")

    @as_users("anton")
    def test_assembly_admin_views(self, user):
        self.app.set_cookie(ADMIN_VIEWS_COOKIE_NAME, '')

        self.traverse({'href': '/assembly/'})
        self._click_admin_view_button(re.compile(r"Benutzer-Administration"),
                                      current_state=False)

        # Test Assembly Management Admin View
        self.assertNoLink('/assembly/log')
        self.traverse({'href': '/assembly/assembly/1/show'},
                      {'href': '/assembly/assembly/1/attendees'},
                      {'href': '/assembly/assembly/1/ballot/list'},
                      {'href': '/assembly/assembly/1/ballot/2/show'},
                      {'href': '/assembly/assembly/1/show'})
        self.assertNoLink('assembly/assembly/1/change')
        self.assertNoLink('assembly/assembly/1/log')
        self.assertNotIn('concludeassemblyform', self.response.forms)
        self._click_admin_view_button(re.compile(r"Versammlungs-Verwaltung"),
                                      current_state=False)
        self.assertIn('concludeassemblyform', self.response.forms)
        self.traverse({'href': 'assembly/assembly/1/change'},
                      {'href': 'assembly/assembly/1/log'})

        # Test Assembly Configuration Admin View
        self.traverse({'href': '/assembly/assembly/1/show'})
        self.assertNoLink('/assembly/assembly/1/attachment/add')
        self.traverse({'href': '/assembly/assembly/1/ballot/list'})
        self.assertNoLink('/assembly/assembly/1/ballot/2/change')
        self.assertNoLink('/assembly/assembly/1/ballot/create')
        self.traverse({'href': '/assembly/assembly/1/ballot/2/show'})
        self.assertNoLink('/assembly/assembly/1/ballot/2/change')
        self.assertNoLink('/assembly/assembly/1/ballot/2/attachment/add')
        self.assertNotIn('removecandidateform6', self.response.forms)
        self.assertNotIn('addcandidateform', self.response.forms)
        self.assertNotIn('deleteballotform', self.response.forms)

        self._click_admin_view_button(re.compile(r"Versammlungs-Verwaltung"),
                                      current_state=True)
        self._click_admin_view_button(re.compile(r"Versammlungs-Konfig."),
                                      current_state=False)
        self.traverse({'href': '/assembly/assembly/1/show'},
                      {'href': '/assembly/assembly/1/attachment/add'},
                      {'href': '/assembly/assembly/1/show'},
                      {'href': '/assembly/assembly/1/ballot/list'},
                      {'href': '/assembly/assembly/1/ballot/2/change'},
                      {'href': '/assembly/assembly/1/ballot/list'},
                      {'href': '/assembly/assembly/1/ballot/create'},
                      {'href': '/assembly/assembly/1/ballot/list'},
                      {'href': '/assembly/assembly/1/ballot/2/show'},
                      {'href': '/assembly/assembly/1/ballot/2/attachment/add'},
                      {'href': '/assembly/assembly/1/ballot/2/show'})
        self.assertIn('candidatessummaryform', self.response.forms)
        self.assertIn('deleteballotform', self.response.forms)

    @as_users("annika", "martin", "vera", "werner")
    def test_navigation_one_assembly(self, user):
        self.traverse({'description': 'Versammlungen'},
                      {'description': 'Internationaler Kongress'})
        everyone = [
            "Versammlungs-Übersicht", "Versammlung Internationaler Kongress",
            "Übersicht", "Teilnehmer", "Abstimmungen"]
        admin = ["Konfiguration", "Log"]
        ins = []
        out = everyone + admin

        # not assembly admins
        if user in [USER_DICT['annika'], USER_DICT['martin'], USER_DICT['vera']]:
            ins = everyone
            out = admin
        # assembly admin
        elif user == USER_DICT['werner']:
            ins = everyone + admin
            out = []

        for s in ins:
            self.assertPresence(s, div='sidebar')
        for s in out:
            self.assertNonPresence(s, div='sidebar')

    @as_users("werner")
    def test_change_assembly(self, user):
        self.traverse({'description': 'Versammlungen'},
                      {'description': 'Internationaler Kongress'},)
        self.assertTitle("Internationaler Kongress")
        self.traverse({'description': 'Konfiguration'},)
        f = self.response.forms['changeassemblyform']
        f['title'] = 'Drittes CdE-Konzil'
        f['description'] = "Wir werden alle Häretiker exkommunizieren."
        self.submit(f)
        self.assertTitle("Drittes CdE-Konzil")
        self.assertPresence("Häretiker", div='description')

    @as_users("werner")
    def test_create_assembly(self, user):
        self._create_assembly()
        self.assertPresence("Häretiker", div='description')
        self.assertPresence("Aprilscherz", div='notes')
        self.traverse({'description': 'Abstimmungen'})
        self.assertPresence("Es wurden noch keine Abstimmungen angelegt.")

    @as_users("werner")
    def test_delete_assembly(self, user):
        self._create_assembly()
        f = self.response.forms['deleteassemblyform']
        f['ack_delete'].checked = True
        self.submit(f)
        self.assertTitle("Versammlungen")
        self.assertNonPresence("Drittes CdE-Konzil")

    @as_users("charly")
    def test_signup(self, user):
        self.traverse({'description': 'Versammlungen'},
                      {'description': 'Internationaler Kongress'},)
        self.assertTitle("Internationaler Kongress")
        f = self.response.forms['signupform']
        self.submit(f)
        self.assertTitle("Internationaler Kongress")
        self.assertNotIn('signupform', self.response.forms)

    @as_users("werner", "ferdinand")
    def test_external_signup(self, user):
        self._create_assembly()
        self.assertNonPresence("Kalif")
        self.traverse({'description': 'Teilnehmer'})
        f = self.response.forms['addattendeeform']
        f['persona_id'] = "DB-11-6"
        self.submit(f)
        self.assertTitle('Anwesenheitsliste (Drittes CdE-Konzil)')
        self.assertPresence("Kalif", div='attendees-list')

    @as_users("kalif")
    def test_list_attendees(self, user):
        self.traverse({'description': 'Versammlungen'},
                      {'description': 'Internationaler Kongress'},
                      {'description': 'Teilnehmer'})
        self.assertTitle("Anwesenheitsliste (Internationaler Kongress)")
        self.assertPresence("Anton", div='attendees-list')
        self.assertPresence("Akira", div='attendees-list')
        self.assertPresence("Bertålotta", div='attendees-list')
        self.assertPresence("Kalif", div='attendees-list')
        self.assertPresence("Inga", div='attendees-list')
        self.assertPresence("Werner", div='attendees-list')
        self.assertPresence("Insgesamt 6 Anwesende.", div='attendees-count')
        self.assertNonPresence("Charly")

    @as_users("werner")
    def test_conclude_assembly(self, user):
        self._create_assembly()
        f = self.response.forms['signupform']
        self.submit(f)
        self.traverse({'description': 'Konfiguration'})
        f = self.response.forms['changeassemblyform']
        f['signup_end'] = "2002-4-1 00:00:00"
        self.submit(f)

        wait_time = 0.5
        future = now() + datetime.timedelta(seconds=wait_time)
        farfuture = now() + datetime.timedelta(seconds=2 * wait_time)
        bdata = {
            'title': 'Maximale Länge der Satzung',
            'description': "Dann muss man halt eine alte Regel rauswerfen, wenn man eine neue will.",
            'vote_begin': future.isoformat(),
            'vote_end': farfuture.isoformat(),
            'quorum': "0",
            'votes': "",
            'notes': "Kein Aprilscherz!",
        }
        self._create_ballot(bdata, candidates=None)
        self.assertTitle("Maximale Länge der Satzung (Drittes CdE-Konzil)")
        time.sleep(2 * wait_time)
        self.traverse({'description': 'Abstimmungen'},
                      {'description': 'Maximale Länge der Satzung'},
                      {'description': 'Drittes CdE-Konzil'},)
        self.assertTitle("Drittes CdE-Konzil")
        f = self.response.forms['concludeassemblyform']
        f['ack_conclude'].checked = True
        self.submit(f)
        self.assertTitle("Drittes CdE-Konzil")

    @as_users("anton")
    def test_preferential_vote_result(self, user):
        self.get('/assembly/assembly/1/ballot/1/show')
        self.follow()  # Redirect because ballot has not been tallied yet.
        self.assertTitle("Antwort auf die letzte aller Fragen "
                         "(Internationaler Kongress)")
        self.assertPresence("Nach dem Leben, dem Universum und dem ganzen Rest")
        self.assertPresence("Du hast mit 2>3>_bar_>1=4 abgestimmt.",
                            div='own-vote', exact=True)

    @as_users("garcia")
    def test_show_ballot_without_vote(self, user):
        self.get('/assembly/assembly/1/show')
        f = self.response.forms['signupform']
        self.submit(f)
        self.get('/assembly/assembly/1/ballot/1/show')
        self.follow()  # Redirect because ballot has not been tallied yet.
        self.assertTitle("Antwort auf die letzte aller Fragen "
                         "(Internationaler Kongress)")
        self.assertPresence("Nach dem Leben, dem Universum und dem ganzen Rest")
        self.assertPresence("Du hast nicht abgestimmt.", div='own-vote',
                            exact=True)

    @as_users("garcia")
    def test_show_ballot_without_attendance(self, user):
        self.get('/assembly/assembly/1/ballot/1/show')
        self.follow()  # Redirect because ballot has not been tallied yet.
        self.assertTitle("Antwort auf die letzte aller Fragen "
                         "(Internationaler Kongress)")
        self.assertPresence("Nach dem Leben, dem Universum und dem ganzen Rest")
        self.assertPresence("Du nimmst nicht an der Versammlung teil.",
                            div='own-vote', exact=True)

    @as_users("werner")
    def test_entity_ballot_simple(self, user):
        self.traverse({'description': 'Versammlungen$'},
                      {'description': 'Internationaler Kongress'},
                      {'description': 'Abstimmungen'},)
        self.assertTitle("Internationaler Kongress – Abstimmungen")
        self.assertNonPresence("Maximale Länge der Satzung")
        self.assertNonPresence("Es wurden noch keine Abstimmungen angelegt")
        bdata = {
            'title': 'Maximale Länge der Satzung',
            'description': "Dann muss man halt eine alte Regel rauswerfen, wenn man eine neue will.",
            'vote_begin': "2222-4-1 00:00:00",
            'vote_end': "2222-5-1 00:00:00",
            'votes': "",
            'notes': "Kein Aprilscherz!",

        }
        self._create_ballot(bdata, atitle="Internationaler Kongress")
        self.traverse({'description': 'Bearbeiten'},)
        f = self.response.forms['changeballotform']
        self.assertEqual("Kein Aprilscherz!", f['notes'].value)
        f['notes'] = "April, April!"
        f['vote_begin'] = "2222-4-1 00:00:00"
        f['vote_end'] = "2222-4-1 00:00:01"
        self.submit(f)
        self.assertTitle("Maximale Länge der Satzung (Internationaler Kongress)")
        self.traverse({'description': 'Bearbeiten'},)
        f = self.response.forms['changeballotform']
        self.assertEqual("April, April!", f['notes'].value)
        self.traverse({'description': 'Abstimmungen'},)
        self.assertTitle("Internationaler Kongress – Abstimmungen")
        self.assertPresence("Maximale Länge der Satzung")
        self.traverse({'description': 'Maximale Länge der Satzung'},)
        self.assertTitle("Maximale Länge der Satzung (Internationaler Kongress)")
        f = self.response.forms['deleteballotform']
        f['ack_delete'].checked = True
        self.submit(f)
        self.traverse({'description': 'Abstimmungen'},)
        self.assertTitle("Internationaler Kongress – Abstimmungen")
        self.assertNonPresence("Maximale Länge der Satzung")

    @as_users("werner")
    def test_delete_ballot(self, user):
        self.get("/assembly/assembly/1/ballot/2/show")
        self.assertTitle("Farbe des Logos (Internationaler Kongress)")
        self.assertPresence("Diese Abstimmung hat noch nicht begonnen.",
                            div='status')
        f = self.response.forms['deleteballotform']
        f['ack_delete'].checked = True
        self.submit(f)
        self.assertTitle("Internationaler Kongress – Abstimmungen")
        self.assertNonPresence("Farbe des Logos")
        self.assertNonPresence("Zukünftige Abstimmungen")
        self.traverse({"description": "Lieblingszahl"})
        self.assertTitle("Lieblingszahl (Internationaler Kongress)")
        self.assertPresence("Die Abstimmung läuft.", div='status')
        self.assertNonPresence("Löschen")
        self.assertNotIn("deleteballotform", self.response.forms)
        self.get("/assembly/assembly/1/ballot/list")
        self.traverse({"description": "Antwort auf die letzte aller Fragen"})
        self.assertTitle("Antwort auf die letzte aller Fragen (Internationaler Kongress)")
        self.assertPresence("Die Abstimmung ist beendet.", div='status')
        self.assertNonPresence("Löschen")
        self.assertNotIn("deleteballotform", self.response.forms)

    @as_users("werner")
    def test_attachments(self, user):
        self.traverse({'description': 'Versammlungen$'},
                      {'description': 'Internationaler Kongress'},
                      {'description': 'Datei anhängen'},)
        self.assertTitle("Datei anhängen (Internationaler Kongress)")
        with open("/tmp/cdedb-store/testfiles/form.pdf", 'rb') as datafile:
            data = datafile.read()

        # First try upload with invalid default filename
        f = self.response.forms['addattachmentform']
        f['title'] = "Maßgebliche Beschlussvorlage"
        f['attachment'] = webtest.Upload("form….pdf", data, "application/octet-stream")
        self.submit(f, check_notification=False)
        self.assertValidationError("filename", "Darf nur aus druckbaren ASCII-Zeichen bestehen")
        # Now, add an correct override filename
        f = self.response.forms['addattachmentform']
        f['attachment'] = webtest.Upload("form….pdf", data, "application/octet-stream")
        f['filename'] = "beschluss.pdf"
        self.submit(f)
        self.assertPresence("Maßgebliche Beschlussvorlage", div='attachments')

        saved_response = self.response
        self.traverse({'description': 'Maßgebliche Beschlussvorlage'},)
        with open("/tmp/cdedb-store/testfiles/form.pdf", 'rb') as f:
            self.assertEqual(f.read(), self.response.body)
        self.response = saved_response

        self.traverse({'description': 'Abstimmungen'},
                      {'description': 'Farbe des Logos'},
                      {'description': 'Datei anhängen'},)
        self.assertTitle("Datei anhängen (Internationaler Kongress/Farbe des Logos)")
        f = self.response.forms['addattachmentform']
        f['title'] = "Magenta wie die Telekom"
        with open("/tmp/cdedb-store/testfiles/form.pdf", 'rb') as datafile:
            data = datafile.read()
        f['attachment'] = webtest.Upload("form.pdf", data, "application/octet-stream")
        self.submit(f)
        self.assertTitle("Farbe des Logos (Internationaler Kongress)")
        saved_response = self.response
        self.assertPresence("Magenta wie die Telekom", div='attachments')
        self.traverse({'description': 'Magenta wie die Telekom'},)
        with open("/tmp/cdedb-store/testfiles/form.pdf", 'rb') as f:
            self.assertEqual(f.read(), self.response.body)
        self.response = saved_response
        f = self.response.forms['removeattachmentform1002']
        f['attachment_ack_delete'].checked = True
        self.submit(f)
        self.assertTitle("Farbe des Logos (Internationaler Kongress)")
        self.assertNonPresence("Magenta wie die Telekom")

    @as_users("werner", "inga", "kalif")
    def test_vote(self, user):
        self.traverse({'description': 'Versammlungen'},
                      {'description': 'Internationaler Kongress'},
                      {'description': 'Abstimmungen'},
                      {'description': 'Lieblingszahl'},)
        self.assertTitle("Lieblingszahl (Internationaler Kongress)")
        f = self.response.forms['voteform']
        self.assertEqual("", f['vote'].value)
        f['vote'] = "e>pi>1=0>i"
        self.submit(f)
        self.assertTitle("Lieblingszahl (Internationaler Kongress)")
        f = self.response.forms['voteform']
        self.assertEqual("e>pi>1=0>i", f['vote'].value)
        f['vote'] = "1=i>pi>e=0"
        self.submit(f)
        self.assertTitle("Lieblingszahl (Internationaler Kongress)")
        f = self.response.forms['voteform']
        self.assertEqual("1=i>pi>e=0", f['vote'].value)

    @as_users("werner", "inga", "kalif")
    def test_classical_vote_radio(self, user):
        self.traverse({'description': 'Versammlungen'},
                      {'description': 'Internationaler Kongress'},
                      {'description': 'Abstimmungen'},
                      {'description': 'Bester Hof'},)
        self.assertTitle("Bester Hof (Internationaler Kongress)")
        f = self.response.forms['voteform']
        f['vote'] = "Li"
        self.submit(f)
        self.assertTitle("Bester Hof (Internationaler Kongress)")
        f = self.response.forms['voteform']
        self.assertEqual("Li", f['vote'].value)
        f['vote'] = ASSEMBLY_BAR_MONIKER
        self.submit(f)
        self.assertTitle("Bester Hof (Internationaler Kongress)")
        self.assertEqual(ASSEMBLY_BAR_MONIKER, f['vote'].value)
        self.assertNonPresence("Du hast Dich enthalten.")
        f = self.response.forms['abstentionform']
        self.submit(f)
        self.assertTitle("Bester Hof (Internationaler Kongress)")
        f = self.response.forms['voteform']
        self.assertEqual(None, f['vote'].value)
        self.assertPresence("Du hast Dich enthalten.", div='status')
        f['vote'] = "St"
        self.submit(f)
        self.assertTitle("Bester Hof (Internationaler Kongress)")
        f = self.response.forms['voteform']
        self.assertEqual("St", f['vote'].value)

    @as_users("werner", "inga", "kalif")
    def test_classical_vote_select(self, user):
        self.traverse({'description': 'Versammlungen'},
                      {'description': 'Internationaler Kongress'},
                      {'description': 'Abstimmungen'},
                      {'description': 'Akademie-Nachtisch'},)
        self.assertTitle("Akademie-Nachtisch (Internationaler Kongress)")
        f = self.response.forms['voteform']
        f['vote'] = ["W", "S"]
        self.submit(f)
        self.assertTitle("Akademie-Nachtisch (Internationaler Kongress)")
        f = self.response.forms['voteform']
        tmp = {f.get('vote', index=3).value, f.get('vote', index=4).value}
        self.assertEqual({"W", "S"}, tmp)
        self.assertEqual(None, f.get('vote', index=2).value)
        f['vote'] = [ASSEMBLY_BAR_MONIKER]
        self.submit(f)
        self.assertTitle("Akademie-Nachtisch (Internationaler Kongress)")
        f = self.response.forms['voteform']
        self.assertEqual(ASSEMBLY_BAR_MONIKER, f.get('vote', index=5).value)
        self.assertEqual(None, f.get('vote', index=0).value)
        self.assertEqual(None, f.get('vote', index=1).value)
        self.assertNonPresence("Du hast Dich enthalten.")
        f = self.response.forms['abstentionform']
        self.submit(f)
        self.assertTitle("Akademie-Nachtisch (Internationaler Kongress)")
        f = self.response.forms['voteform']
        self.assertEqual(None, f.get('vote', index=0).value)
        self.assertPresence("Du hast Dich enthalten.", div='status')
        f['vote'] = ["E"]
        self.submit(f)
        self.assertTitle("Akademie-Nachtisch (Internationaler Kongress)")
        f = self.response.forms['voteform']
        self.assertEqual("E", f.get('vote', index=0).value)
        self.assertEqual(None, f.get('vote', index=1).value)
        self.assertEqual(None, f.get('vote', index=2).value)

    @as_users("werner")
    def test_classical_voting_all_choices(self, user):
        # This test asserts that in classical voting, we can distinguish
        # between abstaining and voting for all candidates
        self.traverse({'description': 'Versammlungen'},
                      {'description': 'Internationaler Kongress'})

        # We need two subtests: One with an explict bar (including the "against
        # all candidates option), one without an explicit bar (i.e. the bar is
        # added implicitly)
        for use_bar in (False, True):
            with self.subTest(use_bar=use_bar):
                # First, create a new ballot
                wait_time = 2
                future = now() + datetime.timedelta(seconds=wait_time)
                farfuture = now() + datetime.timedelta(seconds=2 * wait_time)
                bdata = {
                    'title': 'Wahl zum Finanzvorstand -- {} bar'
                             .format("w." if use_bar else "w/o"),
                    'vote_begin': future.isoformat(),
                    'vote_end': farfuture.isoformat(),
                    'quorum': "0",
                    'votes': "2",
                    'use_bar': use_bar,
                }
                candidates = [
                    {'moniker': 'arthur', 'description': 'Arthur Dent'},
                    {'moniker': 'ford', 'description': 'Ford Prefect'},
                ]
                self._create_ballot(bdata, candidates)

                # Wait for voting to start then cast own vote.
                time.sleep(wait_time)
                self.traverse({'description': 'Abstimmungen'},
                              {'description': bdata['title']})

                f = self.response.forms["voteform"]
                f["vote"] = ["arthur"]
                self.submit(f)
                self.assertNonPresence("Du hast Dich enthalten.")

                if use_bar:
                    f = self.response.forms["voteform"]
                    f["vote"] = [ASSEMBLY_BAR_MONIKER]
                    self.submit(f)
                    self.assertNonPresence("Du hast Dich enthalten.")

                f = self.response.forms["voteform"]
                f["vote"] = []
                self.submit(f)
                self.assertPresence("Du hast Dich enthalten.", div='status')

                f = self.response.forms['abstentionform']
                self.submit(f)
                self.assertPresence("Du hast Dich enthalten.", div='status')

                f = self.response.forms["voteform"]
                f["vote"] = ["arthur", "ford"]
                self.submit(f)
                self.assertNonPresence("Du hast Dich enthalten.")

                # Check tally and own vote.
                time.sleep(wait_time)
                self.traverse({'description': 'Abstimmungen'},
                              {'description': bdata['title']})
                self.assertPresence("Du hast für die folgenden Kandidaten "
                                    "gestimmt: Arthur Dent, Ford Prefect",
                                    div='own-vote', exact=True)

    @as_users("werner", "inga", "kalif")
    def test_tally_and_get_result(self, user):
        self.traverse({'description': 'Versammlungen'},
                      {'description': 'Internationaler Kongress'},
                      {'description': 'Abstimmungen'},)
        self.assertTitle("Internationaler Kongress – Abstimmungen")
        mail = self.fetch_mail()[0]
        text = mail.get_body().get_content()
        self.assertIn('die Abstimmung "Antwort auf die letzte aller Fragen" der Versammlung', text)
        self.traverse({'description': 'Antwort auf die letzte aller Fragen'},
                      {'description': 'Ergebnisdatei herunterladen'},)
        with open("/tmp/cdedb-store/testfiles/ballot_result.json", 'rb') as f:
            self.assertEqual(f.read(), self.response.body)

    @as_users("werner")
    def test_extend(self, user):
        self.traverse({'description': 'Versammlungen'},
                      {'description': 'Internationaler Kongress'},
                      {'description': 'Abstimmungen'},
                      {'description': 'Abstimmung anlegen'},)
        f = self.response.forms['createballotform']
        f['title'] = 'Maximale Länge der Verfassung'
        future = now() + datetime.timedelta(seconds=.5)
        farfuture = now() + datetime.timedelta(seconds=1)
        f['vote_begin'] = future.isoformat()
        f['vote_end'] = farfuture.isoformat()
        f['vote_extension_end'] = "2222-5-1 00:00:00"
        f['quorum'] = "1000"
        f['votes'] = ""
        self.submit(f)
        self.assertTitle("Maximale Länge der Verfassung (Internationaler Kongress)")
        self.assertPresence(
            "Verlängerung bis 01.05.2222, 00:00:00, falls 1000 Stimmen nicht "
            "erreicht werden.", div='voting-period')
        time.sleep(1)
        self.traverse({'href': '/assembly/1/ballot/list'},
                      {'description': 'Maximale Länge der Verfassung'},)
        self.assertTitle("Maximale Länge der Verfassung (Internationaler Kongress)")
        s = ("Wurde bis 01.05.2222, 00:00:00 verlängert, da 1000 Stimmen nicht "
             "erreicht wurden.")
        self.assertPresence(s, div='voting-period')

    @as_users("werner")
    def test_candidate_manipulation(self, user):
        self.traverse({'description': 'Versammlungen'},
                      {'description': 'Internationaler Kongress'},
                      {'description': 'Abstimmungen'},
                      {'description': 'Farbe des Logos'},)
        self.assertTitle("Farbe des Logos (Internationaler Kongress)")
        f = self.response.forms['candidatessummaryform']
        self.assertEqual("rot", f['moniker_6'].value)
        self.assertEqual("gelb", f['moniker_7'].value)
        self.assertEqual("gruen", f['moniker_8'].value)
        self.assertNotIn("Dunkelaquamarin", f.fields)
        f['create_-1'].checked = True
        f['moniker_-1'] = "aqua"
        f['description_-1'] = "Dunkelaquamarin"
        self.submit(f)

        self.assertTitle("Farbe des Logos (Internationaler Kongress)")
        f = self.response.forms['candidatessummaryform']
        self.assertEqual("aqua", f['moniker_1001'].value)
        f['moniker_7'] = "rot"
        self.submit(f, check_notification=False)

        self.assertTitle("Farbe des Logos (Internationaler Kongress)")
        f = self.response.forms['candidatessummaryform']
        f['moniker_7'] = "gelb"
        f['moniker_8'] = "_bar_"
        self.submit(f, check_notification=False)

        self.assertTitle("Farbe des Logos (Internationaler Kongress)")
        f = self.response.forms['candidatessummaryform']
        f['moniker_8'] = "farbe"
        f['description_6'] = "lila"
        f['delete_7'].checked = True
        self.submit(f)

        self.assertTitle("Farbe des Logos (Internationaler Kongress)")
        self.assertEqual("rot", f['moniker_6'].value)
        self.assertEqual("lila", f['description_6'].value)
        self.assertEqual("farbe", f['moniker_8'].value)
        self.assertEqual("aqua", f['moniker_1001'].value)
        self.assertNotIn("gelb", f.fields)

    @as_users("werner")
    def test_has_voted(self, user):
        self.traverse({'description': 'Versammlungen'},
                      {'description': 'Archiv-Sammlung'},
                      {'description': 'Abstimmungen'},
                      {'description': 'Test-Abstimmung – bitte ignorieren'})

        self.assertPresence("Du nimmst nicht an der Versammlung teil.",
                            div='own-vote', exact=True)
        self.assertNonPresence("Du hast nicht abgestimmt.")

        self.traverse({'description': 'Archiv-Sammlung'})
        secret = self._signup()
        self.traverse({'description': 'Abstimmungen'},
                      {'description': 'Test-Abstimmung – bitte ignorieren'})

        self.assertNonPresence("Du nimmst nicht an der Versammlung teil.")
        self.assertPresence("Du hast nicht abgestimmt.", div='own-vote',
                            exact=True)

    @as_users("werner")
    def test_provide_secret(self, user):
        self.traverse({'description': 'Versammlungen'},
                      {'description': 'Archiv-Sammlung'})
        secret = self._signup()
        # Create new ballot.
        wait_time = 2
        future = now() + datetime.timedelta(seconds=wait_time)
        farfuture = now() + datetime.timedelta(seconds=2 * wait_time)
        bdata = {
            'title': 'Maximale Länge der Verfassung',
            'vote_begin': future.isoformat(),
            'vote_end': farfuture.isoformat(),
            'quorum': "0",
            'votes': "1",
        }
        candidates = [
            {'moniker': 'ja', 'description': 'Ja'},
            {'moniker': 'nein', 'description': 'Nein'},
        ]
        self._create_ballot(bdata, candidates)

        # Wait for voting to start then cast own vote.
        time.sleep(wait_time)
        self.traverse({'description': 'Abstimmungen'},
                      {'description': bdata['title']})
        f = self.response.forms["voteform"]
        f["vote"] = "ja"
        self.submit(f)

        # Check tally and own vote.
        time.sleep(wait_time)
        self.traverse({'description': 'Abstimmungen'},
                      {'description': bdata['title']})
        self.assertPresence("Du hast für die folgenden Kandidaten gestimmt: Ja",
                            div='own-vote', exact=True)

        self.traverse({'description': 'Abstimmungen'},
                      {'description': 'Test-Abstimmung – bitte ignorieren'})
        self.assertPresence("Du hast nicht abgestimmt.", div='own-vote',
                            exact=True)

        # Conclude assembly.
        self.traverse({'description': 'Archiv-Sammlung'})
        self.assertTitle("Archiv-Sammlung")
        f = self.response.forms['concludeassemblyform']
        f['ack_conclude'].checked = True
        self.submit(f)

        # Own vote should be hidden now.
        self.traverse({'description': 'Abstimmungen'},
                      {'description': 'Maximale Länge der Verfassung'})
        self.assertPresence("Die Versammlung wurde beendet und die "
                            "Stimmen sind nun verschlüsselt.")
        self.assertNonPresence(
            "Du hast für die folgenden Kandidaten gestimmt:")

        # Provide the secret to retrieve the vote.
        f = self.response.forms['showoldvoteform']
        f['secret'] = secret
        self.submit(f, check_notification=False)
        self.assertNonPresence("Die Versammlung wurde beendet und die "
                               "Stimmen sind nun verschlüsselt.")
        self.assertPresence("Du hast für die folgenden Kandidaten gestimmt: Ja",
                            div='own-vote', exact=True)

    def test_log(self):
        # First: generate data
        self.test_entity_ballot_simple()
        self.logout()
        self.test_conclude_assembly()
        # test_tally_and_get_result
        self.traverse({'description': 'Versammlungen'},
                      {'description': 'Internationaler Kongress'},
                      {'description': 'Abstimmungen'},
                      {'description': 'Antwort auf die letzte aller Fragen'},)
        self.logout()
        self.test_extend()
        self.logout()

        # Now check it
        self.login(USER_DICT['werner'])
        self.traverse({'description': 'Versammlungen'},
                      {'description': 'Log'})
<<<<<<< HEAD
        self.assertTitle("Versammlungs-Log [1–15 von 15]")
=======
        self.assertTitle("\nVersammlungs-Log [0–15]\n")
>>>>>>> a50c7d77
        f = self.response.forms['logshowform']
        codes = [const.AssemblyLogCodes.assembly_created.value,
                 const.AssemblyLogCodes.assembly_changed.value,
                 const.AssemblyLogCodes.ballot_created.value,
                 const.AssemblyLogCodes.ballot_changed.value,
                 const.AssemblyLogCodes.ballot_deleted.value,
                 const.AssemblyLogCodes.ballot_tallied.value]
        f['codes'] = codes
        f['assembly_id'] = 1
        self.submit(f)
        self.assertTitle("Versammlungs-Log [1–7 von 7]")

        self.traverse({'description': 'Versammlungen'},
                      {'description': 'Drittes CdE-Konzil'},
                      {'description': 'Log'})
        self.assertTitle("Drittes CdE-Konzil: Log [1–7 von 7]")

        f = self.response.forms['logshowform']
        f['codes'] = codes
        f['offset'] = 2
        self.submit(f)
        self.assertTitle("Drittes CdE-Konzil: Log [3–52 von 5]")<|MERGE_RESOLUTION|>--- conflicted
+++ resolved
@@ -837,11 +837,7 @@
         self.login(USER_DICT['werner'])
         self.traverse({'description': 'Versammlungen'},
                       {'description': 'Log'})
-<<<<<<< HEAD
-        self.assertTitle("Versammlungs-Log [1–15 von 15]")
-=======
-        self.assertTitle("\nVersammlungs-Log [0–15]\n")
->>>>>>> a50c7d77
+        self.assertTitle("Versammlungs-Log [1–16 von 16]")
         f = self.response.forms['logshowform']
         codes = [const.AssemblyLogCodes.assembly_created.value,
                  const.AssemblyLogCodes.assembly_changed.value,
