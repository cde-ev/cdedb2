--- conflicted
+++ resolved
@@ -1980,19 +1980,13 @@
         self.assertPresence("Beispiel")
         self.assertPresence("Emilia")
         self.assertPresence("Garcia")
-<<<<<<< HEAD
-        self.assertEqual(self.response.lxml.xpath(
-            '//*[@id="query-result"]//tr[1]/td[@data-col="lodgement2.moniker"]')[0].text.strip(),
-            "Einzelzelle")
-        self.assertEqual(self.response.lxml.xpath(
-            '//*[@id="query-result"]//tr[2]/td[@data-col="lodgement2.moniker"]')[0].text.strip(),
-=======
         self.assertEqual(
-            self.response.lxml.xpath('//*[@id="query-result"]//tr[1]/td[@data-col="lodgement2.title"]')[0].text.strip(),
+            self.response.lxml.xpath(
+                '//*[@id="query-result"]//tr[1]/td[@data-col="lodgement2.title"]')[0].text.strip(),
             "Einzelzelle")
         self.assertEqual(
-            self.response.lxml.xpath('//*[@id="query-result"]//tr[2]/td[@data-col="lodgement2.title"]')[0].text.strip(),
->>>>>>> 57449317
+            self.response.lxml.xpath(
+                '//*[@id="query-result"]//tr[2]/td[@data-col="lodgement2.title"]')[0].text.strip(),
             "")
 
     @as_users("annika")
