#!/usr/bin/env python3

import copy
import csv
import json
import re
import datetime
import webtest
from test.common import as_users, USER_DICT, FrontendTest

from cdedb.query import QueryOperators
from cdedb.common import now, CDEDB_EXPORT_EVENT_VERSION
from cdedb.frontend.common import CustomCSVDialect
import cdedb.database.constants as const


class TestEventFrontend(FrontendTest):
    @as_users("emilia")
    def test_index(self, user):
        self.traverse({'description': 'Veranstaltungen'})
        self.assertPresence("Große Testakademie 2222", div='current-events')
        self.assertNonPresence("PfingstAkademie 2014")
        self.assertNonPresence("CdE-Party 2050")

    @as_users("anton", "berta")
    def test_index_orga(self, user):
        self.traverse({'description': 'Veranstaltungen'})
        self.assertPresence("Große Testakademie 2222", div='current-events')
        self.assertPresence("CdE-Party 2050", div='organized-events')
        self.assertNonPresence("CdE-Party 2050", div='current-events')

    @as_users("emilia")
    def test_showuser(self, user):
        self.traverse({'description': user['display_name']})
        self.assertTitle("{} {}".format(user['given_names'],
                                        user['family_name']))

    @as_users("emilia")
    def test_changeuser(self, user):
        self.traverse({'description': user['display_name']},
                      {'description': 'Bearbeiten'})
        f = self.response.forms['changedataform']
        f['display_name'] = "Zelda"
        f['location'] = "Hyrule"
        self.submit(f)
        self.assertTitle("Emilia E. Eventis")
        self.assertPresence("(Zelda)", div='personal-information')
        self.assertPresence("Hyrule", div='address')

    @as_users("annika", "ferdinand")
    def test_adminchangeuser(self, user):
        self.realm_admin_view_profile('emilia', 'event')
        self.traverse({'description': 'Bearbeiten'})
        f = self.response.forms['changedataform']
        f['display_name'] = "Zelda"
        f['birthday'] = "3.4.1933"
        self.assertNotIn('free_form', f.fields)
        self.submit(f)
        self.assertPresence("(Zelda)", div='personal-information')
        self.assertTitle("Emilia E. Eventis")
        self.assertPresence("03.04.1933", div='personal-information')

    @as_users("annika", "ferdinand")
    def test_toggleactivity(self, user):
        self.realm_admin_view_profile('emilia', 'event')
        self.assertPresence("Ja", div='account-active')
        f = self.response.forms['activitytoggleform']
        self.submit(f)
        self.assertPresence("Nein", div='account-active')

    @as_users("annika", "ferdinand")
    def test_user_search(self, user):
        self.traverse({'description': 'Veranstaltunge'},
                      {'description': 'Nutzer verwalten'})
        self.assertTitle("Veranstaltungsnutzersuche")
        f = self.response.forms['queryform']
        f['qop_username'] = QueryOperators.match.value
        f['qval_username'] = 'a@'
        for field in f.fields:
            if field and field.startswith('qsel_'):
                f[field].checked = True
        self.submit(f)
        self.assertTitle("Veranstaltungsnutzersuche")
        self.assertPresence("Ergebnis [2]", div='query-results')
        self.assertPresence("Hohle Gasse 13", div='query-result')

    @as_users("annika", "ferdinand")
    def test_create_user(self, user):
        self.traverse({'description': 'Veranstaltunge'},
                      {'description': 'Nutzer verwalten'},
                      {'description': 'Nutzer anlegen'})
        self.assertTitle("Neuen Veranstaltungsnutzer anlegen")
        data = {
            "username": 'zelda@example.cde',
            "title": "Dr.",
            "given_names": "Zelda",
            "family_name": "Zeruda-Hime",
            "name_supplement": 'von und zu',
            "display_name": 'Zelda',
            "birthday": "5.6.1987",
            "gender": "1",
            "telephone": "030456790",
            # "mobile"
            "address": "Street 7",
            "address_supplement": "on the left",
            "postal_code": "12345",
            "location": "Lynna",
            "country": "Hyrule",
            "notes": "some talk",
        }
        f = self.response.forms['newuserform']
        for key, value in data.items():
            f.set(key, value)
        self.submit(f)
        self.assertTitle("Zelda Zeruda-Hime")
        self.assertPresence("12345", div='address')

    @as_users("annika")
    def test_list_events(self, user):
        self.traverse({'description': 'Veranstaltungen'},
                      {'description': 'Veranstaltungen verwalten'})
        self.assertTitle("Veranstaltungen verwalten")
        self.assertPresence("Große Testakademie 2222", div='current-events')
        self.assertPresence("CdE-Party 2050", div='current-events')
        self.assertNonPresence("PfingstAkademie 2014")

    @as_users("annika", "berta", "emilia")
    def test_show_event(self, user):
        self.traverse({'description': 'Veranstaltungen'},
                      {'description': 'Große Testakademie 2222'})
        self.assertTitle("Große Testakademie 2222")
        self.assertPresence("Warmup: 02.02.2222 – 02.02.2222 "
                            "Erste Hälfte: 01.11.2222 – 11.11.2222 "
                            "Zweite Hälfte: 11.11.2222 – 30.11.2222",
                            div='timeframe-parts')
        self.assertPresence("Everybody come!", div='description')
        self.assertPresence("30.10.2000, 01:00:00 – 30.10.2200, 01:00:00 ",
                            div='timeframe-registration')
        self.assertPresence("aka@example.cde", div='orga-address')
        self.assertPresence("Garcia G. Generalis", div='orgas', exact=True)

    @as_users("berta", "charly")
    def test_show_event_noorga(self, user):
        self.traverse({'description': 'Veranstaltungen'},
                      {'description': 'Große Testakademie 2222'})
        self.assertTitle("Große Testakademie 2222")

        self.assertNonPresence("TestAka")
        self.assertNonPresence("CdE-Konto IBAN")
        self.assertNonPresence("Fragebogen aktiv")
        self.assertNonPresence("Todoliste … just kidding ;)")
        self.assertNonPresence("Kristallkugel-basiertes Kurszuteilungssystemm")

        self.assertNotIn("quickregistrationform", self.response.forms)
        self.assertNotIn("changeminorformform", self.response.forms)
        self.assertNotIn("lockform", self.response.forms)
        self.assertNotIn("seteventlogoform", self.response.forms)
        self.assertNotIn("createorgalistform", self.response.forms)

    @as_users("annika", "garcia")
    def test_show_event_orga(self, user):
        self.traverse({'description': 'Veranstaltungen'},
                      {'description': 'Große Testakademie 2222'})
        self.assertTitle("Große Testakademie 2222")

        self.assertPresence("TestAka", div='shortname')
        self.assertPresence("Club der Ehemaligen", div='institution')
        self.assertPresence("DE96 3702 0500 0008 0689 01", div='cde-iban')
        self.assertPresence("Nein", div='questionnaire-active')
        self.assertPresence("Todoliste … just kidding ;)", div='orga-notes')
        self.assertPresence("Kristallkugel-basiertes Kurszuteilungssystem",
                            div='mail-text')

        self.assertIn("quickregistrationform", self.response.forms)
        self.assertIn("changeminorformform", self.response.forms)
        self.assertIn("lockform", self.response.forms)

    @as_users("berta", "garcia")
    def test_show_event_noadmin(self, user):
        self.traverse({'description': 'Veranstaltungen'},
                      {'description': 'Große Testakademie 2222'})
        self.assertTitle("Große Testakademie 2222")

        self.assertNotIn("createorgalistform", self.response.forms)
        self.assertNotIn("addorgaform", self.response.forms)
        self.assertNotIn("removeorgaform7", self.response.forms)

    @as_users("annika")
    def test_show_event_admin(self, user):
        self.traverse({'description': 'Veranstaltungen'},
                      {'description': 'Große Testakademie 2222'})
        self.assertTitle("Große Testakademie 2222")

        # TODO This should be fixed with introducing of relative admins
        # self.assertIn("createorgalistform", self.response.forms)
        self.assertIn("addorgaform", self.response.forms)
        self.assertIn("removeorgaform7", self.response.forms)

    @as_users("anton", "berta")
    def test_no_hard_limit(self, user):
        self.traverse({'description': 'Veranstaltungen'},
                      {'description': 'CdE-Party 2050'})
        self.assertTitle("CdE-Party 2050")
        self.assertPresence("Let‘s have a party!")
        self.assertPresence("01.12.2049, 01:00:00 – 31.12.2049, 01:00:00",
                            div='timeframe-registration', exact=True)

    @as_users("annika", "garcia")
    def test_hard_limit_orga(self, user):
        self.traverse({'description': 'Veranstaltungen'},
                      {'description': 'Große Testakademie 2222'})
        self.assertTitle("Große Testakademie 2222")
        self.assertPresence("30.10.2000, 01:00:00 – 30.10.2200, 01:00:00 "
                            "(Nachmeldungen bis 30.10.2221, 01:00:00) ",
                            div='timeframe-registration', exact=True)

    @as_users("charly", "emilia")
    def test_hard_limit_noorga(self, user):
        self.traverse({'description': 'Veranstaltungen'},
                      {'description': 'Große Testakademie 2222'})
        self.assertTitle("Große Testakademie 2222")
        self.assertPresence("30.10.2000, 01:00:00 – 30.10.2200, 01:00:00",
                            div='timeframe-registration', exact=True)

    @as_users("annika", "berta", "emilia")
    def test_course_list(self, user):
        self.traverse({'description': 'Veranstaltungen'},
                      {'description': 'Große Testakademie 2222'},
                      {'description': 'Kursliste'})
        self.assertTitle("Kursliste Große Testakademie 2222")
        self.assertPresence("ToFi")
        self.assertPresence("Wir werden die Bäume drücken.")

    def test_course_list_public(self):
        self.get('/event/event/1/course/list')
        self.assertTitle("Kursliste Große Testakademie 2222")
        self.assertPresence("Die Kursleiter sind nur für eingeloggte Nutzer "
                            "sichtbar.", div='instructors-not-visible')
        self.assertNonPresence("ToFi", div='list-courses')
        self.assertPresence("Wir werden die Bäume drücken.", div='list-courses')

    @as_users("annika", "garcia", "ferdinand")
    def test_change_event(self, user):
        self.traverse({'description': 'Veranstaltungen'},
                      {'description': 'Große Testakademie 2222'},
                      {'description': 'Konfiguration'})
        self.assertTitle("Große Testakademie 2222 – Konfiguration")
        # basic event data
        f = self.response.forms['changeeventform']
        self.assertEqual(f['registration_start'].value, "2000-10-30T01:00:00")
        f['title'] = "Universale Akademie"
        f['registration_start'] = "2001-10-30 00:00:00"
        f['notes'] = """Some

        more

        text"""
        f['use_questionnaire'].checked = True
        self.submit(f)
        self.assertTitle("Universale Akademie")
        self.assertNonPresence("30.10.2000")
        self.assertPresence("30.10.2001", div='timeframe-registration')
        # orgas
        self.assertNonPresence("Bertålotta")
        if user["id"] in {1, 6}:
            f = self.response.forms['addorgaform']
            f['orga_id'] = "DB-2-7"
            self.submit(f)
            self.assertTitle("Universale Akademie")
            self.assertPresence("Bertålotta", div='manage-orgas')
            f = self.response.forms['removeorgaform2']
            self.submit(f)
            self.assertTitle("Universale Akademie")
            self.assertNonPresence("Bertålotta")

    @as_users("garcia")
    def test_orga_rate_limit(self, user):
        self.traverse({'href': '/event/$'},
                      {'href': '/event/event/1/show'},
                      {'href': '/event/event/1/registration/query'})

        for _ in range(10):
            self.traverse({'href': '/event/event/1/registration/add'})
            f = self.response.forms['addregistrationform']
            f['persona.persona_id'] = "DB-3-5"
            self.submit(f)
            f = self.response.forms['deleteregistrationform']
            f['ack_delete'].checked = True
            self.submit(f)

        self.traverse({'href': 'event/event/1/registration/add'})
        f = self.response.forms['addregistrationform']
        f['persona.persona_id'] = "DB-3-5"
        self.submit(f, check_notification=False)
        self.assertTitle("Neue Anmeldung (Große Testakademie 2222)")
        self.assertIn("alert alert-danger", self.response.text)
        self.assertPresence("Limit erreicht.")
        self.traverse({'href': 'event/event/1/registration/query'},
                      {'description': 'Alle Anmeldungen'})
        self.assertNonPresence("Charly")

    def test_event_visibility(self):
        # Add a course track, a course and move the registration start to one
        # week in the future.
        self.login(USER_DICT['annika'])
        self.traverse({'href': '/event/$'},
                      {'description': 'Veranstaltungen verwalten'},
                      {'description': 'CdE-Party 2050'},
                      {'description': 'Veranstaltungsteile'})
        f = self.response.forms['partsummaryform']
        f['track_title_4_-1'] = "Spätschicht"
        f['track_shortname_4_-1'] = "Spät"
        f['track_create_4_-1'].checked = True
        self.submit(f)
        self.traverse({'href': '/event/event/2/course/stats'},
                      {'href': '/event/event/2/course/create'})
        f = self.response.forms['createcourseform']
        f['title'] = "Chillout mit Musik"
        f['nr'] = "1"
        f['shortname'] = "music"
        f['instructors'] = "Giorgio Moroder"
        self.submit(f)
        self.traverse({'href': '/event/event/2/change'})
        f = self.response.forms['changeeventform']
        f['registration_start'] =\
            (now() + datetime.timedelta(days=7)).isoformat()
        self.submit(f)

        # Check visibility for orga
        self.traverse({'href': '/event/event/2/course/list'})
        self.assertPresence("Chillout mit Musik")
        # Check for inexistence of links to event, invisible event page, but
        # visible course page
        self.logout()
        self.login(USER_DICT['emilia'])
        self.assertNotIn('/event/event/2/show', self.response.text)
        self.traverse({'href': '/event/$'})
        self.assertNotIn('/event/event/2/show', self.response.text)
        self.get('/event/event/2/course/list')
        self.assertPresence("Chillout mit Musik")
        self.assertNotIn('/event/event/2/show', self.response.text)
        self.get('/event/event/2/show', status=403)

        # Now, the other way round: visible event without visible course list
        self.get('/')
        self.logout()
        self.login(USER_DICT['annika'])
        self.traverse({'href': '/event/$'},
                      {'description': 'Veranstaltungen verwalten'},
                      {'description': 'CdE-Party 2050'},
                      {'description': 'Konfiguration'})
        f = self.response.forms['changeeventform']
        f['is_course_list_visible'] = False
        f['is_visible'] = True
        self.submit(f)
        self.traverse({'href': '/event/event/2/course/list'})
        self.assertPresence("Chillout mit Musik")
        self.logout()

        self.login(USER_DICT['emilia'])
        self.traverse({'href': '/event/event/2/show'})
        self.traverse({'href': '/event/$'},
                      {'href': '/event/event/2/show'})
        # Becuase of markdown smarty, the apostroph is replaced
        # with its typographically correct form here.
        self.assertPresence("Let‘s have a party!")
        self.assertNotIn('/event/event/2/course/list', self.response.text)
        self.get('/event/event/2/course/list')
        self.follow()
        self.assertPresence("Die Kursliste ist noch nicht öffentlich",
                            'notifications')

    def test_course_state_visibility(self):
        self.login(USER_DICT['berta'])
        self.traverse({'href': '/event/$'},
                      {'href': '/event/event/1/show'},
                      {'href': '/event/event/1/course/list'})
        self.assertNonPresence("fällt aus")
        self.traverse({'href': '/event/event/1/register'})
        f = self.response.forms['registerform']
        # Course ε. Backup-Kurs is cancelled in track 3 (but not visible by now)
        self.assertIn('5', [value for (value, checked, text)
                            in f['course_choice3_0'].options])

        self.logout()
        self.login(USER_DICT['garcia'])
        self.traverse({'href': '/event/$'},
                      {'href': '/event/event/1/show'},
                      {'href': '/event/event/1/course/list'})
        self.assertPresence("fällt aus")
        self.assertPresence("Achtung! Ausfallende Kurse werden nur für Orgas "
                            "hier markiert.")
        self.traverse({'href': '/event/event/1/change'})
        f = self.response.forms['changeeventform']
        f['is_course_state_visible'].checked = True
        self.submit(f)
        self.traverse({'href': '/event/event/1/course/list'})
        self.assertNonPresence("Cancelled courses are only marked for orgas")

        self.logout()
        self.login(USER_DICT['berta'])
        self.traverse({'href': '/event/$'},
                      {'href': '/event/event/1/show'},
                      {'href': '/event/event/1/course/list'})
        self.assertPresence("fällt aus")
        self.traverse({'href': '/event/event/1/register'})
        f = self.response.forms['registerform']
        # Course ε. Backup-Kurs is cancelled in track 3 (but not visible by now)
        self.assertNotIn('5', [value for (value, checked, text)
                               in f['course_choice3_0'].options])

    @as_users("annika", "garcia")
    def test_part_summary_trivial(self, user):
        self.traverse({'href': '/event/$'},
                      {'href': '/event/event/1/show'},
                      {'href': '/event/event/1/part/summary'})
        self.assertTitle("Veranstaltungsteile konfigurieren (Große Testakademie 2222)")
        f = self.response.forms['partsummaryform']
        self.assertEqual("Warmup", f['title_1'].value)

    @as_users("annika")
    def test_part_summary_complex(self, user):
        self.traverse({'href': '/event/$'},
                      {'description': 'Veranstaltungen verwalten'},
                      {'description': 'CdE-Party 2050'},
                      {'description': 'Veranstaltungsteile'})
        self.assertTitle("Veranstaltungsteile konfigurieren (CdE-Party 2050)")
        f = self.response.forms['partsummaryform']
        self.assertNotIn('title_1001', f.fields)
        f['create_-1'].checked = True
        f['title_-1'] = "Cooldown"
        f['shortname_-1'] = "cd"
        f['part_begin_-1'] = "2233-4-5"
        f['part_end_-1'] = "2233-6-7"
        f['fee_-1'] = "23456.78"
        f['track_create_-1_-1'].checked = True
        f['track_title_-1_-1'] = "Chillout Training"
        f['track_shortname_-1_-1'] = "Chillout"
        f['track_num_choices_-1_-1'] = "1"
        f['track_min_choices_-1_-1'] = "1"
        f['track_sortkey_-1_-1'] = "1"
        self.submit(f)
        self.assertTitle("Veranstaltungsteile konfigurieren (CdE-Party 2050)")
        f = self.response.forms['partsummaryform']
        self.assertEqual("Cooldown", f['title_1001'].value)
        self.assertEqual("cd", f['shortname_1001'].value)
        self.assertEqual("Chillout Training", f['track_title_1001_1001'].value)
        f['title_1001'] = "Größere Hälfte"
        f['fee_1001'] = "99.99"
        self.submit(f)
        # and now for tracks
        self.assertTitle("Veranstaltungsteile konfigurieren (CdE-Party 2050)")
        f = self.response.forms['partsummaryform']
        self.assertNotIn('track_1001_1002', f.fields)
        f['track_title_1001_-1'] = "Spätschicht"
        f['track_shortname_1001_-1'] = "Spät"
        f['track_num_choices_1001_-1'] = "3"
        f['track_min_choices_1001_-1'] = "4"
        f['track_sortkey_1001_-1'] = "1"
        f['track_create_1001_-1'].checked = True
        self.submit(f, check_notification=False)
        self.assertPresence("Validierung fehlgeschlagen.", div="notifications")
        self.assertPresence(
            "Muss kleiner oder gleich der Gesamtzahl von Kurswahlen sein.")
        f['track_min_choices_1001_-1'] = "2"
        self.submit(f)
        f = self.response.forms['partsummaryform']
        self.assertEqual("Spätschicht", f['track_title_1001_1002'].value)
        f['track_title_1001_1002'] = "Nachtschicht"
        f['track_shortname_1001_1002'] = "Nacht"
        self.submit(f)
        f = self.response.forms['partsummaryform']
        self.assertEqual("Nachtschicht", f['track_title_1001_1002'].value)
        self.assertEqual("Nacht", f['track_shortname_1001_1002'].value)
        f['track_delete_1001_1002'].checked = True
        self.submit(f)
        self.assertTitle("Veranstaltungsteile konfigurieren (CdE-Party 2050)")
        f = self.response.forms['partsummaryform']
        self.assertNotIn('track_title_1001_1002', f.fields)
        # finally deletion
        self.assertTitle("Veranstaltungsteile konfigurieren (CdE-Party 2050)")
        f = self.response.forms['partsummaryform']
        self.assertEqual("Größere Hälfte", f['title_1001'].value)
        f['delete_1001'].checked = True
        self.submit(f)
        self.assertTitle("Veranstaltungsteile konfigurieren (CdE-Party 2050)")
        f = self.response.forms['partsummaryform']
        self.assertNotIn('title_1001', f.fields)

    @as_users("garcia")
    def test_aposteriori_change_num_choices(self, user):
        # Increase number of course choices of track 2 ("Kaffekränzchen")
        self.traverse({'href': '/event/$'},
                      {'href': '/event/event/1/show'},
                      {'href': '/event/event/1/part/summary'})
        f = self.response.forms['partsummaryform']
        f['track_num_choices_2_2'] = "2"
        self.submit(f)

        # Change course choices as Orga
        self.traverse({'href': '/event/event/1/registration/query'},
                      {'description': 'Alle Anmeldungen'},
                      {'href': '/event/event/1/registration/3/show'},
                      {'href': '/event/event/1/registration/3/change'})
        f = self.response.forms['changeregistrationform']
        self.assertEqual('', f['track2.course_choice_1'].value)
        f['track2.course_choice_0'] = 3
        self.submit(f)
        self.traverse({'href': '/event/event/1/registration/3/change'})
        f = self.response.forms['changeregistrationform']
        self.assertEqual('', f['track2.course_choice_1'].value)

        # Amend registration with new choice and check via course_choices
        self.traverse({'href': '/event/event/1/registration/status'},
                      {'href': '/event/event/1/registration/amend'})
        f = self.response.forms['amendregistrationform']
        self.assertEqual('3', f['course_choice2_0'].value)
        # Check preconditions for second part
        self.assertIsNotNone(f.get('course_choice1_3', default=None))
        f['course_choice2_1'] = 4
        self.submit(f)
        self.traverse({'href': '/event/event/1/course/choices'})
        f = self.response.forms['choicefilterform']
        f['track_id'] = 2
        f['course_id'] = 4
        f['position'] = 1
        self.submit(f)
        self.assertPresence("Garcia")

        # Reduce number of course choices of track 1 ("Morgenkreis")
        self.traverse({'href': '/event/event/1/part/summary'})
        f = self.response.forms['partsummaryform']
        f['track_num_choices_2_1'] = "3"
        f['track_min_choices_2_1'] = "3"
        self.submit(f)

        # Check registration as Orga
        self.traverse({'href': '/event/event/1/registration/query'},
                      {'description': 'Alle Anmeldungen'},
                      {'href': '/event/event/1/registration/3/show'})
        self.assertPresence('3. Wahl')
        self.assertNonPresence('4. Wahl')
        self.assertNonPresence('ε. Backup')

        # Amend registration
        self.traverse({'href': '/event/event/1/registration/status'})
        self.assertNonPresence('4. Wahl')
        self.assertNonPresence('ε. Backup')
        self.traverse({'href': '/event/event/1/registration/amend'})
        f = self.response.forms['amendregistrationform']
        self.assertEqual('1', f['course_choice1_2'].value)
        self.assertIsNone(f.get('course_choice1_3', default=None))
        f['course_choice1_0'] = 2
        f['course_choice1_1'] = 4
        self.submit(f)

        # Change registration as orga
        self.traverse({'href': '/event/event/1/registration/query'},
                      {'description': 'Alle Anmeldungen'},
                      {'href': '/event/event/1/registration/3/show'},
                      {'href': '/event/event/1/registration/3/change'})
        f = self.response.forms['changeregistrationform']
        self.assertIsNone(f.get('track1.course_choice_3', default=None))
        self.assertEqual('4', f['track1.course_choice_1'].value)
        self.assertEqual('1', f['track1.course_choice_2'].value)
        f['track1.course_choice_2'] = ''
        self.submit(f)
        self.assertNonPresence('Heldentum')

    @as_users("annika", "garcia")
    def test_change_event_fields(self, user):
        self.traverse({'href': '/event/$'},
                      {'href': '/event/event/1/show'},
                      {'href': '/event/event/1/field/summary'})
        # fields
        f = self.response.forms['fieldsummaryform']
        self.assertEqual('transportation', f['field_name_2'].value)
        self.assertNotIn('field_name_10', f.fields)
        f['create_-1'].checked = True
        f['field_name_-1'] = "food_stuff"
        f['association_-1'] = const.FieldAssociations.registration.value
        f['kind_-1'] = const.FieldDatatypes.str.value
        f['entries_-1'] = """all;everything goes
        vegetarian;no meat
        vegan;plants only"""
        self.submit(f)
        self.assertTitle("Datenfelder konfigurieren (Große Testakademie 2222)")
        f = self.response.forms['fieldsummaryform']
        self.assertEqual('food_stuff', f['field_name_1001'].value)
        self.assertEqual("""pedes;by feet
car;own car available
etc;anything else""", f['entries_2'].value)
        f['entries_2'] = """pedes;by feet
        broom;flying implements
        etc;anything else"""
        self.submit(f)
        self.assertTitle("Datenfelder konfigurieren (Große Testakademie 2222)")
        f = self.response.forms['fieldsummaryform']
        self.assertEqual("""pedes;by feet
broom;flying implements
etc;anything else""", f['entries_2'].value)
        f['delete_1001'].checked = True
        self.submit(f)
        self.assertTitle("Datenfelder konfigurieren (Große Testakademie 2222)")
        f = self.response.forms['fieldsummaryform']
        self.assertNotIn('field_name_7', f.fields)

    @as_users("garcia")
    def test_event_fields_unique_name(self, user):
        self.get("/event/event/1/field/summary")
        f = self.response.forms['fieldsummaryform']
        f['delete_1'].checked = True
        f['create_-1'].checked = True
        f['field_name_-1'] = f['field_name_1'].value
        f['association_-1'] = const.FieldAssociations.registration.value
        f['kind_-1'] = const.FieldDatatypes.str.value
        self.submit(f, check_notification=False)
        self.assertPresence("Feldname nicht eindeutig.")
        f = self.response.forms['fieldsummaryform']
        self.assertIn('field_name_1', f.fields)
        self.assertNotIn('field_name_7', f.fields)

        f = self.response.forms['fieldsummaryform']
        # If the form would be valid in the first turn, we would need the
        # following (hacky) code to add the fields, which are normally added by
        # Javascript.
        # for field in (webtest.forms.Checkbox(f, 'input', 'create_-2', 100,
        #                                      value='True'),
        #               webtest.forms.Text(f, 'input', 'field_name_-2', 101),
        #               webtest.forms.Text(f, 'input', 'association_-2', 102),
        #               webtest.forms.Text(f, 'input', 'kind_-2', 103)):
        #     f.fields.setdefault(field.name, []).append(field)
        #     f.field_order.append((field.name, field))

        f['create_-1'].checked = True
        f['field_name_-1'] = "food_stuff"
        f['association_-1'] = const.FieldAssociations.registration.value
        f['kind_-1'] = const.FieldDatatypes.str.value
        f['create_-2'].checked = True
        f['field_name_-2'] = "food_stuff"
        f['association_-2'] = const.FieldAssociations.registration.value
        f['kind_-2'] = const.FieldDatatypes.str.value
        self.submit(f, check_notification=False)
        self.assertPresence("Feldname nicht eindeutig.")

    @as_users("garcia")
    def test_event_fields_datatype(self, user):
        self.get("/event/event/1/field/summary")
        f = self.response.forms['fieldsummaryform']
        f['create_-1'].checked = True
        f['field_name_-1'] = "invalid"
        f['association_-1'] = const.FieldAssociations.registration.value
        f['kind_-1'].force_value("invalid")
        self.submit(f, check_notification=False)
        self.assertTitle("Datenfelder konfigurieren (Große Testakademie 2222)")
        self.assertPresence("Validierung fehlgeschlagen.", div="notifications")
        self.assertValidationError("kind_-1",
                                   "Ungültige Eingabe für eine Ganzzahl.")
        f['create_-1'].checked = True
        f['field_name_-1'] = "invalid"
        f['association_-1'] = const.FieldAssociations.registration.value
        f['kind_-1'].force_value(sum(x for x in const.FieldDatatypes))
        self.submit(f, check_notification=False)
        self.assertTitle("Datenfelder konfigurieren (Große Testakademie 2222)")
        self.assertPresence("Validierung fehlgeschlagen.", div="notifications")
        self.assertValidationError(
            "kind_-1",
            "Ungültige Eingabe für Enumeration <enum 'FieldDatatypes'>.")

    @as_users("annika", "garcia")
    def test_event_fields_change_datatype(self, user):
        # First, remove the "lodge" field from the questionaire and the event's,
        # so it can be deleted
        self.get("/event/event/1/questionnaire/summary")
        f = self.response.forms['questionnairesummaryform']
        f['delete_5'].checked = True
        self.submit(f)
        self.get("/event/event/1/change")
        f = self.response.forms['changeeventform']
        f['lodge_field'] = ''
        self.submit(f)

        # Change datatype of "transportation" field to datetime and delete
        # options, delete and recreate "lodge" field with int type.
        self.get("/event/event/1/field/summary")
        f = self.response.forms['fieldsummaryform']
        f['kind_2'] = const.FieldDatatypes.datetime.value
        f['entries_2'] = ""
        f['delete_3'].checked = True
        self.submit(f)
        f = self.response.forms['fieldsummaryform']
        f['create_-1'].checked = True
        f['field_name_-1'] = "lodge"
        f['association_-1'] = const.FieldAssociations.registration.value
        f['kind_-1'] = const.FieldDatatypes.int.value
        self.submit(f)

        # No page of the orga area should be broken by this
        self.traverse({'href': '/event/event/1/course/choices'},
                      {'href': '/event/event/1/stats'},
                      {'href': '/event/event/1/course/stats'},
                      {'href': '/event/event/1/checkin'},
                      {'href': '/event/event/1/registration/query'},
                      {'description': 'Alle Anmeldungen'})
        f = self.response.forms['queryform']
        f['qsel_reg_fields.xfield_lodge'].checked = True
        f['qsel_reg_fields.xfield_transportation'].checked = True
        self.submit(f)
        f = self.response.forms['queryform']
        f['qop_reg_fields.xfield_transportation'] = QueryOperators.empty.value
        self.submit(f)
        self.traverse({'href': '/event/event/1/registration/1/show'},
                      {'href': '/event/event/1/registration/1/change'})

    @as_users("garcia")
    def test_event_fields_boolean(self, user):
        self.traverse({'href': '/event/$'},
                      {'href': '/event/event/1/show'},
                      {'href': '/event/event/1/field/summary'})
        f = self.response.forms['fieldsummaryform']
        f['create_-1'].checked = True
        f['field_name_-1'] = "notevil"
        f['association_-1'] = const.FieldAssociations.registration.value
        f['kind_-1'] = const.FieldDatatypes.bool.value
        f['entries_-1'] = """True;definitely
        False;no way!"""
        self.submit(f)
        self.assertTitle("Datenfelder konfigurieren (Große Testakademie 2222)")
        self.traverse({'href': '/event/event/1/show'},
                      {'href': '/event/event/1/change'})
        f = self.response.forms['changeeventform']
        f['use_questionnaire'].checked = True
        self.submit(f)
        self.traverse({'href': '/event/event/1/questionnaire/summary'})
        f = self.response.forms['questionnairesummaryform']
        f['create_-1'].checked = True
        f['title_-1'] = "foobar"
        f['info_-1'] = "blaster master"
        f['field_id_-1'] = "1001"
        self.submit(f)
        self.traverse({'href': '/event/event/1/registration/questionnaire'})
        f = self.response.forms['questionnaireform']
        f['notevil'] = "True"
        self.submit(f)

    @as_users("garcia")
    def test_event_fields_date(self, user):
        self.traverse({'href': '/event/$'},
                      {'href': '/event/event/1/show'},
                      {'href': '/event/event/1/field/summary'})
        f = self.response.forms['fieldsummaryform']
        f['create_-1'].checked = True
        f['field_name_-1'] = "notevil"
        f['association_-1'] = const.FieldAssociations.registration.value
        f['kind_-1'] = const.FieldDatatypes.date.value
        f['entries_-1'] = """2018-01-01;new year
        2018-10-03;party!
        2018-04-01;April fools"""
        self.submit(f)
        self.assertTitle("Datenfelder konfigurieren (Große Testakademie 2222)")
        self.traverse({'href': '/event/event/1/show'},
                      {'href': '/event/event/1/change'})
        f = self.response.forms['changeeventform']
        f['use_questionnaire'].checked = True
        self.submit(f)
        self.traverse({'href': '/event/event/1/questionnaire/summary'})
        f = self.response.forms['questionnairesummaryform']
        f['create_-1'].checked = True
        f['title_-1'] = "foobar"
        f['info_-1'] = "blaster master"
        f['field_id_-1'] = "1001"
        self.submit(f)
        self.traverse({'href': '/event/event/1/registration/questionnaire'})
        f = self.response.forms['questionnaireform']
        f['notevil'] = "2018-10-03"
        self.submit(f)

    @as_users("annika", "garcia")
    def test_event_fields_query(self, user):
        self.get("/event/event/1/field/summary")
        f = self.response.forms['fieldsummaryform']
        f['create_-1'].checked = True
        f['field_name_-1'] = "CapitalLetters"
        f['association_-1'] = const.FieldAssociations.registration.value
        f['kind_-1'] = const.FieldDatatypes.str.value
        self.submit(f)
        self.get("/event/event/1/field/setselect")
        f = self.response.forms['selectfieldform']
        f['field_id'] = 1001
        self.submit(f)
        f = self.response.forms['fieldform']
        f['input1'] = "Example Text"
        f['input2'] = ""
        f['input3'] = "Other Text"
        self.submit(f)
        self.assertTitle("Anmeldungen (Große Testakademie 2222)")
        self.assertPresence("Anton Armin A.")
        self.assertPresence("Garcia G.")
        self.assertPresence("Emilia E.")
        self.assertPresence("Example Text")
        f = self.response.forms['queryform']
        f['qsel_reg_fields.xfield_CapitalLetters'].checked = True
        f['qop_reg_fields.xfield_CapitalLetters'] = QueryOperators.nonempty.value
        self.submit(f)
        self.assertPresence("Anton Armin A.")
        self.assertPresence("Garcia G.")
        self.assertNonPresence("Emilia E.")
        self.assertPresence("Other Text")

    @as_users("annika", "garcia")
    def test_change_minor_form(self, user):
        self.traverse({'href': '/event/$'},
                      {'href': '/event/event/1/show'})
        self.assertTitle("Große Testakademie 2222")
        f = self.response.forms['changeminorformform']
        with open("/tmp/cdedb-store/testfiles/form.pdf", 'rb') as datafile:
            data = datafile.read()
        f['minor_form'] = webtest.Upload("form.pdf", data, "application/octet-stream")
        self.submit(f)
        self.traverse({'href': '/event/event/1/minorform'})
        with open("/tmp/cdedb-store/testfiles/form.pdf", 'rb') as f:
            self.assertEqual(f.read(), self.response.body)
        # Remove the form again
        self.get("/event/event/1/show")
        self.assertTitle("Große Testakademie 2222")
        self.assertNonPresence("Kein Formular vorhanden")
        f = self.response.forms['removeminorformform']
        f['ack_delete'].checked = True
        self.submit(f)
        self.assertTitle("Große Testakademie 2222")
        self.assertPresence("Kein Formular vorhanden")

    @as_users("annika", "garcia")
    def test_set_event_logo(self, user):
        self.traverse({'href': '/event/$'},
                      {'href': '/event/event/1/show'})
        self.assertTitle("Große Testakademie 2222")
        f = self.response.forms['seteventlogoform']
        with open("/tmp/cdedb-store/testfiles/picture.pdf", 'rb') as datafile:
            data = datafile.read()
        f['event_logo'] = webtest.Upload("picture.pdf", data, "application/octet-stream")
        self.submit(f)
        self.get('/event/event/1/logo')
        with open("/tmp/cdedb-store/testfiles/picture.pdf", 'rb') as f:
            self.assertEqual(f.read(), self.response.body)
        # Remove the logo again
        self.get("/event/event/1/show")
        self.assertTitle("Große Testakademie 2222")
        self.assertNonPresence("Kein Logo.")
        f = self.response.forms['removeeventlogoform']
        f['logo_ack_delete'].checked = True
        self.submit(f)
        self.assertTitle("Große Testakademie 2222")
        self.assertPresence("Kein Logo.")

    @as_users("annika", "garcia")
    def test_set_course_logo(self, user):
        self.get("/event/event/1/course/1/show")
        self.assertTitle("Kurs Heldentum (Große Testakademie 2222)")
        self.assertPresence("Kein Logo.")
        f = self.response.forms['setcourselogoform']
        with open("/tmp/cdedb-store/testfiles/picture.pdf", 'rb') as datafile:
            data = datafile.read()
        f['course_logo'] = webtest.Upload("picture.pdf", data,
                                          "application/octet-stream")
        self.submit(f)
        self.assertTitle("Kurs Heldentum (Große Testakademie 2222)")
        self.assertNonPresence("Kein Logo.")
        self.get('/event/event/1/course/1/logo')
        with open("/tmp/cdedb-store/testfiles/picture.pdf", 'rb') as f:
            self.assertEqual(f.read(), self.response.body)
        # Remove the logo again
        self.get("/event/event/1/course/1/show")
        self.assertTitle("Kurs Heldentum (Große Testakademie 2222)")
        self.assertNonPresence("Kein Logo.")
        f = self.response.forms['removecourselogoform']
        f['logo_ack_delete'].checked = True
        self.submit(f)
        self.assertTitle("Kurs Heldentum (Große Testakademie 2222)")
        self.assertPresence("Kein Logo.")

    @as_users("annika", "ferdinand")
    def test_create_event(self, user):
        # Some helper to find dynamic ids
        find_event_id = lambda url: int(re.search(r'event\/event\/(\d+)',
                                                  url).group(1))
        find_parts = lambda f: [int(m.group(1))
                                for m in (re.match(r'delete_(\d+)', field)
                                          for field in f.fields
                                          if field is not None)
                                if m]
        find_tracks = lambda f: \
            [int(m.group(1))
             for m in (re.match(r'track_delete_\d+_(\d+)', field)
                       for field in f.fields
                       if field is not None)
             if m]

        self.traverse({'href': '/event/$'},
                      {'href': '/event/event/list'},
                      {'href': '/event/event/create'})
        self.assertTitle("Veranstaltung anlegen")
        f = self.response.forms['createeventform']
        f['title'] = "Universale Akademie"
        f['institution'] = 1
        f['description'] = "Mit Co und Coco."
        f['shortname'] = "UnAka"
        f['event_begin'] = "2345-01-01"
        f['event_end'] = "2345-6-7"
        f['notes'] = "Die spinnen die Orgas."
        f['orga_ids'] = "DB-2-7, DB-7-8"
        self.submit(f)
        self.assertTitle("Universale Akademie")
        self.assertPresence("Mit Co und Coco.")
        self.assertPresence("Bertålotta")
        self.assertPresence("Garcia")

        # Check creation of parts and no tracks
        self.traverse({'href': '/event/event/{}/part/summary'
                      .format(find_event_id(self.response.request.url))})
        f = self.response.forms['partsummaryform']
        parts = find_parts(f)
        self.assertEqual(len(parts), 1)
        self.assertEqual('2345-01-01', f["part_begin_{}".format(parts[0])].value)
        self.assertEqual('2345-06-07', f["part_end_{}".format(parts[0])].value)
        tracks = find_tracks(f)
        self.assertEqual(len(tracks), 0)

        # Create another event with course track and orga mailinglist
        self.traverse({'href': '/event/$'},
                      {'href': '/event/event/list'},
                      {'href': '/event/event/create'})
        f = self.response.forms['createeventform']
        f['title'] = "Alternative Akademie"
        f['institution'] = 1
        f['shortname'] = "AltAka"
        f['event_begin'] = "2345-01-01"
        f['event_end'] = "2345-6-7"
        f['orga_ids'] = "DB-1-9, DB-5-1"
        f['create_track'].checked = True
        # TODO This should be fixed with introducing relative admins
        #f['create_orga_list'].checked = True
        self.submit(f)
        self.assertTitle("Alternative Akademie")
        # self.assertPresence("altaka@aka.cde-ev.de")
        self.traverse({'href': '/event/event/{}/part/summary'
                      .format(find_event_id(self.response.request.url))})
        f = self.response.forms['partsummaryform']
        tracks = find_tracks(f)
        self.assertEqual(len(tracks), 1)


    @as_users("annika", "garcia")
    def test_change_course(self, user):
        self.traverse({'href': '/event/$'},
                      {'href': '/event/event/1/show'},
                      {'href': '/event/event/1/course/list'},
                      {'href': '/event/event/1/course/1/change'})
        self.assertTitle("Heldentum bearbeiten (Große Testakademie 2222)")
        f = self.response.forms['changecourseform']
        self.assertEqual("1", f.get('segments', index=0).value)
        self.assertEqual(None, f.get('segments', index=1).value)
        self.assertEqual("3", f.get('segments', index=2).value)
        self.assertEqual("1", f.get('active_segments', index=0).value)
        self.assertEqual(None, f.get('active_segments', index=1).value)
        self.assertEqual("3", f.get('active_segments', index=2).value)
        self.assertEqual("10", f['max_size'].value)
        self.assertEqual("2", f['min_size'].value)
        self.assertEqual("Wald", f['fields.room'].value)
        f['shortname'] = "Helden"
        f['nr'] = "ω"
        f['max_size'] = "21"
        f['segments'] = ['2', '3']
        f['active_segments'] = ['2']
        f['fields.room'] = "Canyon"
        self.submit(f)
        self.assertTitle("Kurs Helden (Große Testakademie 2222)")
        self.traverse({'href': '/event/event/1/course/1/change'})
        f = self.response.forms['changecourseform']
        self.assertEqual(f['nr'].value, "ω")
        self.assertEqual(None, f.get('segments', index=0).value)
        self.assertEqual("2", f.get('segments', index=1).value)
        self.assertEqual("3", f.get('segments', index=2).value)
        self.assertEqual(None, f.get('active_segments', index=0).value)
        self.assertEqual("2", f.get('active_segments', index=1).value)
        self.assertEqual(None, f.get('active_segments', index=2).value)
        self.assertEqual("21", f['max_size'].value)
        self.assertEqual("Canyon", f['fields.room'].value)

    @as_users("annika", "garcia")
    def test_create_delete_course(self, user):
        self.traverse({'href': '/event/$'},
                      {'href': '/event/event/1/show'},
                      {'href': '/event/event/1/course/list'})
        self.assertTitle("Kursliste Große Testakademie 2222")
        self.assertPresence("Planetenretten für Anfänger")
        self.assertNonPresence("Abstract Nonsense")
        self.traverse({'href': '/event/event/1/course/stats'},
                      {'href': '/event/event/1/course/create'})
        self.assertTitle("Kurs hinzufügen (Große Testakademie 2222)")
        f = self.response.forms['createcourseform']
        self.assertEqual("1", f.get('segments', index=0).value)
        self.assertEqual("2", f.get('segments', index=1).value)
        self.assertEqual("3", f.get('segments', index=2).value)
        f['title'] = "Abstract Nonsense"
        f['nr'] = "ω"
        f['shortname'] = "math"
        f['instructors'] = "Alexander Grothendieck"
        f['notes'] = "transcendental appearence"
        f['segments'] = ['1', '3']
        self.submit(f)
        self.assertTitle("Kurs math (Große Testakademie 2222)")
        self.assertNonPresence("Kursfelder gesetzt.", div="notifications")
        self.assertPresence("transcendental appearence")
        self.assertPresence("Alexander Grothendieck")
        self.traverse({'description': 'Bearbeiten'})
        self.assertTitle("math bearbeiten (Große Testakademie 2222)")
        f = self.response.forms['changecourseform']
        self.assertEqual("1", f.get('segments', index=0).value)
        self.assertEqual(None, f.get('segments', index=1).value)
        self.assertEqual("3", f.get('segments', index=2).value)
        self.traverse({'href': '/event/event/1/course/1001/show'})
        f = self.response.forms['deletecourseform']
        f['ack_delete'].checked = True
        self.submit(f)
        self.assertTitle("Kurse verwalten (Große Testakademie 2222)")
        self.assertNonPresence("Abstract Nonsense")

    @as_users("annika", "garcia")
    def test_create_course_with_fields(self, user):
        self.get("/event/event/1/course/create")
        self.assertTitle("Kurs hinzufügen (Große Testakademie 2222)")
        f = self.response.forms['createcourseform']
        f['title'] = "Abstract Nonsense"
        f['nr'] = "ω"
        f['shortname'] = "math"
        f['fields.room'] = "Outside"
        self.submit(f)
        self.assertTitle("Kurs math (Große Testakademie 2222)")
        self.assertPresence("Outside")

    @as_users("berta")
    def test_register(self, user):
        self.traverse({'href': '/event/$'},
                      {'href': '/event/event/1/show'},
                      {'href': '/event/event/1/register'})
        self.assertTitle("Anmeldung für Große Testakademie 2222")
        f = self.response.forms['registerform']
        f['parts'] = ['1', '3']
        f['mixed_lodging'] = 'True'
        f['notes'] = "Ich freu mich schon so zu kommen\n\nyeah!\n"
        self.assertIn('course_choice3_2', f.fields)
        self.assertNotIn('3', tuple(
            o for o, _, _ in f['course_choice3_1'].options))
        f['course_choice3_0'] = 2
        f['course_instructor3'] = 2
        # No second choice given -> expecting error
        self.submit(f, check_notification=False)
        self.assertPresence("Validierung fehlgeschlagen.", div="notifications")
        self.assertTitle("Anmeldung für Große Testakademie 2222")
        self.assertPresence("Du musst mindestens 2 Kurse wählen.")
        f['course_choice3_1'] = 2
        # Two equal choices given -> expecting error
        self.submit(f, check_notification=False)
        self.assertPresence("Validierung fehlgeschlagen.", div="notifications")
        self.assertTitle("Anmeldung für Große Testakademie 2222")
        self.assertPresence(
            "Du kannst diesen Kurs nicht als 1. und 2 Wahl wählen.")
        f['course_choice3_1'] = 4
        # Now, we did it right.
        self.submit(f)
        self.assertTitle("Deine Anmeldung (Große Testakademie 2222)")
        mail = self.fetch_mail()[0]
        text = mail.get_body().get_content()
        self.assertIn("461.49", text)
        self.assertPresence("Ich freu mich schon so zu kommen")
        self.traverse({'href': '/event/event/1/registration/amend'})
        self.assertTitle("Anmeldung für Große Testakademie 2222 ändern")
        self.assertNonPresence("Morgenkreis")
        self.assertNonPresence("Kaffeekränzchen")
        self.assertPresence("Arbeitssitzung")
        f = self.response.forms['amendregistrationform']
        self.assertEqual("4", f['course_choice3_1'].value)
        self.assertEqual("", f['course_choice3_2'].value)
        self.assertEqual("2", f['course_instructor3'].value)
        self.assertPresence("Ich freu mich schon so zu kommen")
        f['notes'] = "Ich kann es kaum erwarten!"
        f['course_choice3_0'] = 4
        f['course_choice3_1'] = 1
        f['course_choice3_2'] = 5
        f['course_instructor3'] = 1
        self.submit(f)
        self.assertTitle("Deine Anmeldung (Große Testakademie 2222)")
        self.assertPresence("Ich kann es kaum erwarten!")
        self.traverse({'href': '/event/event/1/registration/amend'})
        self.assertTitle("Anmeldung für Große Testakademie 2222 ändern")
        f = self.response.forms['amendregistrationform']
        self.assertEqual("4", f['course_choice3_0'].value)
        self.assertEqual("5", f['course_choice3_2'].value)
        self.assertEqual("1", f['course_instructor3'].value)
        self.assertPresence("Ich kann es kaum erwarten!")

    @as_users("anton")
    def test_registration_status(self, user):
        self.traverse({'href': '/event/$'},
                      {'href': '/event/event/1/show'},
                      {'href': '/event/event/1/registration/status'})
        self.assertTitle("Deine Anmeldung (Große Testakademie 2222)")
        self.assertPresence(
            "Anmeldung erst mit Überweisung des Teilnehmerbeitrags")
        self.assertPresence("573,99 €")
        self.assertNonPresence("Warteliste")
        self.assertPresence("α. Planetenretten für Anfänger")
        self.assertPresence("β. Lustigsein für Fortgeschrittene")
        self.assertPresence("Ich stimme zu, dass meine Daten")
        self.traverse({'href': '/event/event/1/change'})
        self.assertTitle("Große Testakademie 2222 – Konfiguration")
        f = self.response.forms['changeeventform']
        f['iban'] = ""
        self.submit(f)
        self.traverse({'href': '/event/event/1/registration/status'})
        self.assertTitle("Deine Anmeldung (Große Testakademie 2222)")
        self.assertPresence("separat mitteilen, wie du deinen Teilnahmebeitrag")

    def test_register_no_registraion_end(self):
        # Remove registration end (soft and hard) from Große Testakademie 2222
        self.login(USER_DICT['garcia'])
        self.traverse({'href': '/event/$'},
                      {'href': '/event/event/1/show'},
                      {'href': '/event/event/1/change'})
        self.assertTitle("Große Testakademie 2222 – Konfiguration")
        f = self.response.forms['changeeventform']
        f['registration_soft_limit'] = ""
        f['registration_hard_limit'] = ""
        self.submit(f)
        self.logout()

        # Berta tries registering and amending registraions. We do less checks
        # than in test_register()
        # (the login checks the dashboard for Exceptions, by the way)
        self.login(USER_DICT['berta'])
        self.traverse({'href': '/event/$'},
                      {'href': '/event/event/1/show'},
                      {'href': '/event/event/1/register'})
        self.assertTitle("Anmeldung für Große Testakademie 2222")
        f = self.response.forms['registerform']
        f['notes'] = "Ich freu mich schon so zu kommen\n\nyeah!\n"
        f['parts'] = ['1']
        f['mixed_lodging'] = 'True'
        self.submit(f)
        self.assertTitle("Deine Anmeldung (Große Testakademie 2222)")
        mail = self.fetch_mail()[0]
        text = mail.get_body().get_content()
        self.assertIn("10.50", text)
        self.traverse({'href': '/event/event/1/registration/amend'})
        self.assertTitle("Anmeldung für Große Testakademie 2222 ändern")
        f = self.response.forms['amendregistrationform']
        self.assertPresence("Ich freu mich schon so zu kommen")
        self.submit(f)
        self.assertTitle("Deine Anmeldung (Große Testakademie 2222)")

    @as_users("garcia")
    def test_questionnaire(self, user):
        self.traverse({'href': '/event/$'},
                      {'href': '/event/event/1/show'},
                      {'href': '/event/event/1/change'})
        self.assertTitle("Große Testakademie 2222 – Konfiguration")
        f = self.response.forms['changeeventform']
        f['use_questionnaire'].checked = True
        self.submit(f)
        self.traverse({'href': '/event/event/1/registration/questionnaire'})
        self.assertTitle("Fragebogen (Große Testakademie 2222)")
        f = self.response.forms['questionnaireform']
        self.assertEqual(True, f['brings_balls'].checked)
        f['brings_balls'].checked = False
        self.assertEqual("car", f['transportation'].value)
        f['transportation'] = "etc"
        self.assertEqual("", f['lodge'].value)
        f['lodge'] = "Bitte in ruhiger Lage.\nEcht."
        self.submit(f)
        self.traverse({'href': '/event/event/1/registration/questionnaire'})
        self.assertTitle("Fragebogen (Große Testakademie 2222)")
        f = self.response.forms['questionnaireform']
        self.assertEqual(False, f['brings_balls'].checked)
        self.assertEqual("etc", f['transportation'].value)
        self.assertEqual("Bitte in ruhiger Lage.\nEcht.", f['lodge'].value)

    def test_participant_list(self):
        # first, check non-visibility for all participants
        self.login(USER_DICT['emilia'])
        self.traverse({'href': '/event/$'},
                      {'href': '/event/event/1/show'})
        self.get('/event/event/1/registration/list')
        self.follow()
        self.assertTitle("Große Testakademie 2222")
        self.assertPresence("Fehler! Die Teilnehmer Liste ist noch nicht "
                            "veröffentlicht.", div='notifications')
        self.logout()

        # now, check visibility for orgas
        self.login(USER_DICT['garcia'])
        self.traverse({'href': '/event/$'},
                      {'href': '/event/event/1/show'},
                      {'href': 'event/event/1/registration/list'})
        self.assertTitle("Teilnehmerliste Große Testakademie 2222")
        self.assertPresence("Die Teilnehmerliste ist aktuell nur für Orgas und "
                            "Admins sichtbar.")
        self.assertPresence("Übersicht")
        self.assertPresence("Administrator")
        self.assertPresence("emilia@example.cde")
        self.assertPresence("03205 Musterstadt")
        self.assertNonPresence("Inga")
        self.assertPresence("Veranstaltungsteile")
        self.assertNonPresence("Kurs")

        self.traverse({'href': r'event/event/1/registration/list\?part_id=1'})
        self.assertPresence("Es gibt in Summe 2 Teilnehmer.")
        self.assertNonPresence("Garcia")
        self.assertNonPresence("Kurs")
        self.assertNonPresence("Veranstaltungsteile")


        self.traverse({'href': '/event/event/1/change'})
        self.assertTitle("Große Testakademie 2222 – Konfiguration")
        f = self.response.forms['changeeventform']
        f['courses_in_participant_list'].checked = True
        self.submit(f)

        self.traverse({'href': 'event/event/1/registration/list'})
        self.assertTitle("Teilnehmerliste Große Testakademie 2222")
        self.assertPresence("Veranstaltungsteile")
        self.assertNonPresence("Kurs")
        self.traverse({'href': r'event/event/1/registration/list\?part_id=1'})
        self.assertNonPresence("Veranstaltungsteile")
        self.assertNonPresence("Kurs")
        self.traverse({'href': r'event/event/1/registration/list\?part_id=2'})
        self.assertNonPresence("Veranstaltungsteile")
        self.assertPresence("Kurse")
        self.traverse({'href': r'event/event/1/registration/list\?part_id=3'})
        self.assertNonPresence("Veranstaltungsteile")
        self.assertPresence("Kurs")
        self.assertNonPresence("Kurse")
        self.assertPresence("α. Heldentum")

        # now, make participant list visible to participants
        self.traverse({'href': '/event/event/1/change'})
        self.assertTitle("Große Testakademie 2222 – Konfiguration")
        f = self.response.forms['changeeventform']
        f['is_participant_list_visible'].checked = True
        self.submit(f)
        self.logout()

        # check visibility for participant with list consent
        self.login(USER_DICT['emilia'])
        self.traverse({'href': '/event/$'},
                      {'href': '/event/event/1/show'},
                      {'href': '/event/event/1/registration/list'})
        self.assertTitle("Teilnehmerliste Große Testakademie 2222")
        self.assertNonPresence("Die Teilnehmerliste ist aktuell nur für Orgas "
                               "und Admins sichtbar.")
        self.assertPresence("Warmup")
        self.assertPresence("Zweite Hälfte")
        self.traverse({'description': 'Zweite Hälfte'},)
        self.assertPresence("α. Heldentum (KL)")
        self.logout()

        # check non-visibility for participant without list consent
        self.login(USER_DICT['inga'])
        self.traverse({'href': '/event/$'},
                      {'href': '/event/event/1/show'},
                      {'href': '/event/event/1/registration/list'})
        self.assertTitle("Teilnehmerliste Große Testakademie 2222")
        self.assertPresence("Du kannst die Teilnehmerliste nicht sehen, da du "
                            "nicht zugestimmt hast, deine Daten auf der "
                            "Teilnehmerliste zur Verfügung zu stellen.")
        self.assertNonPresence("Übersicht")
        self.assertNonPresence("Zweite Hälfte")
        self.assertNonPresence("Anton")
        self.assertNonPresence("Stadt, Postleitzahl")

    @as_users("berta")
    def test_participant_list_event_with_one_part(self, user):
        self.traverse({'href': '/event/$'},
                      {'href': '/event/event/2/show'},
                      {'href': '/event/event/2/registration/list'})
        self.assertTitle("Teilnehmerliste CdE-Party 2050")
        self.assertPresence("Bisher gibt es keine Teilnehmer.")

        # add a registration
        self.traverse({'href': '/event/event/2/registration/query'},
                      {'href': '/event/event/2/registration/add'})
        self.assertTitle("Neue Anmeldung (CdE-Party 2050)")
        f = self.response.forms['addregistrationform']
        f['persona.persona_id'] = "DB-1-9"
        self.submit(f)

        # now test participant list
        self.traverse({'href': 'event/event/2/registration/list'})
        self.assertPresence("Vorname")
        self.assertPresence("E-Mail-Adresse")
        self.assertNonPresence("Veranstaltungsteile")
        self.assertNonPresence("Übersicht")
        self.assertNonPresence("Party")

        # at last, test url magic
        self.get('/event/event/2/registration/list?part_id=5000', status=404)
        self.get('/event/event/2/registration/list?part_id=3', status=404)

    @as_users("garcia")
    def test_batch_fee(self, user):
        self.traverse({'href': '/event/$'},
                      {'href': '/event/event/1/show'},
                      {'href': '/event/event/1/batchfee'})
        self.assertTitle("Überweisungen eintragen (Große Testakademie 2222)")
        f = self.response.forms['batchfeesform']
        f['fee_data'] = """
570.99;DB-1-9;Admin;Anton;01.04.18
461.49;DB-5-1;Eventis;Emilia;01.04.18
570.99;DB-11-6;K;Kalif;01.04.18
0.0;DB-666-1;Y;Z;77.04.18;stuff
"""
        self.submit(f, check_notification=False)
        self.assertPresence("Kein Account mit ID 666 gefunden.")
        f = self.response.forms['batchfeesform']
        f['full_payment'].checked = True
        f['fee_data'] = """
573.98;DB-1-9;Admin;Anton;01.04.18
461.49;DB-5-1;Eventis;Emilia;04.01.18
451.00;DB-9-4;Iota;Inga;30.12.19
"""
        self.submit(f, check_notification=False)
        f = self.response.forms['batchfeesform']
        f['force'].checked = True
        f['send_notifications'].checked = True
        self.submit(f, check_notification=False)
        self.assertPresence("Nicht genug Geld", "line1_warnings")
        self.assertPresence("Zu viel Geld", "line3_warnings")
        # submit again because of checksum
        f = self.response.forms['batchfeesform']
        self.submit(f)
        mails = self.fetch_mail()
        self.assertEqual(3, len(mails))
        for mail in mails:
            text = mail.get_body().get_content()
            self.assertIn(
                "Vielen Dank für Deine Überweisung für die Veranstaltung", text)
            self.assertIn(
                "Große Testakademie 2222.", text)
        self.traverse({'href': '/event/event/1/show'},
                      {'href': '/event/event/1/registration/query'})
        self.traverse({'description': 'Alle Anmeldungen'},
                      {'href': '/event/event/1/registration/1/show'})
        self.assertTitle("Anmeldung von Anton Armin A. Administrator (Große Testakademie 2222)")
        self.assertPresence("Teilnehmerbeitrag ausstehend")
        self.assertPresence("Bereits bezahlter Betrag 573,98 €")
        self.traverse({'href': '/event/event/1/show'},
                      {'href': '/event/event/1/registration/query'},
                      {'description': 'Alle Anmeldungen'},
                      {'href': '/event/event/1/registration/2/show'})
        self.assertTitle("Anmeldung von Emilia E. Eventis (Große Testakademie 2222)")
        self.assertPresence("Bezahlt am 04.01.2018")
        self.assertPresence("Bereits bezahlter Betrag 461,49 €")
        self.traverse({'href': '/event/event/1/show'},
                      {'href': '/event/event/1/registration/query'},
                      {'description': 'Alle Anmeldungen'},
                      {'href': '/event/event/1/registration/4/show'})
        self.assertTitle("Anmeldung von Inga Iota (Große Testakademie 2222)")
        self.assertPresence("Bezahlt am 30.12.2019")
        self.assertPresence("Bereits bezahlter Betrag 451,00 €")

    @as_users("garcia")
    def test_registration_query(self, user):
        self.traverse({'href': '/event/$'},
                      {'href': '/event/event/1/show'},
                      {'href': '/event/event/1/registration/query'})
        self.assertTitle("Anmeldungen (Große Testakademie 2222)")
        f = self.response.forms['queryform']
        for field in f.fields:
            if field and field.startswith('qsel_'):
                f[field].checked = True
        f['qop_persona.family_name'] = QueryOperators.match.value
        f['qval_persona.family_name'] = 'e'
        f['qord_primary'] = 'reg.id'
        self.submit(f)
        self.assertTitle("\nAnmeldungen (Große Testakademie 2222)")
        self.assertPresence("Ergebnis [2]")
        self.assertPresence("Emilia")
        self.assertPresence("Garcia")
        self.assertEqual(
            self.response.lxml.xpath('//*[@id="query-result"]//tr[1]/td[@data-col="lodgement2.moniker"]')[0].text.strip(),
            "Einzelzelle")
        self.assertEqual(
            self.response.lxml.xpath('//*[@id="query-result"]//tr[2]/td[@data-col="lodgement2.moniker"]')[0].text.strip(),
            "")

    @as_users("garcia")
    def test_multiedit(self, user):
        self.traverse({'href': '/event/$'},
                      {'href': '/event/event/1/show'},
                      {'href': '/event/event/1/registration/query'},
                      {'description': 'Alle Anmeldungen'})
        self.assertTitle("Anmeldungen (Große Testakademie 2222)")
        self.assertNotEqual(self.response.lxml.xpath('//table[@id="query-result"]/tbody/tr[@data-id="2"]'), [])
        # Fake JS link redirection
        self.get("/event/event/1/registration/multiedit?reg_ids=2,3")
        self.assertTitle("Anmeldungen bearbeiten (Große Testakademie 2222)")
        f = self.response.forms['changeregistrationform']
        self.assertEqual(False, f['enable_part2.status'].checked)
        self.assertEqual(True, f['enable_part3.status'].checked)
        self.assertEqual("2", f['part3.status'].value)
        f['part3.status'] = 5
        self.assertEqual(False, f['enable_fields.transportation'].checked)
        self.assertEqual(True, f['enable_fields.may_reserve'].checked)
        f['enable_fields.transportation'].checked = True
        f['fields.transportation'] = "pedes"
        self.submit(f)
        self.traverse({'description': 'Alle Anmeldungen'},
                      {'href': '/event/event/1/registration/2/show'},
                      {'href': '/event/event/1/registration/2/change'})
        f = self.response.forms['changeregistrationform']
        self.assertEqual("4", f['part2.status'].value)
        self.assertEqual("5", f['part3.status'].value)
        self.assertEqual("pedes", f['fields.transportation'].value)
        self.traverse({'href': '/event/event/1/registration/query'},
                      {'description': 'Alle Anmeldungen'},
                      {'href': '/event/event/1/registration/3/show'},
                      {'href': '/event/event/1/registration/3/change'})
        f = self.response.forms['changeregistrationform']
        self.assertEqual("2", f['part2.status'].value)
        self.assertEqual("5", f['part3.status'].value)
        self.assertEqual("pedes", f['fields.transportation'].value)

    @as_users("garcia")
    def test_show_registration(self, user):
        self.traverse({'href': '/event/$'},
                      {'href': '/event/event/1/show'},
                      {'href': '/event/event/1/registration/query'})
        self.assertTitle("Anmeldungen (Große Testakademie 2222)")
        self.traverse({'description': 'Alle Anmeldungen'},
                      {'href': '/event/event/1/registration/2/show'})
        self.assertTitle("\nAnmeldung von Emilia E. Eventis (Große Testakademie 2222)\n")
        self.assertPresence("56767 Wolkenkuckuksheim")
        self.assertPresence("Einzelzelle")
        self.assertPresence("α. Heldentum")
        self.assertPresence("Extrawünsche: Meerblick, Weckdienst")

    @as_users("garcia")
    def test_multiedit_wa1920(self, user):
        self.traverse({'href': '/event/$'},
                      {'href': '/event/event/1/show'},
                      {'href': '/event/event/1/registration/query'},
                      {'description': 'Alle Anmeldungen'})
        self.assertTitle("Anmeldungen (Große Testakademie 2222)")
        # Fake JS link redirection
        self.get("/event/event/1/registration/multiedit?reg_ids=1,2,3,4")
        self.assertTitle("Anmeldungen bearbeiten (Große Testakademie 2222)")
        f = self.response.forms['changeregistrationform']
        self.assertEqual(False, f['enable_track2.course_id'].checked)
        self.submit(f)
        self.traverse({'description': 'Alle Anmeldungen'},
                      {'href': '/event/event/1/registration/3/show'},
                      {'href': '/event/event/1/registration/3/change'})
        self.assertTitle("Anmeldung von Garcia G. Generalis bearbeiten (Große Testakademie 2222)")
        f = self.response.forms['changeregistrationform']
        self.assertEqual("2", f['track2.course_id'].value)

    @as_users("garcia")
    def test_change_registration(self, user):
        self.traverse({'href': '/event/$'},
                      {'href': '/event/event/1/show'},
                      {'href': '/event/event/1/registration/query'})
        self.assertTitle("Anmeldungen (Große Testakademie 2222)")
        self.traverse({'description': 'Alle Anmeldungen'},
                      {'href': '/event/event/1/registration/2/show'},
                      {'href': '/event/event/1/registration/2/change'})
        self.assertTitle("Anmeldung von Emilia E. Eventis bearbeiten (Große Testakademie 2222)")
        f = self.response.forms['changeregistrationform']
        self.assertEqual("Unbedingt in die Einzelzelle.", f['reg.orga_notes'].value)
        f['reg.orga_notes'] = "Wir wllen mal nicht so sein."
        self.assertEqual(True, f['reg.mixed_lodging'].checked)
        f['reg.mixed_lodging'].checked = False
        self.assertEqual("0.00", f['reg.amount_paid'].value)
        f['reg.amount_paid'] = "42.01"
        self.assertEqual("3", f['part1.status'].value)
        f['part1.status'] = 2
        self.assertEqual("4", f['part2.lodgement_id'].value)
        f['part2.lodgement_id'] = 3
        self.assertEqual("2", f['track3.course_choice_1'].value)
        f['track3.course_choice_1'] = 5
        self.assertEqual("pedes", f['fields.transportation'].value)
        f['fields.transportation'] = "etc"
        self.assertEqual("", f['fields.lodge'].value)
        f['fields.lodge'] = "Om nom nom nom"
        self.submit(f)
        self.assertTitle("Anmeldung von Emilia E. Eventis (Große Testakademie 2222)")
        self.assertPresence("Om nom nom nom")
        self.traverse({'href': '/event/event/1/registration/2/change'})
        f = self.response.forms['changeregistrationform']
        self.assertEqual("Wir wllen mal nicht so sein.", f['reg.orga_notes'].value)
        self.assertEqual(False, f['reg.mixed_lodging'].checked)
        self.assertEqual("42.01", f['reg.amount_paid'].value)
        self.assertEqual("2", f['part1.status'].value)
        self.assertEqual("3", f['part2.lodgement_id'].value)
        self.assertEqual("5", f['track3.course_choice_1'].value)
        self.assertEqual("etc", f['fields.transportation'].value)
        self.assertEqual("Om nom nom nom", f['fields.lodge'].value)

    @as_users("garcia")
    def test_add_registration(self, user):
        self.traverse({'href': '/event/$'},
                      {'href': '/event/event/1/show'},
                      {'href': '/event/event/1/registration/query'},
                      {'href': '/event/event/1/registration/add'})
        self.assertTitle("Neue Anmeldung (Große Testakademie 2222)")
        f = self.response.forms['addregistrationform']
        f['persona.persona_id'] = "DB-2-7"
        f['reg.orga_notes'] = "Du entkommst uns nicht."
        f['reg.mixed_lodging'].checked = False
        f['part1.status'] = 1
        f['part2.status'] = 3
        f['part3.status'] = -1
        f['part1.lodgement_id'] = 4
        f['track1.course_id'] = 5
        f['track1.course_choice_0'] = 5
        self.submit(f)
        self.assertTitle("\nAnmeldung von Bertålotta Beispiel (Große Testakademie 2222)\n")
        self.assertPresence("Du entkommst uns nicht.")
        self.traverse({'description': 'Bearbeiten'})
        f = self.response.forms['changeregistrationform']
        self.assertEqual("Du entkommst uns nicht.", f['reg.orga_notes'].value)
        self.assertEqual(False, f['reg.mixed_lodging'].checked)
        self.assertEqual("1", f['part1.status'].value)
        self.assertEqual("3", f['part2.status'].value)
        self.assertEqual("-1", f['part3.status'].value)
        self.assertEqual("4", f['part1.lodgement_id'].value)
        self.assertEqual("5", f['track1.course_id'].value)
        self.assertEqual("5", f['track1.course_choice_0'].value)

    @as_users("garcia")
    def test_add_illegal_registration(self, user):
        self.get("/event/event/1/registration/add")
        self.assertTitle("Neue Anmeldung (Große Testakademie 2222)")
        f = self.response.forms["addregistrationform"]
        f["persona.persona_id"] = "DB-2-7"
        f["part1.status"] = 1
        f["track1.course_choice_0"] = 5
        f["track1.course_choice_1"] = 5
        self.submit(f, check_notification=False)
        self.assertTitle("Neue Anmeldung (Große Testakademie 2222)")
        self.assertPresence("Bitte verschiedene Kurse wählen.")
        f = self.response.forms["addregistrationform"]
        f["track1.course_choice_1"] = 4
        self.submit(f)
        self.assertTitle("\nAnmeldung von Bertålotta Beispiel (Große Testakademie 2222)\n")
        self.assertEqual("5", f['track1.course_choice_0'].value)
        self.assertEqual("4", f['track1.course_choice_1'].value)

    @as_users("berta")
    def test_add_empty_registration(self, user):
        self.traverse({'href': '/event/$'},
                      {'description': 'CdE-Party 2050'},
                      {'description': 'Anmeldungen'},
                      {'description': 'Teilnehmer hinzufügen'})
        f = self.response.forms['addregistrationform']
        f['persona.persona_id'] = "DB-5-1"
        f['reg.parental_agreement'].checked = True
        f['part4.status'] = -1
        self.submit(f)
        self.assertTitle("Anmeldung von Emilia E. Eventis (CdE-Party 2050)")
        self.traverse({'description': 'Bearbeiten'})
        f = self.response.forms['changeregistrationform']
        self.assertEqual(True, f['reg.parental_agreement'].checked)

    @as_users("garcia")
    def test_delete_registration(self, user):
        self.traverse({'href': '/event/$'},
                      {'href': '/event/event/1/show'},
                      {'href': '/event/event/1/registration/query'},
                      {'description': 'Alle Anmeldungen'})
        self.assertPresence("Anton Armin A.")
        self.traverse({'href': '/event/event/1/registration/1/show'})
        self.assertTitle("Anmeldung von Anton Armin A. Administrator (Große Testakademie 2222)")
        f = self.response.forms['deleteregistrationform']
        f['ack_delete'].checked = True
        self.submit(f)
        self.traverse({'href': '/event/event/1/registration/query'},
                      {'description': 'Alle Anmeldungen'})
        self.assertNonPresence("Anton Armin A.")

    @as_users("garcia")
    def test_profile_link(self, user):
        # Test if I can view the profile of searchable members
        self.get('/event/event/1/registration/5/show')
        self.traverse({'description': 'DB-100-7'})
        # Test privacy: that I can see exactly the information I should see
        self.assertTitle("Akira Abukara")
        self.assertPresence("Geschlecht")
        self.assertPresence("sonstiges")
        # self.assertPresence("Mitgliedschaft")
        self.assertNonPresence("Sichtbarkeit")
        self.assertPresence("28.12.2019")
        self.assertPresence("100-8798 Tokyo")
        self.assertNonPresence("Ich bin ein „Künstler“; im weiteren Sinne.")

    @as_users("garcia")
    def test_lodgements(self, user):
        self.traverse({'href': '/event/$'},
                      {'href': '/event/event/1/show'},
                      {'href': '/event/event/1/lodgement/overview'})
        self.assertTitle("Unterkünfte (Große Testakademie 2222)")
        self.assertPresence("Kalte Kammer")
        self.traverse({'href': '/event/event/1/lodgement/4/show'})
        self.assertTitle("Unterkunft Einzelzelle (Große Testakademie 2222)")
        self.assertPresence("Emilia")
        self.traverse({'href': '/event/event/1/lodgement/4/change'})
        self.assertTitle("Unterkunft Einzelzelle bearbeiten (Große Testakademie 2222)")
        f = self.response.forms['changelodgementform']
        self.assertEqual("1", f['capacity'].value)
        f['capacity'] = 3
        self.assertEqual("", f['notes'].value)
        f['notes'] = "neu mit Anbau"
        self.assertEqual("high", f['fields.contamination'].value)
        f['fields.contamination'] = "medium"
        self.submit(f)
        self.traverse({'href': '/event/event/1/lodgement/4/change'})
        self.assertTitle("Unterkunft Einzelzelle bearbeiten (Große Testakademie 2222)")
        f = self.response.forms['changelodgementform']
        self.assertEqual("3", f['capacity'].value)
        self.assertEqual("neu mit Anbau", f['notes'].value)
        self.assertEqual("medium", f['fields.contamination'].value)
        self.traverse({'href': '/event/event/1/lodgement/overview'})
        self.traverse({'href': '/event/event/1/lodgement/3/show'})
        self.assertTitle("Unterkunft Kellerverlies (Große Testakademie 2222)")
        f = self.response.forms['deletelodgementform']
        self.submit(f)
        self.assertTitle("Unterkünfte (Große Testakademie 2222)")
        self.assertNonPresence("Kellerverlies")
        self.traverse({'href': '/event/event/1/lodgement/create'})
        f = self.response.forms['createlodgementform']
        f['moniker'] = "Zelte"
        f['capacity'] = 0
        f['reserve'] = 20
        f['notes'] = "oder gleich unter dem Sternenhimmel?"
        f['fields.contamination'] = "low"
        self.submit(f)
        self.assertTitle("Unterkunft Zelte (Große Testakademie 2222)")
        self.traverse({'description': 'Bearbeiten'})
        self.assertTitle("Unterkunft Zelte bearbeiten (Große Testakademie 2222)")
        self.assertPresence("some radiation")
        f = self.response.forms['changelodgementform']
        self.assertEqual('20', f['reserve'].value)
        self.assertEqual("oder gleich unter dem Sternenhimmel?", f['notes'].value)

    @as_users("garcia")
    def test_lodgement_capacities(self, user):
        self.traverse({'href': '/event/$'},
                      {'href': '/event/event/1/show'},
                      {'href': '/event/event/1/lodgement/overview'})
        self.assertTitle("Unterkünfte (Große Testakademie 2222)")

        expectations = {
            "group_inhabitants_3_1": "2",
            "lodge_reserve_inhabitants_3_2": "1",
            "group_capacity_1": "11",
            "total_inhabitants_3": "3",
            "total_reserve_capacity": "103",
            "total_capacity": "16",
        }

        for k, v in expectations.items():
            self.assertPresence(v, k)

        self.traverse({'href': '/event/event/1/lodgement/1/change'})
        f = self.response.forms['changelodgementform']
        f['capacity'] = 42
        self.submit(f)
        self.traverse({'href': '/event/event/1/lodgement/overview'})

        self.assertPresence("42", "group_capacity_2")
        self.assertPresence("53", "total_capacity")

    @as_users("garcia")
    def test_lodgement_groups(self, user):
        self.traverse({'href': '/event/$'},
                      {'href': '/event/event/1/show'},
                      {'href': '/event/event/1/lodgement/overview'},
                      {'href': '/event/event/1/lodgement/group/summary'})
        self.assertTitle("Unterkunftgruppen (Große Testakademie 2222)")

        # First try with invalid (empty name)
        f = self.response.forms["lodgementgroupsummaryform"]
        self.assertEqual(f['moniker_1'].value, "Haupthaus")
        f['create_-1'] = True
        f['moniker_1'] = "Hauptgebäude"
        f['delete_2'] = True
        self.submit(f, check_notification=False)
        self.assertTitle("Unterkunftgruppen (Große Testakademie 2222)")
        self.assertValidationError('moniker_-1', "Darf nicht leer sein.")

        # Now, it should work
        f = self.response.forms["lodgementgroupsummaryform"]
        f['moniker_-1'] = "Zeltplatz"
        f['create_-2'] = True
        f['moniker_-2'] = "Altes Schloss"
        self.submit(f)

        # Check (non-)existence of groups in lodgement overview
        self.traverse({'href': '/event/event/1/lodgement/overview'})
        self.assertPresence("Hauptgebäude")
        self.assertPresence("Altes Schloss")
        self.assertNonPresence("AußenWohnGruppe")
        self.assertPresence("Warme Stube")
        # Check correct unassignment of "Warme Stube"
        self.traverse({'href': '/event/event/1/lodgement/1/change'})
        f = self.response.forms['changelodgementform']
        self.assertEqual(f['group_id'].value, "")

        # Assign "Kellerverlies" to "Altes Schloss"
        self.traverse({'href': '/event/event/1/lodgement/overview'},
                      {'href': '/event/event/1/lodgement/3/change'})
        f = self.response.forms['changelodgementform']
        self.assertEqual(f['group_id'].value, "")
        f['group_id'] = "1002"  # Should be the "Altes Schloss"
        self.submit(f)
        self.assertTitle("Unterkunft Kellerverlies (Große Testakademie 2222)")
        self.assertPresence("Altes Schloss")

    @as_users("garcia")
    def test_field_set(self, user):
        self.get('/event/event/1/field/setselect?reg_ids=1,2')
        self.assertTitle("Datenfeld auswählen (Große Testakademie 2222)")
        self.assertNonPresence("Inga")
        f = self.response.forms['selectfieldform']
        f['field_id'] = 2
        self.submit(f)
        self.assertTitle("Datenfeld transportation setzen (Große Testakademie 2222)")
        f = self.response.forms['fieldform']
        self.assertEqual("pedes", f['input2'].value)
        f['input2'] = "etc"
        self.submit(f)
        self.traverse({'href': '/event/event/1/field/setselect'})
        self.assertTitle("Datenfeld auswählen (Große Testakademie 2222)")
        f = self.response.forms['selectfieldform']
        f['field_id'] = 2
        self.submit(f)
        self.assertTitle("Datenfeld transportation setzen (Große Testakademie 2222)")
        f = self.response.forms['fieldform']
        self.assertEqual("etc", f['input2'].value)
        # Value of Inga should not have changed
        self.assertEqual("etc", f['input4'].value)

        self.traverse({'href': '/event/event/1/registration/query'},
                      {'href': '/event/event/1/field/setselect'})
        self.assertTitle("Datenfeld auswählen (Große Testakademie 2222)")
        f = self.response.forms['selectfieldform']
        f['field_id'] = 3
        self.submit(f)
        self.assertTitle("Datenfeld lodge setzen (Große Testakademie 2222)")
        f = self.response.forms['fieldform']
        self.assertEqual("", f['input4'].value)
        f['input4'] = "Test\nmit\n\nLeerzeilen"
        self.submit(f)
        self.traverse({'href': '/event/event/1/registration/query'},
                      {'href': '/event/event/1/field/setselect'})
        self.assertTitle("Datenfeld auswählen (Große Testakademie 2222)")
        f = self.response.forms['selectfieldform']
        f['field_id'] = 3
        self.submit(f)
        self.assertTitle("Datenfeld lodge setzen (Große Testakademie 2222)")
        f = self.response.forms['fieldform']
        self.assertEqual("Test\nmit\n\nLeerzeilen", f['input4'].value)

    @as_users("garcia")
    def test_stats(self, user):
        self.traverse({'href': '/event/$'},
                      {'href': '/event/event/1/show'},
                      {'href': '/event/event/1/stats'},)
        self.assertTitle("Statistik (Große Testakademie 2222)")

    @as_users("garcia")
    def test_course_stats(self, user):
        self.traverse({'href': '/event/$'},
                      {'href': '/event/event/1/show'},
                      {'href': '/event/event/1/course/stats'},)
        self.assertTitle("Kurse verwalten (Große Testakademie 2222)")
        self.assertPresence("Heldentum")
        self.assertPresence("1")
        self.assertPresence("δ")

    @as_users("garcia")
    def test_course_choices(self, user):
        self.traverse({'href': '/event/$'},
                      {'href': '/event/event/1/show'},
                      {'href': '/event/event/1/course/choices'},)
        self.assertTitle("Kurswahlen (Große Testakademie 2222)")
        self.assertPresence("Morgenkreis", div="course_choice_table")
        self.assertPresence("Morgenkreis", div="assignment-options")
        self.assertPresence("Heldentum")
        self.assertPresence("Anton Armin")
        self.assertPresence("Emilia")
        self.assertPresence("Garcia")
        self.assertPresence("Inga")
        f = self.response.forms['choicefilterform']
        f['track_id'] = 3
        self.submit(f)
        self.assertPresence("Anton Armin")
        self.assertPresence("Emilia")
        self.assertPresence("Garcia")
        self.assertPresence("Inga")
        f = self.response.forms['choicefilterform']
        f['track_id'] = 1
        self.submit(f)
        self.assertNonPresence("Anton Armin")
        self.assertNonPresence("Emilia")
        self.assertPresence("Garcia")
        self.assertNonPresence("Inga")
        f = self.response.forms['choicefilterform']
        f['track_id'] = ''
        f['course_id'] = 2
        f['position'] = -7
        self.submit(f)
        self.assertNonPresence("Anton Armin")
        self.assertPresence("Emilia")
        self.assertPresence("Garcia")
        self.assertPresence("Inga")
        f = self.response.forms['choicefilterform']
        f['course_id'] = 4
        f['position'] = 0
        self.submit(f)
        self.assertNonPresence("Inga")
        self.assertNonPresence("Anton Armin")
        self.assertPresence("Garcia")
        self.assertPresence("Emilia")
        f = self.response.forms['choicefilterform']
        f['course_id'] = 4
        f['position'] = 0
        f['track_id'] = 3
        self.submit(f)
        self.assertNonPresence("Anton Armin")
        self.assertNonPresence("Inga")
        self.assertNonPresence("Garcia")
        self.assertPresence("Emilia")
        f = self.response.forms['choicefilterform']
        f['course_id'] = ''
        f['position'] = ''
        f['track_id'] = ''
        self.submit(f)
        f = self.response.forms['choiceactionform']
        f['registration_ids'] = [1, 2]
        f['assign_track_ids'] = [3]
        f['assign_action'] = 0
        self.submit(f)
        f = self.response.forms['choicefilterform']
        f['course_id'] = 1
        f['position'] = -6
        f['track_id'] = 3
        self.submit(f)
        self.assertPresence("Anton Armin")
        self.assertPresence("Inga")
        self.assertNonPresence("Garcia")
        self.assertNonPresence("Emilia")
        f = self.response.forms['choicefilterform']
        f['course_id'] = 4
        f['position'] = -6
        f['track_id'] = 3
        self.submit(f)
        self.assertNonPresence("Anton Armin")
        self.assertPresence("Emilia")
        self.assertNonPresence("Garcia")
        self.assertNonPresence("Inga")
        f = self.response.forms['choicefilterform']
        f['course_id'] = ''
        f['position'] = ''
        f['track_id'] = ''
        self.submit(f)
        f = self.response.forms['choiceactionform']
        f['registration_ids'] = [3]
        f['assign_track_ids'] = [2, 3]
        f['assign_action'] = -4
        f['assign_course_id'] = 5
        self.submit(f)
        f = self.response.forms['choicefilterform']
        f['course_id'] = 5
        f['position'] = -6
        self.submit(f)
        self.assertNonPresence("Anton Armin")
        self.assertNonPresence("Emilia")
        self.assertPresence("Garcia")
        self.assertNonPresence("Inga")

        # Test filtering for unassigned participants
        f = self.response.forms['choicefilterform']
        f['course_id'] = ''
        f['track_id'] = ''
        f['position'] = -6
        self.submit(f)
        self.assertNonPresence("Inga")
        self.assertPresence("Garcia")
        f = self.response.forms['choicefilterform']
        f['track_id'] = 2
        self.submit(f)
        self.assertNonPresence("Garcia")
        self.assertNonPresence("Emilia")

        # Test including all open registrations
        f = self.response.forms['choicefilterform']
        f['include_active'].checked = True
        self.submit(f)
        self.assertPresence("Emilia")

    @as_users("garcia")
    def test_automatic_assignment(self, user):
        self.traverse({'href': '/event/$'},
                      {'href': '/event/event/1/show'},
                      {'href': '/event/event/1/course/choices'},)
        self.assertTitle("Kurswahlen (Große Testakademie 2222)")
        f = self.response.forms['choiceactionform']
        f['registration_ids'] = [1, 2, 3, 4]
        f['assign_track_ids'] = [1, 2, 3]
        f['assign_action'] = -5
        self.submit(f)

    @as_users("garcia")
    def test_course_choices_filter_persistence(self, user):
        self.traverse({'href': '/event/$'},
                      {'href': '/event/event/1/show'},
                      {'href': '/event/event/1/course/choices'},)
        self.assertTitle("Kurswahlen (Große Testakademie 2222)")

        # Test persistence of filters when submitting assignment
        f = self.response.forms['choicefilterform']
        f['course_id'] = 2
        f['track_id'] = 3
        f['position'] = -5
        f['ids'] = "2,3"
        self.submit(f)
        self.assertNonPresence("Anton Armin")
        self.assertPresence("Emilia")
        self.assertPresence("Garcia")
        self.assertNonPresence("Inga")
        f = self.response.forms['choiceactionform']
        f['registration_ids'] = [2]
        f['assign_track_ids'] = [3]
        f['assign_action'] = 0
        self.submit(f)

        f = self.response.forms['choicefilterform']
        self.assertEqual(f['course_id'].value, "2")
        self.assertEqual(f['track_id'].value, "3")
        self.assertEqual(f['position'].value, "-5")
        self.assertEqual(f['ids'].value, "2,3")
        self.assertNonPresence("Anton Armin")
        self.assertPresence("Emilia")
        self.assertPresence("Garcia")
        self.assertNonPresence("Inga")

    @as_users("garcia")
    def test_course_choices_problems(self, user):
        self.traverse({'href': '/event/$'}, {'href': '/event/event/1/show'},
                      {'href': '/event/event/1/course/choices'}, )
        self.assertTitle("Kurswahlen (Große Testakademie 2222)")
        # Assigning Anton and Emilia to their 3rd choice (which is not present)
        # should not raise an exception but a warning
        f = self.response.forms['choiceactionform']
        f['registration_ids'] = [1, 2]
        f['assign_track_ids'] = [3]
        f['assign_action'] = 2
        self.submit(f, check_notification=False)
        self.assertIn("alert alert-warning", self.response.text)
        self.assertPresence("Emilia E. Eventis hat keine 3. Kurswahl",
                            div="notifications")
        self.assertPresence("0 von 2 Anmeldungen gespeichert",
                            div="notifications")

        # Deleting Anton's choices and doing an automatic assignment should also
        # raise a warning (but no exception)
        self.traverse({'href': '/event/event/1/registration/1/show'},
                      {'href': '/event/event/1/registration/1/change'})
        f = self.response.forms['changeregistrationform']
        f['track3.course_choice_0'] = ''
        f['track3.course_choice_1'] = ''
        self.submit(f)
        self.traverse({'href': '/event/event/1/course/choices'})
        f = self.response.forms['choiceactionform']
        f['registration_ids'] = [1, 3]
        f['assign_track_ids'] = [3]
        f['assign_action'] = -5
        self.submit(f, check_notification=False)
        self.assertIn("alert alert-warning", self.response.text)
        self.assertPresence("Keine Kurswahlen für Anton Armin A. Administrator",
                            div="notifications")
        self.assertPresence("1 von 2 Anmeldungen gespeichert",
                            div="notifications")

    @as_users("garcia")
    def test_assignment_checks(self, user):
        self.traverse({'href': '/event/$'},
                      {'href': '/event/event/1/show'},
                      {'href': '/event/event/1/course/choices'},
                      {'href': '/event/event/1/course/checks'},)
        self.assertTitle("Kurseinteilungsprüfung (Große Testakademie 2222)")
        self.assertPresence("Ausfallende Kurse mit Teilnehmern")
        self.assertPresence("Kabarett", 'problem_cancelled_with_p')
        self.assertPresence("Teilnehmer ohne Kurs")
        self.assertPresence("Anton", 'problem_no_course')

        # Assigning Garcia to "Backup" in "Kaffekränzchen" fixes 'cancelled'
        # problem, but raises 'unchosen' problem
        self.get('/event/event/1/registration/3/change')
        f = self.response.forms['changeregistrationform']
        f['track2.course_id'] = "5"
        self.submit(f)
        # Assign Garcia and Anton to their 1. choice to fix 'no_course' issues;
        # accidentally, also assign emilia (instructor) to 1. choice ;-)
        self.get('/event/event/1/course/choices')
        f = self.response.forms['choiceactionform']
        f['registration_ids'] = [1, 2, 3]
        f['assign_track_ids'] = [1, 3]
        f['assign_action'] = 0
        self.submit(f)

        self.traverse({'href': '/event/event/1/course/checks'})
        self.assertPresence("Teilnehmer in einem ungewählten Kurs")
        self.assertPresence("Garcia", 'problem_unchosen')
        self.assertPresence("Kursleiter im falschen Kurs")
        self.assertPresence("Emilia", 'problem_instructor_wrong_course')
        self.assertPresence("α", 'problem_instructor_wrong_course')
        self.assertPresence("δ", 'problem_instructor_wrong_course')

    @as_users("garcia")
    def test_downloads(self, user):
        self.traverse({'href': '/event/$'},
                      {'href': '/event/event/1/show'},
                      {'href': '/event/event/1/download'},)
        self.assertTitle("Downloads zur Veranstaltung Große Testakademie 2222")
        save = self.response
        self.response = save.click(href='/event/event/1/download/coursepuzzle\\?runs=0')
        self.assertPresence('documentclass')
        self.assertPresence('Planetenretten für Anfänger')
        self.response = save.click(href='/event/event/1/download/coursepuzzle\\?runs=2')
        self.assertTrue(self.response.body.startswith(b"%PDF"))
        self.assertLess(1000, len(self.response.body))
        self.response = save.click(href='/event/event/1/download/lodgementpuzzle\\?runs=0')
        self.assertPresence('documentclass')
        self.assertPresence('Kalte Kammer')
        self.response = save.click(href='/event/event/1/download/lodgementpuzzle\\?runs=2')
        self.assertTrue(self.response.body.startswith(b"%PDF"))
        self.assertLess(1000, len(self.response.body))
        self.response = save.click(href='/event/event/1/download/lodgementlists\\?runs=0')
        self.assertTrue(self.response.body.startswith(b"\x1f\x8b"))
        self.assertLess(1000, len(self.response.body))
        self.response = save.click(href='/event/event/1/download/lodgementlists\\?runs=2')
        self.assertTrue(self.response.body.startswith(b"%PDF"))
        self.assertLess(1000, len(self.response.body))
        self.response = save.click(href='/event/event/1/download/courselists\\?runs=0')
        self.assertTrue(self.response.body.startswith(b"\x1f\x8b"))
        self.assertLess(1000, len(self.response.body))
        self.response = save.click(href='/event/event/1/download/courselists\\?runs=2')
        self.assertTrue(self.response.body.startswith(b"%PDF"))
        self.assertLess(1000, len(self.response.body))
        self.response = save.click(href='/event/event/1/download/expuls')
        self.assertPresence('\\kurs')
        self.assertPresence('Planetenretten für Anfänger')
        self.response = save.click(href='/event/event/1/download/participantlist\\?runs=0',
                                   index=0)
        self.assertPresence('documentclass')
        self.assertPresence('Heldentum')
        self.assertPresence('Emilia E.')
        self.assertNonPresence('Garcia G.')
        self.response = save.click(href='/event/event/1/download/participantlist\\?runs=0&orgas_only=True',
                                   index=0)
        self.assertPresence('documentclass')
        self.assertPresence('Heldentum')
        self.assertPresence('Emilia E.')
        self.assertPresence('Garcia G.')
        self.response = save.click(href='/event/event/1/download/participantlist\\?runs=2',
                                   index=0)
        self.assertTrue(self.response.body.startswith(b"%PDF"))
        self.assertLess(1000, len(self.response.body))
        self.response = save.click(href='/event/event/1/download/nametag\\?runs=0')
        self.assertTrue(self.response.body.startswith(b"\x1f\x8b"))
        self.assertLess(1000, len(self.response.body))
        with open("/tmp/output.tar.gz", 'wb') as f:
            f.write(self.response.body)
        self.response = save.click(href='/event/event/1/download/nametag\\?runs=2')
        self.assertTrue(self.response.body.startswith(b"%PDF"))
        self.assertLess(1000, len(self.response.body))

        self.response = save.click(href='/event/event/1/download/assets')
        self.assertTrue(self.response.body.startswith(b"\x1f\x8b"))
        self.assertLess(100, len(self.response.body))

    @as_users("garcia")
<<<<<<< HEAD
=======
    def test_latex_error(self, user):
        self.traverse({'description': 'Veranstaltungen'},
                      {'description': 'Große Testakademie 2222'},
                      {'description': 'Kurse'},
                      {'description': 'Heldentum'},
                      {'description': '\u00a0Bearbeiten'})

        f = self.response.forms["changecourseform"]
        f["title"] = "English in the /ˌbrɪ.tɪʃ ˈaɪlz/"
        self.submit(f)
        self.traverse({'description': 'Downloads'})
        self.assertTitle("Downloads zur Veranstaltung Große Testakademie 2222")
        save = self.response
        self.response = save.click(href='/event/event/1/download/courselists\\?runs=2')
        self.follow()
        self.assertTitle("Downloads zur Veranstaltung Große Testakademie 2222")
        self.assertPresence("LaTeX-Code konnte nicht kompiliert werden.",
                            div="notifications")

    @as_users("garcia")
>>>>>>> 0bef27be
    def test_download_export(self, user):
        self.traverse({'href': '/event/$'},
                      {'href': '/event/event/1/show'},
                      {'href': '/event/event/1/download'},)
        self.assertTitle("Downloads zur Veranstaltung Große Testakademie 2222")
        self.traverse({'href': '/event/event/1/download/export$'})
        with open("/tmp/cdedb-store/testfiles/event_export.json") as datafile:
            expectation = json.load(datafile)
        result = json.loads(self.response.text)
        expectation['timestamp'] = result['timestamp']  # nearly_now() won't do
        self.assertEqual(expectation, result)

    @as_users("garcia")
    def test_download_csv(self, user):

        self.traverse({'href': '/event/$'},
                      {'href': '/event/event/1/show'},
                      {'href': '/event/event/1/download'},)
        save = self.response
        self.response = save.click(href='/event/event/1/download/csv_registrations')

        result = list(csv.DictReader(self.response.text.split('\n'),
                                     dialect=CustomCSVDialect))
        self.assertIn('2222-01-01', tuple(row['persona.birthday']
                                          for row in result))
        self.assertIn('high', tuple(row['lodgement3.xfield_contamination']
                                    for row in result))
        self.assertIn(const.RegistrationPartStati.cancelled.name,
                      tuple(row['part2.status'] for row in result))
        self.response = save.click(href='/event/event/1/download/csv_courses')

        result = list(csv.DictReader(self.response.text.split('\n'),
                                     dialect=CustomCSVDialect))
        self.assertIn('ToFi & Co', tuple(row['instructors'] for row in result))
        self.assertIn('cancelled', tuple(row['track2'] for row in result))
        self.assertIn('Seminarraum 42', tuple(row['fields.room']
                                              for row in result))
        self.response = save.click(href='/event/event/1/download/csv_lodgements')

        result = list(csv.DictReader(self.response.text.split('\n'),
                                     dialect=CustomCSVDialect))
        self.assertIn('100', tuple(row['reserve'] for row in result))
        self.assertIn('low', tuple(row['fields.contamination']
                                   for row in result))

    @as_users("garcia")
    def test_questionnaire_manipulation(self, user):
        self.traverse({'href': '/event/$'},
                      {'href': '/event/event/1/show'},
                      {'href': '/event/event/1/change'})
        self.assertTitle("Große Testakademie 2222 – Konfiguration")
        f = self.response.forms['changeeventform']
        f['use_questionnaire'].checked = True
        self.submit(f)
        self.traverse({'href': '/event/event/1/registration/questionnaire'})
        self.assertTitle("Fragebogen (Große Testakademie 2222)")
        f = self.response.forms['questionnaireform']
        self.assertIn("brings_balls", f.fields)
        self.assertNotIn("may_reserve", f.fields)
        self.traverse({'href': '/event/event/1/questionnaire/summary'})
        self.assertTitle("Fragebogen konfigurieren (Große Testakademie 2222)")
        f = self.response.forms['questionnairesummaryform']
        self.assertEqual("3", f['field_id_5'].value)
        self.assertEqual("3", f['input_size_5'].value)
        f['input_size_5'] = 3
        self.assertEqual("2", f['field_id_4'].value)
        f['field_id_4'] = ""
        self.assertEqual("Weitere Überschrift", f['title_3'].value)
        f['title_3'] = "Immernoch Überschrift"
        self.assertEqual(False, f['readonly_1'].checked)
        f['readonly_1'].checked = True
        self.assertEqual("mit Text darunter", f['info_0'].value)
        f['info_0'] = "mehr Text darunter\nviel mehr"
        self.submit(f)
        self.assertTitle("Fragebogen konfigurieren (Große Testakademie 2222)")
        f = self.response.forms['questionnairesummaryform']
        self.assertEqual("3", f['field_id_5'].value)
        self.assertEqual("3", f['input_size_5'].value)
        self.assertEqual("", f['field_id_4'].value)
        self.assertEqual("Immernoch Überschrift", f['title_3'].value)
        self.assertEqual(True, f['readonly_1'].checked)
        self.assertEqual("mehr Text darunter\nviel mehr", f['info_0'].value)
        f['delete_1'].checked = True
        self.submit(f)
        self.assertTitle("Fragebogen konfigurieren (Große Testakademie 2222)")
        f = self.response.forms['questionnairesummaryform']
        self.assertNotIn("field_id_5", f.fields)
        self.assertEqual("Unterüberschrift", f['title_0'].value)
        self.assertEqual("nur etwas Text", f['info_1'].value)
        f['create_-1'].checked = True
        f['field_id_-1'] = 4
        f['title_-1'] = "Input"
        f['readonly_-1'].checked = True
        f['input_size_-1'] = 2
        self.submit(f)
        self.assertTitle("Fragebogen konfigurieren (Große Testakademie 2222)")
        f = self.response.forms['questionnairesummaryform']
        self.assertIn("field_id_5", f.fields)
        self.assertEqual("4", f['field_id_5'].value)
        self.assertEqual("Input", f['title_5'].value)

    @as_users("garcia")
    def test_questionnaire_reorder(self, user):
        self.traverse({'href': '/event/$'},
                      {'href': '/event/event/1/show'},
                      {'href': '/event/event/1/questionnaire/summary'},
                      {'href': '/event/event/1/questionnaire/reorder'})
        f = self.response.forms['reorderquestionnaireform']
        f['order'] = '5,3,1,0,2,4'
        self.submit(f)
        self.assertTitle("Fragebogen konfigurieren (Große Testakademie 2222)")
        f = self.response.forms['questionnairesummaryform']
        self.assertEqual("3", f['field_id_0'].value)
        self.assertEqual("2", f['field_id_5'].value)
        self.assertEqual("1", f['field_id_2'].value)
        self.assertEqual("", f['field_id_3'].value)

    @as_users("garcia")
    def test_checkin(self, user):
        self.traverse({'href': '/event/$'},
                      {'href': '/event/event/1/show'},
                      {'href': '/event/event/1/checkin'})
        self.assertTitle("Checkin (Große Testakademie 2222)")
        f = self.response.forms['checkinform2']
        self.submit(f)
        self.assertTitle("Checkin (Große Testakademie 2222)")
        self.assertNotIn('checkinform2', self.response.forms)

    @as_users("garcia")
    def test_checkin_concurrent_modification(self, user):
        # Test the special measures of the 'Edit' button at the Checkin page,
        # that ensure that the checkin state is not overriden by the
        # change_registration form
        self.traverse({'href': '/event/$'},
                      {'href': '/event/event/1/show'},
                      {'href': '/event/event/1/checkin'})
        f = self.response.forms['checkinform2']
        self.traverse({'href': '/event/event/1/registration/2/change'})
        f2 = self.response.forms['changeregistrationform']
        f2['part2.lodgement_id'] = 3
        self.submit(f)
        self.submit(f2)
        # Check that the change to lodgement was committed ...
        self.assertPresence("Kellerverlies")
        # ... but the checkin is still valid
        self.assertPresence("eingecheckt:")

    @as_users("garcia")
    def test_manage_attendees(self, user):
        self.traverse({'href': '/event/$'},
                      {'href': '/event/event/1/show'},
                      {'href': '/event/event/1/course/list'},
                      {'href': '/event/event/1/course/1/show'})
        self.assertTitle("Kurs Heldentum (Große Testakademie 2222)")
        self.traverse({'href': '/event/event/1/course/1/manage'})
        self.assertTitle("\nKursteilnehmer für Kurs Planetenretten für Anfänger verwalten (Große Testakademie 2222)\n")
        f = self.response.forms['manageattendeesform']
        f['new_1'] = "3"
        f['delete_3_4'] = True
        self.submit(f)
        self.assertTitle("Kurs Heldentum (Große Testakademie 2222)")
        self.assertPresence("Garcia G.")
        self.assertNonPresence("Inga")

    @as_users("garcia")
    def test_manage_inhabitants(self, user):
        self.traverse({'href': '/event/$'},
                      {'href': '/event/event/1/show'},
                      {'href': '/event/event/1/lodgement/overview'},
                      {'href': '/event/event/1/lodgement/2/show'})
        self.assertTitle("Unterkunft Kalte Kammer (Große Testakademie 2222)")
        self.assertPresence("Inga")
        self.assertNonPresence("Emilia")
        self.traverse({'href': '/event/event/1/lodgement/2/manage'})
        self.assertTitle("\nBewohner der Unterkunft Kalte Kammer verwalten (Große Testakademie 2222)\n")
        f = self.response.forms['manageinhabitantsform']
        f['new_1'] = ""
        f['delete_1_3'] = True
        f['new_2'] = ""
        f['new_3'].force_value(2)
        f['delete_3_4'] = True
        self.submit(f)
        self.assertTitle("Unterkunft Kalte Kammer (Große Testakademie 2222)")
        self.assertPresence("Emilia")
        self.assertPresence("Garcia")
        self.assertNonPresence("Inga")

    @as_users("annika", "garcia")
    def test_lock_event(self, user):
        self.traverse({'href': '/event/$'},
                      {'href': '/event/event/1/show'})
        self.assertTitle("Große Testakademie 2222")
        self.assertPresence("Die Veranstaltung ist nicht gesperrt.")
        f = self.response.forms["lockform"]
        self.submit(f)
        self.assertTitle("Große Testakademie 2222")
        self.assertPresence(
            "Die Veranstaltung ist zur Offline-Nutzung gesperrt.")

    @as_users("annika", "garcia")
    def test_unlock_event(self, user):
        self.traverse({'href': '/event/$'},
                      {'href': '/event/event/1/show'})
        self.assertTitle("Große Testakademie 2222")
        f = self.response.forms["lockform"]
        self.submit(f)
        self.traverse({'href': '/event/event/1/show'},
                      {'href': '/event/event/1/download'},)
        self.assertTitle("Downloads zur Veranstaltung Große Testakademie 2222")
        saved = self.response
        data = saved.click(href='/event/event/1/download/export$').body
        data = data.replace(b"Gro\\u00dfe Testakademie 2222",
                            b"Mittelgro\\u00dfe Testakademie 2222")
        self.response = saved
        self.traverse({'href': '/event/event/1/show'})
        self.assertTitle("Große Testakademie 2222")
        self.assertPresence(
            "Die Veranstaltung ist zur Offline-Nutzung gesperrt.")
        f = self.response.forms['unlockform']
        f['json'] = webtest.Upload("event_export.json", data,
                                   "application/octet-stream")
        self.submit(f)
        self.assertTitle("Mittelgroße Testakademie 2222")
        self.assertPresence("Die Veranstaltung ist nicht gesperrt.")

    @as_users("annika")
    def test_partial_import_normal(self, user):
        self.traverse({'href': '/event/$'},
                      {'href': '/event/event/1/show'},
                      {'href': '/event/event/1/import'})
        self.assertTitle("Partieller Import zur Veranstaltung Große Testakademie 2222")
        with open("/tmp/cdedb-store/testfiles/partial_event_import.json", 'rb') as datafile:
            data = datafile.read()
        f = self.response.forms["importform"]
        f['json_file'] = webtest.Upload("partial_event_import.json", data,
                                        "application/octet-stream")
        self.submit(f, check_notification=False)
        # Check diff
        self.assertTitle("Validierung Partieller Import (Große Testakademie 2222)")
        # Registrations
        self.assertPresence("Emilia", "box-changed-registrations")
        self.assertPresence("2.H.: Unterkunft", "box-changed-registrations")
        self.assertPresence("Warme Stube", "box-changed-registrations")
        self.assertPresence("brings_balls", "box-changed-registration-fields")
        self.assertPresence("Notizen", "box-changed-registration-fields")
        self.assertPresence("2.H.: Unterkunft",
                            "box-changed-registration-fields")
        self.assertPresence("Morgenkreis: Kurswahlen",
                            "box-changed-registration-fields")
        self.assertNonPresence("Sitzung: Kursleiter", "box-changed-registration-fields")
        self.assertNonPresence("Inga", "box-changed-registrations")
        self.assertPresence("Bertålotta", "box-new-registrations")
        self.assertPresence("Inga", "box-deleted-registrations")
        # Courses
        self.assertPresence("α.", "box-changed-courses")
        self.assertPresence("GanzKurz", "box-changed-courses")
        self.assertPresence("Kaffee: Status", "box-changed-courses")
        self.assertPresence("nicht angeboten", "box-changed-courses")
        self.assertPresence("fällt aus", "box-changed-courses")
        self.assertPresence("room", "box-changed-courses")
        self.assertPresence("room", "box-changed-course-fields")
        self.assertPresence("Sitzung: Status", "box-changed-courses")
        self.assertPresence("Max.-Größe", "box-changed-course-fields")
        self.assertPresence("ζ.", "box-new-courses")
        self.assertPresence("γ.", "box-deleted-courses")
        # Lodgements
        self.assertPresence("Kalte Kammer", "box-changed-lodgements")
        self.assertPresence("contamination", "box-changed-lodgements")
        self.assertPresence("Bezeichnung", "box-changed-lodgement-fields")
        self.assertPresence("Wirklich eng.", "box-changed-lodgements")
        self.assertPresence("Dafür mit Frischluft.", "box-changed-lodgements")
        self.assertPresence("Geheimkabinett", "box-new-lodgements")
        self.assertPresence("Kellerverlies", "box-deleted-lodgements")
        # Lodgement Groups
        self.assertPresence("Geheime Etage", "list-new-lodgement-groups")

        # Do import
        f = self.response.forms["importexecuteform"]
        self.submit(f)
        self.assertTitle("Große Testakademie 2222")

        # Check that changes have acutally been applied (at least for some)
        self.traverse({'href': '/event/event/1/lodgement/overview'})
        self.assertNonPresence("Kellerverlies")
        self.assertPresence("Geheime Etage")
        self.assertPresence("Geheimkabinett")

    @as_users("annika")
    def test_partial_import_interleaved(self, user):
        self.traverse({'href': '/event/$'},
                      {'href': '/event/event/1/show'},
                      {'href': '/event/event/1/import'})
        self.assertTitle("Partieller Import zur Veranstaltung Große Testakademie 2222")
        with open("/tmp/cdedb-store/testfiles/partial_event_import.json", 'rb') as datafile:
            data = datafile.read()
        f = self.response.forms["importform"]
        f['json_file'] = webtest.Upload("partial_event_import.json", data,
                                        "application/octet-stream")
        self.submit(f, check_notification=False)
        saved = self.response
        self.assertTitle("Validierung Partieller Import (Große Testakademie 2222)")
        f = self.response.forms["importexecuteform"]
        self.submit(f)
        self.assertTitle("Große Testakademie 2222")
        self.response = saved
        f = self.response.forms["importexecuteform"]
        self.submit(f, check_notification=False)
        self.assertTitle("Validierung Partieller Import (Große Testakademie 2222)")
        self.assertPresence("doppelte Löschungen von Anmeldungen")
        self.assertPresence("doppelte Löschungen von Kursen")
        self.assertPresence("doppelte Löschungen von Unterkünften")
        self.assertPresence("doppelt erstellte Kurse")
        self.assertPresence("doppelt erstellte Unterkünfte")

    @as_users("annika")
    def test_delete_event(self, user):
        self.traverse({'href': '/event'},
                      {'href': '/event/event/1/show'},
                      {'href': '/event/event/1/part/summary'})
        self.assertTitle("Veranstaltungsteile konfigurieren (Große Testakademie 2222)")
        f = self.response.forms['partsummaryform']
        past_date = now().date() - datetime.timedelta(days=1)
        f['part_end_1'] = past_date
        f['part_end_2'] = past_date
        f['part_end_3'] = past_date
        self.submit(f)

        self.traverse({'href': '/event/event/1/show'})
        f = self.response.forms['deleteeventform']
        f['ack_delete'].checked = True
        self.submit(f)
        self.assertTitle("Veranstaltungen")
        self.assertNonPresence("Testakademie")
        self.traverse({'href': '/cde'},
                      {'href': '/cde/past/event/list'})
        self.assertTitle("Vergangene Veranstaltungen")
        self.assertNonPresence("Testakademie")

    @as_users("annika", "garcia")
    def test_selectregistration(self, user):
        self.get('/event/registration'
                 + '/select?kind=orga_registration&phrase=emil&aux=1')
        expectation = {
            'registrations': [{'display_name': 'Emilia',
                               'email': 'emilia@example.cde',
                               'id': 2,
                               'name': 'Emilia E. Eventis'}]}
        if user['id'] != 27:
            del expectation['registrations'][0]['email']
        self.assertEqual(expectation, self.response.json)

    @as_users("annika", "garcia")
    def test_quick_registration(self, user):
        self.traverse({'href': '/event/$'},
                      {'href': '/event/event/1/show'})
        self.assertTitle("Große Testakademie 2222")
        f = self.response.forms['quickregistrationform']
        f['phrase'] = "Emilia"
        self.submit(f)
        self.assertTitle("Anmeldung von Emilia E. Eventis (Große Testakademie 2222)")
        self.traverse({'href': '/event/$'},
                      {'href': '/event/event/1/show'})
        f = self.response.forms['quickregistrationform']
        f['phrase'] = "i a"
        self.submit(f)
        self.assertTitle("Anmeldungen (Große Testakademie 2222)")
        self.assertPresence("Ergebnis [5]")
        self.traverse({'href': '/event/$'},
                      {'href': '/event/event/1/show'})
        f = self.response.forms['quickregistrationform']
        f['phrase'] = "DB-5-1"
        self.submit(f)
        self.assertTitle("Anmeldung von Emilia E. Eventis (Große Testakademie 2222)")

    @as_users("annika", "garcia")
    def test_partial_export(self, user):
        self.traverse({'href': '/event/$'},
                      {'href': '/event/event/1/show'},
                      {'href': '/event/event/1/download'})
        self.assertTitle("Downloads zur Veranstaltung Große Testakademie 2222")
        self.traverse({'href': '/event/event/1/download/partial'})
        result = json.loads(self.response.text)
        expectation = {
            'CDEDB_EXPORT_EVENT_VERSION': CDEDB_EXPORT_EVENT_VERSION,
            'courses': {'1': {'description': 'Wir werden die Bäume drücken.',
                              'fields': {'room': 'Wald'},
                              'instructors': 'ToFi & Co',
                              'max_size': 10,
                              'min_size': 2,
                              'notes': 'Promotionen in Mathematik und Ethik für '
                                       'Teilnehmer notwendig.',
                              'nr': 'α',
                              'segments': {'1': True, '3': True},
                              'shortname': 'Heldentum',
                              'title': 'Planetenretten für Anfänger'},
                        '2': {'description': 'Inklusive Post, Backwaren und frühzeitigem '
                                             'Ableben.',
                              'fields': {'room': 'Theater'},
                              'instructors': 'Bernd Lucke',
                              'max_size': 20,
                              'min_size': 10,
                              'notes': 'Kursleiter hat Sekt angefordert.',
                              'nr': 'β',
                              'segments': {'1': True, '2': False, '3': True},
                              'shortname': 'Kabarett',
                              'title': 'Lustigsein für Fortgeschrittene'},
                        '3': {'description': 'mit hoher Leistung.',
                              'fields': {'room': 'Seminarraum 42'},
                              'instructors': 'Heinrich und Thomas Mann',
                              'max_size': 14,
                              'min_size': 5,
                              'notes': None,
                              'nr': 'γ',
                              'segments': {'2': True},
                              'shortname': 'Kurz',
                              'title': 'Kurzer Kurs'},
                        '4': {'description': 'mit hohem Umsatz.',
                              'fields': {'room': 'Seminarraum 23'},
                              'instructors': 'Stephen Hawking und Richard Feynman',
                              'max_size': None,
                              'min_size': None,
                              'notes': None,
                              'nr': 'δ',
                              'segments': {'1': True, '2': True, '3': True},
                              'shortname': 'Lang',
                              'title': 'Langer Kurs'},
                        '5': {'description': 'damit wir Auswahl haben',
                              'fields': {'room': 'Nirwana'},
                              'instructors': 'TBA',
                              'max_size': None,
                              'min_size': None,
                              'notes': None,
                              'nr': 'ε',
                              'segments': {'1': True, '2': True, '3': False},
                              'shortname': 'Backup',
                              'title': 'Backup-Kurs'}},
            'event': {'course_room_field': 'transportation',
                      'description': 'Everybody come!',
                      'fields': {'brings_balls': {'association': 1,
                                                  'entries': None,
                                                  'kind': 2},
                                 'contamination': {'association': 3,
                                                   'entries': [['high',
                                                                'lots of radiation'],
                                                               ['medium',
                                                                'elevated level of '
                                                                'radiation'],
                                                               ['low', 'some radiation'],
                                                               ['none', 'no radiation']],
                                                   'kind': 1},
                                 'lodge': {'association': 1,
                                           'entries': None,
                                           'kind': 1},
                                 'may_reserve': {'association': 1,
                                                 'entries': None,
                                                 'kind': 2},
                                 'room': {'association': 2,
                                          'entries': None,
                                          'kind': 1},
                                 'transportation': {'association': 1,
                                                    'entries': [['pedes', 'by feet'],
                                                                ['car',
                                                                 'own car available'],
                                                                ['etc', 'anything else']],
                                                    'kind': 1}},
                      'iban': 'DE96370205000008068901',
                      'institution': 1,
                      'is_archived': False,
                      'is_participant_list_visible': False,
                      'courses_in_participant_list': False,
                      'is_course_list_visible': True,
                      'is_course_state_visible': False,
                      'is_visible': True,
                      'lodge_field': 'lodge',
                      'mail_text': 'Wir verwenden ein neues Kristallkugel-basiertes '
                                   'Kurszuteilungssystem; bis wir das ordentlich ans '
                                   'Laufen gebracht haben, müsst ihr leider etwas auf die '
                                   'Teilnehmerliste warten.',
                      'notes': 'Todoliste ... just kidding ;)',
                      'offline_lock': False,
                      'orga_address': 'aka@example.cde',
                      'parts': {'1': {'fee': '10.50',
                                      'part_begin': '2222-02-02',
                                      'part_end': '2222-02-02',
                                      'shortname': 'Wu',
                                      'tracks': {},
                                      'title': 'Warmup'},
                                '2': {'fee': '123.00',
                                      'part_begin': '2222-11-01',
                                      'part_end': '2222-11-11',
                                      'shortname': '1.H.',
                                      'tracks': {'1': {'num_choices': 4,
                                                       'min_choices': 4,
                                                       'shortname': 'Morgenkreis',
                                                       'sortkey': 1,
                                                       'title': 'Morgenkreis (Erste Hälfte)'},
                                                 '2': {'num_choices': 1,
                                                       'min_choices': 1,
                                                       'shortname': 'Kaffee',
                                                       'sortkey': 2,
                                                       'title': 'Kaffeekränzchen (Erste Hälfte)'}},
                                      'title': 'Erste Hälfte'},
                                '3': {'fee': '450.99',
                                      'part_begin': '2222-11-11',
                                      'part_end': '2222-11-30',
                                      'shortname': '2.H.',
                                      'tracks': {'3': {'num_choices': 3,
                                                       'min_choices': 2,
                                                       'shortname': 'Sitzung',
                                                       'sortkey': 3,
                                                       'title': 'Arbeitssitzung (Zweite Hälfte)'}},
                                      'title': 'Zweite Hälfte'}},
                      'registration_hard_limit': '2221-10-30T00:00:00+00:00',
                      'registration_soft_limit': '2200-10-30T00:00:00+00:00',
                      'registration_start': '2000-10-30T00:00:00+00:00',
                      'registration_text': None,
                      'reserve_field': 'may_reserve',
                      'shortname': 'TestAka',
                      'title': 'Große Testakademie 2222',
                      'use_questionnaire': False},
            'id': 1,
            'kind': 'partial',
            'lodgement_groups': {'1': {'moniker': 'Haupthaus'},
                                 '2': {'moniker': 'AußenWohnGruppe'}},
            'lodgements': {'1': {'capacity': 5,
                                 'fields': {'contamination': 'high'},
                                 'moniker': 'Warme Stube',
                                 'notes': None,
                                 'group_id': 2,
                                 'reserve': 1},
                           '2': {'capacity': 10,
                                 'fields': {'contamination': 'none'},
                                 'moniker': 'Kalte Kammer',
                                 'notes': 'Dafür mit Frischluft.',
                                 'group_id': 1,
                                 'reserve': 2},
                           '3': {'capacity': 0,
                                 'fields': {'contamination': 'low'},
                                 'moniker': 'Kellerverlies',
                                 'notes': 'Nur für Notfälle.',
                                 'group_id': None,
                                 'reserve': 100},
                           '4': {'capacity': 1,
                                 'fields': {'contamination': 'high'},
                                 'moniker': 'Einzelzelle',
                                 'notes': None,
                                 'group_id': 1,
                                 'reserve': 0}},
            'registrations': {'1': {'amount_paid': "0.00",
                                    'checkin': None,
                                    'fields': {'lodge': 'Die üblichen Verdächtigen :)'},
                                    'list_consent': True,
                                    'mixed_lodging': True,
                                    'notes': None,
                                    'orga_notes': None,
                                    'parental_agreement': True,
                                    'parts': {'1': {'is_reserve': False,
                                                    'lodgement_id': None,
                                                    'status': -1},
                                              '2': {'is_reserve': False,
                                                    'lodgement_id': None,
                                                    'status': 1},
                                              '3': {'is_reserve': False,
                                                    'lodgement_id': 1,
                                                    'status': 2}},
                                    'payment': None,
                                    'persona': {'address': 'Auf der Düne 42',
                                                'address_supplement': None,
                                                'birthday': '1991-03-30',
                                                'country': None,
                                                'display_name': 'Anton',
                                                'family_name': 'Administrator',
                                                'gender': 2,
                                                'given_names': 'Anton Armin A.',
                                                'id': 1,
                                                'is_member': True,
                                                'is_orga': False,
                                                'location': 'Musterstadt',
                                                'mobile': None,
                                                'name_supplement': None,
                                                'postal_code': '03205',
                                                'telephone': '+49 (234) 98765',
                                                'title': None,
                                                'username': 'anton@example.cde'},
                                    'tracks': {'1': {'choices': [1, 3, 4, 2],
                                                     'course_id': None,
                                                     'course_instructor': None},
                                               '2': {'choices': [2],
                                                     'course_id': None,
                                                     'course_instructor': None},
                                               '3': {'choices': [1, 4],
                                                     'course_id': None,
                                                     'course_instructor': None}}},
                              '2': {'amount_paid': "0.00",
                                    'checkin': None,
                                    'fields': {'brings_balls': True,
                                               'transportation': 'pedes'},
                                    'list_consent': True,
                                    'mixed_lodging': True,
                                    'notes': 'Extrawünsche: Meerblick, Weckdienst und '
                                             'Frühstück am Bett',
                                    'orga_notes': 'Unbedingt in die Einzelzelle.',
                                    'parental_agreement': True,
                                    'parts': {'1': {'is_reserve': False,
                                                    'lodgement_id': None,
                                                    'status': 3},
                                              '2': {'is_reserve': False,
                                                    'lodgement_id': 4,
                                                    'status': 4},
                                              '3': {'is_reserve': False,
                                                    'lodgement_id': 4,
                                                    'status': 2}},
                                    'payment': '2014-02-02',
                                    'persona': {'address': 'Hohle Gasse 13',
                                                'address_supplement': None,
                                                'birthday': '2012-06-02',
                                                'country': 'Deutschland',
                                                'display_name': 'Emilia',
                                                'family_name': 'Eventis',
                                                'gender': 1,
                                                'given_names': 'Emilia E.',
                                                'id': 5,
                                                'is_member': False,
                                                'is_orga': False,
                                                'location': 'Wolkenkuckuksheim',
                                                'mobile': None,
                                                'name_supplement': None,
                                                'postal_code': '56767',
                                                'telephone': '+49 (5432) 555666777',
                                                'title': None,
                                                'username': 'emilia@example.cde'},
                                    'tracks': {'1': {'choices': [5, 4, 2, 1],
                                                     'course_id': None,
                                                     'course_instructor': None},
                                               '2': {'choices': [3],
                                                     'course_id': None,
                                                     'course_instructor': None},
                                               '3': {'choices': [4, 2],
                                                     'course_id': 1,
                                                     'course_instructor': 1}}},
                              '3': {'amount_paid': "0.00",
                                    'checkin': None,
                                    'fields': {'transportation': 'car'},
                                    'list_consent': False,
                                    'mixed_lodging': True,
                                    'notes': None,
                                    'orga_notes': None,
                                    'parental_agreement': True,
                                    'parts': {'1': {'is_reserve': False,
                                                    'lodgement_id': 2,
                                                    'status': 2},
                                              '2': {'is_reserve': False,
                                                    'lodgement_id': None,
                                                    'status': 2},
                                              '3': {'is_reserve': False,
                                                    'lodgement_id': 2,
                                                    'status': 2}},
                                    'payment': '2014-03-03',
                                    'persona': {'address': 'Bei der Wüste 39',
                                                'address_supplement': None,
                                                'birthday': '1978-12-12',
                                                'country': None,
                                                'display_name': 'Garcia',
                                                'family_name': 'Generalis',
                                                'gender': 1,
                                                'given_names': 'Garcia G.',
                                                'id': 7,
                                                'is_member': True,
                                                'is_orga': True,
                                                'location': 'Weltstadt',
                                                'mobile': None,
                                                'name_supplement': None,
                                                'postal_code': '88484',
                                                'telephone': None,
                                                'title': None,
                                                'username': 'garcia@example.cde'},
                                    'tracks': {'1': {'choices': [4, 2, 1, 5],
                                                     'course_id': None,
                                                     'course_instructor': None},
                                               '2': {'choices': [2],
                                                     'course_id': 2,
                                                     'course_instructor': None},
                                               '3': {'choices': [2, 4],
                                                     'course_id': None,
                                                     'course_instructor': None}}},
                              '4': {'amount_paid': "0.00",
                                    'checkin': None,
                                    'fields': {'brings_balls': False,
                                               'may_reserve': True,
                                               'transportation': 'etc'},
                                    'list_consent': False,
                                    'mixed_lodging': False,
                                    'notes': None,
                                    'orga_notes': None,
                                    'parental_agreement': False,
                                    'parts': {'1': {'is_reserve': False,
                                                    'lodgement_id': None,
                                                    'status': 6},
                                              '2': {'is_reserve': False,
                                                    'lodgement_id': None,
                                                    'status': 5},
                                              '3': {'is_reserve': True,
                                                    'lodgement_id': 2,
                                                    'status': 2}},
                                    'payment': '2014-04-04',
                                    'persona': {'address': 'Zwergstraße 1',
                                                'address_supplement': None,
                                                'birthday': '2222-01-01',
                                                'country': None,
                                                'display_name': 'Inga',
                                                'family_name': 'Iota',
                                                'gender': 1,
                                                'given_names': 'Inga',
                                                'id': 9,
                                                'is_member': True,
                                                'is_orga': False,
                                                'location': 'Liliput',
                                                'mobile': '0163/456897',
                                                'name_supplement': None,
                                                'postal_code': '10999',
                                                'telephone': None,
                                                'title': None,
                                                'username': 'inga@example.cde'},
                                    'tracks': {'1': {'choices': [2, 1, 4, 5],
                                                     'course_id': None,
                                                     'course_instructor': None},
                                               '2': {'choices': [4],
                                                     'course_id': None,
                                                     'course_instructor': None},
                                               '3': {'choices': [1, 2],
                                                     'course_id': 1,
                                                     'course_instructor': None}}},
                              '5': {'amount_paid': '0.00',
                                    'checkin': None,
                                    'fields': {'transportation': 'pedes'},
                                    'list_consent': True,
                                    'mixed_lodging': False,
                                    'notes': None,
                                    'orga_notes': None,
                                    'parental_agreement': True,
                                    'parts': {'1': {'is_reserve': False,
                                                    'lodgement_id': 4,
                                                    'status': 2},
                                              '2': {'is_reserve': False,
                                                    'lodgement_id': 4,
                                                    'status': 2},
                                              '3': {'is_reserve': False,
                                                    'lodgement_id': 1,
                                                    'status': 2}},
                                    'payment': None,
                                    'persona': {'address': 'Kasumigaseki 1-3-2',
                                                'address_supplement': None,
                                                'birthday': '2019-12-28',
                                                'country': 'Japan',
                                                'display_name': 'Akira',
                                                'family_name': 'Abukara',
                                                'gender': 10,
                                                'given_names': 'Akira',
                                                'id': 100,
                                                'is_member': True,
                                                'is_orga': False,
                                                'location': 'Tokyo',
                                                'mobile': None,
                                                'name_supplement': None,
                                                'postal_code': '100-8798',
                                                'telephone': '+81 (314) 159263',
                                                'title': None,
                                                'username': 'akira@example.cde'},
                                    'tracks': {'1': {'choices': [1, 5, 4, 2],
                                                     'course_id': None,
                                                     'course_instructor': None},
                                               '2': {'choices': [2],
                                                     'course_id': 2,
                                                     'course_instructor': None},
                                               '3': {'choices': [1, 4],
                                                     'course_id': 1,
                                                     'course_instructor': None}}}
                              },
        }
        expectation['timestamp'] = result['timestamp']  # nearly_now() won't do
        self.assertEqual(expectation, result)

    @as_users("annika", "garcia")
    def test_partial_idempotency(self, user):
        self.traverse({'href': '/event/$'},
                      {'href': '/event/event/1/show'},
                      {'href': '/event/event/1/download'})
        self.assertTitle("Downloads zur Veranstaltung Große Testakademie 2222")
        self.traverse({'href': '/event/event/1/download/partial'})
        first = json.loads(self.response.text)

        upload = copy.deepcopy(first)
        del upload['event']
        for reg in upload['registrations'].values():
            del reg['persona']
        self.get('/')
        self.traverse({'href': '/event/$'},
                      {'href': '/event/event/1/show'},
                      {'href': '/event/event/1/import'})
        self.assertTitle("Partieller Import zur Veranstaltung Große Testakademie 2222")
        f = self.response.forms["importform"]
        f['json_file'] = webtest.Upload(
            "partial_event_import.json", json.dumps(upload).encode('utf-8'),
            "application/octet-stream")
        self.submit(f, check_notification=False)
        self.assertTitle("Validierung Partieller Import (Große Testakademie 2222)")
        f = self.response.forms["importexecuteform"]
        self.submit(f)
        self.assertTitle("Große Testakademie 2222")

        self.traverse({'href': '/event/event/1/download'},
                      {'href': '/event/event/1/download/partial'})
        second = json.loads(self.response.text)
        del first['timestamp']
        del second['timestamp']
        self.assertEqual(first, second)

    @as_users("anton")
    def test_archive(self, user):
        self.traverse({'href': '/event/$'},
                      {'href': '/event/event/1/show'})
        self.assertTitle("Große Testakademie 2222")
        # prepare dates
        self.traverse({'href': '/event/event/1/change'})
        f = self.response.forms["changeeventform"]
        f['registration_soft_limit'] = "2001-10-30 00:00:00+0000"
        f['registration_hard_limit'] = "2001-10-30 00:00:00+0000"
        self.submit(f)
        self.assertTitle("Große Testakademie 2222")
        self.traverse({'href': '/event/event/1/part/summary'})
        f = self.response.forms["partsummaryform"]
        f['part_begin_1'] = "2003-02-02"
        f['part_end_1'] = "2003-02-02"
        f['part_begin_2'] = "2003-11-01"
        f['part_end_2'] = "2003-11-11"
        f['part_begin_3'] = "2003-11-11"
        f['part_end_3'] = "2003-11-30"
        self.submit(f)
        self.assertTitle("Veranstaltungsteile konfigurieren (Große Testakademie 2222)")
        # do it
        self.traverse({'href': '/event/event/1/show'})
        f = self.response.forms["archiveeventform"]
        f['ack_archive'].checked = True
        self.submit(f)
        self.assertTitle("Große Testakademie 2222")
        self.assertPresence("Diese Veranstaltung wurde archiviert.",
                            div="notifications")
        self.traverse({'href': '/cde/$'},
                      {'href': '/cde/past/event/list'})
        self.assertPresence("Große Testakademie 2222 (Warmup)")

        # Check visibility but un-modifiability for participants
        self.logout()
        self.login(USER_DICT["emilia"])
        self.get("/event/event/1/show")
        self.assertPresence("Diese Veranstaltung wurde archiviert.",
                            div="notifications")
        self.traverse({'href': '/event/event/1/registration/status'})
        self.assertNonPresence("Bearbeiten")
        self.get("/event/event/1/registration/amend")
        self.follow()
        self.assertPresence("Veranstaltung ist bereits archiviert.",
                            div="notifications")

    @as_users("annika")
    def test_one_track_no_courses(self, user):
        self.traverse({'href': '/event/$'},
                      {'description': 'Veranstaltungen verwalten'},
                      {'description': 'CdE-Party 2050'})
        # Check if course list is present (though we have no course track)
        self.assertNonPresence('/event/event/2/course/list', div="sidebar")
        self.assertNonPresence('/event/event/2/course/stats', div="sidebar")
        self.assertNonPresence('/event/event/2/course/choices', div="sidebar")

        # Add course track
        self.traverse({'href': '/event/event/2/part/summary'})
        f = self.response.forms['partsummaryform']
        f['track_create_4_-1'].checked = True
        f['track_title_4_-1'] = "Chillout Training"
        f['track_shortname_4_-1'] = "Chill"
        f['track_num_choices_4_-1'] = "1"
        f['track_min_choices_4_-1'] = "1"
        f['track_sortkey_4_-1'] = "1"
        self.submit(f)

        # Add registration
        self.traverse({'href': '/event/event/2/registration/query'},
                      {'href': '/event/event/2/registration/add'})
        # We have only one part, thus it should not be named
        self.assertNonPresence('Partywoche')
        # We have only one track, thus it should not be named
        self.assertNonPresence('Chillout')
        f = self.response.forms['addregistrationform']
        f['persona.persona_id'] = "DB-2-7"
        f['part4.status'] = 1
        self.submit(f)
        self.assertNonPresence('Partywoche')
        self.assertNonPresence('Chillout')
        self.traverse({'description': 'Bearbeiten'})
        self.assertNonPresence('Partywoche')
        self.assertNonPresence('Chillout')
        self.get("/event/event/2/registration/multiedit?reg_ids=1001")
        self.assertNonPresence('Partywoche')
        self.assertNonPresence('Chillout')

        # Check course related pages for errors
        self.traverse({'href': '/event/event/2/course/list'})
        self.assertNonPresence('Partywoche')
        self.assertNonPresence('Chillout')
        self.traverse({'href': '/event/event/2/course/stats'})
        self.assertNonPresence('Partywoche')
        self.assertNonPresence('Chillout')
        self.traverse({'href': '/event/event/2/course/choices'})
        self.assertNonPresence('Partywoche')
        self.assertNonPresence('Chillout')

    def test_log(self):
        # First: generate data
        self.test_register()
        self.logout()
        self.test_create_delete_course()
        self.logout()
        self.test_lodgements()
        self.logout()
        self.test_create_event()
        self.logout()
        self.test_manage_attendees()
        self.logout()
        self.test_add_empty_registration()
        self.logout()

        # Now check it
        self.login(USER_DICT['annika'])
        self.traverse({'href': '/event/$'},
                      {'href': '/event/log'})
        self.assertTitle("Veranstaltungen-Log [0–15]")
        f = self.response.forms['logshowform']
        f['codes'] = [10, 27, 51]
        f['event_id'] = 1
        f['start'] = 1
        f['stop'] = 10
        self.submit(f)
        self.assertTitle("Veranstaltungen-Log [1–1]")

        self.traverse({'href': '/event/$'},
                      {'href': '/event/event/1/show'},
                      {'href': '/event/event/1/log'})
        self.assertTitle("Große Testakademie 2222: Log [0–5]")

        self.traverse({'href': '/event/$'},
                      {'href': '/event/log'})
        self.assertTitle("Veranstaltungen-Log [0–15]")
        f = self.response.forms['logshowform']
        f['persona_id'] = "DB-5-1"
        f['submitted_by'] = "DB-1-9"
        self.submit(f)
        self.assertTitle("Veranstaltungen-Log")<|MERGE_RESOLUTION|>--- conflicted
+++ resolved
@@ -2091,29 +2091,6 @@
         self.assertLess(100, len(self.response.body))
 
     @as_users("garcia")
-<<<<<<< HEAD
-=======
-    def test_latex_error(self, user):
-        self.traverse({'description': 'Veranstaltungen'},
-                      {'description': 'Große Testakademie 2222'},
-                      {'description': 'Kurse'},
-                      {'description': 'Heldentum'},
-                      {'description': '\u00a0Bearbeiten'})
-
-        f = self.response.forms["changecourseform"]
-        f["title"] = "English in the /ˌbrɪ.tɪʃ ˈaɪlz/"
-        self.submit(f)
-        self.traverse({'description': 'Downloads'})
-        self.assertTitle("Downloads zur Veranstaltung Große Testakademie 2222")
-        save = self.response
-        self.response = save.click(href='/event/event/1/download/courselists\\?runs=2')
-        self.follow()
-        self.assertTitle("Downloads zur Veranstaltung Große Testakademie 2222")
-        self.assertPresence("LaTeX-Code konnte nicht kompiliert werden.",
-                            div="notifications")
-
-    @as_users("garcia")
->>>>>>> 0bef27be
     def test_download_export(self, user):
         self.traverse({'href': '/event/$'},
                       {'href': '/event/event/1/show'},
