#!/usr/bin/env python3

import json
import unittest
import quopri
import webtest
from test.common import as_users, USER_DICT, FrontendTest, nearly_now

from cdedb.query import QueryOperators

class TestEventFrontend(FrontendTest):
    @as_users("anton", "berta", "emilia")
    def test_index(self, user):
        self.traverse({'href': '/event/'})

    @as_users("emilia")
    def test_showuser(self, user):
        self.traverse({'href': '/core/self/show'})
        self.assertTitle("{} {}".format(user['given_names'],
                                        user['family_name']))

    @as_users("emilia")
    def test_changeuser(self, user):
        self.traverse({'href': '/core/self/show'}, {'href': '/core/self/change'})
        f = self.response.forms['changedataform']
        f['display_name'] = "Zelda"
        f['location'] = "Hyrule"
        self.submit(f)
        self.assertPresence("Hyrule")
        self.assertEqual(
            "Zelda",
            self.response.lxml.get_element_by_id('displayname').text_content().strip())

    @as_users("anton")
    def test_adminchangeuser(self, user):
        self.admin_view_profile('emilia')
        self.traverse({'href': '/core/persona/5/adminchange'})
        f = self.response.forms['changedataform']
        f['display_name'] = "Zelda"
        f['birthday'] = "3.4.1933"
        self.assertNotIn('free_form', f.fields)
        self.submit(f)
        self.assertPresence("Zelda")
        self.assertTitle("Emilia E. Eventis")
        self.assertPresence("1933-04-03")

    @as_users("anton")
    def test_toggleactivity(self, user):
        self.admin_view_profile('emilia')
        self.assertEqual(
            True,
            self.response.lxml.get_element_by_id('activity_checkbox').get('data-checked') == 'True')
        f = self.response.forms['activitytoggleform']
        self.submit(f)
        self.assertEqual(
            False,
            self.response.lxml.get_element_by_id('activity_checkbox').get('data-checked') == 'True')

    @as_users("anton")
    def test_user_search(self, user):
        self.traverse({'href': '/event/$'}, {'href': '/event/search/user'})
        self.assertTitle("Veranstaltungsnutzersuche")
        f = self.response.forms['queryform']
        f['qop_username'] = QueryOperators.similar.value
        f['qval_username'] = 'a@'
        for field in f.fields:
            if field and field.startswith('qsel_'):
                f[field].checked = True
        self.submit(f)
        self.assertTitle("Veranstaltungsnutzersuche")
        self.assertPresence("Ergebnis [4]")
        self.assertPresence("Hohle Gasse 13")

    @as_users("anton")
    def test_create_user(self, user):
        self.traverse({'href': '/event/$'},
                      {'href': '/event/search/user'},
                      {'href': '/event/user/create'})
        self.assertTitle("Neuen Veranstaltungsnutzer anlegen")
        data = {
            "username": 'zelda@example.cde',
            "title": "Dr.",
            "given_names": "Zelda",
            "family_name": "Zeruda-Hime",
            "name_supplement": 'von und zu',
            "display_name": 'Zelda',
            "birthday": "5.6.1987",
            "gender": "1",
            "telephone": "030456790",
            ## "mobile"
            "address": "Street 7",
            "address_supplement": "on the left",
            "postal_code": "12345",
            "location": "Lynna",
            "country": "Hyrule",
            "notes": "some talk",
        }
        f = self.response.forms['newuserform']
        for key, value in data.items():
            f.set(key, value)
        self.submit(f)
        self.assertTitle("Zelda Zeruda-Hime")
        self.assertPresence("12345")

    def test_genesis(self):
        user = USER_DICT['anton']
        self.get('/')
        self.traverse({'href': '/core/genesis/request'})
        self.assertTitle("Account anfordern")
        f = self.response.forms['genesisform']
        f['given_names'] = "Zelda"
        f['family_name'] = "Zeruda-Hime"
        f['username'] = "zelda@example.cde"
        f['notes'] = "Gimme!"
        f['realm'] = "event"
        self.submit(f)
        mail = self.fetch_mail()[0]
        link = None
        for line in mail.split('\n'):
            if line.startswith('[1] '):
                link = line[4:]
        link = quopri.decodestring(link).decode('utf-8')
        self.get(link)
        self.follow()
        self.login(user)
        self.traverse({'href': '/core/genesis/list'})
        self.assertTitle("Accountanfragen")
        self.assertPresence("zelda@example.cde")
        self.assertPresence("Offene bestätigte Anfragen [0]")
        f = self.response.forms['genesisapprovalform1']
        f['realm'] = "event"
        self.submit(f)
        mail = self.fetch_mail()[0]
        link = None
        for line in mail.split('\n'):
            if line.startswith('[1] '):
                link = line[4:]
        link = quopri.decodestring(link).decode('utf-8')
        self.assertTitle("Accountanfragen")
        self.assertPresence("Offene bestätigte Anfragen [1]")
        self.assertPresence("zelda@example.cde")
        self.logout()
        self.get(link)
        self.assertTitle("Veranstaltungsaccount anlegen")
        data = {
            "title": "Dr.",
            "name_supplement": 'von und zu',
            "display_name": 'Zelda',
            "birthday": "5.6.1987",
            "gender": "1",
            "telephone": "030456790",
            ## "mobile"
            "address": "Street 7",
            "address_supplement": "on the left",
            "postal_code": "12345",
            "location": "Lynna",
            "country": "Hyrule",
        }
        f = self.response.forms['newuserform']
        for key, value in data.items():
            f.set(key, value)
        self.submit(f)
        data["given_names"] = "Zelda",
        data["family_name"] = "Zeruda-Hime",
        self.assertTitle("Neues Passwort setzen")
        new_password = "long_saFe_37pass"
        f = self.response.forms['passwordresetform']
        f['new_password'] = new_password
        f['new_password2'] = new_password
        self.submit(f)
        new_user = {
            'id': 9,
            'username': "zelda@example.cde",
            'password': new_password,
            'display_name': "Zelda",
            'given_names': "Zelda",
            'family_name': "Zeruda-Hime",
        }
        self.login(new_user)
        self.traverse({'href': '/core/self/show'})
        self.assertTitle("Zelda Zeruda-Hime")
        self.assertPresence("12345")

    def test_genesis_timeout(self):
        user = USER_DICT['anton']
        self.get('/')
        self.traverse({'href': '/core/genesis/request'})
        self.assertTitle("Account anfordern")
        f = self.response.forms['genesisform']
        f['given_names'] = "Zelda"
        f['family_name'] = "Zeruda-Hime"
        f['username'] = "zelda@example.cde"
        f['realm'] = "event"
        f['notes'] = "Gimme!"
        self.submit(f)
        mail = self.fetch_mail()[0]
        link = None
        for line in mail.split('\n'):
            if line.startswith('[1] '):
                link = line[4:]
        link = quopri.decodestring(link).decode('utf-8')
        self.get(link)
        self.follow()
        self.login(user)
        self.traverse({'href': '/core/genesis/list'})
        self.assertTitle("Accountanfragen")
        self.assertPresence("zelda@example.cde")
        self.assertPresence("Offene bestätigte Anfragen [0]")
        f = self.response.forms['genesisapprovalform1']
        f['realm'] = "event"
        self.submit(f)
        mail = self.fetch_mail()[0]
        link = None
        for line in mail.split('\n'):
            if line.startswith('[1] '):
                link = line[4:]
        link = quopri.decodestring(link).decode('utf-8')
        self.assertTitle("Accountanfragen")
        self.assertPresence("Offene bestätigte Anfragen [1]")
        self.assertPresence("zelda@example.cde")
        f = self.response.forms['genesistimeoutform1']
        self.submit(f)
        self.assertTitle("Accountanfragen")
        self.assertPresence("Offene bestätigte Anfragen [0]")
        self.assertNonPresence("zelda@example.cde")

    @as_users("anton")
    def test_list_events(self, user):
        self.traverse({'href': '/event/$'}, {'href': '/event/event/list'})
        self.assertTitle("Veranstaltungen verwalten")
        self.assertPresence("Große Testakademie 2222")
        self.assertNonPresence("PfingstAkademie 2014")

    @as_users("anton", "berta", "emilia")
    def test_show_event(self, user):
        self.traverse({'href': '/event/$'},
                      {'href': '/event/event/1/show'})
        self.assertTitle("Große Testakademie 2222")
        self.assertPresence("Everybody come!")
        # TODO

    @as_users("anton", "berta", "emilia")
    def test_course_list(self, user):
        self.traverse({'href': '/event/$'},
                      {'href': '/event/event/1/show'},
                      {'href': '/event/event/1/course/list'})
        self.assertTitle("Kursliste Große Testakademie 2222")
        self.assertNonPresence("Everybody come!")
        self.assertPresence("ToFi")
        self.assertPresence("Wir werden die Bäume drücken.")

    @as_users("anton", "garcia")
    def test_change_event(self, user):
        self.traverse({'href': '/event/$'},
                      {'href': '/event/event/1/show'},
                      {'href': '/event/event/1/change'})
        self.assertTitle("Große Testakademie 2222 – Konfiguration")
        ## basic event data
        f = self.response.forms['changeeventform']
        self.assertEqual(f['registration_start'].value, "2000-10-30")
        f['title'] = "Universale Akademie"
        f['registration_start'] = "2001-10-30"
        f['notes'] = """Some

        more

        text"""
        f['use_questionnaire'].checked = True
        self.submit(f)
        self.assertTitle("Universale Akademie")
        self.assertNonPresence("30.10.2000")
        self.assertPresence("30.10.2001")
        ## orgas
        self.assertNonPresence("Bertålotta")
        f = self.response.forms['addorgaform']
        f['orga_id'] = "DB-2-H"
        self.submit(f)
        self.assertTitle("Universale Akademie")
        self.assertPresence("Bertålotta")
        f = self.response.forms['removeorgaform2']
        self.submit(f)
        self.assertTitle("Universale Akademie")
        self.assertNonPresence("Bertålotta")

    @as_users("anton", "garcia")
    def test_part_summary_trivial(self, user):
        self.traverse({'href': '/event/$'},
                      {'href': '/event/event/1/show'},
                      {'href': '/event/event/1/part/summary'})
        self.assertTitle("Große Testakademie 2222 Teile konfigurieren")
        f = self.response.forms['partsummaryform']
        self.assertEqual("Warmup", f['title_1'].value)

    @as_users("anton", "garcia")
    def test_part_summary_tracks(self, user):
        self.traverse({'href': '/event/$'},
                      {'href': '/event/event/1/show'},
                      {'href': '/event/event/1/part/summary'})
        self.assertTitle("Große Testakademie 2222 Teile konfigurieren")
        f = self.response.forms['partsummaryform']
        self.assertNotIn('track_3_4', f.fields)
        f['track_3_-1'] = "Spätschicht"
        f['track_create_3_-1'].checked = True
        self.submit(f)
        f = self.response.forms['partsummaryform']
        self.assertEqual("Spätschicht", f['track_3_4'].value)
        f['track_3_4'] = "Nachtschicht"
        self.submit(f)
        f = self.response.forms['partsummaryform']
        self.assertEqual("Nachtschicht", f['track_3_4'].value)
        f['track_delete_3_4'].checked = True
        self.submit(f)
        self.assertTitle("Große Testakademie 2222 Teile konfigurieren")
        f = self.response.forms['partsummaryform']
        self.assertNotIn('track_3_4', f.fields)

    @as_users("anton")
    def test_part_summary_complex(self, user):
        self.traverse({'href': '/event/$'},
                      {'href': '/event/event/list'},
                      {'href': '/event/event/create'})
        f = self.response.forms['createeventform']
        f['title'] = "Universale Akademie"
        f['institution'] = 1
        f['description'] = "Mit Co und Coco."
        f['shortname'] = "UnAka"
        f['event_begin'] = "2345-01-01"
        f['event_end'] = "2345-6-7"
        f['registration_start'] = "2000-01-01"
        f['notes'] = "Die spinnen die Orgas."
        f['orga_ids'] = "DB-2-H, DB-7-I"
        self.submit(f)
        self.assertTitle("Universale Akademie")
        ## Here we go
        self.traverse({'href': '/event/event/2/part/summary'})
        self.assertTitle("Universale Akademie Teile konfigurieren")
        f = self.response.forms['partsummaryform']
        self.assertNotIn('title_5', f.fields)
        f['create_-1'].checked = True
        f['title_-1'] = "Cooldown"
        f['part_begin_-1'] = "2233-4-5"
        f['part_end_-1'] = "2233-6-7"
        f['fee_-1'] = "23456.78"
        f['track_create_-1_-1'].checked = True
        f['track_-1_-1'] = "Chillout"
        self.submit(f)
        self.assertTitle("Universale Akademie Teile konfigurieren")
        f = self.response.forms['partsummaryform']
<<<<<<< HEAD
        self.assertEqual("Cooldown", f['title_5'].value)
        f['title_5'] = "Größere Hälfte"
        f['fee_5'] = "99.99"
=======
        self.assertEqual("Cooldown", f['title_4'].value)
        self.assertEqual("Chillout", f['track_4_4'].value)
        f['title_4'] = "Größere Hälfte"
        f['fee_4'] = "99.99"
>>>>>>> 5a5c9be6
        self.submit(f)
        self.assertTitle("Universale Akademie Teile konfigurieren")
        f = self.response.forms['partsummaryform']
        self.assertEqual("Größere Hälfte", f['title_5'].value)
        f['delete_5'].checked = True
        self.submit(f)
        self.assertTitle("Universale Akademie Teile konfigurieren")
        f = self.response.forms['partsummaryform']
        self.assertNotIn('title_5', f.fields)

    @as_users("anton", "garcia")
    def test_change_event_fields(self, user):
        self.traverse({'href': '/event/$'},
                      {'href': '/event/event/1/show'},
                      {'href': '/event/event/1/field/summary'})
        ## fields
        f = self.response.forms['fieldsummaryform']
        self.assertEqual('transportation', f['field_name_2'].value)
        self.assertNotIn('field_name_10', f.fields)
        f['create_-1'].checked = True
        f['field_name_-1'] = "food_stuff"
        f['association_-1'] = "1"
        f['kind_-1'] = "str"
        f['entries_-1'] = """all;everything goes
        vegetarian;no meat
        vegan;plants only"""
        self.submit(f)
        self.assertTitle("Datenfelder konfigurieren (Große Testakademie 2222)")
        f = self.response.forms['fieldsummaryform']
        self.assertEqual('food_stuff', f['field_name_10'].value)
        self.assertEqual("""pedes;by feet
car;own car available
etc;anything else""", f['entries_2'].value)
        f['entries_2'] = """pedes;by feet
        broom;flying implements
        etc;anything else"""
        self.submit(f)
        self.assertTitle("Datenfelder konfigurieren (Große Testakademie 2222)")
        f = self.response.forms['fieldsummaryform']
        self.assertEqual("""pedes;by feet
broom;flying implements
etc;anything else""", f['entries_2'].value)
        f['delete_10'].checked = True
        self.submit(f)
        self.assertTitle("Datenfelder konfigurieren (Große Testakademie 2222)")
        f = self.response.forms['fieldsummaryform']
        self.assertNotIn('field_name_10', f.fields)

    @as_users("anton", "garcia")
    def test_change_minor_form(self, user):
        self.traverse({'href': '/event/$'},
                      {'href': '/event/event/1/show'})
        self.assertTitle("Große Testakademie 2222")
        f = self.response.forms['changeminorformform']
        with open("/tmp/cdedb-store/testfiles/form.pdf", 'rb') as datafile:
            data = datafile.read()
        f['minor_form'] = webtest.Upload("form.pdf", data, "application/octet-stream")
        self.submit(f)
        self.traverse({'href': '/event/event/1/minorform'})
        with open("/tmp/cdedb-store/testfiles/form.pdf", 'rb') as f:
            self.assertEqual(f.read(), self.response.body)

    @as_users("anton")
    def test_create_event(self, user):
        self.traverse({'href': '/event/$'},
                      {'href': '/event/event/list'},
                      {'href': '/event/event/create'})
        self.assertTitle("Veranstaltung anlegen")
        f = self.response.forms['createeventform']
        f['title'] = "Universale Akademie"
        f['institution'] = 1
        f['description'] = "Mit Co und Coco."
        f['shortname'] = "UnAka"
        f['event_begin'] = "2345-01-01"
        f['event_end'] = "2345-6-7"
        f['registration_start'] = "2000-01-01"
        f['notes'] = "Die spinnen die Orgas."
        f['orga_ids'] = "DB-2-H, DB-7-I"
        self.submit(f)
        self.assertTitle("Universale Akademie")
        self.assertPresence("Mit Co und Coco.")
        self.assertPresence("Bertålotta")
        self.assertPresence("Garcia")

    @as_users("anton", "garcia")
    def test_change_course(self, user):
        self.traverse({'href': '/event/$'},
                      {'href': '/event/event/1/show'},
                      {'href': '/event/event/1/course/list'},
                      {'href': '/event/event/1/course/1/change'})
        self.assertTitle("Heldentum (Große Testakademie 2222) bearbeiten")
        f = self.response.forms['changecourseform']
        self.assertEqual("1", f.get('segments', index=0).value)
        self.assertEqual(None, f.get('segments', index=1).value)
        self.assertEqual("3", f.get('segments', index=2).value)
        self.assertEqual("1", f.get('active_segments', index=0).value)
        self.assertEqual(None, f.get('active_segments', index=1).value)
        self.assertEqual("3", f.get('active_segments', index=2).value)
        self.assertEqual("10", f['max_size'].value)
        self.assertEqual("3", f['min_size'].value)
        self.assertEqual("Wald", f['fields.room'].value)
        f['shortname'] = "Helden"
        f['nr'] = "ω"
        f['max_size'] = "21"
        f['segments'] = ['2', '3']
        f['active_segments'] = ['2']
        f['fields.room'] = "Canyon"
        self.submit(f)
        self.assertTitle("Kurs Helden (Große Testakademie 2222)")
        self.traverse({'href': '/event/event/1/course/1/change'})
        f = self.response.forms['changecourseform']
        self.assertEqual(f['nr'].value, "ω")
        self.assertEqual(None, f.get('segments', index=0).value)
        self.assertEqual("2", f.get('segments', index=1).value)
        self.assertEqual("3", f.get('segments', index=2).value)
        self.assertEqual(None, f.get('active_segments', index=0).value)
        self.assertEqual("2", f.get('active_segments', index=1).value)
        self.assertEqual(None, f.get('active_segments', index=2).value)
        self.assertEqual("21", f['max_size'].value)
        self.assertEqual("Canyon", f['fields.room'].value)

    @as_users("anton")
    def test_create_course(self, user):
        self.traverse({'href': '/event/$'},
                      {'href': '/event/event/1/show'},
                      {'href': '/event/event/1/course/list'})
        self.assertTitle("Kursliste Große Testakademie 2222")
        self.assertPresence("Planetenretten für Anfänger")
        self.assertNonPresence("Abstract Nonsense")
        self.traverse({'href': '/event/event/1/course/stats'},
                      {'href': '/event/event/1/course/create'})
        self.assertTitle("Kurs hinzufügen (Große Testakademie 2222)")
        f = self.response.forms['createcourseform']
        self.assertEqual("1", f.get('segments', index=0).value)
        self.assertEqual("2", f.get('segments', index=1).value)
        self.assertEqual("3", f.get('segments', index=2).value)
        f['title'] = "Abstract Nonsense"
        f['nr'] = "ω"
        f['shortname'] = "math"
        f['instructors'] = "Alexander Grothendieck"
        f['notes'] = "transcendental appearence"
        f['segments'] = ['1', '3']
        self.submit(f)
        self.assertTitle("Kurs math (Große Testakademie 2222)")
        self.assertPresence("transcendental appearence")
        self.assertPresence("Alexander Grothendieck")
        self.traverse({'href': '/event/event/1/course/6/change'})
        self.assertTitle("math (Große Testakademie 2222) bearbeiten")
        f = self.response.forms['changecourseform']
        self.assertEqual("1", f.get('segments', index=0).value)
        self.assertEqual(None, f.get('segments', index=1).value)
        self.assertEqual("3", f.get('segments', index=2).value)

    @as_users("berta")
    def test_register(self, user):
        self.traverse({'href': '/event/$'},
                      {'href': '/event/event/1/show'},
                      {'href': '/event/event/1/register'})
        self.assertTitle("Anmeldung für Große Testakademie 2222")
        f = self.response.forms['registerform']
        f['parts'] = ['1', '3']
        f['mixed_lodging'] = 'True'
        f['foto_consent'].checked = True
        f['notes'] = "Ich freu mich schon so zu kommen\n\nyeah!\n"
        f['course_choice3_0'] = 2
        f['course_choice3_1'] = 4
        f['course_choice3_2'] = 1
        self.assertNotIn('5', tuple(o for o, _, _ in f['course_choice3_2'].options))
        f['course_instructor3'] = 2
        self.submit(f)
        self.assertTitle("Deine Anmeldung (Große Testakademie 2222)")
        mail = self.fetch_mail()[0]
        self.assertIn("461.49", mail)
        self.assertPresence("Ich freu mich schon so zu kommen")
        self.traverse({'href': '/event/event/1/registration/amend'})
        self.assertTitle("Anmeldung für Große Testakademie 2222 ändern")
        self.assertNonPresence("Morgenkreis")
        self.assertNonPresence("Kaffeekränzchen")
        self.assertPresence("Arbeitssitzung")
        f = self.response.forms['amendregistrationform']
        self.assertEqual("1", f['course_choice3_2'].value)
        self.assertEqual("2", f['course_instructor3'].value)
        self.assertPresence("Ich freu mich schon so zu kommen")
        f['notes'] = "Ich kann es kaum erwarten!"
        f['course_choice3_1'] = 1
        f['course_choice3_2'] = 4
        f['course_instructor3'] = 1
        self.submit(f)
        self.assertTitle("Deine Anmeldung (Große Testakademie 2222)")
        self.assertPresence("Ich kann es kaum erwarten!")
        self.traverse({'href': '/event/event/1/registration/amend'})
        self.assertTitle("Anmeldung für Große Testakademie 2222 ändern")
        f = self.response.forms['amendregistrationform']
        self.assertEqual("4", f['course_choice3_2'].value)
        self.assertEqual("1", f['course_instructor3'].value)
        self.assertPresence("Ich kann es kaum erwarten!")

    @as_users("garcia")
    def test_questionnaire(self, user):
        self.traverse({'href': '/event/$'},
                      {'href': '/event/event/1/show'},
                      {'href': '/event/event/1/change'})
        self.assertTitle("Große Testakademie 2222 – Konfiguration")
        f = self.response.forms['changeeventform']
        f['use_questionnaire'].checked = True
        self.submit(f)
        self.traverse({'href': '/event/event/1/registration/questionnaire'})
        self.assertTitle("Fragebogen (Große Testakademie 2222)")
        f = self.response.forms['questionnaireform']
        self.assertEqual(False, f['brings_balls'].checked)
        f['brings_balls'].checked = True
        self.assertEqual("car", f['transportation'].value)
        f['transportation'] = "etc"
        self.assertEqual("", f['lodge'].value)
        f['lodge'] = "Bitte in ruhiger Lage.\nEcht."
        self.submit(f)
        self.traverse({'href': '/event/event/1/registration/questionnaire'})
        self.assertTitle("Fragebogen (Große Testakademie 2222)")
        f = self.response.forms['questionnaireform']
        self.assertEqual(True, f['brings_balls'].checked)
        self.assertEqual("etc", f['transportation'].value)
        self.assertEqual("Bitte in ruhiger Lage.\nEcht.", f['lodge'].value)

    @as_users("garcia")
    def test_registration_query(self, user):
        self.traverse({'href': '/event/$'},
                      {'href': '/event/event/1/show'},
                      {'href': '/event/event/1/registration/query'})
        self.assertTitle("Anmeldungen (Große Testakademie 2222)")
        f = self.response.forms['queryform']
        for field in f.fields:
            if field and field.startswith('qsel_'):
                f[field].checked = True
        f['qop_persona.family_name'] = QueryOperators.similar.value
        f['qval_persona.family_name'] = 'e'
        f['qord_primary'] = 'reg.id'
        self.submit(f)
        self.assertTitle("\nAnmeldungen (Große Testakademie 2222)")
        self.assertPresence("Ergebnis [2]")
        self.assertPresence("Emilia")
        self.assertPresence("Garcia")
        self.assertEqual(
            '4',
            self.response.lxml.get_element_by_id('row_0_lodgement_id2').value)
        self.assertEqual(
            '',
            self.response.lxml.get_element_by_id('row_1_lodgement_id2').value)
        f = self.response.forms['actionform']
        f['row_0'].checked = True
        f['row_1'].checked = False
        f['column'] = 'part2.lodgement_id2'
        f['value'] = 3
        self.submit(f)
        self.assertTitle("Anmeldungen (Große Testakademie 2222)")
        self.assertPresence("Ergebnis [2]")
        self.assertEqual(
            '3',
            self.response.lxml.get_element_by_id('row_0_lodgement_id2').value)
        self.assertEqual(
            '',
            self.response.lxml.get_element_by_id('row_1_lodgement_id2').value)

    @as_users("garcia")
    def test_show_registration(self, user):
        self.traverse({'href': '/event/$'},
                      {'href': '/event/event/1/show'},
                      {'href': '/event/event/1/registration/query'})
        self.assertTitle("Anmeldungen (Große Testakademie 2222)")
        self.traverse({'description': 'Alle Anmeldungen'},
                      {'href': '/event/event/1/registration/2/show'})
        self.assertTitle("\nAnmeldung von Emilia E. Eventis (Große Testakademie 2222)\n")
        self.assertPresence("56767 Wolkenkuckuksheim")
        self.assertPresence("Einzelzelle")
        self.assertPresence("α. Heldentum")
        self.assertPresence("Extrawünsche: Meerblick, Weckdienst")

    @as_users("garcia")
    def test_change_registration(self, user):
        self.traverse({'href': '/event/$'},
                      {'href': '/event/event/1/show'},
                      {'href': '/event/event/1/registration/query'})
        self.assertTitle("Anmeldungen (Große Testakademie 2222)")
        self.traverse({'description': 'Alle Anmeldungen'},
                      {'href': '/event/event/1/registration/2/show'},
                      {'href': '/event/event/1/registration/2/change'})
        self.assertTitle("\nAnmeldung von Emilia E. Eventis bearbeiten\n(Große Testakademie 2222)\n")
        f = self.response.forms['changeregistrationform']
        self.assertEqual("Unbedingt in die Einzelzelle.", f['reg.orga_notes'].value)
        f['reg.orga_notes'] = "Wir wllen mal nicht so sein."
        self.assertEqual(True, f['reg.mixed_lodging'].checked)
        f['reg.mixed_lodging'].checked = False
        self.assertEqual("3", f['part1.status'].value)
        f['part1.status'] = 2
        self.assertEqual("4", f['part2.lodgement_id'].value)
        f['part2.lodgement_id'] = 3
        self.assertEqual("2", f['track3.course_choice_1'].value)
        f['track3.course_choice_1'] = 5
        self.assertEqual("pedes", f['fields.transportation'].value)
        f['fields.transportation'] = "etc"
        self.assertEqual("", f['fields.lodge'].value)
        f['fields.lodge'] = "Om nom nom nom"
        self.submit(f)
        self.assertTitle("\nAnmeldung von Emilia E. Eventis (Große Testakademie 2222)\n")
        self.assertPresence("Om nom nom nom")
        self.traverse({'href': '/event/event/1/registration/2/change'})
        f = self.response.forms['changeregistrationform']
        self.assertEqual("Wir wllen mal nicht so sein.", f['reg.orga_notes'].value)
        self.assertEqual(False, f['reg.mixed_lodging'].checked)
        self.assertEqual("2", f['part1.status'].value)
        self.assertEqual("3", f['part2.lodgement_id'].value)
        self.assertEqual("5", f['track3.course_choice_1'].value)
        self.assertEqual("etc", f['fields.transportation'].value)
        self.assertEqual("Om nom nom nom", f['fields.lodge'].value)

    @as_users("garcia")
    def test_add_registration(self, user):
        self.traverse({'href': '/event/$'},
                      {'href': '/event/event/1/show'},
                      {'href': '/event/event/1/registration/query'},
                      {'href': '/event/event/1/registration/add'})
        self.assertTitle("Neue Anmeldung (Große Testakademie 2222)")
        f = self.response.forms['addregistrationform']
        f['persona.persona_id'] = "DB-2-H"
        f['reg.orga_notes'] = "Du entkommst uns nicht."
        f['reg.mixed_lodging'].checked = True
        f['part1.status'] = 1
        f['part2.status'] = 3
        f['part3.status'] = 2
        f['part1.lodgement_id'] = 4
        f['track1.course_id'] = 5
        f['track1.course_choice_0'] = 5
        self.submit(f)
        self.assertTitle("\nAnmeldung von Bertålotta Beispiel (Große Testakademie 2222)\n")
        self.assertPresence("Du entkommst uns nicht.")
        self.traverse({'href': '/event/event/1/registration/5/change'})
        f = self.response.forms['changeregistrationform']
        self.assertEqual("Du entkommst uns nicht.", f['reg.orga_notes'].value)
        self.assertEqual(True, f['reg.mixed_lodging'].checked)
        self.assertEqual("1", f['part1.status'].value)
        self.assertEqual("3", f['part2.status'].value)
        self.assertEqual("2", f['part3.status'].value)
        self.assertEqual("4", f['part1.lodgement_id'].value)
        self.assertEqual("5", f['track1.course_id'].value)
        self.assertEqual("5", f['track1.course_choice_0'].value)

    @as_users("garcia")
    def test_lodgements(self, user):
        self.traverse({'href': '/event/$'},
                      {'href': '/event/event/1/show'},
                      {'href': '/event/event/1/lodgement/overview'})
        self.assertTitle("Unterkunftsübersicht (Große Testakademie 2222)")
        self.assertPresence("Kalte Kammer")
        self.traverse({'href': '/event/event/1/lodgement/4/show'})
        self.assertTitle("Unterkunft Einzelzelle (Große Testakademie 2222)")
        self.assertPresence("Emilia")
        self.traverse({'href': '/event/event/1/lodgement/4/change'})
        self.assertTitle("Unterkunft Einzelzelle bearbeiten (Große Testakademie 2222)")
        f = self.response.forms['changelodgementform']
        self.assertEqual("1", f['capacity'].value)
        f['capacity'] = 3
        self.assertEqual("", f['notes'].value)
        f['notes'] = "neu mit Anbau"
        self.assertEqual("high", f['fields.contamination'].value)
        f['fields.contamination'] = "medium"
        self.submit(f)
        self.traverse({'href': '/event/event/1/lodgement/4/change'})
        self.assertTitle("Unterkunft Einzelzelle bearbeiten (Große Testakademie 2222)")
        f = self.response.forms['changelodgementform']
        self.assertEqual("3", f['capacity'].value)
        self.assertEqual("neu mit Anbau", f['notes'].value)
        self.assertEqual("medium", f['fields.contamination'].value)
        self.traverse({'href': '/event/event/1/lodgement/overview'})
        self.traverse({'href': '/event/event/1/lodgement/3/show'})
        self.assertTitle("Unterkunft Kellerverlies (Große Testakademie 2222)")
        f = self.response.forms['deletelodgementform']
        self.submit(f)
        self.assertTitle("Unterkunftsübersicht (Große Testakademie 2222)")
        self.assertNonPresence("Kellerverlies")
        self.traverse({'href': '/event/event/1/lodgement/create'})
        f = self.response.forms['createlodgementform']
        f['moniker'] = "Zelte"
        f['capacity'] = 0
        f['reserve'] = 20
        f['notes'] = "oder gleich unter dem Sternenhimmel?"
        self.submit(f)
        self.assertTitle("Unterkunft Zelte (Große Testakademie 2222)")
        self.traverse({'href': '/event/event/1/lodgement/5/change'})
        self.assertTitle("Unterkunft Zelte bearbeiten (Große Testakademie 2222)")
        f = self.response.forms['changelodgementform']
        self.assertEqual('20', f['reserve'].value)
        self.assertEqual("oder gleich unter dem Sternenhimmel?", f['notes'].value)

    @as_users("garcia")
    def test_field_set(self, user):
        self.get('/event/event/1/field/setselect?reg_ids=1,2')
        self.assertTitle("Feld auswählen (Große Testakademie 2222)")
        self.assertNonPresence("Inga")
        f = self.response.forms['selectfieldform']
        f['field_id'] = 2
        self.submit(f)
        self.assertTitle("Feld transportation setzen (Große Testakademie 2222)")
        f = self.response.forms['fieldform']
        self.assertEqual("pedes", f['input2'].value)
        f['input2'] = "etc"
        self.submit(f)
        self.traverse({'href': '/event/event/1/field/setselect'})
        self.assertTitle("Feld auswählen (Große Testakademie 2222)")
        f = self.response.forms['selectfieldform']
        f['field_id'] = 2
        self.submit(f)
        self.assertTitle("Feld transportation setzen (Große Testakademie 2222)")
        f = self.response.forms['fieldform']
        self.assertEqual("etc", f['input2'].value)
        # Value of Inga should not have changed
        self.assertEqual("etc", f['input4'].value)

        self.traverse({'href': '/event/event/1/registration/query'},
                      {'href': '/event/event/1/field/setselect'})
        self.assertTitle("Feld auswählen (Große Testakademie 2222)")
        f = self.response.forms['selectfieldform']
        f['field_id'] = 3
        self.submit(f)
        self.assertTitle("Feld lodge setzen\n    (Große Testakademie 2222)")
        f = self.response.forms['fieldform']
        self.assertEqual("", f['input4'].value)
        f['input4'] = "Test\nmit\n\nLeerzeilen"
        self.submit(f)
        self.traverse({'href': '/event/event/1/registration/query'},
                      {'href': '/event/event/1/field/setselect'})
        self.assertTitle("Feld auswählen (Große Testakademie 2222)")
        f = self.response.forms['selectfieldform']
        f['field_id'] = 3
        self.submit(f)
        self.assertTitle("Feld lodge setzen\n    (Große Testakademie 2222)")
        f = self.response.forms['fieldform']
        self.assertEqual("Test\nmit\n\nLeerzeilen", f['input4'].value)

    @as_users("garcia")
    def test_stats(self, user):
        self.traverse({'href': '/event/$'},
                      {'href': '/event/event/1/show'},
                      {'href': '/event/event/1/stats'},)
        self.assertTitle("Teilnehmer-Übersicht Große Testakademie 2222")
        self.assertPresence("Zweite Hälfte -- 1")

    @as_users("garcia")
    def test_course_stats(self, user):
        self.traverse({'href': '/event/$'},
                      {'href': '/event/event/1/show'},
                      {'href': '/event/event/1/course/stats'},)
        self.assertTitle("Kurse verwalten (Große Testakademie 2222)")
        self.assertPresence("Heldentum")
        self.assertPresence("1")
        self.assertPresence("δ")

    @as_users("garcia")
    def test_course_choices(self, user):
        self.traverse({'href': '/event/$'},
                      {'href': '/event/event/1/show'},
                      {'href': '/event/event/1/course/choices'},)
        self.assertTitle("Kurswahlen (Große Testakademie 2222)")
        self.assertPresence("Heldentum")
        self.assertPresence("Anton Armin")
        self.assertPresence("Emilia")
        self.assertPresence("Garcia")
        self.assertPresence("Inga")
        f = self.response.forms['choicefilterform']
        f['track_id'] = 3
        self.submit(f)
        self.assertPresence("Anton Armin")
        self.assertPresence("Emilia")
        self.assertPresence("Garcia")
        self.assertPresence("Inga")
        f = self.response.forms['choicefilterform']
        f['track_id'] = 1
        self.submit(f)
        self.assertNonPresence("Anton Armin")
        self.assertNonPresence("Emilia")
        self.assertPresence("Garcia")
        self.assertNonPresence("Inga")
        f = self.response.forms['choicefilterform']
        f['track_id'] = ''
        f['course_id'] = 2
        self.submit(f)
        self.assertNonPresence("Anton Armin")
        self.assertPresence("Emilia")
        self.assertPresence("Garcia")
        self.assertPresence("Inga")
        f = self.response.forms['choicefilterform']
        f['course_id'] = 4
        f['position'] = 4
        self.submit(f)
        self.assertNonPresence("Anton Armin")
        self.assertNonPresence("Emilia")
        self.assertPresence("Garcia")
        self.assertPresence("Inga")
        f = self.response.forms['choicefilterform']
        f['course_id'] = 4
        f['position'] = 4
        f['track_id'] = 3
        self.submit(f)
        self.assertNonPresence("Anton Armin")
        self.assertNonPresence("Emilia")
        self.assertNonPresence("Garcia")
        self.assertPresence("Inga")
        f = self.response.forms['choicefilterform']
        f['course_id'] = ''
        f['position'] = ''
        f['track_id'] = ''
        self.submit(f)
        f = self.response.forms['choiceactionform']
        f['registration_ids'] = [1, 2]
        f['track_ids'] = [3]
        f['action'] = 1
        self.submit(f)
        f = self.response.forms['choicefilterform']
        f['course_id'] = 1
        f['position'] = 6
        f['track_id'] = 3
        self.submit(f)
        self.assertPresence("Anton Armin")
        self.assertNonPresence("Emilia")
        self.assertNonPresence("Garcia")
        self.assertPresence("Inga")
        f = self.response.forms['choicefilterform']
        f['course_id'] = 4
        f['position'] = 6
        f['track_id'] = 3
        self.submit(f)
        self.assertNonPresence("Anton Armin")
        self.assertPresence("Emilia")
        self.assertNonPresence("Garcia")
        self.assertNonPresence("Inga")
        f = self.response.forms['choicefilterform']
        f['course_id'] = ''
        f['position'] = ''
        f['track_id'] = ''
        self.submit(f)
        f = self.response.forms['choiceactionform']
        f['registration_ids'] = [3]
        f['track_ids'] = [2, 3]
        f['action'] = 4
        f['course_id'] = 5
        self.submit(f)
        f = self.response.forms['choicefilterform']
        f['course_id'] = 5
        f['position'] = 6
        self.submit(f)
        self.assertNonPresence("Anton Armin")
        self.assertNonPresence("Emilia")
        self.assertPresence("Garcia")
        self.assertNonPresence("Inga")

    @as_users("garcia")
    def test_automatic_assignment(self, user):
        self.traverse({'href': '/event/$'},
                      {'href': '/event/event/1/show'},
                      {'href': '/event/event/1/course/choices'},)
        self.assertTitle("Kurswahlen (Große Testakademie 2222)")
        self.assertPresence("Heldentum")
        self.assertPresence("Anton Armin")
        self.assertPresence("Emilia")
        self.assertPresence("Garcia")
        self.assertPresence("Inga")
        f = self.response.forms['choiceactionform']
        f['registration_ids'] = [1, 2, 3, 4]
        f['track_ids'] = [1,2, 3]
        f['action'] = 5
        self.submit(f)

    @as_users("garcia")
    def test_downloads(self, user):
        self.traverse({'href': '/event/$'},
                      {'href': '/event/event/1/show'},
                      {'href': '/event/event/1/download'},)
        self.assertTitle("Downloads zur Veranstaltung Große Testakademie 2222")
        save = self.response
        self.response = save.click(href='/event/event/1/download/coursepuzzle\\?runs=0')
        self.assertPresence('documentclass')
        self.assertPresence('Planetenretten für Anfänger')
        self.response = save.click(href='/event/event/1/download/coursepuzzle\\?runs=2')
        self.assertTrue(self.response.body.startswith(b"%PDF"))
        self.assertTrue(len(self.response.body) > 1000)
        self.response = save.click(href='/event/event/1/download/lodgementpuzzle\\?runs=0')
        self.assertPresence('documentclass')
        self.assertPresence('Kalte Kammer')
        self.response = save.click(href='/event/event/1/download/lodgementpuzzle\\?runs=2')
        self.assertTrue(self.response.body.startswith(b"%PDF"))
        self.assertTrue(len(self.response.body) > 1000)
        self.response = save.click(href='/event/event/1/download/lodgementlists\\?runs=0')
        self.assertTrue(self.response.body.startswith(b"\x1f\x8b"))
        self.assertTrue(len(self.response.body) > 1000)
        self.response = save.click(href='/event/event/1/download/lodgementlists\\?runs=2')
        self.assertTrue(self.response.body.startswith(b"%PDF"))
        self.assertTrue(len(self.response.body) > 1000)
        self.response = save.click(href='/event/event/1/download/courselists\\?runs=0')
        self.assertTrue(self.response.body.startswith(b"\x1f\x8b"))
        self.assertTrue(len(self.response.body) > 1000)
        self.response = save.click(href='/event/event/1/download/courselists\\?runs=2')
        self.assertTrue(self.response.body.startswith(b"%PDF"))
        self.assertTrue(len(self.response.body) > 1000)
        self.response = save.click(href='/event/event/1/download/expuls')
        self.assertPresence('\\kurs')
        self.assertPresence('Planetenretten für Anfänger')
        self.response = save.click(href='/event/event/1/download/participantlist\\?runs=0')
        self.assertPresence('documentclass')
        self.assertPresence('Heldentum')
        self.assertPresence('Emilia E.')
        self.response = save.click(href='/event/event/1/download/participantlist\\?runs=2')
        self.assertTrue(self.response.body.startswith(b"%PDF"))
        self.assertTrue(len(self.response.body) > 1000)
        self.response = save.click(href='/event/event/1/download/nametag\\?runs=0')
        self.assertTrue(self.response.body.startswith(b"\x1f\x8b"))
        self.assertTrue(len(self.response.body) > 1000)
        with open("/tmp/output.tar.gz", 'wb') as f:
            f.write(self.response.body)
        self.response = save.click(href='/event/event/1/download/nametag\\?runs=2')
        self.assertTrue(self.response.body.startswith(b"%PDF"))
        self.assertTrue(len(self.response.body) > 1000)

    @as_users("garcia")
    def test_download_export(self, user):
        self.traverse({'href': '/event/$'},
                      {'href': '/event/event/1/show'},
                      {'href': '/event/event/1/download'},)
        self.assertTitle("Downloads zur Veranstaltung Große Testakademie 2222")
        self.traverse({'href': '/event/event/1/download/export$'})
        with open("/tmp/cdedb-store/testfiles/event_export.json") as datafile:
            expectation = json.load(datafile)
        result = json.loads(self.response.text)
        expectation['timestamp'] = result['timestamp'] # nearly_now() won't do
        self.assertEqual(expectation, result)

    @as_users("garcia")
    def test_questionnaire_manipulation(self, user):
        self.traverse({'href': '/event/$'},
                      {'href': '/event/event/1/show'},
                      {'href': '/event/event/1/change'})
        self.assertTitle("Große Testakademie 2222 – Konfiguration")
        f = self.response.forms['changeeventform']
        f['use_questionnaire'].checked = True
        self.submit(f)
        self.traverse({'href': '/event/event/1/registration/questionnaire'})
        self.assertTitle("Fragebogen (Große Testakademie 2222)")
        f = self.response.forms['questionnaireform']
        self.assertIn("brings_balls", f.fields)
        self.assertNotIn("may_reserve", f.fields)
        self.traverse({'href': '/event/event/1/questionnaire/summary'})
        self.assertTitle("Fragebogen-Konfiguration (Große Testakademie 2222)")
        f = self.response.forms['questionnairesummaryform']
        self.assertEqual("3", f['field_id_5'].value)
        f['field_id_5'] = 5
        self.assertEqual("3", f['input_size_5'].value)
        f['input_size_5'] = 4
        self.assertEqual("2", f['field_id_4'].value)
        f['field_id_4'] = ""
        self.assertEqual("Weitere Überschrift", f['title_3'].value)
        f['title_3'] = "Immernoch Überschrift"
        self.assertEqual(False, f['readonly_1'].checked)
        f['readonly_1'].checked = True
        self.assertEqual("mit Text darunter", f['info_0'].value)
        f['info_0'] = "mehr Text darunter\nviel mehr"
        self.submit(f)
        self.assertTitle("Fragebogen-Konfiguration (Große Testakademie 2222)")
        f = self.response.forms['questionnairesummaryform']
        self.assertEqual("5", f['field_id_5'].value)
        self.assertEqual("4", f['input_size_5'].value)
        self.assertEqual("", f['field_id_4'].value)
        self.assertEqual("Immernoch Überschrift", f['title_3'].value)
        self.assertEqual(True, f['readonly_1'].checked)
        self.assertEqual("mehr Text darunter\nviel mehr", f['info_0'].value)
        f['delete_1'].checked = True
        self.submit(f)
        self.assertTitle("Fragebogen-Konfiguration (Große Testakademie 2222)")
        f = self.response.forms['questionnairesummaryform']
        self.assertNotIn("field_id_5", f.fields)
        self.assertEqual("Unterüberschrift", f['title_0'].value)
        self.assertEqual("nur etwas Text", f['info_1'].value)
        f['create_-1'].checked = True
        f['field_id_-1'] = 3
        f['title_-1'] = "Input"
        f['readonly_-1'].checked = True
        f['input_size_-1'] = 4
        self.submit(f)
        self.assertTitle("Fragebogen-Konfiguration (Große Testakademie 2222)")
        f = self.response.forms['questionnairesummaryform']
        self.assertIn("field_id_5", f.fields)
        self.assertEqual("3", f['field_id_5'].value)
        self.assertEqual("Input", f['title_5'].value)

    @as_users("garcia")
    def test_questionnaire_reorder(self, user):
        self.traverse({'href': '/event/$'},
                      {'href': '/event/event/1/show'},
                      {'href': '/event/event/1/questionnaire/summary'},
                      {'href': '/event/event/1/questionnaire/reorder'})
        f = self.response.forms['reorderquestionnaireform']
        f['order'] = '5,3,1,0,2,4'
        self.submit(f)
        self.assertTitle("Fragebogen-Konfiguration (Große Testakademie 2222)")
        f = self.response.forms['questionnairesummaryform']
        self.assertEqual("3", f['field_id_0'].value)
        self.assertEqual("2", f['field_id_5'].value)
        self.assertEqual("1", f['field_id_2'].value)
        self.assertEqual("", f['field_id_3'].value)

    @as_users("garcia")
    def test_checkin(self, user):
        self.traverse({'href': '/event/$'},
                      {'href': '/event/event/1/show'},
                      {'href': '/event/event/1/checkin'})
        self.assertTitle("Checkin (Große Testakademie 2222)")
        f = self.response.forms['checkinform2']
        self.submit(f)
        self.assertTitle("Checkin (Große Testakademie 2222)")
        self.assertNotIn('checkinform2', self.response.forms)

    @as_users("garcia")
    def test_manage_attendees(self, user):
        self.traverse({'href': '/event/$'},
                      {'href': '/event/event/1/show'},
                      {'href': '/event/event/1/course/list'},
                      {'href': '/event/event/1/course/1/show'})
        self.assertTitle("Kurs Heldentum (Große Testakademie 2222)")
        self.traverse({'href': '/event/event/1/course/1/manage'})
        self.assertTitle("\nKursteilnehmer für Kurs Planetenretten für Anfänger verwalten (Große Testakademie 2222)\n")
        f = self.response.forms['manageattendeesform']
        f['new_1'] = "3"
        f['delete_3_4'] = True
        self.submit(f)
        self.assertTitle("Kurs Heldentum (Große Testakademie 2222)")
        self.assertPresence("Garcia G.")
        self.assertNonPresence("Inga")

    @as_users("garcia")
    def test_manage_inhabitants(self, user):
        self.traverse({'href': '/event/$'},
                      {'href': '/event/event/1/show'},
                      {'href': '/event/event/1/lodgement/overview'},
                      {'href': '/event/event/1/lodgement/2/show'})
        self.assertTitle("Unterkunft Kalte Kammer (Große Testakademie 2222)")
        self.assertPresence("Inga")
        self.assertNonPresence("Emilia")
        self.traverse({'href': '/event/event/1/lodgement/2/manage'})
        self.assertTitle("\nBewohner der Unterkunft Kalte Kammer verwalten (Große Testakademie 2222)\n")
        f = self.response.forms['manageinhabitantsform']
        f['new_1'] = ""
        f['delete_1_3'] = True
        f['new_2'] = ""
        f['new_3'].force_value(2)
        f['delete_3_4'] = True
        self.submit(f)
        self.assertTitle("Unterkunft Kalte Kammer (Große Testakademie 2222)")
        self.assertPresence("Emilia")
        self.assertPresence("Garcia")
        self.assertNonPresence("Inga")

    @as_users("anton", "garcia")
    def test_lock_event(self, user):
        self.traverse({'href': '/event/$'},
                      {'href': '/event/event/1/show'})
        self.assertTitle("Große Testakademie 2222")
        self.assertPresence("Die Veranstaltung ist nicht gesperrt.")
        f = self.response.forms["lockform"]
        self.submit(f)
        self.assertTitle("Große Testakademie 2222")
        self.assertPresence("Die Veranstaltung ist zur Offline-Nutzung gesperrt.")

    @as_users("anton")
    def test_unlock_event(self, user):
        self.traverse({'href': '/event/$'},
                      {'href': '/event/event/1/show'})
        self.assertTitle("Große Testakademie 2222")
        f = self.response.forms["lockform"]
        self.submit(f)
        self.traverse({'href': '/event/event/1/show'},
                      {'href': '/event/event/1/download'},)
        self.assertTitle("Downloads zur Veranstaltung Große Testakademie 2222")
        saved = self.response
        data = saved.click(href='/event/event/1/download/export$').body
        data = data.replace(b"Gro\\u00dfe Testakademie 2222",
                            b"Mittelgro\\u00dfe Testakademie 2222")
        self.response = saved
        self.traverse({'href': '/event/event/1/show'})
        self.assertTitle("Große Testakademie 2222")
        self.assertPresence("Die Veranstaltung ist zur Offline-Nutzung gesperrt.")
        f = self.response.forms['unlockform']
        f['json'] = webtest.Upload("event_export.json", data,
                                   "application/octet-stream")
        self.submit(f)
        self.assertTitle("Mittelgroße Testakademie 2222")
        self.assertPresence("Die Veranstaltung ist nicht gesperrt.")

    @as_users("anton")
    def test_archive(self, user):
        self.traverse({'href': '/event/$'},
                      {'href': '/event/event/1/show'})
        self.assertTitle("Große Testakademie 2222")
        ## prepare dates
        self.traverse({'href': '/event/event/1/change'})
        f = self.response.forms["changeeventform"]
        f['registration_soft_limit'] = "2001-10-30"
        f['registration_hard_limit'] = "2001-10-30"
        self.submit(f)
        self.assertTitle("Große Testakademie 2222")
        self.traverse({'href': '/event/event/1/part/summary'})
        f = self.response.forms["partsummaryform"]
        f['part_begin_1'] = "2003-02-02"
        f['part_end_1'] = "2003-02-02"
        f['part_begin_2'] = "2003-11-01"
        f['part_end_2'] = "2003-11-11"
        f['part_begin_3'] = "2003-11-11"
        f['part_end_3'] = "2003-11-30"
        self.submit(f)
        self.assertTitle("Große Testakademie 2222 Teile konfigurieren")
        ## do it
        self.traverse({'href': '/event/event/1/show'})
        f = self.response.forms["archiveeventform"]
        self.submit(f)
        self.assertTitle("Große Testakademie 2222")
        self.assertIn("removeparticipantform7", self.response.forms)

    def test_log(self):
        ## First: generate data
        self.test_register()
        self.logout()
        self.test_create_course()
        self.logout()
        self.test_lodgements()
        self.logout()
        self.test_create_event()
        self.logout()
        self.test_manage_attendees()
        self.logout()

        ## Now check it
        self.login(USER_DICT['anton'])
        self.traverse({'href': '/event/$'},
                      {'href': '/event/log'})
<<<<<<< HEAD
        self.assertTitle("Log: Veranstaltungen [0–15]")
=======
        self.assertTitle("Log: Veranstaltungen [0–12]")
>>>>>>> 5a5c9be6
        f = self.response.forms['logshowform']
        f['codes'] = [10, 27, 51]
        f['event_id'] = 1
        f['start'] = 1
        f['stop'] = 10
        self.submit(f)
        self.assertTitle("Log: Veranstaltungen [1–4]")

        self.traverse({'href': '/event/$'},
                      {'href': '/event/event/1/show'},
                      {'href': '/event/event/1/log'})
        self.assertTitle("Log: Große Testakademie 2222 [0–9]")<|MERGE_RESOLUTION|>--- conflicted
+++ resolved
@@ -346,16 +346,10 @@
         self.submit(f)
         self.assertTitle("Universale Akademie Teile konfigurieren")
         f = self.response.forms['partsummaryform']
-<<<<<<< HEAD
         self.assertEqual("Cooldown", f['title_5'].value)
+        self.assertEqual("Chillout", f['track_5_4'].value)
         f['title_5'] = "Größere Hälfte"
         f['fee_5'] = "99.99"
-=======
-        self.assertEqual("Cooldown", f['title_4'].value)
-        self.assertEqual("Chillout", f['track_4_4'].value)
-        f['title_4'] = "Größere Hälfte"
-        f['fee_4'] = "99.99"
->>>>>>> 5a5c9be6
         self.submit(f)
         self.assertTitle("Universale Akademie Teile konfigurieren")
         f = self.response.forms['partsummaryform']
@@ -1195,11 +1189,7 @@
         self.login(USER_DICT['anton'])
         self.traverse({'href': '/event/$'},
                       {'href': '/event/log'})
-<<<<<<< HEAD
-        self.assertTitle("Log: Veranstaltungen [0–15]")
-=======
-        self.assertTitle("Log: Veranstaltungen [0–12]")
->>>>>>> 5a5c9be6
+        self.assertTitle("Log: Veranstaltungen [0–13]")
         f = self.response.forms['logshowform']
         f['codes'] = [10, 27, 51]
         f['event_id'] = 1
