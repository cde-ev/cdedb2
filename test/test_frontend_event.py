--- conflicted
+++ resolved
@@ -424,30 +424,18 @@
             f['orga_id'] = "DB-10-8"
             self.submit(f, check_notification=False)
             self.assertValidationError(
-<<<<<<< HEAD
                 'orga_id', "Dieser Nutzer ist kein Veranstaltungsnutzer.", index=-1)
-=======
-                'orga_id', "Dieser Benutzer ist kein Veranstaltungsnutzer.", index=-1)
->>>>>>> 12d63e74
             # Try to add an archived user.
             f['orga_id'] = "DB-8-6"
             self.submit(f, check_notification=False)
             self.assertValidationError(
-<<<<<<< HEAD
-                'orga_id', "Benutzer existiert nicht oder ist archiviert.",
-=======
                 'orga_id', "Dieser Benutzer existiert nicht oder ist archiviert.",
->>>>>>> 12d63e74
                 index=-1)
             # Try to add a non-existent user.
             f['orga_id'] = "DB-1000-6"
             self.submit(f, check_notification=False)
             self.assertValidationError(
-<<<<<<< HEAD
-                'orga_id', "Benutzer existiert nicht oder ist archiviert.",
-=======
                 'orga_id', "Dieser Benutzer existiert nicht oder ist archiviert.",
->>>>>>> 12d63e74
                 index=-1)
             f['orga_id'] = "DB-2-7"
             self.submit(f)
@@ -2162,11 +2150,7 @@
         # Try to add a non-event user.
         f['persona.persona_id'] = "DB-11-6"
         self.submit(f, check_notification=False)
-<<<<<<< HEAD
         self.assertValidationError('persona.persona_id', "Dieser Nutzer ist kein Veranstaltungsnutzer.")
-=======
-        self.assertValidationError('persona.persona_id', "Dieser Benutzer ist kein Veranstaltungsnutzer.")
->>>>>>> 12d63e74
         # Now add an actually valid user.
         f['persona.persona_id'] = USER_DICT['charly']['DB-ID']
         f['reg.orga_notes'] = "Du entkommst uns nicht."
