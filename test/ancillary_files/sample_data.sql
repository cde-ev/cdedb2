--- conflicted
+++ resolved
@@ -95,15 +95,9 @@
 --
 -- events
 --
-<<<<<<< HEAD
-INSERT INTO event.events (id, title, institution, description, shortname, registration_start, registration_soft_limit, registration_hard_limit, is_visible, is_course_list_visible, iban, orga_address, mail_text, notes, offline_lock, lodge_field, reserve_field) VALUES
-    (1, 'Große Testakademie 2222', 1, 'Everybody come!', 'TestAka', timestamp with time zone '2000-10-30 01:00:00+01', timestamp with time zone '2200-10-30 01:00:00+01', timestamp with time zone '2220-10-30 01:00:00+01', True, True, 'DE96370205000008068901', 'aka@example.cde', 'Wir verwenden ein neues Kristallkugel-basiertes Kurszuteilungssystem; bis wir das ordentlich ans Laufen gebracht haben, müsst ihr leider etwas auf die Teilnehmerliste warten.', 'Todoliste ... just kidding ;)', False, NULL, NULL),
-    (2, 'CdE-Party 2050', 1, 'Let''s have a party!', 'Party50', timestamp with time zone '2049-12-01 01:00:00+01', timestamp with time zone '2049-12-31 01:00:00+01', timestamp with time zone '2049-12-31 01:00:00+01', False, True, 'DE96370205000008068901', '', '', 'Wird anstrengend …', False, NULL, NULL);
-=======
-INSERT INTO event.events (id, title, institution, description, shortname, registration_start, registration_soft_limit, registration_hard_limit, is_visible, is_course_list_visible, iban, mail_text, notes, offline_lock, lodge_field, reserve_field, course_room_field) VALUES
-    (1, 'Große Testakademie 2222', 1, 'Everybody come!', 'TestAka', timestamp with time zone '2000-10-30 01:00:00+01', timestamp with time zone '2200-10-30 01:00:00+01', timestamp with time zone '2220-10-30 01:00:00+01', True, True, 'DE96370205000008068901', 'Wir verwenden ein neues Kristallkugel-basiertes Kurszuteilungssystem; bis wir das ordentlich ans Laufen gebracht haben, müsst ihr leider etwas auf die Teilnehmerliste warten.', 'Todoliste ... just kidding ;)', False, NULL, NULL, NULL),
-    (2, 'CdE-Party 2050', 1, 'Let''s have a party!', 'Party50', timestamp with time zone '2049-12-01 01:00:00+01', timestamp with time zone '2049-12-31 01:00:00+01', timestamp with time zone '2049-12-31 01:00:00+01', False, True, 'DE96370205000008068901', '', 'Wird anstrengend …', False, NULL, NULL, NULL);
->>>>>>> 1503f9ec
+INSERT INTO event.events (id, title, institution, description, shortname, registration_start, registration_soft_limit, registration_hard_limit, is_visible, is_course_list_visible, iban, orga_address, mail_text, notes, offline_lock, lodge_field, reserve_field, course_room_field) VALUES
+    (1, 'Große Testakademie 2222', 1, 'Everybody come!', 'TestAka', timestamp with time zone '2000-10-30 01:00:00+01', timestamp with time zone '2200-10-30 01:00:00+01', timestamp with time zone '2220-10-30 01:00:00+01', True, True, 'DE96370205000008068901', 'aka@example.cde', 'Wir verwenden ein neues Kristallkugel-basiertes Kurszuteilungssystem; bis wir das ordentlich ans Laufen gebracht haben, müsst ihr leider etwas auf die Teilnehmerliste warten.', 'Todoliste ... just kidding ;)', False, NULL, NULL, NULL),
+    (2, 'CdE-Party 2050', 1, 'Let''s have a party!', 'Party50', timestamp with time zone '2049-12-01 01:00:00+01', timestamp with time zone '2049-12-31 01:00:00+01', timestamp with time zone '2049-12-31 01:00:00+01', False, True, 'DE96370205000008068901', '', '', 'Wird anstrengend …', False, NULL, NULL, NULL);
 INSERT INTO event.event_parts (id, event_id, title, shortname, part_begin, part_end, fee) VALUES
     (1, 1, 'Warmup', 'Wu', date '2222-2-2', date '2222-2-2', 10.50),
     (2, 1, 'Erste Hälfte', '1.H.', date '2222-11-01', date '2222-11-11', 123.00),
