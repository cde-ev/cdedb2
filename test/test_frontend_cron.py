#!/usr/bin/env python3

import collections.abc
import datetime
import decimal
import json
import numbers
import unittest.mock

import cdedb.database.constants as const
from cdedb.common import now, xsorted

from test.common import CronTest, prepsql

INSERT_TEMPLATE = """
INSERT INTO {table} ({columns}) VALUES ({values});
"""


def format_insert_sql(table, data):
    tmp = {}
    for key, value in data.items():
        if value is None:
            tmp[key] = "NULL"
        elif isinstance(value, datetime.datetime):
            tmp[key] = "timestamptz '{}'".format(value.isoformat())
        elif isinstance(value, datetime.date):
            tmp[key] = "date '{}'".format(value.isoformat())
        elif isinstance(value, str):
            tmp[key] = "'{}'".format(value)
        elif isinstance(value, numbers.Number):
            tmp[key] = "{}".format(value)
        elif isinstance(value, collections.Mapping):
            tmp[key] = "'{}'::jsonb".format(json.dumps(value))
        else:
            raise ValueError("Unknown datum {} -> {}".format(key, value))
    keys = tuple(tmp)
    return INSERT_TEMPLATE.format(table=table, columns=", ".join(keys),
                                  values=", ".join(tmp[key] for key in keys))


def genesis_template(**kwargs):
    defaults = {
        'ctime': now(),
        'realm': "event",
        'case_status': const.GenesisStati.to_review.value,
        'username': "zaphod@example.cde",
        'given_names': "Zaphod",
        'family_name': "Zappa"
    }
    data = {**defaults, **kwargs}
    return format_insert_sql("core.genesis_cases", data)


def changelog_template(**kwargs):
    defaults = {
        'address': 'Im Garten 55',
        'address2': 'Strange Road 1 3/4',
        'address_supplement': 'bei Spielfraus',
        'address_supplement2': 'in between',
        'affiliation': 'nobody',
        'balance': decimal.Decimal('12.50'),
        'birth_name': 'Gemeinser',
        'birthday': datetime.date(1980, 2, 11),
        'bub_search': True,
        'change_note': 'Radical change.',
        'change_status': const.MemberChangeStati.pending.value,
        'country': None,
        'country2': 'Further Away',
        'ctime': now(),
        'decided_search': True,
        'display_name': 'Zelda',
        'family_name': 'Zeruda-Hime',
        'foto': 'e83e5a2d36462d6810108d6a5fb556dcc6ae210a580bfe4f6211fe925e61ffbec03e425a3c06bea24333cc17797fc29b047c437ef5beb33ac0f570c6589d64f9',
        'free_form': 'stuff she said',
        'gender': const.Genders.female.value,
        'generation': 2,
        'given_names': 'Zelda',
        'interests': 'never',
        'is_active': True,
        'is_meta_admin': False,
        'is_archived': False,
        'is_assembly_admin': False,
        'is_assembly_realm': True,
        'is_cde_admin': False,
        'is_cde_realm': True,
        'is_core_admin': False,
        'is_event_admin': False,
        'is_event_realm': True,
        'is_member': True,
        'is_ml_admin': False,
        'is_ml_realm': True,
        'is_searchable': True,
        'location': 'Dystopia',
        'location2': 'Random City',
        'mobile': '0163/987654321',
        'name_supplement': 'a.D.',
        'notes': 'Not Link.',
        'persona_id': 2,
        'postal_code': '34576',
        'postal_code2': '9XA 45-$',
        'reviewed_by': None,
        'specialisation': 'nix',
        'submitted_by': 2,
        'telephone': '+49 (5432) 123456789',
        'timeline': 'nirgendwo',
        'title': 'Prof.',
        'trial_member': False,
        'username': 'zelda@example.cde',
        'weblink': 'https://www.uni.cde'
    }
    data = {**defaults, **kwargs}
    return format_insert_sql("core.changelog", data)


def cron_template(**kwargs):
    defaults = {
        'moniker': None,
        'store': {}
    }
    data = {**defaults, **kwargs}
    return format_insert_sql("core.cron_store", data)


def subscription_request_template(**kwargs):
    defaults = {
        'subscription_state': const.SubscriptionStates.pending
    }
    data = {**defaults, **kwargs}
    return format_insert_sql("ml.subscription_states", data)


def privilege_change_template(**kwargs):
    defaults = {
        'persona_id': 2,
        'ctime': now(),
        'submitted_by': 1,
        'reviewer': None,
        'status': const.PrivilegeChangeStati.pending,
        'notes': "For testing",
    }
    data = {**defaults, **kwargs}
    return format_insert_sql("core.privilege_changes", data)


class TestCron(CronTest):
    def test_genesis_remind_empty(self):
        self.execute('genesis_remind')

    @prepsql(genesis_template(
        ctime=(now() - datetime.timedelta(hours=6))))
    def test_genesis_remind_new(self):
        self.execute('genesis_remind')
        self.assertEqual(["genesis_requests_pending"],
                         [mail.template for mail in self.mails])

    @prepsql(genesis_template())
    def test_genesis_remind_newer(self):
        self.execute('genesis_remind')
        self.assertEqual([], [mail.template for mail in self.mails])

    @prepsql(
        genesis_template(ctime=(now() - datetime.timedelta(hours=6)))
        + cron_template(
            moniker="genesis_remind",
            store={"tstamp": (now() - datetime.timedelta(hours=1)).timestamp(),
                   "ids": [1001]}))
    def test_genesis_remind_old(self):
        self.execute('genesis_remind')
        self.assertEqual([], [mail.template for mail in self.mails])

    @prepsql(
        genesis_template(ctime=(now() - datetime.timedelta(hours=6)))
        + cron_template(moniker="genesis_remind",
                        store={"tstamp": 1, "ids": [1001]}))
    def test_genesis_remind_older(self):
        self.execute('genesis_remind')
        self.assertEqual(["genesis_requests_pending"],
                         [mail.template for mail in self.mails])

    def test_genesis_forget_empty(self):
        self.execute('genesis_forget')

    @prepsql(genesis_template())
    def test_genesis_forget_unrelated(self):
        self.execute('genesis_forget')
        self.assertEqual({1001}, set(self.core.genesis_list_cases()))

    @prepsql(genesis_template(
        ctime=datetime.datetime(2000, 1, 1),
        case_status=const.GenesisStati.rejected.value))
    def test_genesis_forget_rejected(self):
        self.execute('genesis_forget')
        self.assertEqual({}, self.core.genesis_list_cases())

    @prepsql(genesis_template(
        ctime=datetime.datetime(2000, 1, 1),
        case_status=const.GenesisStati.unconfirmed.value))
    def test_genesis_forget_unconfirmed(self):
        self.execute('genesis_forget')
        self.assertEqual({}, self.core.genesis_list_cases())

    @prepsql(genesis_template(
        case_status=const.GenesisStati.unconfirmed.value))
    def test_genesis_forget_recent_unconfirmed(self):
        self.execute('genesis_forget')
        self.assertEqual({1001}, set(self.core.genesis_list_cases()))

    def test_changelog_remind_empty(self):
        self.cron.execute(['pending_changelog_remind'])

    @prepsql(changelog_template(
        ctime=now() - datetime.timedelta(hours=14)))
    def test_changelog_remind_new(self):
        self.execute('pending_changelog_remind')
        self.assertEqual(["changelog_requests_pending"],
                         [mail.template for mail in self.mails])

    @prepsql(changelog_template())
    def test_changelog_remind_newer(self):
        self.execute('pending_changelog_remind')
        self.assertEqual([], [mail.template for mail in self.mails])

    @prepsql(
        changelog_template(ctime=now() - datetime.timedelta(hours=14))
        + cron_template(
            moniker="pending_changelog_remind",
            store={"tstamp": (now() - datetime.timedelta(hours=1)).timestamp(),
                   "ids": ['2/2']}))
    def test_changelog_remind_old(self):
        self.execute('pending_changelog_remind')
        self.assertEqual([], [mail.template for mail in self.mails])

    @prepsql(
        changelog_template(ctime=now() - datetime.timedelta(hours=14))
        + cron_template(
            moniker="pending_changelog_remind",
            store={"tstamp": 1, "ids": ['2/2']}))
    def test_changelog_remind_older(self):
        self.execute('pending_changelog_remind')
        self.assertEqual(["changelog_requests_pending"],
                         [mail.template for mail in self.mails])

    @prepsql("DELETE FROM ml.subscription_states WHERE subscription_state = "
             "{};".format(const.SubscriptionStates.pending))
    def test_subscription_request_remind_empty(self):
        self.execute('subscription_request_remind')
        self.assertEqual([], [mail.template for mail in self.mails])

    def test_subscription_request_remind_new(self):
        # Mailinglist 7 has pending subscription for persona 6
        # Mailinglist 54 for 2 and Mailinglist 56 for 7
        self.execute('subscription_request_remind')
        self.assertEqual(["subscription_request_remind"] * 3,
                         [mail.template for mail in self.mails])

    @prepsql(subscription_request_template(persona_id=9, mailinglist_id=4)
             + subscription_request_template(persona_id=27, mailinglist_id=4)
             + subscription_request_template(persona_id=2, mailinglist_id=7)
             + subscription_request_template(persona_id=3, mailinglist_id=8))
    def test_subscription_request_remind_multiple(self):
        self.execute('subscription_request_remind')
        # 7, 54 and 56 have pending subscriptions
        self.assertEqual(["subscription_request_remind"] * 5,
                         [mail.template for mail in self.mails])

    @prepsql(cron_template(moniker="subscription_request_remind",
                           store={7: {'persona_ids': [6],
                                      'tstamp': now().timestamp()},
                                  54: {'persona_ids': [2],
                                      'tstamp': now().timestamp()},
                                  56: {'persona_ids': [7],
                                      'tstamp': now().timestamp()}}))
    def test_subscription_request_remind_old(self):
        self.execute('subscription_request_remind')
        self.assertEqual([], [mail.template for mail in self.mails])

    def test_privilege_change_remind_empty(self):
        self.execute('privilege_change_remind')
        self.assertEqual([], [mail.template for mail in self.mails])

    @prepsql(privilege_change_template(
        is_cde_admin=True, ctime=now() - datetime.timedelta(hours=6)))
    def test_privilege_change_remind_new(self):
        self.execute('privilege_change_remind')
        self.assertEqual(['privilege_change_remind'],
                         [mail.template for mail in self.mails])

    @prepsql(privilege_change_template(is_cde_admin=True))
    def test_privilege_change_remind_newer(self):
        self.execute('privilege_change_remind')
        self.assertEqual([],
                         [mail.template for mail in self.mails])

    @prepsql(
        privilege_change_template(is_cde_admin=True,
                                  ctime=now() - datetime.timedelta(hours=6))
        + cron_template(
            moniker="privilege_change_remind",
            store={"tstamp": (now() - datetime.timedelta(hours=1)).timestamp(),
                   "ids": [1001]}))
    def test_privilege_change_remind_old(self):
        self.execute('privilege_change_remind')
        self.assertEqual([],
                         [mail.template for mail in self.mails])

    @prepsql(
        privilege_change_template(is_cde_admin=True,
                                  ctime=now() - datetime.timedelta(hours=6))
        + cron_template(
            moniker="privilege_change_remind",
            store={"tstamp": 1, "ids": [1001]}))
    def test_privilege_change_remind_older(self):
        self.execute('privilege_change_remind')
        self.assertEqual(['privilege_change_remind'],
                         [mail.template for mail in self.mails])

<<<<<<< HEAD
    @prepsql("UPDATE cde.lastschrift SET revoked_at = now() WHERE id = 2")
    def test_forget_old_lastschrifts(self):
        name = "forget_old_lastschrifts"
        self.assertEqual(
            [1, 2], list(self.cde.list_lastschrift(active=False)))
        self.execute(name)
        # Make sure only the old lastschrift is deleted.
        self.assertEqual(
            [2], list(self.cde.list_lastschrift(active=False))
        )
        self.assertEqual([1], self.core.get_cron_store(name)["deleted"])
        self.execute(name)
        # Make sure nothing changes when the cron job runs again.
        self.assertEqual(
            [2], list(self.cde.list_lastschrift(active=False))
        )
        self.assertEqual([1], self.core.get_cron_store(name)["deleted"])
=======
    def test_tally_ballots(self):
        ballot_ids = set()
        for assembly_id in self.assembly.list_assemblies():
            ballot_ids |= self.assembly.list_ballots(assembly_id).keys()
        ballots = self.assembly.get_ballots(ballot_ids)
        self.assertTrue(all(not b['is_tallied'] for b in ballots.values()))
        self.execute("check_tally_ballot")
        ballots = self.assembly.get_ballots(ballot_ids)
        self.assertEqual(6, sum(1 for b in ballots.values() if b['is_tallied']))
        self.assertEqual(['ballot_tallied'] * 6,
                         [mail.template for mail in self.mails])
>>>>>>> 65369043

    @unittest.mock.patch("mailmanclient.Client")
    def test_mailman_sync(self, client_class):
        self.skipTest("Mailman not currently implemented.")
        #
        # Prepare
        #
        class SaveDict(dict):
            def save(self):
                pass

        base_settings = {
            'send_welcome_message': False,
            'subscription_policy': 'moderate',
            'unsubscription_policy': 'moderate',
            'archive_policy': 'private',
            'filter_content': True,
            'convert_html_to_plaintext': True,
            'dmarc_mitigations': 'wrap_message',
            'dmarc_mitigate_unconditionally': False,
            'dmarc_wrapped_message_text': 'Nachricht wegen DMARC eingepackt.',
            'administrivia': True,
            'member_roster_visibility': 'moderators',
            'advertised': True,
        }
        mm_lists = {
            'zombie': unittest.mock.MagicMock(
                fqdn_listname='zombie@lists.cde-ev.de'),
            'announce': unittest.mock.MagicMock(
                fqdn_listname='announce@lists.cde-ev.de',
                settings=SaveDict(
                    **base_settings,
                    **{'display_name': "Announce name",
                       'description': "Announce description",
                       'info': "Announce info",
                       'subject_prefix': "[ann] ",
                       'max_message_size': 1024,
                       'default_member_action': 'hold',
                       'default_nonmember_action': 'hold',}
                )),
            'witz': unittest.mock.MagicMock(
                fqdn_listname='witz@lists.cde-ev.de',
                settings=SaveDict(
                    **base_settings,
                    **{'display_name': "Witz name",
                       'description': "Witz description",
                       'info': "Witz info",
                       'subject_prefix': "[witz] ",
                       'max_message_size': 512,
                       'default_member_action': 'hold',
                       'default_nonmember_action': 'hold',}
                )),
            'klatsch': unittest.mock.MagicMock(),
            'aktivenforum': unittest.mock.MagicMock(),
            'wait': unittest.mock.MagicMock(),
            'participants': unittest.mock.MagicMock(),
            'kongress': unittest.mock.MagicMock(),
            'werbung': unittest.mock.MagicMock(),
            'aka': unittest.mock.MagicMock(),
            'opt': unittest.mock.MagicMock(),
            'party50-all': unittest.mock.MagicMock(),
            'party50': unittest.mock.MagicMock(),
            'info': unittest.mock.MagicMock(),
            'mitgestaltung': unittest.mock.MagicMock(),
            'all': unittest.mock.MagicMock(),
            'gutscheine': unittest.mock.MagicMock(),
            'bau': unittest.mock.MagicMock(),
            'wal': unittest.mock.MagicMock(),
            'test-gast': unittest.mock.MagicMock(),
            'kanonisch': unittest.mock.MagicMock(),
            '42': unittest.mock.MagicMock(),
            'dsa': unittest.mock.MagicMock(),
            'platin': unittest.mock.MagicMock(),
            'geheim': unittest.mock.MagicMock(),
            'hogwarts': unittest.mock.MagicMock(),
        }

        client = client_class.return_value
        client.lists = [mm_lists['announce'], mm_lists['witz'],
                        mm_lists['zombie']]
        client.get_domain.return_value.create_list.side_effect = mm_lists.get
        mm_lists['witz'].members = [
            unittest.mock.MagicMock(address='janis-spam@example.cde'),
            unittest.mock.MagicMock(address='undead@example.cde')]

        #
        # Run
        #
        self.execute('mailman_sync')

        #
        # Check
        #
        umcall = unittest.mock.call
        # Creation
        self.assertEqual(
            list(xsorted(
                client.get_domain.return_value.create_list.call_args_list)),
            list(xsorted([umcall('wait'),
                          umcall('klatsch'),
                          umcall('aka'),
                          umcall('opt'),
                          umcall('werbung'),
                          umcall('aktivenforum'),
                          umcall('kongress'),
                          umcall('participants'),
                          umcall('party50-all'),
                          umcall('party50'),
                          umcall('info'),
                          umcall('mitgestaltung'),
                          umcall('all'),
                          umcall('gutscheine'),
                          umcall('bau'),
                          umcall('wal'),
                          umcall('test-gast'),
                          umcall('kanonisch'),
                          umcall('42'),
                          umcall('dsa'),
                          umcall('platin'),
                          umcall('geheim'),
                          umcall('hogwarts'),
                          ])))
        # Meta update
        expectation = {
            'advertised': True,
            'default_member_action': 'accept',
            'default_nonmember_action': 'hold',
            'display_name': 'Witz des Tages',
            'info': 'Einer geht noch ...',
            'max_message_size': 2048,
            'subject_prefix': '[witz] ',
        }
        for key, value in expectation.items():
            self.assertEqual(mm_lists['witz'].settings[key], value)
        self.assertEqual(mm_lists['werbung'].set_template.call_count, 1)
        # Subscriber update
        self.assertEqual(
            mm_lists['witz'].subscribe.call_args_list,
            [umcall('new-anton@example.cde',
                    display_name='Anton Armin A. Administrator',
                    pre_approved=True, pre_confirmed=True, pre_verified=True)])
        self.assertEqual(
            mm_lists['witz'].mass_unsubscribe.call_args_list,
            [umcall({'undead@example.cde'})])
        self.assertEqual(mm_lists['klatsch'].subscribe.call_count, 4)
        # Moderator update
        self.assertEqual(
            mm_lists['aka'].add_moderator.call_args_list,
            [umcall('garcia@example.cde')])
        # Whitelist update
        self.assertEqual(
            list(xsorted(mm_lists['aktivenforum'].add_role.call_args_list)),
            list(xsorted([umcall('nonmember', 'captiankirk@example.cde'),
                          umcall('nonmember', 'aliens@example.cde'),
                          umcall('nonmember', 'drwho@example.cde')])))

        # Deletion
        self.assertEqual(client.delete_list.call_args_list,
                         [umcall('zombie@lists.cde-ev.de')])<|MERGE_RESOLUTION|>--- conflicted
+++ resolved
@@ -315,7 +315,6 @@
         self.assertEqual(['privilege_change_remind'],
                          [mail.template for mail in self.mails])
 
-<<<<<<< HEAD
     @prepsql("UPDATE cde.lastschrift SET revoked_at = now() WHERE id = 2")
     def test_forget_old_lastschrifts(self):
         name = "forget_old_lastschrifts"
@@ -333,7 +332,7 @@
             [2], list(self.cde.list_lastschrift(active=False))
         )
         self.assertEqual([1], self.core.get_cron_store(name)["deleted"])
-=======
+
     def test_tally_ballots(self):
         ballot_ids = set()
         for assembly_id in self.assembly.list_assemblies():
@@ -345,7 +344,6 @@
         self.assertEqual(6, sum(1 for b in ballots.values() if b['is_tallied']))
         self.assertEqual(['ballot_tallied'] * 6,
                          [mail.template for mail in self.mails])
->>>>>>> 65369043
 
     @unittest.mock.patch("mailmanclient.Client")
     def test_mailman_sync(self, client_class):
