#!/usr/bin/env python3

import collections.abc
import datetime
import decimal
import json
import numbers
import unittest.mock

import cdedb.database.constants as const
from cdedb.common import now, xsorted

from test.common import CronTest, prepsql

INSERT_TEMPLATE = """
INSERT INTO {table} ({columns}) VALUES ({values});
"""


def format_insert_sql(table, data):
    tmp = {}
    for key, value in data.items():
        if value is None:
            tmp[key] = "NULL"
        elif isinstance(value, datetime.datetime):
            tmp[key] = "timestamptz '{}'".format(value.isoformat())
        elif isinstance(value, datetime.date):
            tmp[key] = "date '{}'".format(value.isoformat())
        elif isinstance(value, str):
            tmp[key] = "'{}'".format(value)
        elif isinstance(value, numbers.Number):
            tmp[key] = "{}".format(value)
        elif isinstance(value, collections.Mapping):
            tmp[key] = "'{}'::jsonb".format(json.dumps(value))
        else:
            raise ValueError("Unknown datum {} -> {}".format(key, value))
    keys = tuple(tmp)
    return INSERT_TEMPLATE.format(table=table, columns=", ".join(keys),
                                  values=", ".join(tmp[key] for key in keys))


def genesis_template(**kwargs):
    defaults = {
        'ctime': now(),
        'realm': "event",
        'case_status': const.GenesisStati.to_review.value,
        'username': "zaphod@example.cde",
        'given_names': "Zaphod",
        'family_name': "Zappa"
    }
    data = {**defaults, **kwargs}
    return format_insert_sql("core.genesis_cases", data)


def changelog_template(**kwargs):
    defaults = {
        'address': 'Im Garten 55',
        'address2': 'Strange Road 1 3/4',
        'address_supplement': 'bei Spielfraus',
        'address_supplement2': 'in between',
        'affiliation': 'nobody',
        'balance': decimal.Decimal('12.50'),
        'birth_name': 'Gemeinser',
        'birthday': datetime.date(1980, 2, 11),
        'bub_search': True,
        'change_note': 'Radical change.',
        'change_status': const.MemberChangeStati.pending.value,
        'country': None,
        'country2': 'Further Away',
        'ctime': now(),
        'decided_search': True,
        'display_name': 'Zelda',
        'family_name': 'Zeruda-Hime',
        'foto': 'e83e5a2d36462d6810108d6a5fb556dcc6ae210a580bfe4f6211fe925e61ffbec03e425a3c06bea24333cc17797fc29b047c437ef5beb33ac0f570c6589d64f9',
        'free_form': 'stuff she said',
        'gender': const.Genders.female.value,
        'generation': 2,
        'given_names': 'Zelda',
        'interests': 'never',
        'is_active': True,
        'is_meta_admin': False,
        'is_archived': False,
        'is_assembly_admin': False,
        'is_assembly_realm': True,
        'is_cde_admin': False,
        'is_cde_realm': True,
        'is_core_admin': False,
        'is_event_admin': False,
        'is_event_realm': True,
        'is_member': True,
        'is_ml_admin': False,
        'is_ml_realm': True,
        'is_searchable': True,
        'location': 'Dystopia',
        'location2': 'Random City',
        'mobile': '0163/987654321',
        'name_supplement': 'a.D.',
        'notes': 'Not Link.',
        'persona_id': 2,
        'postal_code': '34576',
        'postal_code2': '9XA 45-$',
        'reviewed_by': None,
        'specialisation': 'nix',
        'submitted_by': 2,
        'telephone': '+49 (5432) 123456789',
        'timeline': 'nirgendwo',
        'title': 'Prof.',
        'trial_member': False,
        'username': 'zelda@example.cde',
        'weblink': 'https://www.uni.cde'
    }
    data = {**defaults, **kwargs}
    return format_insert_sql("core.changelog", data)


def cron_template(**kwargs):
    defaults = {
        'moniker': None,
        'store': {}
    }
    data = {**defaults, **kwargs}
    return format_insert_sql("core.cron_store", data)


def subscription_request_template(**kwargs):
    defaults = {
        'subscription_state': const.SubscriptionStates.pending
    }
    data = {**defaults, **kwargs}
    return format_insert_sql("ml.subscription_states", data)


def privilege_change_template(**kwargs):
    defaults = {
        'persona_id': 2,
        'ctime': now(),
        'submitted_by': 1,
        'reviewer': None,
        'status': const.PrivilegeChangeStati.pending,
        'notes': "For testing",
    }
    data = {**defaults, **kwargs}
    return format_insert_sql("core.privilege_changes", data)


class TestCron(CronTest):
    def test_genesis_remind_empty(self):
        self.execute('genesis_remind')

    @prepsql(genesis_template(
        ctime=(now() - datetime.timedelta(hours=6))))
    def test_genesis_remind_new(self):
        self.execute('genesis_remind')
        self.assertEqual(["genesis_requests_pending"],
                         [mail.template for mail in self.mails])

    @prepsql(genesis_template())
    def test_genesis_remind_newer(self):
        self.execute('genesis_remind')
        self.assertEqual([], [mail.template for mail in self.mails])

    @prepsql(
        genesis_template(ctime=(now() - datetime.timedelta(hours=6)))
        + cron_template(
            moniker="genesis_remind",
            store={"tstamp": (now() - datetime.timedelta(hours=1)).timestamp(),
                   "ids": [1001]}))
    def test_genesis_remind_old(self):
        self.execute('genesis_remind')
        self.assertEqual([], [mail.template for mail in self.mails])

    @prepsql(
        genesis_template(ctime=(now() - datetime.timedelta(hours=6)))
        + cron_template(moniker="genesis_remind",
                        store={"tstamp": 1, "ids": [1001]}))
    def test_genesis_remind_older(self):
        self.execute('genesis_remind')
        self.assertEqual(["genesis_requests_pending"],
                         [mail.template for mail in self.mails])

    def test_genesis_forget_empty(self):
        self.execute('genesis_forget')

    @prepsql(genesis_template())
    def test_genesis_forget_unrelated(self):
        self.execute('genesis_forget')
        self.assertEqual({1001}, set(self.core.genesis_list_cases()))

    @prepsql(genesis_template(
        ctime=datetime.datetime(2000, 1, 1),
        case_status=const.GenesisStati.rejected.value))
    def test_genesis_forget_rejected(self):
        self.execute('genesis_forget')
        self.assertEqual({}, self.core.genesis_list_cases())

    @prepsql(genesis_template(
        ctime=datetime.datetime(2000, 1, 1),
        case_status=const.GenesisStati.unconfirmed.value))
    def test_genesis_forget_unconfirmed(self):
        self.execute('genesis_forget')
        self.assertEqual({}, self.core.genesis_list_cases())

    @prepsql(genesis_template(
        case_status=const.GenesisStati.unconfirmed.value))
    def test_genesis_forget_recent_unconfirmed(self):
        self.execute('genesis_forget')
        self.assertEqual({1001}, set(self.core.genesis_list_cases()))

    def test_changelog_remind_empty(self):
        self.cron.execute(['pending_changelog_remind'])

    @prepsql(changelog_template(
        ctime=now() - datetime.timedelta(hours=14)))
    def test_changelog_remind_new(self):
        self.execute('pending_changelog_remind')
        self.assertEqual(["changelog_requests_pending"],
                         [mail.template for mail in self.mails])

    @prepsql(changelog_template())
    def test_changelog_remind_newer(self):
        self.execute('pending_changelog_remind')
        self.assertEqual([], [mail.template for mail in self.mails])

    @prepsql(
        changelog_template(ctime=now() - datetime.timedelta(hours=14))
        + cron_template(
            moniker="pending_changelog_remind",
            store={"tstamp": (now() - datetime.timedelta(hours=1)).timestamp(),
                   "ids": ['2/2']}))
    def test_changelog_remind_old(self):
        self.execute('pending_changelog_remind')
        self.assertEqual([], [mail.template for mail in self.mails])

    @prepsql(
        changelog_template(ctime=now() - datetime.timedelta(hours=14))
        + cron_template(
            moniker="pending_changelog_remind",
            store={"tstamp": 1, "ids": ['2/2']}))
    def test_changelog_remind_older(self):
        self.execute('pending_changelog_remind')
        self.assertEqual(["changelog_requests_pending"],
                         [mail.template for mail in self.mails])

    @prepsql("DELETE FROM ml.subscription_states WHERE subscription_state = "
             "{};".format(const.SubscriptionStates.pending))
    def test_subscription_request_remind_empty(self):
        self.execute('subscription_request_remind')
        self.assertEqual([], [mail.template for mail in self.mails])

    def test_subscription_request_remind_new(self):
        # Mailinglist 7 has pending subscription for persona 6
        # Mailinglist 54 for 2 and Mailinglist 56 for 7
        self.execute('subscription_request_remind')
        self.assertEqual(["subscription_request_remind"] * 3,
                         [mail.template for mail in self.mails])

    @prepsql(subscription_request_template(persona_id=9, mailinglist_id=4)
             + subscription_request_template(persona_id=27, mailinglist_id=4)
             + subscription_request_template(persona_id=2, mailinglist_id=7)
             + subscription_request_template(persona_id=3, mailinglist_id=8))
    def test_subscription_request_remind_multiple(self):
        self.execute('subscription_request_remind')
        # 7, 54 and 56 have pending subscriptions
        self.assertEqual(["subscription_request_remind"] * 5,
                         [mail.template for mail in self.mails])

    @prepsql(cron_template(moniker="subscription_request_remind",
                           store={7: {'persona_ids': [6],
                                      'tstamp': now().timestamp()},
                                  54: {'persona_ids': [2],
                                      'tstamp': now().timestamp()},
                                  56: {'persona_ids': [7],
                                      'tstamp': now().timestamp()}}))
    def test_subscription_request_remind_old(self):
        self.execute('subscription_request_remind')
        self.assertEqual([], [mail.template for mail in self.mails])

    def test_privilege_change_remind_empty(self):
        self.execute('privilege_change_remind')
        self.assertEqual([], [mail.template for mail in self.mails])

    @prepsql(privilege_change_template(
        is_cde_admin=True, ctime=now() - datetime.timedelta(hours=6)))
    def test_privilege_change_remind_new(self):
        self.execute('privilege_change_remind')
        self.assertEqual(['privilege_change_remind'],
                         [mail.template for mail in self.mails])

    @prepsql(privilege_change_template(is_cde_admin=True))
    def test_privilege_change_remind_newer(self):
        self.execute('privilege_change_remind')
        self.assertEqual([],
                         [mail.template for mail in self.mails])

    @prepsql(
        privilege_change_template(is_cde_admin=True,
                                  ctime=now() - datetime.timedelta(hours=6))
        + cron_template(
            moniker="privilege_change_remind",
            store={"tstamp": (now() - datetime.timedelta(hours=1)).timestamp(),
                   "ids": [1001]}))
    def test_privilege_change_remind_old(self):
        self.execute('privilege_change_remind')
        self.assertEqual([],
                         [mail.template for mail in self.mails])

    @prepsql(
        privilege_change_template(is_cde_admin=True,
                                  ctime=now() - datetime.timedelta(hours=6))
        + cron_template(
            moniker="privilege_change_remind",
            store={"tstamp": 1, "ids": [1001]}))
    def test_privilege_change_remind_older(self):
        self.execute('privilege_change_remind')
        self.assertEqual(['privilege_change_remind'],
                         [mail.template for mail in self.mails])

<<<<<<< HEAD
    @prepsql("UPDATE cde.lastschrift SET revoked_at = now() WHERE id = 2")
    def test_forget_old_lastschrifts(self):
        name = "forget_old_lastschrifts"
        self.assertEqual(
            [1, 2], list(self.cde.list_lastschrift(active=False)))
        self.execute(name)
        # Make sure only the old lastschrift is deleted.
        self.assertEqual(
            [2], list(self.cde.list_lastschrift(active=False))
        )
        self.assertEqual([1], self.core.get_cron_store(name)["deleted"])
        self.execute(name)
        # Make sure nothing changes when the cron job runs again.
        self.assertEqual(
            [2], list(self.cde.list_lastschrift(active=False))
        )
        self.assertEqual([1], self.core.get_cron_store(name)["deleted"])

    def test_tally_ballots(self):
        ballot_ids = set()
        for assembly_id in self.assembly.list_assemblies():
            ballot_ids |= self.assembly.list_ballots(assembly_id).keys()
        ballots = self.assembly.get_ballots(ballot_ids)
        self.assertTrue(all(not b['is_tallied'] for b in ballots.values()))
        self.execute("check_tally_ballot")
        ballots = self.assembly.get_ballots(ballot_ids)
        self.assertEqual(2, sum(1 for b in ballots.values() if b['is_tallied']))
        self.assertEqual(['ballot_tallied'] * 2,
                         [mail.template for mail in self.mails])

    @unittest.mock.patch("mailmanclient.Client")
    def test_mailman_sync(self, client_class):
        self.skipTest("Mailman not currently implemented.")
=======
    def test_write_subscription_states(self):
        # We just want to test that no exception is raised.
        self.execute('write_subscription_states')

    @unittest.mock.patch("mailmanclient.Client")
    def test_mailman_sync(self, client_class):
        self._run_periodics.add('mailman_sync')
        self.skipTest("Mailman currently not implemented.")
>>>>>>> e1cc182a
        #
        # Prepare
        #
        class SaveDict(dict):
            def save(self):
                pass

        base_settings = {
            'send_welcome_message': False,
            'subscription_policy': 'moderate',
            'unsubscription_policy': 'moderate',
            'archive_policy': 'private',
            'filter_content': True,
            'convert_html_to_plaintext': True,
            'dmarc_mitigations': 'wrap_message',
            'dmarc_mitigate_unconditionally': False,
            'dmarc_wrapped_message_text': 'Nachricht wegen DMARC eingepackt.',
            'administrivia': True,
            'member_roster_visibility': 'moderators',
            'advertised': True,
        }
        mm_lists = {
            'zombie': unittest.mock.MagicMock(
                fqdn_listname='zombie@lists.cde-ev.de'),
            'announce': unittest.mock.MagicMock(
                fqdn_listname='announce@lists.cde-ev.de',
                settings=SaveDict(
                    **base_settings,
                    **{'display_name': "Announce name",
                       'description': "Announce description",
                       'info': "Announce info",
                       'subject_prefix': "[ann] ",
                       'max_message_size': 1024,
                       'default_member_action': 'hold',
                       'default_nonmember_action': 'hold',}
                )),
            'witz': unittest.mock.MagicMock(
                fqdn_listname='witz@lists.cde-ev.de',
                settings=SaveDict(
                    **base_settings,
                    **{'display_name': "Witz name",
                       'description': "Witz description",
                       'info': "Witz info",
                       'subject_prefix': "[witz] ",
                       'max_message_size': 512,
                       'default_member_action': 'hold',
                       'default_nonmember_action': 'hold',}
                )),
            'klatsch': unittest.mock.MagicMock(),
            'aktivenforum': unittest.mock.MagicMock(),
            'wait': unittest.mock.MagicMock(),
            'participants': unittest.mock.MagicMock(),
            'kongress': unittest.mock.MagicMock(),
            'werbung': unittest.mock.MagicMock(),
            'aka': unittest.mock.MagicMock(),
            'opt': unittest.mock.MagicMock(),
            'party50-all': unittest.mock.MagicMock(),
            'party50': unittest.mock.MagicMock(),
            'info': unittest.mock.MagicMock(),
            'mitgestaltung': unittest.mock.MagicMock(),
            'all': unittest.mock.MagicMock(),
            'gutscheine': unittest.mock.MagicMock(),
            'bau': unittest.mock.MagicMock(),
            'wal': unittest.mock.MagicMock(),
            'test-gast': unittest.mock.MagicMock(),
            'kanonisch': unittest.mock.MagicMock(),
            '42': unittest.mock.MagicMock(),
            'dsa': unittest.mock.MagicMock(),
            'platin': unittest.mock.MagicMock(),
            'geheim': unittest.mock.MagicMock(),
            'hogwarts': unittest.mock.MagicMock(),
        }

        client = client_class.return_value
        client.lists = [mm_lists['announce'], mm_lists['witz'],
                        mm_lists['zombie']]
        client.get_domain.return_value.create_list.side_effect = mm_lists.get
        mm_lists['witz'].members = [
            unittest.mock.MagicMock(address='janis-spam@example.cde'),
            unittest.mock.MagicMock(address='undead@example.cde')]

        #
        # Run
        #
        self.execute('mailman_sync')

        #
        # Check
        #
        umcall = unittest.mock.call
        # Creation
        self.assertEqual(
            list(xsorted(
                client.get_domain.return_value.create_list.call_args_list)),
            list(xsorted([umcall('wait'),
                          umcall('klatsch'),
                          umcall('aka'),
                          umcall('opt'),
                          umcall('werbung'),
                          umcall('aktivenforum'),
                          umcall('kongress'),
                          umcall('participants'),
                          umcall('party50-all'),
                          umcall('party50'),
                          umcall('info'),
                          umcall('mitgestaltung'),
                          umcall('all'),
                          umcall('gutscheine'),
                          umcall('bau'),
                          umcall('wal'),
                          umcall('test-gast'),
                          umcall('kanonisch'),
                          umcall('42'),
                          umcall('dsa'),
                          umcall('platin'),
                          umcall('geheim'),
                          umcall('hogwarts'),
                          ])))
        # Meta update
        expectation = {
            'advertised': True,
            'default_member_action': 'accept',
            'default_nonmember_action': 'hold',
            'display_name': 'Witz des Tages',
            'info': 'Einer geht noch ...',
            'max_message_size': 2048,
            'subject_prefix': '[witz] ',
        }
        for key, value in expectation.items():
            self.assertEqual(mm_lists['witz'].settings[key], value)
        self.assertEqual(mm_lists['werbung'].set_template.call_count, 1)
        # Subscriber update
        self.assertEqual(
            mm_lists['witz'].subscribe.call_args_list,
            [umcall('new-anton@example.cde',
                    display_name='Anton Armin A. Administrator',
                    pre_approved=True, pre_confirmed=True, pre_verified=True)])
        self.assertEqual(
            mm_lists['witz'].mass_unsubscribe.call_args_list,
            [umcall({'undead@example.cde'})])
        self.assertEqual(mm_lists['klatsch'].subscribe.call_count, 4)
        # Moderator update
        self.assertEqual(
            mm_lists['aka'].add_moderator.call_args_list,
            [umcall('garcia@example.cde')])
        # Whitelist update
        self.assertEqual(
            list(xsorted(mm_lists['aktivenforum'].add_role.call_args_list)),
            list(xsorted([umcall('nonmember', 'captiankirk@example.cde'),
                          umcall('nonmember', 'aliens@example.cde'),
                          umcall('nonmember', 'drwho@example.cde')])))

        # Deletion
        self.assertEqual(client.delete_list.call_args_list,
                         [umcall('zombie@lists.cde-ev.de')])<|MERGE_RESOLUTION|>--- conflicted
+++ resolved
@@ -315,7 +315,6 @@
         self.assertEqual(['privilege_change_remind'],
                          [mail.template for mail in self.mails])
 
-<<<<<<< HEAD
     @prepsql("UPDATE cde.lastschrift SET revoked_at = now() WHERE id = 2")
     def test_forget_old_lastschrifts(self):
         name = "forget_old_lastschrifts"
@@ -346,10 +345,6 @@
         self.assertEqual(['ballot_tallied'] * 2,
                          [mail.template for mail in self.mails])
 
-    @unittest.mock.patch("mailmanclient.Client")
-    def test_mailman_sync(self, client_class):
-        self.skipTest("Mailman not currently implemented.")
-=======
     def test_write_subscription_states(self):
         # We just want to test that no exception is raised.
         self.execute('write_subscription_states')
@@ -358,7 +353,6 @@
     def test_mailman_sync(self, client_class):
         self._run_periodics.add('mailman_sync')
         self.skipTest("Mailman currently not implemented.")
->>>>>>> e1cc182a
         #
         # Prepare
         #
