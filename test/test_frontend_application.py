#!/usr/bin/env python3

import unittest
import unittest.mock

from test.common import as_users, FrontendTest


class TestApplication(FrontendTest):
    def test_404(self):
        self.get("/nonexistentpath", status=404)
        self.assertTitle('404: Not Found')

    @as_users("berta")
    def test_403(self, user):
        self.get("/cde/semester/show", status=403)
        self.assertTitle('403: Forbidden')

    def test_405(self):
        self.get("/core/login", status=405)
        self.assertTitle('405: Method Not Allowed')

    def test_500(self):
        # Replace CoreFrontend.index() function with Mock that raises ValueError
        hander_mock = unittest.mock.MagicMock(
            side_effect=ValueError("a really unexpected exception"))
        hander_mock.modi = {"GET", "HEAD"}

<<<<<<< HEAD
        config_mock = unittest.mock.MagicMock()
        config_mock.return_value.CDEDB_DEV = False
        config_mock.return_value.CDEDB_TEST = False

        with unittest.mock.patch('cdedb.frontend.core.CoreFrontend.index',
                                 new=hander_mock), \
                unittest.mock.patch('cdedb.config.Config', new=config_mock):
=======
        config_mock = unittest.mock.PropertyMock()
        config_mock.return_value = False

        patch = unittest.mock.patch

        with patch('cdedb.frontend.core.CoreFrontend.index', new=hander_mock), \
            patch('cdedb.config.Config.CDEDB_DEV', new_callable=config_mock), \
            patch('cdedb.config.Config.CDEDB_TEST', new_callable=config_mock):
>>>>>>> f57f92ae
            self.get('/', status=500)
            self.assertTitle("500: Internal Server Error")
            self.assertPresence("ValueError")

    def test_error_catching(self):
        """
        This test checks that errors risen from within the CdEDB Python code
        are correctly caught by the test framework. Otherwise we cannot rely
        on the completness of our tests.
        """
        # Replace CoreFrontend.index() function with Mock that raises
        # ValueError
        hander_mock = unittest.mock.MagicMock(
            side_effect=ValueError("a really unexpected exception"))
        hander_mock.modi = {"GET", "HEAD"}

        with unittest.mock.patch('cdedb.frontend.core.CoreFrontend.index',
                                 new=hander_mock):
            with self.assertRaises(ValueError,
                                   msg="The test suite did not detect an "
                                       "unexpected exception. Be careful with "
                                       "the test results, as they may not "
                                       "report all errors in the application."):
                self.get('/', status='*')

    def test_basics(self):
        self.get("/")

    @as_users("anton")
    def test_csrf_mitigation(self, user):
        self.get("/core/self/change")
        f = self.response.forms['changedataform']
        # Try submitting with missing anti CSRF token
        f['_anti_csrf'] = None
        f['postal_code2'] = "22337"
        self.submit(f, check_notification=False)
        self.assertPresence("Dieses Formular benötigt einen Anti-CSRF-Token.",
                            'notifications')
        self.get("/core/self/show")
        self.follow()
        self.assertNonPresence("22337")

        # Try submitting with invalid anti CSRF token hash
        self.get("/core/self/change")
        f = self.response.forms['changedataform']
        f['_anti_csrf'] = "00000000000000000000000000000000000000000000000000000000000000000000000000000000000000000000000000000000000000000000000000000000--2200-01-01 00:00:00+0000--1"
        f['postal_code2'] = "abcd"
        self.submit(f, check_notification=False)
        self.assertPresence("Der Anti-CSRF-Token wurde gefälscht.",
                            'notifications')
        # Try re-submitting with valid anti CSRF token, but validation errors
        f = self.response.forms['changedataform']
        self.submit(f, check_notification=False)
        self.assertPresence("Validierung fehlgeschlagen.", 'notifications')
        f = self.response.forms['changedataform']
        f['postal_code2'] = "22337"
        self.submit(f)
        self.assertPresence("22337")<|MERGE_RESOLUTION|>--- conflicted
+++ resolved
@@ -2,8 +2,7 @@
 
 import unittest
 import unittest.mock
-
-from test.common import as_users, FrontendTest
+from test.common import FrontendTest, as_users
 
 
 class TestApplication(FrontendTest):
@@ -26,7 +25,6 @@
             side_effect=ValueError("a really unexpected exception"))
         hander_mock.modi = {"GET", "HEAD"}
 
-<<<<<<< HEAD
         config_mock = unittest.mock.MagicMock()
         config_mock.return_value.CDEDB_DEV = False
         config_mock.return_value.CDEDB_TEST = False
@@ -34,16 +32,6 @@
         with unittest.mock.patch('cdedb.frontend.core.CoreFrontend.index',
                                  new=hander_mock), \
                 unittest.mock.patch('cdedb.config.Config', new=config_mock):
-=======
-        config_mock = unittest.mock.PropertyMock()
-        config_mock.return_value = False
-
-        patch = unittest.mock.patch
-
-        with patch('cdedb.frontend.core.CoreFrontend.index', new=hander_mock), \
-            patch('cdedb.config.Config.CDEDB_DEV', new_callable=config_mock), \
-            patch('cdedb.config.Config.CDEDB_TEST', new_callable=config_mock):
->>>>>>> f57f92ae
             self.get('/', status=500)
             self.assertTitle("500: Internal Server Error")
             self.assertPresence("ValueError")
