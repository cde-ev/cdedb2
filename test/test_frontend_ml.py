#!/usr/bin/env python3

import csv
import json
import unittest
import webtest

from test.common import as_users, USER_DICT, FrontendTest

from cdedb.query import QueryOperators

class TestMlFrontend(FrontendTest):
    @as_users("anton", "berta", "emilia", "janis")
    def test_index(self, user):
        self.traverse({'href': '/ml/'})

    @as_users("janis")
    def test_showuser(self, user):
        self.traverse({'href': '/core/self/show'})
        self.assertTitle("{} {}".format(user['given_names'],
                                        user['family_name']))

    @as_users("janis")
    def test_changeuser(self, user):
        self.traverse({'href': '/core/self/show'}, {'href': '/core/self/change'})
        f = self.response.forms['changedataform']
        f['display_name'] = "Zelda"
        self.submit(f)
        self.assertEqual(
            "Zelda",
            self.response.lxml.get_element_by_id('displayname').text_content().strip())

    @as_users("anton", "ferdinand")
    def test_adminchangeuser(self, user):
        self.realm_admin_view_profile('janis', 'ml')
        self.traverse({'href': '/core/persona/10/adminchange'})
        f = self.response.forms['changedataform']
        f['display_name'] = "Zelda"
        f['notes'] = "Blowing in the wind."
        self.assertNotIn('birthday', f.fields)
        self.submit(f)
        self.assertPresence("Zelda")
        self.assertTitle("Janis Jalapeño")

    @as_users("anton", "ferdinand")
    def test_toggleactivity(self, user):
        self.realm_admin_view_profile('janis', 'ml')
        self.assertEqual(
            True,
            self.response.lxml.get_element_by_id('activity_checkbox').get('data-checked') == 'True')
        f = self.response.forms['activitytoggleform']
        self.submit(f)
        self.assertEqual(
            False,
            self.response.lxml.get_element_by_id('activity_checkbox').get('data-checked') == 'True')

    @as_users("anton", "ferdinand")
    def test_user_search(self, user):
        self.traverse({'href': '/ml/$'}, {'href': '/ml/search/user'})
        self.assertTitle("Mailinglisten-Nutzerverwaltung")
        f = self.response.forms['queryform']
        f['qop_username'] = QueryOperators.match.value
        f['qval_username'] = 's@'
        for field in f.fields:
            if field and field.startswith('qsel_'):
                f[field].checked = True
        self.submit(f)
        self.assertTitle("Mailinglisten-Nutzerverwaltung")
        self.assertPresence("Ergebnis [1]")
        self.assertPresence("Jalapeño")

    @as_users("anton")
    def test_create_user(self, user):
        self.traverse({'href': '/ml/$'}, {'href': '/ml/search/user'}, {'href': '/ml/user/create'})
        self.assertTitle("Neuen Mailinglistennutzer anlegen")
        data = {
            "username": 'zelda@example.cde',
            "given_names": "Zelda",
            "family_name": "Zeruda-Hime",
            "display_name": 'Zelda',
            "notes": "some fancy talk",
        }
        f = self.response.forms['newuserform']
        for key, value in data.items():
            f.set(key, value)
        self.submit(f)
        self.assertTitle("Zelda Zeruda-Hime")

    @as_users("berta", "janis")
    def test_show_mailinglist(self, user):
        self.traverse({'href': '/ml/$'},)
        self.assertTitle("Mailinglisten")
        self.traverse({'href': '/ml/mailinglist/4'})
        self.assertTitle("Klatsch und Tratsch")

    @as_users("anton", "janis")
    def test_show_ml_buttons_change_address(self, user):
        # not-mandatory
        self.traverse({'href': '/ml/$'}, {'href': '/ml/mailinglist/3'},)
        self.assertTitle("Witz des Tages")
        if user['id'] == USER_DICT['anton']['id']:
            self.assertPresence("new-anton@example.cde")
        else:
            self.assertPresence("janis-spam@example.cde")
        self.assertIn("resetaddressform", self.response.forms)
        self.assertIn("unsubscribeform", self.response.forms)
        self.assertIn("changeaddressform", self.response.forms)
        self.assertNonPresence("Diese Mailingliste ist obligatorisch.")

        # mandatory
        # janis is no cde-member, so use inga instead
        if user['id'] == USER_DICT['janis']['id']:
            self.logout()
            self.login(USER_DICT['inga'])
        self.traverse({'href': '/ml/$'}, {'href': '/ml/mailinglist/1'},)
        self.assertTitle("Verkündungen")
        if user['id'] == USER_DICT['anton']['id']:
            self.assertPresence("anton@example.cde (default)")
        else:
            self.assertPresence("inga@example.cde (default)")
        self.assertNotIn("resetaddressform", self.response.forms)
        self.assertNotIn("unsubscribeform", self.response.forms)
        self.assertNotIn("changeaddressform", self.response.forms)
        self.assertPresence("Diese Mailingliste ist obligatorisch.")

    @as_users("anton", "janis")
    def test_show_ml_buttons_mod_opt_in(self, user):
        self.traverse({'href': '/ml/$'}, {'href': '/ml/mailinglist/4'},)
        self.assertTitle("Klatsch und Tratsch")
        f = self.response.forms['unsubscribeform']
        self.submit(f)
        self.assertPresence("Du bist zurzeit kein Abonnent dieser Mailingliste")
        self.assertIn("subscribe-mod-form", self.response.forms)

        f = self.response.forms['subscribe-mod-form']
        self.submit(f)
        self.assertPresence("Deine Anfrage für diese Mailingliste wartet auf "
                            "Bestätigung durch einen Moderator. ")
        self.assertIn("cancel-request-form", self.response.forms)

    @as_users("anton", "berta")
    def test_show_ml_buttons_opt_in(self, user):
        self.traverse({'href': '/ml/$'}, {'href': '/ml/mailinglist/7'},)
        self.assertTitle("Aktivenforum 2001")
        self.assertPresence("Du bist zurzeit kein Abonnent dieser Mailingliste")
        self.assertIn("subscribe-no-mod-form", self.response.forms)

        f = self.response.forms['subscribe-no-mod-form']
        self.submit(f)
        self.assertPresence("Du hast diese Mailingliste abonniert.")
        self.assertIn("unsubscribeform", self.response.forms)

    @as_users("anton", "inga")
    def test_show_ml_buttons_blocked(self, user):
        self.traverse({'href': '/ml/$'}, {'href': '/ml/mailinglist/11'},)
        self.assertTitle("Kampfbrief-Kommentare")
        self.assertPresence("Du kannst diese Mailingliste nicht abonnieren")
        self.assertNotIn("subscribe-mod-form", self.response.forms)
        self.assertNotIn("subscribe-no-mod-form", self.response.forms)

    @as_users("nina")
    def test_show_other_mailinglist(self, user):
        self.traverse({'href': '/ml/$'},)
        self.assertTitle("Mailinglisten")
        self.assertPresence("Allgemeine Mailinglisten")
        self.assertPresence("Andere Mailinglisten")
        self.assertPresence("Sozialistischer Kampfbrief")

    @as_users("anton")
    def test_list_all_mailinglist(self, user):
        self.traverse({'href': '/ml/$'},
                      {'href': '/ml/mailinglist/list'})
        self.assertTitle("Mailinglisten Komplettübersicht")
        self.traverse({'href': '/ml/mailinglist/6'})
        self.assertTitle("Aktivenforum 2000 – Verwaltung")

    @as_users("anton", "ferdinand", "berta")
    def test_mailinglist_management(self, user):
        self.traverse({'href': '/ml/$'},
                      {'href': '/ml/mailinglist/4'},
                      {'href': '/ml/mailinglist/4/management'})
<<<<<<< HEAD
        self.assertTitle("Klatsch und Tratsch – Verwaltung")
        self.assertNonPresence("Inga Iota")
=======
        self.assertTitle("Klatsch und Tratsch – Verwalten")
        self.assertNonPresence("Inga Iota", div="moderator_list")
        self.assertNonPresence("Anton Armin A. Administrator", div="moderator_list")
>>>>>>> 2782b4f8
        f = self.response.forms['addmoderatorform']
        f['moderator_ids'] = "DB-9-4, DB-1-9"
        self.submit(f)
<<<<<<< HEAD
        self.assertTitle("Klatsch und Tratsch – Verwaltung")
        self.assertPresence("Inga Iota")
        f = self.response.forms['removemoderatorform9']
        self.submit(f)
        self.assertTitle("Klatsch und Tratsch – Verwaltung")
        self.assertNonPresence("Inga Iota")
        self.assertPresence("Janis Jalapeño")
        f = self.response.forms['removesubscriberform10']
        self.submit(f)
        self.assertTitle("Klatsch und Tratsch – Verwaltung")
        self.assertNonPresence("Janis Jalapeño")
        self.assertNotIn("removesubscriberform9", self.response.forms)
        f = self.response.forms['addsubscriberform']
        f['subscriber_id'] = "DB-9-4"
        self.submit(f)
        self.assertTitle("Klatsch und Tratsch – Verwaltung")
        self.assertIn("removesubscriberform9", self.response.forms)

        self.traverse({'href': '/ml/mailinglist/4/management/advanced'})
        self.assertTitle("Klatsch und Tratsch – Erweiterte Verwaltung")
=======
        self.assertTitle("Klatsch und Tratsch – Verwalten")
        self.assertPresence("Inga Iota", div="moderator_list")
        self.assertPresence("Anton Armin A. Administrator", div="moderator_list")
        f = self.response.forms['removemoderatorform9']
        self.submit(f)
        self.assertTitle("Klatsch und Tratsch – Verwalten")
        self.assertNonPresence("Inga Iota", div="moderator_list")
>>>>>>> 2782b4f8
        self.assertNonPresence("zelda@example.cde")
        f = self.response.forms['addwhitelistform']
        f['email'] = "zelda@example.cde"
        self.submit(f)
        self.assertTitle("Klatsch und Tratsch – Erweiterte Verwaltung")
        self.assertPresence("zelda@example.cde")
        f = self.response.forms['removewhitelistform1']
        self.submit(f)
        self.assertTitle("Klatsch und Tratsch – Erweiterte Verwaltung")
        self.assertNonPresence("zelda@example.cde")

    @as_users("anton", "berta", "ferdinand")
    def test_advanced_management(self, user):
        class dialect(csv.Dialect):
            delimiter = ';'
            quotechar = '"'
            doublequote = False
            escapechar = '\\'
            lineterminator = '\n'
            quoting = csv.QUOTE_MINIMAL

        self.traverse({'href': '/ml/$'},
                      {'href': '/ml/mailinglist/4'},
                      {'href': '/ml/mailinglist/4/management/advanced'})

        # add some persona
        self.assertTitle("Klatsch und Tratsch – Erweiterte Verwaltung")
        self.assertNonPresence("Inga Iota")
        f = self.response.forms['addmodsubscriberform']
        f['modsubscriber_id'] = "DB-9-4"
        self.submit(f)
        self.assertTitle("Klatsch und Tratsch – Erweiterte Verwaltung")
        self.assertPresence("Inga Iota")

        self.assertNonPresence("Emilia E. Eventis")
        f = self.response.forms['addmodunsubscriberform']
        f['modunsubscriber_id'] = "DB-5-1"
        self.submit(f)
        self.assertTitle("Klatsch und Tratsch – Erweiterte Verwaltung")
        self.assertPresence("Emilia E. Eventis")

        self.assertNonPresence("zelda@example.cde")
        f = self.response.forms['addwhitelistform']
        f['email'] = "zelda@example.cde"
        self.submit(f)
        self.assertTitle("Klatsch und Tratsch – Erweiterte Verwaltung")
        self.assertPresence("zelda@example.cde")

        # now check the download file

        save = self.response

        self.traverse({"href": "ml/mailinglist/4/download"})

        result = list(csv.DictReader(self.response.body.decode('utf-8-sig')
            .split("\n"), delimiter=";", dialect=dialect))
        all_rows = []

        for row in result:
            line = (row['db_id'] + ";" + row['given_names'] + ";" +
                    row['family_name'] + ";" + row['subscription_state'] + ";" +
                    row['email'] + ";" + row['subscription_address'])
            all_rows.append(line)

        self.assertIn('DB-5-1;Emilia E.;Eventis;mod_unsubscribed;'
                      'emilia@example.cde;', all_rows)
        self.assertIn('DB-9-4;Inga;Iota;mod_subscribed;'
                      'inga@example.cde;', all_rows)

        # remove the former added persona
        self.response = save

        self.assertTitle("Klatsch und Tratsch – Erweiterte Verwaltung")
        self.assertPresence("Inga Iota")
        f = self.response.forms['removemodsubscribeform9']
        self.submit(f)
        self.assertTitle("Klatsch und Tratsch – Erweiterte Verwaltung")
        self.assertNonPresence("Inga Iota")

        self.assertPresence("Emilia E. Eventis")
        f = self.response.forms['removemodunsubscribeform5']
        self.submit(f)
        self.assertTitle("Klatsch und Tratsch – Erweiterte Verwaltung")
        self.assertNonPresence("Emilia E. Eventis")

        self.assertPresence("zelda@example.cde")
        f = self.response.forms['removewhitelistform1']
        self.submit(f)
        self.assertTitle("Klatsch und Tratsch – Erweiterte Verwaltung")
        self.assertNonPresence("zelda@example.cde")

    @as_users("anton", "berta")
    def test_mailinglist_management_outside_audience(self, user):
        self.traverse({'href': '/ml/$'},
                      {'href': '/ml/mailinglist/5'},
                      {'href': '/ml/mailinglist/5/management/advanced'})
        self.assertTitle("Sozialistischer Kampfbrief – Erweiterte Verwaltung")
        self.assertNonPresence("Janis Jalapeño")
        f = self.response.forms['addmodsubscriberform']
        f['modsubscriber_id'] = "DB-10-8"
        self.submit(f)
        self.assertTitle("Sozialistischer Kampfbrief – Erweiterte Verwaltung")
        self.assertPresence("Janis Jalapeño")

    @as_users("anton")
    def test_create_mailinglist(self, user):
        self.traverse({'href': '/ml/$'})
        self.assertTitle("Mailinglisten")
        self.assertNonPresence("Munkelwand")
        self.traverse({'href': '/ml/mailinglist/create$'})
        self.assertTitle("Mailingliste anlegen")
        f = self.response.forms['createlistform']
        f['title'] = "Munkelwand"
        f['address'] = "munkelwand@example.cde"
        f['sub_policy'] = 3
        f['mod_policy'] = 1
        f['attachment_policy'] = 2
        f['audience_policy'] = 1
        f['subject_prefix'] = "[munkel]"
        f['maxsize'] = 512
        f['is_active'].checked = True
        f['notes'] = "Noch mehr Gemunkel."
        f['moderator_ids'] = "DB-2-7, DB-7-8"
        self.submit(f)
        self.assertTitle("Munkelwand")
        self.assertPresence("Beispiel")
        self.assertPresence("Garcia G. Generalis")

    @as_users("anton")
    def test_change_mailinglist(self, user):
        self.traverse({'href': '/ml/$'},
                      {'href': '/ml/mailinglist/list$'},
                      {'href': '/ml/mailinglist/2'},
                      {'href': '/ml/mailinglist/2/change'},)
        self.assertTitle("Werbung – Konfiguration")
        f = self.response.forms['changelistform']
        self.assertEqual("Werbung", f['title'].value)
        f['title'] = "Munkelwand"
        self.assertEqual("werbung@example.cde", f['address'].value)
        f['address'] = "munkelwand@example.cde"
        self.assertEqual("2", f['sub_policy'].value)
        f['sub_policy'] = 4
        f['audience_policy'] = 2
        self.assertTrue(f['is_active'].checked)
        f['is_active'].checked = False
        self.submit(f)
        self.assertTitle("Munkelwand")
        self.traverse({'href': '/ml/mailinglist/2/change'},)
        f = self.response.forms['changelistform']
        self.assertEqual("Munkelwand", f['title'].value)
        self.assertEqual("munkelwand@example.cde", f['address'].value)
        self.assertEqual("4", f['sub_policy'].value)
        self.assertFalse(f['is_active'].checked)
        self.traverse({'href': '/ml/$'})
        self.assertTitle("Mailinglisten")
        self.assertNonPresence("Munkelwand")
        
    @as_users("anton")
    def test_change_mailinglist_registration_stati(self, user):
        self.get("/ml/mailinglist/9/change")
        self.assertTitle("Teilnehmer-Liste – Konfiguration")
        f = self.response.forms['changelistform']
        tmp = {f.get("registration_stati", index=i).value for i in range(7)}
        self.assertEqual({"2", "4", None}, tmp)
        f['registration_stati'] = [3, 5]
        self.submit(f)
        tmp = {f.get("registration_stati", index=i).value for i in range(7)}
        self.assertEqual({"3", "5", None}, tmp)

    @as_users("anton")
    def test_delete_ml(self, user):
        self.get("/ml/mailinglist/2/management")
        self.assertTitle("Werbung – Verwaltung")
        f = self.response.forms["deletemlform"]
        f["ack_delete"].checked = True
        self.submit(f)
        self.assertTitle("Mailinglisten Komplettübersicht")
        self.assertNonPresence("Werbung")

    def test_subscription_request(self):
        self.login(USER_DICT['inga'])
        self.traverse({'href': '/ml/$'},
                      {'href': '/ml/mailinglist/4'},)
        self.assertTitle("Klatsch und Tratsch")
        f = self.response.forms['subscribe-mod-form']
        self.submit(f, check_notification=False)
        self.logout()
        self.login(USER_DICT['berta'])
        self.traverse({'href': '/ml/$'},
                      {'href': '/ml/mailinglist/4'},
                      {'href': '/ml/mailinglist/4/management'},)
        self.assertTitle("Klatsch und Tratsch – Verwaltung")
        f = self.response.forms['approverequestform9']
        self.submit(f)
        self.assertTitle("Klatsch und Tratsch – Verwaltung")
        self.assertNotIn('approverequestform9', self.response.forms)
        self.logout()
        self.login(USER_DICT['inga'])
        self.traverse({'href': '/ml/$'},
                      {'href': '/ml/mailinglist/4'},)
        self.assertIn('unsubscribeform', self.response.forms)

    @as_users("charly", "inga")
    def test_subscribe_unsubscribe(self, user):
        self.traverse({'href': '/ml/$'},
                      {'href': '/ml/mailinglist/3'},)
        self.assertTitle("Witz des Tages")
        f = self.response.forms['subscribe-no-mod-form']
        self.submit(f)
        self.assertTitle("Witz des Tages")
        f = self.response.forms['unsubscribeform']
        self.submit(f)
        self.assertTitle("Witz des Tages")
        self.assertIn('subscribe-no-mod-form', self.response.forms)

    @as_users("janis")
    def test_moderator_add_subscriber(self, user):
        self.get("/ml/mailinglist/7/management")
        f = self.response.forms['addsubscriberform']
        f['subscriber_id'] = "DB-1-9"
        self.submit(f)
        self.assertPresence("Anton Armin A. Administrator")

    @as_users("janis")
    def test_change_sub_address(self, user):
        self.traverse({'href': '/ml/$'},
                      {'href': '/ml/mailinglist/4'},)
        self.assertTitle("Klatsch und Tratsch")
        f = self.response.forms['changeaddressform']
        f['email'] = "pepper@example.cde"
        self.submit(f, check_notification=False)
        self.assertTitle("Klatsch und Tratsch")
        mail = self.fetch_mail()[0]
        link = self.fetch_link(mail)
        self.get(link)
        self.follow()
        self.assertTitle("Klatsch und Tratsch")
        self.assertIn('unsubscribeform', self.response.forms)
        self.assertPresence('pepper@example.cde')
        f = self.response.forms['resetaddressform']
        self.submit(f)
        self.assertTitle("Klatsch und Tratsch")
        self.assertIn('unsubscribeform', self.response.forms)
        self.assertNonPresence('pepper@example.cde')

    @as_users("anton", "berta")
    def test_subscription_errors(self, user):
        # preparation: subscription request from inga
        self.logout()
        self.login(USER_DICT['inga'])
        self.traverse({'href': '/ml/$'},
                      {'href': '/ml/mailinglist/4'}, )
        self.assertTitle("Klatsch und Tratsch")
        f = self.response.forms['subscribe-mod-form']
        self.submit(f, check_notification=False)
        self.logout()
        self.login(user)
        self.traverse({'href': '/ml/$'},
                      {'href': '/ml/mailinglist/4'},
                      {'href': '/ml/mailinglist/4/management'}, )
        self.assertTitle("Klatsch und Tratsch – Verwaltung")

        # testing: try to add a subscription request
        # as normal user
        f = self.response.forms['addsubscriberform']
        f['subscriber_id'] = "DB-9-4"
        self.submit(f, check_notification=False)
        self.assertIn("alert alert-warning", self.response.text)
        self.assertIn(
            "Der Nutzer hat bereits eine Abonnement-Anfrage gestellt.",
            self.response.text)
        # as mod subscriber
        self.traverse({'href': '/ml/mailinglist/4/management/advanced'}, )
        f = self.response.forms['addmodsubscriberform']
        f['modsubscriber_id'] = "DB-9-4"
        self.submit(f, check_notification=False)
        self.assertIn("alert alert-warning", self.response.text)
        self.assertIn(
            "Der Nutzer hat bereits eine Abonnement-Anfrage gestellt.",
            self.response.text)
        # as mod unsubscribe
        f = self.response.forms['addmodunsubscriberform']
        f['modunsubscriber_id'] = "DB-9-4"
        self.submit(f, check_notification=False)
        self.assertIn("alert alert-warning", self.response.text)
        self.assertIn(
            "Der Nutzer hat bereits eine Abonnement-Anfrage gestellt.",
            self.response.text)

        # testing: mod subscribe and unsubscribe
        # add already subscribed user as mod subscribe
        f = self.response.forms['addmodsubscriberform']
        f['modsubscriber_id'] = "DB-1-9"
        self.submit(f, check_notification=True)
        # add already subscribed user as mod unsubscribe
        f = self.response.forms['addmodunsubscriberform']
        f['modunsubscriber_id'] = "DB-10-8"
        self.submit(f, check_notification=True)
        # try to remove mod subscribe with normal subscriber form
        self.traverse({'href': '/ml/mailinglist/4/management'}, )
        f = self.response.forms['removesubscriberform1']
        self.submit(f, check_notification=False)
        self.assertIn("alert alert-warning", self.response.text)
        self.assertIn(
            "Der Nutzer kann nicht entfernt werden, da er fixiert ist. "
            "Dies kannst du unter Erweiterte Verwaltung ändern.",
            self.response.text)
        # try to add a mod unsubscribed user
        f = self.response.forms['addsubscriberform']
        f['subscriber_id'] = "DB-10-8"
        self.submit(f, check_notification=False)
        self.assertIn("alert alert-warning", self.response.text)
        self.assertIn("Der Nutzer wurde geblockt. "
                      "Dies kannst du unter Erweiterte Verwaltung ändern.",
                      self.response.text)

    def test_export(self):
        HEADERS = {'SCRIPTKEY': "c1t2w3r4n5v6l6s7z8ap9u0k1y2i2x3"}
        expectation =  [{'address': 'announce@example.cde', 'is_active': True},
                        {'address': 'werbung@example.cde', 'is_active': True},
                        {'address': 'witz@example.cde', 'is_active': True},
                        {'address': 'klatsch@example.cde', 'is_active': True},
                        {'address': 'kongress@example.cde', 'is_active': True},
                        {'address': 'aktivenforum2000@example.cde', 'is_active': False},
                        {'address': 'aktivenforum@example.cde', 'is_active': True},
                        {'address': 'aka@example.cde', 'is_active': True},
                        {'address': 'participants@example.cde', 'is_active': True},
                        {'address': 'wait@example.cde', 'is_active': True},
                        {'address': 'opt@example.cde', 'is_active': True}]
        self.get("/ml/script/all", headers=HEADERS)
        self.assertEqual(expectation, self.response.json)
        expectation = {
            'address': 'werbung@example.cde',
            'admin_address': 'werbung-owner@example.cde',
            'listname': 'Werbung',
            'moderators': ['janis@example.cde'],
            'sender': 'werbung@example.cde',
            'size_max': None,
            'subscribers': ['anton@example.cde',
                            'berta@example.cde',
                            'charly@example.cde',
                            'daniel@example.cde',
                            'emilia@example.cde',
                            'garcia@example.cde',
                            'inga@example.cde',
                            'janis@example.cde',
                            'kalif@example.cde',
                            'martin@example.cde',
                            'nina@example.cde'],
            'whitelist': ['honeypot@example.cde']}
        self.get("/ml/script/one?address=werbung@example.cde", headers=HEADERS)
        self.assertEqual(expectation, self.response.json)

    def test_oldstyle_access(self):
        HEADERS = {'SCRIPTKEY': "c1t2w3r4n5v6l6s7z8ap9u0k1y2i2x3"}
        expectation = [{'address': 'announce@example.cde',
                        'inactive': False,
                        'maxsize': None,
                        'mime': True},
                       {'address': 'werbung@example.cde',
                        'inactive': False,
                        'maxsize': None,
                        'mime': False},
                       {'address': 'witz@example.cde',
                        'inactive': False,
                        'maxsize': 2048,
                        'mime': None},
                       {'address': 'klatsch@example.cde',
                        'inactive': False,
                        'maxsize': None,
                        'mime': False},
                       {'address': 'kongress@example.cde',
                        'inactive': False,
                        'maxsize': 1024,
                        'mime': None},
                       {'address': 'aktivenforum2000@example.cde',
                        'inactive': True,
                        'maxsize': 1024,
                        'mime': None},
                       {'address': 'aktivenforum@example.cde',
                        'inactive': False,
                        'maxsize': 1024,
                        'mime': None},
                       {'address': 'aka@example.cde',
                        'inactive': False,
                        'maxsize': None,
                        'mime': False},
                       {'address': 'participants@example.cde',
                        'inactive': False,
                        'maxsize': None,
                        'mime': False},
                       {'address': 'wait@example.cde',
                        'inactive': False,
                        'maxsize': None,
                        'mime': False},
                       {'address': 'opt@example.cde',
                        'inactive': False,
                        'maxsize': None,
                        'mime': False}]
        self.get("/ml/script/all/compat", headers=HEADERS)
        self.assertEqual(expectation, self.response.json)
        expectation = {'address': 'werbung@example.cde',
                       'list-owner': 'https://db.cde-ev.de/',
                       'list-subscribe': 'https://db.cde-ev.de/',
                       'list-unsubscribe': 'https://db.cde-ev.de/',
                       'listname': '[werbung]',
                       'moderators': ['janis@example.cde',],
                       'sender': 'werbung-bounces@example.cde',
                       'subscribers': ['anton@example.cde',
                                       'berta@example.cde',
                                       'charly@example.cde',
                                       'daniel@example.cde',
                                       'emilia@example.cde',
                                       'garcia@example.cde',
                                       'inga@example.cde',
                                       'janis@example.cde',
                                       'kalif@example.cde',
                                       'martin@example.cde',
                                       'nina@example.cde'],
                       'whitelist': ['honeypot@example.cde',]}
        self.get("/ml/script/one/compat?address=werbung@example.cde",
                 headers=HEADERS)
        self.assertEqual(expectation, self.response.json)
        expectation = {'address': 'werbung@example.cde',
                       'list-owner': 'https://db.cde-ev.de/',
                       'list-subscribe': 'https://db.cde-ev.de/',
                       'list-unsubscribe': 'https://db.cde-ev.de/',
                       'listname': '[werbung]',
                       'moderators': ['janis@example.cde',],
                       'sender': 'cdedb-doublebounces@cde-ev.de',
                       'subscribers': ['janis@example.cde',],
                       'whitelist': ['*']}
        self.get("/ml/script/mod/compat?address=werbung@example.cde",
                 headers=HEADERS)
        self.assertEqual(expectation, self.response.json)
        self.post("/ml/script/bounce/compat",
                  params={'address': "anton@example.cde", 'error': 1},
                  headers=HEADERS)
        self.assertEqual(True, self.response.json)

    @as_users("berta", "janis")
    def test_moderator_access(self, user):
        self.traverse({"href": "/ml"},
                      {"href": "/ml/mailinglist/3/show"})
        self.assertTitle("Witz des Tages")
        self.traverse({"href": "/ml/mailinglist/3/manage"})
        self.assertTitle("Witz des Tages – Verwaltung")
        self.traverse({"href": "/ml/mailinglist/3/change"})
        self.assertTitle("Witz des Tages – Konfiguration")
        self.assertPresence("Nur Administratoren dürfen die Mailinglisten-"
                            "Konfiguration ändern.", div="notifications")
        self.assertNotIn('changelistform', self.response.forms)
        # TODO check that form elements are readonly

        self.traverse({"href": "ml/mailinglist/3/log"})
        self.assertTitle("Witz des Tages: Log")

    def test_log(self):
        ## First: generate data
        self.test_mailinglist_management()
        self.logout()
        self.test_create_mailinglist()
        self.logout()

        ## Now check it
        self.login(USER_DICT['anton'])
        self.traverse({'href': '/ml/$'},
                      {'href': '/ml/log'})
        self.assertTitle("Mailinglisten-Log [0–9]")
        f = self.response.forms['logshowform']
        f['codes'] = [10, 11, 20, 21, 22]
        f['mailinglist_id'] = 4
        f['start'] = 1
        f['stop'] = 10
        self.submit(f)
        self.assertTitle("Mailinglisten-Log [1–3]")

        self.traverse({'href': '/ml/$'},
                      {'href': '/ml/mailinglist/list$'},
                      {'href': '/ml/mailinglist/4'},
                      {'href': '/ml/mailinglist/4/log'})
        self.assertTitle("Klatsch und Tratsch: Log [0–6]")<|MERGE_RESOLUTION|>--- conflicted
+++ resolved
@@ -179,24 +179,20 @@
         self.traverse({'href': '/ml/$'},
                       {'href': '/ml/mailinglist/4'},
                       {'href': '/ml/mailinglist/4/management'})
-<<<<<<< HEAD
-        self.assertTitle("Klatsch und Tratsch – Verwaltung")
-        self.assertNonPresence("Inga Iota")
-=======
-        self.assertTitle("Klatsch und Tratsch – Verwalten")
+        self.assertTitle("Klatsch und Tratsch – Verwaltung")
         self.assertNonPresence("Inga Iota", div="moderator_list")
         self.assertNonPresence("Anton Armin A. Administrator", div="moderator_list")
->>>>>>> 2782b4f8
         f = self.response.forms['addmoderatorform']
         f['moderator_ids'] = "DB-9-4, DB-1-9"
         self.submit(f)
-<<<<<<< HEAD
-        self.assertTitle("Klatsch und Tratsch – Verwaltung")
-        self.assertPresence("Inga Iota")
+        self.assertTitle("Klatsch und Tratsch – Verwaltung")
+        self.assertPresence("Inga Iota", div="moderator_list")
+        self.assertPresence("Anton Armin A. Administrator",
+                            div="moderator_list")
         f = self.response.forms['removemoderatorform9']
         self.submit(f)
         self.assertTitle("Klatsch und Tratsch – Verwaltung")
-        self.assertNonPresence("Inga Iota")
+        self.assertNonPresence("Inga Iota", div="moderator_list")
         self.assertPresence("Janis Jalapeño")
         f = self.response.forms['removesubscriberform10']
         self.submit(f)
@@ -211,15 +207,6 @@
 
         self.traverse({'href': '/ml/mailinglist/4/management/advanced'})
         self.assertTitle("Klatsch und Tratsch – Erweiterte Verwaltung")
-=======
-        self.assertTitle("Klatsch und Tratsch – Verwalten")
-        self.assertPresence("Inga Iota", div="moderator_list")
-        self.assertPresence("Anton Armin A. Administrator", div="moderator_list")
-        f = self.response.forms['removemoderatorform9']
-        self.submit(f)
-        self.assertTitle("Klatsch und Tratsch – Verwalten")
-        self.assertNonPresence("Inga Iota", div="moderator_list")
->>>>>>> 2782b4f8
         self.assertNonPresence("zelda@example.cde")
         f = self.response.forms['addwhitelistform']
         f['email'] = "zelda@example.cde"
