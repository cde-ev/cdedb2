--- conflicted
+++ resolved
@@ -665,26 +665,7 @@
         self.submit(f)
         self.assertTrue(self.response.body.startswith(b"%PDF"))
 
-<<<<<<< HEAD
-    @as_users("vera")
-=======
-    @as_users("farin")
-    def test_lastschrift_receipt_broken(self, user):
-        self.admin_view_profile('berta')
-        self.traverse({'description': 'Bearbeiten'})
-        f = self.response.forms['changedataform']
-        f['given_names'] = '/ˌbrɪ.tɪʃ ˈaɪlz/'  # These characters break pdflatex
-        self.submit(f)
-        self.traverse({'href': '/cde/user/2/lastschrift'})
-        self.assertTitle("Einzugsermächtigung /ˌbrɪ.tɪʃ ˈaɪlz/ Beispiel")
-        f = self.response.forms['receiptform3']
-        self.submit(f, check_notification=False)
-        self.assertTitle("Einzugsermächtigung /ˌbrɪ.tɪʃ ˈaɪlz/ Beispiel")
-        self.assertPresence("Der LaTeX-Code konnte nicht kompiliert werden.",
-                            "notifications")
-
-    @as_users("inga")
->>>>>>> 0bef27be
+    @as_users("vera")
     def test_lastschrift_subscription_form(self, user):
         # as user
         self.get("/cde/lastschrift/form/download")
@@ -694,19 +675,6 @@
         self.get("/cde/lastschrift/form/download")
         self.assertTrue(self.response.body.startswith(b"%PDF"))
 
-<<<<<<< HEAD
-=======
-    def test_lastschrift_subscription_form_broken(self):
-        self.get("/cde/lastschrift/form/fill")
-        self.assertTitle("Einzugsermächtigung ausfüllen")
-        f = self.response.forms["filllastschriftform"]
-        f["full_name"] = "/ˌbrɪ.tɪʃ ˈaɪlz/"  # These characters break pdflatex
-        self.submit(f, check_notification=False)
-        self.assertTitle("Einzugsermächtigung ausfüllen")
-        self.assertPresence("Formular konnte nicht erstellt werden.",
-                            "notifications")
-
->>>>>>> 0bef27be
     @as_users("vera", "charly")
     def test_lastschrift_subscription_form_fill(self, user):
         self.traverse({'description': 'Mitglieder'},
