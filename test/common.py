#!/usr/bin/env python3

import collections.abc
import datetime
import email.parser
import email.message
import email.policy
import enum
import functools
import gettext
import os
import pathlib
import re
import subprocess
import sys
import tempfile
import unittest
import urllib.parse
import json
import io
import PIL.Image
import time
import copy
import decimal

from types import TracebackType
from typing import (
    TypeVar, cast, Dict, List, Optional, Type, Callable, AnyStr, Set, Union,
    NamedTuple, MutableMapping, Any, no_type_check, Iterable, Tuple, TextIO, ClassVar,
    Collection, Sequence
)

import pytz
import webtest
import webtest.utils

from cdedb.backend.assembly import AssemblyBackend
from cdedb.backend.cde import CdEBackend
from cdedb.backend.common import AbstractBackend
from cdedb.backend.core import CoreBackend
from cdedb.backend.event import EventBackend
from cdedb.backend.ml import MlBackend
from cdedb.backend.past_event import PastEventBackend
from cdedb.backend.session import SessionBackend
from cdedb.common import (
    ADMIN_VIEWS_COOKIE_NAME, ALL_ADMIN_VIEWS, PrivilegeError, RequestState, n_,
    roles_to_db_role, PathLike, CdEDBObject, CdEDBObjectMap, now,
)
from cdedb.config import BasicConfig, SecretsConfig, Config
from cdedb.database import DATABASE_ROLES
from cdedb.database.connection import connection_pool_factory
from cdedb.frontend.application import Application
from cdedb.frontend.cron import CronFrontend
from cdedb.frontend.common import AbstractFrontend
from cdedb.query import QueryOperators

_BASICCONF = BasicConfig()


def check_test_setup() -> None:
    """Raise a RuntimeError if the vm is ill-equipped for performing tests."""
    if pathlib.Path("/OFFLINEVM").exists():
        raise RuntimeError("Cannot run tests in an Offline-VM.")
    if pathlib.Path("/PRODUCTIONVM").exists():
        raise RuntimeError("Cannot run tests in Production-VM.")
    if not os.environ.get('CDEDB_TEST'):
        raise RuntimeError("Not configured for test (CDEDB_TEST unset).")


class NearlyNow(datetime.datetime):
    """This is something, that equals an automatically generated timestamp.

    Since automatically generated timestamp are not totally predictible,
    we use this to avoid nasty work arounds.
    """

    def __eq__(self, other: Any) -> bool:
        if isinstance(other, datetime.datetime):
            delta = self - other
            return (datetime.timedelta(minutes=10) > delta
                    > datetime.timedelta(minutes=-10))
        return False

    def __ne__(self, other: Any) -> bool:
        return not self.__eq__(other)


def create_mock_image(file_type: str = "png") -> bytes:
    """This returns a bytes object representing a picture of the given type.

    The picture will pass validation by the `profilepic` validator.
    """
    afile = io.BytesIO()
    image = PIL.Image.new('RGBA', (1000, 1000), color=(255, 0, 0))
    image.save(afile, file_type)
    afile.seek(0)
    return afile.read()


def nearly_now() -> NearlyNow:
    """Create a NearlyNow."""
    now = datetime.datetime.now(pytz.utc)
    return NearlyNow(
        year=now.year, month=now.month, day=now.day, hour=now.hour,
        minute=now.minute, second=now.second, tzinfo=pytz.utc)


T = TypeVar("T")


@no_type_check
def json_keys_to_int(obj: T) -> T:
    """Convert dict keys to integers if possible.

    This is a restriction of the JSON format allowing only string keys.
    """
    if isinstance(obj, collections.abc.Mapping):
        ret = {}
        for key, val in obj.items():
            try:
                key = int(key)
            except (ValueError, TypeError):
                pass
            ret[key] = json_keys_to_int(val)
    elif isinstance(obj, collections.abc.Sequence):
        if isinstance(obj, str):
            ret = obj
        else:
            ret = [json_keys_to_int(e) for e in obj]
    else:
        ret = obj
    return ret


def read_sample_data(filename: PathLike = "/cdedb2/test/ancillary_files/"
                                          "sample_data.json"
                     ) -> Dict[str, CdEDBObjectMap]:
    """Helper to turn the sample data from the JSON file into usable format."""
    with open(filename, "r", encoding="utf8") as f:
        sample_data: Dict[str, List[CdEDBObject]] = json.load(f)
    ret: Dict[str, CdEDBObjectMap] = {}
    for table, table_data in sample_data.items():
        data: CdEDBObjectMap = {}
        _id = 1
        for e in table_data:
            _id = e.get('id', _id)
            assert _id not in data
            e['id'] = _id
            data[_id] = e
            _id += 1
        ret[table] = data
    return ret


B = TypeVar("B", bound=AbstractBackend)


def make_backend_shim(backend: B, internal: bool = False) -> B:
    """Wrap a backend to only expose functions with an access decorator.

    If we used an actual RPC mechanism, this would do some additional
    lifting to accomodate this.

    We need to use a function so we can cast the return value.
    We also need to use an inner class so we can provide __getattr__.

    This is similar to the normal make_proxy but encorporates a different
    wrapper.
    """

    sessionproxy = SessionBackend(backend.conf._configpath)
    secrets = SecretsConfig(backend.conf._configpath)
    connpool = connection_pool_factory(
        backend.conf["CDB_DATABASE_NAME"], DATABASE_ROLES,
        secrets, backend.conf["DB_PORT"])
    translator = gettext.translation(
        'cdedb', languages=['de'],
        localedir=str(backend.conf["REPOSITORY_PATH"] / 'i18n'))

    def setup_requeststate(key: Optional[str], ip: str = "127.0.0.0"
                           ) -> RequestState:
        """
        Turn a provided sessionkey or apitoken into a RequestState object.

        This is used to wrap backend calls from the test suite, so we do not
        have to handle the RequestState in the tests.
        """
        sessionkey = None
        apitoken = None

        # we only use one slot to transport the key (for simplicity and
        # probably for historic reasons); the following lookup process
        # mimicks the one in frontend/application.py
        user = sessionproxy.lookuptoken(key, ip)
        if user.roles == {'anonymous'}:
            user = sessionproxy.lookupsession(key, ip)
            sessionkey = key
        else:
            apitoken = key

        rs = RequestState(
            sessionkey=sessionkey, apitoken=apitoken, user=user,
            request=None, notifications=[], mapadapter=None,  # type: ignore
            requestargs=None, errors=[], values=None, lang="de",
            gettext=translator.gettext, ngettext=translator.ngettext,
            coders=None, begin=now())
        rs._conn = connpool[roles_to_db_role(rs.user.roles)]
        rs.conn = rs._conn
        if "event" in rs.user.roles and hasattr(backend, "orga_info"):
            rs.user.orga = backend.orga_info(  # type: ignore
                rs, rs.user.persona_id)
        if "ml" in rs.user.roles and hasattr(backend, "moderator_info"):
            rs.user.moderator = backend.moderator_info(  # type: ignore
                rs, rs.user.persona_id)
        if "assembly" in rs.user.roles and hasattr(backend, "presider_info"):
            rs.user.presider = backend.presider_info(  # type: ignore
                rs, rs.user.persona_id)
        return rs

    class Proxy:
        """
        Wrap calls to the backend in a access check and provide a RequestState.
        """

        def __getattr__(self, name: str) -> Callable[..., Any]:
            attr = getattr(backend, name)
            if any([
                not getattr(attr, "access", False),
                getattr(attr, "internal", False) and not internal,
                not callable(attr)
            ]):
                raise PrivilegeError(
                    n_("Attribute %(name)s not public"), {"name": name})

            @functools.wraps(attr)
            def wrapper(key: str, *args: Any, **kwargs: Any) -> Any:
                rs = setup_requeststate(key)
                return attr(rs, *args, **kwargs)

            return wrapper

        def __setattr__(self, key: str, value: Any) -> None:
            return setattr(backend, key, value)

    return cast(B, Proxy())


ExceptionInfo = Union[
    Tuple[Type[BaseException], BaseException, TracebackType],
    Tuple[None, None, None], None]


class MyTextTestResult(unittest.TextTestResult):
    """Subclass the TextTestResult object to fix the CLI reporting.

    We keep track of the errors, failures and skips occurring in SubTests,
    and print a summary at the end of the TestCase itself.
    """

    def __init__(self, stream: TextIO, descriptions: bool, verbosity: int) -> None:
        self.showAll: bool
        self.stream: TextIO
        super().__init__(stream, descriptions, verbosity)
        self._subTestErrors: List[ExceptionInfo] = []
        self._subTestFailures: List[ExceptionInfo] = []
        self._subTestSkips: List[str] = []

    def startTest(self, test: unittest.TestCase) -> None:
        super().startTest(test)
        self._subTestErrors = []
        self._subTestFailures = []
        self._subTestSkips = []

    def addSubTest(self, test: unittest.TestCase, subtest: unittest.TestCase,
                   err: Optional[ExceptionInfo]) -> None:
        super().addSubTest(test, subtest, err)
        if err is not None and err[0] is not None:
            if issubclass(err[0], subtest.failureException):
                errors = self._subTestFailures
            else:
                errors = self._subTestErrors
            errors.append(err)

    def stopTest(self, test: unittest.TestCase) -> None:
        super().stopTest(test)
        # Print a comprehensive list of failures and errors in subTests.
        output = []
        if self._subTestErrors:
            length = len(self._subTestErrors)
            if self.showAll:
                s = "ERROR" + (f"({length})" if length > 1 else "")
            else:
                s = "E" * length
            output.append(s)
        if self._subTestFailures:
            length = len(self._subTestFailures)
            if self.showAll:
                s = "FAIL" + (f"({length})" if length > 1 else "")
            else:
                s = "F" * length
            output.append(s)
        if self._subTestSkips:
            if self.showAll:
                s = "skipped {}".format(", ".join(
                    "{0!r}".format(r) for r in self._subTestSkips))
            else:
                s = "s" * len(self._subTestSkips)
            output.append(s)
        if output:
            if self.showAll:
                self.stream.writeln(", ".join(output))  # type: ignore
            else:
                self.stream.write("".join(output))
                self.stream.flush()

    def addSkip(self, test: unittest.TestCase, reason: str) -> None:
        # Purposely override the parents method, to not print the skip here.
        super(unittest.TextTestResult, self).addSkip(test, reason)
        self._subTestSkips.append(reason)


class CdEDBTest(unittest.TestCase):
    """Provide some basic useful test functionalities."""
    testfile_dir = pathlib.Path("/tmp/cdedb-store/testfiles")
    _clean_sample_data: ClassVar[Dict[str, CdEDBObjectMap]]
    conf: ClassVar[Config]

    @classmethod
    def setUpClass(cls) -> None:
        # Keep a clean copy of sample data that should not be messed with.
        cls._clean_sample_data = read_sample_data()
        cls.conf = Config()

    def setUp(self) -> None:
        subprocess.check_call(("make", "sample-data-test-shallow"),
                              stdout=subprocess.DEVNULL,
                              stderr=subprocess.DEVNULL)
        # Provide a fresh copy of clean sample data.
        self.sample_data = copy.deepcopy(self._clean_sample_data)

    def get_sample_data(self, table: str, ids: Iterable[int],
                        keys: Iterable[str]) -> CdEDBObjectMap:
        """This mocks a select request against the sample data.

        "SELECT <keys> FROM <table> WHERE id = ANY(<ids>)"

        For some fields of some tables we perform a type conversion. These
        should be added as necessary to ease comparison against backend results.

        :returns: The result of the above "query" mapping id to entry.
        """
        def parse_datetime(s: str) -> datetime.datetime:
            # Magic placeholder that is replaced with the current time.
            if s == "---now---":
                return nearly_now()
            return datetime.datetime.fromisoformat(s)

        # Turn Iterator into Collection and ensure consistent order.
        keys = tuple(keys)
        ret = {}
        for anid in ids:
            if keys:
                r = {}
                for k in keys:
                    r[k] = copy.deepcopy(self.sample_data[table][anid][k])
                    if table == 'core.personas':
                        if k == 'balance':
                            r[k] = decimal.Decimal(r[k])
                        if k == 'birthday':
                            r[k] = datetime.date.fromisoformat(r[k])
                    elif table == 'core.changelog':
                        if k == 'ctime':
                            r[k] = parse_datetime(r[k])
                ret[anid] = r
            else:
                ret[anid] = copy.deepcopy(self.sample_data[table][anid])
        return ret


UserIdentifier = Union[CdEDBObject, str]


class BackendTest(CdEDBTest):
    """
    Base class for a TestCase that uses some backends. Needs to be subclassed.
    """
    maxDiff = None
    session: ClassVar[SessionBackend]
    core: ClassVar[CoreBackend]
    cde: ClassVar[CdEBackend]
    event: ClassVar[EventBackend]
    pastevent: ClassVar[PastEventBackend]
    ml: ClassVar[MlBackend]
    assembly: ClassVar[AssemblyBackend]
    key: Optional[str]

    @classmethod
    def setUpClass(cls) -> None:
        super().setUpClass()
        cls.session = cls.initialize_raw_backend(SessionBackend)
        cls.core = cls.initialize_backend(CoreBackend)
        cls.cde = cls.initialize_backend(CdEBackend)
        cls.event = cls.initialize_backend(EventBackend)
        cls.pastevent = cls.initialize_backend(PastEventBackend)
        cls.ml = cls.initialize_backend(MlBackend)
        cls.assembly = cls.initialize_backend(AssemblyBackend)
        # Workaround to make orga info available for calls into the MLBackend.
        cls.ml.orga_info = lambda rs, persona_id: cls.event.orga_info(  # type: ignore
            rs.sessionkey, persona_id)

    def setUp(self) -> None:
        """Reset login state."""
        super().setUp()
        self.key = None

    def login(self, user: UserIdentifier, *, ip: str = "127.0.0.0") -> Optional[str]:
        if isinstance(user, str):
            user = USER_DICT[user]
        assert isinstance(user, dict)
        self.key = self.core.login(
            None, user['username'], user['password'], ip)  # type: ignore
        return self.key

    @staticmethod
    def initialize_raw_backend(backendcls: Type[SessionBackend]
                               ) -> SessionBackend:
        return backendcls()

    @classmethod
    def initialize_backend(cls, backendcls: Type[B]) -> B:
        return make_backend_shim(backendcls(), internal=True)


# A reference of the most important attributes for all users. This is used for
# logging in and the `as_user` decorator.
# Make sure not to alter this during testing.
USER_DICT = {
    "anton": {
        'id': 1,
        'DB-ID': "DB-1-9",
        'username': "anton@example.cde",
        'password': "secret",
        'display_name': "Anton",
        'given_names': "Anton Armin A.",
        'family_name': "Administrator",
    },
    "berta": {
        'id': 2,
        'DB-ID': "DB-2-7",
        'username': "berta@example.cde",
        'password': "secret",
        'display_name': "Bertå",
        'given_names': "Bertålotta",
        'family_name': "Beispiel",
    },
    "charly": {
        'id': 3,
        'DB-ID': "DB-3-5",
        'username': "charly@example.cde",
        'password': "secret",
        'display_name': "Charly",
        'given_names': "Charly C.",
        'family_name': "Clown",
    },
    "daniel": {
        'id': 4,
        'DB-ID': "DB-4-3",
        'username': "daniel@example.cde",
        'password': "secret",
        'display_name': "Daniel",
        'given_names': "Daniel D.",
        'family_name': "Dino",
    },
    "emilia": {
        'id': 5,
        'DB-ID': "DB-5-1",
        'username': "emilia@example.cde",
        'password': "secret",
        'display_name': "Emilia",
        'given_names': "Emilia E.",
        'family_name': "Eventis",
    },
    "ferdinand": {
        'id': 6,
        'DB-ID': "DB-6-X",
        'username': "ferdinand@example.cde",
        'password': "secret",
        'display_name': "Ferdinand",
        'given_names': "Ferdinand F.",
        'family_name': "Findus",
    },
    "garcia": {
        'id': 7,
        'DB-ID': "DB-7-8",
        'username': "garcia@example.cde",
        'password': "secret",
        'display_name': "Garcia",
        'given_names': "Garcia G.",
        'family_name': "Generalis",
    },
    "hades": {
        'id': 8,
        'DB-ID': "DB-8-6",
        'username': None,
        'password': "secret",
        'display_name': None,
        'given_names': "Hades",
        'family_name': "Hell",
    },
    "inga": {
        'id': 9,
        'DB-ID': "DB-9-4",
        'username': "inga@example.cde",
        'password': "secret",
        'display_name': "Inga",
        'given_names': "Inga",
        'family_name': "Iota",
    },
    "janis": {
        'id': 10,
        'DB-ID': "DB-10-8",
        'username': "janis@example.cde",
        'password': "secret",
        'display_name': "Janis",
        'given_names': "Janis",
        'family_name': "Jalapeño",
    },
    "kalif": {
        'id': 11,
        'DB-ID': "DB-11-6",
        'username': "kalif@example.cde",
        'password': "secret",
        'display_name': "Kalif",
        'given_names': "Kalif ibn al-Ḥasan",
        'family_name': "Karabatschi",
    },
    "lisa": {
        'id': 12,
        'DB-ID': "DB-12-4",
        'username': None,
        'password': "secret",
        'display_name': "Lisa",
        'given_names': "Lisa",
        'family_name': "Lost",
    },
    "martin": {
        'id': 13,
        'DB-ID': "DB-13-2",
        'username': "martin@example.cde",
        'password': "secret",
        'display_name': "Martin",
        'given_names': "Martin",
        'family_name': "Meister",
    },
    "nina": {
        'id': 14,
        'DB-ID': "DB-14-0",
        'username': 'nina@example.cde',
        'password': "secret",
        'display_name': "Nina",
        'given_names': "Nina",
        'family_name': "Neubauer",
    },
    "olaf": {
        'id': 15,
        'DB-ID': "DB-15-9",
        'username': "olaf@example.cde",
        'password': "secret",
        'display_name': "Olaf",
        'given_names': "Olaf",
        'family_name': "Olafson",
    },
    "paul": {
        'id': 16,
        'DB-ID': "DB-16-7",
        'username': "paulchen@example.cde",
        'password': "secret",
        'display_name': "Paul",
        'given_names': "Paulchen",
        'family_name': "Panther",
    },
    "quintus": {
        'id': 17,
        'DB-ID': "DB-17-5",
        'username': "quintus@example.cde",
        'password': "secret",
        'display_name': "Quintus",
        'given_names': "Quintus",
        'family_name': "da Quirm",
    },
    "rowena": {
        'id': 18,
        'DB-ID': "DB-18-3",
        'username': "rowena@example.cde",
        'password': "secret",
        'display_name': "Rowena",
        'given_names': "Rowena",
        'family_name': "Ravenclaw",
    },
    "vera": {
        'id': 22,
        'DB-ID': "DB-22-1",
        'username': "vera@example.cde",
        'password': "secret",
        'display_name': "Vera",
        'given_names': "Vera",
        'family_name': "Verwaltung",
    },
    "werner": {
        'id': 23,
        'DB-ID': "DB-23-X",
        'username': "werner@example.cde",
        'password': "secret",
        'display_name': "Werner",
        'given_names': "Werner",
        'family_name': "Wahlleitung",
    },
    "annika": {
        'id': 27,
        'DB-ID': "DB-27-2",
        'username': "annika@example.cde",
        'password': "secret",
        'display_name': "Annika",
        'given_names': "Annika",
        'family_name': "Akademieteam",
    },
    "farin": {
        'id': 32,
        'DB-ID': "DB-32-9",
        'username': "farin@example.cde",
        'password': "secret",
        'display_name': "Farin",
        'given_names': "Farin",
        'family_name': "Finanzvorstand",
    },
    "viktor": {
        'id': 48,
        'DB-ID': "DB-48-5",
        'username': "viktor@example.cde",
        'password': "secret",
        'display_name': "Viktor",
        'given_names': "Viktor",
        'family_name': "Versammlungsadmin",
    },
    "akira": {
        'id': 100,
        'DB-ID': "DB-100-7",
        'username': "akira@example.cde",
        'password': "secret",
        'display_name': "Akira",
        'given_names': "Akira",
        'family_name': "Abukara",
    },
}


F = TypeVar("F", bound=Callable[..., Any])


def as_users(*users: str) -> Callable[[F], F]:
    """Decorate a test to run it as the specified user(s)."""
    def wrapper(fun: F) -> F:
        @functools.wraps(fun)
        def new_fun(self: Union[BackendTest, FrontendTest], *args: Any, **kwargs: Any
                    ) -> None:
            for i, user in enumerate(users):
                with self.subTest(user=user):
                    if i > 0:
                        self.setUp()
                    if user is "anonymous":
                        if not isinstance(self, FrontendTest):
                            raise RuntimeError(
                                "Anonymous testing not supported for backend tests."
                                " Use `key=None` instead.")
                        kwargs['user'] = None
                        self.get('/')
                    else:
                        kwargs['user'] = USER_DICT[user]
                        self.login(USER_DICT[user])
                    fun(self, *args, **kwargs)
        return cast(F, new_fun)
    return wrapper


def admin_views(*views: str) -> Callable[[F], F]:
    """Decorate a test to set different initial admin views."""
    def decorator(fun: F) -> F:
        @functools.wraps(fun)
        def new_fun(self: FrontendTest, *args: Any, **kwargs: Any) -> Any:
            self.app.set_cookie(ADMIN_VIEWS_COOKIE_NAME, ",".join(views))
            return fun(self, *args, **kwargs)
        return cast(F, new_fun)
    return decorator


def prepsql(sql: AnyStr) -> Callable[[F], F]:
    """Decorate a test to run some arbitrary SQL-code beforehand."""
    def decorator(fun: F) -> F:
        @functools.wraps(fun)
        def new_fun(*args: Any, **kwargs: Any) -> Any:
            execsql(sql)
            return fun(*args, **kwargs)
        return cast(F, new_fun)
    return decorator


def execsql(sql: AnyStr) -> None:
    """Execute arbitrary SQL-code on the test database."""
    path = pathlib.Path("/tmp/test-cdedb-sql-commands.sql")
    psql = ("/cdedb2/bin/execute_sql_script.py",
            "--dbuser", "cdb", "--dbname", "cdb_test")
    null = subprocess.DEVNULL
    mode = "w"
    if isinstance(sql, bytes):
        mode = "wb"
    with open(path, mode) as f:
        f.write(sql)
    subprocess.check_call(psql + (str(path),), stdout=null)


class FrontendTest(BackendTest):
    """
    Base class for frontend tests.

    The `setUpClass` provides a new application. The language of the
    application can be overridden via the `lang` class attribute.

    All webpages encountered during testing can be saved to a temporary
    directory by specifying `SCRAP_ENCOUNTERED_PAGES` as environment variable.
    """
    lang = "de"
    app: ClassVar[webtest.TestApp]
    gettext: ClassVar[Callable[[str], str]]
    do_scrap: ClassVar[bool]
    scrap_path: ClassVar[str]
    response: webtest.TestResponse
    app_extra_environ = {
        'REMOTE_ADDR': "127.0.0.0",
        'SERVER_PROTOCOL': "HTTP/1.1",
        'wsgi.url_scheme': 'https'}

    @classmethod
    def setUpClass(cls) -> None:
        super().setUpClass()
        app = Application()
        cls.gettext = app.translations[cls.lang].gettext
        cls.app = webtest.TestApp(app, extra_environ=cls.app_extra_environ)

        # set `do_scrap` to True to capture a snapshot of all visited pages
        cls.do_scrap = "SCRAP_ENCOUNTERED_PAGES" in os.environ
        if cls.do_scrap:
            # create a temporary directory and print it
            cls.scrap_path = tempfile.mkdtemp()
            print(cls.scrap_path, file=sys.stderr)

    @classmethod
    def tearDownClass(cls) -> None:
        super().tearDownClass()
        if cls.do_scrap:
            # make scrap_path directory and content publicly readable
            folder = pathlib.Path(cls.scrap_path)
            folder.chmod(0o0755)  # 0755/drwxr-xr-x
            for file in folder.iterdir():
                file.chmod(0o0644)  # 0644/-rw-r--r--

    def setUp(self) -> None:
        """Reset web application."""
        super().setUp()
        self.app.reset()
        # Make sure all available admin views are enabled.
        self.app.set_cookie(ADMIN_VIEWS_COOKIE_NAME, ",".join(ALL_ADMIN_VIEWS))
        self.response = None

    def basic_validate(self, verbose: bool = False) -> None:
        if self.response.content_type == "text/html":
            texts = self.response.lxml.xpath('/html/head/title/text()')
            self.assertNotEqual(0, len(texts))
            self.assertNotEqual('CdEDB – Fehler', texts[0])
            self.scrap()
        self.log_generation_time()

    def scrap(self) -> None:
        if self.do_scrap and self.response.status_int // 100 == 2:
            # path without host but with query string - capped at 64 chars
            url = urllib.parse.quote_plus(self.response.request.path_qs)[:64]
            with tempfile.NamedTemporaryFile(dir=self.scrap_path, suffix=url,
                                             delete=False) as f:
                # create a temporary file in scrap_path with url as a suffix
                # persisting after process completion and dump the response.
                f.write(self.response.body)

    def log_generation_time(self, response: webtest.TestResponse = None) -> None:
        if response is None:
            response = self.response
        if _BASICCONF["TIMING_LOG"]:
            with open(_BASICCONF["TIMING_LOG"], 'a') as f:
                output = "{} {} {} {}\n".format(
                    response.request.path, response.request.method,
                    response.headers.get('X-Generation-Time'),
                    response.request.query_string)
                f.write(output)

    def get(self, url: str, *args: Any, verbose: bool = False, **kwargs: Any) -> None:
        """Navigate directly to a given URL using GET."""
        self.response: webtest.TestResponse = self.app.get(
            url, *args, **kwargs)
        self.follow()
        self.basic_validate(verbose=verbose)

    def follow(self, **kwargs: Any) -> None:
        """Follow a redirect if one occurrs."""
        oldresponse = self.response
        self.response = self.response.maybe_follow(**kwargs)
        if self.response != oldresponse:
            self.log_generation_time(oldresponse)

    def post(self, url: str, *args: Any, verbose: bool = False, **kwargs: Any) -> None:
        """Directly send a POST-request.

        Note that most of our POST-handlers require a CSRF-token."""
        self.response = self.app.post(url, *args, **kwargs)
        self.follow()
        self.basic_validate(verbose=verbose)

    def submit(self, form: webtest.Form, button: str = "submitform",
               check_notification: bool = True, verbose: bool = False,
               value: bool = None) -> None:
        """Submit a form.

        If the form has multiple submit buttons, they can be differentiated
        using the `button` and `value` parameters.

        :param check_notification: If True and this is a POST-request, check
            that the submission produces a notification indicating success.
        :param verbose: If True, offer additional debug output.
        :param button: The name of the button to use.
        :param value: The value of the button to use.
        """
        method = form.method
        self.response = form.submit(button, value=value)
        self.follow()
        self.basic_validate(verbose=verbose)
        if method == "POST" and check_notification:
            # check that we acknowledged the POST with a notification
            success_str = "alert alert-success"
            target = self.response.text
            if verbose:
                self.assertIn(success_str, target)
            elif success_str not in target:
                raise AssertionError(
                    "Post request did not produce success notification.")

    def traverse(self, *links: Union[MutableMapping[str, Any], str],
                 verbose: bool = False) -> None:
        """Follow a sequence of links, described by their kwargs.

        A link can also be just a string, in which case that string is assumed
        to be the `description` of the link.

        A link should usually contain some of the following descriptors:

            * `description`:
                * The (visible) content inside the link. Uses RegEx matching.
            * `href`:
                * The target of the link. Uses RegEx matching.
            * `linkid`:
                * The `id` attribute of the link. Uses RegEx matching.
            * 'index':
                * Example: `index=2` uses the third matching link.

        :param verbose: If True, display additional debug information.
        """
        for link in links:
            if isinstance(link, str):
                link = {'description': link}
            if 'index' not in link:
                link['index'] = 0
            try:
                self.response = self.response.click(**link, verbose=verbose)
            except IndexError as e:
                e.args += ('Error during traversal of {}'.format(link),)
                raise
            self.follow()
            self.basic_validate(verbose=verbose)

    def login(self, user: UserIdentifier, *, ip: str = "", verbose: bool = False
              ) -> Optional[str]:
        """Log in as the given user.

        :param verbose: If True display additional debug information.
        """
        if isinstance(user, str):
            user = USER_DICT[user]
        self.get("/", verbose=verbose)
        f = self.response.forms['loginform']
        f['username'] = user['username']
        f['password'] = user['password']
        self.submit(f, check_notification=False, verbose=verbose)
        self.key = self.app.cookies.get('sessionkey', None)
        return self.key

    def logout(self, verbose: bool = False) -> None:
        """Log out. Raises a KeyError if not currently logged in.

        :param verbose: If True display additional debug information.
        """
        f = self.response.forms['logoutform']
        self.submit(f, check_notification=False, verbose=verbose)
        self.key = None

    def admin_view_profile(self, user: str, check: bool = True,
                           verbose: bool = False) -> None:
        """Shortcut to use the admin quicksearch to navigate to a user profile.

        This fails if the logged in user is not a `core_admin` or has the
        `core_user` admin view disabled.

        :param check: If True check that the Profile was reached.
        :param verbose: If True display additional debug information.
        """
        u = USER_DICT[user]
        self.traverse({'href': '^/$'}, verbose=verbose)
        f = self.response.forms['adminshowuserform']
        f['phrase'] = u["DB-ID"]
        self.submit(f)
        if check:
            self.assertTitle("{} {}".format(u['given_names'],
                                            u['family_name']))

    def realm_admin_view_profile(self, user: str, realm: str,
                                 check: bool = True, verbose: bool = False
                                 ) -> None:
        """Shortcut to a user profile using realm-based usersearch.

        This fails if the logged in user is not an admin of the given realm
        or has that admin view disabled.

        :param check: If True check that the Profile was reached.
        :param verbose: If True display additional debug information.
        """
        u = USER_DICT[user]
        self.traverse({'href': '/{}/$'.format(realm)},
                      {'href': '/{}/search/user'.format(realm)},
                      verbose=verbose)
        id_field = 'personas.id'
        f = self.response.forms['queryform']
        f['qsel_' + id_field].checked = True
        f['qop_' + id_field] = QueryOperators.equal.value
        f['qval_' + id_field] = u["id"]
        self.submit(f, verbose=verbose)
        self.traverse({'description': 'Profil'}, verbose=verbose)
        if check:
            self.assertTitle("{} {}".format(u['given_names'],
                                            u['family_name']))

    def fetch_mail(self) -> List[email.message.EmailMessage]:
        """
        Get the content of mails that were sent, using the E-Mail-notification.
        """
        elements = self.response.lxml.xpath(
            "//div[@class='alert alert-info']/span/text()")

        def _extract_path(s: str) -> Optional[str]:
            regex = r"E-Mail als (.*) auf der Festplatte gespeichert."
            result = re.match(regex, s.strip())
            if not result:
<<<<<<< HEAD
                raise RuntimeError(
                    f"Failed to extract debug email path from {s!r}.")
=======
                return None
>>>>>>> d2d5640e
            return result.group(1)

        mails = list(filter(None, (map(_extract_path, elements))))
        ret = []
        for path in mails:
            with open(path) as f:
                raw = f.read()
                parser = email.parser.Parser(policy=email.policy.default)
                msg = cast(email.message.EmailMessage, parser.parsestr(raw))
                ret.append(msg)
        return ret

    @staticmethod
    def fetch_link(msg: email.message.EmailMessage, num: int = 1) -> Optional[str]:
        ret = None
        body = msg.get_body()
        assert isinstance(body, email.message.EmailMessage)
        for line in body.get_content().splitlines():
            if line.startswith('[{}] '.format(num)):
                ret = line.split(maxsplit=1)[-1]
        return ret

    def assertTitle(self, title: str) -> None:
        """
        Assert that the tilte of the current page equals the given string.

        The actual title has a prefix, which is checked automatically.
        """
        components = tuple(x.strip() for x in self.response.lxml.xpath(
            '/html/head/title/text()'))
        self.assertEqual("CdEDB –", components[0][:7])
        normalized = re.sub(r'\s+', ' ', components[0][7:].strip())
        self.assertEqual(title.strip(), normalized)

    def get_content(self, div: str = "content") -> str:
        """Retrieve the content of the (first) element with the given id."""
        if self.response.content_type == "text/plain":
            return self.response.text
        tmp = self.response.lxml.xpath("//*[@id='{}']".format(div))
        if not tmp:
            raise AssertionError("Div not found.", div)
        content = tmp[0]
        return content.text_content()

    def assertCheckbox(self, status: bool, anid: str) -> None:
        """Assert that the checkbox with the given id is checked (or not)."""
        tmp = self.response.html.find_all(id=anid)
        if not tmp:
            raise AssertionError("Id not found.", id)
        if len(tmp) != 1:
            raise AssertionError("More or less then one hit.", anid)
        checkbox = tmp[0]
        if "data-checked" not in checkbox.attrs:
            raise ValueError("Id doesnt belong to a checkbox", anid)
        self.assertEqual(str(status), checkbox['data-checked'])

    def assertPresence(self, s: str, *, div: str = "content", regex: bool = False,
                       exact: bool = False) -> None:
        """Assert that a string is present in the element with the given id.

        The checked content is whitespace-normalized before comparison.

        :param regex: If True, do a RegEx match of the given string.
        :param exact: If True, require an exact match.
        """
        target = self.get_content(div)
        normalized = re.sub(r'\s+', ' ', target)
        if regex:
            self.assertTrue(re.search(s.strip(), normalized))
        elif exact:
            self.assertEqual(s.strip(), normalized.strip())
        else:
            self.assertIn(s.strip(), normalized)

    def assertNonPresence(self, s: str, *, div: str = "content",
                          check_div: bool = True) -> None:
        """Assert that a string is not present in the element with the given id.

        :param check_div: If True, this assertion fails if the div is not found.
        """
        if self.response.content_type == "text/plain":
            self.assertNotIn(s.strip(), self.response.text)
        else:
            try:
                content = self.response.lxml.xpath(f"//*[@id='{div}']")[0]
            except IndexError as e:
                if check_div:
                    raise AssertionError(
                        f"Specified div {div!r} not found.") from None
                else:
                    pass
            else:
                self.assertNotIn(s.strip(), content.text_content())

    def assertLogin(self, name: str) -> None:
        """Assert that a user is logged in by checking their display name."""
        span = self.response.lxml.xpath("//span[@id='displayname']")[0]
        self.assertEqual(name.strip(), span.text_content().strip())

    def assertValidationError(
            self, fieldname: str, message: str = "", index: int = None,
            notification: Optional[str] = "Validierung fehlgeschlagen") -> None:
        """
        Check for a specific form input field to be highlighted as .has-error
        and a specific error message to be shown near the field. Also check that an
        .alert-danger notification (with the given text) is indicating validation
        failure.

        :param fieldname: The field's 'name' attribute
        :param index: If more than one field with the given name exists,
            specify which one should be checked.
        :param message: The expected error message displayed below the input
        :param notification: The expected notification displayed at the top of the page
            This can be a regex. If this is None, skip the notification check.
        :raise AssertionError: If field is not found, field is not within
            .has-error container or error message is not found
        """
        if notification is not None:
            self.assertIn("alert alert-danger", self.response.text)
            self.assertPresence(notification, div="notifications",
                                regex=True)

        nodes = self.response.lxml.xpath(
            '(//input|//select|//textarea)[@name="{}"]'.format(fieldname))
        f = fieldname
        if index is None:
            if len(nodes) == 1:
                node = nodes[0]
            elif len(nodes) == 0:
                raise AssertionError(f"No input with name {f!r} found.")
            else:
                raise AssertionError(f"More than one input with name {f!r}"
                                     f" found. Need to specify index.")
        else:
            try:
                node = nodes[index]
            except IndexError:
                raise AssertionError(f"Input with name {f!r} and index {index}"
                                     f" not found. {len(nodes)} inputs with"
                                     f" name {f!r} found.") from None

        # From https://devhints.io/xpath#class-check
        container = node.xpath(
            "ancestor::*[contains(concat(' ',normalize-space(@class),' '),"
            "' has-error ')]")
        if not container:
            raise AssertionError(
                f"Input with name {f!r} is not contained in an .has-error box")
        msg = f"Expected error message not found near input with name {f!r}."
        self.assertIn(message, container[0].text_content(), msg)

    def assertNoLink(self, href_pattern: str = None, tag: str = 'a',
                     href_attr: str = 'href', content: str = None,
                     verbose: bool = False) -> None:
        """Assert that no tag that matches specific criteria is found. Possible
        criteria include:

        * The tags href_attr matches the href_pattern (regex)
        * The tags content matches the content (regex)

        This is a ripoff of webtest.response._find_element, which is used by
        traverse internally.
        """
        href_pat = webtest.utils.make_pattern(href_pattern)
        content_pat = webtest.utils.make_pattern(content)

        def printlog(s: str) -> None:
            if verbose:
                print(s)

        for element in self.response.html.find_all(tag):
            el_html = str(element)
            el_content = element.decode_contents()
            printlog('Element: %r' % el_html)
            if not element.get(href_attr):
                printlog('  Skipped: no %s attribute' % href_attr)
                continue
            if href_pat and not href_pat(element[href_attr]):
                printlog("  Skipped: doesn't match href")
                continue
            if content_pat and not content_pat(el_content):
                printlog("  Skipped: doesn't match description")
                continue
            printlog("  Link found")
            raise AssertionError(
                "{} tag with {} == {} and content \"{}\" has been found."
                .format(tag, href_attr, element[href_attr], el_content))

    def log_pagination(self, title: str, logs: List[Tuple[int, enum.IntEnum]]) -> None:
        """Helper function to test the logic of the log pagination.

        This should be called from every frontend log, to ensure our pagination
        works. Logs must contain at least 9 log entries.

        :param title: of the Log page, like "Userdata-Log"
        :param logs: list of log entries mapped to their LogCode
        """
        # check the landing page
        f = self.response.forms['logshowform']
        total = len(logs)
        self._log_subroutine(title, logs, start=1,
                             end=total if total < 50 else 50)
        # check if the log page numbers are proper (no 0th page, no last+1 page)
        self.assertNonPresence("", div="pagination-0", check_div=False)
        self.assertNonPresence("", check_div=False,
                               div=f"pagination-{str(total // 50 + 2)}")
        # check translations
        self.assertNonPresence("LogCodes")

        # check a combination of offset and length with 0th page
        length = total // 3
        if length % 2 == 0:
            length -= 1
        offset = 1

        f['length'] = length
        f['offset'] = offset
        self.submit(f)

        # starting at the 0th page, ...
        self.traverse({'linkid': 'pagination-0'})
        # we store the absolute values of start and end in an array, because
        # they must not change when we iterate in different ways
        starts = [1]
        ends = [length - offset - 1]

        # ... iterate over all pages:
        # - by using the 'next' button
        while ends[-1] < total:
            self._log_subroutine(title, logs, start=starts[-1], end=ends[-1])
            self.traverse({'linkid': 'pagination-next'})
            starts.append(ends[-1] + 1)
            ends.append(ends[-1] + length)
        self.assertNoLink(content='›')
        self._log_subroutine(title, logs, start=starts[-1], end=ends[-1])

        # - by using the 'previous' button
        for start, end in zip(starts[:0:-1], ends[:0:-1]):
            self._log_subroutine(title, logs, start=start, end=end)
            self.traverse({'linkid': 'pagination-previous'})
        self.assertNoLink(content='‹')
        self._log_subroutine(title, logs, start=starts[0], end=ends[0])

        # - by using the page number buttons
        for page, (start, end) in enumerate(zip(starts, ends)):
            self.traverse({'linkid': f'pagination-{page}'})
            self._log_subroutine(title, logs, start=start, end=end)
        self.assertNoLink(content='›')

        # check first-page button (result in offset = 0)
        self.traverse({'linkid': 'pagination-first'})
        self.assertNoLink(content='‹')
        self._log_subroutine(title, logs, start=1, end=length)

        # there must not be a 0th page, because length is a multiple of offset
        self.assertNonPresence("0", div='log-pagination')

        # check last-page button (results in offset = None)
        self.traverse({'linkid': 'pagination-last'})
        self.assertNoLink(content='›')
        self._log_subroutine(
            title, logs, start=length * ((total - 1) // length) + 1, end=total)

        # tidy up the form
        f["offset"] = None
        f["length"] = None
        self.submit(f)

    def _log_subroutine(self, title: str, all_logs: List[Tuple[int, enum.IntEnum]],
                        start: int, end: int) -> None:
        total = len(all_logs)
        self.assertTitle(f"{title} [{start}–{end} von {total}]")

        if end > total:
            end = total

        # adapt slicing to our count of log entries
        logs = all_logs[start-1:end]
        for index, log_entry in enumerate(logs, start=1):
            log_id, log_code = log_entry
            log_code_str = self.gettext(str(log_code))  # type: ignore
            self.assertPresence(log_code_str, div=f"{index}-{log_id}")

    def check_sidebar(self, ins: Collection[str], out: Collection[str]) -> None:
        """Helper function to check the (in)visibility of sidebar elements.

        Raise an error if an element is in the sidebar and not in ins.

        :param ins: elements which are in the sidebar
        :param out: elements which are not in the sidebar
        :return: None
        """
        sidebar = self.response.html.find(id="sidebar-navigation")
        present = {nav_point.get_text().strip()
                   for nav_point in sidebar.find_all("a")}
        for nav_point in ins:
            self.assertPresence(nav_point, div='sidebar-navigation')
            present -= {nav_point}
        for nav_point in out:
            self.assertNonPresence(nav_point, div='sidebar-navigation')
        if present:
            raise AssertionError(
                f"Unexpected sidebar elements '{present}' found.")

    def _click_admin_view_button(self, label: str, current_state: bool = None) -> None:
        """
        Helper function for checking the disableable admin views

        This function searches one of the buttons in the adminviewstoggleform
        (by its label), optionally checks this button's state, and submits
        the form using this button's value to enable/disable the corresponding
        admin view(s).

        :param label: A regex used to find the correct admin view button.
            May also be a regex pattern.
        :param current_state: If not None, the admin view button's active state
            is checked to be equal to this boolean.
        :return: The button element to perform further checks.
            Is actually of type `bs4.BeautifulSoup`.
        """
        f = self.response.forms['adminviewstoggleform']
        button = self.response.html\
            .find(id="adminviewstoggleform")\
            .find(text=label)\
            .parent
        if current_state is not None:
            if current_state:
                self.assertIn("active", button['class'])
            else:
                self.assertNotIn("active", button['class'])
        self.submit(f, 'view_specifier', False, value=button['value'])
        return button

    def reload_and_check_form(self, form: webtest.Form, link: Union[CdEDBObject, str],
                              max_tries: int = 42, waittime: float = 0.1,
                              fail: bool = True) -> None:
        """Helper to repeatedly reload a page until a certain form is present.

        This is mostly required for the "Semesterverwaltung".
        """
        count = 0
        while count < max_tries:
            time.sleep(waittime)
            self.traverse(link)
            if form in self.response.forms:
                break
            count += 1
        else:
            if fail:
                self.fail(f"Form {form} not found after {count} reloads.")


class MultiAppFrontendTest(FrontendTest):
    """Subclass for testing multiple frontend instances simultaniously."""
    n: int = 2  # The number of instances that should be created.
    current_app: int  # Which instance is currently active 0 <= x < n
    apps: List[webtest.TestApp]
    responses: List[webtest.TestResponse]

    @classmethod
    def setUpClass(cls) -> None:
        """Create n new apps, overwrite cls.app with a reference."""
        super().setUpClass()
        cls.apps = [webtest.TestApp(Application(),
                                    extra_environ=cls.app_extra_environ)
                    for _ in range(cls.n)]
        # The super().setUpClass overwrites the property, so reset it here.
        cls.app = property(fget=cls.get_app, fset=cls.set_app)
        cls.responses = [None for _ in range(cls.n)]
        cls.current_app = 0

    def setUp(self) -> None:
        """Reset all apps and responses and the current app index."""
        self.responses = [None for _ in range(self.n)]
        super().setUp()
        for app in self.apps:
            app.reset()
            app.set_cookie(ADMIN_VIEWS_COOKIE_NAME, ",".join(ALL_ADMIN_VIEWS))
        self.current_app = 0

    def get_response(self) -> webtest.TestResponse:
        return self.responses[self.current_app]

    def set_response(self, value: webtest.TestResponse) -> None:
        self.responses[self.current_app] = value

    response = property(fget=get_response, fset=set_response)

    def get_app(self) -> webtest.TestApp:
        return self.apps[self.current_app]

    def set_app(self, value: webtest.TestApp) -> None:
        self.apps[self.current_app] = value

    app = property(fget=get_app, fset=set_app)

    def switch_app(self, i: int) -> None:
        """Switch to a different index.

        Sets the app and response with the specified index as active.
        All methods of the super class only interact with the active app and
        response.
        """
        if not 0 <= i < self.n:
            raise ValueError(f"Invalid index. Must be between 0 and {self.n}.")
        self.current_app = i


StoreTrace = NamedTuple("StoreTrace", [('cron', str), ('data', CdEDBObject)])
MailTrace = NamedTuple("MailTrace", [('realm', str), ('template', str),
                                     ('args', Sequence[Any]),
                                     ('kwargs', Dict[str, Any])])


def make_cron_backend_proxy(cron: CronFrontend, backend: B) -> B:
    class CronBackendProxy:
        def __getattr__(self, name: str) -> Callable[..., Any]:
            attr = getattr(backend, name)

            @functools.wraps(attr)
            def wrapper(*args: Any, **kwargs: Any) -> Any:
                rs = cron.make_request_state()
                return attr(rs, *args, **kwargs)
            return wrapper

    return cast(B, CronBackendProxy())


class CronTest(unittest.TestCase):
    _all_periodics: Set[str]
    _run_periodics: Set[str]
    cron: ClassVar[CronFrontend]
    core: ClassVar[CoreBackend]
    cde: ClassVar[CdEBackend]
    event: ClassVar[EventBackend]
    pastevent: ClassVar[PastEventBackend]
    assembly: ClassVar[AssemblyBackend]
    ml: ClassVar[MlBackend]

    def __init__(self, *args: Any, **kwargs: Any) -> None:
        super().__init__(*args, **kwargs)
        self.stores: List[StoreTrace] = []
        self.mails: List[MailTrace] = []

    @classmethod
    def setUpClass(cls) -> None:
        cls.cron = CronFrontend()
        cls.core = make_cron_backend_proxy(cls.cron, cls.cron.core.coreproxy)
        cls.cde = make_cron_backend_proxy(cls.cron, cls.cron.core.cdeproxy)
        cls.event = make_cron_backend_proxy(cls.cron, cls.cron.core.eventproxy)
        cls.assembly = make_cron_backend_proxy(
            cls.cron, cls.cron.core.assemblyproxy)
        cls.ml = make_cron_backend_proxy(cls.cron, cls.cron.core.mlproxy)
        cls._all_periodics = {
            job.cron['name']
            for frontend in (cls.cron.core, cls.cron.cde, cls.cron.event,
                             cls.cron.assembly, cls.cron.ml)
            for job in cls.cron.find_periodics(frontend)
        }
        cls._run_periodics = set()

    @classmethod
    def tearDownClass(cls) -> None:
        if (any(job not in cls._run_periodics for job in cls._all_periodics)
                and not os.environ.get('CDEDB_TEST_SINGULAR')):
            raise AssertionError(f"The following cron-periodics never ran:"
                                 f" {cls._all_periodics - cls._run_periodics}")

    def setUp(self) -> None:
        subprocess.check_call(("make", "sql-test-shallow"),
                              stdout=subprocess.DEVNULL,
                              stderr=subprocess.DEVNULL)
        self.stores = []
        self.mails = []

        def store_decorator(fun: F) -> F:
            @functools.wraps(fun)
            def store_wrapper(rs: RequestState, name: str,
                              data: CdEDBObject) -> CdEDBObject:
                self.stores.append(StoreTrace(name, data))
                return fun(rs, name, data)
            return cast(F, store_wrapper)

        setattr(self.cron.core, "set_cron_store", store_decorator(
            self.cron.core.set_cron_store))

        def mail_decorator(front: AbstractFrontend) -> Callable[[F], F]:
            def the_decorator(fun: F) -> F:
                @functools.wraps(fun)
                def mail_wrapper(rs: RequestState, name: str,
                                 *args: Any, **kwargs: Any) -> Optional[str]:
                    self.mails.append(
                        MailTrace(front.realm, name, args, kwargs))
                    return fun(rs, name, *args, **kwargs)
                return cast(F, mail_wrapper)
            return the_decorator

        for frontend in (self.cron.core, self.cron.cde, self.cron.event,
                         self.cron.assembly, self.cron.ml):
            setattr(frontend, "do_mail", mail_decorator(
                frontend)(frontend.do_mail))

    def execute(self, *args: Any, check_stores: bool = True) -> None:
        if not args:
            raise ValueError("Must specify jobs to run.")
        self._run_periodics.update(args)
        self.cron.execute(args)
        if check_stores:
            expectation = set(args) | {"_base"}
            self.assertEqual(expectation, set(s.cron for s in self.stores))<|MERGE_RESOLUTION|>--- conflicted
+++ resolved
@@ -964,12 +964,7 @@
             regex = r"E-Mail als (.*) auf der Festplatte gespeichert."
             result = re.match(regex, s.strip())
             if not result:
-<<<<<<< HEAD
-                raise RuntimeError(
-                    f"Failed to extract debug email path from {s!r}.")
-=======
                 return None
->>>>>>> d2d5640e
             return result.group(1)
 
         mails = list(filter(None, (map(_extract_path, elements))))
