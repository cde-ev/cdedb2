--- conflicted
+++ resolved
@@ -23,14 +23,10 @@
 import copy
 import decimal
 
-<<<<<<< HEAD
-from typing import TypeVar, cast, Dict, List, Collection
-=======
 from typing import (
     TypeVar, cast, Dict, List, Optional, Type, Callable, AnyStr,
-    MutableMapping, Any, no_type_check, TYPE_CHECKING
+    MutableMapping, Any, no_type_check, TYPE_CHECKING, Collection,
 )
->>>>>>> 3c2a8f77
 
 import pytz
 import webtest
@@ -293,7 +289,6 @@
         self._subTestSkips.append(reason)
 
 
-<<<<<<< HEAD
 class CdEDBTest(unittest.TestCase):
     """Provide some basic useful test functionalities."""
     testfile_dir = pathlib.Path("/tmp/cdedb-store/testfiles")
@@ -329,54 +324,13 @@
         return ret
 
 
-class BackendUsingTest(CdEDBTest):
-    used_backends = None
-
-    def __init__(self, *args, **kwargs):
-        super().__init__(*args, **kwargs)
-        self.maxDiff = None
-
-    @classmethod
-    def setUpClass(cls):
-        super().setUpClass()
-        classes = {
-            "core": CoreBackend,
-            "session": SessionBackend,
-            "cde": CdEBackend,
-            "event": EventBackend,
-            "pastevent": PastEventBackend,
-            "ml": MlBackend,
-            "assembly": AssemblyBackend,
-        }
-        for backend in cls.used_backends:
-            if backend == "session":
-                setattr(cls, backend,
-                        cls.initialize_raw_backend(classes[backend]))
-            else:
-                setattr(cls, backend, cls.initialize_backend(classes[backend]))
-
-    @staticmethod
-    def initialize_raw_backend(backendcls):
-        return backendcls()
-
-    @staticmethod
-    def initialize_backend(backendcls):
-        return make_backend_shim(
-            BackendUsingTest.initialize_raw_backend(backendcls), internal=True)
-
-
-class BackendTest(BackendUsingTest):
-    used_backends = ("core",)
-
-    def setUp(self):
-        super().setUp()
-=======
-class BackendTest(unittest.TestCase):
+class BackendTest(CdEDBTest):
     """
     Base class for a TestCase that uses some backends. Needs to be subclassed.
     """
     @classmethod
     def setUpClass(cls):
+        super().setUpClass()
         cls.session = cls.initialize_raw_backend(SessionBackend)
         cls.core = cls.initialize_backend(CoreBackend)
         cls.cde = cls.initialize_backend(CdEBackend)
@@ -385,18 +339,9 @@
         cls.ml = cls.initialize_backend(MlBackend)
         cls.assembly = cls.initialize_backend(AssemblyBackend)
 
-        # Provide the raw sample data in a useable format.
-        cls.sample_data = read_sample_data()
-
     def setUp(self):
-        """Reset database state by flushind all rows and reinserting them.
-
-        The tables itself are not rebuilt.
-        """
-        subprocess.check_call(("make", "sample-data-test-shallow"),
-                              stdout=subprocess.DEVNULL,
-                              stderr=subprocess.DEVNULL)
->>>>>>> 3c2a8f77
+        """Reset login state."""
+        super().setUp()
         self.key = None
 
     def login(self, user, ip="127.0.0.0"):
@@ -677,13 +622,7 @@
     subprocess.check_call(psql + (str(path),), stdout=null)
 
 
-<<<<<<< HEAD
 class FrontendTest(CdEDBTest):
-    def __init__(self, *args, **kwargs):
-        super().__init__(*args, **kwargs)
-        self.maxDiff = None
-=======
-class FrontendTest(unittest.TestCase):
     """
     Base class for frontend tests.
 
@@ -696,7 +635,6 @@
     lang = "de"
     app: webtest.TestApp
     response: webtest.TestResponse
->>>>>>> 3c2a8f77
 
     @classmethod
     def setUpClass(cls):
@@ -725,19 +663,10 @@
                 file.chmod(0o0644)  # 0644/-rw-r--r--
 
     def setUp(self):
-<<<<<<< HEAD
+        """Reset web application."""
         super().setUp()
-=======
-        """Reset database state and restart web application.
-
-        This flushes all database rows and repopulates the tables but does not
-        rebuilt the tables.
-        """
-        subprocess.check_call(("make", "sample-data-test-shallow"),
-                              stdout=subprocess.DEVNULL,
-                              stderr=subprocess.DEVNULL)
->>>>>>> 3c2a8f77
         self.app.reset()
+        # Make sure all available admin views are enabled.
         self.app.set_cookie(ADMIN_VIEWS_COOKIE_NAME, ",".join(ALL_ADMIN_VIEWS))
         self.response: None  # type: ignore
 
