--- conflicted
+++ resolved
@@ -19,13 +19,6 @@
 # this is necessary for calling make as subprocess
 os.chdir(root)
 
-<<<<<<< HEAD
-# this must be defined before the first import from the cdedb module
-configpath = ""
-os.environ["CDEDB_CONFIGPATH"] = configpath
-
-from bin.test_runner_helpers import MyTextTestResult, MyTextTestRunner, check_test_setup
-=======
 from bin.check_utils import MyTextTestResult, MyTextTestRunner
 from bin.escape_fuzzing import work as xss_check
 
@@ -34,7 +27,6 @@
 import tests.ldap_tests as ldap_tests
 import tests.other_tests as other_tests
 from cdedb.config import TestConfig
->>>>>>> bedce096
 
 
 class CdEDBTestLock:
