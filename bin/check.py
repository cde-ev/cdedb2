--- conflicted
+++ resolved
@@ -20,20 +20,12 @@
 
 from bin.check_utils import MyTextTestResult, MyTextTestRunner
 
-<<<<<<< HEAD
+from cdedb.backend.entity_keeper import EntityKeeper
 from cdedb.cli.database import create_database, populate_database
 from cdedb.cli.storage import create_log, create_storage, populate_storage
 from cdedb.cli.util import is_docker
 from cdedb.config import SecretsConfig, TestConfig, set_configpath
-=======
-import tests.backend_tests as backend_tests
-import tests.frontend_tests as frontend_tests
-import tests.ldap_tests as ldap_tests
-import tests.other_tests as other_tests
-from cdedb.backend.entity_keeper import EntityKeeper
-from cdedb.config import TestConfig
 from tests.common import BasicTest
->>>>>>> f8e74036
 
 
 class CdEDBTestLock:
@@ -154,7 +146,6 @@
     secrets = SecretsConfig()
     # prepare the translations
     subprocess.run(["make", "i18n-compile"], check=True, stdout=subprocess.DEVNULL)
-<<<<<<< HEAD
 
     create_log(conf)
     create_storage(conf)
@@ -162,21 +153,6 @@
     create_database(conf, secrets)
     populate_database(conf, secrets, xss=True)
 
-    # we need to setup the environment before we can import from cdedb or tests module
-    from bin.escape_fuzzing import (  # pylint: disable=import-outside-toplevel
-        work as xss_check,
-    )
-=======
-    # create the log directory
-    subprocess.run(["make", "log", f"LOG_DIR={conf['LOG_DIR']}", f"DATA_USER={user}"],
-                   check=True, stdout=subprocess.DEVNULL)
-    # setup the database
-    subprocess.run(["make", "sql-xss", f"DATABASE_NAME={conf['CDB_DATABASE_NAME']}",
-                    f"XSS_PAYLOAD={conf['XSS_PAYLOAD']}"],
-                   check=True, stdout=subprocess.DEVNULL)
-    # create the storage directory
-    subprocess.run(["make", "storage", f"STORAGE_DIR={conf['STORAGE_DIR']}",
-                    f"DATA_USER={user}"], check=True, stdout=subprocess.DEVNULL)
     # setup the event keepers
     max_event_id = len(BasicTest.get_sample_data('event.events'))
     keeper = EntityKeeper(conf, 'event_keeper')  # type: ignore
@@ -184,9 +160,10 @@
         keeper.init(event_id)
         keeper.commit(event_id, "", "Initialer Commit.")
 
-    # add the configpath to environment to access the configuration inside the tests
-    os.environ['CDEDB_TEST_CONFIGPATH'] = str(configpath)
->>>>>>> f8e74036
+    # we need to setup the environment before we can import from cdedb or tests module
+    from bin.escape_fuzzing import (  # pylint: disable=import-outside-toplevel
+        work as xss_check,
+    )
 
     ret = xss_check(
         conf["XSS_OUTDIR"], verbose=verbose, payload=conf["XSS_PAYLOAD"],
