#!/usr/bin/env python3
# pylint: disable=missing-module-docstring

import datetime
import json
import re
from typing import List

import freezegun
import webtest

from cdedb.common import (
    CdEDBObject, ADMIN_VIEWS_COOKIE_NAME, ASSEMBLY_BAR_SHORTNAME, now, NearlyNow
)
from cdedb.frontend.common import datetime_filter
from cdedb.query import QueryOperators
from cdedb.validation import parse_datetime
from tests.common import (
    FrontendTest, MultiAppFrontendTest, UserIdentifier, USER_DICT, as_users,
    get_user, storage,
)


class AssemblyTestHelpers(FrontendTest):
    """This class contains only helpers and no tests."""

    # order ballot ids in some semantic categories
    BALLOT_TYPES = {
        'classical': {3, 4, 6, 7, 8, 9, 11, 12},
        'preferential': {1, 2, 5, 10, 13, 14, 15, 16}
    }
    BALLOT_STATES = {
        'edit': {2, 16},
        'voting': {3, 4, 5, 11, 12, 13, 14},
        'extended': {8, 15},
        'tallied': {1, 6, 7, 8, 9, 10},
    }
    BALLOTS_ARCHIVED = {7, 8, 9, 10}

    # a mixture of ballot ids representing every combination of type and state,
    # including archived
    CANONICAL_BALLOTS = {
        # TODO add classical ballot in edit state
        3,  # voting, classical
        8,  # extended, classical
        6,  # tallied, classical
        7,  # archived, classical
        2,  # edit, preferential
        5,  # voting, preferential
        15,  # extended, preferential
        1,  # tallied, preferential
        10,  # archived, preferential
    }

    def _create_assembly(self, adata: CdEDBObject = None,
                         delta: CdEDBObject = None) -> None:
        """Helper function to automatically create a new asembly.

        :param adata: This can be a full set of assembly data. If this is None
            sensible defaults will be used instead.
        :param delta: If given, modify the given (or default) data set before creation.
        """
        if not adata:
            adata = {
                'title': 'Drittes CdE-Konzil',
                'shortname': 'konzil3',
                'signup_end': "2222-4-1 00:00:00",
                'description': "Wir werden alle Häretiker exkommunizieren.",
                'notes': "Nur ein Aprilscherz",
                'presider_ids': "DB-23-X",
            }
        else:
            adata = adata.copy()
        if delta:
            adata.update(delta)
        self.traverse({'description': 'Versammlungen'},
                      {'description': 'Versammlung anlegen'})
        self.assertTitle("Versammlung anlegen")
        f = self.response.forms['createassemblyform']
        for k, v in adata.items():
            if isinstance(f[k], webtest.forms.Checkbox):
                f[k].checked = bool(v)
            else:
                f[k] = v
        self.submit(f)
        self.assertTitle(adata['title'])

    def _fetch_secret(self) -> str:
        content = self.fetch_mail_content()
        secret = content.split(
            "Versammlung lautet", 1)[1].split("ohne Leerzeichen.", 1)[0].strip()
        return secret

    def _signup(self) -> str:
        f = self.response.forms['signupform']
        self.submit(f)
        self.assertNotIn('signupform', self.response.forms)
        return self._fetch_secret()

    def _external_signup(self, user: UserIdentifier) -> str:
        user = get_user(user)
        self.traverse({'description': 'Teilnehmer'})
        f = self.response.forms['addattendeeform']
        f['persona_id'] = user['DB-ID']
        self.submit(f)
        return self._fetch_secret()

    def _create_ballot(self, bdata: CdEDBObject, candidates: List[CdEDBObject] = None,
                       atitle: str = None) -> None:
        """Helper to create a new ballot.

        In order to use this you must have already navigated to somewhere inside the
        assembly to which the ballot will belong.

        :param atitle: The Title of the assembly. If given check the page title of the
            newly created ballot using the ballot's and the assembly's titles.
        """
        self.traverse({"description": "Abstimmungen"},
                      {"description": "Abstimmung anlegen"})
        f = self.response.forms["createballotform"]
        for k, v in bdata.items():
            f[k] = v
        self.submit(f)
        if atitle:
            self.assertTitle("{} ({})".format(bdata['title'], atitle))
        self.traverse({"description": "Abstimmungen"},
                      {"description": bdata['title']})
        if candidates:
            for candidate in candidates:
                f = self.response.forms["candidatessummaryform"]
                for k, v in candidate.items():
                    f[f'{k}_-1'] = v
                f['create_-1'].checked = True
                self.submit(f)


class TestAssemblyFrontend(AssemblyTestHelpers):
    @as_users("werner", "berta", "kalif")
    def test_index(self) -> None:
        self.traverse({'href': '/assembly/'})
        self.assertPresence("Internationaler Kongress", div='active-assemblies')
        self.assertPresence("(bereits angemeldet)", div='active-assemblies')
        # Werner and Kalif can only see assemblies he is signed up to
        if self.user_in("kalif"):
            self.assertNonPresence("Archiv-Sammlung")
        else:
            self.assertPresence("Archiv-Sammlung", div='active-assemblies')
        if self.user_in("berta"):
            self.assertPresence("Kanonische Beispielversammlung",
                                div='inactive-assemblies')
        else:
            self.assertNonPresence("Kanonische Beispielversammlung")
        # Only Werner is presider
        if self.user_in("werner"):
            self.assertPresence("Geleitete Versammlungen")
            self.assertPresence("Archiv-Sammlung", div='presided-assemblies')
            self.assertPresence("Internationaler Kongress", div='presided-assemblies')
            self.assertPresence("6 Teilnehmer")
            self.assertPresence("0 Teilnehmer")
        else:
            self.assertNonPresence("Geleitete Versammlungen")
            self.assertNonPresence("Teilnehmer")
        self.assertPresence("Inaktive Versammlungen")

    @as_users("annika", "martin", "vera", "werner", "anton")
    def test_sidebar(self) -> None:
        self.traverse({'description': 'Versammlungen'})
        everyone = {"Versammlungen", "Übersicht"}

        # not assembly admins
        if self.user_in("annika", "martin", "werner"):
            ins = everyone
            out = {"Nutzer verwalten", "Archivsuche", "Log"}
        # core admins
        elif self.user_in("vera"):
            ins = everyone | {"Nutzer verwalten", "Archivsuche"}
            out = {"Log"}
        # assembly admins
        elif self.user_in("anton"):
            ins = everyone | {"Nutzer verwalten", "Archivsuche", "Log"}
            out = set()
        else:
            self.fail("Please adjust users for this tests.")

        self.check_sidebar(ins, out)

    @as_users("kalif")
    def test_showuser(self) -> None:
        self.traverse({'description': self.user['display_name']})
        self.assertPresence("Versammlungen", div="has-realm")
        self.assertTitle(self.user['default_name_format'])

    @as_users("kalif")
    def test_changeuser(self) -> None:
        self.traverse({'description': self.user['display_name']},
                      {'description': 'Bearbeiten'})
        f = self.response.forms['changedataform']
        f['display_name'] = "Zelda"
        self.submit(f)
        self.assertEqual(
            "Zelda",
            self.response.lxml.get_element_by_id(
                'displayname').text_content().strip())

    @as_users("ferdinand")
    def test_adminchangeuser(self) -> None:
        self.realm_admin_view_profile('kalif', 'assembly')
        self.traverse({'description': 'Bearbeiten'})
        f = self.response.forms['changedataform']
        f['display_name'] = "Zelda"
        f['notes'] = "Blowing in the wind."
        self.assertNotIn('birthday', f.fields)
        self.submit(f)
        self.assertPresence("Zelda", div="personal-information")
        self.assertTitle("Kalif ibn al-Ḥasan Karabatschi")

    @as_users("ferdinand")
    def test_toggleactivity(self) -> None:
        self.realm_admin_view_profile('kalif', 'assembly')
        self.assertPresence('Ja', div='account-active')
        f = self.response.forms['activitytoggleform']
        self.submit(f)
        self.assertPresence('Nein', div='account-active')

    @as_users("paul", "viktor")
    def test_user_search(self) -> None:
        self.traverse({'description': 'Versammlungen'},
                      {'description': 'Nutzer verwalten'})
        self.assertTitle("Versammlungsnutzerverwaltung")
        f = self.response.forms['queryform']
        f['qop_username'] = QueryOperators.match.value
        f['qval_username'] = 'f@'
        for field in f.fields:
            if field and field.startswith('qsel_'):
                f[field].checked = True
        self.submit(f)
        self.assertTitle("Versammlungsnutzerverwaltung")
        self.assertPresence("Ergebnis [1]", div="query-results")
        self.assertPresence("Karabatschi", div="result-container")

    @as_users("paul", "viktor")
    def test_create_archive_user(self) -> None:
        self.check_create_archive_user('assembly')

    @storage
    @as_users("anton")
    def test_assembly_admin_views(self) -> None:
        self.app.set_cookie(ADMIN_VIEWS_COOKIE_NAME, '')

        self.traverse({'href': '/assembly/'})
        self._click_admin_view_button(re.compile(r"Benutzer-Administration"),
                                      current_state=False)

        # Test Assembly Administration Admin View
        self.assertNoLink('/assembly/log')
        self.traverse({'href': '/assembly/assembly/1/show'},
                      {'href': '/assembly/assembly/1/attendees'},
                      {'href': '/assembly/assembly/1/ballot/list'},
                      {'href': '/assembly/assembly/1/ballot/2/show'},
                      {'href': '/assembly/assembly/1/show'})
        self.assertNoLink('assembly/assembly/1/change')
        self.assertNoLink('assembly/assembly/1/log')
        self.assertNotIn('concludeassemblyform', self.response.forms)
        self._click_admin_view_button(re.compile(r"Versammlungs-Administration"),
                                      current_state=False)
        self.assertIn('concludeassemblyform', self.response.forms)
        self.assertNoLink('assembly/assembly/1/log')
        self.assertNoLink('assembly/assembly/1/change')

        # Test Presider Controls Admin View
        self.traverse({'href': '/assembly/assembly/1/ballot/list'})
        self.assertNoLink('/assembly/assembly/1/ballot/2/change')
        self.assertNoLink('/assembly/assembly/1/ballot/create')
        self.traverse({'href': '/assembly/assembly/1/ballot/2/show'})
        self.assertNoLink('/assembly/assembly/1/ballot/2/change')
        self.assertNotIn('removecandidateform6', self.response.forms)
        self.assertNotIn('addcandidateform', self.response.forms)
        self.assertNotIn('deleteballotform', self.response.forms)
        self.traverse({'href': '/assembly/assembly/1/attendees'})
        self.assertNotIn('addattendeeform', self.response.forms)
        self.assertNonPresence("TeX-Liste")

        # check attachments in Archiv-Versammlung
        self.traverse("Versammlungs-Übersicht", "Archiv-Sammlung", "Dateien")
        self.assertNotIn('deleteattachmentform1', self.response.forms)
        self.assertNotIn('removeattachmentversionform2_3', self.response.forms)
        self.assertNoLink('/assembly/assembly/3/attachment/add')
        self.assertNoLink('/assembly/assembly/3/attachment/1/add')

        self._click_admin_view_button(re.compile(r"Versammlungs-Administration"),
                                      current_state=True)
        self._click_admin_view_button(re.compile(r"Versammlungsleitung-Schaltflächen"),
                                      current_state=False)

        self.traverse("Versammlungs-Übersicht", "Archiv-Sammlung", "Dateien")
        self.assertIn('deleteattachmentform1', self.response.forms)
        self.assertIn('removeattachmentversionform2_3', self.response.forms)
        self.traverse({'href': '/assembly/assembly/3/attachment/add'},
                      {'href': '/assembly/assembly/3/attachments'},
                      {'href': '/assembly/assembly/3/attachment/1/add'})

        # go back to Internationaler Kongress
        self.traverse("Versammlungs-Übersicht", "Internationaler Kongress")
        self.traverse({'href': '/assembly/assembly/1/show'},
                      {'href': '/assembly/assembly/1/log'},
                      {'href': '/assembly/assembly/1/ballot/list'},
                      {'href': '/assembly/assembly/1/ballot/2/change'},
                      {'href': '/assembly/assembly/1/ballot/list'},
                      {'href': '/assembly/assembly/1/ballot/create'},
                      {'href': '/assembly/assembly/1/ballot/list'},
                      {'href': '/assembly/assembly/1/ballot/2/show'})
        self.assertIn('candidatessummaryform', self.response.forms)
        self.assertIn('deleteballotform', self.response.forms)
        self.traverse({'href': '/assembly/assembly/1/attendees'})
        self.assertIn('addattendeeform', self.response.forms)
        self.assertPresence("TeX-Liste")

    @as_users("annika", "martin", "vera", "werner")
    def test_sidebar_one_assembly(self) -> None:
        user = self.user
        self.traverse({'description': 'Versammlungen'})

        # they are no member and not yet signed up
        if self.user_in('annika', 'martin', 'vera'):
            self.assertNonPresence("Internationaler Kongress")

            # now, sign them up
            self.logout()
            self.login('werner')
            self.traverse({'description': 'Versammlungen'},
                          {'description': 'Internationaler Kongress'})
            self._external_signup(user)
            self.logout()
            self.login(user)
            self.traverse({'description': 'Versammlungen'})

        self.traverse({'description': 'Internationaler Kongress'})
        attendee = {"Versammlungs-Übersicht", "Übersicht", "Teilnehmer",
                    "Abstimmungen", "Zusammenfassung", "Dateien"}
        admin = {"Konfiguration", "Log"}

        # not assembly admins
        if self.user_in('annika', 'martin', 'vera'):
            ins = attendee
            out = admin
        # assembly admin
        elif self.user_in('werner'):
            ins = attendee | admin
            out = set()
        else:
            self.fail("Please adjust users for this tests.")

        self.check_sidebar(ins, out)

    @as_users("werner")
    def test_change_assembly(self) -> None:
        self.traverse({'description': 'Versammlungen'},
                      {'description': 'Internationaler Kongress'},)
        self.assertTitle("Internationaler Kongress")
        self.traverse({'description': 'Konfiguration'},)
        f = self.response.forms['changeassemblyform']
        f['title'] = 'Drittes CdE-Konzil'
        f['description'] = "Wir werden alle Häretiker exkommunizieren."
        f['presider_address'] = "drittes konzil@example.cde"
        self.submit(f, check_notification=False)
        self.assertValidationError('presider_address',
                                   "Muss eine valide E-Mail-Adresse sein.")
        f['presider_address'] = "Konzil@example.cde"
        self.submit(f)
        self.assertTitle("Drittes CdE-Konzil")
        self.assertPresence("Häretiker", div='description')
        self.traverse({'description': 'Konfiguration'},)
        f = self.response.forms['changeassemblyform']
        self.assertEqual(f['presider_address'].value, 'konzil@example.cde')

    @as_users("werner")
    def test_past_assembly(self) -> None:
        self.traverse({'description': 'Versammlungen'},
                      {'description': 'Archiv-Sammlung'},
                      {'description': 'Konfiguration'}, )
        f = self.response.forms['changeassemblyform']
        f['signup_end'] = '2000-02-22T01:00:00'
        self.submit(f)
        self.assertPresence("22.02.2000, 01:00:00")
        self.traverse({'description': 'Versammlungen'})
        self.assertNonPresence("22.02.2000, 01:00:00")
        self.assertPresence("(Anmeldung nicht mehr möglich)")

    # Use ferdinand since viktor is not a member and may not signup.
    @storage
    @as_users("ferdinand")
    def test_create_delete_assembly(self) -> None:
        presider_address = "presider@lists.cde-ev.de"
        with open(self.testfile_dir / "form.pdf", 'rb') as datafile:
            attachment = datafile.read()
        bdata = {
            'title': 'Müssen wir wirklich regeln...',
            'vote_begin': "2222-12-12 00:00:00",
            'vote_end': "2223-5-1 00:00:00",
            'abs_quorum': "0",
            'rel_quorum': "0",
            'votes': "",
        }

        self._create_assembly(delta={'create_presider_list': True,
                                     'presider_address': presider_address})
        self.assertPresence("Häretiker", div='description')
        self.assertPresence("Aprilscherz", div='notes')
        self.assertPresence("Versammlungsleitungs-Mailingliste angelegt.",
                            div="notifications")
        self.assertPresence("Versammlungsleitungs-E-Mail-Adresse durch Adresse der"
                            " neuen Mailingliste ersetzt.", div="notifications")
        self.assertNotIn('createpresiderlistform', self.response.forms)
        # Make sure assemblies with mailinglists can be deleted
        f = self.response.forms['createattendeelistform']
        self.submit(f)
        self.assertPresence("Versammlungsteilnehmer-Mailingliste angelegt.",
                            div="notifications")

        # Assemblies with ballots which started voting can not be deleted.
        # Other ballots are ok
        self.traverse({'description': "Abstimmungen"})
        self.assertPresence("Es wurden noch keine Abstimmungen angelegt.")
        self._create_ballot(bdata, candidates=None)
        self.assertTitle("Müssen wir wirklich regeln... (Drittes CdE-Konzil)")

        # Make sure assemblies with attachments can be deleted
        self.traverse("Dateien", "Datei hinzufügen")
        f = self.response.forms['addattachmentform']
        f['title'] = "Vorläufige Beschlussvorlage"
        f['attachment'] = webtest.Upload("form", attachment, "application/octet-stream")
        f['filename'] = "beschluss.pdf"
        self.submit(f)
        self.assertPresence("Vorläufige Beschlussvorlage")

        # Make sure assemblies with attendees can be deleted
        self.traverse({'description': r"\sÜbersicht"})
        f = self.response.forms['signupform']
        self.submit(f)
        f = self.response.forms['deleteassemblyform']
        f['ack_delete'].checked = True
        self.submit(f)
        self.assertTitle("Versammlungen")
        self.assertNonPresence("Drittes CdE-Konzil")

        self._create_assembly(delta={'presider_address': presider_address})
        self.traverse("Konfiguration")
        f = self.response.forms['changeassemblyform']
        self.assertEqual(f['presider_address'].value, presider_address)

    @as_users("viktor")
    def test_show_assembly_admin(self) -> None:
        self.traverse("Versammlungen", "Archiv-Sammlung")
        self.assertTitle("Archiv-Sammlung")

        self.submit(
            self.response.forms[f"removepresiderform{ USER_DICT['werner']['id'] }"])
        f = self.response.forms['createpresiderlistform']
        self.assertIn('disabled', f.fields['submitform'][0].attrs)
        self.submit(f, check_notification=False)
        self.assertPresence(
            "Mailingliste kann nur mit Versammlungsleitern erstellt werden.",
            div='notifications')
        f = self.response.forms['addpresidersform']
        f['presider_ids'] = USER_DICT['werner']['DB-ID']
        self.submit(f)
        self.submit(self.response.forms['createattendeelistform'])
        self.submit(self.response.forms['createpresiderlistform'])

    @as_users("werner")
    def test_show_assembly_presider(self) -> None:
        self.traverse("Versammlungen", "Archiv-Sammlung")
        self.assertTitle("Archiv-Sammlung")

        self.assertNotIn('addpresidersform', self.response.forms)
        self.assertNotIn('createattendeelistform', self.response.forms)

    @as_users("kalif")
    def test_show_assembly_attendee(self) -> None:
        self.traverse("Versammlungen", "Internationaler Kongress")
        self.assertTitle("Internationaler Kongress")

        self.assertNonPresence("Datei hinzufügen")
        self.assertNotIn('addpresidersform', self.response.forms)
        self.assertNotIn('createattendeelistform', self.response.forms)

    @as_users("charly")
    def test_signup(self) -> None:
        self.traverse({'description': 'Versammlungen'},
                      {'description': 'Internationaler Kongress'},)
        self.assertTitle("Internationaler Kongress")
        f = self.response.forms['signupform']
        self.submit(f)
        self.assertTitle("Internationaler Kongress")
        self.assertNotIn('signupform', self.response.forms)

    @as_users("kalif")
    def test_no_signup(self) -> None:
        self.traverse({'description': 'Versammlungen'},
                      {'description': 'Internationaler Kongress'}, )
        self.assertTitle("Internationaler Kongress")
        self.assertNotIn('signupform', self.response.forms)

    @as_users("werner", "ferdinand")
    def test_external_signup(self) -> None:
        self.get("/assembly/assembly/3/show")
        self.traverse({'description': "Teilnehmer"})
        self.assertTitle("Anwesenheitsliste (Archiv-Sammlung)")
        self.assertNonPresence("Kalif", div='attendees-list')
        # Valid request
        f = self.response.forms['addattendeeform']
        f['persona_id'] = "DB-11-6"
        self.submit(f)
        self.assertTitle('Anwesenheitsliste (Archiv-Sammlung)')
        self.assertPresence("Kalif", div='attendees-list')
        # Archived user
        f = self.response.forms['addattendeeform']
        f['persona_id'] = "DB-8-6"
        self.submit(f, check_notification=False)
        self.assertValidationError(
            "persona_id", "Dieser Benutzer existiert nicht oder ist archiviert.")
        # Member
        f = self.response.forms['addattendeeform']
        f['persona_id'] = "DB-2-7"
        self.submit(f, check_notification=False)
        self.assertValidationError(
            "persona_id", "Mitglieder müssen sich selbst anmelden.")
        # Event user
        f = self.response.forms['addattendeeform']
        f['persona_id'] = "DB-5-1"
        self.submit(f, check_notification=False)
        self.assertValidationError(
            "persona_id", "Dieser Nutzer ist kein Versammlungsnutzer.")
        # TODO: add a check for a non-existant user and an invalid DB-ID.

    @as_users("werner", "viktor", "kalif")
    def test_list_attendees(self) -> None:
        self.traverse({'description': 'Versammlungen'},
                      {'description': 'Internationaler Kongress'},
                      {'description': 'Teilnehmer'})
        self.assertTitle("Anwesenheitsliste (Internationaler Kongress)")
        attendees = ["Anton", "Akira", "Bertålotta", "Kalif", "Inga", "Werner"]
        for attendee in attendees:
            self.assertPresence(attendee, div='attendees-list')
        self.assertPresence(
            f"Insgesamt {len(attendees)} Anwesende.", div='attendees-count')
        self.assertNonPresence("Charly")
        if self.user_in('kalif'):
            self.assertNonPresence("Download")
        elif self.user_in('viktor', 'werner'):
            self.assertPresence("Download")
            self.traverse("TeX-Liste")
            for attendee in attendees:
                self.assertIn(attendee, self.response.text)

    @storage
    @as_users("rowena")
    def test_summary_ballots(self) -> None:
        self.traverse({'description': 'Versammlungen'},
                      {'description': 'Kanonische Beispielversammlung'},
                      {'description': 'Zusammenfassung'})
        self.assertTitle("Zusammenfassung (Kanonische Beispielversammlung)")
        self.assertPresence("Entlastung des Vorstands")
        self.assertPresence("Wir kaufen den Eisenberg!")

    @storage
    @as_users("ferdinand")
    def test_conclude_assembly(self) -> None:
        base_time = now()
        delta = datetime.timedelta(seconds=42)
        with freezegun.freeze_time(base_time) as frozen_time:
            self._create_assembly()
            self._signup()
            self.traverse({'description': 'Konfiguration'})
            f = self.response.forms['changeassemblyform']
            f['signup_end'] = "2002-4-1 00:00:00"
            self.submit(f)

            bdata = {
                'title': 'Maximale Länge der Satzung',
                'description': "Dann muss man halt eine alte Regel rauswerfen,"
                               " wenn man eine neue will.",
                'vote_begin': base_time + delta,
                'vote_end': base_time + 3*delta,
                'abs_quorum': "0",
                'rel_quorum': "0",
                'votes': "",
                'notes': "Kein Aprilscherz!",
            }
            self._create_ballot(bdata, candidates=None)
            self.assertTitle("Maximale Länge der Satzung (Drittes CdE-Konzil)")

            frozen_time.tick(delta=4*delta)
            self.traverse({'description': 'Abstimmungen'},
                          {'description': 'Maximale Länge der Satzung'},
                          {'description': 'Drittes CdE-Konzil'},)
            self.assertTitle("Drittes CdE-Konzil")
            f = self.response.forms['concludeassemblyform']
            f['ack_conclude'].checked = True
            self.submit(f)
            self.assertTitle("Drittes CdE-Konzil")
            # Presiders can no longer be changed
            self.assertNotIn("addpresidersform", self.response.forms)
            self.assertNotIn("removepresiderform1", self.response.forms)
            # deletion is not possible
            self.assertNotIn("deleteassemblyform", self.response.forms)

    @storage
    @as_users("anton")
    def test_preferential_vote_result(self) -> None:
        self.get('/assembly/assembly/1/ballot/1/show')
        self.follow()  # Redirect because ballot has not been tallied yet.
        self.assertTitle("Antwort auf die letzte aller Fragen "
                         "(Internationaler Kongress)")
        self.assertPresence("Nach dem Leben, dem Universum und dem ganzen Rest")
        self.traverse({'description': 'Ergebnisdetails'})
        own_vote = ("Du hast mit der folgenden Präferenz abgestimmt:"
                    " 23 > 42 > Ablehnungsgrenze > Ich = Philosophie")
        self.assertPresence(own_vote, div='own-vote', exact=True)

    @storage
    @as_users("garcia")
    def test_show_ballot_without_vote(self) -> None:
        self.get('/assembly/assembly/1/show')
        f = self.response.forms['signupform']
        self.submit(f)
        self.get('/assembly/assembly/1/ballot/1/show')
        self.follow()  # Redirect because ballot has not been tallied yet.
        self.assertTitle("Antwort auf die letzte aller Fragen "
                         "(Internationaler Kongress)")
        self.assertPresence("Nach dem Leben, dem Universum und dem ganzen Rest")
        self.traverse({'description': 'Ergebnisdetails'})
        self.assertPresence("Du hast nicht abgestimmt.", div='own-vote',
                            exact=True)

    @storage
    @as_users("berta")
    def test_show_ballot_status(self) -> None:
        ballots = self.get_sample_data(
            'assembly.ballots', self.CANONICAL_BALLOTS,
            ('vote_begin', 'vote_end', 'assembly_id', 'title', 'abs_quorum',
             'vote_extension_end'))
        assemblies = self.get_sample_data(
            'assembly.assemblies', set(b['assembly_id'] for b in ballots.values()),
            ('title', 'id'))
        for ballot_id, ballot in ballots.items():
            with self.subTest(ballot=ballot_id):
                assembly = assemblies[ballot['assembly_id']]
                self.get(f"/assembly/assembly/{assembly['id']}/ballot/{ballot_id}/show")
                # redirect in case of tallying, extending etc
                self.follow()
                self.assertTitle(f"{ballot['title']} ({assembly['title']})")

                # Check display of regular voting period.
                raw = self.get_content('regular-voting-period').strip()
                date_pattern = r"\d{2}\.\d{2}\.\d{3,4}"
                time_pattern = r"\d{2}:\d{2}:\d{2}"
                pattern = re.compile(f"(?P<start_date>{date_pattern})"
                                     f", (?P<start_time>{time_pattern})"
                                     f" bis (?P<end_date>{date_pattern})"
                                     f", (?P<end_time>{time_pattern})")
                result = re.search(pattern, raw)
                assert result is not None
                self.assertEqual(
                    parse_datetime(f"{result.group('start_date')}"
                                   f" {result.group('start_time')}"),
                    NearlyNow.from_datetime(ballot['vote_begin']))
                self.assertEqual(
                    parse_datetime(f"{result.group('end_date')}"
                                   f" {result.group('end_time')}"),
                    NearlyNow.from_datetime(ballot['vote_end']))

                # Check display of extension time.
                if ballot_id in self.BALLOT_STATES['extended']:
                    date_str = datetime_filter(ballot['vote_extension_end'], lang='de')
                    self.assertPresence(
                        f"Wurde bis {date_str} verlängert, da"
                        f" {ballot['abs_quorum']} Stimmen nicht erreicht wurden.",
                        div='extension-period')

                msg = "Diese Abstimmung hat noch nicht begonnen."
                if ballot_id in self.BALLOT_STATES['edit']:
                    self.assertPresence(msg, div='ballot-status')
                else:
                    self.assertNonPresence(msg, div='ballot-status')
                if (ballot_id in self.BALLOT_STATES['voting']
                        or ballot_id in self.BALLOT_STATES['extended']
                        and ballot_id not in self.BALLOT_STATES['tallied']):
                    self.assertPresence("Die Abstimmung läuft.", div='ballot-status')
                else:
                    self.assertNonPresence("Die Abstimmung läuft.", div='ballot-status')

    @storage
    @as_users("garcia")
    def test_show_ballot_without_attendance(self) -> None:
        self.get('/assembly/assembly/1/ballot/1/show')
        self.follow()  # Redirect because ballot has not been tallied yet.
        self.assertTitle("Antwort auf die letzte aller Fragen "
                         "(Internationaler Kongress)")
        self.assertPresence("Nach dem Leben, dem Universum und dem ganzen Rest")
        self.traverse({'description': 'Ergebnisdetails'})
        self.assertPresence("Du nimmst nicht an der Versammlung teil.",
                            div='own-vote', exact=True)

    @storage
    @as_users("werner")
    def test_entity_ballot_simple(self) -> None:
        self.traverse({'description': 'Versammlungen$'},
                      {'description': 'Internationaler Kongress'},
                      {'description': 'Abstimmungen'},)
        self.assertTitle("Abstimmungen (Internationaler Kongress)")
        self.assertNonPresence("Maximale Länge der Satzung")
        self.assertNonPresence("Es wurden noch keine Abstimmungen angelegt")
        bdata = {
            'title': 'Maximale Länge der Satzung',
            'description': "Dann muss man halt eine alte Regel rauswerfen,"
                           " wenn man eine neue will.",
            'vote_begin': "2222-4-1 00:00:00",
            'vote_end': "2222-5-1 00:00:00",
            'votes': "",
            'notes': "Kein Aprilscherz!",
        }
        self._create_ballot(bdata, atitle="Internationaler Kongress")
        self.traverse({'description': 'Bearbeiten'},)
        f = self.response.forms['changeballotform']
        self.assertEqual("Kein Aprilscherz!", f['notes'].value)
        f['notes'] = "April, April!"
        f['vote_begin'] = "2222-4-1 00:00:00"
        f['vote_end'] = "2222-4-1 00:00:01"
        self.submit(f)
        # votes must be empty or a positive int
        self.traverse({'description': 'Bearbeiten'}, )
        f = self.response.forms['changeballotform']
        f['votes'] = 0
        self.submit(f, check_notification=False)
        self.assertValidationError('votes', message="Muss positiv sein.")
        f['votes'] = 1
        self.submit(f)
        self.assertTitle("Maximale Länge der Satzung (Internationaler Kongress)")
        self.traverse({'description': 'Bearbeiten'},)
        f = self.response.forms['changeballotform']
        self.assertEqual("April, April!", f['notes'].value)
        self.traverse({'description': 'Abstimmungen'},)
        self.assertTitle("Abstimmungen (Internationaler Kongress)")
        self.assertPresence("Maximale Länge der Satzung")
        self.traverse({'description': 'Maximale Länge der Satzung'},)
        self.assertTitle("Maximale Länge der Satzung (Internationaler Kongress)")
        f = self.response.forms['deleteballotform']
        f['ack_delete'].checked = True
        self.submit(f)
        self.traverse({'description': 'Abstimmungen'},)
        self.assertTitle("Abstimmungen (Internationaler Kongress)")
        self.assertNonPresence("Maximale Länge der Satzung")

    @storage
    @as_users("werner")
    def test_delete_ballot(self) -> None:
        self.get("/assembly/assembly/1/ballot/2/show")
        self.assertTitle("Farbe des Logos (Internationaler Kongress)")
        self.assertPresence("Diese Abstimmung hat noch nicht begonnen.",
                            div='status')
        f = self.response.forms['deleteballotform']
        f['ack_delete'].checked = True
        self.submit(f)
        self.assertTitle("Abstimmungen (Internationaler Kongress)")
        self.assertNonPresence("Farbe des Logos")
        self.assertNonPresence("Zukünftige Abstimmungen")
        self.traverse({"description": "Lieblingszahl"})
        self.assertTitle("Lieblingszahl (Internationaler Kongress)")
        self.assertPresence("Die Abstimmung läuft.", div='status')
        self.assertNonPresence("Löschen")
        self.assertNotIn("deleteballotform", self.response.forms)
        self.get("/assembly/assembly/1/ballot/list")
        self.traverse({"description": "Antwort auf die letzte aller Fragen"})
        self.assertTitle(
            "Antwort auf die letzte aller Fragen (Internationaler Kongress)")
        self.assertPresence("Die Abstimmung ist beendet.", div='status')
        self.assertNonPresence("Löschen")
        self.assertNotIn("deleteballotform", self.response.forms)

    @storage
    @as_users("charly", "viktor")
    def test_attachment_redirects(self) -> None:
        # Test that accessing the latest version and the legacy urls redirect to the
        # correct page.
        # attachment_ids = set.union(*
        attachment_ids = set.union(*[
            self.assembly.list_attachments(self.key, assembly_id=assembly_id)
            for assembly_id in self.assembly.list_assemblies(self.key)
        ])

        for attachment_id in attachment_ids:
            self._test_one_attachment_redirect(attachment_id)

    def _test_one_attachment_redirect(self, attachment_id: int) -> None:
        attachment = self.assembly.get_attachment(self.key, attachment_id)
        assembly_id = attachment['assembly_id']
        ballot_ids = attachment['ballot_ids']
        latest_version_nr = attachment['latest_version_nr']

        # Use get via the app, to avoid following the redirects.
        # Check that legacy urls with a version redirect to that version.
        version_target = (f"/assembly/assembly/{assembly_id}"
                          f"/attachment/{attachment_id}/version/{latest_version_nr}")

        urls = (
            # Shortcut that always redirects to the current version.
            f"/assembly/assembly/{assembly_id}/attachment/{attachment_id}/latest",
            # Legacy url with additional "/get".
            f"/assembly/assembly/{assembly_id}"
            f"/attachment/{attachment_id}/version/{latest_version_nr}/get",
        ) + tuple(
            # Legacy url with the ballot the attachment is linked to.
            # This redirect should work with arbitrary ballot_ids in theory.
            f"/assembly/assembly/{assembly_id}/ballot/{ballot_id}"
            f"/attachment/{attachment_id}/version/{latest_version_nr}/get"
            for ballot_id in ballot_ids
        )
        for url in urls:
            with self.subTest(url=url):
                self.assertRedirect(url, target_url=version_target)

        # Check that legacy urls without a version redirect to the latest version.
        non_version_target = urls[0]

        urls = (
            # Legacy url that used to retrieve the latest version.
            f"/assembly/assembly/{assembly_id}/attachment/{attachment_id}/get",
        ) + tuple(
            # Legacy url for retrieving the latest version of a ballot attachment.
            f"/assembly/assembly/{assembly_id}/ballot/{ballot_id}"
            f"/attachment/{attachment_id}/get"
            for ballot_id in ballot_ids
        )
        for url in urls:
            with self.subTest(url=url):
                self.assertRedirect(url, target_url=non_version_target)

    @storage
    @as_users("werner")
    def test_attachment(self) -> None:
        with open(self.testfile_dir / "rechen.pdf", 'rb') as datafile:
            data = datafile.read()

        self.traverse("Versammlungen", "Archiv-Sammlung")

        self.assertPresence("Rechenschaftsbericht", div="attachment1_version1")
        self.assertPresence("Kassenprüferbericht 2 (Version 3)",
                            div="attachment2_version3")
        self.assertPresence("Liste der Kandidaten", div="attachment3_version1")

        # Check file content.
        saved_response = self.response
        self.traverse({"href": "/assembly/assembly/3/attachment/1/latest"})
        self.assertEqual(data, self.response.body)
        self.response = saved_response

        # Test Details link
        self.traverse({"href": "assembly/assembly/3/attachments#attachment2_version3"})
        self.assertTitle("Dateien (Archiv-Sammlung)")

        self.assertPresence("Rechenschaftsbericht (Version 1)",
                            div="attachment1_version1")
        self.assertPresence("Kassenprüferbericht 2 (Version 3)",
                            div="attachment2_version3")
        self.assertPresence("Version 2 wurde gelöscht", div="attachment2_version2")
        self.assertPresence("Kassenprüferbericht (Version 1)",
                            div="attachment2_version1")
        self.assertPresence("Liste der Kandidaten (Version 1)",
                            div="attachment3_version1")

        # remove Kassenprüferbericht
        f = self.response.forms["removeattachmentversionform2_3"]
        f["attachment_ack_delete"] = True
        self.submit(f)
        self.assertPresence("Version 3 wurde gelöscht", div="attachment2_version3")
        f = self.response.forms["deleteattachmentform2"]
        f["attachment_ack_delete"] = True
        self.submit(f)
        self.assertNonPresence("Kassenprüferbericht")

        # check log
        self.traverse("Log")
        self.assertPresence("Anhangsversion entfernt", div="1-1001")
        self.assertPresence("Kassenprüferbericht 2: Version 3", div="1-1001")
        self.assertPresence("Anhang entfernt", div="2-1002")
        self.assertPresence("Kassenprüferbericht", div="2-1002")

    @storage
    @as_users("werner")
    def test_attachment_ballot_linking(self) -> None:
        with open(self.testfile_dir / "form.pdf", 'rb') as datafile:
            data = datafile.read()
        self.traverse({'description': 'Versammlungen$'},
                      {'description': 'Internationaler Kongress'},
                      {'description': 'Dateien'})
        self.assertTitle("Dateien (Internationaler Kongress)")
        self.traverse("Datei hinzufügen")
        self.assertTitle("Datei hinzufügen (Internationaler Kongress)")

        # First try upload with invalid default filename
        f = self.response.forms['addattachmentform']
        f['title'] = "Vorläufige Beschlussvorlage"
        f['attachment'] = webtest.Upload("form….pdf", data, "application/octet-stream")
        self.submit(f, check_notification=False)
        self.assertValidationError(
            "filename", "Darf nur aus druckbaren ASCII-Zeichen bestehen")
        # Now, add an correct override filename
        f = self.response.forms['addattachmentform']
        f['attachment'] = webtest.Upload("form….pdf", data, "application/octet-stream")
        f['filename'] = "beschluss.pdf"
        self.submit(f)

        self.assertTitle("Dateien (Internationaler Kongress)")
        self.assertPresence(
            "Vorläufige Beschlussvorlage", div="attachment1001_version1")
        self.assertIn("deleteattachmentform1001", self.response.forms)

        # Check file content.
        saved_response = self.response
        self.traverse({'description': 'Vorläufige Beschlussvorlage'},)
        self.assertEqual(data, self.response.body)
        self.response = saved_response

        # Add a new version
        self.traverse({"href": "/assembly/assembly/1/attachment/1001/add"})
        # TODO assert there is no warning text about a locked ballot
        f = self.response.forms['addattachmentversionform']
        f['title'] = "Maßgebliche Beschlussvorlage"
        f['authors'] = "Der Vorstand"
        f['attachment'] = webtest.Upload("form.pdf", data, "application/octet-stream")
        self.submit(f)

        self.assertTitle("Dateien (Internationaler Kongress)")
        self.assertPresence(
            "Vorläufige Beschlussvorlage", div="attachment1001_version1")
        self.assertIn("removeattachmentversionform1001_1", self.response.forms)
        self.assertPresence(
            "Maßgebliche Beschlussvorlage", div="attachment1001_version2")
        self.assertIn("removeattachmentversionform1001_2", self.response.forms)
        self.assertNotIn("deleteattachmentform1001", self.response.forms)

        # Link the attachment with a ballot
        self.traverse("Abstimmungen", "Farbe des Logos")
        self.assertPresence("Zu dieser Abstimmung gibt es noch keine Dateien.",
                            div="attachments")
        self.traverse("Bearbeiten")
        f = self.response.forms["changeballotform"]
        f["linked_attachments"] = ["1001"]
        self.submit(f)

        self.assertTitle("Farbe des Logos (Internationaler Kongress)")
        self.assertPresence("Maßgebliche Beschlussvorlage (Version 2)",
                            div="attachments")
        # check that the correct version is linked
        saved_response = self.response
        self.traverse({"href": "/assembly/assembly/1/attachment/1001/version/2/"})
        self.response = saved_response

        # now start voting
        base_time = now()
        delta = datetime.timedelta(days=1)
        with freezegun.freeze_time(base_time) as frozen_time:
            self.traverse("Bearbeiten")
            f = self.response.forms['changeballotform']
            f['vote_begin'] = base_time + delta
            f['vote_end'] = base_time + 3*delta
            f['vote_extension_end'] = base_time + 5*delta
            f['abs_quorum'] = "0"
            f['rel_quorum'] = "100"
            self.submit(f)
            frozen_time.tick(delta=2*delta)

            self.traverse("Abstimmungen", "Farbe des Logos")
            self.assertTitle("Farbe des Logos (Internationaler Kongress)")
            self.assertPresence("Die Abstimmung läuft.", div="ballot-status")
            self.assertPresence("Maßgebliche Beschlussvorlage (Version 2, maßgeblich)",
                                div="attachments")

            # check that the attachment can not be deleted anymore
            self.traverse(
                {"href": "/assembly/assembly/1/attachments#attachment1001_version2"})
            self.assertTitle("Dateien (Internationaler Kongress)")
            self.assertNotIn("removeattachmentversionform1001_1", self.response.forms)
            self.assertNotIn("removeattachmentversionform1001_2", self.response.forms)

            # add a new version
            self.traverse({"href": "/assembly/assembly/1/attachment/1001/add"})
            # TODO assert there is a warning text about a locked ballot
            f = self.response.forms['addattachmentversionform']
            f['title'] = "Formal geänderte Beschlussvorlage"
            f['attachment'] = webtest.Upload("form.pdf", data,
                                             "application/octet-stream")
            self.submit(f, check_notification=False)
            self.assertValidationError("ack_creation", "Muss markiert sein.")
            f = self.response.forms['addattachmentversionform']
            f['title'] = "Formal geänderte Beschlussvorlage"
            f['attachment'] = webtest.Upload("form.pdf", data,
                                             "application/octet-stream")
            f['ack_creation'] = True
            self.submit(f)

            self.assertTitle("Dateien (Internationaler Kongress)")
            self.assertPresence(
                "Vorläufige Beschlussvorlage", div="attachment1001_version1")
            self.assertPresence(
                "Maßgebliche Beschlussvorlage", div="attachment1001_version2")
            self.assertPresence(
                "Formal geänderte Beschlussvorlage", div="attachment1001_version3")
            self.assertNotIn("removeattachmentversionform1001_3", self.response.forms)

            # check the definitive version is still correct and the new version is shown
            self.traverse("Abstimmungen", "Farbe des Logos")
            self.assertPresence("Die Abstimmung läuft.", div="ballot-status")
            self.assertPresence("Maßgebliche Beschlussvorlage (Version 2, maßgeblich)",
                                div="attachments")
            self.assertPresence(
                "Formal geänderte Beschlussvorlage (Version 3)", div="attachments")

        # check log
        self.traverse("Log")
        self.assertPresence("Anhang hinzugefügt", div="1-1001")
        self.assertPresence("Vorläufige Beschlussvorlage", div="1-1001")
        self.assertPresence("Anhangsversion hinzugefügt", div="2-1002")
        self.assertPresence("Maßgebliche Beschlussvorlage: Version 2", div="2-1002")
        self.assertPresence("Anhang mit Abstimmung verknüpft", div="5-1005")
        self.assertPresence("Maßgebliche Beschlussvorlage (Farbe des Logos)",
                            div="5-1005")
        self.assertPresence("Anhangsversion hinzugefügt", div="8-1008")
        self.assertPresence("Formal geänderte Beschlussvorlage: Version 3",
                            div="8-1008")

    @storage
    @as_users("werner", "inga", "kalif")
    def test_preferential_vote(self) -> None:
        self.traverse({'description': 'Versammlungen'},
                      {'description': 'Internationaler Kongress'},
                      {'description': 'Abstimmungen'},
                      {'description': 'Lieblingszahl'},)
        self.assertTitle("Lieblingszahl (Internationaler Kongress)")
        f = self.response.forms['voteform']
        self.assertEqual("", f['vote'].value)
        f['vote'] = "e>pi>1=0>i"
        self.submit(f)
        self.assertTitle("Lieblingszahl (Internationaler Kongress)")
        f = self.response.forms['voteform']
        self.assertEqual("e>pi>1=0>i", f['vote'].value)
        f['vote'] = "1=i>pi>e=0"
        self.submit(f)
        self.assertTitle("Lieblingszahl (Internationaler Kongress)")
        f = self.response.forms['voteform']
        self.assertEqual("1=i>pi>e=0", f['vote'].value)

    @storage
    @as_users("werner", "inga", "kalif")
    def test_classical_vote_radio(self) -> None:
        self.traverse({'description': 'Versammlungen'},
                      {'description': 'Internationaler Kongress'},
                      {'description': 'Abstimmungen'},
                      {'description': 'Bester Hof'},)
        self.assertTitle("Bester Hof (Internationaler Kongress)")
        f = self.response.forms['voteform']
        f['vote'] = "Li"
        self.submit(f)
        self.assertTitle("Bester Hof (Internationaler Kongress)")
        f = self.response.forms['voteform']
        self.assertEqual("Li", f['vote'].value)
        f['vote'] = ASSEMBLY_BAR_SHORTNAME
        self.submit(f)
        self.assertTitle("Bester Hof (Internationaler Kongress)")
        self.assertEqual(ASSEMBLY_BAR_SHORTNAME, f['vote'].value)
        self.assertNonPresence("Du hast Dich enthalten.")
        f = self.response.forms['abstentionform']
        self.submit(f)
        self.assertTitle("Bester Hof (Internationaler Kongress)")
        f = self.response.forms['voteform']
        self.assertEqual(None, f['vote'].value)
        self.assertPresence("Du hast Dich enthalten.", div='status')
        f['vote'] = "St"
        self.submit(f)
        self.assertTitle("Bester Hof (Internationaler Kongress)")
        f = self.response.forms['voteform']
        self.assertEqual("St", f['vote'].value)

    @storage
    @as_users("werner", "inga", "kalif")
    def test_classical_vote_select(self) -> None:
        self.traverse({'description': 'Versammlungen'},
                      {'description': 'Internationaler Kongress'},
                      {'description': 'Abstimmungen'},
                      {'description': 'Akademie-Nachtisch'},)
        self.assertTitle("Akademie-Nachtisch (Internationaler Kongress)")
        f = self.response.forms['voteform']
        f['vote'] = ["W", "S"]
        self.submit(f)
        self.assertTitle("Akademie-Nachtisch (Internationaler Kongress)")
        f = self.response.forms['voteform']
        tmp = {f.get('vote', index=3).value, f.get('vote', index=4).value}
        self.assertEqual({"W", "S"}, tmp)
        self.assertEqual(None, f.get('vote', index=2).value)
        f['vote'] = [ASSEMBLY_BAR_SHORTNAME]
        self.submit(f)
        self.assertTitle("Akademie-Nachtisch (Internationaler Kongress)")
        f = self.response.forms['voteform']
        self.assertEqual(ASSEMBLY_BAR_SHORTNAME, f.get('vote', index=5).value)
        self.assertEqual(None, f.get('vote', index=0).value)
        self.assertEqual(None, f.get('vote', index=1).value)
        self.assertNonPresence("Du hast Dich enthalten.")
        f = self.response.forms['abstentionform']
        self.submit(f)
        self.assertTitle("Akademie-Nachtisch (Internationaler Kongress)")
        f = self.response.forms['voteform']
        self.assertEqual(None, f.get('vote', index=0).value)
        self.assertPresence("Du hast Dich enthalten.", div='status')
        f['vote'] = ["E"]
        self.submit(f)
        self.assertTitle("Akademie-Nachtisch (Internationaler Kongress)")
        f = self.response.forms['voteform']
        self.assertEqual("E", f.get('vote', index=0).value)
        self.assertEqual(None, f.get('vote', index=1).value)
        self.assertEqual(None, f.get('vote', index=2).value)

    @storage
    @as_users("werner")
    def test_classical_voting_all_choices(self) -> None:
        # This test asserts that in classical voting, we can distinguish
        # between abstaining and voting for all candidates
        self.traverse({'description': 'Versammlungen'},
                      {'description': 'Internationaler Kongress'})

        # We need two subtests: One with an explict bar (including the "against
        # all candidates option), one without an explicit bar (i.e. the bar is
        # added implicitly)
        for use_bar in (False, True):
            with self.subTest(use_bar=use_bar):
                base_time = now()
                delta = datetime.timedelta(seconds=42)
                with freezegun.freeze_time(base_time) as frozen_time:
                    # First, create a new ballot
                    bdata = {
                        'title': 'Wahl zum Finanzvorstand -- {} bar'
                                 .format("w." if use_bar else "w/o"),
                        'vote_begin': base_time + delta,
                        'vote_end': base_time + 3*delta,
                        'abs_quorum': "0",
                        'rel_quorum': "0",
                        'votes': "2",
                        'use_bar': use_bar,
                    }
                    candidates = [
                        {'shortname': 'arthur', 'title': 'Arthur Dent'},
                        {'shortname': 'ford', 'title': 'Ford Prefect'},
                    ]
                    self._create_ballot(bdata, candidates)

                    # Wait for voting to start then cast own vote.
                    frozen_time.tick(delta=2*delta)
                    self.traverse({'description': 'Abstimmungen'},
                                  {'description': bdata['title']})

                    f = self.response.forms["voteform"]
                    f["vote"] = ["arthur"]
                    self.submit(f)
                    self.assertNonPresence("Du hast Dich enthalten.")

                    if use_bar:
                        f = self.response.forms["voteform"]
                        f["vote"] = [ASSEMBLY_BAR_SHORTNAME]
                        self.submit(f)
                        self.assertNonPresence("Du hast Dich enthalten.")

                    f = self.response.forms["voteform"]
                    f["vote"] = []
                    self.submit(f)
                    self.assertPresence("Du hast Dich enthalten.", div='status')

                    f = self.response.forms['abstentionform']
                    self.submit(f)
                    self.assertPresence("Du hast Dich enthalten.", div='status')

                    f = self.response.forms["voteform"]
                    f["vote"] = ["arthur", "ford"]
                    self.submit(f)
                    self.assertNonPresence("Du hast Dich enthalten.")

                    # Check tally and own vote.
                    frozen_time.tick(delta=2*delta)
                    self.traverse({'description': 'Abstimmungen'},
                                  {'description': bdata['title']},
                                  {'description': 'Ergebnisdetails'})
                    self.assertPresence("Du hast für die folgenden Kandidaten "
                                        "gestimmt: Arthur Dent = Ford Prefect",
                                        div='own-vote', exact=True)

    @storage
    @as_users("werner", "inga", "kalif")
    def test_tally_and_get_result(self) -> None:
        self.traverse({'description': 'Versammlungen'},
                      {'description': 'Internationaler Kongress'},
                      {'description': 'Abstimmungen'},)
        self.assertTitle("Abstimmungen (Internationaler Kongress)")
        text = self.fetch_mail_content()
        self.assertIn('"Antwort auf die letzte aller Fragen"', text)
        self.assertIn('"Internationaler Kongress"', text)
        self.traverse({'description': 'Antwort auf die letzte aller Fragen'},
                      {'description': 'Ergebnisdetails'},
                      {'description': 'Ergebnisdatei herunterladen'},)
        with open(self.testfile_dir / "ballot_result.json", 'rb') as f:
            self.assertEqual(json.load(f), json.loads(self.response.body))

    @storage
    @as_users("anton")
    def test_ballot_result_page(self) -> None:
        for ballot_id in self.CANONICAL_BALLOTS:
            ballot = self.get_sample_datum('assembly.ballots', ballot_id)
            assembly = self.get_sample_datum(
                'assembly.assemblies', ballot['assembly_id'])
            self.get(f'/assembly/assembly/{assembly["id"]}/ballot/{ballot_id}/result')
            # redirect in case of tallying, extending etc
            self.follow()

            # redirect to show_ballot if the ballot has not been tallied yet
            if ballot_id in self.BALLOT_STATES['tallied']:
                self.assertTitle(f"Ergebnis ({assembly['title']}/{ballot['title']})")
            else:
                self.assertTitle(f"{ballot['title']} ({assembly['title']})")
                self.assertPresence("Abstimmung wurde noch nicht ausgezählt.",
                                    div='notifications')
                continue

            save = self.response

            # check the download result file
            self.traverse({'description': 'Ergebnisdatei herunterladen'})
            self.assertPresence(f'"assembly": "{assembly["title"]}",')
            # self.assertPresence(f'"ballot": "{ballot["title"]}",')
            self.assertPresence('"result": ')
            self.assertPresence('"candidates": ')
            self.assertPresence('"use_bar": ')
            self.assertPresence('"voters": ')
            self.assertPresence('"votes": ')

            # check if the verification scripts are present
            # TODO expose the static files in our test suite
            # self.response = save
            # self.traverse({'description': 'Download Result Verification Script'})
            # self.assertPresence("Skript um die Auszählung in Ergebnisdateien"
            #                     " von Wahlen zu verifizieren.")
            # self.response = save
            # self.traverse({'description': 'Download Own Vote Verification Script'})
            # self.assertPresence("Skript um Stimmen in Ergebnisdateien"
            #                     " von Wahlen zu verifizieren.")

            self.response = save

            # check pagination
            if ballot_id == 7:
                self.traverse({'description': 'Vorherige'})
                self.assertTitle("Ergebnis (Kanonische Beispielversammlung"
                                 "/Eine damals wichtige Frage)")
                self.response = save
                self.traverse({'description': 'Nächste'})
                self.assertTitle("Ergebnis (Kanonische Beispielversammlung"
                                 "/Wahl des Finanzvorstands)")
            elif ballot_id == 10:
                self.traverse({'description': 'Vorherige'})
                self.assertTitle("Ergebnis (Kanonische Beispielversammlung"
                                 "/Wahl des Finanzvorstands)")
                self.response = save
                self.assertNonPresence("Nächste")
            elif ballot_id == 1:
                # we dont have links to traverse to neighbour ballots, since no other
                # is tallied
                self.assertNonPresence("Vorherige")
                self.assertNonPresence("Nächste")

            self.response = save

    @storage
    @as_users("anton")
    def test_ballot_result_page_extended(self) -> None:
        # classical vote with bar
        self.traverse({'description': 'Versammlung'},
                      {'description': 'Kanonische Beispielversammlung'},
                      {'description': 'Zusammenfassung'},
                      {'description': 'Eine damals wichtige Frage'},
                      {'description': 'Ergebnisdetails'})
        self.assertTitle("Ergebnis (Kanonische Beispielversammlung/"
                         "Eine damals wichtige Frage)")

        # test if the overall result is displayed correctly
        result = "CdE Wappen > CdE Glühbirne = Baum & Blätter = Gegen alle Kandidaten"
        self.assertPresence(result, div='combined-preference', exact=True)

        # test if the sorting of the single votes is correct
        self.assertPresence("CdE Wappen 3", div='vote-1', exact=True)
        self.assertPresence("CdE Glühbirne 1 ", div='vote-2', exact=True)
        self.assertPresence("Baum & Blätter 1", div='vote-3', exact=True)
        self.assertPresence("Gegen alle Kandidaten 1", div='vote-4', exact=True)
        self.assertNonPresence("", div='vote-5', check_div=False)

        # test the list of all voters
        self.assertPresence("Anton Armin A. Administrator", div='voters-list')
        self.assertPresence("Rowena Ravenclaw", div='voters-list')
        self.assertNonPresence("Vera", div='voters-list')

        # classical vote without bar
        self.traverse({'description': 'Abstimmungen'},
                      {'description': 'Entlastung des Vorstands'},
                      {'description': 'Ergebnisdetails'})
        self.assertTitle("Ergebnis (Kanonische Beispielversammlung/Entlastung des"
                         " Vorstands)")

        # test if the overall result is displayed correctly
        result = "Ja > Nein"
        self.assertPresence(result, div='combined-preference', exact=True)

        # test if abstentions are rendered correctly
        self.assertPresence("Enthalten 1", div='vote-3', exact=True)

        # preferential vote without bar
        self.traverse({'description': 'Abstimmungen'},
                      {'description': 'Wie soll der CdE mit seinem Vermögen umgehen?'},
                      {'description': 'Ergebnisdetails'})
        self.assertTitle("Ergebnis (Kanonische Beispielversammlung/Wie soll der CdE mit"
                         " seinem Vermögen umgehen?)")

        # test if the overall result is displayed correctly
        result = ("Wir kaufen den Eisenberg! = Kostenlose Akademien für alle."
                  " > Investieren in Aktien und Fonds.")
        self.assertPresence(result, div='combined-preference', exact=True)

        # test a vote string
        vote = ("Kostenlose Akademien für alle. > Investieren in Aktien und Fonds."
                " = Wir kaufen den Eisenberg! 3")
        self.assertPresence(vote, div='vote-1', exact=True)

        # preferential vote with bar
        self.traverse({'description': 'Versammlung'},
                      {'description': 'Internationaler Kongress'},
                      {'description': 'Abstimmungen'},
                      {'description': 'Antwort auf die letzte aller Fragen'},
                      {'description': 'Ergebnisdetails'})
        self.assertTitle(
            "Ergebnis (Internationaler Kongress/Antwort auf die letzte aller Fragen)")

        # test if the overall result is displayed correctly
        result = "42 > 23 = Philosophie > Ablehnungsgrenze > Ich"
        self.assertPresence(result, div='combined-preference', exact=True)

        # test a vote string
        self.assertPresence("42 > 23 = Philosophie > Ablehnungsgrenze > Ich 1",
                            div='vote-1', exact=True)

    @storage
    @as_users("werner")
    def test_extend(self) -> None:
        base_time = now()
        delta = datetime.timedelta(seconds=42)
        with freezegun.freeze_time(base_time) as frozen_time:
            self.traverse({'description': 'Versammlungen'},
                          {'description': 'Internationaler Kongress'},
                          {'description': 'Abstimmungen'},
                          {'description': 'Abstimmung anlegen'},)
            f = self.response.forms['createballotform']
            f['title'] = 'Maximale Länge der Verfassung'
            f['vote_begin'] = base_time + delta
            f['vote_end'] = base_time + 3*delta
            f['vote_extension_end'] = "2037-5-1 00:00:00"
            f['abs_quorum'] = "0"
            f['rel_quorum'] = "100"
            f['votes'] = ""
            self.submit(f)
            self.assertTitle("Maximale Länge der Verfassung (Internationaler Kongress)")
            self.assertPresence(
                "Verlängerung bis 01.05.2037, 00:00:00, falls 10 Stimmen nicht "
                "erreicht werden.", div='voting-period')

            frozen_time.tick(delta=4*delta)
            self.traverse({'href': '/assembly/1/ballot/list'},
                          {'description': 'Maximale Länge der Verfassung'},)
            self.assertTitle("Maximale Länge der Verfassung (Internationaler Kongress)")
            s = ("Wurde bis 01.05.2037, 00:00:00 verlängert, da 10 Stimmen nicht "
                 "erreicht wurden.")
            self.assertPresence(s, div='voting-period')

    @storage
    @as_users("werner")
    def test_candidate_manipulation(self) -> None:
        self.traverse({'description': 'Versammlungen'},
                      {'description': 'Internationaler Kongress'},
                      {'description': 'Abstimmungen'},
                      {'description': 'Farbe des Logos'},)
        self.assertTitle("Farbe des Logos (Internationaler Kongress)")
        f = self.response.forms['candidatessummaryform']
        self.assertEqual("rot", f['shortname_6'].value)
        self.assertEqual("gelb", f['shortname_7'].value)
        self.assertEqual("gruen", f['shortname_8'].value)
        self.assertNotIn("Dunkelaquamarin", f.fields)
        f['create_-1'].checked = True
        f['shortname_-1'] = "aqua"
        f['title_-1'] = "Dunkelaquamarin"
        self.submit(f)

        self.assertTitle("Farbe des Logos (Internationaler Kongress)")
        f = self.response.forms['candidatessummaryform']
        self.assertEqual("aqua", f['shortname_1001'].value)
        f['shortname_7'] = "rot"
        self.submit(f, check_notification=False)
        self.assertValidationError("shortname_7", "Option doppelt gefunden")

        self.assertTitle("Farbe des Logos (Internationaler Kongress)")
        f = self.response.forms['candidatessummaryform']
        f['shortname_7'] = "gelb"
        f['shortname_8'] = "_bar_"
        self.submit(f, check_notification=False)
        self.assertValidationError(
            "shortname_8", "Darf nicht der Bezeichner der Ablehnungsoption sein")

        self.assertTitle("Farbe des Logos (Internationaler Kongress)")
        f = self.response.forms['candidatessummaryform']
        f['shortname_8'] = "farbe"
        f['title_6'] = "lila"
        f['delete_7'].checked = True
        self.submit(f)

        self.assertTitle("Farbe des Logos (Internationaler Kongress)")
        self.assertEqual("rot", f['shortname_6'].value)
        self.assertEqual("lila", f['title_6'].value)
        self.assertEqual("farbe", f['shortname_8'].value)
        self.assertEqual("aqua", f['shortname_1001'].value)
        self.assertNotIn("gelb", f.fields)

    @storage
    @as_users("werner")
    def test_has_voted(self) -> None:
        self.traverse({'description': 'Versammlungen'},
                      {'description': 'Archiv-Sammlung'},
                      {'description': 'Abstimmungen'},
                      {'description': 'Test-Abstimmung – bitte ignorieren'},
                      {'description': 'Ergebnisdetails'})

        self.assertPresence("Du nimmst nicht an der Versammlung teil.",
                            div='own-vote', exact=True)
        self.assertNonPresence("Du hast nicht abgestimmt.")

        self.traverse({'description': 'Archiv-Sammlung'})
        # werner is no member, so he must signup external
        self._external_signup(self.user)
        self.traverse({'description': 'Abstimmungen'},
                      {'description': 'Test-Abstimmung – bitte ignorieren'},
                      {'description': 'Ergebnisdetails'})

        self.assertNonPresence("Du nimmst nicht an der Versammlung teil.")
        self.assertPresence("Du hast nicht abgestimmt.", div='own-vote',
                            exact=True)

    @storage
    def test_provide_secret(self) -> None:
        self.login("anton")
        self.logout()
        base_time = now()
        delta = datetime.timedelta(seconds=42)
        with freezegun.freeze_time(base_time,
                                   ignore=['cdedb.filter', 'icu']) as frozen_time:
            user = USER_DICT["werner"]
            self.login(user)
            self.traverse({'description': 'Versammlungen'},
                          {'description': 'Archiv-Sammlung'})
            # werner is no member, so he must signup external
            secret = self._external_signup(user)
            # Create new ballot.
            bdata = {
                'title': 'Maximale Länge der Verfassung',
                'vote_begin': base_time + delta,
                'vote_end': base_time + 3*delta,
                'abs_quorum': "0",
                'rel_quorum': "0",
                'votes': "1",
            }
            candidates = [
                {'shortname': 'ja', 'title': 'Ja'},
                {'shortname': 'nein', 'title': 'Nein'},
            ]
            self._create_ballot(bdata, candidates)

            # Wait for voting to start then cast own vote.
            frozen_time.tick(delta=2*delta)
            self.traverse({'description': 'Abstimmungen'},
                          {'description': bdata['title']})
            f = self.response.forms["voteform"]
            f["vote"] = "ja"
            self.submit(f)

            # Check tally and own vote.
            frozen_time.tick(delta=2*delta)
            self.traverse({'description': 'Abstimmungen'},
                          {'description': bdata['title']},
                          {'description': 'Ergebnisdetails'})
            self.assertPresence("Du hast für die folgenden Kandidaten gestimmt: Ja",
                                div='own-vote', exact=True)

            self.traverse({'description': 'Abstimmungen'},
                          {'description': 'Test-Abstimmung – bitte ignorieren'},
                          {'description': 'Ergebnisdetails'})
            self.assertPresence("Du hast nicht abgestimmt.", div='own-vote',
                                exact=True)

            self.traverse({'description': 'Abstimmungen'},
                          {'description': 'Ganz wichtige Wahl'})
            f = self.response.forms['deleteballotform']
            f['ack_delete'].checked = True
            self.submit(f)
            self.traverse({'description': 'Abstimmungen'},
                          {'description': 'Genauso wichtige Wahl'})
            f = self.response.forms['deleteballotform']
            f['ack_delete'].checked = True
            self.submit(f)

            self.logout()
            self.login("anton")
            # Conclude assembly.
            self.traverse({'description': "Versammlung"},
                          {'description': "Archiv-Sammlung"})
            self.assertTitle("Archiv-Sammlung")
            f = self.response.forms['concludeassemblyform']
            f['ack_conclude'].checked = True
            self.submit(f)

            self.logout()
            self.login(user)
            # Own vote should be hidden now.
            self.traverse({'description': "Versammlung"},
                          {'description': 'Archiv-Sammlung'},
                          {'description': 'Abstimmungen'},
                          {'description': 'Maximale Länge der Verfassung'},
                          {'description': 'Ergebnisdetails'})
            s = ("Die Versammlung wurde beendet. Das Abstimmungsverhalten einzelner"
                 " Nutzer ist nicht mehr aus der Datenbank auslesbar.")
            self.assertPresence(s)
            self.assertNonPresence("Du hast für die folgenden Kandidaten gestimmt:")

            # Provide the secret to retrieve the vote.
            f = self.response.forms['showoldvoteform']
            f['secret'] = secret
            self.submit(f, check_notification=False)
            self.assertNonPresence("Die Versammlung wurde beendet und die "
                                   "Stimmen sind nun verschlüsselt.")
            self.assertPresence("Du hast für die folgenden Kandidaten gestimmt: Ja",
                                div='own-vote', exact=True)

<<<<<<< HEAD
    @storage
    def test_log(self) -> None:
        # First: generate data
        self.test_entity_ballot_simple()
        self.logout()
        self.test_conclude_assembly()
        # test_tally_and_get_result
        self.traverse({'description': 'Versammlungen'},
                      {'description': 'Internationaler Kongress'},
                      {'description': 'Abstimmungen'},
                      {'description': 'Antwort auf die letzte aller Fragen'},)
        self.logout()
        self.test_extend()
        self.logout()

        # Now check it
        self.login(USER_DICT['anton'])
        self.traverse({'description': 'Versammlungen'},
                      {'description': 'Log'})
        self.assertTitle("Versammlungs-Log [1–26 von 26]")
        self.assertNonPresence("LogCodes")
        f = self.response.forms['logshowform']
        codes = [const.AssemblyLogCodes.assembly_created,
                 const.AssemblyLogCodes.assembly_changed,
                 const.AssemblyLogCodes.ballot_created,
                 const.AssemblyLogCodes.ballot_changed,
                 const.AssemblyLogCodes.ballot_deleted,
                 const.AssemblyLogCodes.ballot_tallied,
                 const.AssemblyLogCodes.assembly_presider_added,
                 ]
        f['codes'] = codes
        f['assembly_id'] = 1
        self.submit(f)
        self.assertTitle("Versammlungs-Log [1–8 von 8]")

        self.logout()
        self.login("werner")
        self.traverse({'description': 'Versammlungen'},
                      {'description': 'Drittes CdE-Konzil'},
                      {'description': 'Log'})
        self.assertTitle("Drittes CdE-Konzil: Log [1–8 von 8]")

        f = self.response.forms['logshowform']
        f['codes'] = codes
        f['offset'] = 2
        self.submit(f)
        self.assertTitle("Drittes CdE-Konzil: Log [3–52 von 6]")

=======
>>>>>>> b0e2e9fe

class TestMultiAssemblyFrontend(MultiAppFrontendTest, AssemblyTestHelpers):
    n = 2

    def test_presiders(self) -> None:
        self.login("anton")
        self._create_assembly()
        self._external_signup(USER_DICT["werner"])
        self.traverse(r"\sÜbersicht")
        self.assertPresence("Werner Wahlleitung", div='assembly-presiders')
        self.switch_app(1)
        self.login("werner")
        self.traverse("Versammlung", "Drittes CdE-Konzil", "Konfiguration")
        f = self.response.forms['changeassemblyform']
        f['notes'] = "Werner war hier!"
        self.submit(f)
        self.assertTitle("Drittes CdE-Konzil")
        self.assertPresence("Werner war hier!", div='notes')
        self.assertNotIn('removepresiderform23', self.response.forms)
        self.traverse("Log")
        self.switch_app(0)
        self.traverse(r"\sÜbersicht")
        self.assertPresence("Werner war hier!", div='notes')
        f = self.response.forms['removepresiderform23']
        self.submit(f, verbose=True)
        self.assertNonPresence("Werner Wahlleitung", div='assembly-presiders',
                               check_div=False)
        self.switch_app(1)
        self.traverse(r"\sÜbersicht")
        self.assertNonPresence("Werner war hier!")
        self.assertNoLink("Konfiguration")
        self.assertNoLink("Log")
        self.switch_app(0)
        f = self.response.forms['addpresidersform']
        # Try non-existing user.
        f['presider_ids'] = "DB-1000-6"
        self.submit(f, check_notification=False)
        self.assertValidationError(
            "presider_ids",
            "Einige dieser Nutzer existieren nicht oder sind archiviert.")
        # Try archived user.
        f['presider_ids'] = USER_DICT["hades"]['DB-ID']
        self.submit(f, check_notification=False)
        self.assertValidationError(
            "presider_ids",
            "Einige dieser Nutzer existieren nicht oder sind archiviert.")
        # Try non-assembly user.
        f['presider_ids'] = USER_DICT["emilia"]['DB-ID']
        self.submit(f, check_notification=False)
        self.assertValidationError(
            "presider_ids",
            "Einige dieser Nutzer sind keine Versammlungsnutzer.")
        # Proceed with a valid user.
        f['presider_ids'] = USER_DICT["werner"]['DB-ID']
        self.submit(f)
        self.assertPresence("Werner Wahlleitung", div='assembly-presiders')
        self.switch_app(1)
        self.traverse(r"\sÜbersicht")
        self.assertPresence("Werner war hier!", div='notes')
        self.traverse("Konfiguration", "Log")<|MERGE_RESOLUTION|>--- conflicted
+++ resolved
@@ -1549,57 +1549,6 @@
             self.assertPresence("Du hast für die folgenden Kandidaten gestimmt: Ja",
                                 div='own-vote', exact=True)
 
-<<<<<<< HEAD
-    @storage
-    def test_log(self) -> None:
-        # First: generate data
-        self.test_entity_ballot_simple()
-        self.logout()
-        self.test_conclude_assembly()
-        # test_tally_and_get_result
-        self.traverse({'description': 'Versammlungen'},
-                      {'description': 'Internationaler Kongress'},
-                      {'description': 'Abstimmungen'},
-                      {'description': 'Antwort auf die letzte aller Fragen'},)
-        self.logout()
-        self.test_extend()
-        self.logout()
-
-        # Now check it
-        self.login(USER_DICT['anton'])
-        self.traverse({'description': 'Versammlungen'},
-                      {'description': 'Log'})
-        self.assertTitle("Versammlungs-Log [1–26 von 26]")
-        self.assertNonPresence("LogCodes")
-        f = self.response.forms['logshowform']
-        codes = [const.AssemblyLogCodes.assembly_created,
-                 const.AssemblyLogCodes.assembly_changed,
-                 const.AssemblyLogCodes.ballot_created,
-                 const.AssemblyLogCodes.ballot_changed,
-                 const.AssemblyLogCodes.ballot_deleted,
-                 const.AssemblyLogCodes.ballot_tallied,
-                 const.AssemblyLogCodes.assembly_presider_added,
-                 ]
-        f['codes'] = codes
-        f['assembly_id'] = 1
-        self.submit(f)
-        self.assertTitle("Versammlungs-Log [1–8 von 8]")
-
-        self.logout()
-        self.login("werner")
-        self.traverse({'description': 'Versammlungen'},
-                      {'description': 'Drittes CdE-Konzil'},
-                      {'description': 'Log'})
-        self.assertTitle("Drittes CdE-Konzil: Log [1–8 von 8]")
-
-        f = self.response.forms['logshowform']
-        f['codes'] = codes
-        f['offset'] = 2
-        self.submit(f)
-        self.assertTitle("Drittes CdE-Konzil: Log [3–52 von 6]")
-
-=======
->>>>>>> b0e2e9fe
 
 class TestMultiAssemblyFrontend(MultiAppFrontendTest, AssemblyTestHelpers):
     n = 2
