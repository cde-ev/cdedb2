#!/usr/bin/env python3

import collections.abc
import copy
import datetime
import decimal
import json
from typing import Any, Dict, List

import psycopg2
import pytz

import cdedb.database.constants as const
from cdedb.backend.common import cast_fields
from cdedb.common import (
    CdEDBObject, CdEDBObjectMap, InfiniteEnum, PartialImportError, PrivilegeError,
    CourseFilterPositions, nearly_now
)
from cdedb.query import QUERY_SPECS, Query, QueryOperators
from tests.common import USER_DICT, BackendTest, as_users, json_keys_to_int, storage


class TestEventBackend(BackendTest):
    used_backends = ("core", "event")

    @as_users("emilia")
    def test_basics(self) -> None:
        data = self.core.get_event_user(self.key, self.user['id'])
        data['display_name'] = "Zelda"
        data['name_supplement'] = "von und zu Hylia"
        setter = {k: v for k, v in data.items() if k in
                  {'id', 'name_supplement', 'display_name', 'telephone'}}
        self.core.change_persona(self.key, setter)
        new_data = self.core.get_event_user(self.key, self.user['id'])
        self.assertEqual(data, new_data)

    @as_users("annika", "garcia")
    def test_entity_event(self) -> None:
        # need administrator to create event
        self.login(USER_DICT["annika"])
        old_events = self.event.list_events(self.key)
        data: CdEDBObject = {
            'title': "New Link Academy",
            'institution': 1,
            'description': """Some more text

            on more lines.""",
            'shortname': 'link',
            'registration_start': datetime.datetime(2000, 11, 22, 0, 0, 0,
                                                    tzinfo=pytz.utc),
            'registration_soft_limit': datetime.datetime(2022, 1, 2, 0, 0, 0,
                                                         tzinfo=pytz.utc),
            'registration_hard_limit': None,
            'iban': None,
            'nonmember_surcharge': decimal.Decimal("6.66"),
            'registration_text': None,
            'mail_text': None,
            'participant_info': """Welcome to our

            **new**
            and
            _fancy_

            academy! :)""",
            'use_additional_questionnaire': False,
            'notes': None,
            'orgas': {2, 7},
            'parts': {
                -1: {
                    'tracks': {
                        -1: {'title': "First lecture",
                             'shortname': "First",
                             'num_choices': 3,
                             'min_choices': 3,
                             'sortkey': 1}
                    },
                    'title': "First coming",
                    'shortname': "first",
                    'part_begin': datetime.date(2109, 8, 7),
                    'part_end': datetime.date(2109, 8, 20),
                    'fee': decimal.Decimal("234.56"),
                    'waitlist_field': None,
                },
                -2: {
                    'tracks': {
                        -1: {'title': "Second lecture",
                             'shortname': "Second",
                             'num_choices': 3,
                             'min_choices': 1,
                             'sortkey': 1}
                    },
                    'title': "Second coming",
                    'shortname': "second",
                    'part_begin': datetime.date(2110, 8, 7),
                    'part_end': datetime.date(2110, 8, 20),
                    'fee': decimal.Decimal("0.00"),
                    'waitlist_field': None,
                },
            },
            'fields': {
                -1: {
                    'association': 1,
                    'field_name': "instrument",
                    'kind': 1,
                    'entries': None,
                },
                -2: {
                    'association': 1,
                    'field_name': "preferred_excursion_date",
                    'kind': 5,
                    'entries': [["2109-08-16", "In the first coming"],
                                ["2110-08-16", "During the second coming"]],
                },
                -3: {
                    'association': const.FieldAssociations.registration,
                    'field_name': "is_child",
                    'kind': const.FieldDatatypes.bool,
                    'entries': None,
                }
            },
            'fee_modifiers': {
                -1: {
                    'amount': decimal.Decimal("-7.00"),
                    'field_id': 1003,  # TODO allow specifying a negative id here?
                    'modifier_name': "is_child",
                    'part_id': 1002,  # TODO allow specifying a negative id here?
                }
            }
        }
        new_id = self.event.create_event(self.key, data)
        # back to normal mode
        self.login(self.user)
        data['id'] = new_id
        data['offline_lock'] = False
        data['is_archived'] = False
        data['is_participant_list_visible'] = False
        data['is_course_assignment_visible'] = False
        data['is_course_list_visible'] = False
        data['is_course_state_visible'] = False
        data['is_cancelled'] = False
        data['is_visible'] = False
        data['lodge_field'] = None
        data['camping_mat_field'] = None
        data['course_room_field'] = None
        data['orga_address'] = None
        data['begin'] = datetime.date(2109, 8, 7)
        data['end'] = datetime.date(2110, 8, 20)
        data['is_open'] = True
        # TODO dynamically adapt ids from the database result
        data['parts'][-1]['tracks'][-1].update({'id': 1001, 'part_id': 1001})
        data['parts'][-2]['tracks'][-1].update({'id': 1002, 'part_id': 1002})
        data['tracks'] = {1001: data['parts'][-1]['tracks'][-1],
                          1002: data['parts'][-2]['tracks'][-1]}
        # correct part and field ids
        tmp = self.event.get_event(self.key, new_id)
        part_map = {}
        for part in tmp['parts']:
            for oldpart in data['parts'].keys():
                if tmp['parts'][part]['title'] == data['parts'][oldpart]['title']:
                    part_map[tmp['parts'][part]['title']] = part
                    data['parts'][part] = data['parts'][oldpart]
                    data['parts'][part]['id'] = part
                    data['parts'][part]['event_id'] = new_id
                    self.assertEqual(
                        set(x['title'] for x in data['parts'][part]['tracks'].values()),
                        set(x['title'] for x in tmp['parts'][part]['tracks'].values()))
                    data['parts'][part]['tracks'] = tmp['parts'][part]['tracks']
                    del data['parts'][oldpart]
                    break
        field_map = {}
        for field in tmp['fields']:
            for oldfield in data['fields'].keys():
                if (tmp['fields'][field]['field_name']
                        == data['fields'][oldfield]['field_name']):
                    field_map[tmp['fields'][field]['field_name']] = field
                    data['fields'][field] = data['fields'][oldfield]
                    data['fields'][field]['id'] = field
                    data['fields'][field]['event_id'] = new_id
                    del data['fields'][oldfield]
                    break
        fee_modifier_map = {}
        for mod in tmp['fee_modifiers']:
            for oldmod in data['fee_modifiers'].keys():
                if (tmp['fee_modifiers'][mod]['modifier_name']
                        == data['fee_modifiers'][oldmod]['modifier_name']):
                    fee_modifier_map[tmp['fee_modifiers'][mod]['modifier_name']] = mod
                    data['fee_modifiers'][mod] = data['fee_modifiers'][oldmod]
                    data['fee_modifiers'][mod]['id'] = mod
                    del data['fee_modifiers'][oldmod]
                    break

        self.assertEqual(data,
                         self.event.get_event(self.key, new_id))
        data['title'] = "Alternate Universe Academy"
        data['orgas'] = {2, 7}
        newpart = {
            'tracks': {
                -1: {'title': "Third lecture",
                     'shortname': "Third",
                     'num_choices': 2,
                     'min_choices': 2,
                     'sortkey': 2}
            },
            'title': "Third coming",
            'shortname': "third",
            'part_begin': datetime.date(2111, 8, 7),
            'part_end': datetime.date(2111, 8, 20),
            'fee': decimal.Decimal("123.40"),
            'waitlist_field': None,
        }
        changed_part: CdEDBObject = {
            'title': "Second coming",
            'part_begin': datetime.date(2110, 9, 8),
            'part_end': datetime.date(2110, 9, 21),
            'fee': decimal.Decimal("1.23"),
            'waitlist_field': None,
            'tracks': {
                1002: {'title': "Second lecture v2",
                       'shortname': "Second v2",
                       'num_choices': 5,
                       'min_choices': 4,
                       'sortkey': 3}
            }}
        newfield = {
            'association': 3,
            'field_name': "kuea",
            'kind': 1,
            'entries': None,
        }
        changed_field = {
            'association': 2,
            'kind': 5,
            'entries': [
                ["2110-08-15", "early second coming"],
                ["2110-08-17", "late second coming"],
            ],
        }
        self.event.set_event(self.key, {
            'id': new_id,
            'title': data['title'],
            'parts': {
                part_map["First coming"]: None,
                part_map["Second coming"]: changed_part,
                -1: newpart,
                },
            'fields': {
                field_map["instrument"]: None,
                field_map["preferred_excursion_date"]: changed_field,
                -1: newfield,
                },
            })
        # fixup parts and fields
        tmp = self.event.get_event(self.key, new_id)
        for part in tmp['parts']:
            if tmp['parts'][part]['title'] == "Third coming":
                part_map[tmp['parts'][part]['title']] = part
                data['parts'][part] = newpart
                data['parts'][part]['id'] = part
                data['parts'][part]['event_id'] = new_id
                self.assertEqual(set(x['title']
                                     for x in data['parts'][part]['tracks'].values()),
                                 set(x['title']
                                     for x in tmp['parts'][part]['tracks'].values()))
                data['parts'][part]['tracks'] = tmp['parts'][part]['tracks']
        del data['parts'][part_map["First coming"]]
        changed_part['id'] = part_map["Second coming"]
        changed_part['event_id'] = new_id
        changed_part['shortname'] = "second"
        changed_part['tracks'][1002].update({'part_id': 1002, 'id': 1002})
        data['parts'][part_map["Second coming"]] = changed_part
        for field in tmp['fields']:
            if tmp['fields'][field]['field_name'] == "kuea":
                field_map[tmp['fields'][field]['field_name']] = field
                data['fields'][field] = newfield
                data['fields'][field]['id'] = field
                data['fields'][field]['event_id'] = new_id
        del data['fields'][field_map["instrument"]]
        changed_field['id'] = field_map["preferred_excursion_date"]
        changed_field['event_id'] = new_id
        changed_field['field_name'] = "preferred_excursion_date"
        data['fields'][field_map["preferred_excursion_date"]] = changed_field
        data['begin'] = datetime.date(2110, 9, 8)
        data['end'] = datetime.date(2111, 8, 20)
        # TODO dynamically adapt ids from the database result
        data['tracks'] = {1002: {'id': 1002,
                                 'part_id': 1002,
                                 'title': 'Second lecture v2',
                                 'shortname': "Second v2",
                                 'num_choices': 5,
                                 'min_choices': 4,
                                 'sortkey': 3},
                          1003: {'id': 1003,
                                 'part_id': 1003,
                                 'title': 'Third lecture',
                                 'shortname': 'Third',
                                 'num_choices': 2,
                                 'min_choices': 2,
                                 'sortkey': 2}}

        self.assertEqual(data,
                         self.event.get_event(self.key, new_id))

        self.assertNotIn(new_id, old_events)
        new_events = self.event.list_events(self.key)
        self.assertIn(new_id, new_events)

        new_course = {
            'event_id': new_id,
            'title': "Topos theory for the kindergarden",
            'description': """This is an interesting topic

            which will be treated.""",
            'nr': 'ζ',
            'shortname': "Topos",
            'instructors': "Alexander Grothendieck",
            'max_size': 12,
            'min_size': None,
            'notes': "Beware of dragons.",
            'segments': {1002},
        }
        new_course_id = self.event.create_course(self.key, new_course)
        new_course['id'] = new_course_id
        new_course['active_segments'] = new_course['segments']
        new_course['fields'] = {}
        self.assertEqual(new_course, self.event.get_course(
            self.key, new_course_id))

        new_group = {
            'event_id': new_id,
            'title': "Nebenan",
        }
        new_group_id = self.event.create_lodgement_group(self.key, new_group)
        self.assertLess(0, new_group_id)
        new_group['id'] = new_group_id
        self.assertEqual(
            new_group, self.event.get_lodgement_group(self.key, new_group_id))

        new_lodgement = {
            'regular_capacity': 42,
            'event_id': new_id,
            'title': 'HY',
            'notes': "Notizen",
            'camping_mat_capacity': 11,
            'group_id': new_group_id,
        }
        new_lodge_id = self.event.create_lodgement(self.key, new_lodgement)
        self.assertLess(0, new_lodge_id)
        new_lodgement['id'] = new_lodge_id
        new_lodgement['fields'] = {}
        self.assertEqual(new_lodgement, self.event.get_lodgement(
            self.key, new_lodge_id))

        new_reg = {
            'checkin': None,
            'event_id': new_id,
            'list_consent': True,
            'mixed_lodging': False,
            'orga_notes': None,
            'notes': None,
            'parental_agreement': True,
            'parts': {
                part_map["Second coming"]: {'lodgement_id': new_lodge_id,
                                            'status': 1
                                            },
                part_map["Third coming"]: {'lodgement_id': new_lodge_id,
                                           'status': 1
                                           },

            },
            'tracks': {
                1002: {
                    'choices': [new_course_id],
                    'course_id': None,
                    'course_instructor': None,
                },
                1003: {
                    'course_id': None,
                    'course_instructor': None
                },
            },
            'payment': None,
            'persona_id': 2,
            'real_persona_id': None
        }
        new_reg_id = self.event.create_registration(self.key, new_reg)
        self.assertLess(0, new_reg_id)

        self.login(USER_DICT["annika"])
        self.assertLess(0, self.event.delete_event(
            self.key, new_id,
            ("event_parts", "course_tracks", "field_definitions", "courses",
             "orgas", "lodgement_groups", "lodgements", "registrations",
             "questionnaire", "log", "mailinglists", "fee_modifiers")))

    @storage
    @as_users("annika", "garcia")
    def test_change_minor_form(self) -> None:
        event_id = 1
        with open("/cdedb2/tests/ancillary_files/form.pdf", "rb") as f:
            minor_form = f.read()
        self.assertIsNone(self.event.get_minor_form(self.key, event_id))
        self.assertLess(0, self.event.change_minor_form(self.key, event_id, minor_form))
        self.assertEqual(minor_form, self.event.get_minor_form(self.key, event_id))
        self.assertGreater(0, self.event.change_minor_form(self.key, event_id, None))
        count, log = self.event.retrieve_log(
            self.key, codes={const.EventLogCodes.minor_form_updated,
                             const.EventLogCodes.minor_form_removed},
            event_id=event_id)
        expectation = [
            {
                'code': const.EventLogCodes.minor_form_updated,
                'submitted_by': self.user['id'],
                'persona_id': None,
                'event_id': event_id,
                'ctime': nearly_now(),
                'change_note': None,
            },
            {
                'code': const.EventLogCodes.minor_form_removed,
                'submitted_by': self.user['id'],
                'persona_id': None,
                'event_id': event_id,
                'ctime': nearly_now(),
                'change_note': None,
            }
        ]
        self.assertEqual(len(expectation), len(log))
        for e, l in zip(expectation, log):
            for k in e:
                self.assertEqual(e[k], l[k])

    @as_users("annika")
    def test_aposteriori_track_creation(self) -> None:
        event_id = 1
        part_id = 1
        # The expected new id.
        new_track_id = 1001

        self.assertTrue(self.event.list_registrations(self.key, event_id))

        regs = self.event.get_registrations(
            self.key, self.event.list_registrations(self.key, event_id))
        event = self.event.get_event(self.key, event_id)

        new_track = {
            'title': "Neue Kursschiene",
            'shortname': "Neu",
            'num_choices': 3,
            'min_choices': 1,
            'sortkey': 1,
        }
        update_event = {
            'id': event_id,
            'parts': {
                part_id: {
                    'tracks': {
                        -1: new_track,
                    }
                }
            }
        }
        self.event.set_event(self.key, update_event)
        new_track['id'] = new_track_id
        new_track['part_id'] = part_id

        for reg in regs.values():
            reg['tracks'][new_track_id] = {
                'choices': [],
                'course_id': None,
                'course_instructor': None,
                'registration_id': reg['id'],
                'track_id': new_track_id,
            }

        event['tracks'][new_track_id] = new_track
        event['parts'][part_id]['tracks'][new_track_id] = new_track

        reg_ids = self.event.list_registrations(self.key, event_id)
        self.assertEqual(regs, self.event.get_registrations(self.key, reg_ids))
        self.assertEqual(event, self.event.get_event(self.key, event_id))

    @as_users("annika", "garcia")
    def test_aposteriori_track_deletion(self) -> None:
        event_id = 1
        part_id = 2
        track_id = 1

        self.assertTrue(self.event.list_registrations(self.key, event_id))

        regs = self.event.get_registrations(
            self.key, self.event.list_registrations(self.key, event_id))
        event = self.event.get_event(self.key, event_id)

        expectation = {1, 2, 3}
        self.assertEqual(expectation, event["tracks"].keys())
        self.assertIn(track_id, event["parts"][part_id]["tracks"])
        for reg in regs.values():
            self.assertIn(track_id, reg["tracks"])

        edata = {
            'id': event_id,
            'parts': {
                part_id: {
                    'tracks': {
                        track_id: None,
                    },
                },
            },
        }

        self.assertLess(0, self.event.set_event(self.key, edata))
        event = self.event.get_event(self.key, event_id)
        regs = self.event.get_registrations(
            self.key, self.event.list_registrations(self.key, event_id))

        for reg in regs.values():
            self.assertNotIn(track_id, reg["tracks"])

        expectation -= {track_id}
        self.assertEqual(expectation, event["tracks"].keys())

    @as_users("anton")
    def test_event_field_double_link(self) -> None:
        questionnaire = {
            const.QuestionnaireUsages.additional:
                [
            {
                'field_id': 1,
                'title': None,
                'info': None,
                'input_size': None,
                'readonly': False,
                'default_value': None,
            },
            {
                'field_id': 1,
                'title': None,
                'info': None,
                'input_size': None,
                'readonly': False,
                'default_value': None,
            },
          ],
        }
        with self.assertRaises(ValueError) as cm:
            self.event.set_questionnaire(self.key, 1, questionnaire)
        self.assertIn("Must not duplicate field. (field_id)", cm.exception.args)

        old_event = self.event.get_event(self.key, 1)
        self.event.set_questionnaire(self.key, old_event['id'], None)
        data = {
            'id': old_event['id'],
            'fee_modifiers':
                {
                    anid: None
                    for anid in old_event['fee_modifiers']
                }
        }
        self.event.set_event(self.key, data)

        data = {
            'id': old_event['id'],
            'fee_modifiers': {
                -1: {
                    'field_id': 7,
                    'modifier_name': "is_child",
                    'amount': decimal.Decimal("-8.00"),
                    'part_id': list(old_event['parts'])[0],
                },
                -2: {
                    'field_id': 7,
                    'modifier_name': "is_child2",
                    'amount': decimal.Decimal("-7.00"),
                    'part_id': list(old_event['parts'])[0],
                },
            },
        }
        with self.assertRaises(ValueError) as cm:
            self.event.set_event(self.key, data)
        msg = "Must not have multiple fee modifiers linked to the same" \
              " field in one event part."
        self.assertIn(msg + " (fee_modifiers)", cm.exception.args)

    @as_users("annika", "garcia")
    def test_json_fields_with_dates(self) -> None:
        event_id = 1
        update_event = {
            'id': event_id,
            'fields': {
                -1: {
                    'association': 1,
                    'field_name': "arrival",
                    'kind': 6,
                    'entries': None,
                }
            }
        }
        self.event.set_event(self.key, update_event)
        reg_id = 1
        update_registration = {
            'id': reg_id,
            'fields': {
                'arrival': datetime.datetime(2222, 11, 9, 8, 55, 44, tzinfo=pytz.utc),
            }
        }
        self.event.set_registration(self.key, update_registration)
        data = self.event.get_registration(self.key, reg_id)
        expectation = {
            'anzahl_GROSSBUCHSTABEN': 4,
            'arrival': datetime.datetime(2222, 11, 9, 8, 55, 44, tzinfo=pytz.utc),
            'lodge': 'Die üblichen Verdächtigen :)',
            'is_child': False,
        }
        self.assertEqual(expectation, data['fields'])

    @as_users("annika", "garcia")
    def test_entity_course(self) -> None:
        event_id = 1
        old_courses = self.event.list_courses(self.key, event_id)
        data = {
            'event_id': event_id,
            'title': "Topos theory for the kindergarden",
            'description': """This is an interesting topic

            which will be treated.""",
            'nr': 'ζ',
            'shortname': "Topos",
            'instructors': "Alexander Grothendieck",
            'notes': "Beware of dragons.",
            'segments': {2, 3},
            'active_segments': {2},
            'max_size': 42,
            'min_size': 23,
        }
        new_id = self.event.create_course(self.key, data)
        data['id'] = new_id
        data['fields'] = {}
        self.assertEqual(data,
                         self.event.get_course(self.key, new_id))
        data['title'] = "Alternate Universes"
        data['segments'] = {1, 3}
        data['active_segments'] = {1, 3}
        self.event.set_course(self.key, {
            'id': new_id, 'title': data['title'], 'segments': data['segments'],
            'active_segments': data['active_segments']})
        self.assertEqual(data,
                         self.event.get_course(self.key, new_id))
        self.assertNotIn(new_id, old_courses)
        new_courses = self.event.list_courses(self.key, event_id)
        self.assertIn(new_id, new_courses)
        data['active_segments'] = {1}
        self.event.set_course(self.key, {
            'id': new_id, 'active_segments': data['active_segments']})
        self.assertEqual(data,
                         self.event.get_course(self.key, new_id))

    @as_users("annika", "garcia")
    def test_course_non_removable(self) -> None:
        self.assertNotEqual({}, self.event.delete_course_blockers(self.key, 1))

    @as_users("annika", "garcia")
    def test_course_delete(self) -> None:
        event_id = 1
        data = {
            'event_id': event_id,
            'title': "Topos theory for the kindergarden",
            'description': """This is an interesting topic

            which will be treated.""",
            'nr': 'ζ',
            'shortname': "Topos",
            'instructors': "Alexander Grothendieck",
            'notes': "Beware of dragons.",
            'segments': {2, 3},
            'active_segments': {2},
            'max_size': 42,
            'min_size': 23,
        }
        new_id = self.event.create_course(self.key, data)
        self.assertEqual(
            self.event.delete_course_blockers(self.key, new_id).keys(),
            {"course_segments"})
        self.assertLess(0, self.event.delete_course(
            self.key, new_id, ("course_segments",)))

    @as_users("garcia")
    def test_course_choices_cascade(self) -> None:
        # Set the status quo.
        for course_id in (1, 2, 3, 4):
            cdata = {
                "id": course_id,
                "segments": [1, 2, 3],
                "active_segments": [1, 2, 3],
            }
            self.event.set_course(self.key, cdata)
        for reg_id in (1, 2, 3, 4):
            rdata = {
                "id": reg_id,
                "tracks": {
                    1: {
                        "choices": [1, 2, 3, 4],
                    },
                },
                "parts": {
                    1: {
                        "status": const.RegistrationPartStati.participant,
                    },
                },
            }
            self.event.set_registration(self.key, rdata)

        # Check that all for choices are present fpr registration 1.
        full_export = self.event.export_event(self.key, event_id=1)
        for course_choice in full_export["event.course_choices"].values():
            del course_choice["id"]
        expectations = [
            {
                "registration_id": 1,
                "track_id": 1,
                "course_id": 1,
                "rank": 0,
            },
            {
                "registration_id": 1,
                "track_id": 1,
                "course_id": 2,
                "rank": 1,
            },
            {
                "registration_id": 1,
                "track_id": 1,
                "course_id": 3,
                "rank": 2,
            },
            {
                "registration_id": 1,
                "track_id": 1,
                "course_id": 4,
                "rank": 3,
            },
        ]
        for exp in expectations:
            self.assertIn(exp, full_export["event.course_choices"].values())

        # Delete Course 2.
        cascade = self.event.delete_course_blockers(self.key, course_id=2)
        self.event.delete_course(self.key, course_id=2, cascade=cascade)

        # Check that the remaining three course choices have been moved up.
        full_export = self.event.export_event(self.key, event_id=1)
        for course_choice in full_export["event.course_choices"].values():
            del course_choice["id"]
        expectations = [
            {
                "registration_id": 1,
                "track_id": 1,
                "course_id": 1,
                "rank": 0,
            },
            {
                "registration_id": 1,
                "track_id": 1,
                "course_id": 3,
                "rank": 1,
            },
            {
                "registration_id": 1,
                "track_id": 1,
                "course_id": 4,
                "rank": 2,
            },
        ]
        for exp in expectations:
            self.assertIn(exp, full_export["event.course_choices"].values())

        # Check that no additional or duplicate choices exist.
        partial_export = self.event.partial_export_event(self.key, event_id=1)
        self.assertEqual(
            [1, 3, 4],
            partial_export["registrations"][1]["tracks"][1]["choices"])

    @as_users("annika", "garcia")
    def test_visible_events(self) -> None:
        expectation = {1: 'Große Testakademie 2222', 3: 'CyberTestAkademie'}
        self.assertEqual(expectation, self.event.list_events(
            self.key, visible=True, archived=False))

    @as_users("annika", "garcia")
    def test_has_registrations(self) -> None:
        self.assertEqual(True, self.event.has_registrations(self.key, 1))

    @as_users("emilia")
    def test_registration_participant(self) -> None:
        expectation: CdEDBObject = {
            'amount_paid': decimal.Decimal("0.00"),
            'amount_owed': decimal.Decimal("589.49"),
            'checkin': None,
            'event_id': 1,
            'fields': {
                'anzahl_GROSSBUCHSTABEN': 3,
                'brings_balls': True,
                'transportation': 'pedes',
                'is_child': False,
            },
            'list_consent': True,
            'id': 2,
            'mixed_lodging': True,
            'orga_notes': 'Unbedingt in die Einzelzelle.',
            'notes': 'Extrawünsche: Meerblick, Weckdienst und Frühstück am Bett',
            'parental_agreement': True,
            'parts': {
                1: {
                    'is_camping_mat': False,
                    'lodgement_id': None,
                    'part_id': 1,
                    'registration_id': 2,
                    'status': 3,
                },
                2: {
                    'is_camping_mat': False,
                    'lodgement_id': 4,
                    'part_id': 2,
                    'registration_id': 2,
                    'status': 4,
                },
                3: {
                    'is_camping_mat': False,
                    'lodgement_id': 4,
                    'part_id': 3,
                    'registration_id': 2,
                    'status': 2,
                },
            },
            'tracks': {
                1: {
                    'choices': [5, 4, 2, 1],
                    'course_id': None,
                    'course_instructor': None,
                    'registration_id': 2,
                    'track_id': 1,
                },
                2: {
                    'choices': [3],
                    'course_id': None,
                    'course_instructor': None,
                    'registration_id': 2,
                    'track_id': 2,
                },
                3: {
                    'choices': [4, 2],
                    'course_id': 1,
                    'course_instructor': 1,
                    'registration_id': 2,
                    'track_id': 3,
                },
            },
            'payment': datetime.date(2014, 2, 2),
            'persona_id': 5,
            'real_persona_id': None,
        }
        self.assertEqual(expectation,
                         self.event.get_registration(self.key, 2))
        data = {
            'id': 2,
            'tracks': {2: {'choices': [2, 3, 4]}},
            'fields': {'transportation': 'etc'},
            'mixed_lodging': False,
        }
        self.assertLess(0, self.event.set_registration(self.key, data))
        expectation['tracks'][2]['choices'] = [2, 3, 4]
        expectation['fields']['transportation'] = 'etc'
        expectation['mixed_lodging'] = False
        self.assertEqual(expectation,
                         self.event.get_registration(self.key, 2))

    @as_users("berta", "paul")
    def test_registering(self) -> None:
        new_reg: CdEDBObject = {
            'amount_paid': decimal.Decimal("42.00"),
            'checkin': None,
            'event_id': 1,
            'list_consent': True,
            'mixed_lodging': False,
            'orga_notes': None,
            'parental_agreement': True,
            'parts': {
                1: {
                    'is_camping_mat': False,
                    'lodgement_id': None,
                    'status': 1
                },
                2: {
                    'is_camping_mat': False,
                    'lodgement_id': None,
                    'status': 1
                },
                3: {
                    'is_camping_mat': False,
                    'lodgement_id': None,
                    'status': 1
                },
            },
            'tracks': {
                1: {
                    'choices': [1, 4, 5],
                    'course_id': None,
                    'course_instructor': None,
                },
                2: {
                    'course_id': None,
                    'course_instructor': None,
                },
                3: {
                    'course_id': None,
                    'course_instructor': None,
                },
            },
            'notes': "Some bla.",
            'payment': None,
            'persona_id': 16,
            'real_persona_id': None}
        # try to create a registration for paul
        if self.user_in('paul'):
            new_id = self.event.create_registration(self.key, new_reg)
            self.assertLess(0, new_id)
            new_reg['id'] = new_id
            # amount_owed include non-member additional fee
            new_reg['amount_owed'] = decimal.Decimal("589.49")
            new_reg['fields'] = {}
            new_reg['parts'][1]['part_id'] = 1
            new_reg['parts'][1]['registration_id'] = new_id
            new_reg['parts'][2]['part_id'] = 2
            new_reg['parts'][2]['registration_id'] = new_id
            new_reg['parts'][3]['part_id'] = 3
            new_reg['parts'][3]['registration_id'] = new_id
            new_reg['tracks'][1]['track_id'] = 1
            new_reg['tracks'][1]['registration_id'] = new_id
            new_reg['tracks'][2]['track_id'] = 2
            new_reg['tracks'][2]['registration_id'] = new_id
            new_reg['tracks'][2]['choices'] = []
            new_reg['tracks'][3]['track_id'] = 3
            new_reg['tracks'][3]['registration_id'] = new_id
            new_reg['tracks'][3]['choices'] = []
            self.assertEqual(new_reg,
                             self.event.get_registration(self.key, new_id))
        else:
            with self.assertRaises(PrivilegeError):
                self.event.create_registration(self.key, new_reg)

    @as_users("annika", "garcia")
    def test_entity_registration(self) -> None:
        event_id = 1
        self.assertEqual({1: 1, 2: 5, 3: 7, 4: 9, 5: 100, 6: 2},
                         self.event.list_registrations(self.key, event_id))
        expectation: CdEDBObjectMap = {
            1: {'amount_owed': decimal.Decimal("573.99"),
                'amount_paid': decimal.Decimal("0.00"),
                'checkin': None,
                'event_id': 1,
                'fields': {
                    'anzahl_GROSSBUCHSTABEN': 4,
                    'lodge': 'Die üblichen Verdächtigen :)',
                    'is_child': False,
                },
                'list_consent': True,
                'id': 1,
                'mixed_lodging': True,
                'orga_notes': None,
                'notes': None,
                'parental_agreement': True,
                'parts': {
                    1: {'is_camping_mat': False,
                        'lodgement_id': None,
                        'part_id': 1,
                        'registration_id': 1,
                        'status': -1},
                    2: {'is_camping_mat': False,
                        'lodgement_id': None,
                        'part_id': 2,
                        'registration_id': 1,
                        'status': 1},
                    3: {'is_camping_mat': False,
                        'lodgement_id': 1,
                        'part_id': 3,
                        'registration_id': 1,
                        'status': 2}},
                'tracks': {
                    1: {'choices': [1, 3, 4, 2],
                        'course_id': None,
                        'course_instructor': None,
                        'registration_id': 1,
                        'track_id': 1},
                    2: {'choices': [2],
                        'course_id': None,
                        'course_instructor': None,
                        'registration_id': 1,
                        'track_id': 2},
                    3: {'choices': [1, 4],
                        'course_id': None,
                        'course_instructor': None,
                        'registration_id': 1,
                        'track_id': 3}},
                'payment': None,
                'persona_id': 1,
                'real_persona_id': None},
            2: {'amount_owed': decimal.Decimal("589.49"),
                'amount_paid': decimal.Decimal("0.00"),
                'checkin': None,
                'event_id': 1,
                'fields': {
                    'anzahl_GROSSBUCHSTABEN': 3,
                    'brings_balls': True,
                    'transportation': 'pedes',
                    'is_child': False,
                },
                'list_consent': True,
                'id': 2,
                'mixed_lodging': True,
                'orga_notes': 'Unbedingt in die Einzelzelle.',
                'notes': 'Extrawünsche: Meerblick, Weckdienst und Frühstück am Bett',
                'parental_agreement': True,
                'parts': {
                    1: {'is_camping_mat': False,
                        'lodgement_id': None,
                        'part_id': 1,
                        'registration_id': 2,
                        'status': 3},
                    2: {'is_camping_mat': False,
                        'lodgement_id': 4,
                        'part_id': 2,
                        'registration_id': 2,
                        'status': 4},
                    3: {'is_camping_mat': False,
                        'lodgement_id': 4,
                        'part_id': 3,
                        'registration_id': 2,
                        'status': 2}},
                'tracks': {
                    1: {'choices': [5, 4, 2, 1],
                        'course_id': None,
                        'course_instructor': None,
                        'registration_id': 2,
                        'track_id': 1},
                    2: {'choices': [3],
                        'course_id': None,
                        'course_instructor': None,
                        'registration_id': 2,
                        'track_id': 2},
                    3: {'choices': [4, 2],
                        'course_id': 1,
                        'course_instructor': 1,
                        'registration_id': 2,
                        'track_id': 3}},
                'payment': datetime.date(2014, 2, 2),
                'persona_id': 5,
                'real_persona_id': None},
            4: {'amount_owed': decimal.Decimal("431.99"),
                'amount_paid': decimal.Decimal("0.00"),
                'checkin': None,
                'event_id': 1,
                'fields': {
                    'anzahl_GROSSBUCHSTABEN': 2,
                    'brings_balls': False,
                    'may_reserve': True,
                    'transportation': 'etc',
                    'is_child': True,
                },
                'list_consent': False,
                'id': 4,
                'mixed_lodging': False,
                'orga_notes': None,
                'notes': None,
                'parental_agreement': False,
                'parts': {
                    1: {'is_camping_mat': False,
                        'lodgement_id': None,
                        'part_id': 1,
                        'registration_id': 4,
                        'status': 6},
                    2: {'is_camping_mat': False,
                        'lodgement_id': None,
                        'part_id': 2,
                        'registration_id': 4,
                        'status': 5},
                    3: {'is_camping_mat': True,
                        'lodgement_id': 2,
                        'part_id': 3,
                        'registration_id': 4,
                        'status': 2}},
                'tracks': {
                    1: {'choices': [2, 1, 4, 5],
                        'course_id': None,
                        'course_instructor': None,
                        'registration_id': 4,
                        'track_id': 1},
                    2: {'choices': [4],
                        'course_id': None,
                        'course_instructor': None,
                        'registration_id': 4,
                        'track_id': 2},
                    3: {'choices': [1, 2],
                        'course_id': 1,
                        'course_instructor': None,
                        'registration_id': 4,
                        'track_id': 3}},
                'payment': datetime.date(2014, 4, 4),
                'persona_id': 9,
                'real_persona_id': None}}
        self.assertEqual(expectation,
                         self.event.get_registrations(self.key, (1, 2, 4)))
        data: CdEDBObject = {
            'id': 4,
            'fields': {'transportation': 'pedes'},
            'mixed_lodging': True,
            'checkin': datetime.datetime.now(pytz.utc),
            'parts': {
                1: {
                    'status': 2,
                    'lodgement_id': 2,
                },
                3: {
                    'status': 6,
                    'lodgement_id': None,
                }
            },
            'tracks': {
                1: {
                    'course_id': 5,
                    'choices': [5, 4, 1, 2],
                },
                2: {
                    'choices': [2],
                },
                3: {
                    'course_id': None,
                }
            }
        }
        self.assertLess(0, self.event.set_registration(self.key, data))
        expectation[4]['tracks'][1]['choices'] = data['tracks'][1]['choices']
        expectation[4]['tracks'][2]['choices'] = data['tracks'][2]['choices']
        expectation[4]['fields'].update(data['fields'])
        expectation[4]['mixed_lodging'] = data['mixed_lodging']
        expectation[4]['checkin'] = nearly_now()
        expectation[4]['amount_owed'] = decimal.Decimal("5.50")
        for key, value in expectation[4]['parts'].items():
            if key in data['parts']:
                value.update(data['parts'][key])
        for key, value in expectation[4]['tracks'].items():
            if key in data['tracks']:
                value.update(data['tracks'][key])
        data = self.event.get_registrations(self.key, (1, 2, 4))
        self.assertEqual(expectation, data)
        new_reg: CdEDBObject = {
            'amount_paid': decimal.Decimal("0.00"),
            'checkin': None,
            'event_id': event_id,
            'list_consent': True,
            'mixed_lodging': False,
            'orga_notes': None,
            'notes': None,
            'parental_agreement': False,
            'parts': {
                1: {
                    'lodgement_id': None,
                    'status': 1,
                },
                2: {
                    'lodgement_id': None,
                    'status': 1,
                },
                3: {
                    'lodgement_id': None,
                    'status': 1,
                },
            },
            'tracks': {
                1: {
                    'choices': [1, 2, 4, 5],
                    'course_id': None,
                    'course_instructor': None,
                },
                2: {
                    'course_id': None,
                    'course_instructor': None,
                },
                3: {
                    'course_id': None,
                    'course_instructor': None,
                },
            },
            'payment': None,
            'persona_id': 999,
            'real_persona_id': None
        }
        with self.assertRaises(ValueError) as cm:
            self.event.create_registration(self.key, new_reg)
        self.assertIn("This user does not exist or is archived.",
                      cm.exception.args)
        new_reg['persona_id'] = 8
        with self.assertRaises(ValueError) as cm:
            self.event.create_registration(self.key, new_reg)
        self.assertIn("This user does not exist or is archived.",
                      cm.exception.args)
        new_reg['persona_id'] = 11
        with self.assertRaises(ValueError) as cm:
            self.event.create_registration(self.key, new_reg)
        self.assertIn("This user is not an event user.", cm.exception.args)

        new_reg['persona_id'] = 3
        new_id = self.event.create_registration(self.key, new_reg)
        self.assertLess(0, new_id)
        new_reg['id'] = new_id
        new_reg['amount_owed'] = decimal.Decimal("584.49")
        new_reg['fields'] = {}
        new_reg['parts'][1]['part_id'] = 1
        new_reg['parts'][1]['registration_id'] = new_id
        new_reg['parts'][1]['is_camping_mat'] = False
        new_reg['parts'][2]['part_id'] = 2
        new_reg['parts'][2]['registration_id'] = new_id
        new_reg['parts'][2]['is_camping_mat'] = False
        new_reg['parts'][3]['part_id'] = 3
        new_reg['parts'][3]['registration_id'] = new_id
        new_reg['parts'][3]['is_camping_mat'] = False
        new_reg['tracks'][1]['track_id'] = 1
        new_reg['tracks'][1]['registration_id'] = new_id
        new_reg['tracks'][2]['track_id'] = 2
        new_reg['tracks'][2]['registration_id'] = new_id
        new_reg['tracks'][2]['choices'] = []
        new_reg['tracks'][3]['track_id'] = 3
        new_reg['tracks'][3]['registration_id'] = new_id
        new_reg['tracks'][3]['choices'] = []
        self.assertEqual(new_reg,
                         self.event.get_registration(self.key, new_id))
        self.assertEqual({1: 1, 2: 5, 3: 7, 4: 9, 5: 100, 6: 2, new_id: 3},
                         self.event.list_registrations(self.key, event_id))

    @as_users("annika", "garcia")
    def test_registration_delete(self) -> None:
        self.assertEqual({1: 1, 2: 5, 3: 7, 4: 9, 5: 100, 6: 2},
                         self.event.list_registrations(self.key, 1))
        self.assertLess(0, self.event.delete_registration(
            self.key, 1, ("registration_parts", "registration_tracks",
                          "course_choices")))
        self.assertEqual({2: 5, 3: 7, 4: 9, 5: 100, 6: 2},
                         self.event.list_registrations(self.key, 1))

    @as_users("annika", "garcia")
    def test_course_filtering(self) -> None:
        event_id = 1
        expectation = {1: 1, 2: 5, 3: 7, 4: 9, 5: 100, 6: 2}
        self.assertEqual(
            expectation, self.event.registrations_by_course(self.key, event_id))
        expectation = {1: 1, 2: 5, 3: 7, 4: 9, 5: 100}
        self.assertEqual(expectation, self.event.registrations_by_course(
            self.key, event_id, track_id=3))
        expectation = {1: 1, 2: 5, 3: 7, 4: 9, 5: 100, 6: 2}
        self.assertEqual(expectation, self.event.registrations_by_course(
            self.key, event_id, course_id=1))
        expectation = {2: 5, 4: 9, 5: 100}
        self.assertEqual(expectation, self.event.registrations_by_course(
            self.key, event_id, course_id=1, position=InfiniteEnum(
                CourseFilterPositions.assigned, 0)))

    @as_users("annika", "garcia")
    def test_entity_lodgement_group(self) -> None:
        event_id = 1
        expectation_list = {
            1: "Haupthaus",
            2: "AußenWohnGruppe",
        }
        group_ids = self.event.list_lodgement_groups(self.key, event_id)
        self.assertEqual(expectation_list, group_ids)

        expectation_groups = {
            1: {
                'id': 1,
                'event_id': 1,
                'title': "Haupthaus",
            },
            2: {
                'id': 2,
                'event_id': 1,
                'title': "AußenWohnGruppe",
            },
        }
        self.assertEqual(expectation_groups,
                         self.event.get_lodgement_groups(self.key, group_ids))

        new_group: CdEDBObject = {
            'event_id': event_id,
            'title': "Nebenan",
        }
        new_group_id = self.event.create_lodgement_group(self.key, new_group)
        self.assertLess(0, new_group_id)
        new_group['id'] = new_group_id
        self.assertEqual(
            new_group, self.event.get_lodgement_group(self.key, new_group_id))
        update = {
            'id': new_group_id,
            'title': "Auf der anderen Rheinseite",
        }
        self.assertLess(0, self.event.set_lodgement_group(self.key, update))
        new_group.update(update)
        self.assertEqual(
            new_group, self.event.get_lodgement_group(self.key, new_group_id))

        new_lodgement: CdEDBObject = {
            'regular_capacity': 42,
            'event_id': 1,
            'title': 'HY',
            'notes': "Notizen",
            'camping_mat_capacity': 11,
            'group_id': new_group_id,
        }
        new_lodgement_id = self.event.create_lodgement(self.key, new_lodgement)
        self.assertLess(0, new_lodgement_id)
        new_lodgement['id'] = new_lodgement_id
        new_lodgement['fields'] = {}
        self.assertEqual(
            new_lodgement, self.event.get_lodgement(self.key, new_lodgement_id))

        expectation_list[new_group_id] = new_group['title']
        self.assertEqual(expectation_list,
                         self.event.list_lodgement_groups(self.key, event_id))
        self.assertLess(
            0, self.event.delete_lodgement_group(
                self.key, new_group_id, ("lodgements",)))
        del expectation_list[new_group_id]
        self.assertEqual(expectation_list,
                         self.event.list_lodgement_groups(self.key, event_id))

        new_lodgement['group_id'] = None
        self.assertEqual(
            new_lodgement, self.event.get_lodgement(self.key, new_lodgement_id))

    @as_users("annika", "garcia")
    def test_entity_lodgement(self) -> None:
        event_id = 1
        expectation_list = {
            1: 'Warme Stube',
            2: 'Kalte Kammer',
            3: 'Kellerverlies',
            4: 'Einzelzelle',
        }
        self.assertEqual(expectation_list,
                         self.event.list_lodgements(self.key, event_id))
        expectation_get = {
            1: {
                'regular_capacity': 5,
                'event_id': 1,
                'fields': {'contamination': 'high'},
                'id': 1,
                'title': 'Warme Stube',
                'notes': None,
                'camping_mat_capacity': 1,
                'group_id': 2,
            },
            4: {
                'regular_capacity': 1,
                'event_id': 1,
                'fields': {'contamination': 'high'},
                'id': 4,
                'title': 'Einzelzelle',
                'notes': None,
                'camping_mat_capacity': 0,
                'group_id': 1,
            }
        }
        self.assertEqual(expectation_get, self.event.get_lodgements(self.key, (1, 4)))
        new = {
            'regular_capacity': 42,
            'event_id': 1,
            'title': 'HY',
            'notes': "Notizen",
            'camping_mat_capacity': 11,
            'group_id': None,
        }
        new_id = self.event.create_lodgement(self.key, new)
        self.assertLess(0, new_id)
        new['id'] = new_id
        new['fields'] = {}
        self.assertEqual(new, self.event.get_lodgement(self.key, new_id))
        update = {
            'regular_capacity': 21,
            'notes': None,
            'id': new_id,
        }
        self.assertLess(0, self.event.set_lodgement(self.key, update))
        new.update(update)
        self.assertEqual(new, self.event.get_lodgement(self.key, new_id))
        expectation_list = {
            1: 'Warme Stube',
            2: 'Kalte Kammer',
            3: 'Kellerverlies',
            4: 'Einzelzelle',
            new_id: 'HY',
        }
        self.assertEqual(expectation_list,
                         self.event.list_lodgements(self.key, event_id))
        self.assertLess(0, self.event.delete_lodgement(self.key, new_id))
        del expectation_list[new_id]
        self.assertEqual(expectation_list,
                         self.event.list_lodgements(self.key, event_id))

    @as_users("berta", "emilia")
    def test_get_questionnaire(self) -> None:
        event_id = 1
        expectation = {
            const.QuestionnaireUsages.registration:
                [
                    {'field_id': 7,
                     'default_value': None,
                     'info': None,
                     'pos': 0,
                     'readonly': None,
                     'input_size': None,
                     'title': 'Ich bin unter 13 Jahre alt.',
                     'kind': const.QuestionnaireUsages.registration,
                     },
                ],
            const.QuestionnaireUsages.additional: [
                    {
                        'field_id': None,
                        'default_value': None,
                        'info': 'mit Text darunter',
                        'pos': 0,
                        'readonly': None,
                        'input_size': None,
                        'title': 'Unterüberschrift',
                        'kind': const.QuestionnaireUsages.additional,
                    },
                    {
                        'field_id': 1,
                        'default_value': 'True',
                        'info': 'Du bringst genug Bälle mit um einen ganzen Kurs'
                                ' abzuwerfen.',
                        'pos': 1,
                        'readonly': False,
                        'input_size': None,
                        'title': 'Bälle',
                        'kind': const.QuestionnaireUsages.additional,
                    },
                    {
                        'field_id': None,
                        'default_value': None,
                        'info': 'nur etwas Text',
                        'pos': 2,
                        'readonly': None,
                        'input_size': None,
                        'title': None,
                        'kind': const.QuestionnaireUsages.additional,
                    },
                    {
                        'field_id': None,
                        'default_value': None,
                        'info': None,
                        'pos': 3,
                        'readonly': None,
                        'input_size': None,
                        'title': 'Weitere Überschrift',
                        'kind': const.QuestionnaireUsages.additional,
                    },
                    {
                        'field_id': 2,
                        'default_value': 'etc',
                        'info': None,
                        'pos': 4,
                        'readonly': False,
                        'input_size': None,
                        'title': 'Vehikel',
                        'kind': const.QuestionnaireUsages.additional,
                    },
                    {
                        'field_id': 3,
                        'default_value': None,
                        'info': None,
                        'pos': 5,
                        'readonly': False,
                        'input_size': 3,
                        'title': 'Hauswunsch',
                        'kind': const.QuestionnaireUsages.additional,
                    },
                ],
        }
        self.assertEqual(expectation,
                         self.event.get_questionnaire(self.key, event_id))

    @as_users("annika", "garcia")
    def test_set_questionnaire(self) -> None:
        event_id = 1
        edata = {
            'id': event_id,
            'fields': {
                -1: {
                    'field_name': 'solidarity',
                    'kind': const.FieldDatatypes.bool,
                    'association': const.FieldAssociations.registration,
                    'entries': None,
                }
            }
        }
        self.event.set_event(self.key, edata)
        qdata: Dict[const.QuestionnaireUsages, List[CdEDBObject]] = {
            const.QuestionnaireUsages.additional: [
                {
                    'field_id': None,
                    'default_value': None,
                    'info': None,
                    'readonly': None,
                    'input_size': None,
                    'title': 'Weitere bla Überschrift',
                },
                {
                    'field_id': 2,
                    'default_value': 'etc',
                    'info': None,
                    'readonly': True,
                    'input_size': None,
                    'title': 'Vehikel',
                },
                {
                    'field_id': None,
                    'default_value': None,
                    'info': 'mit Text darunter und so',
                    'readonly': None,
                    'input_size': None,
                    'title': 'Unterüberschrift',
                },
                {
                    'field_id': 3,
                    'default_value': None,
                    'info': None,
                    'readonly': True,
                    'input_size': 5,
                    'title': 'Vehikel',
                },
                {
                    'field_id': None,
                    'default_value': None,
                    'info': 'nur etwas mehr Text',
                    'readonly': None,
                    'input_size': None,
                    'title': None,
                },
            ],
            const.QuestionnaireUsages.registration: [
                {
                    'field_id': 1001,
                    'default_value': None,
                    'info': "Du kannst freiwillig etwas mehr bezahlen um zukünftige"
                            " Akademien zu unterstützen.",
                    'readonly': None,
                    'input_size': None,
                    'title': "Ich möchte den Solidaritätszuschlag bezahlen.",
                },
            ],
        }
        self.assertLess(0, self.event.set_questionnaire(self.key, event_id, qdata))
        for k, v in qdata.items():
            for pos, row in enumerate(v):
                row['pos'] = pos
                row['kind'] = k
        result = self.event.get_questionnaire(self.key, event_id)
        self.assertEqual(qdata, result)

    @as_users("annika", "garcia")
    def test_registration_query(self) -> None:
        query = Query(
            scope="qview_registration",
            spec=dict(QUERY_SPECS["qview_registration"]),
            fields_of_interest=(
                "reg.id", "reg.payment", "is_cde_realm", "persona.family_name",
                "birthday", "lodgement1.id", "part3.status",
                "course2.id", "course1.xfield_room",
                "lodgement2.xfield_contamination",
                "reg_fields.xfield_brings_balls",
                "reg_fields.xfield_transportation"),
            constraints=[
                ("reg.id", QueryOperators.nonempty, None),
                ("persona.given_names", QueryOperators.regex, '[aeiou]'),
                ("part2.status", QueryOperators.nonempty, None),
                ("reg_fields.xfield_transportation", QueryOperators.oneof,
                 ['pedes', 'etc'])],
            order=(("reg.id", True),),)

        # fix query spec (normally done by frontend)
        query.spec.update({
            'lodgement1.id': "int",
            'part3.status': "int",
            'course2.id': "int",
            'lodgement2.xfield_contamination': "str",
            'course1.xfield_room': "str",
            'reg_fields.xfield_brings_balls': "bool",
            'reg_fields.xfield_transportation': "str",
            'part2.status': "int",
            })
        result = self.event.submit_general_query(self.key, query, event_id=1)
        expectation = (
            {'birthday': datetime.date(2012, 6, 2),
             'reg_fields.xfield_brings_balls': True,
             'lodgement2.xfield_contamination': 'high',
             'course2.id': None,
             'persona.family_name': 'Eventis',
             'reg.id': 2,
             'id': 2,  # un-aliased id from QUERY_PRIMARIES / ordering
             'lodgement1.id': None,
             'reg.payment': datetime.date(2014, 2, 2),
             'is_cde_realm': False,
             'course1.xfield_room': None,
             'part3.status': 2,
             'reg_fields.xfield_transportation': 'pedes'},
            {'birthday': datetime.date(2222, 1, 1),
             'reg_fields.xfield_brings_balls': False,
             'lodgement2.xfield_contamination': None,
             'course2.id': None,
             'persona.family_name': 'Iota',
             'reg.id': 4,
             'id': 4,  # un-aliased id from QUERY_PRIMARIES / ordering
             'lodgement1.id': None,
             'reg.payment': datetime.date(2014, 4, 4),
             'is_cde_realm': True,
             'course1.xfield_room': None,
             'part3.status': 2,
             'reg_fields.xfield_transportation': 'etc'},
            {'birthday': datetime.date(2019, 12, 28),
             'course1.xfield_room': None,
             'course2.id': 2,
             'id': 5,
             'is_cde_realm': True,
             'lodgement1.id': 4,
             'lodgement2.xfield_contamination': 'high',
             'part3.status': 2,
             'persona.family_name': 'Abukara',
             'reg.id': 5,
             'reg.payment': None,
             'reg_fields.xfield_brings_balls': None,
             'reg_fields.xfield_transportation': 'pedes'},
            {'birthday': datetime.date(1981, 2, 11),
             'course1.xfield_room': None,
             'course2.id': None,
             'id': 6,
             'is_cde_realm': True,
             'lodgement1.id': None,
             'lodgement2.xfield_contamination': None,
             'part3.status': -1,
             'persona.family_name': 'Beispiel',
             'reg.id': 6,
             'reg.payment': None,
             'reg_fields.xfield_brings_balls': None,
             'reg_fields.xfield_transportation': 'pedes'})
        self.assertEqual(expectation, result)

    @as_users("annika")
    def test_queries_without_fields(self) -> None:
        # Check that the query views work if there are no custom fields.
        event = self.event.get_event(self.key, 2)
        self.assertFalse(event["fields"])
        query = Query(
            scope="qview_registration",
            spec=dict(QUERY_SPECS["qview_registration"]),
            fields_of_interest=["reg.id"],
            constraints=[],
            order=[],
        )
        result = self.event.submit_general_query(self.key, query, event_id=2)
        self.assertEqual(tuple(), result)
        query = Query(
            scope="qview_event_course",
            spec=dict(QUERY_SPECS["qview_event_course"]),
            fields_of_interest=["course.id"],
            constraints=[],
            order=[],
        )
        result = self.event.submit_general_query(self.key, query, event_id=2)
        self.assertEqual(tuple(), result)
        query = Query(
            scope="qview_event_lodgement",
            spec=dict(QUERY_SPECS["qview_event_lodgement"]),
            fields_of_interest=["lodgement.id"],
            constraints=[],
            order=[],
        )
        result = self.event.submit_general_query(self.key, query, event_id=2)
        self.assertEqual(tuple(), result)

    @as_users("garcia")
    def test_lodgement_query(self) -> None:
        query = Query(
            scope="qview_event_lodgement",
            spec=dict(QUERY_SPECS['qview_event_lodgement']),
            fields_of_interest=[
                "lodgement.regular_capacity",
                "lodgement.group_id",
                "lodgement.title",
                "lodgement.camping_mat_capacity",
                "lodgement_fields.xfield_contamination",
                "lodgement_group.title",
                "lodgement_group.regular_capacity",
                "lodgement_group.camping_mat_capacity",
                "part1.regular_inhabitants",
                "part1.camping_mat_inhabitants",
                "part1.total_inhabitants",
                "part1.group_regular_inhabitants",
                "part1.group_camping_mat_inhabitants",
                "part1.group_total_inhabitants",
            ],
            constraints=[
                ("lodgement.id", QueryOperators.oneof, [2, 4])
            ],
            order=[
                ("lodgement.id", False),
            ],
        )
        result = self.event.submit_general_query(self.key, query, event_id=1)
        expectation = (
            {
                'id': 4,
                'lodgement.regular_capacity': 1,
                'lodgement.group_id': 1,
                'lodgement.title': "Einzelzelle",
                'lodgement.camping_mat_capacity': 0,
                'lodgement_fields.xfield_contamination': 'high',
                'lodgement_group.regular_capacity': 11,
                'lodgement_group.title': 'Haupthaus',
                'lodgement_group.camping_mat_capacity': 2,
                'part1.group_regular_inhabitants': 2,
                'part1.group_camping_mat_inhabitants': 0,
                'part1.group_total_inhabitants': 2,
                'part1.regular_inhabitants': 1,
                'part1.camping_mat_inhabitants': 0,
                'part1.total_inhabitants': 1,
            },
            {
                'id': 2,
                'lodgement.regular_capacity': 10,
                'lodgement.group_id': 1,
                'lodgement.title': "Kalte Kammer",
                'lodgement.camping_mat_capacity': 2,
                'lodgement_fields.xfield_contamination': 'none',
                'lodgement_group.regular_capacity': 11,
                'lodgement_group.title': 'Haupthaus',
                'lodgement_group.camping_mat_capacity': 2,
                'part1.group_regular_inhabitants': 2,
                'part1.group_camping_mat_inhabitants': 0,
                'part1.group_total_inhabitants': 2,
                'part1.regular_inhabitants': 1,
                'part1.camping_mat_inhabitants': 0,
                'part1.total_inhabitants': 1,
            },
        )
        self.assertEqual(result, expectation)

    @as_users("garcia")
    def test_course_query(self) -> None:
        query = Query(
            scope="qview_event_course",
            spec=dict(QUERY_SPECS['qview_event_course']),
            fields_of_interest=[
                "course.id",
                "track1.attendees",
                "track2.is_offered",
                "track3.num_choices1",
                "track3.instructors",
                "course_fields.xfield_room"],
            constraints=[],
            order=[("course.max_size", True), ],
        )
        result = self.event.submit_general_query(self.key, query, event_id=1)
        expectation = (
            {'course.id': 1,
             'course_fields.xfield_room': 'Wald',
             'id': 1,
             'max_size': 10,
             'track1.attendees': 0,
             'track2.is_offered': False,
             'track3.instructors': 1,
             'track3.num_choices1': 0},
            {'course.id': 3,
             'course_fields.xfield_room': 'Seminarraum 42',
             'id': 3,
             'max_size': 14,
             'track1.attendees': 0,
             'track3.instructors': 0,
             'track2.is_offered': True,
             'track3.num_choices1': 0},
            {'course.id': 2,
             'course_fields.xfield_room': 'Theater',
             'id': 2,
             'max_size': 20,
             'track1.attendees': 0,
             'track2.is_offered': True,
             'track3.instructors': 0,
             'track3.num_choices1': 2},
            {'course.id': 4,
             'course_fields.xfield_room': 'Seminarraum 23',
             'id': 4,
             'max_size': None,
             'track1.attendees': 0,
             'track2.is_offered': True,
             'track3.instructors': 0,
             'track3.num_choices1': 3},
            {'course.id': 5,
             'course_fields.xfield_room': 'Nirwana',
             'id': 5,
             'max_size': None,
             'track1.attendees': 0,
             'track2.is_offered': True,
             'track3.instructors': 0,
             'track3.num_choices1': 0})
        self.assertEqual(result, expectation)

    @as_users("annika")
    def test_is_instructor_query(self) -> None:
        registrations = (
            {
                "id": 1,
                "parts": {
                    2: {
                        "status": const.RegistrationPartStati.participant.value
                    }
                },
                "tracks": {
                    1: {
                        "course_id": 1,
                        "course_instructor": 1,
                    }
                },
            },
            {
                "id": 2,
                "parts": {
                    2: {
                        "status": const.RegistrationPartStati.participant.value
                    }
                },
                "tracks": {
                    1: {
                        "course_id": 1,
                        "course_instructor": None,
                    }
                },
            },
            {
                "id": 3,
                "parts": {
                    2: {
                        "status": const.RegistrationPartStati.participant.value
                    }
                },
                "tracks": {
                    1: {
                        "course_id": None,
                        "course_instructor": 1,
                    }
                },
            },
            {
                "id": 4,
                "parts": {
                    2: {
                        "status": const.RegistrationPartStati.participant.value
                    }
                },
                "tracks": {
                    1: {
                        "course_id": None,
                        "course_instructor": None,
                    }
                },
            },
        )

        for reg in registrations:
            self.assertLess(0, self.event.set_registration(self.key, reg))

        query = Query(
            scope="qview_registration",
            spec=dict(QUERY_SPECS["qview_registration"]),
            fields_of_interest=("reg.id", "track1.is_course_instructor"),
            constraints=[],
            order=(("reg.id", True),)
        )

        result = self.event.submit_general_query(self.key, query, event_id=1)
        expectation = (
            {
                "id": 1,
                "reg.id": 1,
                "track1.is_course_instructor": True,
            },
            {
                "id": 2,
                "reg.id": 2,
                "track1.is_course_instructor": None,
            },
            {
                "id": 3,
                "reg.id": 3,
                "track1.is_course_instructor": False,
            },
            {
                "id": 4,
                "reg.id": 4,
                "track1.is_course_instructor": None,
            },
            {
                "id": 5,
                "reg.id": 5,
                'track1.is_course_instructor': None,
            },
            {
                "id": 6,
                "reg.id": 6,
                'track1.is_course_instructor': None,
            }
        )
        self.assertEqual(expectation, result)

    @as_users("annika", "garcia")
    def test_lock_event(self) -> None:
        self.assertTrue(self.event.lock_event(self.key, 1))
        self.assertTrue(self.event.get_event(self.key, 1)['offline_lock'])

    def cleanup_event_export(self, data: CdEDBObject) -> CdEDBObject:
        ret = json_keys_to_int(data)
        for k, v in ret.items():
            if isinstance(v, dict):
                ret[k] = self.cleanup_event_export(v)
            elif isinstance(v, str):
                if k in {"balance", "amount_paid", "amount_owed", "amount",
                         "fee", "nonmember_surcharge"}:
                    ret[k] = decimal.Decimal(v)
                elif k in {"birthday", "payment", "part_begin", "part_end"}:
                    ret[k] = datetime.date.fromisoformat(v)
                elif k in {"ctime", "mtime", "timestamp", "registration_start",
                           "registration_soft_limit", "registration_hard_limit",
                           }:
                    ret[k] = datetime.datetime.fromisoformat(v)

        return ret

    @storage
    @as_users("annika", "garcia")
    def test_export_event(self) -> None:
        with open(self.testfile_dir / "event_export.json", "r") as f:
            expectation = self.cleanup_event_export(json.load(f))
        expectation['timestamp'] = nearly_now()
        expectation['EVENT_SCHEMA_VERSION'] = tuple(expectation['EVENT_SCHEMA_VERSION'])
        self.assertEqual(expectation, self.event.export_event(self.key, 1))

    @as_users("annika")
    def test_import_event(self) -> None:
        self.assertTrue(self.event.lock_event(self.key, 1))
        data = self.event.export_event(self.key, 1)
        new_data = copy.deepcopy(data)
        del new_data['CDEDB_EXPORT_EVENT_VERSION']
        stored_data = copy.deepcopy(data)
        # Apply some changes

        # event
        new_data['event.events'][1]['description'] = "We are done!"
        # event parts
        new_data['event.event_parts'][4000] = {
            'event_id': 1,
            'fee': decimal.Decimal('666.66'),
            'waitlist_field': None,
            'id': 4000,
            'part_begin': datetime.date(2345, 1, 1),
            'part_end': datetime.date(2345, 12, 31),
            'title': 'Aftershowparty',
            'shortname': 'Aftershow'}
        # course tracks
        new_data['event.course_tracks'][1100] = {
            'part_id': 4000,
            'id': 1100,
            'title': 'Enlightnment',
            'shortname': 'Enlightnment',
            'num_choices': 3,
            'min_choices': 2,
            'sortkey': 1}
        # lodgemnet groups
        new_data['event.lodgement_groups'][5000] = {
            'id': 5000,
            'event_id': 1,
            'title': 'Nebenan',
        }
        # lodgements
        new_data['event.lodgements'][6000] = {
            'regular_capacity': 1,
            'event_id': 1,
            'fields': {},
            'id': 6000,
            'title': 'Matte im Orgabüro',
            'notes': None,
            'group_id': 1,
            'camping_mat_capacity': 0}
        # registration
        new_data['event.registrations'][1000] = {
            'checkin': None,
            'event_id': 1,
            'fields': {'lodge': 'Langschläfer',
                       'behaviour': 'good'},
            "list_consent": True,
            'id': 1000,
            'mixed_lodging': True,
            'notes': None,
            'orga_notes': None,
            'parental_agreement': True,
            'payment': None,
            'persona_id': 2000,
            'real_persona_id': 3,
            'amount_paid': decimal.Decimal("42.00"),
            'amount_owed': decimal.Decimal("666.66"),
        }
        # registration parts
        new_data['event.registration_parts'].update({
            5000: {
                'id': 5000,
                'lodgement_id': 6000,
                'part_id': 4000,
                'registration_id': 1000,
                'status': 1,
            },
            5001: {
                'id': 5001,
                'lodgement_id': None,
                'part_id': 1,
                'registration_id': 1000,
                'status': const.RegistrationPartStati.not_applied,
            },
            5002: {
                'id': 5002,
                'lodgement_id': None,
                'part_id': 2,
                'registration_id': 1000,
                'status': const.RegistrationPartStati.not_applied,
            },
            5003: {
                'id': 5003,
                'lodgement_id': None,
                'part_id': 3,
                'registration_id': 1000,
                'status': const.RegistrationPartStati.not_applied,
            },
            5004: {
                'id': 5004,
                'lodgement_id': None,
                'part_id': 4000,
                'registration_id': 1,
                'status': const.RegistrationPartStati.not_applied,
            },
            5005: {
                'id': 5005,
                'lodgement_id': None,
                'part_id': 4000,
                'registration_id': 2,
                'status': const.RegistrationPartStati.not_applied,
            },
            5006: {
                'id': 5006,
                'lodgement_id': None,
                'part_id': 4000,
                'registration_id': 3,
                'status': const.RegistrationPartStati.not_applied,
            },
            5007: {
                'id': 5007,
                'lodgement_id': None,
                'part_id': 4000,
                'registration_id': 4,
                'status': const.RegistrationPartStati.not_applied,
            },
            5008: {
                'id': 5008,
                'lodgement_id': None,
                'part_id': 4000,
                'registration_id': 5,
                'status': const.RegistrationPartStati.not_applied,
            },
            5009: {
                'id': 5009,
                'lodgement_id': None,
                'part_id': 4000,
                'registration_id': 6,
                'status': const.RegistrationPartStati.not_applied,
            },
        })
        # registration parts
        new_data['event.registration_tracks'][1200] = {
            'course_id': 3000,
            'course_instructor': None,
            'id': 1200,
            'track_id': 1100,
            'registration_id': 1000}
        # orgas
        new_data['event.orgas'][7000] = {
            'event_id': 1, 'id': 7000, 'persona_id': 2000}
        # course
        new_data['event.courses'][3000] = {
            'description': 'Spontankurs',
            'event_id': 1,
            'fields': {},
            'id': 3000,
            'instructors': 'Alle',
            'max_size': 111,
            'min_size': 111,
            'notes': None,
            'nr': 'φ',
            'shortname': 'Spontan',
            'title': 'Spontankurs'}
        # course parts
        new_data['event.course_segments'][8000] = {
            'course_id': 3000, 'id': 8000, 'track_id': 1100, 'is_active': True}
        # course choices
        # - an update
        new_data['event.course_choices'][27] = {
            'course_id': 5, 'id': 27, 'track_id': 3, 'rank': 0, 'registration_id': 4}
        # - a delete and an insert
        del new_data['event.course_choices'][28]
        new_data['event.course_choices'][9000] = {
            'course_id': 4, 'id': 9000, 'track_id': 3, 'rank': 1, 'registration_id': 4}
        # - an insert
        new_data['event.course_choices'][10000] = {
            'course_id': 3000, 'id': 10000, 'track_id': 1100, 'rank': 0,
            'registration_id': 1000,
        }
        # field definitions
        new_data['event.field_definitions'].update({
            11000: {
                'association': 1,
                'entries': [['good', 'good'],
                            ['neutral', 'so so'],
                            ['bad', 'not good']],
                'event_id': 1,
                'field_name': 'behaviour',
                'id': 11000,
                'kind': 1,
            },
            11001: {
                'association': const.FieldAssociations.registration,
                'entries': None,
                'event_id': 1,
                'field_name': "solidarity",
                'id': 11001,
                'kind': const.FieldDatatypes.bool,
            }
        })
        # questionnaire rows
        new_data['event.questionnaire_rows'][12000] = {
            'event_id': 1,
            'field_id': 11000,
            'id': 12000,
            'info': 'Wie brav wirst Du sein',
            'input_size': None,
            'pos': 1,
            'readonly': True,
            'title': 'Vorsätze',
            'kind': const.QuestionnaireUsages.additional,
        }
        new_data['event.fee_modifiers'][13000] = {
            'id': 13000,
            'part_id': 4000,
            'field_id': 11001,
            'modifier_name': 'solidarity',
            'amount': decimal.Decimal("+7.50"),
        }
        # Note that the changes above are not entirely consistent/complete (as
        # in some stuff is missing and another part may throw an error if we
        # used the resulting data set for real)
        self.assertLess(0, self.event.unlock_import_event(self.key, new_data))
        # Now we have to fix for new stuff
        stored_data['event.events'][1]['offline_lock'] = False
        stored_data['timestamp'] = nearly_now()
        # Apply the same changes as above but this time with (guessed) correct IDs
        stored_data['event.events'][1]['description'] = "We are done!"
        stored_data['event.event_parts'][1001] = {
            'event_id': 1,
            'fee': decimal.Decimal('666.66'),
            'waitlist_field': None,
            'id': 1001,
            'part_begin': datetime.date(2345, 1, 1),
            'part_end': datetime.date(2345, 12, 31),
            'shortname': 'Aftershow',
            'title': 'Aftershowparty'}
        stored_data['event.course_tracks'][1001] = {
            'part_id': 1001,
            'id': 1001,
            'shortname': 'Enlightnment',
            'num_choices': 3,
            'min_choices': 2,
            'sortkey': 1,
            'title': 'Enlightnment'}
        stored_data['event.lodgement_groups'][1001] = {
            'id': 1001,
            'event_id': 1,
            'title': 'Nebenan',
        }
        stored_data['event.lodgements'][1001] = {
            'regular_capacity': 1,
            'event_id': 1,
            'fields': {},
            'id': 1001,
            'title': 'Matte im Orgabüro',
            'notes': None,
            'group_id': 1,
            'camping_mat_capacity': 0}
        stored_data['event.registrations'][1001] = {
            'checkin': None,
            'event_id': 1,
            'fields': {'lodge': 'Langschläfer',
                       'behaviour': 'good'},
            "list_consent": True,
            'id': 1001,
            'mixed_lodging': True,
            'notes': None,
            'orga_notes': None,
            'parental_agreement': True,
            'payment': None,
            'persona_id': 3,
            'real_persona_id': None,
            'amount_paid': decimal.Decimal("42.00"),
            'amount_owed': decimal.Decimal("666.66"),
        }
        stored_data['event.registration_parts'].update({
            1001: {
                'id': 1001,
                'is_camping_mat': False,
                'lodgement_id': 1001,
                'part_id': 1001,
                'registration_id': 1001,
                'status': 1,
            },
            1002: {
                'id': 1002,
                'is_camping_mat': False,
                'lodgement_id': None,
                'part_id': 1,
                'registration_id': 1001,
                'status': const.RegistrationPartStati.not_applied,
            },
            1003: {
                'id': 1003,
                'is_camping_mat': False,
                'lodgement_id': None,
                'part_id': 2,
                'registration_id': 1001,
                'status': const.RegistrationPartStati.not_applied,
            },
            1004: {
                'id': 1004,
                'is_camping_mat': False,
                'lodgement_id': None,
                'part_id': 3,
                'registration_id': 1001,
                'status': const.RegistrationPartStati.not_applied,
            },
            1005: {
                'id': 1005,
                'is_camping_mat': False,
                'lodgement_id': None,
                'part_id': 1001,
                'registration_id': 1,
                'status': const.RegistrationPartStati.not_applied,
            },
            1006: {
                'id': 1006,
                'is_camping_mat': False,
                'lodgement_id': None,
                'part_id': 1001,
                'registration_id': 2,
                'status': const.RegistrationPartStati.not_applied,
            },
            1007: {
                'id': 1007,
                'is_camping_mat': False,
                'lodgement_id': None,
                'part_id': 1001,
                'registration_id': 3,
                'status': const.RegistrationPartStati.not_applied,
            },
            1008: {
                'id': 1008,
                'is_camping_mat': False,
                'lodgement_id': None,
                'part_id': 1001,
                'registration_id': 4,
                'status': const.RegistrationPartStati.not_applied,
            },
            1009: {
                'id': 1009,
                'is_camping_mat': False,
                'lodgement_id': None,
                'part_id': 1001,
                'registration_id': 5,
                'status': const.RegistrationPartStati.not_applied,
            },
            1010: {
                'id': 1010,
                'is_camping_mat': False,
                'lodgement_id': None,
                'part_id': 1001,
                'registration_id': 6,
                'status': const.RegistrationPartStati.not_applied,
            },
        })
        stored_data['event.registration_tracks'][1001] = {
            'course_id': 1001,
            'course_instructor': None,
            'id': 1001,
            'track_id': 1001,
            'registration_id': 1001}
        stored_data['event.orgas'][1001] = {
            'event_id': 1, 'id': 1001, 'persona_id': 3}
        stored_data['event.courses'][1001] = {
            'description': 'Spontankurs',
            'event_id': 1,
            'fields': {},
            'id': 1001,
            'instructors': 'Alle',
            'max_size': 111,
            'min_size': 111,
            'notes': None,
            'nr': 'φ',
            'shortname': 'Spontan',
            'title': 'Spontankurs'}
        stored_data['event.course_segments'][1001] = {
            'course_id': 1001, 'id': 1001, 'track_id': 1001, 'is_active': True}
        stored_data['event.course_choices'][27] = {
            'course_id': 5, 'id': 27, 'track_id': 3, 'rank': 0, 'registration_id': 4}
        del stored_data['event.course_choices'][28]
        stored_data['event.course_choices'][1002] = {
            'course_id': 1001, 'id': 1002, 'track_id': 1001, 'rank': 0,
            'registration_id': 1001,
        }
        stored_data['event.course_choices'][1001] = {
            'course_id': 4, 'id': 1001, 'track_id': 3, 'rank': 1, 'registration_id': 4}
        stored_data['event.field_definitions'].update({
            1001: {
                'association': const.FieldAssociations.registration,
                'entries': [['good', 'good'],
                            ['neutral', 'so so'],
                            ['bad', 'not good']],
                'event_id': 1,
                'field_name': 'behaviour',
                'id': 1001,
                'kind': const.FieldDatatypes.str,
            },
            1002: {
                'association': const.FieldAssociations.registration,
                'entries': None,
                'event_id': 1,
                'field_name': 'solidarity',
                'id': 1002,
                'kind': const.FieldDatatypes.bool,
            },
        })
        stored_data['event.fee_modifiers'][1001] = {
            'id': 1001,
            'modifier_name': "solidarity",
            'field_id': 1002,
            'amount': decimal.Decimal("7.50"),
            'part_id': 1001,
        }
        stored_data['event.questionnaire_rows'][1001] = {
            'event_id': 1,
            'field_id': 1001,
            'id': 1001,
            'info': 'Wie brav wirst Du sein',
            'input_size': None,
            'pos': 1,
            'readonly': True,
            'title': 'Vorsätze',
            'kind': const.QuestionnaireUsages.additional,
        }

        result = self.event.export_event(self.key, 1)
        # because it's irrelevant anyway simply paste the result
        stored_data['core.personas'] = result['core.personas']
        # add log message
        stored_data['event.log'][1002] = {
            'change_note': None,
            'code': 61,
            'ctime': nearly_now(),
            'event_id': 1,
            'id': 1002,
            'persona_id': None,
            'submitted_by': self.user['id']}

        self.assertEqual(stored_data, result)

    @storage
    @as_users("annika")
    def test_partial_export_event(self) -> None:
        with open(self.testfile_dir / "TestAka_partial_export_event.json") as f:
            expectation = self.cleanup_event_export(json.load(f))
        expectation['timestamp'] = nearly_now()
        expectation['EVENT_SCHEMA_VERSION'] = tuple(expectation['EVENT_SCHEMA_VERSION'])
        export = self.event.partial_export_event(self.key, 1)
        self.assertEqual(expectation, export)

    @storage
    @as_users("annika")
    def test_partial_import_event(self) -> None:
        event = self.event.get_event(self.key, 1)
        previous = self.event.partial_export_event(self.key, 1)
        with open(self.testfile_dir / "partial_event_import.json") \
                as datafile:
            data = json.load(datafile)

        # first a test run
        token1, delta = self.event.partial_import_event(self.key, data,
                                                        dryrun=True)
        expectation = copy.deepcopy(delta)
        self.assertEqual(expectation, delta)
        # second check the token functionality
        with self.assertRaises(PartialImportError):
            self.event.partial_import_event(self.key, data, dryrun=False,
                                            token=token1 + "wrong")
        # now for real
        token2, delta = self.event.partial_import_event(
            self.key, data, dryrun=False, token=token1)
        self.assertEqual(token1, token2)

        updated = self.event.partial_export_event(self.key, 1)
        expectation = previous
        delta = json_keys_to_int(data)

        cmap = {
            ('courses', -1): 1002,
            ('lodgement_groups', -1): 1002,
            ('lodgements', -1): 1003,
            ('lodgements', -2): 1004,
            ('registrations', -1): 1002,
        }
        tmap = {
            'courses': {'segments': {}, 'fields': {}},
            'lodgement_groups': {},
            'lodgements': {'fields': {}},
            'registrations': {'parts': {}, 'tracks': {}, 'fields': {}},
        }

        def recursive_update(old: Dict[Any, Any], new: Dict[Any, Any],
                             hint: str = None) -> None:
            """Helper function to replace some placeholder values inside of a dict."""
            if hint == 'fields':
                new = cast_fields(new, event['fields'])
            deletions = [key for key, val in new.items()
                         if val is None and key in old]
            for key in deletions:
                if (isinstance(old[key], collections.abc.Mapping)
                        or hint == 'segments'):
                    del old[key]
                    del new[key]
            recursions = [key for key, val in new.items()
                          if isinstance(val, collections.abc.Mapping)]
            for key in recursions:
                temp = new.pop(key)
                if isinstance(key, int) and key < 0:
                    assert hint is not None
                    new_key = cmap[(hint, key)]
                    old[new_key] = copy.deepcopy(tmap[hint])
                else:
                    new_key = key
                if new_key not in old:
                    old[new_key] = {}
                recursive_update(old[new_key], temp, new_key)  # type: ignore
            for key in ('persona_id', 'real_persona_id'):
                if key in new:
                    del new[key]
            for key in ('payment',):
                if new.get(key):
                    try:
                        new[key] = datetime.date.fromisoformat(new[key])
                    except AttributeError:
                        del new[key]
                        if key in old:
                            del old[key]
            for key in ('course_id', 'course_instructor', 'choices'):
                if key in new:
                    if isinstance(new[key], int):
                        new[key] = cmap.get(('courses', new[key]), new[key])
                    elif isinstance(new[key], collections.abc.Sequence):
                        new[key] = [cmap.get(('courses', anid), anid)
                                    for anid in new[key]]
            for key in ('lodgement_id',):
                if key in new:
                    if isinstance(new[key], int):
                        new[key] = cmap.get(('lodgements', new[key]), new[key])
            for key in ('group_id',):
                if key in new:
                    if isinstance(new[key], int):
                        new[key] = cmap.get(
                            ('lodgement_groups', new[key]), new[key])
            old.update(new)

        recursive_update(expectation, delta)
        del expectation['timestamp']
        del updated['timestamp']
        del updated['registrations'][1002]['persona']  # ignore additional info
        updated['registrations'][1002]['amount_paid'] = str(
            updated['registrations'][1002]['amount_paid'])
        updated['registrations'][1002]['amount_owed'] = str(
            updated['registrations'][1002]['amount_owed'])
        expectation['EVENT_SCHEMA_VERSION'] = tuple(
            expectation['EVENT_SCHEMA_VERSION'])
        self.assertEqual(expectation, updated)

    @storage
    @as_users("annika")
<<<<<<< HEAD
    def test_partial_import_integrity(self, user: CdEDBObject) -> None:
        with open(self.testfile_dir / "partial_event_import.json") \
=======
    def test_partial_import_integrity(self) -> None:
        with open("/tmp/cdedb-store/testfiles/partial_event_import.json") \
>>>>>>> 173920af
                as datafile:
            orig_data = json.load(datafile)

        base_data = {
            k: orig_data[k] for k in ("id", "EVENT_SCHEMA_VERSION",
                                      "timestamp", "kind")
        }

        data = copy.deepcopy(base_data)
        data["registrations"] = {
            1: {
                "tracks": {
                    1: {
                        "course_id": -1,
                    },
                },
            },
        }
        with self.assertRaises(ValueError) as cm:
            self.event.partial_import_event(
                self.key, data, dryrun=False)
        self.assertIn("Referential integrity of courses violated.",
                      cm.exception.args)

        data = copy.deepcopy(base_data)
        data["registrations"] = {
            1: {
                "parts": {
                    1: {
                        "lodgement_id": -1,
                    },
                },
            },
        }
        with self.assertRaises(ValueError) as cm:
            self.event.partial_import_event(
                self.key, data, dryrun=False)
        self.assertIn("Referential integrity of lodgements violated.",
                      cm.exception.args)

        data = copy.deepcopy(base_data)
        data["lodgements"] = {
            1: {
                "group_id": -1,
            },
        }
        with self.assertRaises(ValueError) as cm:
            self.event.partial_import_event(
                self.key, data, dryrun=False)
        self.assertIn("Referential integrity of lodgement groups violated.",
                      cm.exception.args)

    @storage
    @as_users("annika")
<<<<<<< HEAD
    def test_partial_import_event_twice(self, user: CdEDBObject) -> None:
        with open(self.testfile_dir / "partial_event_import.json") \
=======
    def test_partial_import_event_twice(self) -> None:
        with open("/tmp/cdedb-store/testfiles/partial_event_import.json") \
>>>>>>> 173920af
                as datafile:
            data = json.load(datafile)

        # first a test run
        token1, delta = self.event.partial_import_event(
            self.key, data, dryrun=True)
        # second a real run
        token2, delta = self.event.partial_import_event(
            self.key, data, dryrun=False, token=token1)
        self.assertEqual(token1, token2)
        # third another concurrent real run
        with self.assertRaises(PartialImportError):
            self.event.partial_import_event(
                self.key, data, dryrun=False, token=token1)
        token3, delta = self.event.partial_import_event(
            self.key, data, dryrun=True)
        self.assertNotEqual(token1, token3)
        expectation = {
            'courses': {
                -1: {
                    'description': 'Ein Lichtstrahl traf uns',
                    'fields': {'room': 'Wintergarten'},
                    'instructors': 'The Flash',
                    'max_size': None,
                    'min_size': None,
                    'notes': None,
                    'nr': 'ζ',
                    'segments': {1: False, 3: True},
                    'shortname': 'Blitz',
                    'title': 'Blitzkurs'},
                3: None,
                4: {
                    'segments': {1: None},
                },
            },
            'lodgement_groups': {
                -1: {'title': 'Geheime Etage'},
            },
            'lodgements': {
                -1: {'regular_capacity': 12,
                     'fields': {'contamination': 'none'},
                     'title': 'Geheimkabinett',
                     'notes': 'Einfach den unsichtbaren Schildern folgen.',
                     'group_id': -1,
                     'camping_mat_capacity': 2,
                     },
                -2: {'regular_capacity': 42,
                     'fields': {'contamination': 'low'},
                     'title': 'Handtuchraum',
                     'notes': 'Hier gibt es Handtücher für jeden.',
                     'group_id': None,
                     'camping_mat_capacity': 0,
                     },
                3: None,
                4: {'group_id': -1},
            },
            'registrations': {
                3: {
                    'tracks': {
                        3: {
                            'course_id': -1,
                            'choices': [4, -1, 5]}}},
                4: None,
                1001: {
                    'parts': {
                        2: {'lodgement_id': -1},
                    },
                    'tracks': {
                        3: {
                            'choices': [1, 4, 5, -1],
                            'course_id': -1,
                            'course_instructor': -1,
                        },
                    },
                },
            },
        }
        self.assertEqual(expectation, delta)

    @as_users("annika", "garcia")
    def test_check_registration_status(self) -> None:
        event_id = 1

        # Check for participant status
        stati = [const.RegistrationPartStati.participant]
        self.assertTrue(
            self.event.check_registration_status(self.key, 1, event_id, stati))
        self.assertFalse(
            self.event.check_registration_status(self.key, 3, event_id, stati))
        self.assertTrue(
            self.event.check_registration_status(self.key, 5, event_id, stati))
        self.assertTrue(
            self.event.check_registration_status(self.key, 9, event_id, stati))

        # Check for waitlist status
        stati = [const.RegistrationPartStati.waitlist]
        self.assertFalse(
            self.event.check_registration_status(self.key, 1, event_id, stati))
        self.assertTrue(
            self.event.check_registration_status(self.key, 5, event_id, stati))
        self.assertFalse(
            self.event.check_registration_status(self.key, 9, event_id, stati))

    @as_users("emilia", "garcia", "annika")
    def test_calculate_fees(self) -> None:
        if not self.user_in("emilia"):
            reg_ids = self.event.list_registrations(self.key, event_id=1)
            expectation = {
                1: decimal.Decimal("573.99"),
                2: decimal.Decimal("589.49"),
                3: decimal.Decimal("584.49"),
                4: decimal.Decimal("431.99"),
                5: decimal.Decimal("584.49"),
                6: decimal.Decimal("10.50"),
            }
            self.assertEqual(expectation, self.event.calculate_fees(self.key, reg_ids))
        reg_id = 2
        reg = self.event.get_registration(self.key, reg_id)
        self.assertEqual(reg['amount_owed'], decimal.Decimal("589.49"))
        self.assertEqual(
            const.RegistrationPartStati.waitlist, reg['parts'][1]['status'])
        self.assertEqual(
            const.RegistrationPartStati.guest, reg['parts'][2]['status'])
        self.assertEqual(
            const.RegistrationPartStati.participant,
            reg['parts'][3]['status'])
        update = {
            'id': reg_id,
            'parts': {
                1: {
                    'status': const.RegistrationPartStati.cancelled,
                },
                2: {
                    'status': const.RegistrationPartStati.participant,
                },
                3: {
                    'status': const.RegistrationPartStati.rejected,
                },
            },
        }
        self.assertLess(0, self.event.set_registration(self.key, update))
        reg = self.event.get_registration(self.key, reg_id)
        self.assertEqual(reg['amount_owed'], decimal.Decimal("128.00"))
        self.assertEqual(reg['parts'][1]['status'],
                         const.RegistrationPartStati.cancelled)
        self.assertEqual(reg['parts'][2]['status'],
                         const.RegistrationPartStati.participant)
        self.assertEqual(reg['parts'][3]['status'],
                         const.RegistrationPartStati.rejected)

    @as_users("garcia")
    def test_uniqueness(self) -> None:
        event_id = 1
        unique_name = 'unique_name'
        data = {
            'id': event_id,
            'fields': {
                -1: {
                    'association': const.FieldAssociations.registration,
                    'field_name': unique_name,
                    'kind': const.FieldDatatypes.bool,
                    'entries': None,
                },
            },
        }
        self.event.set_event(self.key, data)
        # TODO throw an actual backend error here.
        with self.assertRaises(psycopg2.IntegrityError):
            self.event.set_event(self.key, data)
        data = {
            'id': event_id,
            'fields': {
                -1: {
                    'association': const.FieldAssociations.registration,
                    'field_name': unique_name + "2",
                    'kind': const.FieldDatatypes.bool,
                    'entries': None,
                },
            },
        }
        self.event.set_event(self.key, data)

        data = {
            'id': event_id,
            'fee_modifiers': {
                -1: {
                    'amount': decimal.Decimal("1.00"),
                    'field_id': 1001,
                    'modifier_name': unique_name,
                    'part_id': 1,
                },
            },
        }
        self.event.set_event(self.key, data)
        data = {
            'id': event_id,
            'fee_modifiers': {
                -1: {
                    'amount': decimal.Decimal("1.00"),
                    'field_id': 1001,
                    'modifier_name': unique_name + "2",
                    'part_id': 1,
                },
            },
        }
        # TODO throw an actual backend error here.
        with self.assertRaises(psycopg2.IntegrityError):
            self.event.set_event(self.key, data)
        data = {
            'id': event_id,
            'fee_modifiers': {
                -1: {
                    'amount': decimal.Decimal("1.00"),
                    'field_id': 1003,
                    'modifier_name': unique_name,
                    'part_id': 1,
                },
            },
        }
        # TODO throw an actual backend error here.
        with self.assertRaises(psycopg2.IntegrityError):
            self.event.set_event(self.key, data)
        data = {
            'id': event_id,
            'fee_modifiers': {
                -1: {
                    'amount': decimal.Decimal("1.00"),
                    'field_id': 1003,
                    'modifier_name': unique_name + "2",
                    'part_id': 1,
                },
            },
        }
        self.event.set_event(self.key, data)

    @as_users("annika")
    def test_fee_modifiers(self) -> None:
        event_id = 1
        field_name = 'is_child'
        event = self.event.get_event(self.key, event_id)
        self.assertEqual(event['fields'][7]['field_name'], field_name)
        data = {
            'id': event_id,
            'fields': {
                5: {
                    'kind': const.FieldDatatypes.bool,
                   },
                -1: {
                    'association': const.FieldAssociations.registration,
                    'field_name': 'solidarity',
                    'kind': const.FieldDatatypes.bool,
                    'entries': None,
                }
            }
        }
        self.event.set_event(self.key, data)
        field_links = (
            (2, ValueError, "Fee Modifier linked to non-bool field."),
            (5, ValueError, "Fee Modifier linked to non-registration field."),
            (7, psycopg2.IntegrityError, None),
            (1001, None, None))
        for field_id, error, error_msg in field_links:
            data = {
                'id': event_id,
                'fee_modifiers': {
                    -1: {
                        'modifier_name': 'solidarity',
                        'amount': decimal.Decimal("-12.50"),
                        'field_id': field_id,
                        'part_id': 2,
                    }
                }
            }
            if error:
                with self.assertRaises(error) as cm:
                    self.event.set_event(self.key, data)
                if error_msg is not None:
                    self.assertEqual(error_msg, cm.exception.args[0])
            else:
                self.assertTrue(self.event.set_event(self.key, data))
        reg_id = 2
        self.assertEqual(self.event.calculate_fee(self.key, reg_id),
                         decimal.Decimal("589.49"))
        data = {
            'id': reg_id,
            'fields': {
                field_name: True,
            }
        }
        self.assertTrue(self.event.set_registration(self.key, data))
        self.assertEqual(self.event.calculate_fee(self.key, reg_id),
                         decimal.Decimal("553.49"))

    @as_users("garcia")
    def test_waitlist(self) -> None:
        edata = {
            'id': 1,
            'fields': {
                -1: {
                    'field_name': "waitlist",
                    'association': const.FieldAssociations.registration,
                    'kind': const.FieldDatatypes.int,
                    'entries': None,
                },
            },
        }
        self.event.set_event(self.key, edata)
        edata = {
            'id': 1,
            'parts': {
                1: {
                    'waitlist_field': 1001,
                },

                2: {
                    'waitlist_field': 1001,
                },

                3: {
                    'waitlist_field': 1001,
                },
            }
        }
        self.event.set_event(self.key, edata)
        regs = [
            {
                'id': anid,
                'parts': {
                    1: {
                        'status': const.RegistrationPartStati.waitlist,
                    },
                    2: {
                        'status': const.RegistrationPartStati.waitlist
                    } if anid in {2, 3} else {},
                    3: {
                        'status': const.RegistrationPartStati.waitlist
                    } if anid in {2, 3} else {},
                },
                'fields': {
                    'waitlist': i,
                },
            }
            for i, anid in enumerate((5, 4, 3, 2, 1))
        ]
        for rdata in regs:
            self.event.set_registration(self.key, rdata)
        self.assertEqual({1: [5, 4, 3, 2, 1], 2: [3, 2], 3: [3, 2]},
                         self.event.get_waitlist(self.key, event_id=1))
        self.assertEqual({1: 3, 2: 1, 3: 1},
                         self.event.get_waitlist_position(self.key, event_id=1))
        self.assertEqual({1: 4, 2: 2, 3: 2},
                         self.event.get_waitlist_position(
                             self.key, event_id=1, persona_id=5))
        self.login(USER_DICT["emilia"])
        self.event._get_waitlist(self.key, event_id=1)
        self.assertEqual({1: 4, 2: 2, 3: 2},
                         self.event.get_waitlist_position(
                             self.key, event_id=1))
        with self.assertRaises(PrivilegeError) as cm:
            self.event.get_waitlist_position(
                self.key, event_id=1, persona_id=1)

    @as_users("annika")
    def test_set_event_orgas(self) -> None:
        event_id = 1
        self.assertEqual({7}, self.event.get_event(self.key, event_id)['orgas'])
        self.assertLess(0, self.event.set_event_orgas(self.key, event_id, {1}))
        self.assertEqual({1}, self.event.get_event(self.key, event_id)['orgas'])
        self.assertLess(
            0, self.event.set_event(self.key, {'id': event_id, 'orgas': {7}}))
        self.assertEqual({7}, self.event.get_event(self.key, event_id)['orgas'])

        with self.assertRaises(ValueError) as cm:
            self.event.set_event_orgas(self.key, event_id, {8})
        self.assertIn("Some of these orgas do not exist or are archived.",
                      cm.exception.args)
        with self.assertRaises(ValueError) as cm:
            self.event.set_event_orgas(self.key, event_id, {1000})
        self.assertIn("Some of these orgas do not exist or are archived.",
                      cm.exception.args)
        with self.assertRaises(ValueError) as cm:
            self.event.set_event_orgas(self.key, event_id, {11})
        self.assertIn("Some of these orgas are not event users.",
                      cm.exception.args)

    @as_users("annika")
    def test_log(self) -> None:
        # first check the already existing log
        offset = 4
        expectation = (offset, (
            {'id': 1,
             'change_note': None,
             'code': const.EventLogCodes.registration_created,
             'ctime': datetime.datetime(2014, 1, 1, 1, 4, 5, tzinfo=pytz.utc),
             'event_id': 1,
             'persona_id': 1,
             'submitted_by': 1},
            {'id': 2,
             'change_note': None,
             'code': const.EventLogCodes.registration_created,
             'ctime': datetime.datetime(2014, 1, 1, 2, 5, 6, tzinfo=pytz.utc),
             'event_id': 1,
             'persona_id': 5,
             'submitted_by': 5},
            {'id': 3,
             'change_note': None,
             'code': const.EventLogCodes.registration_created,
             'ctime': datetime.datetime(2014, 1, 1, 3, 6, 7, tzinfo=pytz.utc),
             'event_id': 1,
             'persona_id': 7,
             'submitted_by': 7},
            {'id': 4,
             'change_note': None,
             'code': const.EventLogCodes.registration_created,
             'ctime': datetime.datetime(2014, 1, 1, 4, 7, 8, tzinfo=pytz.utc),
             'event_id': 1,
             'persona_id': 9,
             'submitted_by': 9},
        ))

        result = self.event.retrieve_log(self.key)
        self.assertEqual(expectation, result)

        # then generate some data
        data: CdEDBObject = {
            'title': "New Link Academy",
            'institution': 1,
            'description': """Some more text

            on more lines.""",
            'shortname': 'link',
            'registration_start': datetime.datetime(2000, 11, 22, 0, 0, 0,
                                                    tzinfo=pytz.utc),
            'registration_soft_limit': datetime.datetime(2022, 1, 2, 0, 0, 0,
                                                         tzinfo=pytz.utc),
            'registration_hard_limit': None,
            'iban': None,
            'nonmember_surcharge': decimal.Decimal("6.66"),
            'registration_text': None,
            'mail_text': None,
            'use_additional_questionnaire': False,
            'notes': None,
            'orgas': {2, 7},
            'parts': {
                -1: {
                    'tracks': {
                        -1: {'title': "First lecture",
                             'shortname': "First",
                             'num_choices': 3,
                             'min_choices': 3,
                             'sortkey': 1}},
                    'title': "First coming",
                    'shortname': "First",
                    'part_begin': datetime.date(2109, 8, 7),
                    'part_end': datetime.date(2109, 8, 20),
                    'fee': decimal.Decimal("234.56"),
                    'waitlist_field': None,
                },
                -2: {
                    'tracks': {
                        -1: {'title': "Second lecture",
                             'shortname': "Second",
                             'num_choices': 3,
                             'min_choices': 3,
                             'sortkey': 1}},
                    'title': "Second coming",
                    'shortname': "Second",
                    'part_begin': datetime.date(2110, 8, 7),
                    'part_end': datetime.date(2110, 8, 20),
                    'fee': decimal.Decimal("0.00"),
                    'waitlist_field': None,
                },
            },
            'fields': {
                -1: {
                    'association': 1,
                    'field_name': "instrument",
                    'kind': 1,
                    'entries': None,
                },
                -2: {
                    'association': 1,
                    'field_name': "preferred_excursion_date",
                    'kind': 5,
                    'entries': [["2109-8-16", "In the first coming"],
                                ["2110-8-16", "During the second coming"]],
                },
            },
        }
        new_id = self.event.create_event(self.key, data)
        # correct part and field ids
        tmp = self.event.get_event(self.key, new_id)
        part_map = {}
        for part in tmp['parts']:
            for oldpart in data['parts'].keys():
                if tmp['parts'][part]['title'] == data['parts'][oldpart]['title']:
                    part_map[tmp['parts'][part]['title']] = part
                    data['parts'][part] = data['parts'][oldpart]
                    data['parts'][part]['id'] = part
                    data['parts'][part]['event_id'] = new_id
                    del data['parts'][oldpart]
                    break
        field_map = {}
        for field in tmp['fields']:
            for oldfield in data['fields'].keys():
                if (tmp['fields'][field]['field_name']
                        == data['fields'][oldfield]['field_name']):
                    field_map[tmp['fields'][field]['field_name']] = field
                    data['fields'][field] = data['fields'][oldfield]
                    data['fields'][field]['id'] = field
                    data['fields'][field]['event_id'] = new_id
                    del data['fields'][oldfield]
                    break

        data['title'] = "Alternate Universe Academy"
        data['orgas'] = {1, 7}
        newpart = {
            'tracks': {
                -1: {'title': "Third lecture",
                     'shortname': "Third",
                     'num_choices': 2,
                     'min_choices': 2,
                     'sortkey': 2}},
            'title': "Third coming",
            'shortname': "Third",
            'part_begin': datetime.date(2111, 8, 7),
            'part_end': datetime.date(2111, 8, 20),
            'fee': decimal.Decimal("123.40"),
            'waitlist_field': None,
        }
        changed_part = {
            'title': "Second coming",
            'part_begin': datetime.date(2110, 9, 8),
            'part_end': datetime.date(2110, 9, 21),
            'fee': decimal.Decimal("1.23"),
            'tracks': {
                1002: {'title': "Second lecture v2",  # hardcoded id 5
                       'shortname': "Second v2",
                       'num_choices': 5,
                       'min_choices': 4,
                       'sortkey': 3}}
        }
        newfield = {
            'association': 1,
            'field_name': "kuea",
            'kind': 1,
            'entries': None,
        }
        changed_field = {
            'association': 1,
            'kind': 5,
            'entries': [
                ["2110-8-15", "early second coming"],
                ["2110-8-17", "late second coming"],
            ],
        }
        self.event.set_event(self.key, {
            'id': new_id,
            'title': data['title'],
            'orgas': data['orgas'],
            'parts': {
                part_map["First coming"]: None,
                part_map["Second coming"]: changed_part,
                -1: newpart,
                },
            'fields': {
                field_map["instrument"]: None,
                field_map["preferred_excursion_date"]: changed_field,
                -1: newfield,
                },
            })
        data = {
            'event_id': 1,
            'title': "Topos theory for the kindergarden",
            'description': """This is an interesting topic

            which will be treated.""",
            'nr': 'ζ',
            'shortname': "Topos",
            'instructors': "Alexander Grothendieck",
            'max_size': 14,
            'min_size': 5,
            'notes': "Beware of dragons.",
            'segments': {2, 3},
        }
        new_id = self.event.create_course(self.key, data)
        data['title'] = "Alternate Universes"
        data['segments'] = {1, 3}
        self.event.set_course(self.key, {
            'id': new_id, 'title': data['title'], 'segments': data['segments']})
        new_reg = {
            'checkin': None,
            'event_id': 1,
            'list_consent': True,
            'mixed_lodging': False,
            'orga_notes': None,
            'parental_agreement': True,
            'parts': {
                1: {
                    'lodgement_id': None,
                    'status': 1
                },
                2: {
                    'lodgement_id': None,
                    'status': 1
                },
                3: {
                    'lodgement_id': None,
                    'status': 1
                },
            },
            'tracks': {
                1: {
                    'choices': {1: [1, 4, 5]},
                    'course_id': None,
                    'course_instructor': None,
                },
                2: {
                    'course_id': None,
                    'course_instructor': None,
                },
                3: {
                    'course_id': None,
                    'course_instructor': None,
                },
            },
            'notes': "Some bla.",
            'payment': None,
            'persona_id': 3,
            'real_persona_id': None}
        new_id = self.event.create_registration(self.key, new_reg)
        data = {
            'id': 4,
            'fields': {'transportation': 'pedes'},
            'mixed_lodging': True,
            'checkin': datetime.datetime.now(pytz.utc),
            'parts': {
                1: {
                    'status': 2,
                    'lodgement_id': 2,
                },
                3: {
                    'status': 6,
                    'lodgement_id': None,
                }
            },
            'tracks': {
                1: {
                    'choices': [5, 4, 1],
                    'course_id': 5,
                },
                2: {
                    'choices': [2, 3, 4],
                },
                3: {
                    'course_id': None,
                }
            }
        }
        self.event.set_registration(self.key, data)
        new = {
            'regular_capacity': 42,
            'event_id': 1,
            'title': 'HY',
            'notes': "Notizen",
            'camping_mat_capacity': 11,
            'group_id': None,
        }
        new_id = self.event.create_lodgement(self.key, new)
        update = {
            'regular_capacity': 21,
            'notes': None,
            'id': new_id,
        }
        self.event.set_lodgement(self.key, update)
        self.event.delete_lodgement(self.key, new_id)
        data: Dict[const.QuestionnaireUsages, List[CdEDBObject]] = {
            const.QuestionnaireUsages.additional:
                [
                    {'field_id': None,
                     'default_value': None,
                     'info': None,
                     'readonly': None,
                     'input_size': None,
                     'title': 'Weitere bla Überschrift',
                     'kind': const.QuestionnaireUsages.additional,
                     },
                    {'field_id': 2,
                     'default_value': 'etc',
                     'info': None,
                     'readonly': True,
                     'input_size': None,
                     'title': 'Vehikel',
                     'kind': const.QuestionnaireUsages.additional,
                     },
                    {'field_id': None,
                     'default_value': None,
                     'info': 'mit Text darunter und so',
                     'readonly': None,
                     'input_size': None,
                     'title': 'Unterüberschrift',
                     'kind': const.QuestionnaireUsages.additional,
                     },
                    {'field_id': 3,
                     'default_value': None,
                     'info': None,
                     'readonly': True,
                     'input_size': 5,
                     'title': 'Vehikel',
                     'kind': const.QuestionnaireUsages.additional,
                     },
                    {'field_id': None,
                     'default_value': None,
                     'info': 'nur etwas mehr Text',
                     'readonly': None,
                     'input_size': None,
                     'title': None,
                     'kind': const.QuestionnaireUsages.additional,
                     },
                ],
        }
        self.event.set_questionnaire(self.key, 1, data)

        # now check it
        expectation = (35, (
            {'id': 1001,
             'change_note': None,
             'code': 1,
             'ctime': nearly_now(),
             'event_id': 1001,
             'persona_id': None,
             'submitted_by': self.user['id']},
            {'id': 1002,
             'change_note': None,
             'code': 10,
             'ctime': nearly_now(),
             'event_id': 1001,
             'persona_id': 2,
             'submitted_by': self.user['id']},
            {'id': 1003,
             'change_note': None,
             'code': 10,
             'ctime': nearly_now(),
             'event_id': 1001,
             'persona_id': 7,
             'submitted_by': self.user['id']},
            {'id': 1004,
             'change_note': 'First lecture',
             'code': 35,
             'ctime': nearly_now(),
             'event_id': 1001,
             'persona_id': None,
             'submitted_by': self.user['id']},
            {'id': 1005,
             'change_note': 'First coming',
             'code': 15,
             'ctime': nearly_now(),
             'event_id': 1001,
             'persona_id': None,
             'submitted_by': self.user['id']},
            {'id': 1006,
             'change_note': 'Second lecture',
             'code': 35,
             'ctime': nearly_now(),
             'event_id': 1001,
             'persona_id': None,
             'submitted_by': self.user['id']},
            {'id': 1007,
             'change_note': 'Second coming',
             'code': 15,
             'ctime': nearly_now(),
             'event_id': 1001,
             'persona_id': None,
             'submitted_by': self.user['id']},
            {'id': 1008,
             'change_note': 'instrument',
             'code': 20,
             'ctime': nearly_now(),
             'event_id': 1001,
             'persona_id': None,
             'submitted_by': self.user['id']},
            {'id': 1009,
             'change_note': 'preferred_excursion_date',
             'code': 20,
             'ctime': nearly_now(),
             'event_id': 1001,
             'persona_id': None,
             'submitted_by': self.user['id']},
            {'id': 1010,
             'change_note': None,
             'code': 2,
             'ctime': nearly_now(),
             'event_id': 1001,
             'persona_id': None,
             'submitted_by': self.user['id']},
            {'id': 1011,
             'change_note': None,
             'code': 10,
             'ctime': nearly_now(),
             'event_id': 1001,
             'persona_id': 1,
             'submitted_by': self.user['id']},
            {'id': 1012,
             'change_note': None,
             'code': 11,
             'ctime': nearly_now(),
             'event_id': 1001,
             'persona_id': 2,
             'submitted_by': self.user['id']},
            {'id': 1013,
             'change_note': 'Third lecture',
             'code': 35,
             'ctime': nearly_now(),
             'event_id': 1001,
             'persona_id': None,
             'submitted_by': self.user['id']},
            {'id': 1014,
             'change_note': 'Third coming',
             'code': 15,
             'ctime': nearly_now(),
             'event_id': 1001,
             'persona_id': None,
             'submitted_by': self.user['id']},
            {'id': 1015,
             'change_note': 'Second lecture v2',
             'code': 36,
             'ctime': nearly_now(),
             'event_id': 1001,
             'persona_id': None,
             'submitted_by': self.user['id']},
            {'id': 1016,
             'change_note': 'Second coming',
             'code': 16,
             'ctime': nearly_now(),
             'event_id': 1001,
             'persona_id': None,
             'submitted_by': self.user['id']},
            {'id': 1017,
             'change_note': 'First lecture',
             'code': 37,
             'ctime': nearly_now(),
             'event_id': 1001,
             'persona_id': None,
             'submitted_by': self.user['id']},
            {'id': 1018,
             'change_note': 'First coming',
             'code': 17,
             'ctime': nearly_now(),
             'event_id': 1001,
             'persona_id': None,
             'submitted_by': self.user['id']},
            {'id': 1019,
             'change_note': 'kuea',
             'code': 20,
             'ctime': nearly_now(),
             'event_id': 1001,
             'persona_id': None,
             'submitted_by': self.user['id']},
            {'id': 1020,
             'change_note': 'preferred_excursion_date',
             'code': 21,
             'ctime': nearly_now(),
             'event_id': 1001,
             'persona_id': None,
             'submitted_by': self.user['id']},
            {'id': 1021,
             'change_note': 'instrument',
             'code': 22,
             'ctime': nearly_now(),
             'event_id': 1001,
             'persona_id': None,
             'submitted_by': self.user['id']},
            {'id': 1022,
             'change_note': 'Topos theory for the kindergarden',
             'code': 42,
             'ctime': nearly_now(),
             'event_id': 1,
             'persona_id': None,
             'submitted_by': self.user['id']},
            {'id': 1023,
             'change_note': 'Topos theory for the kindergarden',
             'code': 40,
             'ctime': nearly_now(),
             'event_id': 1,
             'persona_id': None,
             'submitted_by': self.user['id']},
            {'id': 1024,
             'change_note': 'Topos theory for the kindergarden',
             'code': 41,
             'ctime': nearly_now(),
             'event_id': 1,
             'persona_id': None,
             'submitted_by': self.user['id']},
            {'id': 1025,
             'change_note': 'Topos theory for the kindergarden',
             'code': 42,
             'ctime': nearly_now(),
             'event_id': 1,
             'persona_id': None,
             'submitted_by': self.user['id']},
            {'id': 1026,
             'change_note': None,
             'code': 50,
             'ctime': nearly_now(),
             'event_id': 1,
             'persona_id': 3,
             'submitted_by': self.user['id']},
            {'id': 1027,
             'change_note': None,
             'code': 51,
             'ctime': nearly_now(),
             'event_id': 1,
             'persona_id': 9,
             'submitted_by': self.user['id']},
            {'id': 1028,
             'change_note': 'HY',
             'code': 26,
             'ctime': nearly_now(),
             'event_id': 1,
             'persona_id': None,
             'submitted_by': self.user['id']},
            {'id': 1029,
             'change_note': 'HY',
             'code': 25,
             'ctime': nearly_now(),
             'event_id': 1,
             'persona_id': None,
             'submitted_by': self.user['id']},
            {'id': 1030,
             'change_note': 'HY',
             'code': 27,
             'ctime': nearly_now(),
             'event_id': 1,
             'persona_id': None,
             'submitted_by': self.user['id']},
            {'id': 1031,
             'change_note': None,
             'code': 30,
             'ctime': nearly_now(),
             'event_id': 1,
             'persona_id': None,
             'submitted_by': self.user['id'], }))

        result = self.event.retrieve_log(self.key, offset=offset)
        self.assertEqual(expectation, result)<|MERGE_RESOLUTION|>--- conflicted
+++ resolved
@@ -2508,14 +2508,8 @@
 
     @storage
     @as_users("annika")
-<<<<<<< HEAD
-    def test_partial_import_integrity(self, user: CdEDBObject) -> None:
-        with open(self.testfile_dir / "partial_event_import.json") \
-=======
     def test_partial_import_integrity(self) -> None:
-        with open("/tmp/cdedb-store/testfiles/partial_event_import.json") \
->>>>>>> 173920af
-                as datafile:
+        with open(self.testfile_dir / "partial_event_import.json") as datafile:
             orig_data = json.load(datafile)
 
         base_data = {
@@ -2569,14 +2563,8 @@
 
     @storage
     @as_users("annika")
-<<<<<<< HEAD
-    def test_partial_import_event_twice(self, user: CdEDBObject) -> None:
-        with open(self.testfile_dir / "partial_event_import.json") \
-=======
     def test_partial_import_event_twice(self) -> None:
-        with open("/tmp/cdedb-store/testfiles/partial_event_import.json") \
->>>>>>> 173920af
-                as datafile:
+        with open(self.testfile_dir / "partial_event_import.json") as datafile:
             data = json.load(datafile)
 
         # first a test run
