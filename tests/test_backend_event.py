#!/usr/bin/env python3
# pylint: disable=missing-module-docstring

import collections.abc
import copy
import datetime
import decimal
import json
from typing import Any, Dict, List

import freezegun
import psycopg2
import pytz

import cdedb.database.constants as const
from cdedb.backend.common import cast_fields
from cdedb.common import (
    CdEDBObject, CdEDBObjectMap, CourseFilterPositions, InfiniteEnum,
    PartialImportError, PrivilegeError, nearly_now, now,
)
from cdedb.query import Query, QueryOperators, QueryScope
from tests.common import USER_DICT, BackendTest, as_users, json_keys_to_int, storage


class TestEventBackend(BackendTest):
    used_backends = ("core", "event")

    @as_users("emilia")
    def test_basics(self) -> None:
        data = self.core.get_event_user(self.key, self.user['id'])
        data['display_name'] = "Zelda"
        data['name_supplement'] = "von und zu Hylia"
        setter = {k: v for k, v in data.items() if k in
                  {'id', 'name_supplement', 'display_name', 'telephone'}}
        self.core.change_persona(self.key, setter)
        new_data = self.core.get_event_user(self.key, self.user['id'])
        self.assertEqual(data, new_data)

    @as_users("annika", "garcia")
    def test_entity_event(self) -> None:
        # need administrator to create event
        self.login(USER_DICT["annika"])
        old_events = self.event.list_events(self.key)
        data: CdEDBObject = {
            'title': "New Link Academy",
            'institution': 1,
            'description': """Some more text

            on more lines.""",
            'shortname': 'link',
            'registration_start': datetime.datetime(2000, 11, 22, 0, 0, 0,
                                                    tzinfo=pytz.utc),
            'registration_soft_limit': datetime.datetime(2022, 1, 2, 0, 0, 0,
                                                         tzinfo=pytz.utc),
            'registration_hard_limit': None,
            'iban': None,
            'nonmember_surcharge': decimal.Decimal("6.66"),
            'registration_text': None,
            'mail_text': None,
            'participant_info': """Welcome to our

            **new**
            and
            _fancy_

            academy! :)""",
            'use_additional_questionnaire': False,
            'notes': None,
            'orgas': {2, 7},
            'parts': {
                -1: {
                    'tracks': {
                        -1: {'title': "First lecture",
                             'shortname': "First",
                             'num_choices': 3,
                             'min_choices': 3,
                             'sortkey': 1}
                    },
                    'fee_modifiers': {
                    },
                    'title': "First coming",
                    'shortname': "first",
                    'part_begin': datetime.date(2109, 8, 7),
                    'part_end': datetime.date(2109, 8, 20),
                    'fee': decimal.Decimal("234.56"),
                    'waitlist_field': None,
                },
                -2: {
                    'tracks': {
                        -1: {'title': "Second lecture",
                             'shortname': "Second",
                             'num_choices': 3,
                             'min_choices': 1,
                             'sortkey': 1}
                    },
                    'fee_modifiers': {
                        -1: {
                            'amount': decimal.Decimal("-7.00"),
                            # TODO allow specifying a negative id here?
                            'field_id': 1003,
                            'modifier_name': "is_child",
                        }
                    },
                    'title': "Second coming",
                    'shortname': "second",
                    'part_begin': datetime.date(2110, 8, 7),
                    'part_end': datetime.date(2110, 8, 20),
                    'fee': decimal.Decimal("0.00"),
                    'waitlist_field': None,
                },
            },
            'fields': {
                -1: {
                    'association': const.FieldAssociations.registration,
                    'field_name': "instrument",
<<<<<<< HEAD
                    'title': "Instrument",
                    'sortkey': 0,
=======
>>>>>>> 7b661fd4
                    'kind': const.FieldDatatypes.str,
                    'entries': None,
                    'checkin': False,
                },
                -2: {
                    'association': const.FieldAssociations.registration,
                    'field_name': "preferred_excursion_date",
<<<<<<< HEAD
                    'title': "Bevorzugtes Ausflugsdatum",
                    'sortkey': 0,
=======
>>>>>>> 7b661fd4
                    'kind': const.FieldDatatypes.date,
                    'entries': [["2109-08-16", "In the first coming"],
                                ["2110-08-16", "During the second coming"]],
                    'checkin': True,
                },
                -3: {
                    'association': const.FieldAssociations.registration,
                    'field_name': "is_child",
                    'title': "Ist Kind",
                    'sortkey': 5,
                    'kind': const.FieldDatatypes.bool,
                    'entries': None,
                    'checkin': False,
                }
            },
        }
        new_id = self.event.create_event(self.key, data)
        # back to normal mode
        self.login(self.user)
        data['id'] = new_id
        data['offline_lock'] = False
        data['is_archived'] = False
        data['is_participant_list_visible'] = False
        data['is_course_assignment_visible'] = False
        data['is_course_list_visible'] = False
        data['is_course_state_visible'] = False
        data['is_cancelled'] = False
        data['is_visible'] = False
        data['lodge_field'] = None
        data['camping_mat_field'] = None
        data['course_room_field'] = None
        data['orga_address'] = None
        data['begin'] = datetime.date(2109, 8, 7)
        data['end'] = datetime.date(2110, 8, 20)
        data['is_open'] = True
        # TODO dynamically adapt ids from the database result
        data['parts'][-1].update({'id': 1001})
        data['parts'][-2].update({'id': 1002})
        data['parts'][-1]['tracks'][-1].update({'id': 1001, 'part_id': 1001})
        data['parts'][-2]['tracks'][-1].update({'id': 1002, 'part_id': 1002})
        data['tracks'] = {1001: data['parts'][-1]['tracks'][-1],
                          1002: data['parts'][-2]['tracks'][-1]}
        data['parts'][-2]['fee_modifiers'][-1].update({'id': 1001, 'part_id': 1002})
        data['fee_modifiers'] = {1001: data['parts'][-2]['fee_modifiers'][-1]}
        # correct part and field ids
        tmp = self.event.get_event(self.key, new_id)
        part_map = {}
        for part in tmp['parts']:
            for oldpart in data['parts']:
                if tmp['parts'][part]['title'] == data['parts'][oldpart]['title']:
                    part_map[tmp['parts'][part]['title']] = part
                    data['parts'][part] = data['parts'][oldpart]
                    data['parts'][part]['id'] = part
                    data['parts'][part]['event_id'] = new_id
                    self.assertEqual(
                        set(x['title'] for x in data['parts'][part]['tracks'].values()),
                        set(x['title'] for x in tmp['parts'][part]['tracks'].values()))
                    data['parts'][part]['tracks'] = tmp['parts'][part]['tracks']
                    self.assertEqual(
                        set(x['modifier_name']
                            for x in data['parts'][part]['fee_modifiers'].values()),
                        set(x['modifier_name']
                            for x in tmp['parts'][part]['fee_modifiers'].values()))
                    data['parts'][part]['fee_modifiers'] = (
                        tmp['parts'][part]['fee_modifiers'])
                    del data['parts'][oldpart]
                    break
        field_map = {}
        for field in tmp['fields']:
            for oldfield in data['fields']:
                if (tmp['fields'][field]['field_name']
                        == data['fields'][oldfield]['field_name']):
                    field_map[tmp['fields'][field]['field_name']] = field
                    data['fields'][field] = data['fields'][oldfield]
                    data['fields'][field]['id'] = field
                    data['fields'][field]['event_id'] = new_id
                    del data['fields'][oldfield]
                    break

        self.assertEqual(data, self.event.get_event(self.key, new_id))
        data['title'] = "Alternate Universe Academy"
        newpart = {
            'tracks': {
                -1: {'title': "Third lecture",
                     'shortname': "Third",
                     'num_choices': 2,
                     'min_choices': 2,
                     'sortkey': 2}
            },
            'title': "Third coming",
            'shortname': "third",
            'part_begin': datetime.date(2111, 8, 7),
            'part_end': datetime.date(2111, 8, 20),
            'fee': decimal.Decimal("123.40"),
            'waitlist_field': None,
        }
        changed_part: CdEDBObject = {
            'title': "Second coming",
            'part_begin': datetime.date(2110, 9, 8),
            'part_end': datetime.date(2110, 9, 21),
            'fee': decimal.Decimal("1.23"),
            'waitlist_field': None,
            'tracks': {
                1002: {
                    'title': "Second lecture v2",
                    'shortname': "Second v2",
                    'num_choices': 5,
                    'min_choices': 4,
                    'sortkey': 3,
                }
            },
            'fee_modifiers': {
                1001: {
                    'modifier_name': "ist_kind",
                    'amount': decimal.Decimal("3.33"),
                    'field_id': 1003,
                },
            },
        }
        newfield = {
            'association': const.FieldAssociations.lodgement,
            'field_name': "kuea",
<<<<<<< HEAD
            'title': "KäA",
            'sortkey': -7,
=======
>>>>>>> 7b661fd4
            'kind': const.FieldDatatypes.str,
            'entries': None,
            'checkin': False,
        }
        changed_field = {
<<<<<<< HEAD
            'association': const.FieldAssociations.registration,
=======
            'association': const.FieldAssociations.course,
>>>>>>> 7b661fd4
            'kind': const.FieldDatatypes.date,
            'entries': [
                ["2110-08-15", "early second coming"],
                ["2110-08-17", "late second coming"],
            ],
            'checkin': True,
        }
        self.event.set_event(self.key, {
            'id': new_id,
            'title': data['title'],
            'parts': {
                part_map["First coming"]: None,
                part_map["Second coming"]: changed_part,
                -1: newpart,
            },
            'fields': {
                field_map["instrument"]: None,
                field_map["preferred_excursion_date"]: changed_field,
                -1: newfield,
            },
        })
        # fixup parts and fields
        tmp = self.event.get_event(self.key, new_id)
        for part in tmp['parts']:
            if tmp['parts'][part]['title'] == "Third coming":
                part_map[tmp['parts'][part]['title']] = part
                data['parts'][part] = newpart
                data['parts'][part]['id'] = part
                data['parts'][part]['event_id'] = new_id
                self.assertEqual(
                    set(x['title'] for x in data['parts'][part]['tracks'].values()),
                    set(x['title'] for x in tmp['parts'][part]['tracks'].values()))
                for track in tmp['parts'][part]['tracks']:
                    tmp['parts'][part]['tracks'][track]['id'] = track
                data['parts'][part]['tracks'] = tmp['parts'][part]['tracks']
                data['parts'][part]['fee_modifiers'] = (
                    tmp['parts'][part]['fee_modifiers'])
        del data['parts'][part_map["First coming"]]
        changed_part['id'] = part_map["Second coming"]
        changed_part['event_id'] = new_id
        changed_part['shortname'] = "second"
        changed_part['tracks'][1002].update({'part_id': 1002, 'id': 1002})
        changed_part['fee_modifiers'][1001].update({'part_id': 1002, 'id': 1001})
        data['parts'][part_map["Second coming"]] = changed_part
        for field in tmp['fields']:
            if tmp['fields'][field]['field_name'] == "kuea":
                field_map[tmp['fields'][field]['field_name']] = field
                data['fields'][field] = newfield
                data['fields'][field]['id'] = field
                data['fields'][field]['event_id'] = new_id
        del data['fields'][field_map["instrument"]]
        changed_field['id'] = field_map["preferred_excursion_date"]
        changed_field['event_id'] = new_id
        changed_field['field_name'] = "preferred_excursion_date"
        data['fields'][field_map["preferred_excursion_date"]].update(changed_field)
        data['begin'] = datetime.date(2110, 9, 8)
        data['end'] = datetime.date(2111, 8, 20)
        # TODO dynamically adapt ids from the database result
        data['tracks'] = {
            1002: {
                'id': 1002,
                'part_id': 1002,
                'title': 'Second lecture v2',
                'shortname': "Second v2",
                'num_choices': 5,
                'min_choices': 4,
                'sortkey': 3,
            },
            1003: {
                'id': 1003,
                'part_id': 1003,
                'title': 'Third lecture',
                'shortname': 'Third',
                'num_choices': 2,
                'min_choices': 2,
                'sortkey': 2,
            },
        }
        data['fee_modifiers'] = changed_part['fee_modifiers']

        self.assertEqual(data, self.event.get_event(self.key, new_id))

        self.assertNotIn(new_id, old_events)
        new_events = self.event.list_events(self.key)
        self.assertIn(new_id, new_events)

        new_course = {
            'event_id': new_id,
            'title': "Topos theory for the kindergarden",
            'description': """This is an interesting topic

            which will be treated.""",
            'nr': 'ζ',
            'shortname': "Topos",
            'instructors': "Alexander Grothendieck",
            'max_size': 12,
            'min_size': None,
            'notes': "Beware of dragons.",
            'segments': {1002},
        }
        new_course_id = self.event.create_course(self.key, new_course)
        new_course['id'] = new_course_id
        new_course['active_segments'] = new_course['segments']
        new_course['fields'] = {}
        self.assertEqual(new_course, self.event.get_course(
            self.key, new_course_id))

        new_group = {
            'event_id': new_id,
            'title': "Nebenan",
        }
        new_group_id = self.event.create_lodgement_group(self.key, new_group)
        self.assertLess(0, new_group_id)
        new_group['id'] = new_group_id
        self.assertEqual(
            new_group, self.event.get_lodgement_group(self.key, new_group_id))

        new_lodgement = {
            'regular_capacity': 42,
            'event_id': new_id,
            'title': 'HY',
            'notes': "Notizen",
            'camping_mat_capacity': 11,
            'group_id': new_group_id,
        }
        new_lodge_id = self.event.create_lodgement(self.key, new_lodgement)
        self.assertLess(0, new_lodge_id)
        new_lodgement['id'] = new_lodge_id
        new_lodgement['fields'] = {}
        self.assertEqual(new_lodgement, self.event.get_lodgement(
            self.key, new_lodge_id))

        new_reg = {
            'checkin': None,
            'event_id': new_id,
            'list_consent': True,
            'mixed_lodging': False,
            'orga_notes': None,
            'notes': None,
            'parental_agreement': True,
            'parts': {
                part_map["Second coming"]: {'lodgement_id': new_lodge_id,
                                            'status': 1
                                            },
                part_map["Third coming"]: {'lodgement_id': new_lodge_id,
                                           'status': 1
                                           },

            },
            'tracks': {
                1002: {
                    'choices': [new_course_id],
                    'course_id': None,
                    'course_instructor': None,
                },
                1003: {
                    'course_id': None,
                    'course_instructor': None
                },
            },
            'payment': None,
            'persona_id': 2,
            'real_persona_id': None
        }
        new_reg_id = self.event.create_registration(self.key, new_reg)
        self.assertLess(0, new_reg_id)

        scope = QueryScope.registration
        query = Query(scope, scope.get_spec(event=data),
                      ['reg.notes'], [('reg.notes', QueryOperators.nonempty, None)],
                      [('reg.notes', True)], name="test_query")
        self.assertTrue(self.event.store_event_query(self.key, new_id, query))
        self.assertEqual(
            self.event.get_event_queries(self.key, new_id)["test_query"].serialize(),
            query.serialize())
        self.assertEqual(
            self.event.get_event_queries(
                self.key, new_id, scopes={QueryScope.registration}
            )["test_query"].serialize(),
            query.serialize())
        self.assertEqual(
            self.event.get_event_queries(
                self.key, new_id, scopes={QueryScope.persona}),
            {}
        )

        self.login(USER_DICT["annika"])
        self.assertLess(0, self.event.delete_event(
            self.key, new_id,
            ("event_parts", "course_tracks", "field_definitions", "courses",
             "orgas", "lodgement_groups", "lodgements", "registrations", "log",
             "questionnaire", "stored_queries", "mailinglists", "fee_modifiers")))

    @storage
    @as_users("annika", "garcia")
    def test_change_minor_form(self) -> None:
        event_id = 1
        with open("/cdedb2/tests/ancillary_files/form.pdf", "rb") as f:
            minor_form = f.read()
        self.assertIsNone(self.event.get_minor_form(self.key, event_id))
        self.assertLess(0, self.event.change_minor_form(self.key, event_id, minor_form))
        self.assertEqual(minor_form, self.event.get_minor_form(self.key, event_id))
        self.assertGreater(0, self.event.change_minor_form(self.key, event_id, None))
        count, log = self.event.retrieve_log(
            self.key, codes={const.EventLogCodes.minor_form_updated,
                             const.EventLogCodes.minor_form_removed},
            event_id=event_id)
        expectation = [
            {
                'code': const.EventLogCodes.minor_form_updated,
                'submitted_by': self.user['id'],
                'persona_id': None,
                'event_id': event_id,
                'ctime': nearly_now(),
                'change_note': None,
            },
            {
                'code': const.EventLogCodes.minor_form_removed,
                'submitted_by': self.user['id'],
                'persona_id': None,
                'event_id': event_id,
                'ctime': nearly_now(),
                'change_note': None,
            }
        ]
        self.assertEqual(len(expectation), len(log))
        for e, l in zip(expectation, log):
            for k in e:
                self.assertEqual(e[k], l[k])

    @as_users("annika")
    def test_aposteriori_track_creation(self) -> None:
        event_id = 1
        part_id = 1
        # The expected new id.
        new_track_id = 1001

        self.assertTrue(self.event.list_registrations(self.key, event_id))

        regs = self.event.get_registrations(
            self.key, self.event.list_registrations(self.key, event_id))
        event = self.event.get_event(self.key, event_id)

        new_track = {
            'title': "Neue Kursschiene",
            'shortname': "Neu",
            'num_choices': 3,
            'min_choices': 1,
            'sortkey': 1,
        }
        update_event = {
            'id': event_id,
            'parts': {
                part_id: {
                    'tracks': {
                        -1: new_track,
                    }
                }
            }
        }
        self.event.set_event(self.key, update_event)
        new_track['id'] = new_track_id
        new_track['part_id'] = part_id

        for reg in regs.values():
            reg['tracks'][new_track_id] = {
                'choices': [],
                'course_id': None,
                'course_instructor': None,
                'registration_id': reg['id'],
                'track_id': new_track_id,
            }

        event['tracks'][new_track_id] = new_track
        event['parts'][part_id]['tracks'][new_track_id] = new_track

        reg_ids = self.event.list_registrations(self.key, event_id)
        self.assertEqual(regs, self.event.get_registrations(self.key, reg_ids))
        self.assertEqual(event, self.event.get_event(self.key, event_id))

    @as_users("annika", "garcia")
    def test_aposteriori_track_deletion(self) -> None:
        event_id = 1
        part_id = 2
        track_id = 1

        self.assertTrue(self.event.list_registrations(self.key, event_id))

        regs = self.event.get_registrations(
            self.key, self.event.list_registrations(self.key, event_id))
        event = self.event.get_event(self.key, event_id)

        expectation = {1, 2, 3}
        self.assertEqual(expectation, event["tracks"].keys())
        self.assertIn(track_id, event["parts"][part_id]["tracks"])
        for reg in regs.values():
            self.assertIn(track_id, reg["tracks"])

        edata = {
            'id': event_id,
            'parts': {
                part_id: {
                    'tracks': {
                        track_id: None,
                    },
                },
            },
        }

        self.assertLess(0, self.event.set_event(self.key, edata))
        event = self.event.get_event(self.key, event_id)
        regs = self.event.get_registrations(
            self.key, self.event.list_registrations(self.key, event_id))

        for reg in regs.values():
            self.assertNotIn(track_id, reg["tracks"])

        expectation -= {track_id}
        self.assertEqual(expectation, event["tracks"].keys())

    @as_users("anton")
    def test_event_field_double_link(self) -> None:
        event_id = 1
        questionnaire = {
            const.QuestionnaireUsages.additional:
                [
                    {
                        'field_id': 1,
                        'title': None,
                        'info': None,
                        'input_size': None,
                        'readonly': False,
                        'default_value': None,
                    },
                    {
                        'field_id': 1,
                        'title': None,
                        'info': None,
                        'input_size': None,
                        'readonly': False,
                        'default_value': None,
                    },
                ],
        }
        with self.assertRaises(ValueError) as cm:
            self.event.set_questionnaire(self.key, event_id, questionnaire)
        self.assertEqual("Must not duplicate field ('brings_balls'). (field_id)",
                         cm.exception.args[0] % cm.exception.args[1])

        # Event mustn't have registrations to alter fee modifiers.
        reg_ids = self.event.list_registrations(self.key, event_id)
        for reg_id in reg_ids:
            self.event.delete_registration(
                self.key, reg_id,
                cascade=self.event.delete_registration_blockers(self.key, reg_id))
        old_event = self.event.get_event(self.key, event_id)
        self.event.set_questionnaire(self.key, event_id, None)
        data = {
            'id': event_id,
            'parts': {
                part_id: {
                    'fee_modifiers': {
                        modifier_id: None
                        for modifier_id in old_event['parts'][part_id]['fee_modifiers']
                    }
                }
                for part_id in old_event['parts']
            },
        }
        self.event.set_event(self.key, data)

        data = {
            'id': event_id,
            'parts': {
                list(old_event['parts'])[0]: {
                    'fee_modifiers': {
                        -1: {
                            'field_id': 7,
                            'modifier_name': "is_child",
                            'amount': decimal.Decimal("-8.00"),
                        },
                        -2: {
                            'field_id': 7,
                            'modifier_name': "is_child2",
                            'amount': decimal.Decimal("-7.00"),
                        },
                    },
                },
            },
        }
        with self.assertRaises(ValueError) as cm:
            self.event.set_event(self.key, data)
        msg = "Must not have multiple fee modifiers linked to the same" \
              " field in one event part."
        self.assertIn(msg + " (fee_modifiers)", cm.exception.args)

    @as_users("annika", "garcia")
    def test_json_fields_with_dates(self) -> None:
        event_id = 1
        update_event = {
            'id': event_id,
            'fields': {
                -1: {
                    'association': 1,
                    'field_name': "arrival",
                    'kind': 6,
                    'entries': None,
                }
            }
        }
        self.event.set_event(self.key, update_event)
        reg_id = 1
        update_registration = {
            'id': reg_id,
            'fields': {
                'arrival': datetime.datetime(2222, 11, 9, 8, 55, 44, tzinfo=pytz.utc),
            }
        }
        self.event.set_registration(self.key, update_registration)
        data = self.event.get_registration(self.key, reg_id)
        expectation = {
            'anzahl_GROSSBUCHSTABEN': 4,
            'arrival': datetime.datetime(2222, 11, 9, 8, 55, 44, tzinfo=pytz.utc),
            'lodge': 'Die üblichen Verdächtigen, insb. Berta Beispiel und '
                     'garcia@example.cde :)',
            'is_child': False,
        }
        self.assertEqual(expectation, data['fields'])

    @as_users("annika", "garcia")
    def test_entity_course(self) -> None:
        event_id = 1
        old_courses = self.event.list_courses(self.key, event_id)
        data = {
            'event_id': event_id,
            'title': "Topos theory for the kindergarden",
            'description': """This is an interesting topic

            which will be treated.""",
            'nr': 'ζ',
            'shortname': "Topos",
            'instructors': "Alexander Grothendieck",
            'notes': "Beware of dragons.",
            'segments': {2, 3},
            'active_segments': {2},
            'max_size': 42,
            'min_size': 23,
        }
        new_id = self.event.create_course(self.key, data)
        data['id'] = new_id
        data['fields'] = {}
        self.assertEqual(data,
                         self.event.get_course(self.key, new_id))
        data['title'] = "Alternate Universes"
        data['segments'] = {1, 3}
        data['active_segments'] = {1, 3}
        self.event.set_course(self.key, {
            'id': new_id, 'title': data['title'], 'segments': data['segments'],
            'active_segments': data['active_segments']})
        self.assertEqual(data,
                         self.event.get_course(self.key, new_id))
        self.assertNotIn(new_id, old_courses)
        new_courses = self.event.list_courses(self.key, event_id)
        self.assertIn(new_id, new_courses)
        data['active_segments'] = {1}
        self.event.set_course(self.key, {
            'id': new_id, 'active_segments': data['active_segments']})
        self.assertEqual(data,
                         self.event.get_course(self.key, new_id))

    @as_users("annika", "garcia")
    def test_course_non_removable(self) -> None:
        self.assertNotEqual({}, self.event.delete_course_blockers(self.key, 1))

    @as_users("annika", "garcia")
    def test_course_delete(self) -> None:
        event_id = 1
        data = {
            'event_id': event_id,
            'title': "Topos theory for the kindergarden",
            'description': """This is an interesting topic

            which will be treated.""",
            'nr': 'ζ',
            'shortname': "Topos",
            'instructors': "Alexander Grothendieck",
            'notes': "Beware of dragons.",
            'segments': {2, 3},
            'active_segments': {2},
            'max_size': 42,
            'min_size': 23,
        }
        new_id = self.event.create_course(self.key, data)
        self.assertEqual(
            self.event.delete_course_blockers(self.key, new_id).keys(),
            {"course_segments"})
        self.assertLess(0, self.event.delete_course(
            self.key, new_id, ("course_segments",)))

    @as_users("garcia")
    def test_course_choices_cascade(self) -> None:
        # Set the status quo.
        for course_id in (1, 2, 3, 4):
            cdata = {
                "id": course_id,
                "segments": [1, 2, 3],
                "active_segments": [1, 2, 3],
            }
            self.event.set_course(self.key, cdata)
        for reg_id in (1, 2, 3, 4):
            rdata = {
                "id": reg_id,
                "tracks": {
                    1: {
                        "choices": [1, 2, 3, 4],
                    },
                },
                "parts": {
                    1: {
                        "status": const.RegistrationPartStati.participant,
                    },
                },
            }
            self.event.set_registration(self.key, rdata)

        # Check that all for choices are present fpr registration 1.
        full_export = self.event.export_event(self.key, event_id=1)
        for course_choice in full_export["event.course_choices"].values():
            del course_choice["id"]
        expectations = [
            {
                "registration_id": 1,
                "track_id": 1,
                "course_id": 1,
                "rank": 0,
            },
            {
                "registration_id": 1,
                "track_id": 1,
                "course_id": 2,
                "rank": 1,
            },
            {
                "registration_id": 1,
                "track_id": 1,
                "course_id": 3,
                "rank": 2,
            },
            {
                "registration_id": 1,
                "track_id": 1,
                "course_id": 4,
                "rank": 3,
            },
        ]
        for exp in expectations:
            self.assertIn(exp, full_export["event.course_choices"].values())

        # Delete Course 2.
        cascade = self.event.delete_course_blockers(self.key, course_id=2)
        self.event.delete_course(self.key, course_id=2, cascade=cascade)

        # Check that the remaining three course choices have been moved up.
        full_export = self.event.export_event(self.key, event_id=1)
        for course_choice in full_export["event.course_choices"].values():
            del course_choice["id"]
        expectations = [
            {
                "registration_id": 1,
                "track_id": 1,
                "course_id": 1,
                "rank": 0,
            },
            {
                "registration_id": 1,
                "track_id": 1,
                "course_id": 3,
                "rank": 1,
            },
            {
                "registration_id": 1,
                "track_id": 1,
                "course_id": 4,
                "rank": 2,
            },
        ]
        for exp in expectations:
            self.assertIn(exp, full_export["event.course_choices"].values())

        # Check that no additional or duplicate choices exist.
        partial_export = self.event.partial_export_event(self.key, event_id=1)
        self.assertEqual(
            [1, 3, 4],
            partial_export["registrations"][1]["tracks"][1]["choices"])

    @as_users("annika", "garcia")
    def test_visible_events(self) -> None:
        expectation = {1: 'Große Testakademie 2222', 3: 'CyberTestAkademie'}
        self.assertEqual(expectation, self.event.list_events(
            self.key, visible=True, archived=False))

    @as_users("annika", "garcia")
    def test_has_registrations(self) -> None:
        self.assertEqual(True, self.event.has_registrations(self.key, 1))

    @as_users("emilia")
    def test_registration_participant(self) -> None:
        expectation: CdEDBObject = {
            'amount_paid': decimal.Decimal("0.00"),
            'amount_owed': decimal.Decimal("589.49"),
            'checkin': None,
            'ctime': datetime.datetime(2014, 1, 1, 2, 5, 6, tzinfo=pytz.utc),
            'event_id': 1,
            'fields': {
                'anzahl_GROSSBUCHSTABEN': 3,
                'brings_balls': True,
                'transportation': 'pedes',
                'is_child': False,
            },
            'list_consent': True,
            'id': 2,
            'mixed_lodging': True,
            'mtime': None,
            'orga_notes': 'Unbedingt in die Einzelzelle.',
            'notes': 'Extrawünsche: Meerblick, Weckdienst und Frühstück am Bett',
            'parental_agreement': True,
            'parts': {
                1: {
                    'is_camping_mat': False,
                    'lodgement_id': None,
                    'part_id': 1,
                    'registration_id': 2,
                    'status': 3,
                },
                2: {
                    'is_camping_mat': False,
                    'lodgement_id': 4,
                    'part_id': 2,
                    'registration_id': 2,
                    'status': 4,
                },
                3: {
                    'is_camping_mat': False,
                    'lodgement_id': 4,
                    'part_id': 3,
                    'registration_id': 2,
                    'status': 2,
                },
            },
            'tracks': {
                1: {
                    'choices': [5, 4, 2, 1],
                    'course_id': None,
                    'course_instructor': None,
                    'registration_id': 2,
                    'track_id': 1,
                },
                2: {
                    'choices': [3],
                    'course_id': None,
                    'course_instructor': None,
                    'registration_id': 2,
                    'track_id': 2,
                },
                3: {
                    'choices': [4, 2],
                    'course_id': 1,
                    'course_instructor': 1,
                    'registration_id': 2,
                    'track_id': 3,
                },
            },
            'payment': datetime.date(2014, 2, 2),
            'persona_id': 5,
            'real_persona_id': None,
        }
        self.assertEqual(expectation,
                         self.event.get_registration(self.key, 2))
        data = {
            'id': 2,
            'tracks': {2: {'choices': [2, 3, 4]}},
            'fields': {'transportation': 'etc'},
            'mixed_lodging': False,
        }
        self.assertLess(0, self.event.set_registration(self.key, data))
        expectation['tracks'][2]['choices'] = [2, 3, 4]
        expectation['fields']['transportation'] = 'etc'
        expectation['mixed_lodging'] = False
        expectation['mtime'] = nearly_now()
        self.assertEqual(expectation,
                         self.event.get_registration(self.key, 2))

    @as_users("berta", "paul")
    def test_registering(self) -> None:
        new_reg: CdEDBObject = {
            'amount_paid': decimal.Decimal("42.00"),
            'checkin': None,
            'event_id': 1,
            'list_consent': True,
            'mixed_lodging': False,
            'orga_notes': None,
            'parental_agreement': True,
            'parts': {
                1: {
                    'is_camping_mat': False,
                    'lodgement_id': None,
                    'status': 1
                },
                2: {
                    'is_camping_mat': False,
                    'lodgement_id': None,
                    'status': 1
                },
                3: {
                    'is_camping_mat': False,
                    'lodgement_id': None,
                    'status': 1
                },
            },
            'tracks': {
                1: {
                    'choices': [1, 4, 5],
                    'course_id': None,
                    'course_instructor': None,
                },
                2: {
                    'course_id': None,
                    'course_instructor': None,
                },
                3: {
                    'course_id': None,
                    'course_instructor': None,
                },
            },
            'notes': "Some bla.",
            'payment': None,
            'persona_id': 16,
            'real_persona_id': None}
        # try to create a registration for paul
        if self.user_in('paul'):
            new_id = self.event.create_registration(self.key, new_reg)
            self.assertLess(0, new_id)
            new_reg['id'] = new_id
            # amount_owed include non-member additional fee
            new_reg['amount_owed'] = decimal.Decimal("589.49")
            new_reg['fields'] = {}
            new_reg['parts'][1]['part_id'] = 1
            new_reg['parts'][1]['registration_id'] = new_id
            new_reg['parts'][2]['part_id'] = 2
            new_reg['parts'][2]['registration_id'] = new_id
            new_reg['parts'][3]['part_id'] = 3
            new_reg['parts'][3]['registration_id'] = new_id
            new_reg['tracks'][1]['track_id'] = 1
            new_reg['tracks'][1]['registration_id'] = new_id
            new_reg['tracks'][2]['track_id'] = 2
            new_reg['tracks'][2]['registration_id'] = new_id
            new_reg['tracks'][2]['choices'] = []
            new_reg['tracks'][3]['track_id'] = 3
            new_reg['tracks'][3]['registration_id'] = new_id
            new_reg['tracks'][3]['choices'] = []
            new_reg['ctime'] = nearly_now()
            new_reg['mtime'] = None
            self.assertEqual(new_reg,
                             self.event.get_registration(self.key, new_id))
        else:
            with self.assertRaises(PrivilegeError):
                self.event.create_registration(self.key, new_reg)

    @as_users("annika", "garcia")
    def test_entity_registration(self) -> None:
        event_id = 1
        self.assertEqual({1: 1, 2: 5, 3: 7, 4: 9, 5: 100, 6: 2},
                         self.event.list_registrations(self.key, event_id))
        expectation: CdEDBObjectMap = {
            1: {'amount_owed': decimal.Decimal("573.99"),
                'amount_paid': decimal.Decimal("0.00"),
                'checkin': None,
                'ctime': datetime.datetime(2014, 1, 1, 1, 4, 5, tzinfo=pytz.utc),
                'event_id': 1,
                'fields': {
                    'anzahl_GROSSBUCHSTABEN': 4,
                    'lodge': 'Die üblichen Verdächtigen, insb. Berta Beispiel '
                             'und garcia@example.cde :)',
                    'is_child': False,
                },
                'list_consent': True,
                'id': 1,
                'mixed_lodging': True,
                'mtime': None,
                'orga_notes': None,
                'notes': None,
                'parental_agreement': True,
                'parts': {
                    1: {'is_camping_mat': False,
                        'lodgement_id': None,
                        'part_id': 1,
                        'registration_id': 1,
                        'status': -1},
                    2: {'is_camping_mat': False,
                        'lodgement_id': None,
                        'part_id': 2,
                        'registration_id': 1,
                        'status': 1},
                    3: {'is_camping_mat': False,
                        'lodgement_id': 1,
                        'part_id': 3,
                        'registration_id': 1,
                        'status': 2}},
                'tracks': {
                    1: {'choices': [1, 3, 4, 2],
                        'course_id': None,
                        'course_instructor': None,
                        'registration_id': 1,
                        'track_id': 1},
                    2: {'choices': [2],
                        'course_id': None,
                        'course_instructor': None,
                        'registration_id': 1,
                        'track_id': 2},
                    3: {'choices': [1, 4],
                        'course_id': None,
                        'course_instructor': None,
                        'registration_id': 1,
                        'track_id': 3}},
                'payment': None,
                'persona_id': 1,
                'real_persona_id': None},
            2: {'amount_owed': decimal.Decimal("589.49"),
                'amount_paid': decimal.Decimal("0.00"),
                'checkin': None,
                'ctime': datetime.datetime(2014, 1, 1, 2, 5, 6, tzinfo=pytz.utc),
                'event_id': 1,
                'fields': {
                    'anzahl_GROSSBUCHSTABEN': 3,
                    'brings_balls': True,
                    'transportation': 'pedes',
                    'is_child': False,
                },
                'list_consent': True,
                'id': 2,
                'mixed_lodging': True,
                'mtime': None,
                'orga_notes': 'Unbedingt in die Einzelzelle.',
                'notes': 'Extrawünsche: Meerblick, Weckdienst und Frühstück am Bett',
                'parental_agreement': True,
                'parts': {
                    1: {'is_camping_mat': False,
                        'lodgement_id': None,
                        'part_id': 1,
                        'registration_id': 2,
                        'status': 3},
                    2: {'is_camping_mat': False,
                        'lodgement_id': 4,
                        'part_id': 2,
                        'registration_id': 2,
                        'status': 4},
                    3: {'is_camping_mat': False,
                        'lodgement_id': 4,
                        'part_id': 3,
                        'registration_id': 2,
                        'status': 2}},
                'tracks': {
                    1: {'choices': [5, 4, 2, 1],
                        'course_id': None,
                        'course_instructor': None,
                        'registration_id': 2,
                        'track_id': 1},
                    2: {'choices': [3],
                        'course_id': None,
                        'course_instructor': None,
                        'registration_id': 2,
                        'track_id': 2},
                    3: {'choices': [4, 2],
                        'course_id': 1,
                        'course_instructor': 1,
                        'registration_id': 2,
                        'track_id': 3}},
                'payment': datetime.date(2014, 2, 2),
                'persona_id': 5,
                'real_persona_id': None},
            4: {'amount_owed': decimal.Decimal("431.99"),
                'amount_paid': decimal.Decimal("0.00"),
                'checkin': None,
                'ctime': datetime.datetime(2014, 1, 1, 4, 7, 8, tzinfo=pytz.utc),
                'event_id': 1,
                'fields': {
                    'anzahl_GROSSBUCHSTABEN': 2,
                    'brings_balls': False,
                    'may_reserve': True,
                    'transportation': 'etc',
                    'is_child': True,
                },
                'list_consent': False,
                'id': 4,
                'mixed_lodging': False,
                'mtime': None,
                'orga_notes': None,
                'notes': None,
                'parental_agreement': False,
                'parts': {
                    1: {'is_camping_mat': False,
                        'lodgement_id': None,
                        'part_id': 1,
                        'registration_id': 4,
                        'status': 6},
                    2: {'is_camping_mat': False,
                        'lodgement_id': None,
                        'part_id': 2,
                        'registration_id': 4,
                        'status': 5},
                    3: {'is_camping_mat': True,
                        'lodgement_id': 2,
                        'part_id': 3,
                        'registration_id': 4,
                        'status': 2}},
                'tracks': {
                    1: {'choices': [2, 1, 4, 5],
                        'course_id': None,
                        'course_instructor': None,
                        'registration_id': 4,
                        'track_id': 1},
                    2: {'choices': [4],
                        'course_id': None,
                        'course_instructor': None,
                        'registration_id': 4,
                        'track_id': 2},
                    3: {'choices': [1, 2],
                        'course_id': 1,
                        'course_instructor': None,
                        'registration_id': 4,
                        'track_id': 3}},
                'payment': datetime.date(2014, 4, 4),
                'persona_id': 9,
                'real_persona_id': None}}
        self.assertEqual(expectation,
                         self.event.get_registrations(self.key, (1, 2, 4)))
        data: CdEDBObject = {
            'id': 4,
            'fields': {'transportation': 'pedes'},
            'mixed_lodging': True,
            'checkin': datetime.datetime.now(pytz.utc),
            'parts': {
                1: {
                    'status': 2,
                    'lodgement_id': 2,
                },
                3: {
                    'status': 6,
                    'lodgement_id': None,
                }
            },
            'tracks': {
                1: {
                    'course_id': 5,
                    'choices': [5, 4, 1, 2],
                },
                2: {
                    'choices': [2],
                },
                3: {
                    'course_id': None,
                }
            }
        }
        self.assertLess(0, self.event.set_registration(self.key, data))
        expectation[4]['tracks'][1]['choices'] = data['tracks'][1]['choices']
        expectation[4]['tracks'][2]['choices'] = data['tracks'][2]['choices']
        expectation[4]['fields'].update(data['fields'])
        expectation[4]['mixed_lodging'] = data['mixed_lodging']
        expectation[4]['checkin'] = nearly_now()
        expectation[4]['mtime'] = nearly_now()
        expectation[4]['amount_owed'] = decimal.Decimal("5.50")
        for key, value in expectation[4]['parts'].items():
            if key in data['parts']:
                value.update(data['parts'][key])
        for key, value in expectation[4]['tracks'].items():
            if key in data['tracks']:
                value.update(data['tracks'][key])
        data = self.event.get_registrations(self.key, (1, 2, 4))
        self.assertEqual(expectation, data)
        new_reg: CdEDBObject = {
            'amount_paid': decimal.Decimal("0.00"),
            'checkin': None,
            'event_id': event_id,
            'list_consent': True,
            'mixed_lodging': False,
            'orga_notes': None,
            'notes': None,
            'parental_agreement': False,
            'parts': {
                1: {
                    'lodgement_id': None,
                    'status': 1,
                },
                2: {
                    'lodgement_id': None,
                    'status': 1,
                },
                3: {
                    'lodgement_id': None,
                    'status': 1,
                },
            },
            'tracks': {
                1: {
                    'choices': [1, 2, 4, 5],
                    'course_id': None,
                    'course_instructor': None,
                },
                2: {
                    'course_id': None,
                    'course_instructor': None,
                },
                3: {
                    'course_id': None,
                    'course_instructor': None,
                },
            },
            'payment': None,
            'persona_id': 999,
            'real_persona_id': None
        }
        with self.assertRaises(ValueError) as cm:
            self.event.create_registration(self.key, new_reg)
        self.assertIn("This user does not exist or is archived.",
                      cm.exception.args)
        new_reg['persona_id'] = 8
        with self.assertRaises(ValueError) as cm:
            self.event.create_registration(self.key, new_reg)
        self.assertIn("This user does not exist or is archived.",
                      cm.exception.args)
        new_reg['persona_id'] = 11
        with self.assertRaises(ValueError) as cm:
            self.event.create_registration(self.key, new_reg)
        self.assertIn("This user is not an event user.", cm.exception.args)

        new_reg['persona_id'] = 3
        new_id = self.event.create_registration(self.key, new_reg)
        self.assertLess(0, new_id)
        new_reg['id'] = new_id
        new_reg['amount_owed'] = decimal.Decimal("584.49")
        new_reg['fields'] = {}
        new_reg['parts'][1]['part_id'] = 1
        new_reg['parts'][1]['registration_id'] = new_id
        new_reg['parts'][1]['is_camping_mat'] = False
        new_reg['parts'][2]['part_id'] = 2
        new_reg['parts'][2]['registration_id'] = new_id
        new_reg['parts'][2]['is_camping_mat'] = False
        new_reg['parts'][3]['part_id'] = 3
        new_reg['parts'][3]['registration_id'] = new_id
        new_reg['parts'][3]['is_camping_mat'] = False
        new_reg['tracks'][1]['track_id'] = 1
        new_reg['tracks'][1]['registration_id'] = new_id
        new_reg['tracks'][2]['track_id'] = 2
        new_reg['tracks'][2]['registration_id'] = new_id
        new_reg['tracks'][2]['choices'] = []
        new_reg['tracks'][3]['track_id'] = 3
        new_reg['tracks'][3]['registration_id'] = new_id
        new_reg['tracks'][3]['choices'] = []
        new_reg['ctime'] = nearly_now()
        new_reg['mtime'] = None
        self.assertEqual(new_reg,
                         self.event.get_registration(self.key, new_id))
        self.assertEqual({1: 1, 2: 5, 3: 7, 4: 9, 5: 100, 6: 2, new_id: 3},
                         self.event.list_registrations(self.key, event_id))

    @as_users("annika", "garcia")
    def test_registration_delete(self) -> None:
        self.assertEqual({1: 1, 2: 5, 3: 7, 4: 9, 5: 100, 6: 2},
                         self.event.list_registrations(self.key, 1))
        self.assertLess(0, self.event.delete_registration(
            self.key, 1, ("registration_parts", "registration_tracks",
                          "course_choices")))
        self.assertEqual({2: 5, 3: 7, 4: 9, 5: 100, 6: 2},
                         self.event.list_registrations(self.key, 1))

    @as_users("annika", "garcia")
    def test_course_filtering(self) -> None:
        event_id = 1
        expectation = {1: 1, 2: 5, 3: 7, 4: 9, 5: 100, 6: 2}
        self.assertEqual(
            expectation, self.event.registrations_by_course(self.key, event_id))
        expectation = {1: 1, 2: 5, 3: 7, 4: 9, 5: 100}
        self.assertEqual(expectation, self.event.registrations_by_course(
            self.key, event_id, track_id=3))
        expectation = {1: 1, 2: 5, 3: 7, 4: 9, 5: 100, 6: 2}
        self.assertEqual(expectation, self.event.registrations_by_course(
            self.key, event_id, course_id=1))
        expectation = {2: 5, 4: 9, 5: 100}
        self.assertEqual(expectation, self.event.registrations_by_course(
            self.key, event_id, course_id=1, position=InfiniteEnum(
                CourseFilterPositions.assigned, 0)))

    @as_users("annika", "garcia")
    def test_entity_lodgement_group(self) -> None:
        event_id = 1
        expectation_list = {
            1: "Haupthaus",
            2: "AußenWohnGruppe",
        }
        group_ids = self.event.list_lodgement_groups(self.key, event_id)
        self.assertEqual(expectation_list, group_ids)

        expectation_groups = {
            1: {
                'id': 1,
                'event_id': 1,
                'title': "Haupthaus",
            },
            2: {
                'id': 2,
                'event_id': 1,
                'title': "AußenWohnGruppe",
            },
        }
        self.assertEqual(expectation_groups,
                         self.event.get_lodgement_groups(self.key, group_ids))

        new_group: CdEDBObject = {
            'event_id': event_id,
            'title': "Nebenan",
        }
        new_group_id = self.event.create_lodgement_group(self.key, new_group)
        self.assertLess(0, new_group_id)
        new_group['id'] = new_group_id
        self.assertEqual(
            new_group, self.event.get_lodgement_group(self.key, new_group_id))
        update = {
            'id': new_group_id,
            'title': "Auf der anderen Rheinseite",
        }
        self.assertLess(0, self.event.set_lodgement_group(self.key, update))
        new_group.update(update)
        self.assertEqual(
            new_group, self.event.get_lodgement_group(self.key, new_group_id))

        new_lodgement: CdEDBObject = {
            'regular_capacity': 42,
            'event_id': 1,
            'title': 'HY',
            'notes': "Notizen",
            'camping_mat_capacity': 11,
            'group_id': new_group_id,
        }
        new_lodgement_id = self.event.create_lodgement(self.key, new_lodgement)
        self.assertLess(0, new_lodgement_id)
        new_lodgement['id'] = new_lodgement_id
        new_lodgement['fields'] = {}
        self.assertEqual(
            new_lodgement, self.event.get_lodgement(self.key, new_lodgement_id))

        expectation_list[new_group_id] = new_group['title']
        self.assertEqual(expectation_list,
                         self.event.list_lodgement_groups(self.key, event_id))
        self.assertLess(
            0, self.event.delete_lodgement_group(
                self.key, new_group_id, ("lodgements",)))
        del expectation_list[new_group_id]
        self.assertEqual(expectation_list,
                         self.event.list_lodgement_groups(self.key, event_id))

        new_lodgement['group_id'] = None
        self.assertEqual(
            new_lodgement, self.event.get_lodgement(self.key, new_lodgement_id))

    @as_users("annika", "garcia")
    def test_entity_lodgement(self) -> None:
        event_id = 1
        expectation_list = {
            1: 'Warme Stube',
            2: 'Kalte Kammer',
            3: 'Kellerverlies',
            4: 'Einzelzelle',
        }
        self.assertEqual(expectation_list,
                         self.event.list_lodgements(self.key, event_id))
        expectation_get = {
            1: {
                'regular_capacity': 5,
                'event_id': 1,
                'fields': {'contamination': 'high'},
                'id': 1,
                'title': 'Warme Stube',
                'notes': None,
                'camping_mat_capacity': 1,
                'group_id': 2,
            },
            4: {
                'regular_capacity': 1,
                'event_id': 1,
                'fields': {'contamination': 'high'},
                'id': 4,
                'title': 'Einzelzelle',
                'notes': None,
                'camping_mat_capacity': 0,
                'group_id': 1,
            }
        }
        self.assertEqual(expectation_get, self.event.get_lodgements(self.key, (1, 4)))
        new = {
            'regular_capacity': 42,
            'event_id': 1,
            'title': 'HY',
            'notes': "Notizen",
            'camping_mat_capacity': 11,
            'group_id': None,
        }
        new_id = self.event.create_lodgement(self.key, new)
        self.assertLess(0, new_id)
        new['id'] = new_id
        new['fields'] = {}
        self.assertEqual(new, self.event.get_lodgement(self.key, new_id))
        update = {
            'regular_capacity': 21,
            'notes': None,
            'id': new_id,
        }
        self.assertLess(0, self.event.set_lodgement(self.key, update))
        new.update(update)
        self.assertEqual(new, self.event.get_lodgement(self.key, new_id))
        expectation_list = {
            1: 'Warme Stube',
            2: 'Kalte Kammer',
            3: 'Kellerverlies',
            4: 'Einzelzelle',
            new_id: 'HY',
        }
        self.assertEqual(expectation_list,
                         self.event.list_lodgements(self.key, event_id))
        self.assertLess(0, self.event.delete_lodgement(self.key, new_id))
        del expectation_list[new_id]
        self.assertEqual(expectation_list,
                         self.event.list_lodgements(self.key, event_id))

    @as_users("berta", "emilia")
    def test_get_questionnaire(self) -> None:
        event_id = 1
        expectation = {
            const.QuestionnaireUsages.registration:
                [
                    {'field_id': 7,
                     'default_value': None,
                     'info': None,
                     'pos': 0,
                     'readonly': False,
                     'input_size': None,
                     'title': 'Ich bin unter 13 Jahre alt.',
                     'kind': const.QuestionnaireUsages.registration,
                     },
                ],
            const.QuestionnaireUsages.additional: [
                {
                    'field_id': None,
                    'default_value': None,
                    'info': 'mit Text darunter',
                    'pos': 0,
                    'readonly': None,
                    'input_size': None,
                    'title': 'Unterüberschrift',
                    'kind': const.QuestionnaireUsages.additional,
                },
                {
                    'field_id': 1,
                    'default_value': 'True',
                    'info': 'Du bringst genug Bälle mit um einen ganzen Kurs'
                            ' abzuwerfen.',
                    'pos': 1,
                    'readonly': False,
                    'input_size': None,
                    'title': 'Bälle',
                    'kind': const.QuestionnaireUsages.additional,
                },
                {
                    'field_id': None,
                    'default_value': None,
                    'info': 'nur etwas Text',
                    'pos': 2,
                    'readonly': None,
                    'input_size': None,
                    'title': None,
                    'kind': const.QuestionnaireUsages.additional,
                },
                {
                    'field_id': None,
                    'default_value': None,
                    'info': None,
                    'pos': 3,
                    'readonly': None,
                    'input_size': None,
                    'title': 'Weitere Überschrift',
                    'kind': const.QuestionnaireUsages.additional,
                },
                {
                    'field_id': 2,
                    'default_value': 'etc',
                    'info': None,
                    'pos': 4,
                    'readonly': False,
                    'input_size': None,
                    'title': 'Vehikel',
                    'kind': const.QuestionnaireUsages.additional,
                },
                {
                    'field_id': 3,
                    'default_value': None,
                    'info': None,
                    'pos': 5,
                    'readonly': False,
                    'input_size': 3,
                    'title': 'Hauswunsch',
                    'kind': const.QuestionnaireUsages.additional,
                },
            ],
        }
        self.assertEqual(expectation,
                         self.event.get_questionnaire(self.key, event_id))

    @as_users("annika", "garcia")
    def test_set_questionnaire(self) -> None:
        event_id = 1
        edata = {
            'id': event_id,
            'fields': {
                -1: {
                    'field_name': 'solidarity',
                    'kind': const.FieldDatatypes.bool,
                    'association': const.FieldAssociations.registration,
                    'entries': None,
                }
            }
        }
        self.event.set_event(self.key, edata)
        qdata: Dict[const.QuestionnaireUsages, List[CdEDBObject]] = {
            const.QuestionnaireUsages.additional: [
                {
                    'field_id': None,
                    'default_value': None,
                    'info': None,
                    'readonly': None,
                    'input_size': None,
                    'title': 'Weitere bla Überschrift',
                },
                {
                    'field_id': 2,
                    'default_value': 'etc',
                    'info': None,
                    'readonly': True,
                    'input_size': None,
                    'title': 'Vehikel',
                },
                {
                    'field_id': None,
                    'default_value': None,
                    'info': 'mit Text darunter und so',
                    'readonly': None,
                    'input_size': None,
                    'title': 'Unterüberschrift',
                },
                {
                    'field_id': 3,
                    'default_value': None,
                    'info': None,
                    'readonly': True,
                    'input_size': 5,
                    'title': 'Vehikel',
                },
                {
                    'field_id': None,
                    'default_value': None,
                    'info': 'nur etwas mehr Text',
                    'readonly': None,
                    'input_size': None,
                    'title': None,
                },
            ],
            const.QuestionnaireUsages.registration: [
                {
                    'field_id': 1001,
                    'default_value': None,
                    'info': "Du kannst freiwillig etwas mehr bezahlen um zukünftige"
                            " Akademien zu unterstützen.",
                    'readonly': False,
                    'input_size': None,
                    'title': "Ich möchte den Solidaritätszuschlag bezahlen.",
                },
            ],
        }
        self.assertLess(0, self.event.set_questionnaire(self.key, event_id, qdata))
        for k, v in qdata.items():
            for pos, row in enumerate(v):
                row['pos'] = pos
                row['kind'] = k
        result = self.event.get_questionnaire(self.key, event_id)
        self.assertEqual(qdata, result)

    @as_users("annika", "garcia")
    def test_registration_query(self) -> None:
        scope = QueryScope.registration
        query = Query(
            scope=scope,
            spec=scope.get_spec(event=self.event.get_event(self.key, 1)),
            fields_of_interest=(
                "reg.id", "reg.payment", "is_cde_realm", "persona.family_name",
                "birthday", "lodgement1.id", "part3.status",
                "course2.id", "course1.xfield_room",
                "lodgement2.xfield_contamination",
                "reg_fields.xfield_brings_balls",
                "reg_fields.xfield_transportation"),
            constraints=[
                ("reg.id", QueryOperators.nonempty, None),
                ("persona.given_names", QueryOperators.regex, '[aeiou]'),
                ("part2.status", QueryOperators.nonempty, None),
                ("reg_fields.xfield_transportation", QueryOperators.oneof,
                 ['pedes', 'etc'])],
            order=(("reg.id", True),),)

        result = self.event.submit_general_query(self.key, query, event_id=1)
        expectation = (
            {'birthday': datetime.date(2012, 6, 2),
             'reg_fields.xfield_brings_balls': True,
             'lodgement2.xfield_contamination': 'high',
             'course2.id': None,
             'persona.family_name': 'Eventis',
             'reg.id': 2,
             'id': 2,  # un-aliased id from QUERY_PRIMARIES / ordering
             'lodgement1.id': None,
             'reg.payment': datetime.date(2014, 2, 2),
             'is_cde_realm': False,
             'course1.xfield_room': None,
             'part3.status': 2,
             'reg_fields.xfield_transportation': 'pedes'},
            {'birthday': datetime.date(2222, 1, 1),
             'reg_fields.xfield_brings_balls': False,
             'lodgement2.xfield_contamination': None,
             'course2.id': None,
             'persona.family_name': 'Iota',
             'reg.id': 4,
             'id': 4,  # un-aliased id from QUERY_PRIMARIES / ordering
             'lodgement1.id': None,
             'reg.payment': datetime.date(2014, 4, 4),
             'is_cde_realm': True,
             'course1.xfield_room': None,
             'part3.status': 2,
             'reg_fields.xfield_transportation': 'etc'},
            {'birthday': datetime.date(2019, 12, 28),
             'course1.xfield_room': None,
             'course2.id': 2,
             'id': 5,
             'is_cde_realm': True,
             'lodgement1.id': 4,
             'lodgement2.xfield_contamination': 'high',
             'part3.status': 2,
             'persona.family_name': 'Abukara',
             'reg.id': 5,
             'reg.payment': None,
             'reg_fields.xfield_brings_balls': None,
             'reg_fields.xfield_transportation': 'pedes'},
            {'birthday': datetime.date(1981, 2, 11),
             'course1.xfield_room': None,
             'course2.id': None,
             'id': 6,
             'is_cde_realm': True,
             'lodgement1.id': None,
             'lodgement2.xfield_contamination': None,
             'part3.status': -1,
             'persona.family_name': 'Beispiel',
             'reg.id': 6,
             'reg.payment': None,
             'reg_fields.xfield_brings_balls': None,
             'reg_fields.xfield_transportation': 'pedes'})
        self.assertEqual(expectation, result)

    @as_users("annika")
    def test_queries_without_fields(self) -> None:
        # Check that the query views work if there are no custom fields.
        event = self.event.get_event(self.key, 2)
        self.assertFalse(event["fields"])
        query = Query(
            scope=QueryScope.registration,
            spec=QueryScope.registration.get_spec(event=event),
            fields_of_interest=["reg.id"],
            constraints=[],
            order=[],
        )
        result = self.event.submit_general_query(self.key, query, event_id=2)
        self.assertEqual(tuple(), result)
        query = Query(
            scope=QueryScope.event_course,
            spec=QueryScope.event_course.get_spec(event=event),
            fields_of_interest=["course.id"],
            constraints=[],
            order=[],
        )
        result = self.event.submit_general_query(self.key, query, event_id=2)
        self.assertEqual(tuple(), result)
        query = Query(
            scope=QueryScope.lodgement,
            spec=QueryScope.lodgement.get_spec(event=event),
            fields_of_interest=["lodgement.id"],
            constraints=[],
            order=[],
        )
        result = self.event.submit_general_query(self.key, query, event_id=2)
        self.assertEqual(tuple(), result)

    @as_users("garcia")
    def test_lodgement_query(self) -> None:
        query = Query(
            scope=QueryScope.lodgement,
            spec=QueryScope.lodgement.get_spec(event=self.event.get_event(self.key, 1)),
            fields_of_interest=[
                "lodgement.regular_capacity",
                "lodgement.group_id",
                "lodgement.title",
                "lodgement.camping_mat_capacity",
                "lodgement_fields.xfield_contamination",
                "lodgement_group.title",
                "lodgement_group.regular_capacity",
                "lodgement_group.camping_mat_capacity",
                "part1.regular_inhabitants",
                "part1.camping_mat_inhabitants",
                "part1.total_inhabitants",
                "part1.group_regular_inhabitants",
                "part1.group_camping_mat_inhabitants",
                "part1.group_total_inhabitants",
            ],
            constraints=[
                ("lodgement.id", QueryOperators.oneof, [2, 4])
            ],
            order=[
                ("lodgement.id", False),
            ],
        )
        result = self.event.submit_general_query(self.key, query, event_id=1)
        expectation = (
            {
                'id': 4,
                'lodgement.regular_capacity': 1,
                'lodgement.group_id': 1,
                'lodgement.title': "Einzelzelle",
                'lodgement.camping_mat_capacity': 0,
                'lodgement_fields.xfield_contamination': 'high',
                'lodgement_group.regular_capacity': 11,
                'lodgement_group.title': 'Haupthaus',
                'lodgement_group.camping_mat_capacity': 2,
                'part1.group_regular_inhabitants': 2,
                'part1.group_camping_mat_inhabitants': 0,
                'part1.group_total_inhabitants': 2,
                'part1.regular_inhabitants': 1,
                'part1.camping_mat_inhabitants': 0,
                'part1.total_inhabitants': 1,
            },
            {
                'id': 2,
                'lodgement.regular_capacity': 10,
                'lodgement.group_id': 1,
                'lodgement.title': "Kalte Kammer",
                'lodgement.camping_mat_capacity': 2,
                'lodgement_fields.xfield_contamination': 'none',
                'lodgement_group.regular_capacity': 11,
                'lodgement_group.title': 'Haupthaus',
                'lodgement_group.camping_mat_capacity': 2,
                'part1.group_regular_inhabitants': 2,
                'part1.group_camping_mat_inhabitants': 0,
                'part1.group_total_inhabitants': 2,
                'part1.regular_inhabitants': 1,
                'part1.camping_mat_inhabitants': 0,
                'part1.total_inhabitants': 1,
            },
        )
        self.assertEqual(result, expectation)

    @as_users("garcia")
    def test_course_query(self) -> None:
        query = Query(
            scope=QueryScope.event_course,
            spec=QueryScope.event_course.get_spec(
                event=self.event.get_event(self.key, 1)),
            fields_of_interest=[
                "course.id",
                "track1.attendees",
                "track2.is_offered",
                "track3.num_choices1",
                "track3.instructors",
                "course_fields.xfield_room"],
            constraints=[],
            order=[("course.max_size", True), ],
        )
        result = self.event.submit_general_query(self.key, query, event_id=1)
        expectation = (
            {'course.id': 1,
             'course_fields.xfield_room': 'Wald',
             'id': 1,
             'max_size': 10,
             'track1.attendees': 0,
             'track2.is_offered': False,
             'track3.instructors': 1,
             'track3.num_choices1': 0},
            {'course.id': 3,
             'course_fields.xfield_room': 'Seminarraum 42',
             'id': 3,
             'max_size': 14,
             'track1.attendees': 0,
             'track3.instructors': 0,
             'track2.is_offered': True,
             'track3.num_choices1': 0},
            {'course.id': 2,
             'course_fields.xfield_room': 'Theater',
             'id': 2,
             'max_size': 20,
             'track1.attendees': 0,
             'track2.is_offered': True,
             'track3.instructors': 0,
             'track3.num_choices1': 2},
            {'course.id': 4,
             'course_fields.xfield_room': 'Seminarraum 23',
             'id': 4,
             'max_size': None,
             'track1.attendees': 0,
             'track2.is_offered': True,
             'track3.instructors': 0,
             'track3.num_choices1': 3},
            {'course.id': 5,
             'course_fields.xfield_room': 'Nirwana',
             'id': 5,
             'max_size': None,
             'track1.attendees': 0,
             'track2.is_offered': True,
             'track3.instructors': 0,
             'track3.num_choices1': 0})
        self.assertEqual(result, expectation)

    @as_users("annika")
    def test_is_instructor_query(self) -> None:
        registrations = (
            {
                "id": 1,
                "parts": {
                    2: {
                        "status": const.RegistrationPartStati.participant.value
                    }
                },
                "tracks": {
                    1: {
                        "course_id": 1,
                        "course_instructor": 1,
                    }
                },
            },
            {
                "id": 2,
                "parts": {
                    2: {
                        "status": const.RegistrationPartStati.participant.value
                    }
                },
                "tracks": {
                    1: {
                        "course_id": 1,
                        "course_instructor": None,
                    }
                },
            },
            {
                "id": 3,
                "parts": {
                    2: {
                        "status": const.RegistrationPartStati.participant.value
                    }
                },
                "tracks": {
                    1: {
                        "course_id": None,
                        "course_instructor": 1,
                    }
                },
            },
            {
                "id": 4,
                "parts": {
                    2: {
                        "status": const.RegistrationPartStati.participant.value
                    }
                },
                "tracks": {
                    1: {
                        "course_id": None,
                        "course_instructor": None,
                    }
                },
            },
        )

        for reg in registrations:
            self.assertLess(0, self.event.set_registration(self.key, reg))

        query = Query(
            scope=QueryScope.registration,
            spec=QueryScope.registration.get_spec(
                event=self.event.get_event(self.key, 1)),
            fields_of_interest=("reg.id", "track1.is_course_instructor"),
            constraints=[],
            order=(("reg.id", True),)
        )

        result = self.event.submit_general_query(self.key, query, event_id=1)
        expectation = (
            {
                "id": 1,
                "reg.id": 1,
                "track1.is_course_instructor": True,
            },
            {
                "id": 2,
                "reg.id": 2,
                "track1.is_course_instructor": None,
            },
            {
                "id": 3,
                "reg.id": 3,
                "track1.is_course_instructor": False,
            },
            {
                "id": 4,
                "reg.id": 4,
                "track1.is_course_instructor": None,
            },
            {
                "id": 5,
                "reg.id": 5,
                'track1.is_course_instructor': None,
            },
            {
                "id": 6,
                "reg.id": 6,
                'track1.is_course_instructor': None,
            }
        )
        self.assertEqual(expectation, result)

    @as_users("garcia")
    def test_store_event_query(self) -> None:
        event_id = 1
        event = self.event.get_event(self.key, event_id)
        # Try storing valid queries.
        expectation = {}
        query = Query(
            QueryScope.registration, QueryScope.registration.get_spec(event=event),
            fields_of_interest=["persona.family_name", "reg.payment",
                                "ctime.creation_time", "part1.status", "course2.title",
                                "lodgement3.title", "reg_fields.xfield_brings_balls",
                                ],
            constraints=[],
            order=[],
            name="My registration query :)",
        )
        query.query_id = self.event.store_event_query(self.key, event_id, query)
        expectation[query.name] = query
        query = Query(
            QueryScope.lodgement, QueryScope.lodgement.get_spec(event=event),
            fields_of_interest=["lodgement.title", "lodgement_group.title",
                                "part1.total_inhabitants",
                                "lodgement_fields.xfield_contamination"],
            constraints=[],
            order=[],
            name="Lodgement Query with funny symbol: 🏠",
        )
        query.query_id = self.event.store_event_query(self.key, event_id, query)
        expectation[query.name] = query
        query = Query(
            QueryScope.event_course, QueryScope.event_course.get_spec(event=event),
            fields_of_interest=["course.title", "track1.is_offered",
                                "course_fields.xfield_room",
                                ],
            constraints=[],
            order=[],
            name="custom_course_query",
        )
        query.query_id = self.event.store_event_query(self.key, event_id, query)
        expectation[query.name] = query

        result = self.event.get_event_queries(self.key, event_id)
        for name, query in result.items():
            if name != "Test-Query":
                self.assertIn(name, expectation)
                q = expectation[name]
                self.assertEqual(set(q.fields_of_interest),
                                 set(query.fields_of_interest))
                self.assertEqual(set(q.constraints), set(query.constraints))
                self.assertEqual(set(q.order), set(query.order))
                self.assertEqual(q.query_id, query.query_id)
            assert query.query_id is not None
            self.assertTrue(self.event.delete_event_query(self.key, query.query_id))
        self.assertEqual({}, self.event.get_event_queries(self.key, event_id))

        # Now try some invalid things.
        query = Query(
            None, {},  # type: ignore[arg-type]
            fields_of_interest=[],
            constraints=[],
            order=[],
            name="",
        )
        with self.assertRaises(ValueError) as cm:
            self.event.store_event_query(self.key, event_id, query)
        self.assertIn("Invalid input for the enumeration %(enum)s (scope)",
                      cm.exception.args)
        query.scope = QueryScope.persona
        with self.assertRaises(ValueError) as cm:
            self.event.store_event_query(self.key, event_id, query)
        self.assertIn("Must not be empty. (fields_of_interest)", cm.exception.args)
        query.fields_of_interest = ["persona.id"]
        with self.assertRaises(ValueError) as cm:
            self.event.store_event_query(self.key, event_id, query)
        self.assertIn("Cannot store this kind of query.", cm.exception.args)
        query.scope = QueryScope.registration
        self.assertFalse(self.event.store_event_query(self.key, event_id, query))
        query.name = "test"
        self.assertTrue(self.event.store_event_query(self.key, event_id, query))

        # Store a query using a custom datafield using a datatype specific comparison.
        field_data = {
            "field_name": "foo",
            "kind": const.FieldDatatypes.str,
            "association": const.FieldAssociations.registration,
            "entries": None,
        }
        event_data = {
            "id": event_id,
            "fields": {
                -1: field_data,
            },
        }
        self.event.set_event(self.key, event_data)
        event = self.event.get_event(self.key, event_id)
        query = Query(
            QueryScope.registration, QueryScope.registration.get_spec(event=event),
            ["reg_fields.xfield_foo"],
            [("reg_fields.xfield_foo", QueryOperators.equal, "foo")],
            [],
            name="foo_string"
        )
        self.assertTrue(self.event.store_event_query(self.key, event_id, query))
        self.assertIn(query.name, self.event.get_event_queries(self.key, event_id))

        # Now change the datatype of that field.
        field_data["kind"] = const.FieldDatatypes.date
        del field_data["field_name"]
        event_data["fields"] = {1001: field_data}
        self.event.set_event(self.key, event_data)

        # The query can no longer be retrieved.
        self.assertNotIn(query.name, self.event.get_event_queries(self.key, event_id))

        # Change the field back.
        field_data["kind"] = const.FieldDatatypes.str
        self.event.set_event(self.key, event_data)

        # The query is valid again.
        self.assertIn(query.name, self.event.get_event_queries(self.key, event_id))

    @as_users("annika", "garcia")
    def test_lock_event(self) -> None:
        self.assertTrue(self.event.lock_event(self.key, 1))
        self.assertTrue(self.event.get_event(self.key, 1)['offline_lock'])

    def cleanup_event_export(self, data: CdEDBObject) -> CdEDBObject:
        ret = json_keys_to_int(data)
        for k, v in ret.items():
            if isinstance(v, dict):
                ret[k] = self.cleanup_event_export(v)
            elif isinstance(v, str):
                if k in {"balance", "amount_paid", "amount_owed", "amount",
                         "fee", "nonmember_surcharge"}:
                    ret[k] = decimal.Decimal(v)
                elif k in {"birthday", "payment", "part_begin", "part_end"}:
                    ret[k] = datetime.date.fromisoformat(v)
                elif k in {"ctime", "mtime", "timestamp", "registration_start",
                           "registration_soft_limit", "registration_hard_limit",
                           }:
                    ret[k] = datetime.datetime.fromisoformat(v)

        return ret

    @storage
    @as_users("annika", "garcia")
    def test_export_event(self) -> None:
        with open(self.testfile_dir / "event_export.json", "r") as f:
            expectation = self.cleanup_event_export(json.load(f))
        expectation['timestamp'] = nearly_now()
        expectation['EVENT_SCHEMA_VERSION'] = tuple(expectation['EVENT_SCHEMA_VERSION'])
        self.assertEqual(expectation, self.event.export_event(self.key, 1))

    @as_users("annika")
    def test_import_event(self) -> None:
        self.assertTrue(self.event.lock_event(self.key, 1))
        data = self.event.export_event(self.key, 1)
        new_data = copy.deepcopy(data)
        stored_data = copy.deepcopy(data)
        # Apply some changes

        # event
        new_data['event.events'][1]['description'] = "We are done!"
        # event parts
        new_data['event.event_parts'][4000] = {
            'event_id': 1,
            'fee': decimal.Decimal('666.66'),
            'waitlist_field': None,
            'id': 4000,
            'part_begin': datetime.date(2345, 1, 1),
            'part_end': datetime.date(2345, 12, 31),
            'title': 'Aftershowparty',
            'shortname': 'Aftershow'}
        # course tracks
        new_data['event.course_tracks'][1100] = {
            'part_id': 4000,
            'id': 1100,
            'title': 'Enlightnment',
            'shortname': 'Enlightnment',
            'num_choices': 3,
            'min_choices': 2,
            'sortkey': 1}
        # lodgemnet groups
        new_data['event.lodgement_groups'][5000] = {
            'id': 5000,
            'event_id': 1,
            'title': 'Nebenan',
        }
        # lodgements
        new_data['event.lodgements'][6000] = {
            'regular_capacity': 1,
            'event_id': 1,
            'fields': {},
            'id': 6000,
            'title': 'Matte im Orgabüro',
            'notes': None,
            'group_id': 1,
            'camping_mat_capacity': 0}
        # registration
        new_data['event.registrations'][1000] = {
            'checkin': None,
            'event_id': 1,
            'fields': {'lodge': 'Langschläfer',
                       'behaviour': 'good'},
            "list_consent": True,
            'id': 1000,
            'mixed_lodging': True,
            'notes': None,
            'orga_notes': None,
            'parental_agreement': True,
            'payment': None,
            'persona_id': 2000,
            'real_persona_id': 3,
            'amount_paid': decimal.Decimal("42.00"),
            'amount_owed': decimal.Decimal("666.66"),
        }
        # registration parts
        new_data['event.registration_parts'].update({
            5000: {
                'id': 5000,
                'lodgement_id': 6000,
                'part_id': 4000,
                'registration_id': 1000,
                'status': 1,
            },
            5001: {
                'id': 5001,
                'lodgement_id': None,
                'part_id': 1,
                'registration_id': 1000,
                'status': const.RegistrationPartStati.not_applied,
            },
            5002: {
                'id': 5002,
                'lodgement_id': None,
                'part_id': 2,
                'registration_id': 1000,
                'status': const.RegistrationPartStati.not_applied,
            },
            5003: {
                'id': 5003,
                'lodgement_id': None,
                'part_id': 3,
                'registration_id': 1000,
                'status': const.RegistrationPartStati.not_applied,
            },
            5004: {
                'id': 5004,
                'lodgement_id': None,
                'part_id': 4000,
                'registration_id': 1,
                'status': const.RegistrationPartStati.not_applied,
            },
            5005: {
                'id': 5005,
                'lodgement_id': None,
                'part_id': 4000,
                'registration_id': 2,
                'status': const.RegistrationPartStati.not_applied,
            },
            5006: {
                'id': 5006,
                'lodgement_id': None,
                'part_id': 4000,
                'registration_id': 3,
                'status': const.RegistrationPartStati.not_applied,
            },
            5007: {
                'id': 5007,
                'lodgement_id': None,
                'part_id': 4000,
                'registration_id': 4,
                'status': const.RegistrationPartStati.not_applied,
            },
            5008: {
                'id': 5008,
                'lodgement_id': None,
                'part_id': 4000,
                'registration_id': 5,
                'status': const.RegistrationPartStati.not_applied,
            },
            5009: {
                'id': 5009,
                'lodgement_id': None,
                'part_id': 4000,
                'registration_id': 6,
                'status': const.RegistrationPartStati.not_applied,
            },
        })
        # registration parts
        new_data['event.registration_tracks'][1200] = {
            'course_id': 3000,
            'course_instructor': None,
            'id': 1200,
            'track_id': 1100,
            'registration_id': 1000}
        # orgas
        new_data['event.orgas'][7000] = {
            'event_id': 1, 'id': 7000, 'persona_id': 2000}
        # course
        new_data['event.courses'][3000] = {
            'description': 'Spontankurs',
            'event_id': 1,
            'fields': {},
            'id': 3000,
            'instructors': 'Alle',
            'max_size': 111,
            'min_size': 111,
            'notes': None,
            'nr': 'φ',
            'shortname': 'Spontan',
            'title': 'Spontankurs'}
        # course parts
        new_data['event.course_segments'][8000] = {
            'course_id': 3000, 'id': 8000, 'track_id': 1100, 'is_active': True}
        # course choices
        # - an update
        new_data['event.course_choices'][27] = {
            'course_id': 5, 'id': 27, 'track_id': 3, 'rank': 0, 'registration_id': 4}
        # - a delete and an insert
        del new_data['event.course_choices'][28]
        new_data['event.course_choices'][9000] = {
            'course_id': 4, 'id': 9000, 'track_id': 3, 'rank': 1, 'registration_id': 4}
        # - an insert
        new_data['event.course_choices'][10000] = {
            'course_id': 3000, 'id': 10000, 'track_id': 1100, 'rank': 0,
            'registration_id': 1000,
        }
        # field definitions
        new_data['event.field_definitions'].update({
            11000: {
                'association': const.FieldAssociations.registration,
                'entries': [['good', 'good'],
                            ['neutral', 'so so'],
                            ['bad', 'not good']],
                'event_id': 1,
                'field_name': "behaviour",
                'title': "Benehmen",
                'id': 11000,
                'kind': const.FieldDatatypes.str,
                'checkin': False,
            },
            11001: {
                'association': const.FieldAssociations.registration,
                'entries': None,
                'event_id': 1,
                'field_name': "solidarity",
                'title': "Solidarität",
                'id': 11001,
                'kind': const.FieldDatatypes.bool,
                'checkin': False,
            }
        })
        # questionnaire rows
        new_data['event.questionnaire_rows'][12000] = {
            'event_id': 1,
            'field_id': 11000,
            'id': 12000,
            'info': 'Wie brav wirst Du sein',
            'input_size': None,
            'pos': 1,
            'readonly': True,
            'title': 'Vorsätze',
            'kind': const.QuestionnaireUsages.additional,
            'default_value': None,
        }
        new_data['event.fee_modifiers'][13000] = {
            'id': 13000,
            'part_id': 4000,
            'field_id': 11001,
            'modifier_name': 'solidarity',
            'amount': decimal.Decimal("+7.50"),
        }
        # Note that the changes above are not entirely consistent/complete (as
        # in some stuff is missing and another part may throw an error if we
        # used the resulting data set for real)
        self.assertLess(0, self.event.unlock_import_event(self.key, new_data))
        # Now we have to fix for new stuff
        stored_data['event.events'][1]['offline_lock'] = False
        stored_data['timestamp'] = nearly_now()
        # Apply the same changes as above but this time with (guessed) correct IDs
        stored_data['event.events'][1]['description'] = "We are done!"
        stored_data['event.event_parts'][1001] = {
            'event_id': 1,
            'fee': decimal.Decimal('666.66'),
            'waitlist_field': None,
            'id': 1001,
            'part_begin': datetime.date(2345, 1, 1),
            'part_end': datetime.date(2345, 12, 31),
            'shortname': 'Aftershow',
            'title': 'Aftershowparty'}
        stored_data['event.course_tracks'][1001] = {
            'part_id': 1001,
            'id': 1001,
            'shortname': 'Enlightnment',
            'num_choices': 3,
            'min_choices': 2,
            'sortkey': 1,
            'title': 'Enlightnment'}
        stored_data['event.lodgement_groups'][1001] = {
            'id': 1001,
            'event_id': 1,
            'title': 'Nebenan',
        }
        stored_data['event.lodgements'][1001] = {
            'regular_capacity': 1,
            'event_id': 1,
            'fields': {},
            'id': 1001,
            'title': 'Matte im Orgabüro',
            'notes': None,
            'group_id': 1,
            'camping_mat_capacity': 0}
        stored_data['event.registrations'][1001] = {
            'checkin': None,
            'event_id': 1,
            'fields': {'lodge': 'Langschläfer',
                       'behaviour': 'good'},
            "list_consent": True,
            'id': 1001,
            'mixed_lodging': True,
            'notes': None,
            'orga_notes': None,
            'parental_agreement': True,
            'payment': None,
            'persona_id': 3,
            'real_persona_id': None,
            'amount_paid': decimal.Decimal("42.00"),
            'amount_owed': decimal.Decimal("666.66"),
        }
        stored_data['event.registration_parts'].update({
            1001: {
                'id': 1001,
                'is_camping_mat': False,
                'lodgement_id': 1001,
                'part_id': 1001,
                'registration_id': 1001,
                'status': 1,
            },
            1002: {
                'id': 1002,
                'is_camping_mat': False,
                'lodgement_id': None,
                'part_id': 1,
                'registration_id': 1001,
                'status': const.RegistrationPartStati.not_applied,
            },
            1003: {
                'id': 1003,
                'is_camping_mat': False,
                'lodgement_id': None,
                'part_id': 2,
                'registration_id': 1001,
                'status': const.RegistrationPartStati.not_applied,
            },
            1004: {
                'id': 1004,
                'is_camping_mat': False,
                'lodgement_id': None,
                'part_id': 3,
                'registration_id': 1001,
                'status': const.RegistrationPartStati.not_applied,
            },
            1005: {
                'id': 1005,
                'is_camping_mat': False,
                'lodgement_id': None,
                'part_id': 1001,
                'registration_id': 1,
                'status': const.RegistrationPartStati.not_applied,
            },
            1006: {
                'id': 1006,
                'is_camping_mat': False,
                'lodgement_id': None,
                'part_id': 1001,
                'registration_id': 2,
                'status': const.RegistrationPartStati.not_applied,
            },
            1007: {
                'id': 1007,
                'is_camping_mat': False,
                'lodgement_id': None,
                'part_id': 1001,
                'registration_id': 3,
                'status': const.RegistrationPartStati.not_applied,
            },
            1008: {
                'id': 1008,
                'is_camping_mat': False,
                'lodgement_id': None,
                'part_id': 1001,
                'registration_id': 4,
                'status': const.RegistrationPartStati.not_applied,
            },
            1009: {
                'id': 1009,
                'is_camping_mat': False,
                'lodgement_id': None,
                'part_id': 1001,
                'registration_id': 5,
                'status': const.RegistrationPartStati.not_applied,
            },
            1010: {
                'id': 1010,
                'is_camping_mat': False,
                'lodgement_id': None,
                'part_id': 1001,
                'registration_id': 6,
                'status': const.RegistrationPartStati.not_applied,
            },
        })
        stored_data['event.registration_tracks'][1001] = {
            'course_id': 1001,
            'course_instructor': None,
            'id': 1001,
            'track_id': 1001,
            'registration_id': 1001}
        stored_data['event.orgas'][1001] = {
            'event_id': 1, 'id': 1001, 'persona_id': 3}
        stored_data['event.courses'][1001] = {
            'description': 'Spontankurs',
            'event_id': 1,
            'fields': {},
            'id': 1001,
            'instructors': 'Alle',
            'max_size': 111,
            'min_size': 111,
            'notes': None,
            'nr': 'φ',
            'shortname': 'Spontan',
            'title': 'Spontankurs'}
        stored_data['event.course_segments'][1001] = {
            'course_id': 1001, 'id': 1001, 'track_id': 1001, 'is_active': True}
        stored_data['event.course_choices'][27] = {
            'course_id': 5, 'id': 27, 'track_id': 3, 'rank': 0, 'registration_id': 4}
        del stored_data['event.course_choices'][28]
        stored_data['event.course_choices'][1002] = {
            'course_id': 1001, 'id': 1002, 'track_id': 1001, 'rank': 0,
            'registration_id': 1001,
        }
        stored_data['event.course_choices'][1001] = {
            'course_id': 4, 'id': 1001, 'track_id': 3, 'rank': 1, 'registration_id': 4}
        stored_data['event.field_definitions'].update({
            1001: {
                'association': const.FieldAssociations.registration,
                'entries': [['good', 'good'],
                            ['neutral', 'so so'],
                            ['bad', 'not good']],
                'event_id': 1,
                'field_name': "behaviour",
                'title': "Benehmen",
                'sortkey': 0,
                'id': 1001,
                'kind': const.FieldDatatypes.str,
                'checkin': False,
            },
            1002: {
                'association': const.FieldAssociations.registration,
                'entries': None,
                'event_id': 1,
                'field_name': "solidarity",
                'title': "Solidarität",
                'sortkey': 0,
                'id': 1002,
                'kind': const.FieldDatatypes.bool,
                'checkin': False,
            },
        })
        stored_data['event.fee_modifiers'][1001] = {
            'id': 1001,
            'modifier_name': "solidarity",
            'field_id': 1002,
            'amount': decimal.Decimal("7.50"),
            'part_id': 1001,
        }
        stored_data['event.questionnaire_rows'][1001] = {
            'event_id': 1,
            'field_id': 1001,
            'id': 1001,
            'info': 'Wie brav wirst Du sein',
            'input_size': None,
            'pos': 1,
            'readonly': True,
            'title': 'Vorsätze',
            'kind': const.QuestionnaireUsages.additional,
            'default_value': None,
        }

        result = self.event.export_event(self.key, 1)
        # because it's irrelevant anyway simply paste the result
        stored_data['core.personas'] = result['core.personas']
        # add log message
        stored_data['event.log'][1002] = {
            'change_note': None,
            'code': 61,
            'ctime': nearly_now(),
            'event_id': 1,
            'id': 1002,
            'persona_id': None,
            'submitted_by': self.user['id']}

        self.assertEqual(stored_data, result)

    @storage
    @as_users("annika")
    def test_partial_export_event(self) -> None:
        with open(self.testfile_dir / "TestAka_partial_export_event.json") as f:
            expectation = self.cleanup_event_export(json.load(f))
        expectation['timestamp'] = nearly_now()
        expectation['EVENT_SCHEMA_VERSION'] = tuple(expectation['EVENT_SCHEMA_VERSION'])
        export = self.event.partial_export_event(self.key, 1)
        self.assertEqual(expectation, export)

    @storage
    @as_users("annika")
    def test_partial_import_event(self) -> None:
        event = self.event.get_event(self.key, 1)
        previous = self.event.partial_export_event(self.key, 1)
        with open(self.testfile_dir / "partial_event_import.json") as datafile:
            data = json.load(datafile)

        # first a test run
        token1, delta = self.event.partial_import_event(self.key, data,
                                                        dryrun=True)
        expectation = copy.deepcopy(delta)
        self.assertEqual(expectation, delta)
        # second check the token functionality
        with self.assertRaises(PartialImportError):
            self.event.partial_import_event(self.key, data, dryrun=False,
                                            token=token1 + "wrong")
        # now for real
        token2, delta = self.event.partial_import_event(
            self.key, data, dryrun=False, token=token1)
        self.assertEqual(token1, token2)

        updated = self.event.partial_export_event(self.key, 1)
        expectation = previous
        delta = json_keys_to_int(data)

        cmap = {
            ('courses', -1): 1002,
            ('lodgement_groups', -1): 1002,
            ('lodgements', -1): 1003,
            ('lodgements', -2): 1004,
            ('registrations', -1): 1002,
        }
        tmap = {
            'courses': {'segments': {}, 'fields': {}},
            'lodgement_groups': {},
            'lodgements': {'fields': {}},
            'registrations': {'parts': {}, 'tracks': {}, 'fields': {}},
        }

        def recursive_update(old: Dict[Any, Any], new: Dict[Any, Any],
                             hint: str = None) -> None:
            """Helper function to replace some placeholder values inside of a dict."""
            if hint == 'fields':
                new = cast_fields(new, event['fields'])
            deletions = [key for key, val in new.items()
                         if val is None and key in old]
            for key in deletions:
                if isinstance(old[key], collections.abc.Mapping) or hint == 'segments':
                    del old[key]
                    del new[key]
            recursions = [key for key, val in new.items()
                          if isinstance(val, collections.abc.Mapping)]
            for key in recursions:
                temp = new.pop(key)
                if isinstance(key, int) and key < 0:
                    assert hint is not None
                    new_key = cmap[(hint, key)]
                    old[new_key] = copy.deepcopy(tmap[hint])
                else:
                    new_key = key
                if new_key not in old:
                    old[new_key] = {}
                recursive_update(old[new_key], temp, new_key)  # type: ignore
            for key in ('persona_id', 'real_persona_id'):
                if key in new:
                    del new[key]
            for key in ('payment',):
                if new.get(key):
                    try:
                        new[key] = datetime.date.fromisoformat(new[key])
                    except AttributeError:
                        del new[key]
                        if key in old:
                            del old[key]
            for key in ('course_id', 'course_instructor', 'choices'):
                if key in new:
                    if isinstance(new[key], int):
                        new[key] = cmap.get(('courses', new[key]), new[key])
                    elif isinstance(new[key], collections.abc.Sequence):
                        new[key] = [cmap.get(('courses', anid), anid)
                                    for anid in new[key]]
            for key in ('lodgement_id',):
                if key in new:
                    if isinstance(new[key], int):
                        new[key] = cmap.get(('lodgements', new[key]), new[key])
            for key in ('group_id',):
                if key in new:
                    if isinstance(new[key], int):
                        new[key] = cmap.get(
                            ('lodgement_groups', new[key]), new[key])
            old.update(new)

        recursive_update(expectation, delta)
        del expectation['summary']
        del expectation['timestamp']
        del updated['timestamp']
        del updated['registrations'][1002]['persona']  # ignore additional info
        updated['registrations'][1002]['amount_paid'] = str(
            updated['registrations'][1002]['amount_paid'])
        updated['registrations'][1002]['amount_owed'] = str(
            updated['registrations'][1002]['amount_owed'])
        expectation['EVENT_SCHEMA_VERSION'] = tuple(
            expectation['EVENT_SCHEMA_VERSION'])
        self.assertEqual(expectation, updated)

        # Test logging
        log_expectation = (27, (
            {'change_note': 'Geheime Etage',
             'code': 70,
             'ctime': nearly_now(),
             'event_id': 1,
             'id': 1023,
             'persona_id': None,
             'submitted_by': 27},
            {'change_note': 'Warme Stube',
             'code': 25,
             'ctime': nearly_now(),
             'event_id': 1,
             'id': 1024,
             'persona_id': None,
             'submitted_by': 27},
            {'change_note': 'Kalte Kammer',
             'code': 25,
             'ctime': nearly_now(),
             'event_id': 1,
             'id': 1025,
             'persona_id': None,
             'submitted_by': 27},
            {'change_note': 'Kellerverlies',
             'code': 27,
             'ctime': nearly_now(),
             'event_id': 1,
             'id': 1026,
             'persona_id': None,
             'submitted_by': 27},
            {'change_note': 'Einzelzelle',
             'code': 25,
             'ctime': nearly_now(),
             'event_id': 1,
             'id': 1027,
             'persona_id': None,
             'submitted_by': 27},
            {'change_note': 'Geheimkabinett',
             'code': 26,
             'ctime': nearly_now(),
             'event_id': 1,
             'id': 1028,
             'persona_id': None,
             'submitted_by': 27},
            {'change_note': 'Handtuchraum',
             'code': 26,
             'ctime': nearly_now(),
             'event_id': 1,
             'id': 1029,
             'persona_id': None,
             'submitted_by': 27},
            {'change_note': 'Planetenretten für Anfänger',
             'code': 41,
             'ctime': nearly_now(),
             'event_id': 1,
             'id': 1030,
             'persona_id': None,
             'submitted_by': 27},
            {'change_note': 'Planetenretten für Anfänger',
             'code': 42,
             'ctime': nearly_now(),
             'event_id': 1,
             'id': 1031,
             'persona_id': None,
             'submitted_by': 27},
            {'change_note': 'Planetenretten für Anfänger',
             'code': 43,
             'ctime': nearly_now(),
             'event_id': 1,
             'id': 1032,
             'persona_id': None,
             'submitted_by': 27},
            {'change_note': 'Lustigsein für Fortgeschrittene',
             'code': 41,
             'ctime': nearly_now(),
             'event_id': 1,
             'id': 1033,
             'persona_id': None,
             'submitted_by': 27},
            {'change_note': 'Kurzer Kurs',
             'code': 44,
             'ctime': nearly_now(),
             'event_id': 1,
             'id': 1034,
             'persona_id': None,
             'submitted_by': 27},
            {'change_note': 'Langer Kurs',
             'code': 42,
             'ctime': nearly_now(),
             'event_id': 1,
             'id': 1035,
             'persona_id': None,
             'submitted_by': 27},
            {'change_note': 'Backup-Kurs',
             'code': 43,
             'ctime': nearly_now(),
             'event_id': 1,
             'id': 1036,
             'persona_id': None,
             'submitted_by': 27},
            {'change_note': 'Blitzkurs',
             'code': 42,
             'ctime': nearly_now(),
             'event_id': 1,
             'id': 1037,
             'persona_id': None,
             'submitted_by': 27},
            {'change_note': 'Blitzkurs',
             'code': 43,
             'ctime': nearly_now(),
             'event_id': 1,
             'id': 1038,
             'persona_id': None,
             'submitted_by': 27},
            {'change_note': 'Blitzkurs',
             'code': 40,
             'ctime': nearly_now(),
             'event_id': 1,
             'id': 1039,
             'persona_id': None,
             'submitted_by': 27},
            {'change_note': 'Partieller Import: Sehr wichtiger Import',
             'code': 51,
             'ctime': nearly_now(),
             'event_id': 1,
             'id': 1040,
             'persona_id': 1,
             'submitted_by': 27},
            {'change_note': 'Partieller Import: Sehr wichtiger Import',
             'code': 51,
             'ctime': nearly_now(),
             'event_id': 1,
             'id': 1041,
             'persona_id': 5,
             'submitted_by': 27},
            {'change_note': 'Partieller Import: Sehr wichtiger Import',
             'code': 51,
             'ctime': nearly_now(),
             'event_id': 1,
             'id': 1042,
             'persona_id': 7,
             'submitted_by': 27},
            {'change_note': None,
             'code': 52,
             'ctime': nearly_now(),
             'event_id': 1,
             'id': 1043,
             'persona_id': 9,
             'submitted_by': 27},
            {'change_note': None,
             'code': 50,
             'ctime': nearly_now(),
             'event_id': 1,
             'id': 1044,
             'persona_id': 3,
             'submitted_by': 27},
            {'change_note': 'Sehr wichtiger Import',
             'code': 62,
             'ctime': nearly_now(),
             'event_id': 1,
             'id': 1045,
             'persona_id': None,
             'submitted_by': 27}))
        result = self.event.retrieve_log(self.key, offset=4)
        self.assertEqual(log_expectation, result)

    @storage
    @as_users("annika")
    def test_partial_import_integrity(self) -> None:
        with open(self.testfile_dir / "partial_event_import.json") as datafile:
            orig_data = json.load(datafile)

        base_data = {
            k: orig_data[k] for k in ("id", "EVENT_SCHEMA_VERSION",
                                      "timestamp", "kind")
        }

        data = copy.deepcopy(base_data)
        data["registrations"] = {
            1: {
                "tracks": {
                    1: {
                        "course_id": -1,
                    },
                },
            },
        }
        with self.assertRaises(ValueError) as cm:
            self.event.partial_import_event(
                self.key, data, dryrun=False)
        self.assertIn("Referential integrity of courses violated.",
                      cm.exception.args)

        data = copy.deepcopy(base_data)
        data["registrations"] = {
            1: {
                "parts": {
                    1: {
                        "lodgement_id": -1,
                    },
                },
            },
        }
        with self.assertRaises(ValueError) as cm:
            self.event.partial_import_event(
                self.key, data, dryrun=False)
        self.assertIn("Referential integrity of lodgements violated.",
                      cm.exception.args)

        data = copy.deepcopy(base_data)
        data["lodgements"] = {
            1: {
                "group_id": -1,
            },
        }
        with self.assertRaises(ValueError) as cm:
            self.event.partial_import_event(
                self.key, data, dryrun=False)
        self.assertIn("Referential integrity of lodgement groups violated.",
                      cm.exception.args)

    @storage
    @as_users("annika")
    def test_partial_import_event_twice(self) -> None:
        with open(self.testfile_dir / "partial_event_import.json") as datafile:
            data = json.load(datafile)

        # first a test run
        token1, delta = self.event.partial_import_event(
            self.key, data, dryrun=True)
        # second a real run
        token2, delta = self.event.partial_import_event(
            self.key, data, dryrun=False, token=token1)
        self.assertEqual(token1, token2)
        # third another concurrent real run
        with self.assertRaises(PartialImportError):
            self.event.partial_import_event(
                self.key, data, dryrun=False, token=token1)
        token3, delta = self.event.partial_import_event(
            self.key, data, dryrun=True)
        self.assertNotEqual(token1, token3)
        expectation = {
            'courses': {
                -1: {
                    'description': 'Ein Lichtstrahl traf uns',
                    'fields': {'room': 'Wintergarten'},
                    'instructors': 'The Flash',
                    'max_size': None,
                    'min_size': None,
                    'notes': None,
                    'nr': 'ζ',
                    'segments': {1: False, 3: True},
                    'shortname': 'Blitz',
                    'title': 'Blitzkurs'},
                3: None,
                4: {
                    'segments': {1: None},
                },
            },
            'lodgement_groups': {
                -1: {'title': 'Geheime Etage'},
            },
            'lodgements': {
                -1: {'regular_capacity': 12,
                     'fields': {'contamination': 'none'},
                     'title': 'Geheimkabinett',
                     'notes': 'Einfach den unsichtbaren Schildern folgen.',
                     'group_id': -1,
                     'camping_mat_capacity': 2,
                     },
                -2: {'regular_capacity': 42,
                     'fields': {'contamination': 'low'},
                     'title': 'Handtuchraum',
                     'notes': 'Hier gibt es Handtücher für jeden.',
                     'group_id': None,
                     'camping_mat_capacity': 0,
                     },
                3: None,
                4: {'group_id': -1},
            },
            'registrations': {
                3: {
                    'tracks': {
                        3: {
                            'course_id': -1,
                            'choices': [4, -1, 5]}}},
                4: None,
                1001: {
                    'parts': {
                        2: {'lodgement_id': -1},
                    },
                    'tracks': {
                        3: {
                            'choices': [1, 4, 5, -1],
                            'course_id': -1,
                            'course_instructor': -1,
                        },
                    },
                },
            },
        }
        self.assertEqual(expectation, delta)

    @as_users("annika", "garcia")
    def test_check_registration_status(self) -> None:
        event_id = 1

        # Check for participant status
        stati = [const.RegistrationPartStati.participant]
        self.assertTrue(
            self.event.check_registration_status(self.key, 1, event_id, stati))
        self.assertFalse(
            self.event.check_registration_status(self.key, 3, event_id, stati))
        self.assertTrue(
            self.event.check_registration_status(self.key, 5, event_id, stati))
        self.assertTrue(
            self.event.check_registration_status(self.key, 9, event_id, stati))

        # Check for waitlist status
        stati = [const.RegistrationPartStati.waitlist]
        self.assertFalse(
            self.event.check_registration_status(self.key, 1, event_id, stati))
        self.assertTrue(
            self.event.check_registration_status(self.key, 5, event_id, stati))
        self.assertFalse(
            self.event.check_registration_status(self.key, 9, event_id, stati))

    @as_users("emilia", "garcia", "annika")
    def test_calculate_fees(self) -> None:
        if not self.user_in("emilia"):
            reg_ids = self.event.list_registrations(self.key, event_id=1)
            expectation = {
                1: decimal.Decimal("573.99"),
                2: decimal.Decimal("589.49"),
                3: decimal.Decimal("584.49"),
                4: decimal.Decimal("431.99"),
                5: decimal.Decimal("584.49"),
                6: decimal.Decimal("10.50"),
            }
            self.assertEqual(expectation, self.event.calculate_fees(self.key, reg_ids))
        reg_id = 2
        reg = self.event.get_registration(self.key, reg_id)
        self.assertEqual(reg['amount_owed'], decimal.Decimal("589.49"))
        self.assertEqual(
            const.RegistrationPartStati.waitlist, reg['parts'][1]['status'])
        self.assertEqual(
            const.RegistrationPartStati.guest, reg['parts'][2]['status'])
        self.assertEqual(
            const.RegistrationPartStati.participant,
            reg['parts'][3]['status'])
        update = {
            'id': reg_id,
            'parts': {
                1: {
                    'status': const.RegistrationPartStati.cancelled,
                },
                2: {
                    'status': const.RegistrationPartStati.participant,
                },
                3: {
                    'status': const.RegistrationPartStati.rejected,
                },
            },
        }
        self.assertLess(0, self.event.set_registration(self.key, update))
        reg = self.event.get_registration(self.key, reg_id)
        self.assertEqual(reg['amount_owed'], decimal.Decimal("128.00"))
        self.assertEqual(reg['parts'][1]['status'],
                         const.RegistrationPartStati.cancelled)
        self.assertEqual(reg['parts'][2]['status'],
                         const.RegistrationPartStati.participant)
        self.assertEqual(reg['parts'][3]['status'],
                         const.RegistrationPartStati.rejected)

    @as_users("berta")
    def test_uniqueness(self) -> None:
        event_id = 2
        part_id = 4
        unique_name = 'unique_name'
        data = {
            'id': event_id,
            'fields': {
                -1: {
                    'association': const.FieldAssociations.registration,
                    'field_name': unique_name,
                    'kind': const.FieldDatatypes.bool,
                    'entries': None,
                },
            },
        }
        self.event.set_event(self.key, data)
        # TODO throw an actual backend error here.
        with self.assertRaises(psycopg2.IntegrityError):
            self.event.set_event(self.key, data)
        data = {
            'id': event_id,
            'fields': {
                -1: {
                    'association': const.FieldAssociations.registration,
                    'field_name': unique_name + "2",
                    'kind': const.FieldDatatypes.bool,
                    'entries': None,
                },
            },
        }
        self.event.set_event(self.key, data)

        data = {
            'id': event_id,
            'parts': {
                part_id: {
                    'fee_modifiers': {
                        -1: {
                            'amount': decimal.Decimal("1.00"),
                            'field_id': 1001,
                            'modifier_name': unique_name,
                        },
                    },
                },
            },
        }
        self.event.set_event(self.key, data)
        data = {
            'id': event_id,
            'parts': {
                part_id: {
                    'fee_modifiers': {
                        -1: {
                            'amount': decimal.Decimal("1.00"),
                            'field_id': 1001,
                            'modifier_name': unique_name + "2",
                        },
                    },
                },
            },
        }
        # TODO throw an actual backend error here.
        with self.assertRaises(psycopg2.IntegrityError):
            self.event.set_event(self.key, data)
        data = {
            'id': event_id,
            'parts': {
                part_id: {
                    'fee_modifiers': {
                        -1: {
                            'amount': decimal.Decimal("1.00"),
                            'field_id': 1003,
                            'modifier_name': unique_name,
                        },
                    },
                },
            },
        }
        # TODO throw an actual backend error here.
        with self.assertRaises(psycopg2.IntegrityError):
            self.event.set_event(self.key, data)
        data = {
            'id': event_id,
            'parts': {
                part_id: {
                    'fee_modifiers': {
                        -1: {
                            'amount': decimal.Decimal("1.00"),
                            'field_id': 1003,
                            'modifier_name': unique_name + "2",
                        },
                    },
                },
            },
        }
        self.event.set_event(self.key, data)

    @as_users("annika")
    def test_fee_modifiers(self) -> None:
        event_id = 2
        event = self.event.get_event(self.key, event_id)
        field_data = {
            'id': event_id,
            'fields': {
                -1: {
                    'association': const.FieldAssociations.registration,
                    'field_name': 'solidarity',
                    'kind': const.FieldDatatypes.bool,
                    'entries': None,
                },
                -2: {
                    'association': const.FieldAssociations.registration,
                    'field_name': 'solidarity_int',
                    'kind': const.FieldDatatypes.int,
                    'entries': None,
                },
                -3: {
                    'association': const.FieldAssociations.course,
                    'field_name': 'solidarity_course',
                    'kind': const.FieldDatatypes.bool,
                    'entries': None,
                },
            }
        }
        self.event.set_event(self.key, field_data)
        field_links = (
            (1001, None, None),
            (1001, psycopg2.IntegrityError, None),
            (1002, ValueError, "Unfit field for fee_modifier."),
            (1003, ValueError, "Unfit field for fee_modifier."),
        )
        for field_id, error, error_msg in field_links:
            data = {
                'id': event_id,
                'parts': {
                    list(event['parts'])[0]: {
                        'fee_modifiers': {
                            -1: {
                                'modifier_name': 'solidarity',
                                'amount': decimal.Decimal("-12.50"),
                                'field_id': field_id,
                            }
                        },
                    },
                },
            }
            if error:
                with self.assertRaises(error) as cm:
                    self.event.set_event(self.key, data)
                if error_msg is not None:
                    self.assertEqual(error_msg,
                                     cm.exception.args[0] % cm.exception.args[1])
            else:
                self.assertTrue(self.event.set_event(self.key, data))
        reg_data = {
            "persona_id": 1,
            "event_id": event_id,
            "parts": {
                4: {
                    "status": const.RegistrationPartStati.applied,
                }
            },
            "tracks": {

            },
            "mixed_lodging": True,
            "list_consent": True,
            "notes": None,
        }
        reg_id = self.event.create_registration(self.key, reg_data)
        self.assertEqual(self.event.calculate_fee(self.key, reg_id),
                         decimal.Decimal("15"))
        data = {
            'id': reg_id,
            'fields': {
                'solidarity': True,
            }
        }
        self.assertTrue(self.event.set_registration(self.key, data))
        self.assertEqual(self.event.calculate_fee(self.key, reg_id),
                         decimal.Decimal("2.50"))

    @as_users("garcia")
    def test_waitlist(self) -> None:
        edata = {
            'id': 1,
            'fields': {
                -1: {
                    'field_name': "waitlist",
                    'association': const.FieldAssociations.registration,
                    'kind': const.FieldDatatypes.int,
                    'entries': None,
                },
            },
        }
        self.event.set_event(self.key, edata)
        edata = {
            'id': 1,
            'parts': {
                1: {
                    'waitlist_field': 1001,
                },

                2: {
                    'waitlist_field': 1001,
                },

                3: {
                    'waitlist_field': 1001,
                },
            }
        }
        self.event.set_event(self.key, edata)
        regs = [
            {
                'id': anid,
                'parts': {
                    1: {
                        'status': const.RegistrationPartStati.waitlist,
                    },
                    2: {
                        'status': (const.RegistrationPartStati.waitlist
                                   if anid in {2, 3}
                                   else const.RegistrationPartStati.participant)
                    },
                    3: {
                        'status': (const.RegistrationPartStati.waitlist
                                   if anid in {2, 3}
                                   else const.RegistrationPartStati.participant)
                    },
                },
                'fields': {
                    'waitlist': i+1,
                },
            }
            for i, anid in enumerate((5, 4, 3, 2, 1))
        ]
        for rdata in regs:
            self.event.set_registration(self.key, rdata)
        # Registration 3 belongs to Garcia (persona_id 7).
        expectation = {1: [5, 4, 3, 2, 1], 2: [3, 2], 3: [3, 2]}
        self.assertEqual(expectation, self.event.get_waitlist(self.key, event_id=1))
        self.assertEqual({1: 3, 2: 1, 3: 1},
                         self.event.get_waitlist_position(self.key, event_id=1))
        # Registration 2 belongs to Emilia (persona_id 5).
        self.assertEqual({1: 4, 2: 2, 3: 2},
                         self.event.get_waitlist_position(
                             self.key, event_id=1, persona_id=5))
        # Unset waitlist field data.
        reg_id = 4
        reg_data = {
            'id': reg_id,
            'fields': {
                'waitlist': None,
            },
        }
        self.event.set_registration(self.key, reg_data)
        # The altered registration will be placed first in the waitlist, because
        # it defaults to 0.
        for waitlist in expectation.values():
            if reg_id in waitlist:
                waitlist.remove(reg_id)
                waitlist.insert(0, reg_id)
        self.assertEqual(expectation, self.event.get_waitlist(self.key, event_id=1))

        # Check that users can check their own waitlist position.
        self.login(USER_DICT["emilia"])
        self.assertEqual({1: 4, 2: 2, 3: 2},
                         self.event.get_waitlist_position(self.key, event_id=1))
        with self.assertRaises(PrivilegeError):
            self.event.get_waitlist_position(
                self.key, event_id=1, persona_id=1)

    @as_users("annika")
    def test_set_event_orgas(self) -> None:
        event_id = 1
        self.assertEqual({7}, self.event.get_event(self.key, event_id)['orgas'])
        self.assertLess(0, self.event.add_event_orgas(self.key, event_id, {1}))
        self.assertEqual({1, 7}, self.event.get_event(self.key, event_id)['orgas'])
        self.assertLess(
            0, self.event.remove_event_orga(self.key, event_id, 1))
        self.assertLess(
            0, self.event.add_event_orgas(self.key, event_id, {1}))
        self.assertEqual({1, 7}, self.event.get_event(self.key, event_id)['orgas'])

        with self.assertRaises(ValueError) as cm:
            self.event.add_event_orgas(self.key, event_id, {8})
        self.assertIn("Some of these orgas do not exist or are archived.",
                      cm.exception.args)
        with self.assertRaises(ValueError) as cm:
            self.event.add_event_orgas(self.key, event_id, {1000})
        self.assertIn("Some of these orgas do not exist or are archived.",
                      cm.exception.args)
        with self.assertRaises(ValueError) as cm:
            self.event.add_event_orgas(self.key, event_id, {11})
        self.assertIn("Some of these orgas are not event users.",
                      cm.exception.args)

    @as_users("annika")
    def test_log(self) -> None:
        # first check the already existing log
        offset = 4
        expectation = (offset, (
            {'id': 1,
             'change_note': None,
             'code': const.EventLogCodes.registration_created,
             'ctime': datetime.datetime(2014, 1, 1, 1, 4, 5, tzinfo=pytz.utc),
             'event_id': 1,
             'persona_id': 1,
             'submitted_by': 1},
            {'id': 2,
             'change_note': None,
             'code': const.EventLogCodes.registration_created,
             'ctime': datetime.datetime(2014, 1, 1, 2, 5, 6, tzinfo=pytz.utc),
             'event_id': 1,
             'persona_id': 5,
             'submitted_by': 5},
            {'id': 3,
             'change_note': None,
             'code': const.EventLogCodes.registration_created,
             'ctime': datetime.datetime(2014, 1, 1, 3, 6, 7, tzinfo=pytz.utc),
             'event_id': 1,
             'persona_id': 7,
             'submitted_by': 7},
            {'id': 4,
             'change_note': None,
             'code': const.EventLogCodes.registration_created,
             'ctime': datetime.datetime(2014, 1, 1, 4, 7, 8, tzinfo=pytz.utc),
             'event_id': 1,
             'persona_id': 9,
             'submitted_by': 9},
        ))

        result = self.event.retrieve_log(self.key)
        self.assertEqual(expectation, result)

        # then generate some data
        data: CdEDBObject = {
            'title': "New Link Academy",
            'institution': 1,
            'description': """Some more text

            on more lines.""",
            'shortname': 'link',
            'registration_start': datetime.datetime(2000, 11, 22, 0, 0, 0,
                                                    tzinfo=pytz.utc),
            'registration_soft_limit': datetime.datetime(2022, 1, 2, 0, 0, 0,
                                                         tzinfo=pytz.utc),
            'registration_hard_limit': None,
            'iban': None,
            'nonmember_surcharge': decimal.Decimal("6.66"),
            'registration_text': None,
            'mail_text': None,
            'use_additional_questionnaire': False,
            'notes': None,
            'orgas': {2, 7},
            'parts': {
                -1: {
                    'tracks': {
                        -1: {'title': "First lecture",
                             'shortname': "First",
                             'num_choices': 3,
                             'min_choices': 3,
                             'sortkey': 1}},
                    'title': "First coming",
                    'shortname': "First",
                    'part_begin': datetime.date(2109, 8, 7),
                    'part_end': datetime.date(2109, 8, 20),
                    'fee': decimal.Decimal("234.56"),
                    'waitlist_field': None,
                },
                -2: {
                    'tracks': {
                        -1: {'title': "Second lecture",
                             'shortname': "Second",
                             'num_choices': 3,
                             'min_choices': 3,
                             'sortkey': 1}},
                    'title': "Second coming",
                    'shortname': "Second",
                    'part_begin': datetime.date(2110, 8, 7),
                    'part_end': datetime.date(2110, 8, 20),
                    'fee': decimal.Decimal("0.00"),
                    'waitlist_field': None,
                },
            },
            'fields': {
                -1: {
                    'association': 1,
                    'field_name': "instrument",
                    'kind': 1,
                    'entries': None,
                    'checkin': False,
                },
                -2: {
                    'association': 1,
                    'field_name': "preferred_excursion_date",
                    'kind': 5,
                    'entries': [["2109-8-16", "In the first coming"],
                                ["2110-8-16", "During the second coming"]],
                    'checkin': True,
                },
            },
        }
        new_id = self.event.create_event(self.key, data)
        # correct part and field ids
        tmp = self.event.get_event(self.key, new_id)
        part_map = {}
        for part in tmp['parts']:
            for oldpart in data['parts']:
                if tmp['parts'][part]['title'] == data['parts'][oldpart]['title']:
                    part_map[tmp['parts'][part]['title']] = part
                    data['parts'][part] = data['parts'][oldpart]
                    data['parts'][part]['id'] = part
                    data['parts'][part]['event_id'] = new_id
                    del data['parts'][oldpart]
                    break
        field_map = {}
        for field in tmp['fields']:
            for oldfield in data['fields']:
                if (tmp['fields'][field]['field_name']
                        == data['fields'][oldfield]['field_name']):
                    field_map[tmp['fields'][field]['field_name']] = field
                    data['fields'][field] = data['fields'][oldfield]
                    data['fields'][field]['id'] = field
                    data['fields'][field]['event_id'] = new_id
                    del data['fields'][oldfield]
                    break

        data['title'] = "Alternate Universe Academy"
        newpart = {
            'tracks': {
                -1: {'title': "Third lecture",
                     'shortname': "Third",
                     'num_choices': 2,
                     'min_choices': 2,
                     'sortkey': 2}},
            'title': "Third coming",
            'shortname': "Third",
            'part_begin': datetime.date(2111, 8, 7),
            'part_end': datetime.date(2111, 8, 20),
            'fee': decimal.Decimal("123.40"),
            'waitlist_field': None,
        }
        changed_part = {
            'title': "Second coming",
            'part_begin': datetime.date(2110, 9, 8),
            'part_end': datetime.date(2110, 9, 21),
            'fee': decimal.Decimal("1.23"),
            'tracks': {
                1002: {
                    'title': "Second lecture v2",  # hardcoded id 5
                    'shortname': "Second v2",
                    'num_choices': 5,
                    'min_choices': 4,
                    'sortkey': 3,
                },
            },
        }
        newfield = {
            'association': const.FieldAssociations.registration,
            'field_name': "kuea",
            'kind': const.FieldDatatypes.date,
            'entries': None,
            'checkin': False,
        }
        changed_field = {
            'association': const.FieldAssociations.registration,
            'kind': const.FieldDatatypes.date,
            'entries': [
                ["2110-8-15", "early second coming"],
                ["2110-8-17", "late second coming"],
            ],
            'checkin': True,
        }
        self.event.add_event_orgas(self.key, new_id, {2, 1})
        self.event.remove_event_orga(self.key, new_id, 2)
        self.event.set_event(self.key, {
            'id': new_id,
            'title': data['title'],
            'parts': {
                part_map["First coming"]: None,
                part_map["Second coming"]: changed_part,
                -1: newpart,
            },
            'fields': {
                field_map["instrument"]: None,
                field_map["preferred_excursion_date"]: changed_field,
                -1: newfield,
            },
        })
        data = {
            'event_id': 1,
            'title': "Topos theory for the kindergarden",
            'description': """This is an interesting topic

            which will be treated.""",
            'nr': 'ζ',
            'shortname': "Topos",
            'instructors': "Alexander Grothendieck",
            'max_size': 14,
            'min_size': 5,
            'notes': "Beware of dragons.",
            'segments': {2, 3},
        }
        new_id = self.event.create_course(self.key, data)
        data['title'] = "Alternate Universes"
        data['segments'] = {1, 3}
        self.event.set_course(self.key, {
            'id': new_id, 'title': data['title'], 'segments': data['segments']})
        new_reg = {
            'checkin': None,
            'event_id': 1,
            'list_consent': True,
            'mixed_lodging': False,
            'orga_notes': None,
            'parental_agreement': True,
            'parts': {
                1: {
                    'lodgement_id': None,
                    'status': 1
                },
                2: {
                    'lodgement_id': None,
                    'status': 1
                },
                3: {
                    'lodgement_id': None,
                    'status': 1
                },
            },
            'tracks': {
                1: {
                    'choices': {1: [1, 4, 5]},
                    'course_id': None,
                    'course_instructor': None,
                },
                2: {
                    'course_id': None,
                    'course_instructor': None,
                },
                3: {
                    'course_id': None,
                    'course_instructor': None,
                },
            },
            'notes': "Some bla.",
            'payment': None,
            'persona_id': 3,
            'real_persona_id': None}
        new_id = self.event.create_registration(self.key, new_reg)
        data = {
            'id': 4,
            'fields': {'transportation': 'pedes'},
            'mixed_lodging': True,
            'checkin': datetime.datetime.now(pytz.utc),
            'parts': {
                1: {
                    'status': 2,
                    'lodgement_id': 2,
                },
                3: {
                    'status': 6,
                    'lodgement_id': None,
                }
            },
            'tracks': {
                1: {
                    'choices': [5, 4, 1],
                    'course_id': 5,
                },
                2: {
                    'choices': [2, 3, 4],
                },
                3: {
                    'course_id': None,
                }
            }
        }
        self.event.set_registration(self.key, data, change_note="Boring change.")
        new = {
            'regular_capacity': 42,
            'event_id': 1,
            'title': 'HY',
            'notes': "Notizen",
            'camping_mat_capacity': 11,
            'group_id': None,
        }
        new_id = self.event.create_lodgement(self.key, new)
        update = {
            'regular_capacity': 21,
            'notes': None,
            'id': new_id,
        }
        self.event.set_lodgement(self.key, update)
        self.event.delete_lodgement(self.key, new_id)
        data: Dict[const.QuestionnaireUsages, List[CdEDBObject]] = {
            const.QuestionnaireUsages.additional:
                [
                    {'field_id': None,
                     'default_value': None,
                     'info': None,
                     'readonly': None,
                     'input_size': None,
                     'title': 'Weitere bla Überschrift',
                     'kind': const.QuestionnaireUsages.additional,
                     },
                    {'field_id': 2,
                     'default_value': 'etc',
                     'info': None,
                     'readonly': True,
                     'input_size': None,
                     'title': 'Vehikel',
                     'kind': const.QuestionnaireUsages.additional,
                     },
                    {'field_id': None,
                     'default_value': None,
                     'info': 'mit Text darunter und so',
                     'readonly': None,
                     'input_size': None,
                     'title': 'Unterüberschrift',
                     'kind': const.QuestionnaireUsages.additional,
                     },
                    {'field_id': 3,
                     'default_value': None,
                     'info': None,
                     'readonly': True,
                     'input_size': 5,
                     'title': 'Vehikel',
                     'kind': const.QuestionnaireUsages.additional,
                     },
                    {'field_id': None,
                     'default_value': None,
                     'info': 'nur etwas mehr Text',
                     'readonly': None,
                     'input_size': None,
                     'title': None,
                     'kind': const.QuestionnaireUsages.additional,
                     },
                ],
        }
        self.event.set_questionnaire(self.key, 1, data)

        # now check it
        expectation = (35, (
            {'id': 1001,
             'change_note': None,
             'code': const.EventLogCodes.event_created,
             'ctime': nearly_now(),
             'event_id': 1001,
             'persona_id': None,
             'submitted_by': self.user['id']},
            {'id': 1002,
             'change_note': None,
             'code': const.EventLogCodes.orga_added,
             'ctime': nearly_now(),
             'event_id': 1001,
             'persona_id': 2,
             'submitted_by': self.user['id']},
            {'id': 1003,
             'change_note': None,
             'code': const.EventLogCodes.orga_added,
             'ctime': nearly_now(),
             'event_id': 1001,
             'persona_id': 7,
             'submitted_by': self.user['id']},
            {'id': 1004,
             'change_note': 'instrument',
             'code': const.EventLogCodes.field_added,
             'ctime': nearly_now(),
             'event_id': 1001,
             'persona_id': None,
             'submitted_by': self.user['id']},
            {'id': 1005,
             'change_note': 'preferred_excursion_date',
             'code': const.EventLogCodes.field_added,
             'ctime': nearly_now(),
             'event_id': 1001,
             'persona_id': None,
             'submitted_by': self.user['id']},
            {'id': 1006,
             'change_note': 'First coming',
             'code': const.EventLogCodes.part_created,
             'ctime': nearly_now(),
             'event_id': 1001,
             'persona_id': None,
             'submitted_by': self.user['id']},
            {'id': 1007,
             'change_note': 'First lecture',
             'code': const.EventLogCodes.track_added,
             'ctime': nearly_now(),
             'event_id': 1001,
             'persona_id': None,
             'submitted_by': self.user['id']},
            {'id': 1008,
             'change_note': 'Second coming',
             'code': const.EventLogCodes.part_created,
             'ctime': nearly_now(),
             'event_id': 1001,
             'persona_id': None,
             'submitted_by': self.user['id']},
            {'id': 1009,
             'change_note': 'Second lecture',
             'code': const.EventLogCodes.track_added,
             'ctime': nearly_now(),
             'event_id': 1001,
             'persona_id': None,
             'submitted_by': self.user['id']},
            {'id': 1010,
             'change_note': None,
             'code': const.EventLogCodes.orga_added,
             'ctime': nearly_now(),
             'event_id': 1001,
             'persona_id': 1,
             'submitted_by': self.user['id']},
            {'id': 1011,
             'change_note': None,
             'code': const.EventLogCodes.orga_removed,
             'ctime': nearly_now(),
             'event_id': 1001,
             'persona_id': 2,
             'submitted_by': self.user['id']},
            {'id': 1012,
             'change_note': None,
             'code': const.EventLogCodes.event_changed,
             'ctime': nearly_now(),
             'event_id': 1001,
             'persona_id': None,
             'submitted_by': self.user['id']},
            {'id': 1013,
             'change_note': 'kuea',
             'code': const.EventLogCodes.field_added,
             'ctime': nearly_now(),
             'event_id': 1001,
             'persona_id': None,
             'submitted_by': self.user['id']},
            {'id': 1014,
             'change_note': 'preferred_excursion_date',
             'code': const.EventLogCodes.field_updated,
             'ctime': nearly_now(),
             'event_id': 1001,
             'persona_id': None,
             'submitted_by': self.user['id']},
            {'id': 1015,
             'change_note': 'instrument',
             'code': const.EventLogCodes.field_removed,
             'ctime': nearly_now(),
             'event_id': 1001,
             'persona_id': None,
             'submitted_by': self.user['id']},
            {'id': 1016,
             'change_note': 'Third coming',
             'code': const.EventLogCodes.part_created,
             'ctime': nearly_now(),
             'event_id': 1001,
             'persona_id': None,
             'submitted_by': self.user['id']},
            {'id': 1017,
             'change_note': 'Third lecture',
             'code': const.EventLogCodes.track_added,
             'ctime': nearly_now(),
             'event_id': 1001,
             'persona_id': None,
             'submitted_by': self.user['id']},
            {'id': 1018,
             'change_note': 'Second coming',
             'code': const.EventLogCodes.part_changed,
             'ctime': nearly_now(),
             'event_id': 1001,
             'persona_id': None,
             'submitted_by': self.user['id']},
            {'id': 1019,
             'change_note': 'Second lecture v2',
             'code': const.EventLogCodes.track_updated,
             'ctime': nearly_now(),
             'event_id': 1001,
             'persona_id': None,
             'submitted_by': self.user['id']},
            {'id': 1020,
             'change_note': 'First lecture',
             'code': const.EventLogCodes.track_removed,
             'ctime': nearly_now(),
             'event_id': 1001,
             'persona_id': None,
             'submitted_by': self.user['id']},
            {'id': 1021,
             'change_note': 'First coming',
             'code': const.EventLogCodes.part_deleted,
             'ctime': nearly_now(),
             'event_id': 1001,
             'persona_id': None,
             'submitted_by': self.user['id']},
            {'id': 1022,
             'change_note': 'Topos theory for the kindergarden',
             'code': const.EventLogCodes.course_segments_changed,
             'ctime': nearly_now(),
             'event_id': 1,
             'persona_id': None,
             'submitted_by': self.user['id']},
            {'id': 1023,
             'change_note': 'Topos theory for the kindergarden',
             'code': const.EventLogCodes.course_created,
             'ctime': nearly_now(),
             'event_id': 1,
             'persona_id': None,
             'submitted_by': self.user['id']},
            {'id': 1024,
             'change_note': 'Topos theory for the kindergarden',
             'code': const.EventLogCodes.course_changed,
             'ctime': nearly_now(),
             'event_id': 1,
             'persona_id': None,
             'submitted_by': self.user['id']},
            {'id': 1025,
             'change_note': 'Topos theory for the kindergarden',
             'code': const.EventLogCodes.course_segments_changed,
             'ctime': nearly_now(),
             'event_id': 1,
             'persona_id': None,
             'submitted_by': self.user['id']},
            {'id': 1026,
             'change_note': None,
             'code': const.EventLogCodes.registration_created,
             'ctime': nearly_now(),
             'event_id': 1,
             'persona_id': 3,
             'submitted_by': self.user['id']},
            {'id': 1027,
             'change_note': "Boring change.",
             'code': const.EventLogCodes.registration_changed,
             'ctime': nearly_now(),
             'event_id': 1,
             'persona_id': 9,
             'submitted_by': self.user['id']},
            {'id': 1028,
             'change_note': 'HY',
             'code': const.EventLogCodes.lodgement_created,
             'ctime': nearly_now(),
             'event_id': 1,
             'persona_id': None,
             'submitted_by': self.user['id']},
            {'id': 1029,
             'change_note': 'HY',
             'code': const.EventLogCodes.lodgement_changed,
             'ctime': nearly_now(),
             'event_id': 1,
             'persona_id': None,
             'submitted_by': self.user['id']},
            {'id': 1030,
             'change_note': 'HY',
             'code': const.EventLogCodes.lodgement_deleted,
             'ctime': nearly_now(),
             'event_id': 1,
             'persona_id': None,
             'submitted_by': self.user['id']},
            {'id': 1031,
             'change_note': None,
             'code': const.EventLogCodes.questionnaire_changed,
             'ctime': nearly_now(),
             'event_id': 1,
             'persona_id': None,
             'submitted_by': self.user['id'], }))

        result = self.event.retrieve_log(self.key, offset=offset)
        self.assertEqual(expectation, result)

    def _create_registration(self, persona_id: int, event_id: int) -> int:
        event = self.event.get_event(self.key, event_id)
        return self.event.create_registration(self.key, {
            'persona_id': persona_id,
            'event_id': event['id'],
            'mixed_lodging': True,
            'list_consent': True,
            'notes': None,
            'parts': {
                p_id: {'status': const.RegistrationPartStati.applied}
                for p_id in event['parts']
            },
            'tracks': {
                t_id: {}
                for p_id in event['parts'] for t_id in event['parts'][p_id]['tracks']
            }
        })

    @as_users("annika")
    def test_registration_timestamps(self) -> None:
        persona_id = self.user['id']
        event_ids = [1, 2]
        reg_ids = {}
        base_time = now()
        delta = datetime.timedelta(seconds=42)
        with freezegun.freeze_time(base_time) as frozen_time:
            for event_id in event_ids:
                reg_id = self._create_registration(persona_id, event_id)
                frozen_time.tick(delta)
                self.event.set_registration(
                    self.key, {'id': reg_id, 'notes': "Important change!"})
                frozen_time.tick(delta)
                reg_ids[event_id] = reg_id
            for i, (event_id, reg_id) in enumerate(reg_ids.items()):
                reg = self.event.get_registration(self.key, reg_id)
                self.assertEqual(reg['ctime'], base_time + 2 * i * delta)
                self.assertEqual(reg['mtime'], base_time + (2 * i + 1) * delta)<|MERGE_RESOLUTION|>--- conflicted
+++ resolved
@@ -113,11 +113,8 @@
                 -1: {
                     'association': const.FieldAssociations.registration,
                     'field_name': "instrument",
-<<<<<<< HEAD
                     'title': "Instrument",
                     'sortkey': 0,
-=======
->>>>>>> 7b661fd4
                     'kind': const.FieldDatatypes.str,
                     'entries': None,
                     'checkin': False,
@@ -125,11 +122,8 @@
                 -2: {
                     'association': const.FieldAssociations.registration,
                     'field_name': "preferred_excursion_date",
-<<<<<<< HEAD
                     'title': "Bevorzugtes Ausflugsdatum",
                     'sortkey': 0,
-=======
->>>>>>> 7b661fd4
                     'kind': const.FieldDatatypes.date,
                     'entries': [["2109-08-16", "In the first coming"],
                                 ["2110-08-16", "During the second coming"]],
@@ -252,21 +246,14 @@
         newfield = {
             'association': const.FieldAssociations.lodgement,
             'field_name': "kuea",
-<<<<<<< HEAD
             'title': "KäA",
             'sortkey': -7,
-=======
->>>>>>> 7b661fd4
             'kind': const.FieldDatatypes.str,
             'entries': None,
             'checkin': False,
         }
         changed_field = {
-<<<<<<< HEAD
             'association': const.FieldAssociations.registration,
-=======
-            'association': const.FieldAssociations.course,
->>>>>>> 7b661fd4
             'kind': const.FieldDatatypes.date,
             'entries': [
                 ["2110-08-15", "early second coming"],
