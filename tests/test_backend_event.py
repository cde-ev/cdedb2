--- conflicted
+++ resolved
@@ -2995,12 +2995,6 @@
         field_data = {
             'id': event_id,
             'fields': {
-<<<<<<< HEAD
-=======
-                5: {
-                    'kind': const.FieldDatatypes.bool,
-                },
->>>>>>> 694dfa3d
                 -1: {
                     'association': const.FieldAssociations.registration,
                     'field_name': 'solidarity',
@@ -3068,7 +3062,7 @@
         data = {
             'id': reg_id,
             'fields': {
-                field_data["fields"][-1]["field_name"]: True,
+                'solidarity': True,
             }
         }
         self.assertTrue(self.event.set_registration(self.key, data))
