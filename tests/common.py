#!/usr/bin/env python3

import collections.abc
import copy
import datetime
import decimal
import email.message
import email.parser
import email.policy
import enum
import functools
import gettext
import io
import json
import os
import pathlib
import re
import shutil
import subprocess
import sys
import tempfile
import time
import unittest
import urllib.parse
from typing import (
<<<<<<< HEAD
    Any, AnyStr, Callable, ClassVar, Collection, Dict, Iterable, List, MutableMapping,
    NamedTuple, Optional, Pattern, Sequence, Set, Tuple, Type, TypeVar, Union,
=======
    Any, AnyStr, Callable, ClassVar, Dict, Iterable, List, Mapping, MutableMapping,
    NamedTuple, Optional, Pattern, Sequence, Set, TextIO, Tuple, Type, TypeVar, Union,
>>>>>>> 173920af
    cast, no_type_check,
)

import PIL.Image
import webtest
import webtest.utils

from cdedb.backend.assembly import AssemblyBackend
from cdedb.backend.cde import CdEBackend
from cdedb.backend.common import AbstractBackend
from cdedb.backend.core import CoreBackend
from cdedb.backend.event import EventBackend
from cdedb.backend.ml import MlBackend
from cdedb.backend.past_event import PastEventBackend
from cdedb.backend.session import SessionBackend
from cdedb.common import (
    ADMIN_VIEWS_COOKIE_NAME, ALL_ADMIN_VIEWS, CdEDBObject, CdEDBObjectMap, PathLike,
    PrivilegeError, RequestState, n_, nearly_now, now, roles_to_db_role, merge_dicts,
)
from cdedb.config import BasicConfig, Config, SecretsConfig
from cdedb.database import DATABASE_ROLES
from cdedb.database.connection import connection_pool_factory
from cdedb.frontend.application import Application
from cdedb.frontend.common import AbstractFrontend
from cdedb.frontend.cron import CronFrontend
from cdedb.query import QueryOperators
from cdedb.script import setup

_BASICCONF = BasicConfig()
_SECRETSCONF = SecretsConfig()

<<<<<<< HEAD
# This is to be used in place of `self.key` for anonymous requests. It makes mypy happy.
ANONYMOUS = cast(RequestState, None)

=======
ExceptionInfo = Union[
    Tuple[Type[BaseException], BaseException, TracebackType],
    Tuple[None, None, None]
]

# TODO: use TypedDict to specify UserObject.
UserObject = Mapping[str, Any]

# This is to be used in place of `self.key` for anonymous requests. It makes mypy happy.
ANONYMOUS = cast(RequestState, None)


def check_test_setup() -> None:
    """Raise a RuntimeError if the vm is ill-equipped for performing tests."""
    if pathlib.Path("/OFFLINEVM").exists():
        raise RuntimeError("Cannot run tests in an Offline-VM.")
    if pathlib.Path("/PRODUCTIONVM").exists():
        raise RuntimeError("Cannot run tests in Production-VM.")
    if not os.environ.get('CDEDB_TEST'):
        raise RuntimeError("Not configured for test (CDEDB_TEST unset).")

>>>>>>> 173920af

def create_mock_image(file_type: str = "png") -> bytes:
    """This returns a bytes object representing a picture of the given type.

    The picture will pass validation by the `profilepic` validator.
    """
    afile = io.BytesIO()
    image = PIL.Image.new('RGBA', (1000, 1000), color=(255, 0, 0))
    image.save(afile, file_type)
    afile.seek(0)
    return afile.read()


T = TypeVar("T")


@no_type_check
def json_keys_to_int(obj: T) -> T:
    """Convert dict keys to integers if possible.

    This is a restriction of the JSON format allowing only string keys.
    """
    if isinstance(obj, collections.abc.Mapping):
        ret = {}
        for key, val in obj.items():
            try:
                key = int(key)
            except (ValueError, TypeError):
                pass
            ret[key] = json_keys_to_int(val)
    elif isinstance(obj, collections.abc.Sequence):
        if isinstance(obj, str):
            ret = obj
        else:
            ret = [json_keys_to_int(e) for e in obj]
    else:
        ret = obj
    return ret


def read_sample_data(filename: PathLike = "/cdedb2/tests/ancillary_files/"
                                          "sample_data.json"
                     ) -> Dict[str, CdEDBObjectMap]:
    """Helper to turn the sample data from the JSON file into usable format."""
    with open(filename, "r", encoding="utf8") as f:
        sample_data: Dict[str, List[CdEDBObject]] = json.load(f)
    ret: Dict[str, CdEDBObjectMap] = {}
    for table, table_data in sample_data.items():
        data: CdEDBObjectMap = {}
        _id = 1
        for e in table_data:
            _id = e.get('id', _id)
            assert _id not in data
            e['id'] = _id
            data[_id] = e
            _id += 1
        ret[table] = data
    return ret


SAMPLE_DATA = read_sample_data()

B = TypeVar("B", bound=AbstractBackend)


def make_backend_shim(backend: B, internal: bool = False) -> B:
    """Wrap a backend to only expose functions with an access decorator.

    If we used an actual RPC mechanism, this would do some additional
    lifting to accomodate this.

    We need to use a function so we can cast the return value.
    We also need to use an inner class so we can provide __getattr__.

    This is similar to the normal make_proxy but encorporates a different
    wrapper.
    """

    sessionproxy = SessionBackend(backend.conf._configpath)
    secrets = SecretsConfig(backend.conf._configpath)
    connpool = connection_pool_factory(
        backend.conf["CDB_DATABASE_NAME"], DATABASE_ROLES,
        secrets, backend.conf["DB_PORT"])
    translator = gettext.translation(
        'cdedb', languages=['de'],
        localedir=str(backend.conf["REPOSITORY_PATH"] / 'i18n'))

    def setup_requeststate(key: Optional[str], ip: str = "127.0.0.0"
                           ) -> RequestState:
        """
        Turn a provided sessionkey or apitoken into a RequestState object.

        This is used to wrap backend calls from the test suite, so we do not
        have to handle the RequestState in the tests.
        """
        sessionkey = None
        apitoken = None

        # we only use one slot to transport the key (for simplicity and
        # probably for historic reasons); the following lookup process
        # mimicks the one in frontend/application.py
        user = sessionproxy.lookuptoken(key, ip)
        if user.roles == {'anonymous'}:
            user = sessionproxy.lookupsession(key, ip)
            sessionkey = key
        else:
            apitoken = key

        rs = RequestState(
            sessionkey=sessionkey, apitoken=apitoken, user=user,
            request=None, notifications=[], mapadapter=None,  # type: ignore
            requestargs=None, errors=[], values=None, lang="de",
            gettext=translator.gettext, ngettext=translator.ngettext,
            coders=None, begin=now())
        rs._conn = connpool[roles_to_db_role(rs.user.roles)]
        rs.conn = rs._conn
        if "event" in rs.user.roles and hasattr(backend, "orga_info"):
            rs.user.orga = backend.orga_info(  # type: ignore
                rs, rs.user.persona_id)
        if "ml" in rs.user.roles and hasattr(backend, "moderator_info"):
            rs.user.moderator = backend.moderator_info(  # type: ignore
                rs, rs.user.persona_id)
        if "assembly" in rs.user.roles and hasattr(backend, "presider_info"):
            rs.user.presider = backend.presider_info(  # type: ignore
                rs, rs.user.persona_id)
        return rs

    class Proxy:
        """
        Wrap calls to the backend in a access check and provide a RequestState.
        """

        def __getattr__(self, name: str) -> Callable[..., Any]:
            attr = getattr(backend, name)
            # Special case for the `subman.SubscriptionManager`.
            if name == "subman":
                return attr
            if any([
                not getattr(attr, "access", False),
                getattr(attr, "internal", False) and not internal,
                not callable(attr)
            ]):
                raise PrivilegeError(f"Attribute {name} not public")

            @functools.wraps(attr)
            def wrapper(key: Optional[str], *args: Any, **kwargs: Any) -> Any:
                rs = setup_requeststate(key)
                return attr(rs, *args, **kwargs)

            return wrapper

        def __setattr__(self, key: str, value: Any) -> None:
            return setattr(backend, key, value)

    return cast(B, Proxy())


class BasicTest(unittest.TestCase):
    """Provide some basic useful test functionalities."""
    storage_dir: ClassVar[pathlib.Path]
    testfile_dir: ClassVar[pathlib.Path]
    needs_storage_marker = "_needs_storage"
    conf: ClassVar[Config]

    @classmethod
    def setUpClass(cls) -> None:
        cls.conf = Config()
        cls.storage_dir = cls.conf['STORAGE_DIR']
        cls.testfile_dir = cls.storage_dir / "testfiles"

    def setUp(self) -> None:
        test_method = getattr(self, self._testMethodName)
        if getattr(test_method, self.needs_storage_marker, False):
            subprocess.run(("make", "storage-test"), stdout=subprocess.DEVNULL,
                           check=True, start_new_session=True)

    def tearDown(self) -> None:
        test_method = getattr(self, self._testMethodName)
        if getattr(test_method, self.needs_storage_marker, False):
            shutil.rmtree(self.storage_dir)

    @staticmethod
    def get_sample_data(table: str, ids: Iterable[int],
                        keys: Iterable[str]) -> CdEDBObjectMap:
        """This mocks a select request against the sample data.

        "SELECT <keys> FROM <table> WHERE id = ANY(<ids>)"

        For some fields of some tables we perform a type conversion. These
        should be added as necessary to ease comparison against backend results.

        :returns: The result of the above "query" mapping id to entry.
        """
        def parse_datetime(s: Optional[str]) -> Optional[datetime.datetime]:
            # Magic placeholder that is replaced with the current time.
            if s is None:
                return None
            if s == "---now---":
                return nearly_now()
            return datetime.datetime.fromisoformat(s)

        # Turn Iterator into Collection and ensure consistent order.
        keys = tuple(keys)
        ret = {}
        for anid in ids:
            if keys:
                r = {}
                for k in keys:
                    r[k] = copy.deepcopy(SAMPLE_DATA[table][anid][k])
                    if table == 'core.personas':
                        if k == 'balance':
                            r[k] = decimal.Decimal(r[k])
                        if k == 'birthday':
                            r[k] = datetime.date.fromisoformat(r[k])
                    if k in {'ctime', 'atime', 'vote_begin', 'vote_end',
                             'vote_extension_end'}:
                        r[k] = parse_datetime(r[k])
                ret[anid] = r
            else:
                ret[anid] = copy.deepcopy(SAMPLE_DATA[table][anid])
        return ret

    def get_sample_datum(self, table: str, id_: int) -> CdEDBObject:
        return self.get_sample_data(table, [id_], [])[id_]


class CdEDBTest(BasicTest):
    """Reset the DB for every test."""

    def setUp(self) -> None:
        with setup(
            persona_id=-1,
            dbuser="cdb",
            dbpassword=_SECRETSCONF["CDB_DATABASE_ROLES"]["cdb"],
            dbname=self.conf["CDB_DATABASE_NAME"],
            check_system_user=False,
        )().conn as conn:
            conn.set_session(autocommit=True)
            with conn.cursor() as curr:
                with open("tests/ancillary_files/clean_data.sql") as f:
                    sql_input = f.read()
                curr.execute(sql_input)
                with open("tests/ancillary_files/sample_data.sql") as f:
                    sql_input = f.read()
                curr.execute(sql_input)

        super().setUp()


UserIdentifier = Union[UserObject, str, int]


class BackendTest(CdEDBTest):
    """
    Base class for a TestCase that uses some backends. Needs to be subclassed.
    """
    maxDiff = None
    session: ClassVar[SessionBackend]
    core: ClassVar[CoreBackend]
    cde: ClassVar[CdEBackend]
    event: ClassVar[EventBackend]
    pastevent: ClassVar[PastEventBackend]
    ml: ClassVar[MlBackend]
    assembly: ClassVar[AssemblyBackend]
    user: UserObject
    key: RequestState

    @classmethod
    def setUpClass(cls) -> None:
        super().setUpClass()
        cls.session = cls.initialize_raw_backend(SessionBackend)
        cls.core = cls.initialize_backend(CoreBackend)
        cls.cde = cls.initialize_backend(CdEBackend)
        cls.event = cls.initialize_backend(EventBackend)
        cls.pastevent = cls.initialize_backend(PastEventBackend)
        cls.ml = cls.initialize_backend(MlBackend)
        cls.assembly = cls.initialize_backend(AssemblyBackend)
        # Workaround to make orga info available for calls into the MLBackend.
        cls.ml.orga_info = lambda rs, persona_id: cls.event.orga_info(  # type: ignore
            rs.sessionkey, persona_id)

    def setUp(self) -> None:
        """Reset login state."""
        super().setUp()
        self.user = USER_DICT["anonymous"]
        self.key = ANONYMOUS

    def login(self, user: UserIdentifier, *, ip: str = "127.0.0.0") -> Optional[str]:
        user = get_user(user)
        if user["id"] is None:
            raise RuntimeError("Anonymous users not supported for backend tests."
                               " Pass `ANONYMOUS` in place of `self.key` instead.")
        self.key = cast(RequestState, self.core.login(
            ANONYMOUS, user['username'], user['password'], ip))
        if self.key:
            self.user = user
        else:
            self.user = USER_DICT["anonymous"]
        return self.key  # type: ignore

    def logout(self) -> None:
        self.core.logout(self.key)
        self.key = ANONYMOUS
        self.user = USER_DICT["anonymous"]

    def user_in(self, *identifiers: UserIdentifier) -> bool:
        """Check whether the current user is any of the given users."""
        users = {get_user(i)["id"] for i in identifiers}
        return self.user.get("id", -1) in users

    @staticmethod
    def initialize_raw_backend(backendcls: Type[SessionBackend]
                               ) -> SessionBackend:
        return backendcls()

    @classmethod
    def initialize_backend(cls, backendcls: Type[B]) -> B:
        return make_backend_shim(backendcls(), internal=True)


# A reference of the most important attributes for all users. This is used for
# logging in and the `as_user` decorator.
# Make sure not to alter this during testing.
USER_DICT: Dict[str, UserObject] = {
    "anton": {
        'id': 1,
        'DB-ID': "DB-1-9",
        'username': "anton@example.cde",
        'password': "secret",
        'display_name': "Anton",
        'given_names': "Anton Armin A.",
        'family_name': "Administrator",
    },
    "berta": {
        'id': 2,
        'DB-ID': "DB-2-7",
        'username': "berta@example.cde",
        'password': "secret",
        'display_name': "Bertå",
        'given_names': "Bertålotta",
        'family_name': "Beispiel",
    },
    "charly": {
        'id': 3,
        'DB-ID': "DB-3-5",
        'username': "charly@example.cde",
        'password': "secret",
        'display_name': "Charly",
        'given_names': "Charly C.",
        'family_name': "Clown",
    },
    "daniel": {
        'id': 4,
        'DB-ID': "DB-4-3",
        'username': "daniel@example.cde",
        'password': "secret",
        'display_name': "Daniel",
        'given_names': "Daniel D.",
        'family_name': "Dino",
    },
    "emilia": {
        'id': 5,
        'DB-ID': "DB-5-1",
        'username': "emilia@example.cde",
        'password': "secret",
        'display_name': "Emilia",
        'given_names': "Emilia E.",
        'family_name': "Eventis",
    },
    "ferdinand": {
        'id': 6,
        'DB-ID': "DB-6-X",
        'username': "ferdinand@example.cde",
        'password': "secret",
        'display_name': "Ferdinand",
        'given_names': "Ferdinand F.",
        'family_name': "Findus",
    },
    "garcia": {
        'id': 7,
        'DB-ID': "DB-7-8",
        'username': "garcia@example.cde",
        'password': "secret",
        'display_name': "Garcia",
        'given_names': "Garcia G.",
        'family_name': "Generalis",
    },
    "hades": {
        'id': 8,
        'DB-ID': "DB-8-6",
        'username': None,
        'password': "secret",
        'display_name': None,
        'given_names': "Hades",
        'family_name': "Hell",
    },
    "inga": {
        'id': 9,
        'DB-ID': "DB-9-4",
        'username': "inga@example.cde",
        'password': "secret",
        'display_name': "Inga",
        'given_names': "Inga",
        'family_name': "Iota",
    },
    "janis": {
        'id': 10,
        'DB-ID': "DB-10-8",
        'username': "janis@example.cde",
        'password': "secret",
        'display_name': "Janis",
        'given_names': "Janis",
        'family_name': "Jalapeño",
    },
    "kalif": {
        'id': 11,
        'DB-ID': "DB-11-6",
        'username': "kalif@example.cde",
        'password': "secret",
        'display_name': "Kalif",
        'given_names': "Kalif ibn al-Ḥasan",
        'family_name': "Karabatschi",
    },
    "lisa": {
        'id': 12,
        'DB-ID': "DB-12-4",
        'username': None,
        'password': "secret",
        'display_name': "Lisa",
        'given_names': "Lisa",
        'family_name': "Lost",
    },
    "martin": {
        'id': 13,
        'DB-ID': "DB-13-2",
        'username': "martin@example.cde",
        'password': "secret",
        'display_name': "Martin",
        'given_names': "Martin",
        'family_name': "Meister",
    },
    "nina": {
        'id': 14,
        'DB-ID': "DB-14-0",
        'username': 'nina@example.cde',
        'password': "secret",
        'display_name': "Nina",
        'given_names': "Nina",
        'family_name': "Neubauer",
    },
    "olaf": {
        'id': 15,
        'DB-ID': "DB-15-9",
        'username': "olaf@example.cde",
        'password': "secret",
        'display_name': "Olaf",
        'given_names': "Olaf",
        'family_name': "Olafson",
    },
    "paul": {
        'id': 16,
        'DB-ID': "DB-16-7",
        'username': "paulchen@example.cde",
        'password': "secret",
        'display_name': "Paul",
        'given_names': "Paulchen",
        'family_name': "Panther",
    },
    "quintus": {
        'id': 17,
        'DB-ID': "DB-17-5",
        'username': "quintus@example.cde",
        'password': "secret",
        'display_name': "Quintus",
        'given_names': "Quintus",
        'family_name': "da Quirm",
    },
    "rowena": {
        'id': 18,
        'DB-ID': "DB-18-3",
        'username': "rowena@example.cde",
        'password': "secret",
        'display_name': "Rowena",
        'given_names': "Rowena",
        'family_name': "Ravenclaw",
    },
    "vera": {
        'id': 22,
        'DB-ID': "DB-22-1",
        'username': "vera@example.cde",
        'password': "secret",
        'display_name': "Vera",
        'given_names': "Vera",
        'family_name': "Verwaltung",
    },
    "werner": {
        'id': 23,
        'DB-ID': "DB-23-X",
        'username': "werner@example.cde",
        'password': "secret",
        'display_name': "Werner",
        'given_names': "Werner",
        'family_name': "Wahlleitung",
    },
    "annika": {
        'id': 27,
        'DB-ID': "DB-27-2",
        'username': "annika@example.cde",
        'password': "secret",
        'display_name': "Annika",
        'given_names': "Annika",
        'family_name': "Akademieteam",
    },
    "farin": {
        'id': 32,
        'DB-ID': "DB-32-9",
        'username': "farin@example.cde",
        'password': "secret",
        'display_name': "Farin",
        'given_names': "Farin",
        'family_name': "Finanzvorstand",
    },
    "viktor": {
        'id': 48,
        'DB-ID': "DB-48-5",
        'username': "viktor@example.cde",
        'password': "secret",
        'display_name': "Viktor",
        'given_names': "Viktor",
        'family_name': "Versammlungsadmin",
    },
    "akira": {
        'id': 100,
        'DB-ID': "DB-100-7",
        'username': "akira@example.cde",
        'password': "secret",
        'display_name': "Akira",
        'given_names': "Akira",
        'family_name': "Abukara",
    },
    "anonymous": {
        'id': None,
        'DB-ID': None,
        'username': None,
        'password': None,
        'display_name': None,
        'given_names': None,
        'family_name': None,
    },
}
_PERSONA_ID_TO_USER = {user["id"]: user for user in USER_DICT.values()}


def get_user(user: UserIdentifier) -> UserObject:
    if isinstance(user, str):
        user = USER_DICT[user]
    elif isinstance(user, int):
        user = _PERSONA_ID_TO_USER[user]
    return user


F = TypeVar("F", bound=Callable[..., Any])


def as_users(*users: UserIdentifier) -> Callable[[Callable[..., None]],
                                                 Callable[..., None]]:
    """Decorate a test to run it as the specified user(s)."""
    def wrapper(fun: Callable[..., None]) -> Callable[..., None]:
        @functools.wraps(fun)
        def new_fun(self: Union[BackendTest, FrontendTest], *args: Any, **kwargs: Any
                    ) -> None:
            for i, user in enumerate(users):
                with self.subTest(user=user):
                    if i > 0:
                        self.setUp()
                    self.login(user)
                    fun(self, *args, **kwargs)
        return new_fun
    return wrapper


def admin_views(*views: str) -> Callable[[F], F]:
    """Decorate a test to set different initial admin views."""
    def decorator(fun: F) -> F:
        @functools.wraps(fun)
        def new_fun(self: FrontendTest, *args: Any, **kwargs: Any) -> Any:
            self.app.set_cookie(ADMIN_VIEWS_COOKIE_NAME, ",".join(views))
            return fun(self, *args, **kwargs)
        return cast(F, new_fun)
    return decorator


def prepsql(sql: AnyStr) -> Callable[[F], F]:
    """Decorate a test to run some arbitrary SQL-code beforehand."""
    def decorator(fun: F) -> F:
        @functools.wraps(fun)
        def new_fun(*args: Any, **kwargs: Any) -> Any:
            execsql(sql)
            return fun(*args, **kwargs)
        return cast(F, new_fun)
    return decorator


# TODO: should this better be named needs_storage?
def storage(fun: F) -> F:
    """Decorate a test which needs some of the test files on the local drive."""
    setattr(fun, BasicTest.needs_storage_marker, True)
    return fun


def execsql(sql: AnyStr) -> None:
    """Execute arbitrary SQL-code on the test database."""
    psql = ("/cdedb2/bin/execute_sql_script.py",
            "--username", "cdb", "--dbname", os.environ['CDEDB_TEST_DATABASE'])
    mode = 'w'
    if isinstance(sql, bytes):
        mode += 'b'
    with tempfile.TemporaryDirectory() as tmpdir:
        with open(pathlib.Path(tmpdir) / "cdedb-test.sql", mode=mode) as sql_file:
            sql_file.write(sql)
        subprocess.run(psql + ("--file", sql_file.name), stdout=subprocess.DEVNULL,
                       start_new_session=True, check=True)


class FrontendTest(BackendTest):
    """
    Base class for frontend tests.

    The `setUpClass` provides a new application. The language of the
    application can be overridden via the `lang` class attribute.

    All webpages encountered during testing can be saved to a temporary
    directory by specifying `SCRAP_ENCOUNTERED_PAGES` as environment variable.
    """
    lang = "de"
    app: ClassVar[webtest.TestApp]
    gettext: ClassVar[Callable[[str], str]]
    do_scrap: ClassVar[bool]
    scrap_path: ClassVar[str]
    response: webtest.TestResponse
    app_extra_environ = {
        'REMOTE_ADDR': "127.0.0.0",
        'SERVER_PROTOCOL': "HTTP/1.1",
        'wsgi.url_scheme': 'https'}

    @classmethod
    def setUpClass(cls) -> None:
        super().setUpClass()
        app = Application()
        cls.gettext = app.translations[cls.lang].gettext
        cls.app = webtest.TestApp(app, extra_environ=cls.app_extra_environ)

        # set `do_scrap` to True to capture a snapshot of all visited pages
        cls.do_scrap = "SCRAP_ENCOUNTERED_PAGES" in os.environ
        if cls.do_scrap:
            # create a temporary directory and print it
            cls.scrap_path = tempfile.mkdtemp()
            print(cls.scrap_path, file=sys.stderr)

    @classmethod
    def tearDownClass(cls) -> None:
        super().tearDownClass()
        if cls.do_scrap:
            # make scrap_path directory and content publicly readable
            folder = pathlib.Path(cls.scrap_path)
            folder.chmod(0o0755)  # 0755/drwxr-xr-x
            for file in folder.iterdir():
                file.chmod(0o0644)  # 0644/-rw-r--r--

    def setUp(self) -> None:
        """Reset web application."""
        super().setUp()
        self.app.reset()
        # Make sure all available admin views are enabled.
        self.app.set_cookie(ADMIN_VIEWS_COOKIE_NAME, ",".join(ALL_ADMIN_VIEWS))
        self.response = None

    def basic_validate(self, verbose: bool = False) -> None:
        if self.response.content_type == "text/html":
            texts = self.response.lxml.xpath('/html/head/title/text()')
            self.assertNotEqual(0, len(texts))
            self.assertNotEqual('CdEDB – Fehler', texts[0])
            self.scrap()
        self.log_generation_time()

    def scrap(self) -> None:
        if self.do_scrap and self.response.status_int // 100 == 2:
            # path without host but with query string - capped at 64 chars
            url = urllib.parse.quote_plus(self.response.request.path_qs)[:64]
            with tempfile.NamedTemporaryFile(dir=self.scrap_path, suffix=url,
                                             delete=False) as f:
                # create a temporary file in scrap_path with url as a suffix
                # persisting after process completion and dump the response.
                f.write(self.response.body)

    def log_generation_time(self, response: webtest.TestResponse = None) -> None:
        if response is None:
            response = self.response
        if _BASICCONF["TIMING_LOG"]:
            with open(_BASICCONF["TIMING_LOG"], 'a') as f:
                output = "{} {} {} {}\n".format(
                    response.request.path, response.request.method,
                    response.headers.get('X-Generation-Time'),
                    response.request.query_string)
                f.write(output)

    def get(self, url: str, *args: Any, verbose: bool = False, **kwargs: Any) -> None:
        """Navigate directly to a given URL using GET."""
        self.response: webtest.TestResponse = self.app.get(url, *args, **kwargs)
        self.follow()
        self.basic_validate(verbose=verbose)

    def follow(self, **kwargs: Any) -> None:
        """Follow a redirect if one occurrs."""
        oldresponse = self.response
        self.response = self.response.maybe_follow(**kwargs)
        if self.response != oldresponse:
            self.log_generation_time(oldresponse)

    def post(self, url: str, *args: Any, verbose: bool = False, **kwargs: Any) -> None:
        """Directly send a POST-request.

        Note that most of our POST-handlers require a CSRF-token."""
        self.response = self.app.post(url, *args, **kwargs)
        self.follow()
        self.basic_validate(verbose=verbose)

    def submit(self, form: webtest.Form, button: Optional[str] = "submitform",
               check_notification: bool = True, verbose: bool = False,
               value: str = None) -> None:
        """Submit a form.

        If the form has multiple submit buttons, they can be differentiated
        using the `button` and `value` parameters.

        :param check_notification: If True and this is a POST-request, check
            that the submission produces a notification indicating success.
        :param verbose: If True, offer additional debug output.
        :param button: The name of the button to use.
        :param value: The value of the button to use.
        """
        method = form.method
        self.response = form.submit(button, value=value)
        self.follow()
        self.basic_validate(verbose=verbose)
        if method == "POST" and check_notification:
            # check that we acknowledged the POST with a notification
            success_str = "alert alert-success"
            target = self.response.text
            if verbose:
                self.assertIn(success_str, target)
            elif success_str not in target:
                raise AssertionError(
                    "Post request did not produce success notification.")

    def traverse(self, *links: Union[MutableMapping[str, Any], str],
                 verbose: bool = False) -> None:
        """Follow a sequence of links, described by their kwargs.

        A link can also be just a string, in which case that string is assumed
        to be the `description` of the link.

        A link should usually contain some of the following descriptors:

            * `description`:
                * The (visible) content inside the link. Uses RegEx matching.
            * `href`:
                * The target of the link. Uses RegEx matching.
            * `linkid`:
                * The `id` attribute of the link. Uses RegEx matching.
            * 'index':
                * Example: `index=2` uses the third matching link.

        :param verbose: If True, display additional debug information.
        """
        for link in links:
            if isinstance(link, str):
                link = {'description': link}
            if 'index' not in link:
                link['index'] = 0
            try:
                self.response = self.response.click(**link, verbose=verbose)
            except IndexError as e:
                e.args += ('Error during traversal of {}'.format(link),)
                raise
            self.follow()
            self.basic_validate(verbose=verbose)

    def login(self, user: UserIdentifier, *, ip: str = "", verbose: bool = False
              ) -> Optional[str]:
        """Log in as the given user.

        :param verbose: If True display additional debug information.
        """
        user = get_user(user)
        self.user = user
        self.get("/", verbose=verbose)
        if not self.user_in("anonymous"):
            f = self.response.forms['loginform']
            f['username'] = user['username']
            f['password'] = user['password']
            self.submit(f, check_notification=False, verbose=verbose)
        self.key = self.app.cookies.get('sessionkey', None)
        if not self.key:
            self.user = USER_DICT["anonymous"]
        return self.key  # type: ignore

    def logout(self, verbose: bool = False) -> None:
        """Log out. Raises a KeyError if not currently logged in.

        :param verbose: If True display additional debug information.
        """
        f = self.response.forms['logoutform']
        self.submit(f, check_notification=False, verbose=verbose)
        self.key = ANONYMOUS
        self.user = USER_DICT["anonymous"]

    def admin_view_profile(self, user: UserIdentifier, check: bool = True,
                           verbose: bool = False) -> None:
        """Shortcut to use the admin quicksearch to navigate to a user profile.

        This fails if the logged in user is not a `core_admin` or has the
        `core_user` admin view disabled.

        :param check: If True check that the Profile was reached.
        :param verbose: If True display additional debug information.
        """
        u = get_user(user)
        self.traverse({'href': '^/$'}, verbose=verbose)
        f = self.response.forms['adminshowuserform']
        f['phrase'] = u["DB-ID"]
        self.submit(f)
        if check:
            self.assertTitle("{} {}".format(u['given_names'],
                                            u['family_name']))

    def realm_admin_view_profile(self, user: str, realm: str,
                                 check: bool = True, verbose: bool = False
                                 ) -> None:
        """Shortcut to a user profile using realm-based usersearch.

        This fails if the logged in user is not an admin of the given realm
        or has that admin view disabled.

        :param check: If True check that the Profile was reached.
        :param verbose: If True display additional debug information.
        """
        u = USER_DICT[user]
        self.traverse({'href': '/{}/$'.format(realm)},
                      {'href': '/{}/search/user'.format(realm)},
                      verbose=verbose)
        id_field = 'personas.id'
        f = self.response.forms['queryform']
        f['qsel_' + id_field].checked = True
        f['qop_' + id_field] = QueryOperators.equal.value
        f['qval_' + id_field] = u["id"]
        self.submit(f, verbose=verbose)
        self.traverse({'description': 'Profil'}, verbose=verbose)
        if check:
            self.assertTitle("{} {}".format(u['given_names'],
                                            u['family_name']))

    def fetch_mail(self) -> List[email.message.EmailMessage]:
        """
        Get the content of mails that were sent, using the E-Mail-notification.
        """
        elements = self.response.lxml.xpath(
            "//div[@class='alert alert-info']/span/text()")

        def _extract_path(s: str) -> Optional[str]:
            regex = r"E-Mail als (.*) auf der Festplatte gespeichert."
            result = re.match(regex, s.strip())
            if not result:
                return None
            return result.group(1)

        mails = list(filter(None, (map(_extract_path, elements))))
        ret = []
        for path in mails:
            with open(path) as f:
                raw = f.read()
                parser = email.parser.Parser(policy=email.policy.default)
                msg = cast(email.message.EmailMessage, parser.parsestr(raw))
                ret.append(msg)
        return ret

    def fetch_mail_content(self, index: int = 0) -> str:
        mail = self.fetch_mail()[index]
        body = mail.get_body()
        assert isinstance(body, email.message.EmailMessage)
        return body.get_content()

    @staticmethod
    def fetch_link(msg: email.message.EmailMessage, num: int = 1) -> Optional[str]:
        ret = None
        body = msg.get_body()
        assert isinstance(body, email.message.EmailMessage)
        for line in body.get_content().splitlines():
            if line.startswith('[{}] '.format(num)):
                ret = line.split(maxsplit=1)[-1]
        return ret

    def assertTitle(self, title: str) -> None:
        """
        Assert that the tilte of the current page equals the given string.

        The actual title has a prefix, which is checked automatically.
        """
        components = tuple(x.strip() for x in self.response.lxml.xpath(
            '/html/head/title/text()'))
        self.assertEqual("CdEDB –", components[0][:7])
        normalized = re.sub(r'\s+', ' ', components[0][7:].strip())
        self.assertEqual(title.strip(), normalized)

    def get_content(self, div: str = "content") -> str:
        """Retrieve the content of the (first) element with the given id."""
        if self.response.content_type == "text/plain":
            return self.response.text
        tmp = self.response.lxml.xpath("//*[@id='{}']".format(div))
        if not tmp:
            raise AssertionError("Div not found.", div)
        content = tmp[0]
        return content.text_content()

    def assertCheckbox(self, status: bool, anid: str) -> None:
        """Assert that the checkbox with the given id is checked (or not)."""
        tmp = self.response.html.find_all(id=anid)
        if not tmp:
            raise AssertionError("Id not found.", id)
        if len(tmp) != 1:
            raise AssertionError("More or less then one hit.", anid)
        checkbox = tmp[0]
        if "data-checked" not in checkbox.attrs:
            raise ValueError("Id doesnt belong to a checkbox", anid)
        self.assertEqual(str(status), checkbox['data-checked'])

    def assertPresence(self, s: str, *, div: str = "content", regex: bool = False,
                       exact: bool = False) -> None:
        """Assert that a string is present in the element with the given id.

        The checked content is whitespace-normalized before comparison.

        :param regex: If True, do a RegEx match of the given string.
        :param exact: If True, require an exact match.
        """
        target = self.get_content(div)
        normalized = re.sub(r'\s+', ' ', target)
        if regex:
            self.assertTrue(re.search(s.strip(), normalized))
        elif exact:
            self.assertEqual(s.strip(), normalized.strip())
        else:
            self.assertIn(s.strip(), normalized)

    def assertNonPresence(self, s: Optional[str], *, div: str = "content",
                          check_div: bool = True) -> None:
        """Assert that a string is not present in the element with the given id.

        :param check_div: If True, this assertion fails if the div is not found.
        """
        if s is None:
            # Allow short-circuiting via dict.get()
            return
        if self.response.content_type == "text/plain":
            self.assertNotIn(s.strip(), self.response.text)
        else:
            try:
                content = self.response.lxml.xpath(f"//*[@id='{div}']")[0]
            except IndexError as e:
                if check_div:
                    raise AssertionError(
                        f"Specified div {div!r} not found.") from None
                else:
                    pass
            else:
                self.assertNotIn(s.strip(), content.text_content())

    def assertLogin(self, name: str) -> None:
        """Assert that a user is logged in by checking their display name."""
        span = self.response.lxml.xpath("//span[@id='displayname']")[0]
        self.assertEqual(name.strip(), span.text_content().strip())

    def assertValidationError(
            self, fieldname: str, message: str = "", index: int = None,
            notification: Optional[str] = "Validierung fehlgeschlagen") -> None:
        """
        Check for a specific form input field to be highlighted as .has-error
        and a specific error message to be shown near the field. Also check that an
        .alert-danger notification (with the given text) is indicating validation
        failure.

        :param fieldname: The field's 'name' attribute
        :param index: If more than one field with the given name exists,
            specify which one should be checked.
        :param message: The expected error message displayed below the input
        :param notification: The expected notification displayed at the top of the page
            This can be a regex. If this is None, skip the notification check.
        :raise AssertionError: If field is not found, field is not within
            .has-error container or error message is not found
        """
        if notification is not None:
            self.assertIn("alert alert-danger", self.response.text)
            self.assertPresence(notification, div="notifications",
                                regex=True)

        nodes = self.response.lxml.xpath(
            '(//input|//select|//textarea)[@name="{}"]'.format(fieldname))
        f = fieldname
        if index is None:
            if len(nodes) == 1:
                node = nodes[0]
            elif len(nodes) == 0:
                raise AssertionError(f"No input with name {f!r} found.")
            else:
                raise AssertionError(f"More than one input with name {f!r}"
                                     f" found. Need to specify index.")
        else:
            try:
                node = nodes[index]
            except IndexError:
                raise AssertionError(f"Input with name {f!r} and index {index}"
                                     f" not found. {len(nodes)} inputs with"
                                     f" name {f!r} found.") from None

        # From https://devhints.io/xpath#class-check
        container = node.xpath(
            "ancestor::*[contains(concat(' ',normalize-space(@class),' '),"
            "' has-error ')]")
        if not container:
            raise AssertionError(
                f"Input with name {f!r} is not contained in an .has-error box")
        msg = f"Expected error message not found near input with name {f!r}."
        self.assertIn(message, container[0].text_content(), msg)

    def assertNoLink(self, href_pattern: Union[str, Pattern[str]] = None,
                     tag: str = 'a', href_attr: str = 'href', content: str = None,
                     verbose: bool = False) -> None:
        """Assert that no tag that matches specific criteria is found. Possible
        criteria include:

        * The tags href_attr matches the href_pattern (regex)
        * The tags content matches the content (regex)

        This is a ripoff of webtest.response._find_element, which is used by
        traverse internally.
        """
        href_pat = webtest.utils.make_pattern(href_pattern)
        content_pat = webtest.utils.make_pattern(content)

        def printlog(s: str) -> None:
            if verbose:
                print(s)

        for element in self.response.html.find_all(tag):
            el_html = str(element)
            el_content = element.decode_contents()
            printlog('Element: %r' % el_html)
            if not element.get(href_attr):
                printlog('  Skipped: no %s attribute' % href_attr)
                continue
            if href_pat and not href_pat(element[href_attr]):
                printlog("  Skipped: doesn't match href")
                continue
            if content_pat and not content_pat(el_content):
                printlog("  Skipped: doesn't match description")
                continue
            printlog("  Link found")
            raise AssertionError(
                "{} tag with {} == {} and content \"{}\" has been found."
                .format(tag, href_attr, element[href_attr], el_content))

    def log_pagination(self, title: str, logs: Tuple[Tuple[int, enum.IntEnum], ...]
                       ) -> None:
        """Helper function to test the logic of the log pagination.

        This should be called from every frontend log, to ensure our pagination
        works. Logs must contain at least 9 log entries.

        :param title: of the Log page, like "Userdata-Log"
        :param logs: list of log entries mapped to their LogCode
        """
        # check the landing page
        f = self.response.forms['logshowform']
        total = len(logs)
        self._log_subroutine(title, logs, start=1,
                             end=total if total < 50 else 50)
        # check if the log page numbers are proper (no 0th page, no last+1 page)
        self.assertNonPresence("", check_div=False, div="pagination-0")
        self.assertNonPresence("", check_div=False,
                               div=f"pagination-{str(total // 50 + 2)}")
        # check translations
        self.assertNonPresence("LogCodes")

        # check a combination of offset and length with 0th page
        length = total // 3
        if length % 2 == 0:
            length -= 1
        offset = 1

        f['length'] = length
        f['offset'] = offset
        self.submit(f)

        # starting at the 0th page, ...
        self.traverse({'linkid': 'pagination-0'})
        # we store the absolute values of start and end in an array, because
        # they must not change when we iterate in different ways
        starts = [1]
        ends = [length - offset - 1]

        # ... iterate over all pages:
        # - by using the 'next' button
        while ends[-1] < total:
            self._log_subroutine(title, logs, start=starts[-1], end=ends[-1])
            self.traverse({'linkid': 'pagination-next'})
            starts.append(ends[-1] + 1)
            ends.append(ends[-1] + length)
        self.assertNoLink(content='›')
        self._log_subroutine(title, logs, start=starts[-1], end=ends[-1])

        # - by using the 'previous' button
        for start, end in zip(starts[:0:-1], ends[:0:-1]):
            self._log_subroutine(title, logs, start=start, end=end)
            self.traverse({'linkid': 'pagination-previous'})
        self.assertNoLink(content='‹')
        self._log_subroutine(title, logs, start=starts[0], end=ends[0])

        # - by using the page number buttons
        for page, (start, end) in enumerate(zip(starts, ends)):
            self.traverse({'linkid': f'pagination-{page}'})
            self._log_subroutine(title, logs, start=start, end=end)
        self.assertNoLink(content='›')

        # check first-page button (result in offset = 0)
        self.traverse({'linkid': 'pagination-first'})
        self.assertNoLink(content='‹')
        self._log_subroutine(title, logs, start=1, end=length)

        # there must not be a 0th page, because length is a multiple of offset
        self.assertNonPresence("0", div='log-pagination')

        # check last-page button (results in offset = None)
        self.traverse({'linkid': 'pagination-last'})
        self.assertNoLink(content='›')
        self._log_subroutine(
            title, logs, start=length * ((total - 1) // length) + 1, end=total)

        # tidy up the form
        f["offset"] = None
        f["length"] = None
        self.submit(f)

        # check multi-checkbox selections
        f = self.response.forms['logshowform']
        # use internal value property as I don't see a way to get the
        # checkbox value otherwise
        codes = [field._value for field in f.fields['codes']]
        f['codes'] = codes
        self.assertGreater(len(codes), 1)
        self.submit(f)
        self.traverse({'linkid': 'pagination-first'})
        f = self.response.forms['logshowform']
        for field in f.fields['codes']:
            self.assertTrue(field.checked)

    def _log_subroutine(self, title: str,
                        all_logs: Tuple[Tuple[int, enum.IntEnum], ...],
                        start: int, end: int) -> None:
        total = len(all_logs)
        self.assertTitle(f"{title} [{start}–{end} von {total}]")

        if end > total:
            end = total

        # adapt slicing to our count of log entries
        logs = all_logs[start-1:end]
        for index, log_entry in enumerate(logs, start=1):
            log_id, log_code = log_entry
            log_code_str = self.gettext(str(log_code))  # type: ignore
            self.assertPresence(log_code_str, div=f"{index}-{log_id}")

    def check_sidebar(self, ins: Set[str], out: Set[str]) -> None:
        """Helper function to check the (in)visibility of sidebar elements.

        Raise an error if an element is in the sidebar and not in ins or
        if an element is in the sidebar and in out.

        :param ins: elements which are in the sidebar
        :param out: elements which are not in the sidebar
        :return: None
        """
        sidebar = self.response.html.find(id="sidebar-navigation")
        present = {nav_point.get_text().strip()
                   for nav_point in sidebar.find_all("a")}
        for nav_point in ins:
            self.assertPresence(nav_point, div='sidebar-navigation')
            present -= {nav_point}
        for nav_point in out:
            self.assertNonPresence(nav_point, div='sidebar-navigation')
        if present:
            raise AssertionError(
                f"Unexpected sidebar elements '{present}' found.")

    def check_create_archive_user(self, realm: str, data: CdEDBObject = None) -> None:
        """Basic check for the user creation and archival functionality of each realm.

        :param data: realm-dependent data to use for the persona to be created
        """
        if data is None:
            data = {}

        def _check_deleted_data() -> None:
            assert data is not None
            self.assertNonPresence(data['username'])
            self.assertNonPresence(data.get('location'))
            self.assertNonPresence(data.get('address'))
            self.assertNonPresence(data.get('postal_code'))
            self.assertNonPresence(data.get('telephone'))
            self.assertNonPresence(data.get('country'))

        self.traverse({'href': '/' + realm + '/$'},
                      {'href': '/search/user'},
                      {'href': '/user/create'})
        merge_dicts(data, {
            "username": 'zelda@example.cde',
            "given_names": "Zelda",
            "family_name": "Zeruda-Hime",
            "display_name": 'Zelda',
            "notes": "some fancy talk",
        })
        f = self.response.forms['newuserform']
        if f.get('country', default=None):
            self.assertEqual(f['country'].value, self.conf["DEFAULT_COUNTRY"])
        for key, value in data.items():
            f.set(key, value)
        self.submit(f)
        self.assertTitle("Zelda Zeruda-Hime")
        for key, value in data.items():
            if key not in {'birthday', 'telephone', 'mobile', 'country', 'country2'}:
                # Omitt values with heavy formatting in the frontend here
                self.assertPresence(value)
        # Now test archival
        # 1. Archive user
        f = self.response.forms['archivepersonaform']
        f['ack_delete'].checked = True
        f['note'] = "Archived for testing."
        self.submit(f)
        self.assertTitle("Zelda Zeruda-Hime")
        self.assertPresence("Der Benutzer ist archiviert.", div='archived')
        _check_deleted_data()
        # 2. Find user via archived search
        self.traverse({'href': '/' + realm + '/$'})
        self.traverse({'description': 'Archivsuche'})
        self.assertTitle("Archivsuche")
        f = self.response.forms['queryform']
        f['qop_given_names'] = QueryOperators.match.value
        f['qval_given_names'] = 'Zelda'
        self.submit(f)
        self.assertTitle("Archivsuche")
        self.assertPresence("Ergebnis [1]", div='query-results')
        self.assertPresence("Zeruda", div='query-result')
        self.traverse({'description': 'Profil', 'href': '/core/persona/1001/show'})
        # 3: Dearchive user
        self.assertTitle("Zelda Zeruda-Hime")
        self.assertPresence("Der Benutzer ist archiviert.", div='archived')
        f = self.response.forms['dearchivepersonaform']
        self.submit(f)
        self.assertTitle("Zelda Zeruda-Hime")
        _check_deleted_data()

    def _click_admin_view_button(self, label: Union[str, Pattern[str]],
                                 current_state: bool = None) -> None:
        """
        Helper function for checking the disableable admin views

        This function searches one of the buttons in the adminviewstoggleform
        (by its label), optionally checks this button's state, and submits
        the form using this button's value to enable/disable the corresponding
        admin view(s).

        :param label: A regex used to find the correct admin view button.
            May also be a regex pattern.
        :param current_state: If not None, the admin view button's active state
            is checked to be equal to this boolean.
        :return: The button element to perform further checks.
            Is actually of type `bs4.BeautifulSoup`.
        """
        f = self.response.forms['adminviewstoggleform']
        button = self.response.html\
            .find(id="adminviewstoggleform")\
            .find(text=label)\
            .parent
        if current_state is not None:
            if current_state:
                self.assertIn("active", button['class'])
            else:
                self.assertNotIn("active", button['class'])
        self.submit(f, 'view_specifier', False, value=button['value'])
        return button

    def reload_and_check_form(self, form: webtest.Form, link: Union[CdEDBObject, str],
                              max_tries: int = 42, waittime: float = 0.1,
                              fail: bool = True) -> None:
        """Helper to repeatedly reload a page until a certain form is present.

        This is mostly required for the "Semesterverwaltung".
        """
        count = 0
        while count < max_tries:
            time.sleep(waittime)
            self.traverse(link)
            if form in self.response.forms:
                break
            count += 1
        else:
            if fail:
                self.fail(f"Form {form} not found after {count} reloads.")


class MultiAppFrontendTest(FrontendTest):
    """Subclass for testing multiple frontend instances simultaniously."""
    n: int = 2  # The number of instances that should be created.
    current_app: int  # Which instance is currently active 0 <= x < n
    apps: List[webtest.TestApp]
    responses: List[webtest.TestResponse]

    @classmethod
    def setUpClass(cls) -> None:
        """Create n new apps, overwrite cls.app with a reference."""
        super().setUpClass()
        cls.apps = [webtest.TestApp(Application(),
                                    extra_environ=cls.app_extra_environ)
                    for _ in range(cls.n)]
        # The super().setUpClass overwrites the property, so reset it here.
        cls.app = property(fget=cls.get_app, fset=cls.set_app)
        cls.responses = [None for _ in range(cls.n)]
        cls.current_app = 0

    def setUp(self) -> None:
        """Reset all apps and responses and the current app index."""
        self.responses = [None for _ in range(self.n)]
        super().setUp()
        for app in self.apps:
            app.reset()
            app.set_cookie(ADMIN_VIEWS_COOKIE_NAME, ",".join(ALL_ADMIN_VIEWS))
        self.current_app = 0

    def get_response(self) -> webtest.TestResponse:
        return self.responses[self.current_app]

    def set_response(self, value: webtest.TestResponse) -> None:
        self.responses[self.current_app] = value

    response = property(fget=get_response, fset=set_response)

    def get_app(self) -> webtest.TestApp:
        return self.apps[self.current_app]

    def set_app(self, value: webtest.TestApp) -> None:
        self.apps[self.current_app] = value

    app = property(fget=get_app, fset=set_app)

    def switch_app(self, i: int) -> None:
        """Switch to a different index.

        Sets the app and response with the specified index as active.
        All methods of the super class only interact with the active app and
        response.
        """
        if not 0 <= i < self.n:
            raise ValueError(f"Invalid index. Must be between 0 and {self.n}.")
        self.current_app = i


StoreTrace = NamedTuple("StoreTrace", [('cron', str), ('data', CdEDBObject)])
MailTrace = NamedTuple("MailTrace", [('realm', str), ('template', str),
                                     ('args', Sequence[Any]),
                                     ('kwargs', Dict[str, Any])])


def make_cron_backend_proxy(cron: CronFrontend, backend: B) -> B:
    class CronBackendProxy:
        def __getattr__(self, name: str) -> Callable[..., Any]:
            attr = getattr(backend, name)

            @functools.wraps(attr)
            def wrapper(rs: RequestState, *args: Any, **kwargs: Any) -> Any:
                rs = cron.make_request_state()
                return attr(rs, *args, **kwargs)
            return wrapper

    return cast(B, CronBackendProxy())


class CronTest(CdEDBTest):
    _remaining_periodics: Set[str]
    _remaining_tests: Set[str]
    cron: ClassVar[CronFrontend]
    core: ClassVar[CoreBackend]
    cde: ClassVar[CdEBackend]
    event: ClassVar[EventBackend]
    pastevent: ClassVar[PastEventBackend]
    assembly: ClassVar[AssemblyBackend]
    ml: ClassVar[MlBackend]

    def __init__(self, *args: Any, **kwargs: Any) -> None:
        super().__init__(*args, **kwargs)
        self.stores: List[StoreTrace] = []
        self.mails: List[MailTrace] = []

    @classmethod
    def setUpClass(cls) -> None:
        super().setUpClass()
        cls.cron = CronFrontend()
        cls.core = make_cron_backend_proxy(cls.cron, cls.cron.core.coreproxy)
        cls.cde = make_cron_backend_proxy(cls.cron, cls.cron.core.cdeproxy)
        cls.event = make_cron_backend_proxy(cls.cron, cls.cron.core.eventproxy)
        cls.assembly = make_cron_backend_proxy(cls.cron, cls.cron.core.assemblyproxy)
        cls.ml = make_cron_backend_proxy(cls.cron, cls.cron.core.mlproxy)
        cls._remaining_periodics = {
            job.cron['name']
            for frontend in (cls.cron.core, cls.cron.cde, cls.cron.event,
                             cls.cron.assembly, cls.cron.ml)
            for job in cls.cron.find_periodics(frontend)
        }
        cls._remaining_tests = {x for x in dir(cls) if x.startswith("test_")}

    @classmethod
    def tearDownClass(cls) -> None:
        super().tearDownClass()
        if not cls._remaining_tests and cls._remaining_periodics:
            raise AssertionError(f"The following cron-periodics never ran:"
                                 f" {cls._remaining_periodics}")

    def setUp(self) -> None:
        super().setUp()

        self._remaining_tests.remove(self._testMethodName)
        self.stores = []
        self.mails = []

        def store_decorator(fun: F) -> F:
            @functools.wraps(fun)
            def store_wrapper(rs: RequestState, name: str,
                              data: CdEDBObject) -> CdEDBObject:
                self.stores.append(StoreTrace(name, data))
                return fun(rs, name, data)
            return cast(F, store_wrapper)

        setattr(self.cron.core, "set_cron_store", store_decorator(
            self.cron.core.set_cron_store))

        def mail_decorator(front: AbstractFrontend) -> Callable[[F], F]:
            def the_decorator(fun: F) -> F:
                @functools.wraps(fun)
                def mail_wrapper(rs: RequestState, name: str,
                                 *args: Any, **kwargs: Any) -> Optional[str]:
                    self.mails.append(MailTrace(front.realm, name, args, kwargs))
                    return fun(rs, name, *args, **kwargs)
                return cast(F, mail_wrapper)
            return the_decorator

        for frontend in (self.cron.core, self.cron.cde, self.cron.event,
                         self.cron.assembly, self.cron.ml):
            setattr(frontend, "do_mail", mail_decorator(frontend)(frontend.do_mail))

    def execute(self, *args: Any, check_stores: bool = True) -> None:
        if not args:
            raise ValueError("Must specify jobs to run.")
        self._remaining_periodics.difference_update(args)
        self.cron.execute(args)
        if check_stores:
            expectation = set(args) | {"_base"}
            self.assertEqual(expectation, set(s.cron for s in self.stores))<|MERGE_RESOLUTION|>--- conflicted
+++ resolved
@@ -23,20 +23,14 @@
 import unittest
 import urllib.parse
 from typing import (
-<<<<<<< HEAD
     Any, AnyStr, Callable, ClassVar, Collection, Dict, Iterable, List, MutableMapping,
-    NamedTuple, Optional, Pattern, Sequence, Set, Tuple, Type, TypeVar, Union,
-=======
-    Any, AnyStr, Callable, ClassVar, Dict, Iterable, List, Mapping, MutableMapping,
-    NamedTuple, Optional, Pattern, Sequence, Set, TextIO, Tuple, Type, TypeVar, Union,
->>>>>>> 173920af
-    cast, no_type_check,
+    NamedTuple, Optional, Pattern, Sequence, Set, Tuple, Type, TypeVar, Union, cast,
+    no_type_check,
 )
 
 import PIL.Image
 import webtest
 import webtest.utils
-
 from cdedb.backend.assembly import AssemblyBackend
 from cdedb.backend.cde import CdEBackend
 from cdedb.backend.common import AbstractBackend
@@ -61,33 +55,12 @@
 _BASICCONF = BasicConfig()
 _SECRETSCONF = SecretsConfig()
 
-<<<<<<< HEAD
+# TODO: use TypedDict to specify UserObject.
+UserObject = Mapping[str, Any]
+
 # This is to be used in place of `self.key` for anonymous requests. It makes mypy happy.
 ANONYMOUS = cast(RequestState, None)
 
-=======
-ExceptionInfo = Union[
-    Tuple[Type[BaseException], BaseException, TracebackType],
-    Tuple[None, None, None]
-]
-
-# TODO: use TypedDict to specify UserObject.
-UserObject = Mapping[str, Any]
-
-# This is to be used in place of `self.key` for anonymous requests. It makes mypy happy.
-ANONYMOUS = cast(RequestState, None)
-
-
-def check_test_setup() -> None:
-    """Raise a RuntimeError if the vm is ill-equipped for performing tests."""
-    if pathlib.Path("/OFFLINEVM").exists():
-        raise RuntimeError("Cannot run tests in an Offline-VM.")
-    if pathlib.Path("/PRODUCTIONVM").exists():
-        raise RuntimeError("Cannot run tests in Production-VM.")
-    if not os.environ.get('CDEDB_TEST'):
-        raise RuntimeError("Not configured for test (CDEDB_TEST unset).")
-
->>>>>>> 173920af
 
 def create_mock_image(file_type: str = "png") -> bytes:
     """This returns a bytes object representing a picture of the given type.
