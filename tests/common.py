#!/usr/bin/env python3

import collections.abc
import copy
import datetime
import decimal
import email.message
import email.parser
import email.policy
import enum
import functools
import gettext
import io
import json
import os
import pathlib
import re
import shutil
import subprocess
import sys
import tempfile
import time
import unittest
import urllib.parse
from typing import (
    Any, AnyStr, Callable, ClassVar, Collection, Dict, Iterable, List, MutableMapping,
    NamedTuple, Optional, Pattern, Sequence, Set, Tuple, Type, TypeVar, Union,
    cast, no_type_check,
)

import PIL.Image
import webtest
import webtest.utils

from cdedb.backend.assembly import AssemblyBackend
from cdedb.backend.cde import CdEBackend
from cdedb.backend.common import AbstractBackend
from cdedb.backend.core import CoreBackend
from cdedb.backend.event import EventBackend
from cdedb.backend.ml import MlBackend
from cdedb.backend.past_event import PastEventBackend
from cdedb.backend.session import SessionBackend
from cdedb.common import (
    ADMIN_VIEWS_COOKIE_NAME, ALL_ADMIN_VIEWS, CdEDBObject, CdEDBObjectMap, PathLike,
    PrivilegeError, RequestState, n_, nearly_now, now, roles_to_db_role, merge_dicts,
)
from cdedb.config import BasicConfig, Config, SecretsConfig
from cdedb.database import DATABASE_ROLES
from cdedb.database.connection import connection_pool_factory
from cdedb.frontend.application import Application
from cdedb.frontend.common import AbstractFrontend
from cdedb.frontend.cron import CronFrontend
from cdedb.query import QueryOperators
from cdedb.script import setup

_BASICCONF = BasicConfig()
_SECRETSCONF = SecretsConfig()

# This is to be used in place of `self.key` for anonymous requests. It makes mypy happy.
ANONYMOUS = cast(RequestState, None)

<<<<<<< HEAD
=======
def check_test_setup() -> None:
    """Raise a RuntimeError if the vm is ill-equipped for performing tests."""
    if pathlib.Path("/OFFLINEVM").exists():
        raise RuntimeError("Cannot run tests in an Offline-VM.")
    if pathlib.Path("/PRODUCTIONVM").exists():
        raise RuntimeError("Cannot run tests in Production-VM.")
    if not os.environ.get('CDEDB_TEST'):
        raise RuntimeError("Not configured for test (CDEDB_TEST unset).")

>>>>>>> 95559f08

def create_mock_image(file_type: str = "png") -> bytes:
    """This returns a bytes object representing a picture of the given type.

    The picture will pass validation by the `profilepic` validator.
    """
    afile = io.BytesIO()
    image = PIL.Image.new('RGBA', (1000, 1000), color=(255, 0, 0))
    image.save(afile, file_type)
    afile.seek(0)
    return afile.read()


T = TypeVar("T")


@no_type_check
def json_keys_to_int(obj: T) -> T:
    """Convert dict keys to integers if possible.

    This is a restriction of the JSON format allowing only string keys.
    """
    if isinstance(obj, collections.abc.Mapping):
        ret = {}
        for key, val in obj.items():
            try:
                key = int(key)
            except (ValueError, TypeError):
                pass
            ret[key] = json_keys_to_int(val)
    elif isinstance(obj, collections.abc.Sequence):
        if isinstance(obj, str):
            ret = obj
        else:
            ret = [json_keys_to_int(e) for e in obj]
    else:
        ret = obj
    return ret


def read_sample_data(filename: PathLike = "/cdedb2/tests/ancillary_files/"
                                          "sample_data.json"
                     ) -> Dict[str, CdEDBObjectMap]:
    """Helper to turn the sample data from the JSON file into usable format."""
    with open(filename, "r", encoding="utf8") as f:
        sample_data: Dict[str, List[CdEDBObject]] = json.load(f)
    ret: Dict[str, CdEDBObjectMap] = {}
    for table, table_data in sample_data.items():
        data: CdEDBObjectMap = {}
        _id = 1
        for e in table_data:
            _id = e.get('id', _id)
            assert _id not in data
            e['id'] = _id
            data[_id] = e
            _id += 1
        ret[table] = data
    return ret

SAMPLE_DATA = read_sample_data()

B = TypeVar("B", bound=AbstractBackend)


def make_backend_shim(backend: B, internal: bool = False) -> B:
    """Wrap a backend to only expose functions with an access decorator.

    If we used an actual RPC mechanism, this would do some additional
    lifting to accomodate this.

    We need to use a function so we can cast the return value.
    We also need to use an inner class so we can provide __getattr__.

    This is similar to the normal make_proxy but encorporates a different
    wrapper.
    """

    sessionproxy = SessionBackend(backend.conf._configpath)
    secrets = SecretsConfig(backend.conf._configpath)
    connpool = connection_pool_factory(
        backend.conf["CDB_DATABASE_NAME"], DATABASE_ROLES,
        secrets, backend.conf["DB_PORT"])
    translator = gettext.translation(
        'cdedb', languages=['de'],
        localedir=str(backend.conf["REPOSITORY_PATH"] / 'i18n'))

    def setup_requeststate(key: Optional[str], ip: str = "127.0.0.0"
                           ) -> RequestState:
        """
        Turn a provided sessionkey or apitoken into a RequestState object.

        This is used to wrap backend calls from the test suite, so we do not
        have to handle the RequestState in the tests.
        """
        sessionkey = None
        apitoken = None

        # we only use one slot to transport the key (for simplicity and
        # probably for historic reasons); the following lookup process
        # mimicks the one in frontend/application.py
        user = sessionproxy.lookuptoken(key, ip)
        if user.roles == {'anonymous'}:
            user = sessionproxy.lookupsession(key, ip)
            sessionkey = key
        else:
            apitoken = key

        rs = RequestState(
            sessionkey=sessionkey, apitoken=apitoken, user=user,
            request=None, notifications=[], mapadapter=None,  # type: ignore
            requestargs=None, errors=[], values=None, lang="de",
            gettext=translator.gettext, ngettext=translator.ngettext,
            coders=None, begin=now())
        rs._conn = connpool[roles_to_db_role(rs.user.roles)]
        rs.conn = rs._conn
        if "event" in rs.user.roles and hasattr(backend, "orga_info"):
            rs.user.orga = backend.orga_info(  # type: ignore
                rs, rs.user.persona_id)
        if "ml" in rs.user.roles and hasattr(backend, "moderator_info"):
            rs.user.moderator = backend.moderator_info(  # type: ignore
                rs, rs.user.persona_id)
        if "assembly" in rs.user.roles and hasattr(backend, "presider_info"):
            rs.user.presider = backend.presider_info(  # type: ignore
                rs, rs.user.persona_id)
        return rs

    class Proxy:
        """
        Wrap calls to the backend in a access check and provide a RequestState.
        """

        def __getattr__(self, name: str) -> Callable[..., Any]:
            attr = getattr(backend, name)
            if any([
                not getattr(attr, "access", False),
                getattr(attr, "internal", False) and not internal,
                not callable(attr)
            ]):
                raise PrivilegeError(f"Attribute {name} not public")

            @functools.wraps(attr)
            def wrapper(key: Optional[str], *args: Any, **kwargs: Any) -> Any:
                rs = setup_requeststate(key)
                return attr(rs, *args, **kwargs)

            return wrapper

        def __setattr__(self, key: str, value: Any) -> None:
            return setattr(backend, key, value)

    return cast(B, Proxy())


class BasicTest(unittest.TestCase):
    """Provide some basic useful test functionalities."""
<<<<<<< HEAD
    storage_dir: ClassVar[pathlib.Path]
    testfile_dir: ClassVar[pathlib.Path]
    needs_storage_marker = "_needs_storage"
    _clean_sample_data: ClassVar[Dict[str, CdEDBObjectMap]]
=======
    testfile_dir = pathlib.Path("/tmp/cdedb-store/testfiles")
>>>>>>> 95559f08
    conf: ClassVar[Config]

    @classmethod
    def setUpClass(cls) -> None:
        cls.conf = Config()
        cls.storage_dir = cls.conf['STORAGE_DIR']
        cls.testfile_dir = cls.storage_dir / "testfiles"

<<<<<<< HEAD
    def setUp(self) -> None:
        # Provide a fresh copy of clean sample data.
        self.sample_data = copy.deepcopy(self._clean_sample_data)

        test_method = getattr(self, self._testMethodName)
        if getattr(test_method, self.needs_storage_marker, False):
            subprocess.run(("make", "storage-test"), stdout=subprocess.DEVNULL,
                           check=True, start_new_session=True)

    def tearDown(self) -> None:
        test_method = getattr(self, self._testMethodName)
        if getattr(test_method, self.needs_storage_marker, False):
            shutil.rmtree(self.storage_dir)

=======
>>>>>>> 95559f08
    def get_sample_data(self, table: str, ids: Iterable[int],
                        keys: Iterable[str]) -> CdEDBObjectMap:
        """This mocks a select request against the sample data.

        "SELECT <keys> FROM <table> WHERE id = ANY(<ids>)"

        For some fields of some tables we perform a type conversion. These
        should be added as necessary to ease comparison against backend results.

        :returns: The result of the above "query" mapping id to entry.
        """
        def parse_datetime(s: Optional[str]) -> Optional[datetime.datetime]:
            # Magic placeholder that is replaced with the current time.
            if s is None:
                return None
            if s == "---now---":
                return nearly_now()
            return datetime.datetime.fromisoformat(s)

        # Turn Iterator into Collection and ensure consistent order.
        keys = tuple(keys)
        ret = {}
        for anid in ids:
            if keys:
                r = {}
                for k in keys:
                    r[k] = copy.deepcopy(SAMPLE_DATA[table][anid][k])
                    if table == 'core.personas':
                        if k == 'balance':
                            r[k] = decimal.Decimal(r[k])
                        if k == 'birthday':
                            r[k] = datetime.date.fromisoformat(r[k])
                    if k in {'ctime', 'atime', 'vote_begin', 'vote_end',
                             'vote_extension_end'}:
                        r[k] = parse_datetime(r[k])
                ret[anid] = r
            else:
                ret[anid] = copy.deepcopy(SAMPLE_DATA[table][anid])
        return ret

    def get_sample_datum(self, table: str, id_: int) -> CdEDBObject:
        return self.get_sample_data(table, [id_], [])[id_]


class CdEDBTest(BasicTest):
    """Reset the DB for every test."""
<<<<<<< HEAD
    _clean_sample_data: ClassVar[Dict[str, CdEDBObjectMap]]
    conf: ClassVar[Config]

    def setUp(self) -> None:
        # Start the call in a new session, so that a SIGINT does not interrupt this.
        subprocess.run(("make", "sql-test-shallow"), stdout=subprocess.DEVNULL,
                       stderr=subprocess.DEVNULL, start_new_session=True, check=True)
        super(CdEDBTest, self).setUp()
=======
    testfile_dir = pathlib.Path("/tmp/cdedb-store/testfiles")

    def setUp(self) -> None:
        # Start the call in a new session, so that a SIGINT does not interrupt this.
        subprocess.check_call(("make", "storage-test"),
                              stdout=subprocess.DEVNULL,
                              stderr=subprocess.DEVNULL,
                              start_new_session=True)
        with setup(
            persona_id=-1,
            dbuser="cdb",
            dbpassword=_SECRETSCONF["CDB_DATABASE_ROLES"]["cdb"],
            dbname=self.conf["CDB_DATABASE_NAME"],
            check_system_user=False,
        )().conn as conn:
            conn.set_session(autocommit=True)
            with conn.cursor() as curr:
                with open("tests/ancillary_files/clean_data.sql") as f:
                    sql_input = f.read()
                curr.execute(sql_input)
                with open("tests/ancillary_files/sample_data.sql") as f:
                    sql_input = f.read()
                curr.execute(sql_input)

        super().setUp()
>>>>>>> 95559f08


UserIdentifier = Union[CdEDBObject, str, int]


class BackendTest(CdEDBTest):
    """
    Base class for a TestCase that uses some backends. Needs to be subclassed.
    """
    maxDiff = None
    session: ClassVar[SessionBackend]
    core: ClassVar[CoreBackend]
    cde: ClassVar[CdEBackend]
    event: ClassVar[EventBackend]
    pastevent: ClassVar[PastEventBackend]
    ml: ClassVar[MlBackend]
    assembly: ClassVar[AssemblyBackend]
    key: RequestState

    @classmethod
    def setUpClass(cls) -> None:
        super().setUpClass()
        cls.session = cls.initialize_raw_backend(SessionBackend)
        cls.core = cls.initialize_backend(CoreBackend)
        cls.cde = cls.initialize_backend(CdEBackend)
        cls.event = cls.initialize_backend(EventBackend)
        cls.pastevent = cls.initialize_backend(PastEventBackend)
        cls.ml = cls.initialize_backend(MlBackend)
        cls.assembly = cls.initialize_backend(AssemblyBackend)
        # Workaround to make orga info available for calls into the MLBackend.
        cls.ml.orga_info = lambda rs, persona_id: cls.event.orga_info(  # type: ignore
            rs.sessionkey, persona_id)

    def setUp(self) -> None:
        """Reset login state."""
        super().setUp()
        self.key = ANONYMOUS

    def login(self, user: UserIdentifier, *, ip: str = "127.0.0.0") -> Optional[str]:
        user = get_user(user)
        self.key = cast(RequestState, self.core.login(
            ANONYMOUS, user['username'], user['password'], ip))
        return self.key  # type: ignore

    @staticmethod
    def is_user(user: UserIdentifier, identifier: UserIdentifier) -> bool:
        # TODO: go through all tests and make use of this
        return get_user(user)["id"] == get_user(identifier)["id"]

    @staticmethod
    def initialize_raw_backend(backendcls: Type[SessionBackend]
                               ) -> SessionBackend:
        return backendcls()

    @classmethod
    def initialize_backend(cls, backendcls: Type[B]) -> B:
        return make_backend_shim(backendcls(), internal=True)


# A reference of the most important attributes for all users. This is used for
# logging in and the `as_user` decorator.
# Make sure not to alter this during testing.
USER_DICT: Dict[str, CdEDBObject] = {
    "anton": {
        'id': 1,
        'DB-ID': "DB-1-9",
        'username': "anton@example.cde",
        'password': "secret",
        'display_name': "Anton",
        'given_names': "Anton Armin A.",
        'family_name': "Administrator",
    },
    "berta": {
        'id': 2,
        'DB-ID': "DB-2-7",
        'username': "berta@example.cde",
        'password': "secret",
        'display_name': "Bertå",
        'given_names': "Bertålotta",
        'family_name': "Beispiel",
    },
    "charly": {
        'id': 3,
        'DB-ID': "DB-3-5",
        'username': "charly@example.cde",
        'password': "secret",
        'display_name': "Charly",
        'given_names': "Charly C.",
        'family_name': "Clown",
    },
    "daniel": {
        'id': 4,
        'DB-ID': "DB-4-3",
        'username': "daniel@example.cde",
        'password': "secret",
        'display_name': "Daniel",
        'given_names': "Daniel D.",
        'family_name': "Dino",
    },
    "emilia": {
        'id': 5,
        'DB-ID': "DB-5-1",
        'username': "emilia@example.cde",
        'password': "secret",
        'display_name': "Emilia",
        'given_names': "Emilia E.",
        'family_name': "Eventis",
    },
    "ferdinand": {
        'id': 6,
        'DB-ID': "DB-6-X",
        'username': "ferdinand@example.cde",
        'password': "secret",
        'display_name': "Ferdinand",
        'given_names': "Ferdinand F.",
        'family_name': "Findus",
    },
    "garcia": {
        'id': 7,
        'DB-ID': "DB-7-8",
        'username': "garcia@example.cde",
        'password': "secret",
        'display_name': "Garcia",
        'given_names': "Garcia G.",
        'family_name': "Generalis",
    },
    "hades": {
        'id': 8,
        'DB-ID': "DB-8-6",
        'username': None,
        'password': "secret",
        'display_name': None,
        'given_names': "Hades",
        'family_name': "Hell",
    },
    "inga": {
        'id': 9,
        'DB-ID': "DB-9-4",
        'username': "inga@example.cde",
        'password': "secret",
        'display_name': "Inga",
        'given_names': "Inga",
        'family_name': "Iota",
    },
    "janis": {
        'id': 10,
        'DB-ID': "DB-10-8",
        'username': "janis@example.cde",
        'password': "secret",
        'display_name': "Janis",
        'given_names': "Janis",
        'family_name': "Jalapeño",
    },
    "kalif": {
        'id': 11,
        'DB-ID': "DB-11-6",
        'username': "kalif@example.cde",
        'password': "secret",
        'display_name': "Kalif",
        'given_names': "Kalif ibn al-Ḥasan",
        'family_name': "Karabatschi",
    },
    "lisa": {
        'id': 12,
        'DB-ID': "DB-12-4",
        'username': None,
        'password': "secret",
        'display_name': "Lisa",
        'given_names': "Lisa",
        'family_name': "Lost",
    },
    "martin": {
        'id': 13,
        'DB-ID': "DB-13-2",
        'username': "martin@example.cde",
        'password': "secret",
        'display_name': "Martin",
        'given_names': "Martin",
        'family_name': "Meister",
    },
    "nina": {
        'id': 14,
        'DB-ID': "DB-14-0",
        'username': 'nina@example.cde',
        'password': "secret",
        'display_name': "Nina",
        'given_names': "Nina",
        'family_name': "Neubauer",
    },
    "olaf": {
        'id': 15,
        'DB-ID': "DB-15-9",
        'username': "olaf@example.cde",
        'password': "secret",
        'display_name': "Olaf",
        'given_names': "Olaf",
        'family_name': "Olafson",
    },
    "paul": {
        'id': 16,
        'DB-ID': "DB-16-7",
        'username': "paulchen@example.cde",
        'password': "secret",
        'display_name': "Paul",
        'given_names': "Paulchen",
        'family_name': "Panther",
    },
    "quintus": {
        'id': 17,
        'DB-ID': "DB-17-5",
        'username': "quintus@example.cde",
        'password': "secret",
        'display_name': "Quintus",
        'given_names': "Quintus",
        'family_name': "da Quirm",
    },
    "rowena": {
        'id': 18,
        'DB-ID': "DB-18-3",
        'username': "rowena@example.cde",
        'password': "secret",
        'display_name': "Rowena",
        'given_names': "Rowena",
        'family_name': "Ravenclaw",
    },
    "vera": {
        'id': 22,
        'DB-ID': "DB-22-1",
        'username': "vera@example.cde",
        'password': "secret",
        'display_name': "Vera",
        'given_names': "Vera",
        'family_name': "Verwaltung",
    },
    "werner": {
        'id': 23,
        'DB-ID': "DB-23-X",
        'username': "werner@example.cde",
        'password': "secret",
        'display_name': "Werner",
        'given_names': "Werner",
        'family_name': "Wahlleitung",
    },
    "annika": {
        'id': 27,
        'DB-ID': "DB-27-2",
        'username': "annika@example.cde",
        'password': "secret",
        'display_name': "Annika",
        'given_names': "Annika",
        'family_name': "Akademieteam",
    },
    "farin": {
        'id': 32,
        'DB-ID': "DB-32-9",
        'username': "farin@example.cde",
        'password': "secret",
        'display_name': "Farin",
        'given_names': "Farin",
        'family_name': "Finanzvorstand",
    },
    "viktor": {
        'id': 48,
        'DB-ID': "DB-48-5",
        'username': "viktor@example.cde",
        'password': "secret",
        'display_name': "Viktor",
        'given_names': "Viktor",
        'family_name': "Versammlungsadmin",
    },
    "akira": {
        'id': 100,
        'DB-ID': "DB-100-7",
        'username': "akira@example.cde",
        'password': "secret",
        'display_name': "Akira",
        'given_names': "Akira",
        'family_name': "Abukara",
    },
}
_PERSONA_ID_TO_USER = {user["id"]: user for user in USER_DICT.values()}


def get_user(user: UserIdentifier) -> CdEDBObject:
    if isinstance(user, str):
        user = USER_DICT[user]
    elif isinstance(user, int):
        user = _PERSONA_ID_TO_USER[user]
    return user


F = TypeVar("F", bound=Callable[..., Any])


def as_users(*users: UserIdentifier) -> Callable[[Callable[..., None]],
                                                 Callable[..., None]]:
    """Decorate a test to run it as the specified user(s)."""
    def wrapper(fun: Callable[..., None]) -> Callable[..., None]:
        @functools.wraps(fun)
        def new_fun(self: Union[BackendTest, FrontendTest], *args: Any, **kwargs: Any
                    ) -> None:
            for i, user in enumerate(users):
                with self.subTest(user=user):
                    if i > 0:
                        self.setUp()
                    if user == "anonymous":
                        if not isinstance(self, FrontendTest):
                            raise RuntimeError(
                                "Anonymous testing not supported for backend tests."
                                " Use `key=None` instead.")
                        kwargs['user'] = None
                        self.get('/')
                    else:
                        kwargs['user'] = get_user(user)
                        self.login(user)
                    fun(self, *args, **kwargs)
        return new_fun
    return wrapper


def admin_views(*views: str) -> Callable[[F], F]:
    """Decorate a test to set different initial admin views."""
    def decorator(fun: F) -> F:
        @functools.wraps(fun)
        def new_fun(self: FrontendTest, *args: Any, **kwargs: Any) -> Any:
            self.app.set_cookie(ADMIN_VIEWS_COOKIE_NAME, ",".join(views))
            return fun(self, *args, **kwargs)
        return cast(F, new_fun)
    return decorator


def prepsql(sql: AnyStr) -> Callable[[F], F]:
    """Decorate a test to run some arbitrary SQL-code beforehand."""
    def decorator(fun: F) -> F:
        @functools.wraps(fun)
        def new_fun(*args: Any, **kwargs: Any) -> Any:
            execsql(sql)
            return fun(*args, **kwargs)
        return cast(F, new_fun)
    return decorator


# TODO: should this better be named needs_storage?
def storage(fun: F) -> F:
    """Decorate a test which needs some of the test files on the local drive."""
    setattr(fun, BasicTest.needs_storage_marker, True)
    return fun


def execsql(sql: AnyStr) -> None:
    """Execute arbitrary SQL-code on the test database."""
    psql = ("/cdedb2/bin/execute_sql_script.py",
            "--username", "cdb", "--dbname", os.environ['CDEDB_TEST_DATABASE'])
    mode = 'w'
    if isinstance(sql, bytes):
        mode += 'b'
    with tempfile.TemporaryDirectory() as tmpdir:
        with open(pathlib.Path(tmpdir) / "cdedb-test.sql", mode=mode) as sql_file:
            sql_file.write(sql)
        subprocess.run(psql + ("--file", sql_file.name), stdout=subprocess.DEVNULL,
                       start_new_session=True, check=True)


class FrontendTest(BackendTest):
    """
    Base class for frontend tests.

    The `setUpClass` provides a new application. The language of the
    application can be overridden via the `lang` class attribute.

    All webpages encountered during testing can be saved to a temporary
    directory by specifying `SCRAP_ENCOUNTERED_PAGES` as environment variable.
    """
    lang = "de"
    app: ClassVar[webtest.TestApp]
    gettext: ClassVar[Callable[[str], str]]
    do_scrap: ClassVar[bool]
    scrap_path: ClassVar[str]
    response: webtest.TestResponse
    app_extra_environ = {
        'REMOTE_ADDR': "127.0.0.0",
        'SERVER_PROTOCOL': "HTTP/1.1",
        'wsgi.url_scheme': 'https'}

    @classmethod
    def setUpClass(cls) -> None:
        super().setUpClass()
        app = Application()
        cls.gettext = app.translations[cls.lang].gettext
        cls.app = webtest.TestApp(app, extra_environ=cls.app_extra_environ)

        # set `do_scrap` to True to capture a snapshot of all visited pages
        cls.do_scrap = "SCRAP_ENCOUNTERED_PAGES" in os.environ
        if cls.do_scrap:
            # create a temporary directory and print it
            cls.scrap_path = tempfile.mkdtemp()
            print(cls.scrap_path, file=sys.stderr)

    @classmethod
    def tearDownClass(cls) -> None:
        super().tearDownClass()
        if cls.do_scrap:
            # make scrap_path directory and content publicly readable
            folder = pathlib.Path(cls.scrap_path)
            folder.chmod(0o0755)  # 0755/drwxr-xr-x
            for file in folder.iterdir():
                file.chmod(0o0644)  # 0644/-rw-r--r--

    def setUp(self) -> None:
        """Reset web application."""
        super().setUp()
        self.app.reset()
        # Make sure all available admin views are enabled.
        self.app.set_cookie(ADMIN_VIEWS_COOKIE_NAME, ",".join(ALL_ADMIN_VIEWS))
        self.response = None

    def basic_validate(self, verbose: bool = False) -> None:
        if self.response.content_type == "text/html":
            texts = self.response.lxml.xpath('/html/head/title/text()')
            self.assertNotEqual(0, len(texts))
            self.assertNotEqual('CdEDB – Fehler', texts[0])
            self.scrap()
        self.log_generation_time()

    def scrap(self) -> None:
        if self.do_scrap and self.response.status_int // 100 == 2:
            # path without host but with query string - capped at 64 chars
            url = urllib.parse.quote_plus(self.response.request.path_qs)[:64]
            with tempfile.NamedTemporaryFile(dir=self.scrap_path, suffix=url,
                                             delete=False) as f:
                # create a temporary file in scrap_path with url as a suffix
                # persisting after process completion and dump the response.
                f.write(self.response.body)

    def log_generation_time(self, response: webtest.TestResponse = None) -> None:
        if response is None:
            response = self.response
        if _BASICCONF["TIMING_LOG"]:
            with open(_BASICCONF["TIMING_LOG"], 'a') as f:
                output = "{} {} {} {}\n".format(
                    response.request.path, response.request.method,
                    response.headers.get('X-Generation-Time'),
                    response.request.query_string)
                f.write(output)

    def get(self, url: str, *args: Any, verbose: bool = False, **kwargs: Any) -> None:
        """Navigate directly to a given URL using GET."""
        self.response: webtest.TestResponse = self.app.get(url, *args, **kwargs)
        self.follow()
        self.basic_validate(verbose=verbose)

    def follow(self, **kwargs: Any) -> None:
        """Follow a redirect if one occurrs."""
        oldresponse = self.response
        self.response = self.response.maybe_follow(**kwargs)
        if self.response != oldresponse:
            self.log_generation_time(oldresponse)

    def post(self, url: str, *args: Any, verbose: bool = False, **kwargs: Any) -> None:
        """Directly send a POST-request.

        Note that most of our POST-handlers require a CSRF-token."""
        self.response = self.app.post(url, *args, **kwargs)
        self.follow()
        self.basic_validate(verbose=verbose)

    def submit(self, form: webtest.Form, button: Optional[str] = "submitform",
               check_notification: bool = True, verbose: bool = False,
               value: str = None) -> None:
        """Submit a form.

        If the form has multiple submit buttons, they can be differentiated
        using the `button` and `value` parameters.

        :param check_notification: If True and this is a POST-request, check
            that the submission produces a notification indicating success.
        :param verbose: If True, offer additional debug output.
        :param button: The name of the button to use.
        :param value: The value of the button to use.
        """
        method = form.method
        self.response = form.submit(button, value=value)
        self.follow()
        self.basic_validate(verbose=verbose)
        if method == "POST" and check_notification:
            # check that we acknowledged the POST with a notification
            success_str = "alert alert-success"
            target = self.response.text
            if verbose:
                self.assertIn(success_str, target)
            elif success_str not in target:
                raise AssertionError(
                    "Post request did not produce success notification.")

    def traverse(self, *links: Union[MutableMapping[str, Any], str],
                 verbose: bool = False) -> None:
        """Follow a sequence of links, described by their kwargs.

        A link can also be just a string, in which case that string is assumed
        to be the `description` of the link.

        A link should usually contain some of the following descriptors:

            * `description`:
                * The (visible) content inside the link. Uses RegEx matching.
            * `href`:
                * The target of the link. Uses RegEx matching.
            * `linkid`:
                * The `id` attribute of the link. Uses RegEx matching.
            * 'index':
                * Example: `index=2` uses the third matching link.

        :param verbose: If True, display additional debug information.
        """
        for link in links:
            if isinstance(link, str):
                link = {'description': link}
            if 'index' not in link:
                link['index'] = 0
            try:
                self.response = self.response.click(**link, verbose=verbose)
            except IndexError as e:
                e.args += ('Error during traversal of {}'.format(link),)
                raise
            self.follow()
            self.basic_validate(verbose=verbose)

    def login(self, user: UserIdentifier, *, ip: str = "", verbose: bool = False
              ) -> Optional[str]:
        """Log in as the given user.

        :param verbose: If True display additional debug information.
        """
        user = get_user(user)
        self.get("/", verbose=verbose)
        f = self.response.forms['loginform']
        f['username'] = user['username']
        f['password'] = user['password']
        self.submit(f, check_notification=False, verbose=verbose)
        self.key = self.app.cookies.get('sessionkey', None)
        return self.key  # type: ignore

    def logout(self, verbose: bool = False) -> None:
        """Log out. Raises a KeyError if not currently logged in.

        :param verbose: If True display additional debug information.
        """
        f = self.response.forms['logoutform']
        self.submit(f, check_notification=False, verbose=verbose)
        self.key = ANONYMOUS

    def admin_view_profile(self, user: UserIdentifier, check: bool = True,
                           verbose: bool = False) -> None:
        """Shortcut to use the admin quicksearch to navigate to a user profile.

        This fails if the logged in user is not a `core_admin` or has the
        `core_user` admin view disabled.

        :param check: If True check that the Profile was reached.
        :param verbose: If True display additional debug information.
        """
        u = get_user(user)
        self.traverse({'href': '^/$'}, verbose=verbose)
        f = self.response.forms['adminshowuserform']
        f['phrase'] = u["DB-ID"]
        self.submit(f)
        if check:
            self.assertTitle("{} {}".format(u['given_names'],
                                            u['family_name']))

    def realm_admin_view_profile(self, user: str, realm: str,
                                 check: bool = True, verbose: bool = False
                                 ) -> None:
        """Shortcut to a user profile using realm-based usersearch.

        This fails if the logged in user is not an admin of the given realm
        or has that admin view disabled.

        :param check: If True check that the Profile was reached.
        :param verbose: If True display additional debug information.
        """
        u = USER_DICT[user]
        self.traverse({'href': '/{}/$'.format(realm)},
                      {'href': '/{}/search/user'.format(realm)},
                      verbose=verbose)
        id_field = 'personas.id'
        f = self.response.forms['queryform']
        f['qsel_' + id_field].checked = True
        f['qop_' + id_field] = QueryOperators.equal.value
        f['qval_' + id_field] = u["id"]
        self.submit(f, verbose=verbose)
        self.traverse({'description': 'Profil'}, verbose=verbose)
        if check:
            self.assertTitle("{} {}".format(u['given_names'],
                                            u['family_name']))

    def fetch_mail(self) -> List[email.message.EmailMessage]:
        """
        Get the content of mails that were sent, using the E-Mail-notification.
        """
        elements = self.response.lxml.xpath(
            "//div[@class='alert alert-info']/span/text()")

        def _extract_path(s: str) -> Optional[str]:
            regex = r"E-Mail als (.*) auf der Festplatte gespeichert."
            result = re.match(regex, s.strip())
            if not result:
                return None
            return result.group(1)

        mails = list(filter(None, (map(_extract_path, elements))))
        ret = []
        for path in mails:
            with open(path) as f:
                raw = f.read()
                parser = email.parser.Parser(policy=email.policy.default)
                msg = cast(email.message.EmailMessage, parser.parsestr(raw))
                ret.append(msg)
        return ret

    def fetch_mail_content(self, index: int = 0) -> str:
        mail = self.fetch_mail()[index]
        body = mail.get_body()
        assert isinstance(body, email.message.EmailMessage)
        return body.get_content()

    @staticmethod
    def fetch_link(msg: email.message.EmailMessage, num: int = 1) -> Optional[str]:
        ret = None
        body = msg.get_body()
        assert isinstance(body, email.message.EmailMessage)
        for line in body.get_content().splitlines():
            if line.startswith('[{}] '.format(num)):
                ret = line.split(maxsplit=1)[-1]
        return ret

    def assertTitle(self, title: str) -> None:
        """
        Assert that the tilte of the current page equals the given string.

        The actual title has a prefix, which is checked automatically.
        """
        components = tuple(x.strip() for x in self.response.lxml.xpath(
            '/html/head/title/text()'))
        self.assertEqual("CdEDB –", components[0][:7])
        normalized = re.sub(r'\s+', ' ', components[0][7:].strip())
        self.assertEqual(title.strip(), normalized)

    def get_content(self, div: str = "content") -> str:
        """Retrieve the content of the (first) element with the given id."""
        if self.response.content_type == "text/plain":
            return self.response.text
        tmp = self.response.lxml.xpath("//*[@id='{}']".format(div))
        if not tmp:
            raise AssertionError("Div not found.", div)
        content = tmp[0]
        return content.text_content()

    def assertCheckbox(self, status: bool, anid: str) -> None:
        """Assert that the checkbox with the given id is checked (or not)."""
        tmp = self.response.html.find_all(id=anid)
        if not tmp:
            raise AssertionError("Id not found.", id)
        if len(tmp) != 1:
            raise AssertionError("More or less then one hit.", anid)
        checkbox = tmp[0]
        if "data-checked" not in checkbox.attrs:
            raise ValueError("Id doesnt belong to a checkbox", anid)
        self.assertEqual(str(status), checkbox['data-checked'])

    def assertPresence(self, s: str, *, div: str = "content", regex: bool = False,
                       exact: bool = False) -> None:
        """Assert that a string is present in the element with the given id.

        The checked content is whitespace-normalized before comparison.

        :param regex: If True, do a RegEx match of the given string.
        :param exact: If True, require an exact match.
        """
        target = self.get_content(div)
        normalized = re.sub(r'\s+', ' ', target)
        if regex:
            self.assertTrue(re.search(s.strip(), normalized))
        elif exact:
            self.assertEqual(s.strip(), normalized.strip())
        else:
            self.assertIn(s.strip(), normalized)

    def assertNonPresence(self, s: Optional[str], *, div: str = "content",
                          check_div: bool = True) -> None:
        """Assert that a string is not present in the element with the given id.

        :param check_div: If True, this assertion fails if the div is not found.
        """
        if s is None:
            # Allow short-circuiting via dict.get()
            return
        if self.response.content_type == "text/plain":
            self.assertNotIn(s.strip(), self.response.text)
        else:
            try:
                content = self.response.lxml.xpath(f"//*[@id='{div}']")[0]
            except IndexError as e:
                if check_div:
                    raise AssertionError(
                        f"Specified div {div!r} not found.") from None
                else:
                    pass
            else:
                self.assertNotIn(s.strip(), content.text_content())

    def assertLogin(self, name: str) -> None:
        """Assert that a user is logged in by checking their display name."""
        span = self.response.lxml.xpath("//span[@id='displayname']")[0]
        self.assertEqual(name.strip(), span.text_content().strip())

    def assertValidationError(
            self, fieldname: str, message: str = "", index: int = None,
            notification: Optional[str] = "Validierung fehlgeschlagen") -> None:
        """
        Check for a specific form input field to be highlighted as .has-error
        and a specific error message to be shown near the field. Also check that an
        .alert-danger notification (with the given text) is indicating validation
        failure.

        :param fieldname: The field's 'name' attribute
        :param index: If more than one field with the given name exists,
            specify which one should be checked.
        :param message: The expected error message displayed below the input
        :param notification: The expected notification displayed at the top of the page
            This can be a regex. If this is None, skip the notification check.
        :raise AssertionError: If field is not found, field is not within
            .has-error container or error message is not found
        """
        if notification is not None:
            self.assertIn("alert alert-danger", self.response.text)
            self.assertPresence(notification, div="notifications",
                                regex=True)

        nodes = self.response.lxml.xpath(
            '(//input|//select|//textarea)[@name="{}"]'.format(fieldname))
        f = fieldname
        if index is None:
            if len(nodes) == 1:
                node = nodes[0]
            elif len(nodes) == 0:
                raise AssertionError(f"No input with name {f!r} found.")
            else:
                raise AssertionError(f"More than one input with name {f!r}"
                                     f" found. Need to specify index.")
        else:
            try:
                node = nodes[index]
            except IndexError:
                raise AssertionError(f"Input with name {f!r} and index {index}"
                                     f" not found. {len(nodes)} inputs with"
                                     f" name {f!r} found.") from None

        # From https://devhints.io/xpath#class-check
        container = node.xpath(
            "ancestor::*[contains(concat(' ',normalize-space(@class),' '),"
            "' has-error ')]")
        if not container:
            raise AssertionError(
                f"Input with name {f!r} is not contained in an .has-error box")
        msg = f"Expected error message not found near input with name {f!r}."
        self.assertIn(message, container[0].text_content(), msg)

    def assertNoLink(self, href_pattern: Union[str, Pattern[str]] = None,
                     tag: str = 'a', href_attr: str = 'href', content: str = None,
                     verbose: bool = False) -> None:
        """Assert that no tag that matches specific criteria is found. Possible
        criteria include:

        * The tags href_attr matches the href_pattern (regex)
        * The tags content matches the content (regex)

        This is a ripoff of webtest.response._find_element, which is used by
        traverse internally.
        """
        href_pat = webtest.utils.make_pattern(href_pattern)
        content_pat = webtest.utils.make_pattern(content)

        def printlog(s: str) -> None:
            if verbose:
                print(s)

        for element in self.response.html.find_all(tag):
            el_html = str(element)
            el_content = element.decode_contents()
            printlog('Element: %r' % el_html)
            if not element.get(href_attr):
                printlog('  Skipped: no %s attribute' % href_attr)
                continue
            if href_pat and not href_pat(element[href_attr]):
                printlog("  Skipped: doesn't match href")
                continue
            if content_pat and not content_pat(el_content):
                printlog("  Skipped: doesn't match description")
                continue
            printlog("  Link found")
            raise AssertionError(
                "{} tag with {} == {} and content \"{}\" has been found."
                .format(tag, href_attr, element[href_attr], el_content))

    def log_pagination(self, title: str, logs: Tuple[Tuple[int, enum.IntEnum], ...]
                       ) -> None:
        """Helper function to test the logic of the log pagination.

        This should be called from every frontend log, to ensure our pagination
        works. Logs must contain at least 9 log entries.

        :param title: of the Log page, like "Userdata-Log"
        :param logs: list of log entries mapped to their LogCode
        """
        # check the landing page
        f = self.response.forms['logshowform']
        total = len(logs)
        self._log_subroutine(title, logs, start=1,
                             end=total if total < 50 else 50)
        # check if the log page numbers are proper (no 0th page, no last+1 page)
        self.assertNonPresence("", check_div=False, div="pagination-0")
        self.assertNonPresence("", check_div=False,
                               div=f"pagination-{str(total // 50 + 2)}")
        # check translations
        self.assertNonPresence("LogCodes")

        # check a combination of offset and length with 0th page
        length = total // 3
        if length % 2 == 0:
            length -= 1
        offset = 1

        f['length'] = length
        f['offset'] = offset
        self.submit(f)

        # starting at the 0th page, ...
        self.traverse({'linkid': 'pagination-0'})
        # we store the absolute values of start and end in an array, because
        # they must not change when we iterate in different ways
        starts = [1]
        ends = [length - offset - 1]

        # ... iterate over all pages:
        # - by using the 'next' button
        while ends[-1] < total:
            self._log_subroutine(title, logs, start=starts[-1], end=ends[-1])
            self.traverse({'linkid': 'pagination-next'})
            starts.append(ends[-1] + 1)
            ends.append(ends[-1] + length)
        self.assertNoLink(content='›')
        self._log_subroutine(title, logs, start=starts[-1], end=ends[-1])

        # - by using the 'previous' button
        for start, end in zip(starts[:0:-1], ends[:0:-1]):
            self._log_subroutine(title, logs, start=start, end=end)
            self.traverse({'linkid': 'pagination-previous'})
        self.assertNoLink(content='‹')
        self._log_subroutine(title, logs, start=starts[0], end=ends[0])

        # - by using the page number buttons
        for page, (start, end) in enumerate(zip(starts, ends)):
            self.traverse({'linkid': f'pagination-{page}'})
            self._log_subroutine(title, logs, start=start, end=end)
        self.assertNoLink(content='›')

        # check first-page button (result in offset = 0)
        self.traverse({'linkid': 'pagination-first'})
        self.assertNoLink(content='‹')
        self._log_subroutine(title, logs, start=1, end=length)

        # there must not be a 0th page, because length is a multiple of offset
        self.assertNonPresence("0", div='log-pagination')

        # check last-page button (results in offset = None)
        self.traverse({'linkid': 'pagination-last'})
        self.assertNoLink(content='›')
        self._log_subroutine(
            title, logs, start=length * ((total - 1) // length) + 1, end=total)

        # tidy up the form
        f["offset"] = None
        f["length"] = None
        self.submit(f)

        # check multi-checkbox selections
        f = self.response.forms['logshowform']
        # use internal value property as I don't see a way to get the
        # checkbox value otherwise
        codes = [field._value for field in f.fields['codes']]
        f['codes'] = codes
        self.assertGreater(len(codes), 1)
        self.submit(f)
        self.traverse({'linkid': 'pagination-first'})
        f = self.response.forms['logshowform']
        for field in f.fields['codes']:
            self.assertTrue(field.checked)

    def _log_subroutine(self, title: str,
                        all_logs: Tuple[Tuple[int, enum.IntEnum], ...],
                        start: int, end: int) -> None:
        total = len(all_logs)
        self.assertTitle(f"{title} [{start}–{end} von {total}]")

        if end > total:
            end = total

        # adapt slicing to our count of log entries
        logs = all_logs[start-1:end]
        for index, log_entry in enumerate(logs, start=1):
            log_id, log_code = log_entry
            log_code_str = self.gettext(str(log_code))  # type: ignore
            self.assertPresence(log_code_str, div=f"{index}-{log_id}")

    def check_sidebar(self, ins: Set[str], out: Set[str]) -> None:
        """Helper function to check the (in)visibility of sidebar elements.

        Raise an error if an element is in the sidebar and not in ins or
        if an element is in the sidebar and in out.

        :param ins: elements which are in the sidebar
        :param out: elements which are not in the sidebar
        :return: None
        """
        sidebar = self.response.html.find(id="sidebar-navigation")
        present = {nav_point.get_text().strip()
                   for nav_point in sidebar.find_all("a")}
        for nav_point in ins:
            self.assertPresence(nav_point, div='sidebar-navigation')
            present -= {nav_point}
        for nav_point in out:
            self.assertNonPresence(nav_point, div='sidebar-navigation')
        if present:
            raise AssertionError(
                f"Unexpected sidebar elements '{present}' found.")

    def check_create_archive_user(self, realm: str, data: CdEDBObject = None) -> None:
        """Basic check for the user creation and archival functionality of each realm.

        :param data: realm-dependent data to use for the persona to be created
        """
        if data is None:
            data = {}

        def _check_deleted_data() -> None:
            assert data is not None
            self.assertNonPresence(data['username'])
            self.assertNonPresence(data.get('location'))
            self.assertNonPresence(data.get('address'))
            self.assertNonPresence(data.get('postal_code'))
            self.assertNonPresence(data.get('telephone'))
            self.assertNonPresence(data.get('country'))

        self.traverse({'href': '/' + realm + '/$'},
                      {'href': '/search/user'},
                      {'href': '/user/create'})
        merge_dicts(data, {
            "username": 'zelda@example.cde',
            "given_names": "Zelda",
            "family_name": "Zeruda-Hime",
            "display_name": 'Zelda',
            "notes": "some fancy talk",
        })
        f = self.response.forms['newuserform']
        if f.get('country', default=None):
            self.assertEqual(f['country'].value, self.conf["DEFAULT_COUNTRY"])
        for key, value in data.items():
            f.set(key, value)
        self.submit(f)
        self.assertTitle("Zelda Zeruda-Hime")
        for key, value in data.items():
            if key not in {'birthday', 'telephone', 'mobile', 'country', 'country2'}:
                # Omitt values with heavy formatting in the frontend here
                self.assertPresence(value)
        # Now test archival
        # 1. Archive user
        f = self.response.forms['archivepersonaform']
        f['ack_delete'].checked = True
        f['note'] = "Archived for testing."
        self.submit(f)
        self.assertTitle("Zelda Zeruda-Hime")
        self.assertPresence("Der Benutzer ist archiviert.", div='archived')
        _check_deleted_data()
        # 2. Find user via archived search
        self.traverse({'href': '/' + realm + '/$'})
        self.traverse({'description': 'Archivsuche'})
        self.assertTitle("Archivsuche")
        f = self.response.forms['queryform']
        f['qop_given_names'] = QueryOperators.match.value
        f['qval_given_names'] = 'Zelda'
        self.submit(f)
        self.assertTitle("Archivsuche")
        self.assertPresence("Ergebnis [1]", div='query-results')
        self.assertPresence("Zeruda", div='query-result')
        self.traverse({'description': 'Profil', 'href': '/core/persona/1001/show'})
        # 3: Dearchive user
        self.assertTitle("Zelda Zeruda-Hime")
        self.assertPresence("Der Benutzer ist archiviert.", div='archived')
        f = self.response.forms['dearchivepersonaform']
        self.submit(f)
        self.assertTitle("Zelda Zeruda-Hime")
        _check_deleted_data()

    def _click_admin_view_button(self, label: Union[str, Pattern[str]],
                                 current_state: bool = None) -> None:
        """
        Helper function for checking the disableable admin views

        This function searches one of the buttons in the adminviewstoggleform
        (by its label), optionally checks this button's state, and submits
        the form using this button's value to enable/disable the corresponding
        admin view(s).

        :param label: A regex used to find the correct admin view button.
            May also be a regex pattern.
        :param current_state: If not None, the admin view button's active state
            is checked to be equal to this boolean.
        :return: The button element to perform further checks.
            Is actually of type `bs4.BeautifulSoup`.
        """
        f = self.response.forms['adminviewstoggleform']
        button = self.response.html\
            .find(id="adminviewstoggleform")\
            .find(text=label)\
            .parent
        if current_state is not None:
            if current_state:
                self.assertIn("active", button['class'])
            else:
                self.assertNotIn("active", button['class'])
        self.submit(f, 'view_specifier', False, value=button['value'])
        return button

    def reload_and_check_form(self, form: webtest.Form, link: Union[CdEDBObject, str],
                              max_tries: int = 42, waittime: float = 0.1,
                              fail: bool = True) -> None:
        """Helper to repeatedly reload a page until a certain form is present.

        This is mostly required for the "Semesterverwaltung".
        """
        count = 0
        while count < max_tries:
            time.sleep(waittime)
            self.traverse(link)
            if form in self.response.forms:
                break
            count += 1
        else:
            if fail:
                self.fail(f"Form {form} not found after {count} reloads.")


class MultiAppFrontendTest(FrontendTest):
    """Subclass for testing multiple frontend instances simultaniously."""
    n: int = 2  # The number of instances that should be created.
    current_app: int  # Which instance is currently active 0 <= x < n
    apps: List[webtest.TestApp]
    responses: List[webtest.TestResponse]

    @classmethod
    def setUpClass(cls) -> None:
        """Create n new apps, overwrite cls.app with a reference."""
        super().setUpClass()
        cls.apps = [webtest.TestApp(Application(),
                                    extra_environ=cls.app_extra_environ)
                    for _ in range(cls.n)]
        # The super().setUpClass overwrites the property, so reset it here.
        cls.app = property(fget=cls.get_app, fset=cls.set_app)
        cls.responses = [None for _ in range(cls.n)]
        cls.current_app = 0

    def setUp(self) -> None:
        """Reset all apps and responses and the current app index."""
        self.responses = [None for _ in range(self.n)]
        super().setUp()
        for app in self.apps:
            app.reset()
            app.set_cookie(ADMIN_VIEWS_COOKIE_NAME, ",".join(ALL_ADMIN_VIEWS))
        self.current_app = 0

    def get_response(self) -> webtest.TestResponse:
        return self.responses[self.current_app]

    def set_response(self, value: webtest.TestResponse) -> None:
        self.responses[self.current_app] = value

    response = property(fget=get_response, fset=set_response)

    def get_app(self) -> webtest.TestApp:
        return self.apps[self.current_app]

    def set_app(self, value: webtest.TestApp) -> None:
        self.apps[self.current_app] = value

    app = property(fget=get_app, fset=set_app)

    def switch_app(self, i: int) -> None:
        """Switch to a different index.

        Sets the app and response with the specified index as active.
        All methods of the super class only interact with the active app and
        response.
        """
        if not 0 <= i < self.n:
            raise ValueError(f"Invalid index. Must be between 0 and {self.n}.")
        self.current_app = i


StoreTrace = NamedTuple("StoreTrace", [('cron', str), ('data', CdEDBObject)])
MailTrace = NamedTuple("MailTrace", [('realm', str), ('template', str),
                                     ('args', Sequence[Any]),
                                     ('kwargs', Dict[str, Any])])


def make_cron_backend_proxy(cron: CronFrontend, backend: B) -> B:
    class CronBackendProxy:
        def __getattr__(self, name: str) -> Callable[..., Any]:
            attr = getattr(backend, name)

            @functools.wraps(attr)
            def wrapper(rs: RequestState, *args: Any, **kwargs: Any) -> Any:
                rs = cron.make_request_state()
                return attr(rs, *args, **kwargs)
            return wrapper

    return cast(B, CronBackendProxy())


class CronTest(CdEDBTest):
    _remaining_periodics: Set[str]
    _remaining_tests: Set[str]
    cron: ClassVar[CronFrontend]
    core: ClassVar[CoreBackend]
    cde: ClassVar[CdEBackend]
    event: ClassVar[EventBackend]
    pastevent: ClassVar[PastEventBackend]
    assembly: ClassVar[AssemblyBackend]
    ml: ClassVar[MlBackend]

    def __init__(self, *args: Any, **kwargs: Any) -> None:
        super().__init__(*args, **kwargs)
        self.stores: List[StoreTrace] = []
        self.mails: List[MailTrace] = []

    @classmethod
    def setUpClass(cls) -> None:
        super().setUpClass()
        cls.cron = CronFrontend()
        cls.core = make_cron_backend_proxy(cls.cron, cls.cron.core.coreproxy)
        cls.cde = make_cron_backend_proxy(cls.cron, cls.cron.core.cdeproxy)
        cls.event = make_cron_backend_proxy(cls.cron, cls.cron.core.eventproxy)
        cls.assembly = make_cron_backend_proxy(cls.cron, cls.cron.core.assemblyproxy)
        cls.ml = make_cron_backend_proxy(cls.cron, cls.cron.core.mlproxy)
        cls._remaining_periodics = {
            job.cron['name']
            for frontend in (cls.cron.core, cls.cron.cde, cls.cron.event,
                             cls.cron.assembly, cls.cron.ml)
            for job in cls.cron.find_periodics(frontend)
        }
        cls._remaining_tests = {x for x in dir(cls) if x.startswith("test_")}

    @classmethod
    def tearDownClass(cls) -> None:
        super().tearDownClass()
        if not cls._remaining_tests and cls._remaining_periodics:
            raise AssertionError(f"The following cron-periodics never ran:"
                                 f" {cls._remaining_periodics}")

    def setUp(self) -> None:
        super().setUp()

        self._remaining_tests.remove(self._testMethodName)
        self.stores = []
        self.mails = []

        def store_decorator(fun: F) -> F:
            @functools.wraps(fun)
            def store_wrapper(rs: RequestState, name: str,
                              data: CdEDBObject) -> CdEDBObject:
                self.stores.append(StoreTrace(name, data))
                return fun(rs, name, data)
            return cast(F, store_wrapper)

        setattr(self.cron.core, "set_cron_store", store_decorator(
            self.cron.core.set_cron_store))

        def mail_decorator(front: AbstractFrontend) -> Callable[[F], F]:
            def the_decorator(fun: F) -> F:
                @functools.wraps(fun)
                def mail_wrapper(rs: RequestState, name: str,
                                 *args: Any, **kwargs: Any) -> Optional[str]:
                    self.mails.append(MailTrace(front.realm, name, args, kwargs))
                    return fun(rs, name, *args, **kwargs)
                return cast(F, mail_wrapper)
            return the_decorator

        for frontend in (self.cron.core, self.cron.cde, self.cron.event,
                         self.cron.assembly, self.cron.ml):
            setattr(frontend, "do_mail", mail_decorator(frontend)(frontend.do_mail))

    def execute(self, *args: Any, check_stores: bool = True) -> None:
        if not args:
            raise ValueError("Must specify jobs to run.")
        self._remaining_periodics.difference_update(args)
        self.cron.execute(args)
        if check_stores:
            expectation = set(args) | {"_base"}
            self.assertEqual(expectation, set(s.cron for s in self.stores))<|MERGE_RESOLUTION|>--- conflicted
+++ resolved
@@ -59,18 +59,6 @@
 # This is to be used in place of `self.key` for anonymous requests. It makes mypy happy.
 ANONYMOUS = cast(RequestState, None)
 
-<<<<<<< HEAD
-=======
-def check_test_setup() -> None:
-    """Raise a RuntimeError if the vm is ill-equipped for performing tests."""
-    if pathlib.Path("/OFFLINEVM").exists():
-        raise RuntimeError("Cannot run tests in an Offline-VM.")
-    if pathlib.Path("/PRODUCTIONVM").exists():
-        raise RuntimeError("Cannot run tests in Production-VM.")
-    if not os.environ.get('CDEDB_TEST'):
-        raise RuntimeError("Not configured for test (CDEDB_TEST unset).")
-
->>>>>>> 95559f08
 
 def create_mock_image(file_type: str = "png") -> bytes:
     """This returns a bytes object representing a picture of the given type.
@@ -226,14 +214,9 @@
 
 class BasicTest(unittest.TestCase):
     """Provide some basic useful test functionalities."""
-<<<<<<< HEAD
     storage_dir: ClassVar[pathlib.Path]
     testfile_dir: ClassVar[pathlib.Path]
     needs_storage_marker = "_needs_storage"
-    _clean_sample_data: ClassVar[Dict[str, CdEDBObjectMap]]
-=======
-    testfile_dir = pathlib.Path("/tmp/cdedb-store/testfiles")
->>>>>>> 95559f08
     conf: ClassVar[Config]
 
     @classmethod
@@ -242,11 +225,7 @@
         cls.storage_dir = cls.conf['STORAGE_DIR']
         cls.testfile_dir = cls.storage_dir / "testfiles"
 
-<<<<<<< HEAD
     def setUp(self) -> None:
-        # Provide a fresh copy of clean sample data.
-        self.sample_data = copy.deepcopy(self._clean_sample_data)
-
         test_method = getattr(self, self._testMethodName)
         if getattr(test_method, self.needs_storage_marker, False):
             subprocess.run(("make", "storage-test"), stdout=subprocess.DEVNULL,
@@ -257,8 +236,6 @@
         if getattr(test_method, self.needs_storage_marker, False):
             shutil.rmtree(self.storage_dir)
 
-=======
->>>>>>> 95559f08
     def get_sample_data(self, table: str, ids: Iterable[int],
                         keys: Iterable[str]) -> CdEDBObjectMap:
         """This mocks a select request against the sample data.
@@ -305,24 +282,9 @@
 
 class CdEDBTest(BasicTest):
     """Reset the DB for every test."""
-<<<<<<< HEAD
-    _clean_sample_data: ClassVar[Dict[str, CdEDBObjectMap]]
-    conf: ClassVar[Config]
+    testfile_dir = pathlib.Path("/tmp/cdedb-store/testfiles")
 
     def setUp(self) -> None:
-        # Start the call in a new session, so that a SIGINT does not interrupt this.
-        subprocess.run(("make", "sql-test-shallow"), stdout=subprocess.DEVNULL,
-                       stderr=subprocess.DEVNULL, start_new_session=True, check=True)
-        super(CdEDBTest, self).setUp()
-=======
-    testfile_dir = pathlib.Path("/tmp/cdedb-store/testfiles")
-
-    def setUp(self) -> None:
-        # Start the call in a new session, so that a SIGINT does not interrupt this.
-        subprocess.check_call(("make", "storage-test"),
-                              stdout=subprocess.DEVNULL,
-                              stderr=subprocess.DEVNULL,
-                              start_new_session=True)
         with setup(
             persona_id=-1,
             dbuser="cdb",
@@ -340,7 +302,6 @@
                 curr.execute(sql_input)
 
         super().setUp()
->>>>>>> 95559f08
 
 
 UserIdentifier = Union[CdEDBObject, str, int]
