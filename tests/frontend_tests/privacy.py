--- conflicted
+++ resolved
@@ -19,21 +19,6 @@
         "Name": 'personal-information',
         "Geburtsname": 'personal-information',
         "Geburtsdatum": 'personal-information',
-<<<<<<< HEAD
-        "Geschlecht": 'personal-information', "CdEDB-ID": 'account',
-        "Account aktiv": 'account', "Bereiche": 'account',
-        "Admin-Privilegien": 'account', "Admin-Notizen": 'account',
-        "Gedruckter exPuls": 'paper-expuls', "Jährliche Spende": 'cde-membership',
-        "Mitgliedschaft": 'cde-membership', "Guthaben": 'cde-membership',
-        "Sichtbarkeit": 'cde-membership', "E-Mail": 'contact-information',
-        "Telefon": 'contact-information', "Mobiltelefon": 'contact-information',
-        "WWW": 'contact-information', "Adresse": 'address-information',
-        "Zweitadresse": 'address-information',
-        "Fachgebiet": 'additional', "Schule, Uni, …": 'additional',
-        "Jahrgang, Matrikel, …": 'additional', "Interessen": 'additional',
-        "Verschiedenes": 'additional', "Verg. Veranstaltungen": 'past-events',
-        "VCard": 'vcard', "Zahlungsmethode": 'cde-membership',
-=======
         "Geschlecht": 'personal-information',
         "Pronomen": 'personal-information',
         "Pronomen auf Namensschild": 'personal-information',
@@ -43,8 +28,10 @@
         "Admin-Privilegien": 'account',
         "Admin-Notizen": 'account',
         "Gedruckter exPuls": 'paper-expuls',
+        "Jährliche Spende": 'cde-membership',
         "Mitgliedschaft": 'cde-membership',
         "Guthaben": 'cde-membership',
+        "Zahlungsmethode": 'cde-membership',
         "Sichtbarkeit": 'cde-membership',
         "E-Mail": 'contact-information',
         "Telefon": 'contact-information',
@@ -59,7 +46,6 @@
         "Verschiedenes": 'additional',
         "Verg. Veranstaltungen": 'past-events',
         "VCard": 'vcard'
->>>>>>> 96cffcdf
     }
 
     ALL_FIELDS = set(FIELD_TO_DIV.keys())
@@ -127,13 +113,9 @@
 
     def _profile_cde_admin_view(self, inspected: UserObject) -> Set[str]:
         expected = {
-<<<<<<< HEAD
-            "Geschlecht", "Mitgliedschaft", "Guthaben", "Sichtbarkeit",
-            "Gedruckter exPuls", "Jährliche Spende", "Zahlungsmethode"
-=======
             "Geschlecht", "Pronomen", "Pronomen auf Namensschild", "Mitgliedschaft",
-            "Guthaben", "Sichtbarkeit", "Gedruckter exPuls"
->>>>>>> 96cffcdf
+            "Guthaben", "Sichtbarkeit", "Gedruckter exPuls", "Jährliche Spende",
+            "Zahlungsmethode"
         }
         for field in expected:
             self.assertPresence(field, div=self.FIELD_TO_DIV[field])
@@ -189,12 +171,8 @@
         expected = {
             "Account aktiv", "Bereiche", "Admin-Privilegien", "Admin-Notizen",
             "Gedruckter exPuls", "Guthaben", "Mitgliedschaft", "Geburtsname",
-<<<<<<< HEAD
-            "Geschlecht", "Geburtsdatum", "VCard",
-=======
             "Geschlecht", "Geburtsdatum", "VCard", "Pronomen",
             "Pronomen auf Namensschild",
->>>>>>> 96cffcdf
         }
         for field in expected:
             self.assertPresence(field, div=self.FIELD_TO_DIV[field])
