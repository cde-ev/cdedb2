--- conflicted
+++ resolved
@@ -991,13 +991,8 @@
 
         # revoke membership
         self.login(USER_DICT["vera"])
-<<<<<<< HEAD
-        self.admin_view_profile('berta')
+        self.admin_view_profile('charly')
         self.assertPresence("Einzugsermächtigung", div="lastschrift", exact=True)
-=======
-        self.admin_view_profile('charly')
-        self.assertPresence("Einzugsermächtigung", div="balance")
->>>>>>> 96cffcdf
         self.assertNonPresence("Neue Einzugsermächtigung", div="balance")
         self.traverse({'description': 'Status ändern'})
         f = self.response.forms['modifymembershipform']
