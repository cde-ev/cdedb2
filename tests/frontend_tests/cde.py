#!/usr/bin/env python3
# pylint: disable=missing-module-docstring

import datetime
import decimal
import itertools
import json
import re
import types
from typing import cast

import webtest

import cdedb.database.constants as const
from cdedb.common import (
    IGNORE_WARNINGS_NAME, CdEDBObject, LineResolutions, RequestState, Role, now,
)
from cdedb.common.i18n import (
    format_country_code, get_country_code_from_country, get_localized_country_codes,
)
from cdedb.common.query import QueryOperators
from cdedb.common.roles import ADMIN_VIEWS_COOKIE_NAME, extract_roles
from cdedb.frontend.common import Worker, make_postal_address
from tests.common import (
    USER_DICT, FrontendTest, UserIdentifier, as_users, get_user, prepsql, storage,
)

PERSONA_TEMPLATE = {
        "username": 'zelda@example.cde',
        "title": "Dr.",
        "given_names": "Zelda",
        "family_name": "Zeruda-Hime",
        "name_supplement": 'von und zu',
        "display_name": 'Zelda',
        "birthday": "1987-06-05",
        "specialisation": "oehm",
        "affiliation": "Hogwarts",
        "timeline": "tja",
        "interests": "hmmmm",
        "free_form": "jaaah",
        "gender": str(const.Genders.female),
        "telephone": "030456790",
        "mobile": "016020479204",
        "weblink": "www.zzz.cc",
        "address": "Street 7",
        "address_supplement": "on the left",
        "postal_code": "12345",
        "location": "Lynna",
        "country": "HY",
        "address2": "Ligusterweg 4",
        "address_supplement2": "Im Schrank unter der Treppe",
        "postal_code2": "00AA",
        "location2": "Little Whinging",
        "country2": "GB",
        "notes": "some talk",
    }


class TestCdEFrontend(FrontendTest):
    @as_users("vera", "berta")
    def test_index(self) -> None:
        self.traverse({'description': 'Mitglieder'})

    def test_ejection_date(self) -> None:
        def _calculate_ejection_deadline(persona_data: CdEDBObject,
                                         period: CdEDBObject) -> datetime.datetime:
            """Clone of `CdEFrontend._calculate_ejection_deadline`."""
            periods_left = int(persona_data['balance'] // decimal.Decimal("2.50"))
            if persona_data['trial_member']:
                periods_left += 1
            if period['balance_done']:
                periods_left += 1
            deadline = period["semester_start"].date().replace(day=1)
            # There are 3 semesters within any year with different deadlines.
            if deadline.month in range(5, 11):
                # We are in the summer semester.
                if periods_left % 2:
                    deadline = deadline.replace(year=deadline.year + 1, month=2)
                else:
                    deadline = deadline.replace(month=8)
            else:
                # We are in a winter semester.
                if deadline.month in range(1, 5):
                    # We are in the first semester of the year.
                    deadline = deadline.replace(month=2)
                else:
                    # We are in the last semester of the year.
                    deadline = deadline.replace(year=deadline.year + 1, month=2)
                if periods_left % 2:
                    deadline = deadline.replace(month=8)
            return deadline.replace(
                year=deadline.year + periods_left // 2)

        def _assert_ejection_deadline(date_str: str, persona: CdEDBObject,
                                      period: CdEDBObject) -> None:
            self.assertEqual(
                datetime.date.fromisoformat(date_str),
                _calculate_ejection_deadline(persona, period),
            )

        member = {
            'balance': 0,
            'trial_member': False,
        }
        trial_member = {
            'balance': 0,
            'trial_member': True,
        }

        period = {
            "semester_start": datetime.datetime.fromisoformat("2020-01-01"),
            "balance_done": False,
        }
        _assert_ejection_deadline("2020-02-01", member, period)
        _assert_ejection_deadline("2020-08-01", trial_member, period)

        period = {
            "semester_start": datetime.datetime.fromisoformat("2020-01-01"),
            "balance_done": True,
        }
        _assert_ejection_deadline("2020-08-01", member, period)
        _assert_ejection_deadline("2021-02-01", trial_member, period)

        period = {
            "semester_start": datetime.datetime.fromisoformat("2020-07-01"),
            "balance_done": False,
        }
        _assert_ejection_deadline("2020-08-01", member, period)
        _assert_ejection_deadline("2021-02-01", trial_member, period)

        period = {
            "semester_start": datetime.datetime.fromisoformat("2020-07-01"),
            "balance_done": True,
        }
        _assert_ejection_deadline("2021-02-01", member, period)
        _assert_ejection_deadline("2021-08-01", trial_member, period)

        period = {
            "semester_start": datetime.datetime.fromisoformat("2020-12-01"),
            "balance_done": False,
        }
        _assert_ejection_deadline("2021-02-01", member, period)
        _assert_ejection_deadline("2021-08-01", trial_member, period)

        period = {
            "semester_start": datetime.datetime.fromisoformat("2020-12-01"),
            "balance_done": True,
        }
        _assert_ejection_deadline("2021-08-01", member, period)
        _assert_ejection_deadline("2022-02-01", trial_member, period)

    @as_users("annika", "berta", "charly", "farin", "martin", "vera", "werner",
              "katarina")
    def test_sidebar(self) -> None:
        self.traverse({'description': 'Mitglieder'})
        everyone = {"Mitglieder", "Übersicht"}
        past_event = {"Verg. Veranstaltungen", "Kurssuche"}
        member = {"Verschiedenes", "Datenschutzerklärung"}
        searchable = {"CdE-Mitglied suchen"}
        cde_admin_or_member = {"Mitglieder-Statistik"}
        cde_admin = {"Nutzer verwalten", "Semesterverwaltung"}
        cde_admin_or_auditor = {"Finanz-Log", "CdE-Log", "Verg.-Veranstaltungen-Log"}
        finance_admin = {"Einzugsermächtigungen", "Kontoauszug parsen",
                         "Überweisungen eintragen"}

        # non-members
        if self.user_in('annika', 'werner', 'martin'):
            ins = everyone
            out = (past_event | member | searchable | cde_admin | cde_admin_or_auditor |
                   finance_admin)
        # searchable member
        elif self.user_in('berta'):
            ins = everyone | past_event | member | cde_admin_or_member | searchable
            out = cde_admin | cde_admin_or_auditor | finance_admin
        # not-searchable member
        elif self.user_in('charly'):
            ins = everyone | past_event | member | cde_admin_or_member
            out = searchable | cde_admin | cde_admin_or_auditor | finance_admin
        # cde but not finance admin (vera is no member)
        elif self.user_in('vera'):
            ins = (everyone | past_event | cde_admin_or_member | cde_admin |
                   cde_admin_or_auditor)
            out = member | searchable | finance_admin
        # cde and finance admin (farin is no member)
        elif self.user_in('farin'):
            ins = (everyone | past_event | cde_admin_or_member | cde_admin |
                   cde_admin_or_auditor | finance_admin)
            out = member | searchable
        # auditor
        elif self.user_in('katarina'):
            ins = everyone | cde_admin_or_auditor
            out = (past_event | member | searchable | cde_admin_or_member | cde_admin |
                   finance_admin)
        else:
            self.fail("Please adjust users for this tests.")

        self.check_sidebar(ins, out)

    @as_users("vera", "berta")
    def test_showuser(self) -> None:
        self.traverse({'description': self.user['display_name']})
        self.assertTitle(self.user['default_name_format'])
        # TODO extend
        if self.user_in("berta"):
            self.assertPresence('PfingstAkademie')

    @as_users("berta")
    def test_changedata(self) -> None:
        self.traverse({'description': self.user['display_name']},
                      {'description': 'Bearbeiten'})
        # Make sure all country codes are translated
        self.assertNonPresence("CountryCode")
        f = self.response.forms['changedataform']
        f['display_name'] = "Zelda"
        f['location2'] = "Hyrule"
        f['specialisation'] = "Okarinas"
        self.submit(f)
        self.assertPresence("Hyrule", div='address2')
        self.assertPresence("Okarinas", div='additional')
        self.assertEqual(
            "Zelda",
            self.response.lxml.get_element_by_id('displayname').text_content().strip())
        # Make sure hiding functionality works as extended
        self.traverse("Bearbeiten")
        f = self.response.forms['changedataform']
        f['show_address'] = False
        self.submit(f)
        self.assertPresence("(außer genaue Adresse)", div='searchability')
        self.assertPresence("Im Garten 77", div='hidden-address')
        self.assertIn("Adresse für Mitgliedersuche versteckt", self.response.text)
        with self.switch_user("inga"):
            self.traverse("Mitglieder")
            f = self.response.forms['membersearchform']
            f['qval_fulltext'] = "Bert"
            self.submit(f)
            self.assertNonPresence("Garten")
            self.assertPresence("Strange Road 9 3/4", div='address2')
        with self.switch_user("garcia"):
            self.traverse("Index", "Große Testakademie")
            f = self.response.forms['quickregistrationform']
            f['phrase'] = "Bert"
            self.submit(f)
            self.assertTitle(
                "Anmeldung von Bertålotta Beispiel (Große Testakademie 2222)")
            self.assertPresence("Im Garten 77")
            self.traverse("DB-2-7")
            self.assertPresence("Im Garten 77", div='hidden-address')
            self.assertIn("Adresse für Mitgliedersuche versteckt", self.response.text)
            self.assertNonPresence("Strange Road 9 3/4")

    @as_users("quintus", "vera")
    def test_adminchangedata(self) -> None:
        # Berta
        self.realm_admin_view_profile('berta', "cde")
        self.traverse({'description': 'Bearbeiten'})
        f = self.response.forms['changedataform']
        f['display_name'] = "Zelda"
        f['birthday'] = "3.4.1933"
        f['free_form'] = "Jabberwocky for the win."
        self.submit(f)
        self.assertPresence("Zelda", div='personal-information')
        self.assertTitle("Bertålotta Beispiel")
        self.assertPresence("03.04.1933", div='personal-information')
        self.assertPresence("Jabberwocky for the win.", div='additional')
        self.traverse("Bearbeiten")
        f = self.response.forms['changedataform']
        f['donation'] = ""
        self.submit(f, check_notification=False)
        self.assertValidationError('donation',
                                   "Ungültige Eingabe für eine Dezimalzahl")
        f['donation'] = "0"
        self.submit(f, check_notification=False)
        self.assertValidationWarning(
            'donation',
            "Die Spende der Lastschrift ist außerhalb von 2,00 € und 1.000,00 €. Der"
            " Nutzer wird nicht in der Lage sein, den Betrag selbstständig zu ändern.")
        f = self.response.forms['changedataform']
        f[IGNORE_WARNINGS_NAME].checked = True
        self.submit(f)

        # Olaf, disabled
        self.realm_admin_view_profile('olaf', "cde")
        self.traverse({'description': 'Bearbeiten'})
        f = self.response.forms['changedataform']
        f['display_name'] = "Link"
        f['birthday'] = "21.11.1998"
        f['free_form'] = "Spiele gerne Okarina."
        self.submit(f)
        self.assertPresence("Link", div='personal-information')
        self.assertTitle("Olaf Olafson")
        self.assertPresence("21.11.1998", div='personal-information')
        self.assertPresence("Spiele gerne Okarina.", div='additional')

    @as_users("anton")
    def test_cde_admin_views(self) -> None:
        self.app.set_cookie(ADMIN_VIEWS_COOKIE_NAME, '')

        self.traverse({'href': '/cde'})
        self._click_admin_view_button(re.compile(r"Benutzer-Administration"),
                                      current_state=False)

        # Test Finance Admin View
        self.traverse({'href': '/cde/search/user'})
        self.traverse({'href': '/cde/semester/show'})
        self.assertNoLink('/cde/lastschrift/')
        self.realm_admin_view_profile('berta', 'cde')
        self.assertNoLink('/lastschrift')
        self.assertNoLink('/balance/change')
        self.traverse({'href': '/cde'})
        self._click_admin_view_button(re.compile(r"Finanz-Administration"),
                                      current_state=False)
        self.traverse({'href': '/cde/semester/show'},
                      {'href': '/cde/log'},
                      {'href': '/cde/parse'},
                      {'href': '/cde/lastschrift'},
                      {'href': '/cde/user/2/lastschrift'},
                      {'href': '/core/persona/2/show'},
                      {'href': '/cde/user/2/lastschrift'})

        # Test Past Event Admin View
        self.traverse({'href': '/cde/past/event/list'})
        self.assertNoLink('/cde/past/event/create')
        self.traverse({'href': '/cde/past/event/1/show'})
        self.assertNoLink('/cde/past/event/1/change')
        self.assertNoLink('/cde/past/event/1/course/create')
        self.assertNotIn('addparticipantform', self.response.forms)
        self.assertNotIn('removeparticipantform3', self.response.forms)
        self.assertNotIn('deletepasteventform', self.response.forms)
        self.assertNonPresence('Emilia')
        self.assertPresence('weitere …')
        self.traverse({'href': '/cde/past/event/1/course/2/show'})

        self._click_admin_view_button(re.compile(r"Verg.-Veranst.-Administration"),
                                      current_state=False)
        self.traverse({'href': '/cde/past/event/1/show'},
                      {'href': '/cde/past/event/1/change'},
                      {'href': '/cde/past/event/list'},
                      {'href': '/cde/past/event/create'},
                      {'href': '/cde/past/event/list'},
                      {'href': '/cde/past/event/1/show'})
        self.assertPresence('Emilia')
        self.assertIn('addparticipantform', self.response.forms)
        self.assertIn('removeparticipantform3', self.response.forms)
        self.assertIn('deletepasteventform', self.response.forms)

    @as_users("vera")
    def test_validation(self) -> None:
        self.admin_view_profile('berta')
        self.traverse({'description': 'Bearbeiten'})
        f = self.response.forms['changedataform']
        f['display_name'] = "Zelda"
        f['birthday'] = "garbage"
        self.submit(f, check_notification=False)
        self.assertTitle("Bertålotta Beispiel bearbeiten")
        self.assertValidationError("birthday", "Ungültige Eingabe für ein Datum")
        f = self.response.forms['changedataform']
        self.assertEqual("Zelda", f['display_name'].value)

    @as_users("garcia")
    def test_consent(self) -> None:
        self.assertTitle("Einwilligung zur Mitgliedersuche")
        self.traverse({'description': 'Index'})
        self.assertTitle("CdE-Datenbank")
        self.traverse({'description': self.user['display_name']})
        self.assertPresence("Noch nicht entschieden", div='searchability')
        self.traverse({'description': 'Entscheiden'})
        f = self.response.forms['ackconsentform']
        self.submit(f)
        self.traverse({'description': self.user['display_name']})
        self.assertPresence("Daten sind für andere Mitglieder sichtbar.",
                            div='searchability', exact=True)

    @as_users("garcia")
    def test_consent_decline(self) -> None:

        def _roles(user: UserIdentifier) -> set[Role]:
            user = get_user(user)
            return extract_roles(self.core.get_persona(self.key, user['id']))

        # First, do not change anything
        self.assertTitle("Einwilligung zur Mitgliedersuche")
        self.traverse({'description': 'Später entscheiden'})
        self.logout()
        # Now, decline consent and check searchability
        self.login(USER_DICT["garcia"])
        f = self.response.forms['nackconsentform']
        self.submit(f)
        self.assertNotIn("searchable", _roles(self.user))
        self.logout()
        # Now check, that you are not redirected to form, and search is not shown
        self.login(USER_DICT["garcia"])
        self.assertTitle("CdE-Datenbank")
        self.traverse({'description': 'Mitglieder'})
        self.assertPresence("Um die Mitgliedersuche verwenden zu können")
        # And do not change anything.
        self.traverse({'description': 'Datenschutzerklärung'})
        self.assertTitle("Einwilligung zur Mitgliedersuche")
        self.traverse({'description': 'Nichts ändern'})
        self.assertNotIn("searchable", _roles(self.user))
        # Now, finally agree to consent
        self.traverse({'description': 'Datenschutzerklärung'})
        self.assertTitle("Einwilligung zur Mitgliedersuche")
        f = self.response.forms['ackconsentform']
        self.submit(f)
        self.assertIn("searchable", _roles(self.user))

    @as_users("berta")
    def test_consent_noop(self) -> None:
        self.traverse({'description': 'Mitglieder'},
                      {'description': 'Datenschutzerklärung'})
        self.assertTitle("Einwilligung zur Mitgliedersuche")
        self.assertNotIn('ackconsentform', self.response.forms)
        self.assertNotIn('nackconsentform', self.response.forms)

    def test_consent_change(self) -> None:
        # Remove searchability of Bertalotta Beispiel
        self.login(USER_DICT["vera"])
        self.admin_view_profile('berta')
        self.traverse({'description': 'Bearbeiten'})
        f = self.response.forms['changedataform']
        f['is_searchable'].checked = False
        self.submit(f)

        # Check that Consent Decision is reachable for Berta but does not show
        # up upon login. CdE Member search should be disabled
        self.logout()
        self.login(USER_DICT["berta"])
        self.assertTitle("CdE-Datenbank")
        self.traverse({'description': 'Mitglieder'})
        self.assertNotIn("membersearchform", self.response.forms)
        self.traverse({'description': 'Datenschutzerklärung'})
        # Re-acknowledge consent
        f = self.response.forms['ackconsentform']
        self.submit(f)

    @as_users("berta")
    def test_quota(self) -> None:
        self.traverse({'description': 'Mitglieder'})
        f = self.response.forms['membersearchform']
        save = "/"

        count = self.conf["QUOTA_VIEWS_PER_DAY"] // 2
        for search, title in itertools.cycle((
                ("Anton Armin", "Anton Administrator"),
                ("Inga Iota", "Inga Iota"))):
            count -= 1
            f['qval_fulltext'] = search
            if count >= 0:
                # Submitting the form will give a single result and redirect.
                self.response = f.submit()
                # Remember where this redirect leads.
                save = self.response.location
                self.follow()
                self.basic_validate()
                self.assertTitle(title)
            else:
                # After some iterations, the query will fail due to quota limit.
                self.response = f.submit(status=429)
                self.assertPresence("Limit für Zugriffe")
                self.assertPresence("automatisch zurückgesetzt")
                # Check that the redirect from a previous search now also fails.
                self.get(save, status=429)
                self.assertPresence("Limit für Zugriffe")
                self.assertNonPresence("unbekannter Fehler")
                self.assertPresence("automatisch zurückgesetzt")
                # Check that own profile remains accessible
                self.traverse({'href': '/core/self/show'})
                break

        # Check if all of this has been logged properly
        self.logout()
        self.login(USER_DICT['anton'])
        self.traverse({'description': 'Account-Log'})
        self.assertTitle("Account-Log [1–2 von 2]")
        self.assertPresence("Quota überschritten", div='1-1001')
        self.assertPresence("Quota überschritten", div='2-1002')
        self.assertPresence("Bertå Beispiel", div='1-1001')
        self.assertPresence("Bertå Beispiel", div='2-1002')

    @as_users("berta")
    def test_member_search(self) -> None:
        # by family_name and birth_name
        self.traverse({'description': 'Mitglieder'},
                      {'description': 'CdE-Mitglied suchen'})
        self.assertTitle("CdE-Mitglied suchen")
        f = self.response.forms['membersearchform']
        f['qval_family_name,birth_name'] = "Beispiel"
        self.submit(f)
        self.assertTitle(USER_DICT['berta']['default_name_format'])
        self.assertPresence("Im Garten 77", div='address')

        # by given_names and display_name
        self.traverse({'description': 'Mitglieder'},
                      {'description': 'CdE-Mitglied suchen'})
        f = self.response.forms['membersearchform']
        f['qval_given_names,display_name'] = "Berta"
        self.submit(f)
        self.assertTitle(USER_DICT['berta']['default_name_format'])
        self.assertPresence("Im Garten 77", div='address')

        # by past event
        self.traverse({'description': 'Mitglieder'},
                      {'description': 'CdE-Mitglied suchen'})
        f = self.response.forms['membersearchform']
        f['qval_pevent_id'] = 1
        self.submit(f)
        self.traverse({'href': '/core/persona/2/show'})
        self.assertTitle(USER_DICT['berta']['default_name_format'])
        self.assertPresence("Im Garten 77", div='address')

        # by fulltext. This matchs only complete words, here on ...
        self.traverse({'description': 'Mitglieder'},
                      {'description': 'CdE-Mitglied suchen'})
        f = self.response.forms['membersearchform']
        f['qval_fulltext'] = "1"
        self.submit(f)
        self.assertTitle("CdE-Mitglied suchen")
        self.assertPresence("3 Mitglieder gefunden", div='result-count')
        self.assertPresence("Akira", div='result')  # ... Address
        self.assertPresence("Ferdinand", div='result')  # ... Address
        self.assertPresence("Inga", div='result')  # ... Address
        # fulltext search must not match on DB-Id
        self.assertNonPresence("Anton", div='result')  # ... ID

        # by zip: upper
        self.traverse({'description': 'CdE-Mitglied suchen'})
        f = self.response.forms["membersearchform"]
        f['postal_upper'] = 20000
        self.submit(f)
        self.assertTitle("CdE-Mitglied suchen")
        self.assertPresence("2 Mitglieder gefunden", div='result-count')
        self.assertPresence("Anton Armin A. Administrator", div='result')
        self.assertPresence("Inga Iota", div='result')

        # by zip: lower
        self.traverse({'description': 'CdE-Mitglied suchen'})
        f = self.response.forms["membersearchform"]
        f['postal_lower'] = 60000
        f['postal_upper'] = ""
        self.submit(f)
        self.assertTitle("CdE-Mitglied suchen")
        self.assertPresence("2 Mitglieder gefunden", div='result-count')
        self.assertPresence("Bertålotta Beispiel", div='result')
        self.assertPresence("Ferdinand F. Findus", div='result')

        # by zip: upper and lower
        self.traverse({'description': 'CdE-Mitglied suchen'})
        f = self.response.forms["membersearchform"]
        f['postal_lower'] = 10100
        f['postal_upper'] = 20000
        self.submit(f)
        self.assertTitle("Inga Iota")
        self.assertPresence("Ich war ein Jahr in Südafrika.", div='additional')

        # by country
        self.traverse({'description': 'Mitglieder'},
                      {'description': 'CdE-Mitglied suchen'})
        f = self.response.forms["membersearchform"]
        f["qval_country,country2"] = "JP"
        self.submit(f)
        self.assertTitle("Akira Abukara")

        # by phone number
        self.traverse({'description': 'Mitglieder'},
                      {'description': 'CdE-Mitglied suchen'})
        f = self.response.forms["membersearchform"]
        f["phone"] = "+49163"
        self.submit(f)
        self.assertTitle("CdE-Mitglied suchen")
        self.assertPresence("2 Mitglieder gefunden", div='result-count')
        self.assertPresence("Bertålotta Beispiel", div='result')
        self.assertPresence("Inga Iota", div='result')

        # Test error displaying for invalid search input
        f = self.response.forms['membersearchform']
        fields = [
            "fulltext", "given_names,display_name", "family_name,birth_name",
            "weblink,specialisation,affiliation,timeline,interests,free_form",
<<<<<<< HEAD
            "username", "address,address_supplement,address2,address_supplement2",
            "location,location2",
        ]
=======
            "username", "location,location2", "country,country2"]
>>>>>>> 537fdea7
        for field in fields:
            f['qval_' + field].force_value("[a]")
        self.submit(f, check_notification=False)
        for field in fields:
            self.assertValidationError("qval_" + field,
                                       "Darf keine verbotenen Zeichen enthalten")

        # Test too many separators
        # See #1816
        self.traverse({'description': 'Mitglieder'},
                      {'description': 'CdE-Mitglied suchen'})
        f = self.response.forms["membersearchform"]
        f["qval_fulltext"] = "Inga  Iota"
        self.submit(f)
        self.assertTitle("Inga Iota")

    @as_users("inga")
    def test_member_search_restrictions(self) -> None:
        self.traverse({'description': 'Mitglieder'},
                      {'description': 'CdE-Mitglied suchen'})
        # len(entry) <= 3 must equal the column entry in the database
        f = self.response.forms['membersearchform']
        f['qval_given_names,display_name'] = "Ant"
        self.submit(f)
        self.assertTitle("CdE-Mitglied suchen")
        self.assertPresence("Keine Mitglieder gefunden.")

        # len(entry) > 3 performs a wildcard search
        f['qval_given_names,display_name'] = "Anton"
        self.submit(f)
        self.assertTitle("Anton Administrator")

        self.traverse({'description': 'Mitglieder'},
                      {'description': 'CdE-Mitglied suchen'})

        # Fulltext search is a bit special: This handles every word individually
        # len(word) <= 3 must be a word (add word boundaries in the query)
        f = self.response.forms['membersearchform']
        f['qval_fulltext'] = "sta"
        self.submit(f)
        self.assertTitle("CdE-Mitglied suchen")
        self.assertPresence("Keine Mitglieder gefunden.")

        # len(word) > 3 can be just a part of a word
        f['qval_fulltext'] = "stadt"
        self.submit(f)
        self.assertTitle("CdE-Mitglied suchen")
        self.assertPresence("2 Mitglieder gefunden", div='result-count')
        self.assertPresence("Anton", div='result')
        self.assertPresence("Inga", div='result')

        # handle both cases individual in the same query
        f['qval_fulltext'] = "am"
        self.submit(f)
        self.assertTitle("CdE-Mitglied suchen")
        self.assertPresence("2 Mitglieder gefunden", div='result-count')
        self.assertPresence("Ferdinand", div='result')
        self.assertPresence("Inga", div='result')

        f['qval_fulltext'] = "am stadt"
        self.submit(f)
        self.assertTitle("Inga Iota")

    @prepsql("""
        UPDATE core.personas SET postal_code = '47239' WHERE display_name = 'Anton';
        UPDATE core.personas SET postal_code = '47447' WHERE family_name = 'Beispiel';
        UPDATE core.personas SET postal_code = '47802' WHERE display_name = 'Charly';
        UPDATE core.personas SET is_searchable = True  WHERE display_name = 'Charly';
        UPDATE core.personas SET postal_code = '45145' WHERE display_name = 'Inga';
        UPDATE core.personas SET postal_code = '50189' WHERE display_name = 'Olaf';
    """)
    @as_users("berta")
    def test_member_search_nearby_postal_codes(self) -> None:
        self.traverse("Mitglieder", "CdE-Mitglied suchen")
        f = self.response.forms['membersearchform']
        f['near_pc'] = "47239"
        self.submit(f, check_notification=False)
        self.assertValidationError('near_radius', "Darf nicht leer sein.")
        f['near_pc'] = ""
        f['near_radius'] = 5_000
        self.submit(f, check_notification=False)
        self.assertValidationError('near_pc', "Darf nicht leer sein.")
        f['near_pc'] = "47239"
        f['near_radius'].force_value(22222)
        self.submit(f, check_notification=False)
        self.assertValidationError('near_radius', "Unzulässige Auswahl.")
        f['near_radius'] = 5_000
        self.submit(f)
        self.assertPresence("2 Mitglieder gefunden", div='result-count')
        self.assertPresence("Anton", div='result')
        self.assertPresence("Bert", div='result')
        f['near_radius'] = 10_000
        self.submit(f)
        self.assertPresence("3 Mitglieder gefunden", div='result-count')
        self.assertPresence("Charly", div='result')
        f['near_radius'] = 30_000
        self.submit(f)
        self.assertPresence("4 Mitglieder gefunden", div='result-count')
        self.assertPresence("Inga", div='result')
        f['near_radius'] = 80_000
        self.submit(f)
        self.assertPresence("5 Mitglieder gefunden", div='result-count')
        self.assertPresence("Olaf", div='result')

    @as_users("charly")
    def test_member_search_non_searchable(self) -> None:
        self.traverse({'description': 'Mitglieder'})
        self.assertPresence("Mitglieder-Schnellsuche",
                            div='member-quick-search')
        self.assertPresence("Um die Mitgliedersuche verwenden zu können, musst "
                            "Du die Datenschutzerklärung bestätigen.",
                            div='member-quick-search')
        self.assertNonPresence("CdE-Mitglied suchen")
        self.get("/cde/search/member")
        self.assertTitle("CdE-Mitglied suchen")
        self.assertPresence("Um die Mitgliedersuche verwenden zu können")
        self.assertPresence("Datenschutzerklärung")
        self.assertNonPresence("Suchmaske")

    @as_users("daniel", "janis")
    def test_member_search_non_member(self) -> None:
        self.get("/cde/search/member")
        self.assertTitle("CdE-Mitglied suchen")
        self.assertPresence("Um die Mitgliedersuche verwenden zu können")
        self.assertNonPresence("Datenschutzerklärung")
        self.assertNonPresence("Suchmaske")

    @as_users("inga")
    def test_member_profile_gender_privacy(self) -> None:
        self.traverse({'description': 'Mitglieder'},
                      {'description': 'CdE-Mitglied suchen'})
        self.assertTitle("CdE-Mitglied suchen")
        f = self.response.forms['membersearchform']
        f['qval_family_name,birth_name'] = "Beispiel"
        self.submit(f)
        self.assertTitle("Bertå Beispiel")
        self.assertNonPresence("weiblich")

    @as_users("inga", "farin")
    def test_past_course_search(self) -> None:
        # by description
        self.traverse({'description': 'Mitglieder'},
                      {'description': 'Kurssuche'})
        self.assertTitle("CdE-Kurssuche")
        self.assertNonPresence("Ergebnis")
        f = self.response.forms['coursesearchform']
        f['qval_courses.description'] = "anfassen"
        self.submit(f)
        self.assertTitle("CdE-Kurssuche")
        self.assertPresence("Ergebnis", div='result-count')
        self.assertPresence("2 Kurse gefunden", div='result-count')
        self.assertPresence("Goethe", div='result')
        self.assertPresence("Swish", div='result')
        self.assertPresence("PfingstAkademie 2014", div='result')
        self.traverse({'description': 'Goethe'})
        self.assertTitle("Goethe zum Anfassen (PfingstAkademie 2014)")

        # by course title
        self.traverse({'description': 'Mitglieder'},
                      {'description': 'Kurssuche'})
        f = self.response.forms['coursesearchform']
        f['qval_courses.title'] = "Goethe"
        self.submit(f)
        self.assertTitle("Goethe zum Anfassen (PfingstAkademie 2014)")

        # by course nr
        self.traverse({'description': 'Mitglieder'},
                      {'description': 'Kurssuche'})
        f = self.response.forms['coursesearchform']
        f['qval_courses.nr'] = "Ω"
        self.submit(f)
        self.assertTitle("Goethe zum Anfassen (PfingstAkademie 2014)")

        # by academy
        self.traverse({'description': 'Mitglieder'},
                      {'description': 'Kurssuche'})
        self.assertTitle("CdE-Kurssuche")
        f = self.response.forms['coursesearchform']
        f['qval_events.title'] = "2014"
        self.submit(f)
        self.assertTitle("CdE-Kurssuche")
        self.assertPresence("Ergebnis", div='result-count')
        self.assertPresence("2 Kurse gefunden", div='result-count')

        # way too specific
        # no navigation, since we are still on the course search page
        f = self.response.forms['coursesearchform']
        f['qval_courses.title'] = "Goethe"
        f['qval_courses.nr'] = "Ω"
        f['qval_courses.description'] = "anfassen"
        f['qval_events.title'] = "2014"
        self.submit(f)
        self.assertTitle("Goethe zum Anfassen (PfingstAkademie 2014)")

        # no results
        self.traverse({'description': 'Mitglieder'},
                      {'description': 'Kurssuche'})
        f = self.response.forms['coursesearchform']
        f['qval_courses.title'] = "Schiller"
        self.assertTitle("CdE-Kurssuche")
        self.submit(f)
        self.assertPresence("Ergebnis", div='result-count')
        self.assertPresence("Keine Kurse gefunden.")

        # Test error displaying for invalid search input
        f = self.response.forms['coursesearchform']
        f['qval_courses.title'] = "[a]"
        fields = [
            "courses.title", "courses.nr", "events.title", "courses.description"]
        for field in fields:
            f['qval_' + field] = "[a]"
        self.submit(f, check_notification=False)
        for field in fields:
            self.assertValidationError("qval_" + field,
                                       "Darf keine verbotenen Zeichen enthalten")

    @as_users("paul", "quintus")
    def test_user_search(self) -> None:
        self.traverse({'description': 'Mitglieder'},
                      {'description': 'Nutzer verwalten'})
        self.assertTitle("CdE-Nutzerverwaltung")
        self.assertPresence('Massenaufnahme')
        f = self.response.forms['queryform']
        f['qop_address'] = QueryOperators.match.value
        f['qval_address'] = 'Garten'
        for field in f.fields:
            if field and field.startswith('qsel_'):
                f[field].checked = True
        self.submit(f)
        self.assertTitle("CdE-Nutzerverwaltung")
        self.assertPresence("Ergebnis [1]", div='query-results')
        self.assertEqual(
            "2",
            self.response.lxml.xpath("//*[@id='query-result']/tbody/tr[1]/@data-id")[0])
        self.assertPresence("Vereinigtes Königreich")
        # check that null aggregate counts correctly
        self.traverse("Nutzer verwalten")
        f = self.response.forms['queryform']
        f['qsel_address_supplement'].checked = True
        self.submit(f)
        self.assertPresence("Ergebnis [20]", div='query-results')
        self.assertEqual(
            "18",
            self.response.lxml.xpath("//*[@id='query-result']/tfoot/tr/td[@data-col="
                                     "'null.address_supplement']")[0].text.strip(),
        )

    @as_users("vera")
    def test_user_search_csv(self) -> None:
        self.traverse({'description': 'Mitglieder'},
                      {'description': 'Nutzer verwalten'})
        self.assertTitle("CdE-Nutzerverwaltung")
        f = self.response.forms['queryform']
        f['qop_address'] = QueryOperators.regex.value
        f['qval_address'] = '[aA][rm]'
        f['qsel_personas.id'].checked = True
        f['qsel_birthday'].checked = True
        f['qsel_decided_search'].checked = True
        f['qsel_free_form'].checked = True
        f['qsel_given_names'].checked = True
        f['qord_0'] = "personas.id"
        self.response = f.submit("download", value="csv")
        expectation = "\n".join((
            'personas.id;given_names;family_name;username;birthday;decided_search;'
            'free_form',
            '2;Bertålotta;Beispiel;berta@example.cde;1981-02-11;True;'
            '"Jede Menge Gefasel  \nGut verteilt  \nÜber mehrere Zeilen"',
            '3;Charly C.;Clown;charly@example.cde;1984-05-13;True;'
            '"Ich bin ein ""Künstler""; im weiteren Sinne."',
            '4;Daniel D.;Dino;daniel@example.cde;1963-02-19;False;',
            '6;Ferdinand F.;Findus;ferdinand@example.cde;1988-01-01;True;',
            '',
        )).encode('utf-8-sig')
        self.assertEqual(expectation, self.response.body)

    @as_users("vera")
    def test_user_search_json(self) -> None:
        self.traverse({'description': 'Mitglieder'},
                      {'description': 'Nutzer verwalten'})
        self.assertTitle("CdE-Nutzerverwaltung")
        f = self.response.forms['queryform']
        f['qop_address'] = QueryOperators.regex.value
        f['qval_address'] = '[aA][rm]'
        f['qsel_personas.id'].checked = True
        f['qsel_birthday'].checked = True
        f['qsel_decided_search'].checked = True
        f['qsel_free_form'].checked = True
        f['qsel_given_names'].checked = True
        f['qord_0'] = "personas.id"
        self.response = f.submit("download", value="json")
        expectation = [
            {'birthday': '1981-02-11',
             'decided_search': True,
             'family_name': 'Beispiel',
             'free_form': 'Jede Menge Gefasel  \nGut verteilt  \nÜber mehrere Zeilen',
             'given_names': 'Bertålotta',
             'personas.id': 2,
             'username': 'berta@example.cde'},
            {'birthday': '1984-05-13',
             'decided_search': True,
             'family_name': 'Clown',
             'free_form': 'Ich bin ein "Künstler"; im weiteren Sinne.',
             'given_names': 'Charly C.',
             'personas.id': 3,
             'username': 'charly@example.cde'},
            {'birthday': '1963-02-19',
             'decided_search': False,
             'family_name': 'Dino',
             'free_form': None,
             'given_names': 'Daniel D.',
             'personas.id': 4,
             'username': 'daniel@example.cde'},
            {'birthday': '1988-01-01',
             'decided_search': True,
             'family_name': 'Findus',
             'free_form': None,
             'given_names': 'Ferdinand F.',
             'personas.id': 6,
             'username': 'ferdinand@example.cde'}]
        self.assertEqual(expectation, json.loads(self.response.body.decode('utf-8')))

    @as_users("vera")
    def test_toggle_activity(self) -> None:
        self.admin_view_profile('berta')
        self.assertPresence("Ja", div='account-active', exact=True)
        f = self.response.forms['activitytoggleform']
        self.submit(f)
        self.assertPresence("Nein", div='account-active', exact=True)

    @as_users("vera")
    def test_modify_membership(self) -> None:
        self.admin_view_profile('berta')
        # revoke membership
        self.assertPresence("CdE-Mitglied", div='membership')
        self.assertPresence("Daten sind für andere Mitglieder sichtbar.",
                            div='searchability')
        self.traverse({'description': 'Status ändern'})
        self.assertTitle("Mitgliedsstatus von Bertå Beispiel bearbeiten")
        f = self.response.forms['modifymembershipform']
        self.submit(f, button="is_member")
        self.assertTitle("Bertå Beispiel")
        self.assertNonPresence("CdE-Mitglied", div='membership')
        self.assertNonPresence("Daten sind für andere Mitglieder sichtbar.")

        # grant membership
        self.traverse('Status ändern')
        f = self.response.forms['modifymembershipform']
        self.submit(f, button="is_member")
        self.assertTitle("Bertå Beispiel")
        self.assertPresence("CdE-Mitglied", div='membership', exact=True)
        self.assertPresence("Daten sind für andere Mitglieder sichtbar.",
                            div='searchability')

        # grant trial membership
        self.traverse('Status ändern')
        self.assertPresence("Probemitgliedschaft gewähren")
        f = self.response.forms['modifytrialmembershipform']
        self.submit(f, button="trial_member")
        self.assertTitle("Bertå Beispiel")
        self.assertPresence("Probemitglied", div='membership', exact=True)

        # revoke membership and trial membership
        self.traverse({'description': 'Status ändern'})
        self.assertPresence("Mitgliedschaft terminieren")
        f = self.response.forms['modifymembershipform']
        self.submit(f, button="is_member")
        self.assertTitle("Bertå Beispiel")
        self.assertNonPresence("CdE-Mitglied", div='membership')

        # grant membership and trial membership
        self.traverse('Status ändern')
        self.assertPresence("Probemitgliedschaft (und Mitgliedschaft) gewähren")
        f = self.response.forms['modifytrialmembershipform']
        self.submit(f, button="trial_member")
        self.assertTitle("Bertå Beispiel")
        self.assertPresence("Probemitglied", div='membership', exact=True)

        # revoke trial membership
        self.traverse('Status ändern')
        self.assertPresence("Probemitgliedschaft beenden")
        f = self.response.forms['modifytrialmembershipform']
        self.submit(f, button="trial_member")
        self.assertTitle("Bertå Beispiel")
        self.assertPresence("CdE-Mitglied", div='membership', exact=True)

        # Revoke honorary membership.
        self.admin_view_profile('petra')
        self.assertPresence("Ehrenmitglied", div='membership', exact=True)
        self.traverse("Status ändern")
        f = self.response.forms['modifyhonorarymembershipform']
        self.submit(f, button="honorary_member")
        self.assertTitle("Petra Philanthrop")
        self.assertPresence("CdE-Mitglied", div='membership', exact=True)

        # Grant honorary membership.
        self.traverse("Status ändern")
        f = self.response.forms['modifyhonorarymembershipform']
        self.submit(f, button="honorary_member")
        self.assertTitle("Petra Philanthrop")
        self.assertPresence("Ehrenmitglied", div='membership', exact=True)

        # Also grant trial memberhip.
        self.traverse("Status ändern")
        f = self.response.forms['modifytrialmembershipform']
        self.submit(f, button="trial_member")
        self.assertTitle("Petra Philanthrop")
        self.assertPresence("Ehren- und Probemitglied", div='membership', exact=True)

        # Revoke everything.
        self.traverse("Status ändern")
        f = self.response.forms['modifymembershipform']
        self.submit(f, button="is_member")
        self.assertTitle("Petra Philanthrop")
        self.assertNonPresence("itglied", div='membership')

        # Grant membership and honorary membership.
        self.traverse("Status änder")
        f = self.response.forms['modifyhonorarymembershipform']
        self.submit(f, button="honorary_member")
        self.assertTitle("Petra Philanthrop")
        self.assertPresence("Ehrenmitglied", div='membership', exact=True)

    @as_users("farin")
    @prepsql("DELETE FROM core.email_states")
    def test_iban_visibility(self) -> None:
        self.traverse({'description': 'Mitglieder'},
                      {'description': 'Einzugsermächtigungen'},
                      {'description': 'Bertålotta Beispiel'})
        self.assertTitle('Einzugsermächtigung Bertålotta Beispiel')
        # the iban should be visible for finance admins
        self.assertPresence("DE12 5001 0517 0648 4898 90", div='iban', exact=True)

        f = self.response.forms['generatetransactionform']
        self.submit(f)

        text = self.fetch_mail_content()
        # but in the notification mail there should be only the hidden iban version
        self.assertNotIn("DE12 5001 0517 0648 4898 90", text)
        self.assertIn("DE12 **** **** **** **98 90", text)

    @as_users("berta")
    def test_iban_non_visibility(self) -> None:
        self.traverse({'description': 'Mitglieder'},
                      {'description': 'Einzugsermächtigung'})
        self.assertTitle('Einzugsermächtigung Bertålotta Beispiel')
        # the full iban should not be visible for non-finance admins ...
        self.assertNonPresence("DE12 5001 0517 0648 4898 90")
        # ... only a hidden form should be shown
        self.assertPresence("DE12 **** **** **** **98 90", div='iban', exact=True)

    @as_users("farin")
    def test_double_lastschrift_revoke(self) -> None:
        self.admin_view_profile('berta')
        self.traverse({'description': 'Mitglieder'},
                      {'description': 'Einzugsermächtigungen'},
                      {'description': 'Bertålotta Beispiel'})
        self.assertTitle("Einzugsermächtigung Bertålotta Beispiel")
        self.assertPresence("42,23 €", div='donation', exact=True)
        self.get("/cde/user/2/lastschrift/create")
        f = self.response.forms['createlastschriftform']
        f['iban'] = "DE12 5001 0517 0648 4898 90"
        self.submit(f, check_notification=False)
        self.assertPresence(
            "Mehrere aktive Einzugsermächtigungen sind unzulässig.",
            div="notifications")

    @as_users("paul", "quintus")
    def test_create_user(self) -> None:
        self.traverse({'description': 'Mitglieder'},
                      {'description': 'Nutzer verwalten'},
                      {'description': 'Nutzer anlegen'})
        self.assertTitle("Neues Mitglied anlegen")
        data = PERSONA_TEMPLATE.copy()
        f = self.response.forms['newuserform']
        self.assertEqual(f['country'].value, self.conf["DEFAULT_COUNTRY"])
        self.assertIsNone(
            self.response.lxml.get_element_by_id('input_checkbox_is_searchable').value)
        self.assertFalse(
            self.response.lxml.get_element_by_id('input_checkbox_trial_member').checked)
        f['is_searchable'].checked = True
        f['is_member'].checked = True
        f['trial_member'].checked = True
        for key, value in data.items():
            f.set(key, value)
        self.submit(f)
        self.assertTitle("Zelda Zeruda-Hime")
        self.assertPresence("Dr. Zelda Zeruda-Hime von und zu",
                            div='personal-information')
        self.assertPresence("05.06.1987", div='personal-information')
        self.assertPresence("+49 30 456790", div='contact-telephone',
                            exact=True)
        self.assertPresence("+49 160 20479204", div='contact-mobile', exact=True)
        self.assertPresence("12345 Lynna", div='address')
        self.assertPresence("Ligusterweg 4", div='address2')
        self.assertPresence("Probemitglied", div='membership')
        self.assertPresence("Daten sind für andere Mitglieder sichtbar.",
                            div='searchability')
        self.assertCheckbox(True, "paper_expuls_checkbox")

        # check for correct welcome mail
        mail = self.fetch_mail_content()
        self.assertIn("Zelda", mail)
        self.assertIn("Ein herzliches Willkommen", mail)
        self.assertIn("kostenlos", mail)  # trial membership

        link = self.fetch_link()
        self.logout()
        self.get(link)
        self.assertTitle("Neues Passwort setzen")
        new_password = "krce63koLe#$e"
        f = self.response.forms['passwordresetform']
        f['new_password'] = new_password
        f['new_password2'] = new_password
        self.submit(f)
        self.assertNonPresence("Verifizierung für Zurücksetzen fehlgeschlagen.",
                               div="notifications")
        data['password'] = new_password
        self.login(data)
        self.assertLogin(data['display_name'])

    @as_users("paul", "quintus")
    def test_create_archive_user(self) -> None:
        self.check_create_archive_user('cde', PERSONA_TEMPLATE.copy())

    @as_users("vera")
    def test_archived_user_search(self) -> None:
        self.traverse({'href': '/cde/$'}, "Nutzer verwalten")
        self.assertTitle("CdE-Nutzerverwaltung")
        f = self.response.forms['queryform']
        f['qop_is_archived'] = QueryOperators.equal.value
        f['qval_is_archived'] = True
        f['qval_birthday'] = '31.12.2000'
        f['qop_birthday'] = QueryOperators.less.value
        for field in f.fields:
            if field and field.startswith('qsel_'):
                f[field].checked = True
        self.submit(f)
        self.assertTitle("CdE-Nutzerverwaltung")
        self.assertPresence("Ergebnis [2]", div='query-results')
        self.assertNonPresence("Anton", div='query-result')
        self.assertPresence("Hell", div='query-result')
        self.assertPresence("Lost", div='query-result')

        f['qop_is_archived'] = ""
        f['qval_is_archived'] = ""
        self.submit(f)
        self.assertPresence("Ergebnis [17]", div='query-results')
        self.assertPresence("Anton", div='query-result')
        self.assertPresence("Hell", div='query-result')
        self.assertPresence("Lost", div='query-result')

    @as_users("farin")
    def test_lastschrift_index(self) -> None:
        self.traverse({'description': 'Mitglieder'},
                      {'description': 'Einzugsermächtigungen'})
        self.assertTitle("Übersicht Einzugsermächtigungen")
        self.assertIn("generatetransactionform2", self.response.forms)
        self.assertPresence("Bertålotta Beispiel", div='active-authorizations')
        self.assertPresence("Akira Abukara", div='inactive-authorizations')
        self.assertNonPresence("Bertålotta Beispiel", div='inactive-authorizations')

    @as_users("farin", "berta")
    def test_lastschrift_show(self) -> None:
        if self.user_in("berta"):
            self.traverse({'description': 'Mitglieder'},
                          {'description': 'CdE-Mitglied suchen'})
            f = self.response.forms['membersearchform']
            f['qval_family_name,birth_name'] = "Beispiel"
            self.submit(f)
        else:
            self.realm_admin_view_profile('berta', "cde")
        self.assertTitle(USER_DICT['berta']['default_name_format'])
        self.traverse({'description': 'Einzugsermächtigung'})
        self.assertTitle("Einzugsermächtigung Bertålotta Beispiel")
        self.assertPresence("Dagobert Anatidae", div='active-permit')
        self.assertPresence("Das Mitglied ist der Kontoinhaber.",
                            div='inactive-permits')
        if self.user_in("farin"):
            self.assertIn("revokeform", self.response.forms)
        else:
            self.assertNotIn("revokeform", self.response.forms)

    def test_membership_lastschrift_revoke(self) -> None:
        # create a new lastschrift
        self.login("farin")
        self.admin_view_profile("charly")
        self.traverse("Neue Einzugsermächtigung …", "Anlegen")
        f = self.response.forms["createlastschriftform"]
        f["donation"] = "25"
        f["iban"] = "DE26370205000008068900"
        self.submit(f)
        self.logout()

        # revoke membership
        self.login(USER_DICT["vera"])
        self.admin_view_profile('charly')
        self.assertPresence("Einzugsermächtigung", div="lastschrift", exact=True)
        self.assertNonPresence("Neue Einzugsermächtigung", div="balance")
        self.traverse({'description': 'Status ändern'})
        f = self.response.forms['modifymembershipform']
        self.submit(f, button="is_member")
        self.assertPresence("Aktives Lastschriftmandat widerrufen", div="notifications")
        self.assertNonPresence("Einzugsermächtigung", div="balance")

        # check lastschrift revoke
        self.logout()
        self.login(USER_DICT["farin"])
        self.get('/cde/user/3/lastschrift')
        self.assertPresence("Keine aktive Einzugsermächtigung")

    @as_users("farin")
    def test_lastschrift_subject_limit(self) -> None:
        self.admin_view_profile('anton')
        self.traverse({'description': 'Bearbeiten'})
        f = self.response.forms["changedataform"]
        f["given_names"] = "Anton Armin ÄÖÜ"
        self.submit(f)
        self.traverse({'description': 'Neue Einzugsermächtigung …'},
                      {'description': 'Anlegen'})
        f = self.response.forms["createlastschriftform"]
        f["donation"] = "8"
        f["iban"] = "DE12500105170648489890"
        self.submit(f)
        f = self.response.forms["generatetransactionform"]
        self.submit(f, check_notification=False)
        self.assertNonPresence("Erstellung der SEPA-PAIN-Datei fehlgeschlagen.",
                               div="notifications")
        self.submit(f, check_notification=False)
        self.assertPresence("Es liegen noch unbearbeitete Transaktionen vor.",
                            div="notifications")

    @storage
    @as_users("farin")
    def test_lastschrift_generate_transactions(self) -> None:
        self.traverse({'description': 'Mitglieder'},
                      {'description': 'Einzugsermächtigungen'})
        self.assertTitle("Übersicht Einzugsermächtigungen")
        self.assertNonPresence("Keine zu bearbeitenden Lastschriften für "
                               "dieses Semester.")
        self.assertPresence("Aktuell befinden sich keine Einzüge in der "
                            "Schwebe.", div='open-dd', exact=True)
        f = self.response.forms['downloadsepapainform']
        g = self.response.forms['generatetransactionsform']
        self.submit(f, check_notification=False)
        with open(self.testfile_dir / "sepapain.xml", 'rb') as f:
            expectation = f.read().split(b'\n')
        exceptions = (5, 6, 14, 28, 66, 98)
        for index, line in enumerate(self.response.body.split(b'\n')):
            if index not in exceptions:
                with self.subTest(i=index):
                    self.assertEqual(expectation[index].strip(), line.strip())
        self.submit(g)
        self.assertPresence("2 Lastschriften initialisiert.", div="notifications")
        self.assertPresence(
            "Keine zu bearbeitenden Lastschriften für dieses Semester.",
            div='open-dd-authorization', exact=True)
        self.assertNonPresence("Aktuell befinden sich keine Einzüge in der Schwebe.")

        f = self.response.forms['finalizationform']
        f['transaction_ids'] = [1001, 1002]
        self.submit(f, button="success")

        payment_date = self.app.app.cde._calculate_payment_date()  # pylint: disable=protected-access
        log_expectation = [
            {
                'code': const.FinanceLogCodes.lastschrift_transaction_issue,
                'persona_id': 2,
                'change_note': "50.23",
                'members': 9,
                'member_total': "114.76",
                'total': "725.87",
                'transaction_date': None,
            },
            {
                'code': const.FinanceLogCodes.lastschrift_transaction_issue,
                'persona_id': 42,
                'change_note': "2000.00",
                'members': 9,
                'member_total': "114.76",
                'total': "725.87",
                'transaction_date': None,
            },
            {
                'code': const.FinanceLogCodes.lastschrift_transaction_success,
                'persona_id': 2,
                'delta': self.cde.annual_membership_fee(self.key),
                'new_balance': "20.50",
                'members': 9,
                'member_total': "122.76",
                'total': "733.87",
                'transaction_date': payment_date,
            },
            {
                'code': const.FinanceLogCodes.lastschrift_transaction_success,
                'persona_id': 42,
                'delta': None,
                'new_balance': "0.00",
                'members': 9,
                'member_total': "122.76",
                'total': "733.87",
                'transaction_date': payment_date,
                'change_note': "Ehrenmitglied",
            },
        ]
        self.assertLogEqual(log_expectation, realm="finance", offset=3)

    @storage
    @as_users("farin")
    def test_lastschrift_generate_single_transaction(self) -> None:
        self.traverse({'description': 'Mitglieder'},
                      {'description': 'Einzugsermächtigungen'})
        self.assertTitle("Übersicht Einzugsermächtigungen")
        self.assertPresence("Bertålotta Beispiel", div='open-dd-authorization')
        self.assertPresence("Petra Philanthrop", div='open-dd-authorization')
        self.assertPresence("Aktuell befinden sich keine Einzüge in der "
                            "Schwebe.", div='open-dd', exact=True)
        f = self.response.forms['downloadsepapainform2']
        g = self.response.forms['generatetransactionform2']
        self.submit(f, check_notification=False)
        with open(self.testfile_dir / "sepapain_single.xml", 'rb') as f:
            expectation = f.read().split(b'\n')
        exceptions = (5, 6, 14, 28, 66)
        for index, line in enumerate(self.response.body.split(b'\n')):
            if index not in exceptions:
                with self.subTest(i=index):
                    self.assertEqual(expectation[index].strip(), line.strip())
        self.submit(g)
        self.assertPresence("1 Lastschriften initialisiert.", div="notifications")
        self.assertPresence("Petra Philanthrop", div='open-dd-authorization')
        self.assertNonPresence("Bertålotta Beispiel", div='open-dd-authorization')
        self.assertNonPresence("Aktuell befinden sich keine Einzüge in der Schwebe.")

    @as_users("farin")
    def test_lastschrift_transaction_rollback(self) -> None:
        self.traverse({'description': 'Mitglieder'},
                      {'description': 'Einzugsermächtigungen'})
        self.assertTitle("Übersicht Einzugsermächtigungen")
        f = self.response.forms['generatetransactionform2']
        saved = self.response
        self.submit(f, check_notification=False)
        self.response = saved
        self.traverse({'description': 'Einzugsermächtigungen'})
        f = self.response.forms['finalizationform']
        f['transaction_ids'] = [1001]
        self.submit(f, button="success")
        self.assertTitle("Übersicht Einzugsermächtigungen")
        # self.traverse({'href': '^/$'})
        self.admin_view_profile('berta')
        self.assertPresence("20,50 €")
        self.traverse({'description': 'Einzugsermächtigung'})
        f = self.response.forms['transactionrollbackform1001']
        self.submit(f)
        self.assertPresence("Keine aktive Einzugsermächtigung – Anlegen",
                            div='active-permit', exact=True)
        self.traverse({'href': '^/$'})
        self.admin_view_profile('berta')
        self.assertPresence("12,50 €")

    @as_users("farin")
    def test_lastschrift_transaction_cancel(self) -> None:
        self.traverse({'description': 'Mitglieder'},
                      {'description': 'Einzugsermächtigungen'})
        self.assertTitle("Übersicht Einzugsermächtigungen")
        f = self.response.forms['generatetransactionform2']
        saved = self.response
        self.submit(f, check_notification=False)
        self.response = saved
        self.traverse({'description': 'Einzugsermächtigungen'})
        f = self.response.forms['finalizationform']
        f['transaction_ids'] = [1001]
        self.submit(f, button="cancelled")
        self.assertTitle("Übersicht Einzugsermächtigungen")
        self.assertIn('generatetransactionform2', self.response.forms)
        self.assertPresence("Aktuell befinden sich keine Einzüge in der "
                            "Schwebe.", div='open-dd', exact=True)

    @as_users("farin")
    def test_lastschrift_transaction_failure(self) -> None:
        self.traverse({'description': 'Mitglieder'},
                      {'description': 'Einzugsermächtigungen'})
        self.assertTitle("Übersicht Einzugsermächtigungen")
        f = self.response.forms['generatetransactionform2']
        saved = self.response
        self.submit(f, check_notification=False)
        self.response = saved
        self.traverse({'description': 'Einzugsermächtigungen'})
        f = self.response.forms['finalizationform']
        f['transaction_ids'] = [1001]
        self.submit(f, button="failure")
        self.assertTitle("Übersicht Einzugsermächtigungen")
        self.assertNotIn('generatetransactionform2', self.response.forms)
        self.assertPresence("Aktuell befinden sich keine Einzüge in der "
                            "Schwebe.", div='open-dd', exact=True)

    @as_users("farin")
    def test_lastschrift_skip(self) -> None:
        self.traverse({'description': 'Mitglieder'},
                      {'description': 'Einzugsermächtigungen'})
        self.assertTitle("Übersicht Einzugsermächtigungen")
        f = self.response.forms['skiptransactionform2']
        self.submit(f)
        self.assertTitle("Übersicht Einzugsermächtigungen")
        self.assertNotIn('generatetransactionform2', self.response.forms)
        self.assertNotIn('transactionsuccessform', self.response.forms)

    @as_users("farin")
    def test_lastschrift_create(self) -> None:
        # check creation link from profile
        self.admin_view_profile('charly')
        self.traverse({'description': 'Neue Einzugsermächtigung …'})
        self.assertPresence("Keine aktive Einzugsermächtigung – Anlegen",
                            div='active-permit', exact=True)
        self.traverse({'description': 'Anlegen'})

        # create new lastschrift
        self.assertTitle("Neue Einzugsermächtigung (Charly C. Clown)")
        self.traverse({'description': "Einzugsermächtigungen"},
                      {'description': "Neue Einzugsermächtigung"})
        f = self.response.forms['createlastschriftform']
        self.assertTitle("Neue Einzugsermächtigung")
        f['persona_id'] = "DB-3-5"
        f['iban'] = "DE26370205000008068900"
        f['donation'] = "25"
        f['notes'] = "grosze Siebte: Take on me"
        self.submit(f)
        self.assertTitle("Einzugsermächtigung Charly C. Clown")
        self.assertPresence("25,00 €", div='donation', exact=True)
        self.assertPresence("grosze Siebte: Take on me")
        self.assertPresence("Bearbeiten")

        # revoke lastschrift and create a new one
        f = self.response.forms["revokeform"]
        self.submit(f)
        self.assertPresence("Keine aktive Einzugsermächtigung – Anlegen")
        self.traverse("Anlegen")
        self.assertTitle("Neue Einzugsermächtigung (Charly C. Clown)")
        f = self.response.forms['createlastschriftform']
        # take the current donation as default value
        self.assertEqual(f["donation"].value, "25.00")
        f["donation"] = "23.00"
        f['iban'] = "DE26370205000008068900"
        self.submit(f, check_notification=False)
        # check the warning about the donation missmatch
        self.assertValidationWarning("donation", "abweichende Spende von 25,00")
        f = self.response.forms['createlastschriftform']
        f[IGNORE_WARNINGS_NAME].checked = True
        self.submit(f)

    @as_users("berta")
    def test_lastschrift_change_donation(self) -> None:
        self.traverse(self.user['display_name'], "Bearbeiten")
        # invalid/uncommon input for donation
        f = self.response.forms['changedataform']
        f['donation'] = ""
        self.submit(f, check_notification=False)
        self.assertValidationError('donation',
                                   "Ungültige Eingabe für eine Dezimalzahl")
        f = self.response.forms['changedataform']
        f['donation'] = "4200"
        self.submit(f, check_notification=False)
        self.assertValidationError('donation',
            "Spende einer Lastschrift muss zwischen 2,00 € und 1.000,00 € sein.")
        # there is some interdependence between validation of donation and other
        # fields, check that still a working response is returned if both invalid
        f['telephone'] = "invalid"
        self.submit(f, check_notification=False)
        self.assertValidationError('telephone', "Das ist keine Telefonnummer.")
        # This is the donation info text if currently an extraordinary high/low donation
        # is saved. It should not be shown if high value was entered but not saved.
        self.assertNonPresence("außerhalb der vorgesehenen Grenzwerte")

        # valid input, but berta does not pay herself
        f = self.response.forms['changedataform']
        f['telephone'] = ""
        f['donation'] = "3"
        self.submit(f, check_notification=False)
        self.assertValidationWarning('donation', "Du bist nicht der Eigentümer des")
        f = self.response.forms['changedataform']
        f[IGNORE_WARNINGS_NAME] = True
        self.submit(f, check_notification=False)
        self.assertNotification("Änderung wartet auf Bestätigung", 'info')

    @as_users("farin")
    def test_lastschrift_change(self) -> None:
        self.admin_view_profile('berta')
        self.traverse({'description': 'Einzugsermächtigung'},
                      {'description': 'Bearbeiten'})
        f = self.response.forms['changelastschriftform']
        self.assertEqual('Dagobert Anatidae', f['account_owner'].value)
        self.assertEqual('reicher Onkel', f['notes'].value)
        f['account_owner'] = "Dagobert Beetlejuice"
        f['notes'] = "reicher Onkel (neu verheiratet)"
        self.submit(f)
        self.assertPresence('Dagobert Beetlejuice', div='account-holder',
                            exact=True)
        self.assertPresence('reicher Onkel (neu verheiratet)', div='notes',
                            exact=True)

    @as_users("vera")
    def test_lastschrift_subscription_form(self) -> None:
        # as user
        self.get("/cde/lastschrift/form/download")
        self.assertTrue(self.response.body.startswith(b"%PDF"))

    def test_lastschrift_subscription_form_anonymous(self) -> None:
        self.get("/cde/lastschrift/form/download")
        self.assertTrue(self.response.body.startswith(b"%PDF"))

    @as_users("vera", "charly")
    def test_lastschrift_subscription_form_fill(self) -> None:
        self.traverse({'description': 'Mitglieder'},
                      {'description': 'Einzugsermächtigung'})
        self.assertTitle("Einzugsermächtigung ausfüllen")
        f = self.response.forms['filllastschriftform']
        self.submit(f)
        self.assertTrue(self.response.body.startswith(b"%PDF"))

    @as_users("inga")
    def test_lastschrift_subscription_form_fill_fail(self) -> None:
        self.traverse({'description': 'Mitglieder'},
                      {'description': 'Weitere Informationen'},
                      {'description': 'Teilnehmen'})
        self.assertTitle("Einzugsermächtigung ausfüllen")
        f = self.response.forms['filllastschriftform']
        f["db_id"] = "DB-1-8"
        f["postal_code"] = "ABC"
        f["iban"] = "DE12500105170648489809"
        self.submit(f)
        self.assertPresence("Checksumme stimmt nicht")
        self.assertPresence("Ungültige Postleitzahl")
        self.assertPresence("Ungültige Checksumme")

    def test_lastschrift_subscription_form_fill_anonymous(self) -> None:
        self.get("/cde/lastschrift/form/fill")
        self.assertTitle("Einzugsermächtigung ausfüllen")
        f = self.response.forms['filllastschriftform']
        f["iban"] = "DE12500105170648489890"
        self.submit(f)
        self.assertTrue(self.response.body.startswith(b"%PDF"))

    @storage
    @as_users("vera")
    def test_batch_admission(self) -> None:
        self.traverse({'description': 'Mitglieder'},
                      {'description': 'Nutzer verwalten'},
                      {'description': 'Massenaufnahme'})
        self.assertTitle("Accounts anlegen")
        f = self.response.forms['admissionform']
        with open(self.testfile_dir / "batch_admission.csv") as datafile:
            tmp = datafile.read()
            placeholder_birthday = "03.10.9999"
            wandering_birthday = f"03.10.{now().year - 5}"
            unproblematic_birthday = f"03.10.{now().year - 15}"
            tmp = tmp.replace(placeholder_birthday, wandering_birthday)
            f['accounts'] = tmp
        self.submit(f, check_notification=False)

        # first round
        self.assertPresence("Erneut validieren")
        self.assertNonPresence("Anlegen")
        f = self.response.forms['admissionform']
        content = self.get_content()
        _, content = content.split(" Zeile 1:")
        output = []
        for i in range(2, 16):
            head, content = content.split(f" Zeile {i}:")
            output.append(head)
        head, _ = content.split("Erneut validieren")
        output.append(head)
        expectation: tuple[tuple[str, ...], ...] = (
            (r"given_names:\W*Darf nicht leer sein.",
             r"pevent_id:\W*Keine Eingabe vorhanden."),
            tuple(),
            (r"Zeilen 3 und 4 sind identisch.",),
            (r"Zeilen 3 und 4 sind identisch.",),
            (r"persona:\W*Ähnlicher Account gefunden.",),
            (r"persona:\W*Ähnlicher Account gefunden.",),
            (r"persona:\W*Ähnlicher Account gefunden.",),
            (r"course:\W*Kein Kurs verfügbar.",),
            (r"pevent_id:\W*Keine Veranstaltung gefunden.",
             r"course:\W*Kein Kurs verfügbar."),
            (r"pcourse_id:\W*Kein Kurs gefunden.",),
            (r"birthday:\W*Ungültige Eingabe für ein Datum.",),
            # TODO check that this is actually a warning and no problem
            (r"postal_code:\W*Ungültige Postleitzahl.",),
            (r"Zeilen 13 und 14 sind identisch.",),
            (r"Zeilen 13 und 14 sind identisch.",
             r"pcourse_id\W*Lediglich nach Titel zugeordnet."),
            (r"pevent_id\W*Nur unscharfer Treffer.",
             r"pcourse_id\W*Nur unscharfer Treffer.",
             r"birthday\W*Person ist jünger als 10 Jahre."),
            (r"persona:\W*Ähnlicher Account gefunden.",),
            )
        for ex, out in zip(expectation, output):
            for piece in ex:
                self.assertTrue(re.search(piece, out))
        for i in range(0, 15):
            if i in (1, 7, 11):
                exp = str(LineResolutions.create.value)
            else:
                exp = ''
            self.assertEqual(exp, f[f'resolution{i}'].value)
        inputdata = f['accounts'].value
        f['resolution0'] = LineResolutions.skip.value
        f['resolution2'] = LineResolutions.skip.value
        f['resolution3'] = LineResolutions.skip.value
        f['resolution4'] = LineResolutions.renew_and_update.value
        f['doppelganger_id4'] = '2'
        f['resolution5'] = LineResolutions.renew_trial.value
        f['update_username5'] = True
        f['doppelganger_id5'] = '4'
        f['resolution6'] = LineResolutions.renew_and_update.value
        f['doppelganger_id6'] = '5'
        inputdata = inputdata.replace("pa99", "pa14")
        inputdata = inputdata.replace(
            "Doomed course from hell", "Swish -- und alles ist gut")
        inputdata = inputdata.replace("31.02.1981", "21.02.1981")
        inputdata = inputdata.replace("00000", "07751")
        inputdata = inputdata.replace("fPingst", "Pfingst")
        inputdata = inputdata.replace("wSish", "Swish")
        f['is_orga9'] = True
        inputdata = inputdata.replace(wandering_birthday, unproblematic_birthday)
        f['resolution12'] = LineResolutions.skip.value
        f['resolution13'] = LineResolutions.skip.value
        self.assertNonPresence("Ungültiger nationaler Teil", div="problems15")
        f['resolution15'] = LineResolutions.renew_and_update.value
        f['is_instructor15'] = True
        f['doppelganger_id15'] = '10'
        f['accounts'] = inputdata
        self.submit(f, check_notification=False)

        # second round
        self.assertPresence("Erneut validieren")
        self.assertNonPresence("Anlegen")
        f = self.response.forms['admissionform']
        content = self.get_content()
        _, content = content.split(" Zeile 1:")
        output = []
        for i in range(2, 16):
            head, content = content.split(f" Zeile {i}:")
            output.append(head)
        head, _ = content.split("Erneut validieren")
        output.append(head)
        expectation: tuple[tuple[str, ...], ...] = (
            tuple(),
            tuple(),
            tuple(),
            tuple(),
            (r"pevent_id:\W*Teilnahme bereits erfasst.",
             r"doppelganger:\W*Probemitgliedschaft für Mitglieder nicht erlaubt."),
            tuple(),
            (r"doppelganger:\W*Accountzusammenführung mit nicht-CdE Account.",),
            tuple(),
            (r"Eintrag geändert.",),
            (r"Eintrag geändert.",),
            (r"Eintrag geändert.",),
            (r"Eintrag geändert.",),
            tuple(),
            tuple(),
            (r"Eintrag geändert.",),
            (r"doppelganger:\W*Accountzusammenführung mit nicht-CdE Account.",),
            )
        for ex, out in zip(expectation, output):
            for piece in ex:
                self.assertTrue(re.search(piece, out))
        nonexpectation: tuple[tuple[str, ...], ...] = (
            tuple(),
            tuple(),
            tuple(),
            tuple(),
            tuple(),
            tuple(),
            tuple(),
            tuple(),
            (r"pevent_id:\W*Keine Veranstaltung gefungen.",
             r"course:\W*Kein Kurs verfügbar."),
            (r"pcourse_id:\W*Kein Kurs gefunden.",),
            (r"birthday:\W*Tag liegt nicht im Monat.",
             r"birthday:\W*Notwendige Angabe fehlt."),
            (r"postal_code:\W*Ungültige Postleitzahl.",),
            tuple(),
            tuple(),
            (r"pevent_id\W*Nur unscharfer Treffer.",
             r"pevent_id\W*Nur unscharfer Treffer."),
            tuple(),
            )
        for nonex, out in zip(nonexpectation, output):
            for piece in nonex:
                self.assertFalse(re.search(piece, out))

        inputdata = f['accounts'].value
        inputdata = inputdata.replace('"1a";"Beispiel";"Berta B."',
                                      '"Ω";"Beispiel";"Berta B."')
        f['accounts'] = inputdata
        f['resolution4'] = LineResolutions.update.value
        f['doppelganger_id4'] = '2'
        f['resolution6'] = LineResolutions.create.value
        f['resolution8'] = LineResolutions.create.value
        f['resolution9'] = LineResolutions.create.value
        f['resolution10'] = LineResolutions.create.value
        f['resolution11'] = LineResolutions.create.value
        f['resolution14'] = LineResolutions.create.value
        self.submit(f, check_notification=False)

        # third round
        self.assertPresence("Erneut validieren")
        self.assertNonPresence("Anlegen")
        f = self.response.forms['admissionform']
        self.assertEqual('', f['resolution4'].value)
        content = self.get_content()
        _, content = content.split(" Zeile 1:")
        output = []
        for i in range(2, 16):
            head, content = content.split(f" Zeile {i}:")
            output.append(head)
        head, _ = content.split("Erneut validieren")
        output.append(head)
        expectation: tuple[tuple[str, ...], ...] = (
            tuple(),
            tuple(),
            tuple(),
            tuple(),
            tuple(),
            tuple(),
            (r"doppelganger:\W*Accountzusammenführung inkonsistent mit Aktion.",),
            tuple(),
            tuple(),
            tuple(),
            tuple(),
            tuple(),
            tuple(),
            tuple(),
            tuple(),
            )
        for ex, out in zip(expectation, output):
            for piece in ex:
                self.assertTrue(re.search(piece, out))
        nonexpectation: tuple[tuple[str, ...], ...] = (
            tuple(),
            tuple(),
            tuple(),
            tuple(),
            (r"pevent_id:\W*Teilnahme bereits erfasst.",
             r"doppelganger:\W*Probemitgliedschaft für Mitglieder nicht erlaubt."),
            tuple(),
            tuple(),
            tuple(),
            (r"Eintrag geändert.",),
            (r"Eintrag geändert.",),
            (r"Eintrag geändert.",),
            (r"Eintrag geändert.",),
            tuple(),
            tuple(),
            tuple(),
            )
        for nonex, out in zip(nonexpectation, output):
            for piece in nonex:
                self.assertFalse(re.search(piece, out))
        f['resolution4'] = LineResolutions.update.value
        f['doppelganger_id4'] = '2'
        f['resolution6'] = LineResolutions.renew_and_update.value
        self.assertEqual('False', f['finalized'].value)
        self.submit(f, check_notification=False)

        # fourth round
        self.assertPresence("Anlegen")
        self.assertNonPresence("Erneut validieren")
        f = self.response.forms['admissionform']
        self.assertEqual(str(LineResolutions.update.value), f['resolution4'].value)
        self.assertEqual('True', f['finalized'].value)
        self.submit(f, check_notification=False)
        self.assertPresence("10 Neuaufnahmen.", div="notifications")
        self.assertPresence("1 Wiederaufnahmen.", div="notifications")

        # validate
        self.traverse({'description': 'Mitglieder'},
                      {'description': 'Verg. Veranstaltungen'})
        self.assertTitle("Vergangene Veranstaltungen")
        self.traverse({'description': 'PfingstAkademie 2014'})
        self.assertTitle("PfingstAkademie 2014")
        self.assertNonPresence("Willy Brandt")
        self.assertPresence("Link Zelda", div='list-participants')
        self.assertPresence("Gerhard Schröder", div='list-participants')
        self.assertPresence("Angela Merkel", div='list-participants')
        self.assertPresence("Gustav Heinemann (1a. Swish -- und alles ist gut) (Orga)",
                            div='list-participants')
        save_response = self.response

        self.traverse({'description': 'Swish -- und alles ist gut'})
        self.assertPresence("Janis Jalapeño (Kursleiter)")

        self.traverse({'description': 'Angela Merkel'})
        self.assertPresence("0,00 €", div='balance')
        self.assertCheckbox(True, "paper_expuls_checkbox")
        self.assertPresence("Probemitglied", div="membership")
        self.assertNonPresence("Geburtsname", div='personal-information')

        self.response = save_response
        self.traverse("Link Zelda")
        self.assertPresence("Hyrule", div='address')
        self.assertPresence("Geburtsname", div='personal-information')

        self.admin_view_profile("daniel")
        self.assertPresence("d@example.cde", div='contact-email')
        self.assertNonPresence("daniel@example.cde", div='contact-email')

        self.admin_view_profile("berta")
        self.assertPresence("berta@example.cde", div='contact-email')
        self.assertNonPresence("b@example.cde", div='contact-email')

        # Approve Berta's change.
        persona_id = 2
        generation = self.core.changelog_get_generation(self.key, persona_id)
        self.core.changelog_resolve_change(self.key, persona_id, generation, ack=True)
        # Check that both given_names and display_name have changed.
        persona = self.core.get_persona(self.key, persona_id)
        self.assertEqual("Berta B.", persona["given_names"])
        self.assertEqual("Bertie", persona["display_name"])

    @as_users("vera")
    def test_batch_admission_review(self) -> None:
        # check that we force a review if an existing data set is been upgraded
        data = (
            '"pa14";"1a";"Dino";"Daniel";"";"lustiger Titel";"";"";"1";"";"";"";"";"";"";"";"daniel@example.cde";"1.01.1900"\n'  # pylint: disable=line-too-long  # noqa: E501
            '"pa14";"1a";"Jalapeño";"Janis";"Jens";"";"komischer Namenszusatz";"";"1";"";"Chilliallee 23";"56767";"Scoville";"";"+49 (5432) 321321";"";"janis@example.cde";"04.01.2001"'  # pylint: disable=line-too-long  # noqa: E501
        )

        self.traverse({'description': 'Mitglieder'},
                      {'description': 'Nutzer verwalten'},
                      {'description': 'Massenaufnahme'})
        self.assertTitle("Accounts anlegen")
        f = self.response.forms['admissionform']
        f['accounts_file'] = webtest.Upload(
            "accounts.csv", data.replace("\n", "\r\n").encode(), "text/csv")
        self.submit(f, check_notification=False)

        self.assertTitle("Accounts anlegen")
        f = self.response.forms['admissionform']
        f['resolution0'] = LineResolutions.update.value
        f['doppelganger_id0'] = "4"
        f['resolution1'] = LineResolutions.update.value
        f['doppelganger_id1'] = "10"
        self.submit(f, check_notification=False)

        self.assertTitle("Accounts anlegen")
        f = self.response.forms['admissionform']
        self.submit(f)

        # now, lets check the reviews exists
        self.traverse({"description": "Index"},
                      {"description": "Änderungen prüfen"})
        self.assertPresence("Daniel Dino")
        self.assertPresence("Janis")

        # take special care that no fields were silently updated during realm transition
        self.admin_view_profile("janis")
        self.assertNonPresence("komischer Namenszusatz", div='personal-information')
        self.admin_view_profile("daniel")
        self.assertPresence("19.02.1963", div='personal-information')
        self.assertPresence("Am Denkmal 91", div='address-information')

    @as_users("vera")
    def test_batch_admission_username_taken(self) -> None:
        # check that we do not allow to create an account with already taken mail adress
        data = ('"pa14";"1a";"Dino";"Daniel";"";"";"";"";"1";"";"";"";"";"";"";"";'
                '"daniel@example.cde";"19.02.1963"')

        self.traverse({'description': 'Mitglieder'},
                      {'description': 'Nutzer verwalten'},
                      {'description': 'Massenaufnahme'})
        self.assertTitle("Accounts anlegen")
        f = self.response.forms['admissionform']
        f['accounts'] = data
        self.submit(f, check_notification=False)

        self.assertTitle("Accounts anlegen")
        f = self.response.forms['admissionform']
        f['resolution0'] = LineResolutions.create.value
        self.submit(f, check_notification=False)

        self.assertTitle("Accounts anlegen")
        # check a already taken mailadress is not a warning but an error, since
        # it would otherwise violate our postgres integrity
        self.assertPresence("Fehler persona: Emailadresse bereits vergeben.")
        f = self.response.forms['admissionform']
        f['resolution0'] = LineResolutions.update.value
        f['doppelganger_id0'] = "4"
        self.submit(f, check_notification=False)

        self.assertTitle("Accounts anlegen")
        # but updating a persona is ok
        self.assertNonPresence("Emailadresse bereits vergeben.")
        f = self.response.forms['admissionform']
        self.submit(f)

    @as_users("vera")
    def test_batch_admission_reset_finalized(self) -> None:
        # check that we reset the "finalized" parameter every time a new change comes up
        data = ["pa14", "1a", "Dino", "Daniel", "", "", "", "1", "", "", "", "", "", "",
                "", "daniel@example.cde", "19.02.1963"]

        self.traverse({'description': 'Mitglieder'},
                      {'description': 'Nutzer verwalten'},
                      {'description': 'Massenaufnahme'})
        self.assertTitle("Accounts anlegen")
        f = self.response.forms['admissionform']
        f['accounts'] = ";".join(data)
        self.submit(f, check_notification=False)

        self.assertTitle("Accounts anlegen")
        f = self.response.forms['admissionform']
        f['resolution0'] = LineResolutions.skip.value
        self.submit(f, check_notification=False)

        self.assertTitle("Accounts anlegen")
        f = self.response.forms['admissionform']
        self.assertEqual('True', f['finalized'].value)
        # now change the data in the data field
        data[4] = "eine kleine Änderung"
        f['accounts'] = ";".join(data)
        self.submit(f, check_notification=False)

        self.assertTitle("Accounts anlegen")
        f = self.response.forms['admissionform']
        self.assertEqual('False', f['finalized'].value)
        self.assertPresence("Warnung Eintrag geändert.")

    @as_users("vera")
    def test_batch_admission_doppelganger_archived(self) -> None:
        data = "pa14;;Hell;Hades;;;;;;;;;;;;;hades@example.cde;10.11.1977"

        self.admin_view_profile("hades")
        self.assertPresence("Der Benutzer ist archiviert.", div="static-notifications")
        self.assertPresence("—", div="contact-email")
        self.assertNonPresence("@", div="contact-email")

        self.traverse("Mitglieder", "Nutzer verwalten", "Massenaufnahme")
        f = self.response.forms['admissionform']
        f['accounts'] = data
        self.submit(f, check_notification=False)

        f = self.response.forms['admissionform']
        self.assertPresence("Ähnlicher Account", div="problems0")
        f['resolution0'] = LineResolutions.renew_and_update.value
        self.assertPresence("Hades Hell", div="doppelgangers0")
        self.assertPresence("(archiviert)", div="doppelgangers0")
        f['doppelganger_id0'] = 8
        self.submit(f, check_notification=False)

        f = self.response.forms['admissionform']
        self.submit(f)

        self.admin_view_profile("hades")
        self.assertNonPresence("Der Benutzer ist archiviert.",
                               div="static-notifications")
        self.assertNonPresence("Der Benutzer ist deaktiviert.",
                               div="static-notifications")
        self.assertPresence("hades@example.cde", div="contact-email")

    @as_users("vera")
    def test_batch_admission_already_participant(self) -> None:
        data = ("pa14;;Clown;Charly;;;;;;;;;;;;;charly@example.cde;13.05.1984\n"
                "pa14;Ω;Dino;Daniel;;;;;;;;;;;;;daniel@example.cde;19.02.1963")

        self.traverse("Mitglieder", "Nutzer verwalten", "Massenaufnahme")
        f = self.response.forms['admissionform']
        f['accounts'] = data
        self.submit(f, check_notification=False)

        f = self.response.forms['admissionform']
        self.assertPresence("Ähnlicher Account", div="problems0")
        # charly is currently member, so renew trial is not allowed for him
        f['resolution0'] = LineResolutions.update.value
        self.assertPresence("Charly C. Clown", div="doppelgangers0")
        self.assertPresence("<charly@example.cde>", div="doppelgangers0")
        f['doppelganger_id0'] = 3

        self.assertPresence("Ähnlicher Account", div="problems1")
        f['resolution1'] = LineResolutions.renew_trial.value
        self.assertPresence("Daniel D. Dino", div="doppelgangers1")
        self.assertPresence("<daniel@example.cde>", div="doppelgangers1")
        f['doppelganger_id1'] = 4

        self.submit(f, check_notification=False)

        f = self.response.forms['admissionform']
        self.assertPresence("Teilnahme bereits erfasst", div="problems0")
        self.assertPresence("Teilnahme bereits erfasst", div="problems1")
        self.submit(f)

    @storage
    @as_users("farin")
    def test_money_transfers(self) -> None:
        self.traverse({'description': 'Mitglieder'},
                      {'description': 'Überweisungen eintragen'})
        self.assertTitle("Überweisungen eintragen")
        f = self.response.forms['transfersform']
        with open(self.testfile_dir / "money_transfers.csv") as datafile:
            f['transfers'] = datafile.read()
        self.submit(f, check_notification=False)

        # first round
        self.assertPresence("Validieren")
        self.assertNonPresence("Abschicken")
        f = self.response.forms['transfersform']
        self.assertFalse(f['checksum'].value)
        content = self.response.lxml.xpath(
            "//ol[@id='transfer-validation']")[0].text_content()
        output = re.split(r" Zeile \d+:", content)[1:]
        expectation: tuple[tuple[str, ...], ...] = (
            (
                "category: Darf nicht leer sein.",
                "date: Kein Datum gefunden.",
                "amount: Ungültige Eingabe für einen Betrag.",
                "persona_id: Darf nicht leer sein.",
                "family_name: Darf nicht leer sein.",
                "given_names: Darf nicht leer sein.",
                "category: Unzulässige Kategorie",
            ),
            (
                "date: Ungültige Eingabe für ein Datum.",
                "persona_id: Falsches Format.",
            ),
            (
                "persona_id: Falsches Format.",
                "category: Unzulässige Kategorie.",
            ),
            (
                "amount: Ungültige Eingabe für einen Betrag.",
            ),
            (
                "amount: Muss größer als Null sein.",
                "given_names: Vornamen passen nicht zusammen.",
            ),
            (
                "persona_id: Benutzer ist nicht für diese Veranstaltung angemeldet.",
            ),
            (
                "date: Zahlungseingang vor Anmeldezeitpunkt.",
                "amount: Zu viel Geld.",
                r"Mehrere Überweisungen für diesen Account \(Zeilen 7 und 8\).",
            ),
            (
                "date: Zahlungseingang vor Anmeldezeitpunkt.",
                r"Mehrere Überweisungen für diesen Account \(Zeilen 7 und 8\).",
            ),
        )
        for ex, out in zip(expectation, output, strict=True):
            out = re.sub(r"\s+", " ", out)
            for piece in ex:
                with self.subTest(search=piece, target=out):
                    self.assertRegex(out, piece)
        lines = f['transfers'].value.split('\n')
        inputdata = '\n'.join(
            lines[4:],
        ).replace(
            '-12.34', '12.34',
        ).replace(
            'Party50', 'Mitgliedsbeitrag',
        ).replace(
            'Charly', 'Charly C.',
        ).replace(
            'Daniel', 'Daniel D.',
        )
        f['transfers'] = inputdata
        self.submit(f, check_notification=False)

        # second round
        self.assertPresence("Bestätigen")
        self.assertPresence("Gesamtsumme 486,33 €", div='saldo-table')
        self.assertPresence("Mitgliedsbeiträge 112,34 €", div='saldo-table')
        self.assertPresence("Große Testakademie 2222 373,99 €", div='saldo-table')
        self.assertNonPresence("Validieren")
        f = self.response.forms['transfersform']
        self.assertTrue(f['checksum'].value)
        self.submit(f)
        self.assertPresence(
            "2 Mitgliedsbeiträge verbucht. 1 neue Mitglieder.", div="notifications")
        self.assertPresence(
            "1 Überweisungen verbucht für Große Testakademie 2222",
            div="notifications")
        self.assertPresence(
            "1 Erstattungen eingetragen für Große Testakademie 2222",
            div="notifications")

        finance_log_expectation: list[CdEDBObject] = [
            # new entries:
            {
                'persona_id': 3,
                'code': const.FinanceLogCodes.increase_balance,
                'delta': "12.34",
                'new_balance': "13.34",
                'total': "738.21",
                'member_total': "127.10",
                'members': 9,
                'transaction_date': datetime.date(2024, 3, 26),
            },
            {
                'persona_id': 4,
                'code': const.FinanceLogCodes.increase_balance,
                'delta': "100.00",
                'new_balance': "100.00",
                'total': "838.21",
                'member_total': "127.10",
                'members': 9,
                'transaction_date': datetime.date(2019, 3, 17),
            },
            {
                'persona_id': 4,
                'code': const.FinanceLogCodes.gain_membership,
                'delta': None,
                'new_balance': None,
                'total': "838.21",
                'member_total': "227.10",
                'members': 10,
                'transaction_date': None,
            },
        ]
        self.assertLogEqual(
            finance_log_expectation, realm="finance",
            codes=[const.FinanceLogCodes.increase_balance,
                   const.FinanceLogCodes.gain_membership],
            offset=1,
        )
        event_log_expectation = [
            {
                'persona_id': 1,
                'code': const.EventLogCodes.registration_payment_received,
                'change_note': "400,00 € am 15.03.2019 gezahlt.",
            },
            {
                'persona_id': 1,
                'code': const.EventLogCodes.registration_payment_reimbursed,
                'change_note': "26,01 € am 16.03.2019 zurückerstattet.",
            },
        ]
        self.assertLogEqual(
            event_log_expectation, realm="event", event_id=1,
            codes=[const.EventLogCodes.registration_payment_received,
                   const.EventLogCodes.registration_payment_reimbursed],
            offset=3,  # 3 Entries in sample data.
        )
        self.admin_view_profile("daniel")
        self.traverse({"description": "Änderungshistorie"})
        self.assertPresence("Guthabenänderung um 100,00 € auf 100,00 € "
                            "(Überwiesen am 17.03.2019)")

        # Test for correctly applying duplicate transfer with same amount.
        self.traverse({'description': 'Mitglieder'},
                      {'description': 'Überweisungen eintragen'})
        self.assertTitle("Überweisungen eintragen")
        f = self.response.forms['transfersform']
        f['transfers'] = """
"15.03.2019";"10";"DB-1-9";"Administrator";"Anton Armin A.";"Mitgliedsbeitrag"
"16.03.2019";"10";"DB-1-9";"Administrator";"Anton Armin A.";"Mitgliedsbeitrag"
""".strip()
        self.submit(f, check_notification=False)
        self.assertPresence("Mehrere Überweisungen für diesen Account"
                            " (Zeilen 1 und 2).")
        f = self.response.forms['transfersform']
        self.assertTrue(f['checksum'].value)
        self.submit(f)
        self.assertPresence("2 Mitgliedsbeiträge verbucht. 0 neue Mitglieder",
                            div="notifications")
        self.admin_view_profile("anton")
        self.traverse("Änderungshistorie")
        self.assertPresence("Guthabenänderung um 10,00 € auf 27,50 €"
                            " (Überwiesen am 15.03.2019)")
        self.assertPresence("Guthabenänderung um 10,00 € auf 37,50 €"
                            " (Überwiesen am 16.03.2019)")

    @as_users("farin")
    def test_money_transfers_regex(self) -> None:
        self.traverse({'description': 'Mitglieder'},
                      {'description': 'Überweisungen eintragen'})
        self.assertTitle("Überweisungen eintragen")
        f = self.response.forms['transfersform']
        f['transfers'] = '"10";"DB-1-9";"Fiese[";"Zeichen{";"überall("'
        self.submit(f, check_notification=False)
        # Here the active regex chars where successfully neutralised

    @storage
    @as_users("farin")
    def test_money_transfers_file(self) -> None:
        self.traverse({'description': 'Mitglieder'},
                      {'description': 'Überweisungen eintragen'})
        f = self.response.forms['transfersform']

        with open(self.testfile_dir / "money_transfers_valid.csv", 'rb') as datafile:
            data = datafile.read().replace(b"\r", b"").replace(b"\n", b"\r\n")

        self.assertIn(b"\r\n", data)
        f['transfers_file'] = webtest.Upload(
            "money_transfers_valid.csv", data, "text/csv")
        self.submit(f, check_notification=False)
        f = self.response.forms['transfersform']
        self.submit(f, verbose=True)

    @as_users("farin")
    def test_money_transfer_low_balance(self) -> None:
        self.admin_view_profile("daniel")
        self.assertPresence("0,00 €", div='balance')
        self.assertNonPresence("CdE-Mitglied", div='membership')
        self.traverse({'description': 'Mitglieder'},
                      {'description': 'Überweisungen eintragen'})
        f = self.response.forms["transfersform"]
        f["transfers"] = "01.01.1900;1.00;DB-4-3;Dino;Daniel D.;Mitgliedsbeitrag"
        self.submit(f, check_notification=False)
        f = self.response.forms["transfersform"]
        self.submit(f)
        self.admin_view_profile("daniel")
        self.assertNonPresence("CdE-Mitglied", div='membership')

    @prepsql(f"UPDATE core.changelog SET ctime ="
             f" '{now() - datetime.timedelta(days=365 * 2 + 1)}'")
    @prepsql("DELETE FROM ml.subscription_states"
             " WHERE persona_id = 4 AND mailinglist_id = 62")
    @as_users("farin")
    def test_semester(self) -> None:
        link = {'description': 'Semesterverwaltung'}
        self.traverse({'description': 'Mitglieder'}, link)
        self.assertTitle("Semesterverwaltung")

        self.assertPresence("Semester Nummer 43", div='current-semester')

        # 1.1 Payment Request
        # this is already done
        self.assertPresence("Erledigt am", div='payment-request')
        self.assertPresence("0 Zahlungsaufforderungen versandt", div='payment-request')
        self.assertPresence("0 Archivierungsmails versandt", div='payment-request')

        # 1.2 Remove Inactive Members
        self.assertPresence("Zu geringes Guthaben: 2 Mitglieder", div='eject-members')
        self.assertPresence("Davon 0 mit Einzugsermächtigung.", div='eject-members')
        self.assertPresence("Zusätzlich gibt es 2 Probemitglieder.",
                            div='eject-members')
        self.assertPresence("Sowie 1 Ehrenmitglieder.", div='eject-members')
        self.assertPresence("Später zu erledigen.", div='balance-update')

        f = self.response.forms['ejectform']
        self.submit(f)
        self.join_worker_thread('semester_eject', link)
        self.assertTitle("Semesterverwaltung")

        # 1.3 Update Balances
        self.assertPresence("Erledigt am", div='payment-request')
        self.assertPresence("Erledigt am", div='eject-members')
        self.assertPresence("2 Mitgliedschaften beendet.", div="eject-members")
        self.assertPresence("1 Benutzer archiviert.", div="eject-members")

        self.assertPresence("Insgesamt 7 Mitglieder.", div='balance-update')
        self.assertPresence("Davon 2 Probemitglieder.", div='balance-update')
        self.assertPresence("Davon 1 Ehrenmitglieder.", div='balance-update')
        # Check error handling for eject
        self.submit(f, check_notification=False)
        self.assertPresence('Falscher Zeitpunkt für Bereinigung', div='notifications')
        self.assertTitle("Semesterverwaltung")

        f = self.response.forms['balanceform']
        self.submit(f)
        self.join_worker_thread('semester_balance_update', link)
        self.assertTitle("Semesterverwaltung")

        # 2.1 Payment Request
        self.assertPresence("Später zu erledigen.", div='eject-members')
        self.assertPresence("Später zu erledigen.", div='balance-update')

        # Check error handling for balance
        self.submit(f, check_notification=False)
        self.assertPresence('Falscher Zeitpunkt für Guthabenaktualisierung',
                            div='notifications')
        self.assertTitle("Semesterverwaltung")

        # we advance the semester through the payment request
        self.assertPresence("Semester Nummer 43", div='current-semester')
        f = self.response.forms['billform']
        f['addresscheck'].checked = True
        self.submit(f)
        self.join_worker_thread('semester_bill', link)
        self.assertTitle("Semesterverwaltung")
        self.assertPresence("Semester Nummer 44", div='current-semester')

        # 2.2 Remove Inactive Members
        self.assertPresence("Zu geringes Guthaben: 1 Mitglieder", div='eject-members')
        self.assertPresence("Davon 0 mit Einzugsermächtigung.", div='eject-members')
        self.assertPresence("Zusätzlich gibt es 0 Probemitglieder.",
                            div='eject-members')
        self.assertPresence("Sowie 1 Ehrenmitglieder.")

        # Check error handling for bill
        self.submit(f, check_notification=False)
        self.assertPresence('Zahlungserinnerung bereits erledigt', div='notifications')
        self.assertTitle("Semesterverwaltung")

        f = self.response.forms['ejectform']
        self.submit(f)
        self.join_worker_thread('semester_eject', link)
        self.assertTitle("Semesterverwaltung")

        # 2.3 Update Balances
        self.assertPresence("Insgesamt 6 Mitglieder.", div='balance-update')
        self.assertPresence("Davon 0 Probemitglieder.", div='balance-update')
        self.assertPresence("Davon 1 Ehrenmitglieder.", div='balance-update')

        f = self.response.forms['balanceform']
        self.submit(f)
        self.join_worker_thread('semester_balance_update', link)
        self.assertTitle("Semesterverwaltung")

        # 3.1 Payment Request
        self.assertPresence("Semester Nummer 44", div='current-semester')
        f = self.response.forms['billform']
        self.submit(f)
        self.join_worker_thread('semester_bill', link)
        self.assertTitle("Semesterverwaltung")
        self.assertPresence("Semester Nummer 45", div='current-semester')

        # Verify Log
        log_expectation: list[CdEDBObject] = [
            {
                'code': const.CdeLogCodes.semester_exmember_balance,
                'change_note': "561,11 € Guthaben von 9 Exmitgliedern aufgelöst.",
            },
            {
                'code': const.CdeLogCodes.semester_ejection,
                'change_note': "2 inaktive Mitglieder gestrichen.",
            },
            {
                'code': const.CdeLogCodes.automated_archival_done,
                'change_note': "1 Accounts archiviert.",
            },
            {
                'code': const.CdeLogCodes.semester_balance_update,
                'change_note': "2 Probemitgliedschaften beendet."
                               " 16,00 € Guthaben von Mitgliedern abgebucht.",
            },
            {
                'code': const.CdeLogCodes.semester_advance,
                'change_note': "44",
            },
            # Semester 44
            {
                'code': const.CdeLogCodes.semester_bill_with_addresscheck,
                'change_note': "7 E-Mails versandt.",
            },
            {
                'code': const.CdeLogCodes.automated_archival_notification_done,
                'change_note': "0 E-Mails versandt.",
            },
            {
                'code': const.CdeLogCodes.semester_exmember_balance,
                'change_note': "6,44 € Guthaben von 2 Exmitgliedern aufgelöst.",
            },
            {
                'code': const.CdeLogCodes.semester_ejection,
                'change_note': "1 inaktive Mitglieder gestrichen.",
            },
            {
                'code': const.CdeLogCodes.automated_archival_done,
                'change_note': "0 Accounts archiviert.",
            },
            {
                'code': const.CdeLogCodes.semester_balance_update,
                'change_note': "0 Probemitgliedschaften beendet."
                               " 20,00 € Guthaben von Mitgliedern abgebucht.",
            },
            {
                'code': const.CdeLogCodes.semester_advance,
                'change_note': "45",
            },
            # Semester 45
            {
                'code': const.CdeLogCodes.semester_bill,
                'change_note': "6 E-Mails versandt.",
            },
            {
                'code': const.CdeLogCodes.automated_archival_notification_done,
                'change_note': "0 E-Mails versandt.",
            },
        ]
        self.assertLogEqual(log_expectation, realm="cde")

        # Check that the weak references to all workers are dead.
        for name, ref in Worker.active_workers.items():
            self.assertIsNone(ref(), f"Worker {name!r} is still alive.")

    @as_users("farin")
    def test_expuls(self) -> None:
        link = {'description': 'Semesterverwaltung'}
        self.traverse({'description': 'Mitglieder'}, link)
        self.assertTitle("Semesterverwaltung")

        # Address Check
        self.assertPresence("Später zu erledigen.", div='expuls-next')
        f = self.response.forms['addresscheckform']
        f['testrun'].checked = True
        self.submit(f)
        self.join_worker_thread('expuls_addresscheck', link)
        self.assertTitle("Semesterverwaltung")

        self.assertPresence("Später zu erledigen.", div='expuls-next')
        f = self.response.forms['addresscheckform']
        self.submit(f)
        self.join_worker_thread('expuls_addresscheck', link)
        self.assertTitle("Semesterverwaltung")

        # Next exPuls
        self.assertPresence("Erledigt am", div='expuls-address')
        self.assertPresence("exPuls trägt die Nummer 42", div='expuls-number')
        # Check error handling for addresscheck
        self.submit(f, check_notification=False)
        self.assertPresence('Adressabfrage bereits erledigt',
                            div='notifications')
        self.assertTitle("Semesterverwaltung")

        f = self.response.forms['proceedexpulsform']
        self.submit(f)
        self.assertTitle("Semesterverwaltung")
        self.assertPresence("exPuls trägt die Nummer 43", div='expuls-number')

        # No Address-Check
        f = self.response.forms['noaddresscheckform']
        self.submit(f)
        self.assertTitle("Semesterverwaltung")

        # Next exPuls
        self.assertPresence("Erledigt am", div='expuls-address')
        self.assertPresence("exPuls trägt die Nummer 43", div='expuls-number')
        # Check error handling for noaddresscheck
        self.submit(f, check_notification=False)
        self.assertPresence('Adressabfrage bereits erledigt',
                            div='notifications')
        self.assertTitle("Semesterverwaltung")

        f = self.response.forms['proceedexpulsform']
        self.submit(f)
        self.assertTitle("Semesterverwaltung")
        self.assertPresence("exPuls trägt die Nummer 44", div='expuls-number')
        self.assertIn('addresscheckform', self.response.forms)
        # Check error handling for proceedexpuls
        self.submit(f, check_notification=False)
        self.assertPresence('Adressabfrage noch nicht erledigt',
                            div='notifications')
        self.assertTitle("Semesterverwaltung")

        # Verify Log
        self.traverse({'description': 'CdE-Log'})
        f = self.response.forms['logshowform']
        f['codes'] = [const.CdeLogCodes.expuls_addresscheck,
                      const.CdeLogCodes.expuls_addresscheck_skipped,
                      const.CdeLogCodes.expuls_advance]
        self.submit(f)
        self.assertTitle("CdE-Log [1–4 von 4]")
        f = self.response.forms['logshowform']
        f['codes'] = [const.CdeLogCodes.expuls_advance]
        self.submit(f)
        self.assertTitle("CdE-Log [1–2 von 2]")
        f = self.response.forms['logshowform']
        f['codes'] = [const.CdeLogCodes.expuls_addresscheck]
        self.submit(f)
        self.assertTitle("CdE-Log [1–1 von 1]")
        f = self.response.forms['logshowform']
        f['codes'] = [const.CdeLogCodes.expuls_addresscheck_skipped]
        self.submit(f)
        self.assertTitle("CdE-Log [1–1 von 1]")

    @as_users("berta")
    def test_list_past_events(self) -> None:
        self.traverse({'description': 'Mitglieder'},
                      {'description': 'Verg. Veranstaltungen'})
        self.assertTitle("Vergangene Veranstaltungen")

        # Overview
        self.assertPresence("PfingstAkademie 2014 (CdE)", div='events-2014')
        self.assertPresence("Geburtstagsfete (VAN)", div='events-2019')
        self.assertPresence("Übersicht", div='navigation')
        self.assertPresence("CdE", div='navigation')
        self.assertPresence("VAN", div='navigation')

        # Institution CdE
        self.traverse({'description': '^CdE$'})
        self.assertPresence("PfingstAkademie 2014", div='events-2014')
        self.assertNonPresence("Geburtstagsfete")
        self.assertNonPresence("2019")
        self.assertPresence("Übersicht", div='navigation')
        self.assertPresence("CdE", div='navigation')
        self.assertPresence("VAN", div='navigation')

        # Institution VAN
        self.traverse({'description': '^VAN'})
        self.assertPresence("Geburtstagsfete", div='events-2019')
        self.assertNonPresence("PfingstAkademie")
        self.assertNonPresence("2014")
        self.assertPresence("Übersicht", div='navigation')
        self.assertPresence("CdE", div='navigation')
        self.assertPresence("VAN", div='navigation')

    @as_users("vera")
    def test_list_past_events_admin(self) -> None:
        self.traverse({'description': 'Mitglieder'},
                      {'description': 'Verg. Veranstaltungen'})
        self.assertTitle("Vergangene Veranstaltungen")

        # Overview
        self.assertPresence("PfingstAkademie 2014 [pa14] (CdE) 2 Kurse, 6 Teilnehmer",
                            div='events-2014')
        self.assertPresence(
            "Geburtstagsfete [gebi] (VAN) 0 Kurse, 0 Teilnehmer",
            div='events-2019')

        # Institution CdE
        self.traverse({'description': '^CdE$'})
        self.assertPresence("PfingstAkademie 2014 [pa14] 2 Kurse, 6 Teilnehmer",
                            div='events-2014')
        self.assertNonPresence("Geburtstagsfete")

        # Institution VAN
        self.traverse({'description': '^VAN'})
        self.assertPresence("Geburtstagsfete [gebi] 0 Kurse, 0 Teilnehmer",
                            div='events-2019')
        self.assertNonPresence("PfingstAkademie")

    @as_users("charly", "inga")
    def test_show_past_event_course(self) -> None:
        self.traverse({'description': 'Mitglieder'},
                      {'description': 'Verg. Veranstaltungen'})
        self.assertTitle("Vergangene Veranstaltungen")
        self.traverse({'description': 'PfingstAkademie 2014'})
        self.assertTitle("PfingstAkademie 2014")
        self.assertPresence("Club der Ehemaligen", div='institution',
                            exact=True)
        self.assertPresence("Great event!", div='description', exact=True)
        self.assertPresence("1a. Swish -- und alles ist gut",
                            div='list-courses')
        self.traverse({'description': 'Swish -- und alles ist gut'})
        self.assertTitle("Swish -- und alles ist gut (PfingstAkademie 2014)")
        self.assertPresence("Ringelpiez mit anfassen.", div='description',
                            exact=True)
        self.traverse({'description': 'PfingstAkademie 2014'})
        self.traverse({'description': 'Goethe zum Anfassen'})
        self.assertTitle("Goethe zum Anfassen (PfingstAkademie 2014)")
        self.assertPresence("Ferdinand Findus (Orga) ")

    @as_users("vera", "berta", "charly", "ferdinand", "inga")
    def test_show_past_event_gallery(self) -> None:
        self.traverse({'description': 'Mitglieder'},
                      {'description': 'Verg. Veranstaltungen'})
        self.assertTitle("Vergangene Veranstaltungen")
        self.traverse({'description': 'PfingstAkademie 2014'})
        self.assertTitle("PfingstAkademie 2014")
        if self.user_in(22):
            self.assertPresence(
                "Du bist kein Teilnehmer dieser vergangenen Veranstaltung und "
                "kannst diesen Link nur in Deiner Eigenschaft als Admin sehen.",
                div='gallery-admin-info')
        else:
            self.assertNonPresence(
                "Du bist kein Teilnehmer dieser vergangenen Veranstaltung und "
                "kannst diesen Link nur in Deiner Eigenschaft als Admin sehen.")
        # inga is no participant nor admin
        if self.user_in(9):
            self.assertNonPresence("Mediensammlung "
                                   "https://pa14:secret@example.cde/pa14/")
        else:
            self.assertPresence(
                "Mediensammlung https://pa14:secret@example.cde/pa14/",
                div='gallery-link')

    @as_users("vera", "berta", "charly", "garcia", "inga")
    def test_show_past_event_privacy(self) -> None:

        def _traverse_back() -> None:
            self.traverse({'description': 'Mitglieder'},
                          {'description': 'Verg. Veranstaltungen'},
                          {'description': 'PfingstAkademie 2014'})

        _traverse_back()
        self.assertTitle("PfingstAkademie 2014")
        # Check list privacy
        # non-searchable non-participants can not see anything interesting
        if self.user_in("garcia"):
            self.assertPresence("6 Teilnehmer", div='count-extra-participants')
            self.assertNonPresence("Bert")
            self.assertNonPresence("Ferdinand")
        else:
            self.assertNonPresence("6 Teilnehmer")
            self.assertPresence("Bertå", div='list-participants')
            self.assertPresence("Ferdinand", div='list-participants')

        # non-searchable users are only visible to admins and participants
        if self.user_in("berta", "charly", "vera"):
            # members and participants
            self.assertPresence("Charly", div='list-participants')
            self.assertPresence("Emilia", div='list-participants')
            self.assertNonPresence("weitere")
            # no links are displayed to non-searchable users
            if not self.user_in("charly"):
                # searchable member
                self.traverse({'description': 'Ferdinand Findus'})
                _traverse_back()
            else:
                self.assertNoLink('/core/persona/2/show')
                self.assertNoLink('/core/persona/5/show')
                self.assertNoLink('/core/persona/6/show')
        else:
            self.assertNonPresence("Charly")
            self.assertNonPresence("Emilia")
            if not self.user_in("garcia"):
                self.assertPresence("und 3 weitere", div='count-extra-participants')

        # links to non-searchable users are only displayed for admins
        if self.user_in("vera"):
            # admin
            self.traverse({'description': 'Charly Clown'})
            _traverse_back()
            self.traverse({'description': 'Emilia E. Eventis'})
            _traverse_back()
        else:
            # normal members
            self.assertNoLink('/core/persona/5/show')
            if not self.user_in("charly"):
                self.assertNoLink('/core/persona/3/show')

    @as_users("daniel")
    def test_show_past_event_unprivileged(self) -> None:
        self.traverse({'description': 'Mitglieder'})
        self.assertNoLink('cde/past/event/list')
        self.get("/cde/past/event/list", status=403)
        self.get("/cde/past/event/1/show", status=403)

    @as_users("berta")
    def test_past_course_counting(self) -> None:
        self.get("/cde/past/event/4/course/3/show")
        self.assertPresence("Keine Teilnehmer eingetragen.")

    @as_users("berta", "charly")
    def test_show_past_event_own_link(self) -> None:
        self.traverse({'description': 'Mitglieder'},
                      {'description': 'Verg. Veranstaltungen'},
                      {'description': 'PfingstAkademie 2014'})
        self.assertTitle("PfingstAkademie 2014")
        self.traverse({'description': self.user['default_name_format']})

    @as_users("anton", "charly", "garcia", "inga")
    def test_show_past_event_orgas(self) -> None:
        self.traverse({'description': 'Mitglieder'},
                      {'description': 'Verg. Veranstaltungen'},
                      {'description': 'FingerAkademie 2020'})
        self.assertTitle("FingerAkademie 2020")
        self.assertPresence("Ferdinand Findus", div="orgas")
        if self.user_in("inga"):
            # no patricipant, but searchable.
            self.assertPresence("und 2 weitere", div="orgas")
            self.assertNonPresence("Charly")
            self.assertNonPresence("Emilia")
            self.assertNonPresence("Garcia", div="orgas")
            self.traverse({'description': 'Ferdinand'})
        else:
            self.assertPresence("Charly Clown", div="orgas")
            self.assertPresence("Emilia E. Eventis", div="orgas")
            self.assertPresence("Ferdinand Findus", div="orgas")
            self.assertNonPresence("Garcia", div="orgas")
            self.assertNonPresence("weitere")
            if self.user_in("anton"):
                self.traverse({'description': 'Emilia'})
            else:
                # requesting user not searchable / no member
                self.assertNoLink(content="Emilia")
                self.assertNoLink(content="Ferdindand")
                if not self.user_in("charly"):
                    # requested user not searchable.
                    self.assertNoLink(content="Charly")

    @as_users("vera")
    def test_change_past_event(self) -> None:
        self.traverse({'description': 'Mitglieder'},
                      {'description': 'Verg. Veranstaltungen'},
                      {'description': 'PfingstAkademie 2014'},
                      {'description': 'Bearbeiten'})
        self.assertTitle("PfingstAkademie 2014 bearbeiten")
        f = self.response.forms['changeeventform']
        f['title'] = "Link Academy"
        f['institution'] = const.PastInstitutions.dsa
        f['description'] = "Ganz ohne Minderjährige."
        f['participant_info'] = "<https://zelda:hyrule@link.cde>"
        self.submit(f)
        self.assertTitle("Link Academy")
        self.assertPresence("Deutsche SchülerAkademie", div='institution')
        self.assertPresence("Ganz ohne Minderjährige.", div='description')
        self.assertPresence("https://zelda:hyrule@link.cde", div='gallery-link',
                            exact=True)

    @as_users("vera")
    def test_create_past_event(self) -> None:
        self.traverse({'description': 'Mitglieder'},
                      {'description': 'Verg. Veranstaltungen'},
                      {'description': 'Verg. Veranstaltung anlegen'})
        self.assertTitle("Verg. Veranstaltung anlegen")
        f = self.response.forms['createeventform']
        f['title'] = "Link Academy II"
        f['shortname'] = "link"
        f['institution'] = const.PastInstitutions.dsa
        f['description'] = "Ganz ohne Minderjährige."
        f['participant_info'] = "<https://zelda:hyrule@link.cde>"
        f['tempus'] = "1.1.2000"
        self.submit(f)
        self.assertTitle("Link Academy II")
        self.assertPresence("link", div='shortname')
        self.assertPresence("Deutsche SchülerAkademie", div='institution')
        self.assertPresence("Ganz ohne Minderjährige.", div='description')
        self.assertPresence("https://zelda:hyrule@link.cde", div='gallery-link',
                            exact=True)

    @as_users("vera")
    def test_create_past_event_with_courses(self) -> None:
        self.traverse({'description': 'Mitglieder'},
                      {'description': 'Verg. Veranstaltungen'},
                      {'description': 'Verg. Veranstaltung anlegen'})
        self.assertTitle("Verg. Veranstaltung anlegen")
        f = self.response.forms['createeventform']
        f['title'] = "Link Academy II"
        f['shortname'] = "link"
        f['institution'] = const.PastInstitutions.cde
        f['description'] = "Ganz ohne Minderjährige."
        f['tempus'] = "1.1.2000"
        f['courses'] = '''"1";"Hoola Hoop";"Spaß mit dem Reifen"
"2";"Abseilen";"Von ganz oben"
"3";"Tretbootfahren";""
'''
        self.submit(f)
        self.assertTitle("Link Academy II")
        self.assertPresence("link", div='shortname')
        self.assertPresence("Club der Ehemaligen", div='institution')
        self.assertPresence("Ganz ohne Minderjährige.", div='description')
        self.assertPresence("1. Hoola Hoop", div='list-courses')
        self.assertPresence("2. Abseilen", div='list-courses')
        self.assertPresence("3. Tretbootfahren", div='list-courses')

    @as_users("vera")
    def test_delete_past_event(self) -> None:
        self.traverse({'description': 'Mitglieder'},
                      {'description': 'Verg. Veranstaltungen'})
        self.assertTitle("Vergangene Veranstaltungen")
        self.assertPresence("PfingstAkademie 2014", div='events-2014')
        self.traverse({'description': 'Mitglieder'},
                      {'description': 'Verg. Veranstaltungen'},
                      {'description': 'PfingstAkademie 2014'})
        self.assertTitle("PfingstAkademie 2014")
        f = self.response.forms['deletepasteventform']
        f['ack_delete'].checked = True
        self.submit(f)
        self.assertTitle("Vergangene Veranstaltungen")
        self.assertNonPresence("PfingstAkademie 2014")

    @as_users("vera")
    def test_change_past_course(self) -> None:
        self.traverse({'description': 'Mitglieder'},
                      {'description': 'Verg. Veranstaltungen'},
                      {'description': 'PfingstAkademie 2014'},
                      {'description': 'Swish -- und alles ist gut'})
        self.assertPresence("Bertå Beispiel", div='list-participants')
        self.traverse({'description': 'Bearbeiten'})
        self.assertTitle("Swish -- und alles ist gut (PfingstAkademie 2014) bearbeiten")
        f = self.response.forms['changecourseform']
        f['title'] = "Omph"
        f['description'] = "Loud and proud."
        self.submit(f)
        self.assertTitle("Omph (PfingstAkademie 2014)")
        self.assertPresence("Loud and proud.", div='description', exact=True)
        self.assertPresence(USER_DICT['berta']['default_name_format'],
                            div='list-participants')

    @as_users("vera")
    def test_create_past_course(self) -> None:
        self.traverse({'description': 'Mitglieder'},
                      {'description': 'Verg. Veranstaltungen'},
                      {'description': 'PfingstAkademie 2014'},
                      {'description': 'Kurs hinzufügen'})
        self.assertTitle("Kurs anlegen (PfingstAkademie 2014)")
        f = self.response.forms['createcourseform']
        f['nr'] = "42"
        f['title'] = "Abstract Nonsense"
        f['description'] = "Lots of arrows."
        self.submit(f)
        self.assertTitle("Abstract Nonsense (PfingstAkademie 2014)")
        self.assertPresence("Lots of arrows.", div='description')

    @as_users("vera")
    def test_delete_past_course(self) -> None:
        self.traverse({'description': 'Mitglieder'},
                      {'description': 'Verg. Veranstaltungen'},
                      {'description': 'PfingstAkademie 2014'},
                      {'description': 'Kurs hinzufügen'})
        self.assertTitle("Kurs anlegen (PfingstAkademie 2014)")
        f = self.response.forms['createcourseform']
        f['nr'] = "42"
        f['title'] = "Abstract Nonsense"
        self.submit(f)
        self.assertTitle("Abstract Nonsense (PfingstAkademie 2014)")
        f = self.response.forms['deletecourseform']
        f['ack_delete'].checked = True
        self.submit(f)
        self.assertTitle("PfingstAkademie 2014")
        self.assertNonPresence("Abstract Nonsense")

    @as_users("vera")
    def test_participant_manipulation(self) -> None:
        self.traverse({'description': 'Mitglieder'},
                      {'description': 'Verg. Veranstaltungen'},
                      {'description': 'PfingstAkademie 2014'},
                      {'description': 'Swish -- und alles ist gut'})
        self.assertTitle("Swish -- und alles ist gut (PfingstAkademie 2014)")
        self.assertNonPresence("Garcia")
        f = self.response.forms['addparticipantform']
        f['persona_ids'] = "DB-7-8, DB-33-7"
        self.submit(f, check_notification=False)
        self.assertValidationError(
            'persona_ids', "Einige dieser Nutzer existieren nicht.")
        self.assertTitle("Swish -- und alles ist gut (PfingstAkademie 2014)")
        f = self.response.forms['addparticipantform']
        f['persona_ids'] = "DB-7-8, DB-10-8"
        self.submit(f, check_notification=False)
        self.assertValidationError(
            'persona_ids',
            "Einige dieser Nutzer sind keine Veranstaltungsnutzer.")
        f = self.response.forms['addparticipantform']
        f['persona_ids'] = "DB-7-8, DB-8-6, DB-5-1, DB-3-5"
        f['is_orga'].checked = True
        f['is_instructor'].checked = True
        self.submit(f)

        self.assertTitle("Swish -- und alles ist gut (PfingstAkademie 2014)")
        self.assertPresence("Garcia Generalis", div='list-participants')
        self.assertPresence("Hades Hell", div='list-participants')

        f = self.response.forms['removeparticipantform7']
        self.submit(f)
        self.assertTitle("Swish -- und alles ist gut (PfingstAkademie 2014)")
        self.assertNonPresence("Garcia")

        f = self.response.forms['removeparticipantform3']
        self.submit(f)
        self.assertTitle("Swish -- und alles ist gut (PfingstAkademie 2014)")
        self.assertNonPresence("Garcia")

        self.traverse({'description': 'Mitglieder'},
                      {'description': 'Verg. Veranstaltungen'},
                      {'description': 'PfingstAkademie 2014'})
        self.assertNonPresence("Garcia")
        # See #1458
        self.assertNonPresence("Charly")
        f = self.response.forms['addparticipantform']
        f['persona_ids'] = "DB-7-8"
        f['is_orga'].checked = True
        self.submit(f)
        self.assertTitle("PfingstAkademie 2014")
        self.assertPresence("Garcia Generalis (Orga) ")
        f = self.response.forms['removeparticipantform7']
        self.submit(f)
        self.assertTitle("PfingstAkademie 2014")
        self.assertNonPresence("Garcia")

    @as_users("farin", "inga")
    def test_member_stats(self) -> None:
        self.traverse("Mitglieder", "Mitglieder-Statistik")
        self.assertPresence("Mitglieder", div="cde-simple-stats")
        self.assertPresence("davon suchbar", div="cde-simple-stats")
        self.assertPresence("Inaktive Mitglieder", div="cde-simple-stats")
        self.assertPresence("Mitglieder nach Land",
                            div="complex-stats-members_by_country")
        self.assertPresence("Deutschland",
                            div="complex-stats-members_by_country")
        self.assertPresence("Japan",
                            div="complex-stats-members_by_country")
        self.assertNonPresence("DE")
        self.assertNonPresence("JP")
        self.assertPresence("Mitglieder nach Stadt",
                            div="complex-stats-members_by_city")
        self.assertNonPresence("Burokratia")
        self.assertNonPresence("Liliput")
        self.assertDivNotExists(div="year-stats-members_by_birthday-1")
        self.assertNonPresence("–", div="year-stats-members_by_birthday-1991")
        self.assertNonPresence("–", div="year-stats-members_by_birthday-2222")
        self.assertPresence("–", div="year-stats-members_by_birthday-2014")
        self.assertPresence("4", div="year-stats-members_by_first_event-2014")
        self.assertPresence("6", div="year-stats-users_by_first_event-2014")
        self.assertPresence("–", div="year-stats-members_by_first_event-2010")
        self.assertNonPresence("–", div="year-stats-unique_participants_per_year-2010")
        self.assertNonPresence("–", div="year-stats-unique_participants_per_year-2014")

    @as_users("vera")
    def test_past_log(self) -> None:
        # First: generate data
        logs = []

        # add new past event
        self.traverse({'description': 'Mitglieder'},
                      {'description': 'Verg. Veranstaltungen'},
                      {'description': 'Verg. Veranstaltung anlegen'})
        f = self.response.forms['createeventform']
        f['title'] = "Piraten Arrrkademie"
        f['shortname'] = "Arrr"
        f['institution'] = const.PastInstitutions.van
        f['description'] = "Alle Mann an Deck!"
        f['participant_info'] = "<https://piraten:schiff@ahoi.cde>"
        f['tempus'] = "1.1.2000"
        self.submit(f)
        logs.append((1001, const.PastEventLogCodes.event_created))

        # add new course
        self.traverse({'description': 'Kurs hinzufügen'})
        f = self.response.forms['createcourseform']
        f['nr'] = "3.1415"
        f['title'] = "...raten!"
        f['description'] = "Wir können nicht im Kreis fahren."
        self.submit(f)
        logs.append((1002, const.PastEventLogCodes.course_created))

        # change course
        self.traverse({'description': 'Bearbeiten'})
        f = self.response.forms['changecourseform']
        f['title'] = "raten"
        self.submit(f)
        logs.append((1003, const.PastEventLogCodes.course_changed))

        # add participant (to course)
        f = self.response.forms['addparticipantform']
        f['persona_ids'] = "DB-7-8,DB-1-9"
        self.submit(f)
        logs.append((1004, const.PastEventLogCodes.participant_added))
        logs.append((1005, const.PastEventLogCodes.participant_added))

        # delete participant (from course)
        f = self.response.forms['removeparticipantform7']
        self.submit(f)
        logs.append((1006, const.PastEventLogCodes.participant_removed))

        # delete course
        f = self.response.forms['deletecourseform']
        f['ack_delete'].checked = True
        self.submit(f)
        logs.append((1007, const.PastEventLogCodes.course_deleted))

        # add participant (to past event)
        f = self.response.forms['addparticipantform']
        f['persona_ids'] = "DB-7-8"
        self.submit(f)
        logs.append((1008, const.PastEventLogCodes.participant_added))

        # delete participant (from past event)
        f = self.response.forms['removeparticipantform7']
        self.submit(f)
        logs.append((1009, const.PastEventLogCodes.participant_removed))

        # change past event
        self.traverse({'description': 'Bearbeiten'})
        f = self.response.forms['changeeventform']
        f['description'] = "Leider ins Wasser gefallen..."
        self.submit(f)
        logs.append((1010, const.PastEventLogCodes.event_changed))

        # delete past event
        # this deletes an other event, because deletion includes log codes
        self.traverse({'description': 'Verg. Veranstaltungen'},
                      {'description': 'Geburtstagsfete'})
        f = self.response.forms['deletepasteventform']
        f['ack_delete'].checked = True
        self.submit(f)
        logs.append((1011, const.PastEventLogCodes.event_deleted))

        # Now check it
        self.traverse({'description': 'Verg.-Veranstaltungen-Log'})
        self.log_pagination("Verg.-Veranstaltungen-Log", tuple(logs))
        self.assertPresence("Piraten Arrrkademie", div="4-1004")

    @as_users("farin")
    def test_cde_log(self) -> None:
        # First: generate data
        logs = []

        # Payment Request already done
        link = {'description': 'Semesterverwaltung'}
        self.traverse({'description': 'Mitglieder'}, link)

        # Remove Inactive Members
        f = self.response.forms['ejectform']
        self.submit(f)
        self.join_worker_thread('semester_eject', link)
        logs.append((1001, const.CdeLogCodes.semester_exmember_balance))
        logs.append((1002, const.CdeLogCodes.semester_ejection))
        logs.append((1003, const.CdeLogCodes.automated_archival_done))

        # Update Balances
        f = self.response.forms['balanceform']
        self.submit(f)
        self.join_worker_thread('semester_balance_update', link)
        logs.append((1004, const.CdeLogCodes.semester_balance_update))

        # Payment Request with addresscheck
        # (the variant without addresscheck is tested in test_semester)
        f = self.response.forms['billform']
        f['addresscheck'].checked = True
        self.submit(f)
        self.join_worker_thread('semester_bill', link)
        logs.append((1005, const.CdeLogCodes.semester_advance))
        logs.append((1006, const.CdeLogCodes.semester_bill_with_addresscheck))
        logs.append((1007, const.CdeLogCodes.automated_archival_notification_done))

        # exPuls with addresscheck
        f = self.response.forms['addresscheckform']
        self.submit(f)
        self.join_worker_thread('expuls_addresscheck', link)
        logs.append((1008, const.CdeLogCodes.expuls_addresscheck))

        # Next exPuls
        f = self.response.forms['proceedexpulsform']
        self.submit(f)
        logs.append((1009, const.CdeLogCodes.expuls_advance))

        # exPuls without addresscheck
        f = self.response.forms['noaddresscheckform']
        self.submit(f)
        logs.append((1010, const.CdeLogCodes.expuls_addresscheck_skipped))

        # Next exPuls
        f = self.response.forms['proceedexpulsform']
        self.submit(f)
        logs.append((1011, const.CdeLogCodes.expuls_advance))

        # Now check it
        self.traverse({'description': "CdE-Log"})
        self.log_pagination("CdE-Log", tuple(logs))

    def test_finance_log(self) -> None:
        # First: generate data
        # FIXME: the here generated data does absolutely not suffice ^^
        #  however, this style of log test is deprecated anyway and should be integrated
        #  into the actual test. Fot testing the finance log, the cde log test should
        #  also produce a nice amount of data which could be tested. See
        #  https://tracker.cde-ev.de/gitea/cdedb/cdedb2/pulls/2073#issuecomment-30727

        # Now check it
        self.login(USER_DICT['farin'])
        self.traverse({'href': '/cde/$'},
                      {'href': '/cde/finances'})
        n = len(self.get_sample_data('cde.finance_log'))
        self.assertTitle(f"Finanz-Log [1–{n} von {n}]")
        self.assertNonPresence("LogCodes")

        f = self.response.forms['logshowform']
        f['length'] = 2
        self.response = f.submit("download", value="csv")
        self.assertIn(
            ';5.00;114.76;7;5.00;DB-9-4;Iota;Inga;DB-32-9;'
            'Finanzvorstand;Farin;725.87;20',
            self.response.text)
        self.assertNotIn('Beispiel', self.response.text)

    @as_users("vera")
    def test_postal_address(self) -> None:
        # personas with event realm but without an address
        personas_without_address = {
            USER_DICT["farin"]["id"], USER_DICT["katarina"]["id"],
            USER_DICT["martin"]["id"], USER_DICT["olaf"]["id"],
            USER_DICT["vera"]["id"], USER_DICT["werner"]["id"],
            USER_DICT["ludwig"]["id"], USER_DICT["petra"]["id"],
        }
        fake_rs = cast(RequestState, types.SimpleNamespace())
        fake_rs.translations = self.translations
        persona_id = None
        t = lambda g, p: g(format_country_code(p['country']))
        while persona_id := self.core.next_persona(self.key, persona_id,
                                                   is_member=None, is_archived=False):
            p = self.core.get_total_persona(self.key, persona_id)
            if p['country']:
                address = make_postal_address(fake_rs, p)
                if address is None:
                    self.assertIn(persona_id, personas_without_address)
                else:
                    self.assertNotIn(p['country'], address)
                    self.assertIn(t(self.translations["de"].gettext, p), address)

    def test_country_code_from_country(self) -> None:
        fake_rs = cast(RequestState, types.SimpleNamespace())
        fake_rs.translations = self.translations
        for lang in self.translations:
            fake_rs.lang = lang
            for cc, country in get_localized_country_codes(fake_rs):
                self.assertEqual(cc, get_country_code_from_country(fake_rs, country))
                self.assertEqual(cc, get_country_code_from_country(fake_rs, cc))<|MERGE_RESOLUTION|>--- conflicted
+++ resolved
@@ -576,13 +576,8 @@
         fields = [
             "fulltext", "given_names,display_name", "family_name,birth_name",
             "weblink,specialisation,affiliation,timeline,interests,free_form",
-<<<<<<< HEAD
-            "username", "address,address_supplement,address2,address_supplement2",
-            "location,location2",
+            "username", "location,location2",
         ]
-=======
-            "username", "location,location2", "country,country2"]
->>>>>>> 537fdea7
         for field in fields:
             f['qval_' + field].force_value("[a]")
         self.submit(f, check_notification=False)
