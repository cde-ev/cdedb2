#!/usr/bin/env python3
# pylint: disable=missing-module-docstring
import collections
import csv
import datetime
import decimal
import types
import unittest.mock
from typing import Any, Optional, cast

import webtest

import cdedb.frontend.cde.parse_statement as parse
import cdedb.models.event as models_event
from cdedb.backend.event import EventBackend
from cdedb.common import Accounts, CdEDBObject, now
from cdedb.frontend.common import CustomCSVDialect
from tests.common import FrontendTest, as_users, storage


class TestParseFrontend(FrontendTest):
    def csv_submit(self, form: webtest.Form, button: str = "",
                   value: Optional[str] = None) -> None:
        super().submit(form, button=button, value=value, check_notification=False)
        self.assertEqual(self.response.text[0], "\ufeff")
        self.response.text = self.response.text[1:]

    @staticmethod
    def get_transaction_with_reference(reference: str) -> parse.Transaction:
        transaction_data: CdEDBObject = collections.defaultdict(str)
        transaction_data.update({
            "reference": reference,
        })
        return parse.Transaction(transaction_data)

    def test_find_cdedbids(self) -> None:
        # pylint: disable=protected-access
        cl = parse.ConfidenceLevel
        t = self.get_transaction_with_reference("DB-2-7 DB-35")
        # All confidence values are reduced by two, because multiple ids were found.
        expectation = {
            2: parse.ConfidenceLevel.Medium,  # good match.
            3: parse.ConfidenceLevel.Low,  # close match.
        }
        self.assertEqual(expectation, t._find_cdedbids())  # pylint: disable=protected-access

        t = self.get_transaction_with_reference("DB-1000-6")
        self.assertEqual({1000: cl.Full}, t._find_cdedbids())
        t = self.get_transaction_with_reference("DB/1000 6 DB-100-7")
        self.assertEqual({1000: cl.Low, 100: cl.Medium}, t._find_cdedbids())

    def test_parse_statement_additional(self) -> None:

        pseudo_winter = cast(models_event.Event, types.SimpleNamespace(**{
            "title": "CdE Pseudo-WinterAkademie",
            "shortname": "pwinter222223",
            "begin": datetime.date(2222, 12, 27),
            "end": datetime.date(2223, 1, 6)}))
        test_pfingsten = cast(models_event.Event, types.SimpleNamespace(**{
            "title": "Pfingstakademie 1234",
            "shortname": "pa1234",
            "begin": datetime.date(1234, 5, 20),
            "end": datetime.date(1234, 5, 23)}))
        naka = cast(models_event.Event, types.SimpleNamespace(**{
            "title": "NachhaltigkeitsAkademie",
            "shortname": "naka",
            "begin": now().date(),
            "end": now().date()}))
        velbert = cast(models_event.Event, types.SimpleNamespace(**{
            "title": "JuniorAkademie NRW - Nachtreffen Velbert 2019",
            "shortname": "velbert19",
            "begin": datetime.date(2019, 11, 15),
            "end": datetime.date(2019, 11, 17)}))

        def match(event: models_event.Event, reference: str,
                  expected_confidence: Optional[parse.ConfidenceLevel]) -> None:
            fake_transaction = cast(
                parse.Transaction,
                types.SimpleNamespace(
                    reference=reference,
                    compile_pattern=parse.Transaction.compile_pattern,
                ))
            match = parse.Transaction._match_one_event(fake_transaction, event)  # pylint: disable=protected-access
            if expected_confidence is None:
                self.assertIsNone(match)
            else:
                self.assertIsNotNone(match)
                assert match is not None
                self.assertEqual(expected_confidence, match.confidence)

        cl = parse.ConfidenceLevel

        match(pseudo_winter, "pwinter222223", cl.Full)
        match(pseudo_winter, "pwinter2222232425", cl.High)
        match(pseudo_winter, "CdE Pseudo-WinterAkademie", cl.Full)
        match(pseudo_winter, "CdE Pseudo-WinterAkademie 2222/2223", cl.Full)
        match(pseudo_winter, "CdE Pseudo-WinterAkademie2222", cl.High)

        match(test_pfingsten, "pa1234", cl.Medium)
        match(test_pfingsten, "PfingstAkademie 1234", cl.Medium)
        match(test_pfingsten, "PfingstAkademie 123456", cl.Low)

        match(naka, "naka", cl.Full)
        match(naka, "NAKA", cl.Full)
        match(naka, "CdE NachhaltigkeitsAkademie", cl.Full)
        match(naka, "CdE NachhaltigkeitsAkademie(n)", cl.Full)

        match(velbert, "velbert19", cl.Medium)
        match(velbert, "JuniorAkademie NRW - Nachtreffen Velbert 2019", cl.Medium)
        match(velbert, "Velbert 2019", None)

    def test_fee_matching(self) -> None:
        # Match TestAka via reference, but Party via amount.
        amount = decimal.Decimal("3.50")
        data: CdEDBObject = collections.defaultdict(lambda: None)
        data.update({
            'reference': "TestAka",
            'errors': [],
            'warnings': [],
            'amount': amount,
            'event': None,
        })
        transaction = parse.Transaction(data)
        transaction.persona = {'id': 1}
        event_backend = self.initialize_backend(EventBackend)
        event_backend.list_amounts_owed = unittest.mock.MagicMock(  # type: ignore[method-assign]
            return_value={2: amount})
        transaction._match_event(rs=self.key, event_backend=event_backend)  # pylint: disable=protected-access

        # Check that reference match is better.
        self.assertIsNotNone(transaction.event)
        assert transaction.event is not None
        self.assertEqual(parse.ConfidenceLevel.Medium, transaction.event_confidence)
        self.assertEqual("Große Testakademie 2222", transaction.event.title)

        # Check that "match only by amount" warning is not present.
        self.assertEqual([], transaction.warnings)
        self.assertEqual([], transaction.errors)

    def check_dict(self, adict: CdEDBObject, **kwargs: Any) -> None:
        for k, v in kwargs.items():
            if "_" not in k:
                assertion, key = "", ""
            else:
                assertion, key = k.split("_", 1)
            if assertion == "In":
                self.assertIn(v, adict[key])
            elif assertion == "NotIn":  # pragma: no cover
                self.assertNotIn(v, adict[key])
            else:
                self.assertEqual(v, adict[k])

    @storage
    @as_users("farin")
    def test_parse_statement(self) -> None:
        self.get("/cde/parse")
        self.assertTitle("Kontoauszug parsen")
        f = self.response.forms["statementform"]
        with open(self.testfile_dir / "statement.csv", mode="rb") as statementfile:
            f["statement_file"] = webtest.Upload(
                "statement.csv", statementfile.read(), "text/csv")
        self.submit(f, check_notification=False, verbose=True)

        self.assertTitle("Kontoauszug parsen")
        self.assertPresence("4 Transaktionen mit Fehlern", div="has_error_summary")
        self.assertPresence("1 Transaktionen mit Warnungen", div="has_warning_summary")
        self.assertPresence("9 fehlerfreie Transaktionen", div="has_none_summary")

        f = self.response.forms["parsedownloadform"]

        # Fix Transactions with errors.

        # Fix line 5:
        self.assertPresence("event: Unsicher über Veranstaltungszuordnung",
                            div="transaction5_errors")
        self.assertPresence("event: Veranstaltung Große Testakademie 2222 nur über"
                            " zu zahlenden Betrag zugeordnet.",
                            div="transaction5_warnings")
        f["event_confirm5"] = True

        # Fix line 6:
        self.assertPresence("cdedbid: Unsicher über Mitgliedszuordnung.",
                            div="transaction6_errors")
        self.assertPresence(
            "given_names: Anton Armin A. nicht im Verwendungszweck gefunden.",
            div="transaction6_warnings")
        self.assertPresence(
            "family_name: Administrator nicht im Verwendungszweck gefunden.",
            div="transaction6_warnings")
        self.assertEqual(f["cdedbid6"].value, "DB-1-9")
        f["persona_confirm6"].checked = True

        # Fix line 9:
        self.assertPresence("cdedbid: Braucht Mitgliedszuordnung.",
                            div="transaction9_errors")
        self.assertEqual(f["account_holder9"].value, "Daniel Dino")
        f["cdedbid9"] = "DB-4-3"

        # Fix line 11:
        self.assertPresence("persona: Mehr als eine DB-ID gefunden: (DB-1-9, DB-2-7)",
                            div="transaction11_warnings")
        self.assertPresence("cdedbid: Unsicher über Mitgliedszuordnung.",
                            div="transaction11_errors")
        self.assertEqual(f["account_holder11"].value, "Anton & Berta")
        self.assertEqual(f["cdedbid11"].value, "DB-1-9")
        f["persona_confirm11"].checked = True

        # Check transactions with warnings.

        # Line 8:
        self.assertPresence(
            "given_names: Garcia G. nicht im Verwendungszweck gefunden.",
            div="transaction8_warnings")

        self.submit(f, button="validate", check_notification=False)

        self.assertTitle("Kontoauszug parsen")
        self.assertPresence("1 Transaktionen mit Fehlern", div="has_error_summary")
        self.assertNonPresence("Transaktionen mit Warnungen")
        self.assertPresence("13 fehlerfreie Transaktionen", div="has_none_summary")

        # Check new error:

        # Line 9:
        self.assertPresence("cdedbid: Unsicher über Mitgliedszuordnung.",
                            div="transaction9_errors")
        self.assertEqual(f["cdedbid9"].value, "DB-4-3")
        f["persona_confirm9"].checked = True

        self.submit(f, button="validate", check_notification=False)

        self.assertTitle("Kontoauszug parsen")
        self.assertNonPresence("Transaktionen mit Fehlern")
        self.assertNonPresence("Transaktionen mit Warnungen")
        self.assertPresence("14 fehlerfreie Transaktionen", div="has_none_summary")

        save = self.response
        f = save.forms["parsedownloadform"]

        # check Testakademie csv.

        # Make sure to use the correct submit button.
        self.csv_submit(f, button="db_import")
        result = list(csv.DictReader(self.response.text.split("\n"),
                                     fieldnames=parse.ExportFields.db_import,
                                     dialect=CustomCSVDialect))

        self.check_dict(
            result[0],
<<<<<<< HEAD
            amount_german="353,99",
=======
            amount_german="-584,49",
            cdedbid="DB-1-9",
            family_name="Administrator",
            given_names="Anton Armin A.",
            transaction_date="29.12.2018",
            category_old="TestAka",
        )
        self.check_dict(
            result[1],
            amount_german="373,99",
>>>>>>> de7c49e4
            cdedbid="DB-1-9",
            family_name="Administrator",
            given_names="Anton Armin A.",
            transaction_date="28.12.2018",
            category_old="TestAka",
        )
        self.check_dict(
<<<<<<< HEAD
            result[1],
            amount_german="504,48",
=======
            result[2],
            amount_german="534,48",
>>>>>>> de7c49e4
            cdedbid="DB-7-8",
            family_name="Generalis",
            given_names="Garcia G.",
            transaction_date="27.12.2018",
            category_old="TestAka",
        )
        self.check_dict(
            result[3],
            amount_german="10,00",
            cdedbid="DB-1-9",
            family_name="Administrator",
            given_names="Anton Armin A.",
            transaction_date="26.12.2018",
            category_old="Mitgliedsbeitrag",
        )
        self.check_dict(
            result[4],
            amount_german="5,00",
            cdedbid="DB-2-7",
            family_name="Beispiel",
            given_names="Bertålotta",
            transaction_date="25.12.2018",
            category_old="Mitgliedsbeitrag",
        )
        self.check_dict(
            result[5],
            amount_german="2,50",
            cdedbid="DB-7-8",
            family_name="Generalis",
            given_names="Garcia G.",
            transaction_date="24.12.2018",
            category_old="Mitgliedsbeitrag",
        )
        self.check_dict(
            result[6],
            amount_german="2,50",
            cdedbid="DB-4-3",
            family_name="Dino",
            given_names="Daniel D.",
            transaction_date="23.12.2018",
            category_old="Mitgliedsbeitrag",
        )
        self.check_dict(
            result[7],
            amount_german="10,00",
            cdedbid="DB-1-9",
            family_name="Administrator",
            given_names="Anton Armin A.",
            transaction_date="21.12.2018",
            category_old="Mitgliedsbeitrag",
        )
        self.check_dict(
            result[8],
            amount_german="466,49",
            cdedbid="DB-5-1",
            family_name="Eventis",
            given_names="Emilia E.",
            transaction_date="20.12.2018",
            category_old="TestAka",
        )

        # check transactions files
        # check account 00
        self.csv_submit(f, button="excel", value=str(Accounts.Account0))
        result = list(csv.DictReader(self.response.text.split("\n"),
                                     fieldnames=parse.ExportFields.excel,
                                     dialect=CustomCSVDialect))
        self.check_dict(
            result[0],
            transaction_date="26.12.2018",
            amount_german="10,00",
            cdedbid="DB-1-9",
            family_name="Administrator",
            given_names="Anton Armin A.",
            category_old="Mitgliedsbeitrag",
            account_nr="8068900",
        )
        self.check_dict(
            result[1],
            transaction_date="25.12.2018",
            amount_german="5,00",
            cdedbid="DB-2-7",
            family_name="Beispiel",
            given_names="Bertålotta",
            category_old="Mitgliedsbeitrag",
            account_nr="8068900",
        )
        self.check_dict(
            result[2],
            transaction_date="24.12.2018",
            amount_german="2,50",
            cdedbid="DB-7-8",
            family_name="Generalis",
            given_names="Garcia G.",
            category_old="Mitgliedsbeitrag",
            account_nr="8068900",
        )
        self.check_dict(
            result[3],
            transaction_date="23.12.2018",
            amount_german="2,50",
            cdedbid="DB-4-3",
            family_name="Dino",
            given_names="Daniel D.",
            category_old="Mitgliedsbeitrag",
            account_nr="8068900",
            reference="Mitgliedsbeitrag",
            account_holder="Daniel Dino",
        )
        self.check_dict(
            result[4],
            transaction_date="22.12.2018",
            amount_german="50,00",
            cdedbid="DB-1-9",
            family_name="Administrator",
            given_names="Anton Armin A.",
            category_old="Sonstiges",
            account_nr="8068900",
            reference="Anton Administrator DB-1-9 Spende",
        )
        self.check_dict(
            result[5],
            transaction_date="21.12.2018",
            amount_german="10,00",
            cdedbid="DB-1-9",
            family_name="Administrator",
            given_names="Anton Armin A.",
            category_old="Mitgliedsbeitrag",
            account_nr="8068900",
        )
        self.check_dict(
            result[6],
            transaction_date="20.12.2018",
            amount_german="466,49",
            cdedbid="DB-5-1",
            family_name="Eventis",
            given_names="Emilia E.",
            category_old="TestAka",
            account_nr="8068900",
        )
        self.check_dict(
            result[7],
            transaction_date="19.12.2018",
            amount_german="1234,50",
            cdedbid="",
            family_name="",
            given_names="",
            category_old="Sonstiges",
            account_nr="8068900",
        )

        # check account 01
        self.csv_submit(f, button="excel", value=str(Accounts.Account1))
        result = list(csv.DictReader(self.response.text.split("\n"),
                                     fieldnames=parse.ExportFields.excel,
                                     dialect=CustomCSVDialect))

        self.check_dict(
            result[0],
            transaction_date="31.12.2018",
            amount_german="-18,54",
            cdedbid="",
            family_name="",
            given_names="",
            category_old="Sonstiges",
            account_nr="8068901",
            In_reference="Genutzte Freiposten",
        )
        self.check_dict(
            result[1],
            transaction_date="30.12.2018",
            amount_german="-52,50",
            cdedbid="",
            family_name="",
            given_names="",
            category_old="Sonstiges",
            account_nr="8068901",
            reference="KONTOFUEHRUNGSGEBUEHREN",
        )
        self.check_dict(
            result[2],
            transaction_date="29.12.2018",
            amount_german="-584,49",
            cdedbid="DB-1-9",
            family_name="Administrator",
            given_names="Anton Armin A.",
            category_old="TestAka",
            account_nr="8068901",
            account_holder="Anton Administrator",
            In_reference="KL-Erstattung TestAka, Anton Armin A. Administrator (DB-1-9)",
        )
        self.check_dict(
            result[3],
            transaction_date="28.12.2018",
            amount_german="353,99",
            cdedbid="DB-1-9",
            family_name="Administrator",
            given_names="Anton Armin A.",
            category_old="TestAka",
            account_nr="8068901",
        )
        self.check_dict(
            result[4],
            transaction_date="27.12.2018",
            amount_german="504,48",
            cdedbid="DB-7-8",
            family_name="Generalis",
            given_names="Garcia G.",
            category_old="TestAka",
            account_nr="8068901",
        )<|MERGE_RESOLUTION|>--- conflicted
+++ resolved
@@ -247,20 +247,16 @@
 
         self.check_dict(
             result[0],
-<<<<<<< HEAD
+            amount_german="-584,49",
+            cdedbid="DB-1-9",
+            family_name="Administrator",
+            given_names="Anton Armin A.",
+            transaction_date="29.12.2018",
+            category_old="TestAka",
+        )
+        self.check_dict(
+            result[1],
             amount_german="353,99",
-=======
-            amount_german="-584,49",
-            cdedbid="DB-1-9",
-            family_name="Administrator",
-            given_names="Anton Armin A.",
-            transaction_date="29.12.2018",
-            category_old="TestAka",
-        )
-        self.check_dict(
-            result[1],
-            amount_german="373,99",
->>>>>>> de7c49e4
             cdedbid="DB-1-9",
             family_name="Administrator",
             given_names="Anton Armin A.",
@@ -268,13 +264,8 @@
             category_old="TestAka",
         )
         self.check_dict(
-<<<<<<< HEAD
-            result[1],
+            result[2],
             amount_german="504,48",
-=======
-            result[2],
-            amount_german="534,48",
->>>>>>> de7c49e4
             cdedbid="DB-7-8",
             family_name="Generalis",
             given_names="Garcia G.",
