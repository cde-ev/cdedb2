--- conflicted
+++ resolved
@@ -13,11 +13,7 @@
 )
 from cdedb.validation import _PERSONA_CDE_CREATION
 from tests.common import (
-<<<<<<< HEAD
-    ANONYMOUS, BackendTest, USER_DICT, as_users, create_mock_image,
-=======
-    ANONYMOUS, BackendTest, USER_DICT, as_users, create_mock_image, nearly_now, prepsql,
->>>>>>> c432a464
+    ANONYMOUS, BackendTest, USER_DICT, as_users, create_mock_image, prepsql,
 )
 
 PERSONA_TEMPLATE = {
