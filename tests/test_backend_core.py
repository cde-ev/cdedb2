#!/usr/bin/env python3

import copy
import datetime
import decimal
from pathlib import Path
from typing import cast

import cdedb.database.constants as const
from cdedb.common import (
    CdEDBObject, PERSONA_CDE_FIELDS, PERSONA_EVENT_FIELDS, PERSONA_ML_FIELDS,
    ArchiveError, PrivilegeError, RequestState, get_hash, merge_dicts, now,
)
from cdedb.validation import _PERSONA_CDE_CREATION
from tests.common import (
    ANONYMOUS, BackendTest, USER_DICT, as_users, create_mock_image, nearly_now,
)
<<<<<<< HEAD
from cdedb.validation import _PERSONA_CDE_CREATION
from tests.common import (
    USER_DICT, BackendTest, as_users, create_mock_image, nearly_now, prepsql,
)
=======
>>>>>>> b52bbb6e

PERSONA_TEMPLATE = {
    'username': "zelda@example.cde",
    'notes': "Not Link.",
    'is_cde_realm': False,
    'is_event_realm': False,
    'is_ml_realm': False,
    'is_assembly_realm': False,
    'is_member': False,
    'is_searchable': False,
    'is_active': True,
    'display_name': "Zelda",
    'family_name': "Zeruda-Hime",
    'given_names': "Zelda",
    'title': None,
    'name_supplement': None,
    'gender': None,
    'birthday': None,
    'telephone': None,
    'mobile': None,
    'address_supplement': None,
    'address': None,
    'postal_code': None,
    'location': None,
    'country': None,
    'birth_name': None,
    'address_supplement2': None,
    'address2': None,
    'postal_code2': None,
    'location2': None,
    'country2': None,
    'weblink': None,
    'specialisation': None,
    'affiliation': None,
    'timeline': None,
    'interests': None,
    'free_form': None,
    'trial_member': None,
    'decided_search': None,
    'bub_search': None,
    'foto': None,
    'paper_expuls': None,
}
# This can be used whenever an ip needs to be specified.
IP = "127.0.0.0"


class TestCoreBackend(BackendTest):
    used_backends = ("core",)

    def test_login(self) -> None:
        for i, u in enumerate(("anton", "berta", "janis")):
            with self.subTest(u=u):
                if i > 0:
                    self.setUp()
                user = USER_DICT[u]
                key = self.core.login(ANONYMOUS, user['username'], user['password'], IP)
                self.assertIsInstance(key, str)
                self.assertTrue(key)

                key = self.core.login(ANONYMOUS, user['username'], "wrong key", IP)
                self.assertIsNone(key)

    @as_users("anton", "berta", "janis")
    def test_logout(self, user: CdEDBObject) -> None:
        self.assertTrue(self.key)
        self.assertEqual(1, self.core.logout(self.key))
        with self.assertRaises(RuntimeError):
            self.core.logout(self.key)

    @as_users("anton", "berta", "janis")
    def test_set_persona(self, user: CdEDBObject) -> None:
        new_name = "Zelda"
        self.core.set_persona(self.key, {'id': user['id'],
                                         'display_name': new_name})
        self.assertEqual(new_name, self.core.retrieve_persona(
            self.key, user['id'])['display_name'])

    @as_users("anton", "berta", "janis")
    def test_change_password(self, user: CdEDBObject) -> None:
        ret, _ = self.core.change_password(self.key, user['password'],
                                           "weakpass")
        self.assertFalse(ret)
        newpass = "er3NQ_5bkrc#"
        ret, message = self.core.change_password(self.key, user['password'],
                                                 newpass)
        self.assertTrue(ret)
        self.assertEqual(newpass, message)
        self.core.logout(self.key)
        self.login(user)
        self.assertIsNone(self.key)
        newuser = copy.deepcopy(user)
        newuser['password'] = newpass
        self.login(newuser)
        self.assertTrue(self.key)

    # Martin may do this in the backend, but not manually via the frontend.
    @as_users("anton", "martin", "vera")
    def test_invalidate_session(self, user: CdEDBObject) -> None:
        # Login with another user.
        other_user = copy.deepcopy(USER_DICT["berta"])
        new_foto = create_mock_image()
        other_key = cast(RequestState, self.core.login(
            ANONYMOUS, other_user["username"], other_user["password"], IP))
        self.assertIsNotNone(other_key)
        self.assertLess(
            0, self.core.change_foto(other_key, other_user["id"], new_foto))

        # Invalidate the other users password and session.
        self.assertLess(
            0, self.core.invalidate_password(self.key, other_user["id"]))

        with self.assertRaises(PrivilegeError):
            self.core.change_foto(other_key, other_user["id"], new_foto)
        self.assertIsNone(self.login(other_user))

    @as_users("anton", "berta", "janis")
    def test_change_username(self, user: CdEDBObject) -> None:
        newaddress = "newaddress@example.cde"
        ret, _ = self.core.change_username(
            self.key, user['id'], newaddress, user['password'])
        self.assertTrue(ret)
        self.core.logout(self.key)
        self.login(user)
        self.assertIsNone(self.key)
        newuser = copy.deepcopy(user)
        newuser['username'] = newaddress
        self.login(newuser)
        self.assertTrue(self.key)

    @as_users("vera")
    def test_admin_change_username(self, user: CdEDBObject) -> None:
        persona_id = 2
        newaddress = "newaddress@example.cde"
        ret, _ = self.core.change_username(
            self.key, persona_id, newaddress, password=None)
        self.assertTrue(ret)
        expected_log = {
            'id': 1001,
            'ctime': nearly_now(),
            'persona_id': persona_id,
            'code': const.CoreLogCodes.username_change,
            'submitted_by': user['id'],
            'change_note': newaddress,
        }
        _, log_entry = self.core.retrieve_log(self.key)
        self.assertIn(expected_log, log_entry)

    @as_users("vera", "berta")
    def test_set_foto(self, user: CdEDBObject) -> None:
        new_foto = create_mock_image('png')
        persona_id = 2
        self.assertLess(0, self.core.change_foto(self.key, persona_id, new_foto))
        cde_user = self.core.get_cde_user(self.key, persona_id)
        self.assertEqual(get_hash(new_foto), cde_user['foto'])
        self.assertEqual(new_foto, self.core.get_foto(self.key, cde_user['foto']))
        self.assertGreater(0, self.core.change_foto(self.key, persona_id, None))
        self.assertIsNone(self.core.get_cde_user(self.key, persona_id)['foto'])

    def test_verify_existence(self) -> None:
        self.assertTrue(self.core.verify_existence(self.key, "anton@example.cde"))
        self.assertFalse(
            self.core.verify_existence(self.key, "nonexistent@example.cde"))
        self.login(USER_DICT["berta"])
        self.assertTrue(self.core.verify_ids(self.key, {1, 2, 5, 100}))
        self.assertFalse(self.core.verify_ids(self.key, {123456}))
        # Hades is archived.
        self.assertTrue(self.core.verify_ids(self.key, {8}, is_archived=True))
        self.assertFalse(self.core.verify_ids(self.key, {8}, is_archived=False))
        self.assertTrue(self.core.verify_ids(self.key, {8}, is_archived=None))
        self.assertTrue(self.core.verify_ids(self.key, {1, 8}, is_archived=None))
        self.assertTrue(self.core.verify_ids(self.key, {8}, is_archived=True))
        self.assertFalse(self.core.verify_ids(self.key, {1, 8}, is_archived=True))

    def test_password_reset(self) -> None:
        new_pass = "rK;7e$ekgReW2t"
        ret, cookie = self.core.make_reset_cookie(self.key, "berta@example.cde")
        self.assertTrue(ret)
        ret, effective = self.core.reset_password(
            self.key, "berta@example.cde", new_pass, cookie)
        self.assertTrue(ret)
        self.assertEqual(new_pass, effective)
        with self.assertRaises(PrivilegeError):
            self.core.make_reset_cookie(self.key, "anton@example.cde")
        ret, _ = self.core.make_reset_cookie(self.key, "nonexistent@example.cde")
        self.assertFalse(ret)

    @as_users("vera")
    def test_create_persona(self, user: CdEDBObject) -> None:
        data = copy.deepcopy(PERSONA_TEMPLATE)
        new_id = self.core.create_persona(self.key, data)
        data["id"] = new_id
        self.assertGreater(new_id, 0)
        new_data = self.core.get_total_persona(self.key, new_id)
        data.update({
            'balance': None,
            'is_meta_admin': False,
            'is_archived': False,
            'is_assembly_admin': False,
            'is_cde_admin': False,
            'is_finance_admin': False,
            'is_core_admin': False,
            'is_event_admin': False,
            'is_ml_admin': False,
            'is_purged': False,
            'is_cdelokal_admin': False,
        })
        self.assertEqual(data, new_data)
        expectation = {
            1: {
                'address': None,
                'address2': None,
                'address_supplement': None,
                'address_supplement2': None,
                'affiliation': None,
                'balance': None,
                'birth_name': None,
                'birthday': None,
                'bub_search': None,
                'change_note': 'Account erstellt.',
                'code': 2,
                'country': None,
                'country2': None,
                'ctime': nearly_now(),
                'decided_search': None,
                'display_name': 'Zelda',
                'family_name': 'Zeruda-Hime',
                'foto': None,
                'free_form': None,
                'gender': None,
                'generation': 1,
                'given_names': 'Zelda',
                'id': new_id,
                'interests': None,
                'is_active': True,
                'is_meta_admin': False,
                'is_archived': False,
                'is_assembly_admin': False,
                'is_assembly_realm': False,
                'is_cde_admin': False,
                'is_finance_admin': False,
                'is_cde_realm': False,
                'is_core_admin': False,
                'is_event_admin': False,
                'is_event_realm': False,
                'is_member': False,
                'is_ml_admin': False,
                'is_ml_realm': False,
                'is_cdelokal_admin': False,
                'is_purged': False,
                'is_searchable': False,
                'location': None,
                'location2': None,
                'mobile': None,
                'name_supplement': None,
                'notes': 'Not Link.',
                'paper_expuls': None,
                'postal_code': None,
                'postal_code2': None,
                'reviewed_by': None,
                'specialisation': None,
                'submitted_by': user['id'],
                'telephone': None,
                'timeline': None,
                'title': None,
                'trial_member': None,
                'username': 'zelda@example.cde',
                'weblink': None}}
        history = self.core.changelog_get_history(self.key, new_id, None)
        self.assertEqual(expectation, history)

    @as_users("vera")
    def test_create_member(self, user: CdEDBObject) -> None:
        data = copy.deepcopy(PERSONA_TEMPLATE)
        data.update({
            'is_ml_realm': True,
            'is_event_realm': True,
            'is_assembly_realm': True,
            'is_cde_realm': True,
            'is_member': True,
            'title': "Dr.",
            'name_supplement': None,
            'gender': const.Genders.female,
            'birthday': datetime.date(1987, 6, 5),
            'telephone': None,
            'mobile': None,
            'address_supplement': None,
            'address': "An der Eiche",
            'postal_code': "12345",
            'location': "Marcuria",
            'country': "Arkadien",
            'birth_name': None,
            'address_supplement2': None,
            'address2': None,
            'postal_code2': None,
            'location2': None,
            'country2': None,
            'weblink': None,
            'specialisation': "Being rescued",
            'affiliation': "Link",
            'timeline': None,
            'interests': "Ocarinas",
            'free_form': None,
            'trial_member': True,
            'decided_search': False,
            'bub_search': False,
            'foto': None,
            'paper_expuls': True,
        })
        new_id = self.core.create_persona(self.key, data)
        data["id"] = new_id
        self.assertGreater(new_id, 0)
        new_data = self.core.get_total_persona(self.key, new_id)
        data.update({
            'balance': decimal.Decimal('0.00'),
            'is_meta_admin': False,
            'is_archived': False,
            'is_assembly_admin': False,
            'is_cde_admin': False,
            'is_finance_admin': False,
            'is_core_admin': False,
            'is_event_admin': False,
            'is_ml_admin': False,
            'is_purged': False,
            'is_cdelokal_admin': False,
        })
        self.assertEqual(data, new_data)

    @as_users("annika", "vera")
    def test_create_event_user(self, user: CdEDBObject) -> None:
        data = copy.deepcopy(PERSONA_TEMPLATE)
        data.update({
            'is_ml_realm': True,
            'is_event_realm': True,
            'title': "Dr.",
            'name_supplement': None,
            'gender': const.Genders.female,
            'birthday': datetime.date(1987, 6, 5),
            'telephone': None,
            'mobile': None,
            'address_supplement': None,
            'address': "An der Eiche",
            'postal_code': "12345",
            'location': "Marcuria",
            'country': "Arkadien",
        })
        new_id = self.core.create_persona(self.key, data)
        data["id"] = new_id
        self.assertGreater(new_id, 0)
        new_data = self.core.get_total_persona(self.key, new_id)
        data.update({
            'balance': None,
            'is_meta_admin': False,
            'is_archived': False,
            'is_assembly_admin': False,
            'is_cde_admin': False,
            'is_finance_admin': False,
            'is_core_admin': False,
            'is_event_admin': False,
            'is_ml_admin': False,
            'is_purged': False,
            'is_cdelokal_admin': False,
        })
        self.assertEqual(data, new_data)

    @as_users("vera", "viktor")
    def test_create_assembly_user(self, user: CdEDBObject) -> None:
        data = copy.deepcopy(PERSONA_TEMPLATE)
        data['is_ml_realm'] = True
        data['is_assembly_realm'] = True
        new_id = self.core.create_persona(self.key, data)
        data["id"] = new_id
        self.assertGreater(new_id, 0)
        new_data = self.core.get_total_persona(self.key, new_id)
        data.update({
            'balance': None,
            'is_meta_admin': False,
            'is_archived': False,
            'is_assembly_admin': False,
            'is_cde_admin': False,
            'is_finance_admin': False,
            'is_core_admin': False,
            'is_event_admin': False,
            'is_ml_admin': False,
            'is_purged': False,
            'is_cdelokal_admin': False,
        })
        self.assertEqual(data, new_data)

    @as_users("vera")
    def test_create_mixed_user(self, user: CdEDBObject) -> None:
        data = copy.deepcopy(PERSONA_TEMPLATE)
        data.update({
            'is_ml_realm': True,
            'is_assembly_realm': True,
            'is_event_realm': True,
            'title': "Dr.",
            'name_supplement': None,
            'gender': const.Genders.female,
            'birthday': datetime.date(1987, 6, 5),
            'telephone': None,
            'mobile': None,
            'address_supplement': None,
            'address': "An der Eiche",
            'postal_code': "12345",
            'location': "Marcuria",
            'country': "Arkadien",
        })
        new_id = self.core.create_persona(self.key, data)
        data["id"] = new_id
        self.assertGreater(new_id, 0)
        new_data = self.core.get_total_persona(self.key, new_id)
        data.update({
            'balance': None,
            'is_meta_admin': False,
            'is_archived': False,
            'is_assembly_admin': False,
            'is_cde_admin': False,
            'is_finance_admin': False,
            'is_core_admin': False,
            'is_event_admin': False,
            'is_ml_admin': False,
            'is_purged': False,
            'is_cdelokal_admin': False,
        })
        self.assertEqual(data, new_data)

    @as_users("vera")
    def test_change_realm(self, user: CdEDBObject) -> None:
        persona_id = 5
        data = {
            'id': 5,
            'is_cde_realm': True,
            'is_assembly_realm': True,
        }
        persona = self.core.get_total_persona(self.key, persona_id)
        reference = _PERSONA_CDE_CREATION()
        for key in tuple(persona):
            if key not in reference and key != 'id':
                del persona[key]
            if key in ('trial_member', 'decided_search', 'bub_search'):
                if persona[key] is None:
                    persona[key] = False
            if key == "paper_expuls":
                if persona[key] is None:
                    persona[key] = True
        merge_dicts(data, persona)
        self.assertLess(0, self.core.change_persona_realms(self.key, data))
        log_entry = {
            'id': 1001,
            'ctime': nearly_now(),
            'code': const.CoreLogCodes.realm_change,
            'persona_id': persona_id,
            'submitted_by': user['id'],
            'change_note': 'Bereiche geändert.'
        }
        _, expected_log = self.core.retrieve_log(self.key)
        self.assertIn(log_entry, expected_log)

    @as_users("vera")
    def test_change_persona_balance(self, user: CdEDBObject) -> None:
        log_code = const.FinanceLogCodes.manual_balance_correction
        # Test non-members
        with self.assertRaises(RuntimeError) as cm:
            self.core.change_persona_balance(self.key, 5, '23.45', log_code)
        self.assertEqual(str(cm.exception),
                         "Tried to credit balance to non-cde person.")

        def persona_finances(rs: RequestState, persona_id: int) -> CdEDBObject:
            return self.core.retrieve_persona(
                rs, persona_id, ("balance", "trial_member"))

        persona_id = 2
        persona = persona_finances(self.key, persona_id)
        # Test no changes
        self.assertFalse(self.core.change_persona_balance(
            self.key, persona_id, persona['balance'], log_code))
        # Test change balance
        self.assertGreater(self.core.change_persona_balance(
            self.key, persona_id, '23.45', log_code), 0)
        persona['balance'] = decimal.Decimal('23.45')
        self.assertDictEqual(persona_finances(self.key, persona_id), persona)
        # Test change trial membership
        self.assertGreater(self.core.change_persona_balance(
            self.key, persona_id, '23.45', log_code, trial_member=True), 0)
        persona['trial_member'] = True
        self.assertDictEqual(persona_finances(self.key, persona_id), persona)
        # Test change balance and trial membership
        self.assertGreater(self.core.change_persona_balance(
            self.key, persona_id, '34.56', log_code, trial_member=False), 0)
        persona['balance'] = decimal.Decimal('34.56')
        persona['trial_member'] = False
        self.assertDictEqual(persona_finances(self.key, persona_id), persona)

    @as_users("vera")
    def test_meta_info(self, user: CdEDBObject) -> None:
        expectation = self.sample_data['core.meta_info'][1]['info']
        self.assertEqual(expectation, self.core.get_meta_info(self.key))
        update = {
            'Finanzvorstand_Name': 'Zelda'
        }
        self.assertLess(0, self.core.set_meta_info(self.key, update))
        expectation.update(update)
        self.assertEqual(expectation, self.core.get_meta_info(self.key))

    @as_users("vera")
    def test_genesis_deletion(self, user: CdEDBObject) -> None:
        case_data = {
            "family_name": "Zeruda-Hime",
            "given_names": "Zelda",
            "username": 'zelda@example.cde',
            "realm": "ml",
            "notes": "Some blah",
        }
        # Create the request anonymously.
        case_id = self.core.genesis_request(ANONYMOUS, case_data)
        self.assertLess(0, case_id)
        assert case_id is not None

        # Deletion is blocked, because link has not timed out yet.
        blockers = self.core.delete_genesis_case_blockers(self.key, case_id)
        self.assertIn("unconfirmed", blockers)

        # "unconfirmed" blocker cannot be cascaded.
        with self.assertRaises(ValueError):
            self.core.delete_genesis_case(self.key, case_id, cascade=blockers)

        # Verify the request anonymously.
        self.core.genesis_verify(ANONYMOUS, case_id)

        # Deletion is blocked, because it is being reviewed.
        blockers = self.core.delete_genesis_case_blockers(self.key, case_id)
        self.assertIn("case_status", blockers)

        # Reject the case.
        modify_data = {
            'id': case_id,
            'realm': 'ml',
            'reviewer': user['id'],
            'case_status': const.GenesisStati.rejected,
        }
        self.core.genesis_modify_case(self.key, modify_data)

        # Should be deletable now.
        blockers = self.core.delete_genesis_case_blockers(self.key, case_id)
        self.assertEqual({}, blockers)
        self.assertLess(0, self.core.delete_genesis_case(self.key, case_id))

        genesis_deleted = const.CoreLogCodes.genesis_deleted
        log_entry_expectation = {
            'id': 1004,
            'change_note': case_data['username'],
            'code': genesis_deleted,
            'ctime': nearly_now(),
            'persona_id': None,
            'submitted_by': user['id'],
        }
        _, log_entries = self.core.retrieve_log(self.key, codes=(genesis_deleted,))
        self.assertIn(log_entry_expectation, log_entries)

    @as_users("annika", "vera")
    def test_genesis_event(self, user: CdEDBObject) -> None:
        data = {
            'family_name': "Zeruda-Hime",
            'given_names': "Zelda",
            'username': 'zelda@example.cde',
            'realm': "event",
            'notes': "Some blah",
            'gender': const.Genders.female,
            'birthday': datetime.date(1987, 6, 5),
            'telephone': None,
            'mobile': None,
            'address_supplement': None,
            'address': "An der Eiche",
            'postal_code': "12345",
            'location': "Marcuria",
            'country': "Arkadien",
        }
        case_id = self.core.genesis_request(ANONYMOUS, data)
        self.assertGreater(case_id, 0)
        assert case_id is not None
        self.assertEqual((1, 'event'), self.core.genesis_verify(ANONYMOUS, case_id))
        self.assertEqual(1, len(self.core.genesis_list_cases(
            self.key, realms=["event"], stati=(const.GenesisStati.to_review,))))
        expectation = data
        expectation.update({
            'id': case_id,
            'case_status': const.GenesisStati.to_review,
            'reviewer': None,
            'attachment': None,
            'birth_name': None,
        })
        value = self.core.genesis_get_case(self.key, case_id)
        del value['ctime']
        self.assertEqual(expectation, value)
        update = {
            'id': case_id,
            'realm': "event",
            'case_status': const.GenesisStati.approved,
            'reviewer': 1,
        }
        self.assertEqual(1, self.core.genesis_modify_case(self.key, update))
        expectation.update(update)
        value = self.core.genesis_get_case(self.key, case_id)
        del value['ctime']
        self.assertEqual(expectation, value)
        new_id = self.core.genesis(self.key, case_id)
        self.assertLess(0, new_id)
        value = self.core.get_event_user(self.key, new_id)
        expectation = {k: v for k, v in expectation.items()
                       if k in PERSONA_EVENT_FIELDS}
        expectation.update({
            'is_meta_admin': False,
            'is_archived': False,
            'is_assembly_admin': False,
            'is_cde_admin': False,
            'is_finance_admin': False,
            'is_core_admin': False,
            'is_event_admin': False,
            'is_member': False,
            'is_ml_admin': False,
            'is_purged': False,
            'is_cdelokal_admin': False,
            'id': new_id,
            'display_name': 'Zelda',
            'is_active': True,
            'is_assembly_realm': False,
            'is_cde_realm': False,
            'is_event_realm': True,
            'is_ml_realm': True,
            'is_searchable': False,
            'name_supplement': None,
            'title': None,
        })
        self.assertEqual(expectation, value)

    @as_users("anton")
    def test_genesis_ml(self, user: CdEDBObject) -> None:
        data: CdEDBObject = {
            "family_name": "Zeruda-Hime",
            "given_names": "Zelda",
            "username": 'zelda@example.cde',
            "realm": "ml",
            "notes": "Some blah",
        }
        case_id = self.core.genesis_request(ANONYMOUS, data)
        self.assertGreater(case_id, 0)
        assert case_id is not None
        self.assertEqual((1, "ml"), self.core.genesis_verify(ANONYMOUS, case_id))
        self.assertEqual(1, len(self.core.genesis_list_cases(
            self.key, realms=["ml"], stati=(const.GenesisStati.to_review,))))
        expectation = data
        expectation.update({
            'id': case_id,
            'case_status': const.GenesisStati.to_review,
            'reviewer': None,
            'address': None,
            'address_supplement': None,
            'birthday': None,
            'country': None,
            'gender': None,
            'location': None,
            'mobile': None,
            'postal_code': None,
            'telephone': None,
            'attachment': None,
            'birth_name': None,
        })
        value = self.core.genesis_get_case(self.key, case_id)
        del value['ctime']
        self.assertEqual(expectation, value)
        update = {
            'id': case_id,
            'realm': "ml",
            'case_status': const.GenesisStati.approved,
            'reviewer': 1,
        }
        self.assertEqual(1, self.core.genesis_modify_case(self.key, update))
        expectation.update(update)
        value = self.core.genesis_get_case(self.key, case_id)
        del value['ctime']
        self.assertEqual(expectation, value)
        new_id = self.core.genesis(self.key, case_id)
        self.assertLess(0, new_id)
        value = self.core.get_ml_user(self.key, new_id)
        expectation = {k: v for k, v in expectation.items() if k in PERSONA_ML_FIELDS}
        expectation.update({
            'is_meta_admin': False,
            'is_archived': False,
            'is_assembly_admin': False,
            'is_cde_admin': False,
            'is_finance_admin': False,
            'is_core_admin': False,
            'is_event_admin': False,
            'is_member': False,
            'is_ml_admin': False,
            'is_purged': False,
            'is_cdelokal_admin': False,
            'id': new_id,
            'display_name': 'Zelda',
            'is_active': True,
            'is_assembly_realm': False,
            'is_cde_realm': False,
            'is_event_realm': False,
            'is_ml_realm': True,
            'is_searchable': False,
            'name_supplement': None,
            'title': None,
        })
        self.assertEqual(expectation, value)

    @as_users("vera")
    def test_genesis_cde(self, user: CdEDBObject) -> None:
        attachment_hash = "really_cool_filename"
        data = {
            'family_name': "Zeruda-Hime",
            'given_names': "Zelda",
            'birth_name': "Ganondorf",
            'username': 'zelda@example.cde',
            'realm': "cde",
            'notes': "Some blah",
            'gender': const.Genders.female,
            'birthday': datetime.date(1987, 6, 5),
            'telephone': None,
            'mobile': None,
            'address_supplement': None,
            'address': "An der Eiche",
            'postal_code': "12345",
            'location': "Marcuria",
            'country': "Arkadien",
            'attachment': attachment_hash,
        }
        self.assertFalse(self.core.genesis_attachment_usage(
            self.key, attachment_hash))
        case_id = self.core.genesis_request(ANONYMOUS, data)
        self.assertTrue(self.core.genesis_attachment_usage(
            self.key, attachment_hash))
        self.assertLess(0, case_id)
        assert case_id is not None
        self.assertEqual((1, 'cde'), self.core.genesis_verify(ANONYMOUS, case_id))
        self.assertEqual(1, len(self.core.genesis_list_cases(
            self.key, realms=["cde"], stati=(const.GenesisStati.to_review,))))
        expectation = data
        expectation.update({
            'id': case_id,
            'case_status': const.GenesisStati.to_review,
            'reviewer': None,
        })
        value = self.core.genesis_get_case(self.key, case_id)
        del value['ctime']
        self.assertEqual(expectation, value)
        update = {
            'id': case_id,
            'case_status': const.GenesisStati.approved,
            'reviewer': user['id'],
            'realm': "cde",
        }
        self.assertEqual(1, self.core.genesis_modify_case(self.key, update))
        expectation.update(update)
        new_id = self.core.genesis(self.key, case_id)
        self.assertLess(0, new_id)
        expectation = {k: v for k, v in expectation.items() if
                       k in PERSONA_CDE_FIELDS}
        expectation.update({
            'is_meta_admin': False,
            'is_archived': False,
            'is_assembly_admin': False,
            'is_cde_admin': False,
            'is_finance_admin': False,
            'is_core_admin': False,
            'is_event_admin': False,
            'is_member': True,
            'is_ml_admin': False,
            'is_purged': False,
            'is_cdelokal_admin': False,
            'id': new_id,
            'display_name': 'Zelda',
            'is_active': True,
            'is_assembly_realm': True,
            'is_cde_realm': True,
            'is_event_realm': True,
            'is_ml_realm': True,
            'is_searchable': False,
            'name_supplement': None,
            'title': None,
            'balance': decimal.Decimal("0.00"),
            'trial_member': True,
            'decided_search': False,
            'bub_search': False,
            'address2': None,
            'address_supplement2': None,
            'postal_code2': None,
            'location2': None,
            'country2': None,
            'foto': None,
            'affiliation': None,
            'free_form': None,
            'weblink': None,
            'interests': None,
            'specialisation': None,
            'timeline': None,
            'paper_expuls': True,
        })
        value = self.core.get_cde_user(self.key, new_id)
        self.assertEqual(expectation, value)
        self.assertTrue(self.core.delete_genesis_case(self.key, case_id))
        self.assertFalse(self.core.genesis_attachment_usage(
            self.key, attachment_hash))

    def test_genesis_attachments(self) -> None:
        pdffile = Path("/tmp/cdedb-store/testfiles/form.pdf")
        with open(pdffile, 'rb') as f:
            pdfdata = f.read()
        pdfhash = get_hash(pdfdata)
        self.assertEqual(
            pdfhash, self.core.genesis_set_attachment(self.key, pdfdata))
        with self.assertRaises(PrivilegeError):
            self.core.genesis_attachment_usage(self.key, pdfhash)
        self.login(USER_DICT["anton"])
        self.assertEqual(
            0, self.core.genesis_attachment_usage(self.key, pdfhash))
        self.assertEqual(1, self.core.genesis_forget_attachments(self.key))

    def test_genesis_verify_multiple(self) -> None:
        self.assertEqual((0, "core"), self.core.genesis_verify(ANONYMOUS, 123))
        genesis_data = {
            "given_names": "Max",
            "family_name": "Mailschreiber",
            "realm": "ml",
            "username": "max@mailschreiber.de",
            "notes": "Max möchte Mails mitbekommen.",
        }
        case_id = self.core.genesis_request(ANONYMOUS, genesis_data)
        self.assertLess(0, case_id)
        assert case_id is not None
        ret, realm = self.core.genesis_verify(ANONYMOUS, case_id)
        self.assertLess(0, ret)
        ret, realm = self.core.genesis_verify(ANONYMOUS, case_id)
        self.assertLess(ret, 0)
        self.login(USER_DICT["anton"])
        total, _ = self.core.retrieve_log(
            self.key, codes=(const.CoreLogCodes.genesis_verified,))
        self.assertEqual(1, total)

    @as_users("vera")
    def test_verify_personas(self, user: CdEDBObject) -> None:
        self.assertFalse(self.core.verify_personas(
            self.key, (1, 2, 3, 4, 5, 6, 7, 8, 9, 10, 11, 12, 1000), {"event"}))
        self.assertFalse(self.core.verify_persona(self.key, 1000))
        self.assertFalse(self.core.verify_persona(self.key, 5, {"cde"}))
        self.assertTrue(self.core.verify_persona(self.key, 5, {"event"}))
        self.assertTrue(self.core.verify_persona(self.key, 2, {"cde"}))
        self.assertTrue(self.core.verify_persona(self.key, 1, {"meta_admin"}))
        self.assertTrue(self.core.verify_personas(
            self.key, (1, 2, 3, 7, 9), {"cde", "member"}))
        self.assertFalse(self.core.verify_personas(
            self.key, (1, 2, 3, 7, 9), {"searchable"}))
        self.assertTrue(self.core.verify_personas(
            self.key, (1, 2, 9), {"searchable"}))

    @as_users("vera")
    def test_user_getters(self, user: CdEDBObject) -> None:
        expectation = {
            'display_name': 'Bertå',
            'family_name': 'Beispiel',
            'given_names': 'Bertålotta',
            'name_supplement': 'MdB',
            'title': 'Dr.',
            'id': 2,
            'is_active': True,
            'is_meta_admin': False,
            'is_archived': False,
            'is_assembly_admin': False,
            'is_assembly_realm': True,
            'is_cde_admin': False,
            'is_finance_admin': False,
            'is_cde_realm': True,
            'is_core_admin': False,
            'is_event_admin': False,
            'is_event_realm': True,
            'is_member': True,
            'is_ml_admin': False,
            'is_ml_realm': True,
            'is_cdelokal_admin': False,
            'is_purged': False,
            'is_searchable': True,
            'username': 'berta@example.cde'}
        self.assertEqual(expectation, self.core.get_persona(self.key, 2))
        self.assertEqual(expectation, self.core.get_ml_user(self.key, 2))
        self.assertEqual(expectation, self.core.get_assembly_user(self.key, 2))
        expectation.update({
            'address': 'Im Garten 77',
            'address_supplement': 'bei Spielmanns',
            'birthday': datetime.date(1981, 2, 11),
            'country': None,
            'gender': 1,
            'location': 'Utopia',
            'mobile': '0163/123456789',
            'name_supplement': 'MdB',
            'postal_code': '34576',
            'telephone': '+49 (5432) 987654321',
            'title': 'Dr.',
            })
        self.assertEqual(expectation, self.core.get_event_user(self.key, 2))
        expectation.update({
            'address2': 'Strange Road 9 3/4',
            'address_supplement2': None,
            'affiliation': 'Jedermann',
            'balance': decimal.Decimal('12.50'),
            'birth_name': 'Gemeinser',
            'bub_search': True,
            'country2': 'Far Away',
            'decided_search': True,
            'foto': 'e83e5a2d36462d6810108d6a5fb556dcc6ae210a580bfe4f6211fe925e61ffbe'
                    'c03e425a3c06bea24333cc17797fc29b047c437ef5beb33ac0f570c6589d64f9',
            'free_form': 'Jede Menge Gefasel  \nGut verteilt  \nÜber mehrere Zeilen',
            'interests': 'Immer',
            'location2': 'Foreign City',
            'paper_expuls': True,
            'postal_code2': '8XA 45-$',
            'specialisation': 'Alles\nUnd noch mehr',
            'telephone': '+49 (5432) 987654321',
            'timeline': 'Überall',
            'trial_member': False,
            'username': 'berta@example.cde',
            'weblink': '<https://www.bundestag.cde>'})
        self.assertEqual(expectation, self.core.get_cde_user(self.key, 2))
        expectation['notes'] = 'Beispielhaft, Besser, Baum.'
        self.assertEqual(expectation, self.core.get_total_persona(self.key, 2))

    @as_users("vera")
    def test_archive(self, user: CdEDBObject) -> None:
        persona_id = 3
        data = self.core.get_total_persona(self.key, persona_id)
        self.assertEqual(False, data['is_archived'])
        self.assertEqual(True, data['is_cde_realm'])
        ret = self.core.archive_persona(
            self.key, persona_id, "Archived for testing.")
        self.assertLess(0, ret)
        self.assertEqual(True, data['is_cde_realm'])
        data = self.core.get_total_persona(self.key, persona_id)
        self.assertEqual(True, data['is_archived'])
        ret = self.core.dearchive_persona(self.key, persona_id)
        self.assertLess(0, ret)
        data = self.core.get_total_persona(self.key, persona_id)
        self.assertEqual(False, data['is_archived'])

        # Test correct handling of lastschrift during archival.
        self.login("anton")
        ls_data = {
            "amount": decimal.Decimal("25.00"),
            "persona_id": persona_id,
            "iban": "DE12500105170648489890",
            "account_owner": "Der Opa",
            "account_address": "Nebenan",
            "notes": "Ganz wichtige Notizen",
            "granted_at": datetime.datetime.fromisoformat("2000-01-01"),
            "revoked_at": datetime.datetime.fromisoformat("2000-01-01"),
        }
        old_ls_id = self.cde.create_lastschrift(self.key, ls_data)
        del ls_data["revoked_at"]
        ls_id = self.cde.create_lastschrift(self.key, ls_data)
        self.login("vera")
        with self.assertRaises(ArchiveError) as cm:
            self.core.archive_persona(self.key, persona_id, "Testing")
        self.assertEqual("Active lastschrift exists.", cm.exception.args[0])
        update = {
            'id': ls_id,
            'revoked_at': now(),
        }
        self.cde.set_lastschrift(self.key, update)
        self.core.archive_persona(self.key, persona_id, "Testing")
        ls = self.cde.get_lastschrift(self.key, ls_id)
        ls_data.update(update)
        ls_data["submitted_by"] = 1
        ls["granted_at"] = ls_data["granted_at"]
        self.assertEqual(ls, ls_data)
        old_ls = self.cde.get_lastschrift(self.key, old_ls_id)
        self.assertEqual(old_ls["iban"], "")
        self.assertEqual(old_ls["account_owner"], "")
        self.assertEqual(old_ls["account_address"], "")
        self.assertEqual(old_ls["amount"], 0)
        self.assertEqual(old_ls["notes"], ls_data["notes"])
        self.core.dearchive_persona(self.key, persona_id)

        # Check that sole moderators cannot be archived.
        self.ml.set_moderators(self.key, 2, {persona_id})
        with self.assertRaises(ArchiveError) as cm:
            self.core.archive_persona(self.key, persona_id, "Testing")
        self.assertIn("Sole moderator of a mailinglist", cm.exception.args[0])

        # Test archival of user that is no moderator.
        self.core.archive_persona(self.key, 8, "Testing")

    @as_users("vera")
    def test_archive_activate_bug(self, user: CdEDBObject) -> None:
        self.core.archive_persona(self.key, 4, "Archived for testing.")
        self.core.dearchive_persona(self.key, 4)
        # The following call sometimes failed with the error "editing
        # archived members impossbile". The solution may be to add some
        # sleep to let the DB settle, but this seems kind of bogus.
        #
        # import time
        # time.sleep(1)
        data = {
            'id': 4,
            'is_active': True,
        }
        self.core.change_persona(self.key, data, may_wait=False)

    @as_users("vera")
    def test_archive_admin(self, user: CdEDBObject) -> None:
        # Nina is mailinglist admin.
        with self.assertRaises(ArchiveError):
            self.core.archive_persona(self.key, 14, "Admins can not be archived.")

    @as_users("vera")
    def test_purge(self, user: CdEDBObject) -> None:
        data = self.core.get_total_persona(self.key, 8)
        self.assertEqual("Hades", data['given_names'])
        ret = self.core.purge_persona(self.key, 8)
        self.assertLess(0, ret)
        data = self.core.get_total_persona(self.key, 8)
        self.assertEqual("N.", data['given_names'])

    def test_privilege_change(self) -> None:
        # This is somewhat hacky for now, because we need a second meta admin
        # for this to work with the new pending PrivilegeChange system
        admin1 = USER_DICT["anton"]
        admin2 = USER_DICT["martin"]
        new_admin = USER_DICT["berta"]

        self.login(admin1)
        data = {
            "persona_id": new_admin["id"],
            "notes": "Granting admin privileges for testing.",
            "is_cde_admin": True,
            "is_finance_admin": True,
        }

        case_id = self.core.initialize_privilege_change(self.key, data)
        self.assertLess(0, case_id)

        persona = self.core.get_persona(self.key, new_admin["id"])
        self.assertEqual(False, persona["is_cde_admin"])
        self.assertEqual(False, persona["is_finance_admin"])

        self.login(admin2)
        self.core.finalize_privilege_change(
            self.key, case_id, const.PrivilegeChangeStati.approved)

        persona = self.core.get_persona(self.key, new_admin["id"])
        self.assertEqual(True, persona["is_cde_admin"])
        self.assertEqual(True, persona["is_finance_admin"])

        self.login(admin1)
        core_log_expectation = (3, (
            # Finalizing the privilege process.
            {
                'id': 1001,
                'change_note': "Änderung der Admin-Privilegien angestoßen.",
                'code': const.CoreLogCodes.privilege_change_pending.value,
                'ctime': nearly_now(),
                'persona_id': new_admin["id"],
                'submitted_by': admin1["id"],
            },
            # Starting the privilege change process.
            {
                'id': 1002,
                'change_note': "Änderung der Admin-Privilegien bestätigt.",
                'code': const.CoreLogCodes.privilege_change_approved.value,
                'ctime': nearly_now(),
                'persona_id': new_admin["id"],
                'submitted_by': admin2["id"],
            },
            # Password invalidation.
            {
                'id': 1003,
                'change_note': None,
                'code': const.CoreLogCodes.password_invalidated,
                'ctime': nearly_now(),
                'persona_id': new_admin['id'],
                'submitted_by': admin2['id'],
            },
        ))
        result = self.core.retrieve_log(self.key)
        self.assertEqual(core_log_expectation, result)

        sample_entries = len(self.sample_data["core.changelog"])
        changelog_expectation = (sample_entries + 1, (
            # Committing the changed admin bits.
            {
                'id': 1001,
                'change_note': data["notes"],
                'code': const.MemberChangeStati.committed.value,
                'ctime': nearly_now(),
                'generation': 2,
                'persona_id': new_admin["id"],
                'reviewed_by': None,
                'submitted_by': admin2["id"],
            },
        ))
        # Set offset to avoid selecting the Init. changelog entries
        result = self.core.retrieve_changelog_meta(
            self.key, offset=sample_entries)
        self.assertEqual(changelog_expectation, result)

    @as_users("anton", "martin")
    def test_invalid_privilege_change(self, user: CdEDBObject) -> None:
        data = {
            "persona_id": USER_DICT["janis"]["id"],
            "is_meta_admin": True,
            "notes": "For testing.",
        }
        with self.assertRaises(ValueError):
            self.core.initialize_privilege_change(self.key, data)

        data = {
            "persona_id": USER_DICT["emilia"]["id"],
            "is_core_admin": True,
            "notes": "For testing.",
        }
        with self.assertRaises(ValueError):
            self.core.initialize_privilege_change(self.key, data)

        data = {
            "persona_id": USER_DICT["berta"]["id"],
            "is_finance_admin": True,
            "notes": "For testing.",
        }
        with self.assertRaises(ValueError):
            self.core.initialize_privilege_change(self.key, data)

        data = {
            "persona_id": USER_DICT["ferdinand"]["id"],
            "is_finance_admin": True,
            "is_cde_admin": False,
            "notes": "For testing.",
        }
        with self.assertRaises(ValueError):
            self.core.initialize_privilege_change(self.key, data)

    @as_users("garcia")
    def test_non_participant_privacy(self, user: CdEDBObject) -> None:
        with self.assertRaises(PrivilegeError) as cm:
            self.core.get_event_users(self.key, (3,), 1)
        self.assertIn("Access to persona data inhibited.",
                      cm.exception.args)
        self.core.get_event_users(self.key, (9,), 1)

    @as_users("vera")
    def test_get_persona_latest_session(self, user: CdEDBObject) -> None:
        ip = "127.0.0.1"
        for u in USER_DICT.values():
            with self.subTest(u=u["id"]):
                if u["id"] in {8, 12, 15}:
                    if u["id"] in {15}:  # These users are deactivated.
                        ret = self.core.login(
                            ANONYMOUS, u["username"], u["password"], ip)
                        self.assertIsNone(ret)
                    else:  # These users have no usernames.
                        with self.assertRaises(TypeError):
                            self.core.login(ANONYMOUS, u["username"], u["password"], ip)
                else:
                    if u["id"] != user["id"]:
                        self.assertIsNone(
                            self.core.get_persona_latest_session(self.key, u["id"]))
                        self.core.login(ANONYMOUS, u["username"], u["password"], ip)
                    self.assertEqual(
                        nearly_now(),
                        self.core.get_persona_latest_session(self.key, u["id"]))

<<<<<<< HEAD
    @prepsql(f"UPDATE core.changelog SET ctime ="
             f" '{now() - datetime.timedelta(days=365 * 2 + 1)}' WHERE persona_id = 18")
    @as_users("vera")
    def test_automated_archival(self, user):
        for u in USER_DICT.values():
            with self.subTest(u=u["id"]):
                expectation = u["id"] in {18}
                res = self.core.is_persona_automatically_archivable(self.key, u["id"])
                self.assertEqual(expectation, res)
=======
    @as_users("janis")
    def test_list_personas(self, user: CdEDBObject) -> None:
        reality = self.core.list_all_personas(self.key, is_active=True)
        active_personas = {1, 2, 3, 4, 5, 6, 7, 9, 10, 11, 12, 13, 14, 16, 17, 18, 22,
                           23, 27, 32, 48, 100}
        self.assertEqual(active_personas, reality)
        reality = self.core.list_all_personas(self.key, is_active=False)
        self.assertEqual(active_personas | {15}, reality)
        reality = self.core.list_current_members(self.key, is_active=True)
        self.assertEqual({1, 2, 3, 6, 7, 9, 12, 100}, reality)
        reality = self.core.list_current_members(self.key, is_active=False)
        self.assertEqual({1, 2, 3, 6, 7, 9, 12, 15, 100}, reality)
        reality = self.core.list_all_moderators(self.key)
        self.assertEqual({1, 2, 3, 4, 5, 7, 9, 10, 11, 15, 23, 27, 100}, reality)
        MT = const.MailinglistTypes
        reality = self.core.list_all_moderators(self.key, {MT.member_moderated_opt_in,
                                                           MT.cdelokal})
        self.assertEqual({2, 5, 9, 100}, reality)
>>>>>>> b52bbb6e

    @as_users("vera")
    def test_log(self, user: CdEDBObject) -> None:
        # first generate some data
        data = copy.deepcopy(PERSONA_TEMPLATE)
        new_persona_id = self.core.create_persona(self.key, data)
        data = {
            "family_name": "Zeruda-Hime",
            "given_names": "Zelda",
            "username": 'zeldax@example.cde',
            'realm': "ml",
            "notes": "Some blah",
        }
        case_id = self.core.genesis_request(ANONYMOUS, data)
        update = {
            'id': case_id,
            'realm': "ml",
            'case_status': const.GenesisStati.approved,
            'reviewer': 1,
        }
        self.core.genesis_modify_case(self.key, update)
        newpass = "er3NQ_5bkrc#"
        self.core.change_password(self.key, user['password'], newpass)

        expectation = (4, (
            {'id': 1001,
             'change_note': None,
             'code': const.CoreLogCodes.persona_creation,
             'ctime': nearly_now(),
             'persona_id': 1001,
             'submitted_by': user['id']},
            {'id': 1002,
             'change_note': 'zeldax@example.cde',
             'code': const.CoreLogCodes.genesis_request,
             'ctime': nearly_now(),
             'persona_id': None,
             'submitted_by': None},
            {'id': 1003,
             'change_note': 'zeldax@example.cde',
             'code': const.CoreLogCodes.genesis_approved,
             'ctime': nearly_now(),
             'persona_id': None,
             'submitted_by': user['id']},
            {'id': 1004,
             'change_note': None,
             'code': const.CoreLogCodes.password_change,
             'ctime': nearly_now(),
             'persona_id': 22,
             'submitted_by': user['id']}
        ))

        self.assertEqual(expectation, self.core.retrieve_log(self.key))

    @as_users("vera")
    def test_changelog_meta(self, user: CdEDBObject) -> None:
        expectation = self.get_sample_data(
            "core.changelog", range(1, 32),
            ("id", "submitted_by", "reviewed_by", "ctime", "generation",
             "change_note", "code", "persona_id"))
        self.assertEqual((len(expectation), tuple(expectation.values())),
                         self.core.retrieve_changelog_meta(self.key))<|MERGE_RESOLUTION|>--- conflicted
+++ resolved
@@ -13,15 +13,8 @@
 )
 from cdedb.validation import _PERSONA_CDE_CREATION
 from tests.common import (
-    ANONYMOUS, BackendTest, USER_DICT, as_users, create_mock_image, nearly_now,
+    ANONYMOUS, BackendTest, USER_DICT, as_users, create_mock_image, nearly_now, prepsql,
 )
-<<<<<<< HEAD
-from cdedb.validation import _PERSONA_CDE_CREATION
-from tests.common import (
-    USER_DICT, BackendTest, as_users, create_mock_image, nearly_now, prepsql,
-)
-=======
->>>>>>> b52bbb6e
 
 PERSONA_TEMPLATE = {
     'username': "zelda@example.cde",
@@ -1194,17 +1187,16 @@
                         nearly_now(),
                         self.core.get_persona_latest_session(self.key, u["id"]))
 
-<<<<<<< HEAD
     @prepsql(f"UPDATE core.changelog SET ctime ="
              f" '{now() - datetime.timedelta(days=365 * 2 + 1)}' WHERE persona_id = 18")
     @as_users("vera")
-    def test_automated_archival(self, user):
+    def test_automated_archival(self, user: CdEDBObject) -> None:
         for u in USER_DICT.values():
             with self.subTest(u=u["id"]):
                 expectation = u["id"] in {18}
                 res = self.core.is_persona_automatically_archivable(self.key, u["id"])
                 self.assertEqual(expectation, res)
-=======
+
     @as_users("janis")
     def test_list_personas(self, user: CdEDBObject) -> None:
         reality = self.core.list_all_personas(self.key, is_active=True)
@@ -1223,7 +1215,6 @@
         reality = self.core.list_all_moderators(self.key, {MT.member_moderated_opt_in,
                                                            MT.cdelokal})
         self.assertEqual({2, 5, 9, 100}, reality)
->>>>>>> b52bbb6e
 
     @as_users("vera")
     def test_log(self, user: CdEDBObject) -> None:
