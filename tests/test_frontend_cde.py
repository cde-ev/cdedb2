--- conflicted
+++ resolved
@@ -1421,7 +1421,6 @@
         self.assertPresence("CdE-Mitglied (Probemitgliedschaft)",
                             div="membership")
 
-<<<<<<< HEAD
     @as_users("vera")
     def test_batch_admission_review(self) -> None:
         # check that we force a review if an existing data set is been upgraded
@@ -1526,9 +1525,7 @@
         self.assertEqual('False', f['finalized'].value)
         self.assertPresence("Warnung Eintrag geändert.")
 
-=======
     @storage
->>>>>>> 54e164cd
     @as_users("farin")
     def test_money_transfers(self) -> None:
         self.traverse({'description': 'Mitglieder'},
