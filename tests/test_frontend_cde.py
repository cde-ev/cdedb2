#!/usr/bin/env python3

import csv
import datetime
import decimal
import itertools
import json
import re
from typing import Set, Tuple

import webtest

import cdedb.database.constants as const
from cdedb.common import CdEDBObject, ADMIN_VIEWS_COOKIE_NAME, Role, extract_roles, now
from cdedb.query import QueryOperators
from tests.common import (
    FrontendTest, UserIdentifier, USER_DICT, as_users, get_user, prepsql,
)


PERSONA_TEMPLATE = {
        "username": 'zelda@example.cde',
        "title": "Dr.",
        "given_names": "Zelda",
        "family_name": "Zeruda-Hime",
        "name_supplement": 'von und zu',
        "display_name": 'Zelda',
        "birthday": "1987-06-05",
        "specialisation": "oehm",
        "affiliation": "Hogwarts",
        "timeline": "tja",
        "interests": "hmmmm",
        "free_form": "jaaah",
        "gender": "1",
        "telephone": "030456790",
        "mobile": "01602047",
        "weblink": "www.zzz.cc",
        "address": "Street 7",
        "address_supplement": "on the left",
        "postal_code": "12345",
        "location": "Lynna",
        "country": "HY",
        "address2": "Ligusterweg 4",
        "address_supplement2": "Im Schrank unter der Treppe",
        "postal_code2": "00AA",
        "location2": "Little Whinging",
        "country2": "GB",
        "notes": "some talk",
    }


class TestCdEFrontend(FrontendTest):
    @as_users("vera", "berta")
    def test_index(self, user: CdEDBObject) -> None:
        self.traverse({'description': 'Mitglieder'})

    def test_ejection_date(self) -> None:
        def _calculate_ejection_deadline(persona_data: CdEDBObject,
                                         period: CdEDBObject) -> datetime.datetime:
            """Clone of `CdEFrontend._calculate_ejection_deadline`."""
            periods_left = persona_data['balance'] // decimal.Decimal("2.50")
            if persona_data['trial_member']:
                periods_left += 1
            if period['balance_done']:
                periods_left += 1
            deadline = period["semester_start"].date().replace(day=1)
            # There are 3 semesters within any year with different deadlines.
            if deadline.month in range(5, 11):
                # We are in the summer semester.
                if periods_left % 2:
                    deadline = deadline.replace(year=deadline.year + 1, month=2)
                else:
                    deadline = deadline.replace(month=8)
            else:
                # We are in a winter semester.
                if deadline.month in range(1, 5):
                    # We are in the first semester of the year.
                    deadline = deadline.replace(month=2)
                else:
                    # We are in the last semester of the year.
                    deadline = deadline.replace(year=deadline.year + 1, month=2)
                if periods_left % 2:
                    deadline = deadline.replace(month=8)
            return deadline.replace(
                year=deadline.year + periods_left // 2)
        persona_data = {
            "balance": 0,
            "trial_member": False,
        }
        period_data = {
            "semester_start": datetime.datetime.fromisoformat("2020-01-01"),
            "balance_done": False,
        }
        self.assertEqual(datetime.date.fromisoformat("2020-02-01"),
                         _calculate_ejection_deadline(
                             persona_data, period_data))
        period_data = {
            "semester_start": datetime.datetime.fromisoformat("2020-01-01"),
            "balance_done": True,
        }
        self.assertEqual(datetime.date.fromisoformat("2020-08-01"),
                         _calculate_ejection_deadline(
                             persona_data, period_data))
        period_data = {
            "semester_start": datetime.datetime.fromisoformat("2020-07-01"),
            "balance_done": False,
        }
        self.assertEqual(datetime.date.fromisoformat("2020-08-01"),
                         _calculate_ejection_deadline(
                             persona_data, period_data))
        period_data = {
            "semester_start": datetime.datetime.fromisoformat("2020-07-01"),
            "balance_done": True,
        }
        self.assertEqual(datetime.date.fromisoformat("2021-02-01"),
                         _calculate_ejection_deadline(
                             persona_data, period_data))
        period_data = {
            "semester_start": datetime.datetime.fromisoformat("2020-12-01"),
            "balance_done": False,
        }
        self.assertEqual(datetime.date.fromisoformat("2021-02-01"),
                         _calculate_ejection_deadline(
                             persona_data, period_data))
        period_data = {
            "semester_start": datetime.datetime.fromisoformat("2020-12-01"),
            "balance_done": True,
        }
        self.assertEqual(datetime.date.fromisoformat("2021-08-01"),
                         _calculate_ejection_deadline(
                             persona_data, period_data))

    @as_users("annika", "berta", "charly", "farin", "martin", "vera", "werner")
    def test_sidebar(self, user: CdEDBObject) -> None:
        self.traverse({'description': 'Mitglieder'})
        everyone = {"Mitglieder", "Übersicht"}
        past_event = {"Verg. Veranstaltungen", "Kurssuche"}
        member = {"Sonstiges", "Datenschutzerklärung"}
        searchable = {"CdE-Mitglied suchen"}
<<<<<<< HEAD
        cde_admin = {"Nutzer verwalten", "Archivsuche", "Organisationen verwalten",
                     "Mitglieder-Statistik", "Verg.-Veranstaltungen-Log"}
=======
        cde_admin_or_member = {"Mitglieder-Statistik"}
        cde_admin = {"Nutzer verwalten", "Organisationen verwalten",
                     "Verg.-Veranstaltungen-Log"}
>>>>>>> c0af5344
        finance_admin = {
            "Einzugsermächtigungen", "Kontoauszug parsen", "Finanz-Log",
            "Überweisungen eintragen", "Semesterverwaltung", "CdE-Log"}

        # non-members
        if user in [USER_DICT['annika'], USER_DICT['werner'], USER_DICT['martin']]:
            ins = everyone
            out = past_event | member | searchable | cde_admin | finance_admin
        # searchable member
        elif user == USER_DICT['berta']:
            ins = everyone | past_event | member | cde_admin_or_member | searchable
            out = cde_admin | finance_admin
        # not-searchable member
        elif user == USER_DICT['charly']:
            ins = everyone | past_event | member | cde_admin_or_member
            out = searchable | cde_admin | finance_admin
        # cde but not finance admin (vera is no member)
        elif user == USER_DICT['vera']:
            ins = everyone | past_event | cde_admin_or_member | cde_admin
            out = member | searchable | finance_admin
        # cde and finance admin (farin is no member)
        elif user == USER_DICT['farin']:
            ins = everyone | past_event | cde_admin_or_member | cde_admin | finance_admin
            out = member | searchable
        else:
            self.fail("Please adjust users for this tests.")

        self.check_sidebar(ins, out)

    @as_users("vera", "berta")
    def test_showuser(self, user: CdEDBObject) -> None:
        self.traverse({'description': user['display_name']},)
        self.assertTitle("{} {}".format(user['given_names'],
                                        user['family_name']))
        # TODO extend
        if user['id'] == 2:
            self.assertPresence('PfingstAkademie')

    @as_users("berta")
    def test_changedata(self, user: CdEDBObject) -> None:
        self.traverse({'description': user['display_name']},
                      {'description': 'Bearbeiten'})
        f = self.response.forms['changedataform']
        f['display_name'] = "Zelda"
        f['location2'] = "Hyrule"
        f['specialisation'] = "Okarinas"
        self.submit(f)
        self.assertPresence("Hyrule", div='address2')
        self.assertPresence("Okarinas", div='additional')
        self.assertEqual(
            "Zelda",
            self.response.lxml.get_element_by_id('displayname').text_content().strip())

    @as_users("quintus", "vera")
    def test_adminchangedata(self, user: CdEDBObject) -> None:
        self.realm_admin_view_profile('berta', "cde")
        self.traverse({'description': 'Bearbeiten'})
        f = self.response.forms['changedataform']
        f['display_name'] = "Zelda"
        f['birthday'] = "3.4.1933"
        f['free_form'] = "Jabberwocky for the win."
        self.submit(f)
        self.assertPresence("Zelda", div='personal-information')
        self.assertTitle("Bertålotta Beispiel")
        self.assertPresence("03.04.1933", div='personal-information')
        self.assertPresence("Jabberwocky for the win.", div='additional')

    @as_users("anton")
    def test_cde_admin_views(self, user: CdEDBObject) -> None:
        self.app.set_cookie(ADMIN_VIEWS_COOKIE_NAME, '')

        self.traverse({'href': '/cde'})
        self._click_admin_view_button(re.compile(r"Benutzer-Administration"),
                                      current_state=False)

        # Test Finance Admin View
        self.traverse({'href': '/cde/search/user'})
        self.assertNoLink('/cde/semester/show')
        self.assertNoLink('/cde/lastschrift/')
        self.assertNoLink('/cde/log')
        self.realm_admin_view_profile('berta', 'cde')
        self.assertNoLink('/lastschrift')
        self.assertNoLink('/balance/change')
        self.traverse({'href': '/cde'})
        self._click_admin_view_button(re.compile(r"Finanz-Administration"),
                                      current_state=False)
        self.traverse({'href': '/cde/semester/show'},
                      {'href': '/cde/log'},
                      {'href': '/cde/parse'},
                      {'href': '/cde/lastschrift'},
                      {'href': '/cde/user/2/lastschrift'},
                      {'href': '/core/persona/2/show'},
                      {'href': '/cde/user/2/lastschrift'})

        # Test Past Event Admin View
        self.traverse({'href': '/cde/past/event/list'})
        self.assertNoLink('/cde/past/event/create')
        self.traverse({'href': '/cde/past/event/1/show'})
        self.assertNoLink('/cde/past/event/1/change')
        self.assertNoLink('/cde/past/event/1/course/create')
        self.assertNotIn('addparticipantform', self.response.forms)
        self.assertNotIn('removeparticipantform3', self.response.forms)
        self.assertNotIn('deletepasteventform', self.response.forms)
        self.assertNonPresence('Emilia')
        self.assertPresence('weitere …')
        self.traverse({'href': '/cde/past/event/1/course/2/show'})

        self._click_admin_view_button(re.compile(r"Verg.-Veranst.-Administration"),
                                      current_state=False)
        self.traverse({'href': '/cde/past/event/1/show'},
                      {'href': '/cde/past/event/1/change'},
                      {'href': '/cde/past/event/list'},
                      {'href': '/cde/past/event/create'},
                      {'href': '/cde/past/event/list'},
                      {'href': '/cde/past/event/1/show'})
        self.assertPresence('Emilia')
        self.assertIn('addparticipantform', self.response.forms)
        self.assertIn('removeparticipantform3', self.response.forms)
        self.assertIn('deletepasteventform', self.response.forms)

    @as_users("vera")
    def test_validation(self, user: CdEDBObject) -> None:
        self.admin_view_profile('berta')
        self.traverse({'description': 'Bearbeiten'})
        f = self.response.forms['changedataform']
        f['display_name'] = "Zelda"
        f['birthday'] = "garbage"
        self.submit(f, check_notification=False)
        self.assertTitle("Bertålotta Beispiel bearbeiten")
        self.assertValidationError("birthday", "Ungültige Eingabe für ein Datum")
        f = self.response.forms['changedataform']
        self.assertEqual("Zelda", f['display_name'].value)

    @as_users("garcia")
    def test_consent(self, user: CdEDBObject) -> None:
        self.assertTitle("Einwilligung zur Mitgliedersuche")
        self.traverse({'description': 'Index'})
        self.assertTitle("CdE-Datenbank")
        self.traverse({'description': user['display_name']})
        self.assertPresence("Noch nicht entschieden", div='searchability')
        self.traverse({'description': 'Entscheiden'})
        f = self.response.forms['ackconsentform']
        self.submit(f)
        self.traverse({'description': user['display_name']})
        self.assertPresence("Daten sind für andere Mitglieder sichtbar.",
                            div='searchability', exact=True)

    @as_users("garcia")
    def test_consent_decline(self, user: CdEDBObject) -> None:

        def _roles(user: UserIdentifier) -> Set[Role]:
            user = get_user(user)
            return extract_roles(self.core.get_persona(self.key, user['id']))

        # First, do not change anything
        self.assertTitle("Einwilligung zur Mitgliedersuche")
        self.traverse({'description': 'Später entscheiden'})
        self.logout()
        # Now, decline consent and check searchability
        self.login(USER_DICT["garcia"])
        f = self.response.forms['nackconsentform']
        self.submit(f)
        self.assertNotIn("searchable", _roles(user))
        self.logout()
        # Now check, that you are not redirected to form, and search is not shown
        self.login(USER_DICT["garcia"])
        self.assertTitle("CdE-Datenbank")
        self.traverse({'description': 'Mitglieder'})
        self.assertPresence("Um die Mitgliedersuche verwenden zu können")
        # And do not change anything.
        self.traverse({'description': 'Datenschutzerklärung'})
        self.assertTitle("Einwilligung zur Mitgliedersuche")
        self.traverse({'description': 'Nichts ändern'})
        self.assertNotIn("searchable", _roles(user))
        # Now, finally agree to consent
        self.traverse({'description': 'Datenschutzerklärung'})
        self.assertTitle("Einwilligung zur Mitgliedersuche")
        f = self.response.forms['ackconsentform']
        self.submit(f)
        self.assertIn("searchable", _roles(user))

    @as_users("berta")
    def test_consent_noop(self, user: CdEDBObject) -> None:
        self.traverse({'description': 'Mitglieder'},
                      {'description': 'Datenschutzerklärung'})
        self.assertTitle("Einwilligung zur Mitgliedersuche")
        self.assertNotIn('ackconsentform', self.response.forms)
        self.assertNotIn('nackconsentform', self.response.forms)

    def test_consent_change(self) -> None:
        # Remove searchability of Bertalotta Beispiel
        self.login(USER_DICT["vera"])
        self.admin_view_profile('berta')
        self.traverse({'description': 'Bearbeiten'})
        f = self.response.forms['changedataform']
        f['is_searchable'].checked = False
        self.submit(f)

        # Check that Consent Decision is reachable for Berta but does not show
        # up upon login. CdE Member search should be disabled
        self.logout()
        self.login(USER_DICT["berta"])
        self.assertTitle("CdE-Datenbank")
        self.traverse({'description': 'Mitglieder'})
        self.assertNotIn("membersearchform", self.response.forms)
        self.traverse({'description': 'Datenschutzerklärung'})
        # Re-acknowledge consent
        f = self.response.forms['ackconsentform']
        self.submit(f)

    @as_users("berta")
    def test_quota(self, user: CdEDBObject) -> None:
        self.traverse({'description': 'Mitglieder'})
        f = self.response.forms['membersearchform']
        save = "/"

        count = self.conf["QUOTA_VIEWS_PER_DAY"] // 2
        for search, title in itertools.cycle((
                ("Anton Armin", "Anton Armin A. Administrator"),
                ("Inga Iota", "Inga Iota"))):
            count -= 1
            f['qval_fulltext'] = search
            if count >= 0:
                # Submitting the form will give a single result and redirect.
                self.response = f.submit()
                # Remember where this redirect leads.
                save = self.response.location
                self.follow()
                self.basic_validate()
                self.assertTitle(title)
            else:
                # After some iterations, the query will fail due to quota limit.
                self.response = f.submit(status=429)
                self.assertPresence("Limit für Zugriffe")
                self.assertPresence("automatisch zurückgesetzt")
                # Check that the redirect from a previous search now also fails.
                self.get(save, status=429)
                self.assertPresence("Limit für Zugriffe")
                self.assertNonPresence("unbekannter Fehler")
                self.assertPresence("automatisch zurückgesetzt")
                # Check that own profile remains accessible
                self.traverse({'href': '/core/self/show'})
                break

        # Check if all of this has been logged properly
        self.logout()
        self.login(USER_DICT['anton'])
        self.traverse({'description': 'Account-Log'})
        self.assertTitle("Account-Log [1–2 von 2]")
        self.assertPresence("Quota überschritten", div='1-1001')
        self.assertPresence("Quota überschritten", div='2-1002')
        self.assertPresence("Bertålotta Beispiel", div='1-1001')
        self.assertPresence("Bertålotta Beispiel", div='2-1002')

    @as_users("anton", "berta", "inga")
    def test_member_search(self, user: CdEDBObject) -> None:
        # by family_name and birth_name
        self.traverse({'description': 'Mitglieder'},
                      {'description': 'CdE-Mitglied suchen'})
        self.assertTitle("CdE-Mitglied suchen")
        f = self.response.forms['membersearchform']
        f['qval_family_name,birth_name'] = "Beispiel"
        self.submit(f)
        self.assertTitle("Bertålotta Beispiel")
        self.assertPresence("Im Garten 77", div='address')

        # by given_names and display_name
        self.traverse({'description': 'Mitglieder'},
                      {'description': 'CdE-Mitglied suchen'})
        f = self.response.forms['membersearchform']
        f['qval_given_names,display_name'] = "Berta"
        self.submit(f)
        self.assertTitle("Bertålotta Beispiel")
        self.assertPresence("Im Garten 77", div='address')

        # by past event
        self.traverse({'description': 'Mitglieder'},
                      {'description': 'CdE-Mitglied suchen'})
        f = self.response.forms['membersearchform']
        f['qval_pevent_id'] = 1
        self.submit(f)
        self.traverse({'href': '/core/persona/2/show'})
        self.assertTitle("Bertålotta Beispiel")
        self.assertPresence("Im Garten 77", div='address')

        # by fulltext. This matchs only complete words, here on ...
        self.traverse({'description': 'Mitglieder'},
                      {'description': 'CdE-Mitglied suchen'})
        f = self.response.forms['membersearchform']
        f['qval_fulltext'] = "1"
        self.submit(f)
        self.assertTitle("CdE-Mitglied suchen")
        self.assertPresence("3 Mitglieder gefunden", div='result-count')
        self.assertPresence("Akira", div='result')  # ... Address
        self.assertPresence("Ferdinand", div='result')  # ... Address
        self.assertPresence("Inga", div='result')  # ... Address
        # fulltext search must not match on DB-Id
        self.assertNonPresence("Anton", div='result')  # ... ID

        # by zip: upper
        self.traverse({'description': 'CdE-Mitglied suchen'})
        f = self.response.forms["membersearchform"]
        f['postal_upper'] = 20000
        self.submit(f)
        self.assertTitle("CdE-Mitglied suchen")
        self.assertPresence("2 Mitglieder gefunden", div='result-count')
        self.assertPresence("Anton Armin A. Administrator", div='result')
        self.assertPresence("Inga Iota", div='result')

        # by zip: lower
        self.traverse({'description': 'CdE-Mitglied suchen'})
        f = self.response.forms["membersearchform"]
        f['postal_lower'] = 60000
        f['postal_upper'] = ""
        self.submit(f)
        self.assertTitle("CdE-Mitglied suchen")
        self.assertPresence("2 Mitglieder gefunden", div='result-count')
        self.assertPresence("Bertålotta Beispiel", div='result')
        self.assertPresence("Ferdinand F. Findus", div='result')

        # by zip: upper and lower
        self.traverse({'description': 'CdE-Mitglied suchen'})
        f = self.response.forms["membersearchform"]
        f['postal_lower'] = 10100
        f['postal_upper'] = 20000
        self.submit(f)
        self.assertTitle("Inga Iota")
        self.assertPresence("Ich war ein Jahr in Südafrika.", div='additional')

        # by phone number
        self.traverse({'description': 'Mitglieder'},
                      {'description': 'CdE-Mitglied suchen'})
        f = self.response.forms["membersearchform"]
        f["qval_telephone,mobile"] = 9876
        self.submit(f)
        self.assertTitle("CdE-Mitglied suchen")
        self.assertPresence("2 Mitglieder gefunden", div='result-count')
        self.assertPresence("Anton Armin A. Administrator", div='result')
        self.assertPresence("Bertålotta Beispiel", div='result')

        # Test error displaying for invalid search input
        f = self.response.forms['membersearchform']
        fields = [
            "fulltext", "given_names,display_name", "family_name,birth_name",
            "weblink,specialisation,affiliation,timeline,interests,free_form",
            "username", "telephone,mobile",
            "address,address_supplement,address2,address_supplement2",
            "location,location2", "country,country2"]
        for field in fields:
            f['qval_' + field] = "[a]"
        self.submit(f, check_notification=False)
        for field in fields:
            self.assertValidationError("qval_" + field,
                                       "Darf keine verbotenen Zeichen enthalten")

        # Test too many separators
        # See #1816
        self.traverse({'description': 'Mitglieder'},
                      {'description': 'CdE-Mitglied suchen'})
        f = self.response.forms["membersearchform"]
        f["qval_fulltext"] = "Inga  Iota"
        self.submit(f)
        self.assertTitle("Inga Iota")

    @as_users("inga")
    def test_member_search_restrictions(self, user: CdEDBObject) -> None:
        self.traverse({'description': 'Mitglieder'},
                      {'description': 'CdE-Mitglied suchen'})
        # len(entry) <= 3 must equal the column entry in the database
        f = self.response.forms['membersearchform']
        f['qval_given_names,display_name'] = "Ant"
        self.submit(f)
        self.assertTitle("CdE-Mitglied suchen")
        self.assertPresence("Keine Mitglieder gefunden.")

        # len(entry) > 3 performs a wildcard search
        f['qval_given_names,display_name'] = "Anton"
        self.submit(f)
        self.assertTitle("Anton Armin A. Administrator")

        self.traverse({'description': 'Mitglieder'},
                      {'description': 'CdE-Mitglied suchen'})

        # Fulltext search is a bit special: This handles every word individually
        # len(word) <= 3 must be a word (add word boundaries in the query)
        f = self.response.forms['membersearchform']
        f['qval_fulltext'] = "sta"
        self.submit(f)
        self.assertTitle("CdE-Mitglied suchen")
        self.assertPresence("Keine Mitglieder gefunden.")

        # len(word) > 3 can be just a part of a word
        f['qval_fulltext'] = "stadt"
        self.submit(f)
        self.assertTitle("CdE-Mitglied suchen")
        self.assertPresence("2 Mitglieder gefunden", div='result-count')
        self.assertPresence("Anton", div='result')
        self.assertPresence("Inga", div='result')

        # handle both cases individual in the same query
        f['qval_fulltext'] = "am"
        self.submit(f)
        self.assertTitle("CdE-Mitglied suchen")
        self.assertPresence("2 Mitglieder gefunden", div='result-count')
        self.assertPresence("Ferdinand", div='result')
        self.assertPresence("Inga", div='result')

        f['qval_fulltext'] = "am stadt"
        self.submit(f)
        self.assertTitle("Inga Iota")

    @as_users("charly")
    def test_member_search_non_searchable(self, user: CdEDBObject) -> None:
        self.traverse({'description': 'Mitglieder'})
        self.assertPresence("Mitglieder-Schnellsuche",
                            div='member-quick-search')
        self.assertPresence("Um die Mitgliedersuche verwenden zu können, musst "
                            "Du die Datenschutzerklärung bestätigen.",
                            div='member-quick-search')
        self.assertNonPresence("CdE-Mitglied suchen")
        self.get("/cde/search/member")
        self.assertTitle("CdE-Mitglied suchen")
        self.assertPresence("Um die Mitgliedersuche verwenden zu können")
        self.assertPresence("Datenschutzerklärung")
        self.assertNonPresence("Suchmaske")

    @as_users("daniel", "janis")
    def test_member_search_non_member(self, user: CdEDBObject) -> None:
        self.get("/cde/search/member")
        self.assertTitle("CdE-Mitglied suchen")
        self.assertPresence("Um die Mitgliedersuche verwenden zu können")
        self.assertNonPresence("Datenschutzerklärung")
        self.assertNonPresence("Suchmaske")

    @as_users("inga")
    def test_member_profile_gender_privacy(self, user: CdEDBObject) -> None:
        self.traverse({'description': 'Mitglieder'},
                      {'description': 'CdE-Mitglied suchen'})
        self.assertTitle("CdE-Mitglied suchen")
        f = self.response.forms['membersearchform']
        f['qval_family_name,birth_name'] = "Beispiel"
        self.submit(f)
        self.assertTitle("Bertålotta Beispiel")
        self.assertNonPresence("weiblich")

    @as_users("inga", "farin")
    def test_past_course_search(self, user: CdEDBObject) -> None:
        # by description
        self.traverse({'description': 'Mitglieder'},
                      {'description': 'Kurssuche'})
        self.assertTitle("CdE-Kurssuche")
        self.assertNonPresence("Ergebnis")
        f = self.response.forms['coursesearchform']
        f['qval_courses.description'] = "anfassen"
        self.submit(f)
        self.assertTitle("CdE-Kurssuche")
        self.assertPresence("Ergebnis", div='result-count')
        self.assertPresence("2 Kurse gefunden", div='result-count')
        self.assertPresence("Goethe", div='result')
        self.assertPresence("Swish", div='result')
        self.assertPresence("PfingstAkademie 2014", div='result')
        self.traverse({'description': 'Goethe'})
        self.assertTitle("Goethe zum Anfassen (PfingstAkademie 2014)")

        # by course title
        self.traverse({'description': 'Mitglieder'},
                      {'description': 'Kurssuche'})
        f = self.response.forms['coursesearchform']
        f['qval_courses.title'] = "Goethe"
        self.submit(f)
        self.assertTitle("Goethe zum Anfassen (PfingstAkademie 2014)")

        # by course nr
        self.traverse({'description': 'Mitglieder'},
                      {'description': 'Kurssuche'})
        f = self.response.forms['coursesearchform']
        f['qval_courses.nr'] = "Ω"
        self.submit(f)
        self.assertTitle("Goethe zum Anfassen (PfingstAkademie 2014)")

        # by academy
        self.traverse({'description': 'Mitglieder'},
                      {'description': 'Kurssuche'})
        self.assertTitle("CdE-Kurssuche")
        f = self.response.forms['coursesearchform']
        f['qval_events.title'] = "2014"
        self.submit(f)
        self.assertTitle("CdE-Kurssuche")
        self.assertPresence("Ergebnis", div='result-count')
        self.assertPresence("2 Kurse gefunden", div='result-count')

        # way too specific
        # no navigation, since we are still on the course search page
        f = self.response.forms['coursesearchform']
        f['qval_courses.title'] = "Goethe"
        f['qval_courses.nr'] = "Ω"
        f['qval_courses.description'] = "anfassen"
        f['qval_events.title'] = "2014"
        self.submit(f)
        self.assertTitle("Goethe zum Anfassen (PfingstAkademie 2014)")

        # no results
        self.traverse({'description': 'Mitglieder'},
                      {'description': 'Kurssuche'})
        f = self.response.forms['coursesearchform']
        f['qval_courses.title'] = "Schiller"
        self.assertTitle("CdE-Kurssuche")
        self.submit(f)
        self.assertPresence("Ergebnis", div='result-count')
        self.assertPresence("Keine Kurse gefunden.")

        # Test error displaying for invalid search input
        f = self.response.forms['coursesearchform']
        f['qval_courses.title'] = "[a]"
        fields = [
            "courses.title", "courses.nr", "events.title", "courses.description"]
        for field in fields:
            f['qval_' + field] = "[a]"
        self.submit(f, check_notification=False)
        for field in fields:
            self.assertValidationError("qval_" + field,
                                       "Darf keine verbotenen Zeichen enthalten")

    @as_users("paul", "quintus")
    def test_user_search(self, user: CdEDBObject) -> None:
        self.traverse({'description': 'Mitglieder'},
                      {'description': 'Nutzer verwalten'})
        self.assertTitle("CdE-Nutzerverwaltung")
        f = self.response.forms['queryform']
        f['qop_address'] = QueryOperators.match.value
        f['qval_address'] = 'Garten'
        for field in f.fields:
            if field and field.startswith('qsel_'):
                f[field].checked = True
        self.submit(f)
        self.assertTitle("CdE-Nutzerverwaltung")
        self.assertPresence("Ergebnis [1]", div='query-results')
        self.assertEqual(
            "2",
            self.response.lxml.xpath("//*[@id='query-result']/tbody/tr[1]/@data-id")[0])

    @as_users("vera")
    def test_user_search_csv(self, user: CdEDBObject) -> None:
        self.traverse({'description': 'Mitglieder'},
                      {'description': 'Nutzer verwalten'})
        self.assertTitle("CdE-Nutzerverwaltung")
        f = self.response.forms['queryform']
        f['qop_address'] = QueryOperators.regex.value
        f['qval_address'] = '[aA][rm]'
        f['qsel_personas.id'].checked = True
        f['qsel_birthday'].checked = True
        f['qsel_decided_search'].checked = True
        f['qsel_free_form'].checked = True
        f['qsel_given_names'].checked = True
        f['qord_primary'] = "personas.id"
        self.response = f.submit("download", value="csv")
        expectation = "\n".join((
            'personas.id;given_names;family_name;username;birthday;decided_search;'
            'free_form',
            '2;Bertålotta;Beispiel;berta@example.cde;1981-02-11;True;'
            '"Jede Menge Gefasel  \nGut verteilt  \nÜber mehrere Zeilen"',
            '3;Charly C.;Clown;charly@example.cde;1984-05-13;True;'
            '"Ich bin ein ""Künstler""; im weiteren Sinne."',
            '4;Daniel D.;Dino;daniel@example.cde;1963-02-19;False;',
            '6;Ferdinand F.;Findus;ferdinand@example.cde;1988-01-01;True;',
            ''
        )).encode('utf-8-sig')
        self.assertEqual(expectation, self.response.body)

    @as_users("vera")
    def test_user_search_json(self, user: CdEDBObject) -> None:
        self.traverse({'description': 'Mitglieder'},
                      {'description': 'Nutzer verwalten'})
        self.assertTitle("CdE-Nutzerverwaltung")
        f = self.response.forms['queryform']
        f['qop_address'] = QueryOperators.regex.value
        f['qval_address'] = '[aA][rm]'
        f['qsel_personas.id'].checked = True
        f['qsel_birthday'].checked = True
        f['qsel_decided_search'].checked = True
        f['qsel_free_form'].checked = True
        f['qsel_given_names'].checked = True
        f['qord_primary'] = "personas.id"
        self.response = f.submit("download", value="json")
        expectation = [
            {'birthday': '1981-02-11',
             'decided_search': True,
             'family_name': 'Beispiel',
             'free_form': 'Jede Menge Gefasel  \nGut verteilt  \nÜber mehrere Zeilen',
             'given_names': 'Bertålotta',
             'personas.id': 2,
             'username': 'berta@example.cde'},
            {'birthday': '1984-05-13',
             'decided_search': True,
             'family_name': 'Clown',
             'free_form': 'Ich bin ein "Künstler"; im weiteren Sinne.',
             'given_names': 'Charly C.',
             'personas.id': 3,
             'username': 'charly@example.cde'},
            {'birthday': '1963-02-19',
             'decided_search': False,
             'family_name': 'Dino',
             'free_form': None,
             'given_names': 'Daniel D.',
             'personas.id': 4,
             'username': 'daniel@example.cde'},
            {'birthday': '1988-01-01',
             'decided_search': True,
             'family_name': 'Findus',
             'free_form': None,
             'given_names': 'Ferdinand F.',
             'personas.id': 6,
             'username': 'ferdinand@example.cde'}]
        self.assertEqual(expectation, json.loads(self.response.body.decode('utf-8')))

    @as_users("vera")
    def test_toggle_activity(self, user: CdEDBObject) -> None:
        self.admin_view_profile('berta')
        self.assertPresence("Ja", div='account-active', exact=True)
        f = self.response.forms['activitytoggleform']
        self.submit(f)
        self.assertPresence("Nein", div='account-active', exact=True)

    @as_users("vera")
    def test_modify_membership(self, user: CdEDBObject) -> None:
        self.admin_view_profile('berta')
        self.assertPresence("CdE-Mitglied", div='membership')
        self.assertPresence("Daten sind für andere Mitglieder sichtbar.",
                            div='searchability')
        self.traverse({'description': 'Status ändern'})
        self.assertTitle("Mitgliedsstatus von Bertålotta Beispiel bearbeiten")
        f = self.response.forms['modifymembershipform']
        self.submit(f)
        self.assertTitle("Bertålotta Beispiel")
        self.assertNonPresence("CdE-Mitglied", div='membership')
        self.assertNonPresence("Daten sind für andere Mitglieder sichtbar.")
        self.traverse({'description': 'Status ändern'})
        f = self.response.forms['modifymembershipform']
        self.submit(f)
        self.assertTitle("Bertålotta Beispiel")
        self.assertPresence("CdE-Mitglied", div='membership')
        self.assertPresence("Daten sind für andere Mitglieder sichtbar.",
                            div='searchability')

    @as_users("farin")
    def test_iban_visibility(self, user: CdEDBObject) -> None:
        self.traverse({'description': 'Mitglieder'},
                      {'description': 'Einzugsermächtigungen'},
                      {'description': 'Bertålotta Beispiel'})
        self.assertTitle('Einzugsermächtigung Bertålotta Beispiel')
        # the iban should be visible for finance admins
        self.assertPresence("DE12 5001 0517 0648 4898 90", div='iban', exact=True)

        f = self.response.forms['generatetransactionform']
        self.submit(f)

        text = self.fetch_mail_content()
        # but in the notification mail there should be only the hidden iban version
        self.assertNotIn("DE12 5001 0517 0648 4898 90", text)
        self.assertIn("DE12 **** **** **** **98 90", text)

    @as_users("berta")
    def test_iban_non_visibility(self, user: CdEDBObject) -> None:
        self.traverse({'description': 'Mitglieder'},
                      {'description': 'Einzugsermächtigung'})
        self.assertTitle('Einzugsermächtigung Bertålotta Beispiel')
        # the full iban should not be visible for non-finance admins ...
        self.assertNonPresence("DE12 5001 0517 0648 4898 90")
        # ... only a hidden form should be shown
        self.assertPresence("DE12 **** **** **** **98 90", div='iban', exact=True)

    @as_users("farin")
    def test_double_lastschrift_revoke(self, user: CdEDBObject) -> None:
        self.admin_view_profile('berta')
        self.traverse({'description': 'Mitglieder'},
                      {'description': 'Einzugsermächtigungen'},
                      {'description': 'Bertålotta Beispiel'},)
        self.assertTitle("Einzugsermächtigung Bertålotta Beispiel")
        self.assertPresence("42,23 €", div='amount', exact=True)
        self.get("/cde/user/2/lastschrift/create")
        f = self.response.forms['createlastschriftform']
        f['amount'] = 25
        f['iban'] = "DE12 5001 0517 0648 4898 90"
        self.submit(f, check_notification=False)
        self.assertPresence(
            "Mehrere aktive Einzugsermächtigungen sind unzulässig.",
            div="notifications")

    @as_users("paul", "quintus")
    def test_create_user(self, user: CdEDBObject) -> None:
        self.traverse({'description': 'Mitglieder'},
                      {'description': 'Nutzer verwalten'},
                      {'description': 'Nutzer anlegen'})
        self.assertTitle("Neues Mitglied anlegen")
        data = PERSONA_TEMPLATE.copy()
        f = self.response.forms['newuserform']
        self.assertEqual(f['country'].value, self.conf["DEFAULT_COUNTRY"])
        self.assertIsNone(
            self.response.lxml.get_element_by_id('input_checkbox_is_searchable').value)
        self.assertFalse(
            self.response.lxml.get_element_by_id('input_checkbox_trial_member').checked)
        f['is_searchable'].checked = True
        f['is_member'].checked = True
        f['trial_member'].checked = True
        for key, value in data.items():
            f.set(key, value)
        self.submit(f)
        self.assertTitle("Zelda Zeruda-Hime")
        self.assertPresence("Dr. Zelda Zeruda-Hime von und zu",
                            div='personal-information')
        self.assertPresence("05.06.1987", div='personal-information')
        self.assertPresence("+49 (30) 456790", div='contact-telephone',
                            exact=True)
        self.assertPresence("+49 (160) 2047", div='contact-mobile', exact=True)
        self.assertPresence("12345 Lynna", div='address')
        self.assertPresence("Ligusterweg 4", div='address2')
        self.assertPresence("CdE-Mitglied (Probemitgliedschaft)",
                            div='membership')
        self.assertPresence("Daten sind für andere Mitglieder sichtbar.",
                            div='searchability')
        self.assertCheckbox(True, "paper_expuls_checkbox")
        mail = self.fetch_mail()[0]
        self.logout()
        link = self.fetch_link(mail)
        assert link is not None
        self.get(link)
        self.assertTitle("Neues Passwort setzen")
        new_password = "krce63koLe#$e"
        f = self.response.forms['passwordresetform']
        f['new_password'] = new_password
        f['new_password2'] = new_password
        self.submit(f)
        self.assertNonPresence("Verifizierung für Zurücksetzen fehlgeschlagen.",
                               div="notifications")
        data['password'] = new_password
        self.login(data)
        self.assertLogin(data['display_name'])

    @as_users("paul", "quintus")
    def test_create_archive_user(self, user: CdEDBObject) -> None:
        self.check_create_archive_user('cde', PERSONA_TEMPLATE.copy())

    @as_users("farin")
    def test_lastschrift_index(self, user: CdEDBObject) -> None:
        self.traverse({'description': 'Mitglieder'},
                      {'description': 'Einzugsermächtigungen'})
        self.assertTitle("Übersicht Einzugsermächtigungen")
        self.assertIn("generatetransactionform2", self.response.forms)

    @as_users("farin", "berta")
    def test_lastschrift_show(self, user: CdEDBObject) -> None:
        if user == USER_DICT['berta']:
            self.traverse({'description': 'Mitglieder'},
                          {'description': 'CdE-Mitglied suchen'})
            f = self.response.forms['membersearchform']
            f['qval_family_name,birth_name'] = "Beispiel"
            self.submit(f)
        else:
            self.realm_admin_view_profile('berta', "cde")
        self.assertTitle("Bertålotta Beispiel")
        self.traverse({'description': 'Einzugsermächtigung'})
        self.assertTitle("Einzugsermächtigung Bertålotta Beispiel")
        if user['id'] == 32:
            self.assertIn("revokeform", self.response.forms)
            self.assertIn("receiptform3", self.response.forms)
        else:
            self.assertNotIn("revokeform", self.response.forms)
            self.assertNotIn("receiptform3", self.response.forms)

    def test_membership_lastschrift_revoke(self) -> None:
        self.login(USER_DICT["vera"])
        self.admin_view_profile('berta')
        self.assertPresence("Einzugsermächtigung", div="balance")
        self.assertNonPresence("Neue Einzugsermächtigung", div="balance")
        self.traverse({'description': 'Status ändern'})
        f = self.response.forms['modifymembershipform']
        self.submit(f)
        self.assertPresence("Lastschriftmandat widerrufen.",
                            div="notifications")
        self.assertNonPresence("Einzugsermächtigung", div="balance")
        self.logout()
        self.login(USER_DICT["farin"])
        self.get('/cde/user/2/lastschrift')
        self.assertPresence("Keine aktive Einzugsermächtigung")

    @as_users("farin")
    def test_lastschrift_subject_limit(self, user: CdEDBObject) -> None:
        self.admin_view_profile('anton')
        self.traverse({'description': 'Bearbeiten'})
        f = self.response.forms["changedataform"]
        f["given_names"] = "Anton Armin ÄÖÜ"
        self.submit(f)
        self.traverse({'description': 'Neue Einzugsermächtigung …'},
                      {'description': 'Anlegen'})
        f = self.response.forms["createlastschriftform"]
        f["amount"] = 100.00
        f["iban"] = "DE12500105170648489890"
        self.submit(f)
        f = self.response.forms["generatetransactionform"]
        self.submit(f, check_notification=False)
        self.assertNonPresence("Erstellung der SEPA-PAIN-Datei fehlgeschlagen.",
                               div="notifications")
        self.submit(f, check_notification=False)
        self.assertPresence("Es liegen noch unbearbeitete Transaktionen vor.",
                            div="notifications")

    @as_users("farin")
    def test_lastschrift_generate_transactions(self, user: CdEDBObject) -> None:
        self.traverse({'description': 'Mitglieder'},
                      {'description': 'Einzugsermächtigungen'})
        self.assertTitle("Übersicht Einzugsermächtigungen")
        self.assertNonPresence("Keine zu bearbeitenden Lastschriften für "
                               "dieses Semester.")
        self.assertPresence("Aktuell befinden sich keine Einzüge in der "
                            "Schwebe.", div='open-dd', exact=True)
        f = self.response.forms['downloadsepapainform']
        g = self.response.forms['generatetransactionsform']
        self.submit(f, check_notification=False)
        with open("/tmp/cdedb-store/testfiles/sepapain.xml", 'rb') as f:
            expectation = f.read().split(b'\n')
        exceptions = (5, 6, 14, 28, 66,)
        for index, line in enumerate(self.response.body.split(b'\n')):
            if index not in exceptions:
                self.assertEqual(expectation[index], line)
        self.submit(g)
        self.assertPresence("1 Lastschriften initialisiert.",
                            div="notifications")
        self.assertPresence("Keine zu bearbeitenden Lastschriften für dieses "
                            "Semester.", div='open-dd-authorization',
                            exact=True)
        self.assertNonPresence("Aktuell befinden sich keine Einzüge in der "
                               "Schwebe.")

    @as_users("farin")
    def test_lastschrift_generate_single_transaction(self, user: CdEDBObject) -> None:
        self.traverse({'description': 'Mitglieder'},
                      {'description': 'Einzugsermächtigungen'})
        self.assertTitle("Übersicht Einzugsermächtigungen")
        self.assertNonPresence("Keine zu bearbeitenden Lastschriften für "
                               "dieses Semester.")
        self.assertPresence("Aktuell befinden sich keine Einzüge in der "
                            "Schwebe.", div='open-dd', exact=True)
        f = self.response.forms['downloadsepapainform2']
        g = self.response.forms['generatetransactionform2']
        self.submit(f, check_notification=False)
        with open("/tmp/cdedb-store/testfiles/sepapain.xml", 'rb') as f:
            expectation = f.read().split(b'\n')
        exceptions = (5, 6, 14, 28, 66,)
        for index, line in enumerate(self.response.body.split(b'\n')):
            if index not in exceptions:
                self.assertEqual(expectation[index], line)
        self.submit(g)
        self.assertPresence("1 Lastschriften initialisiert.",
                            div="notifications")
        self.assertPresence("Keine zu bearbeitenden Lastschriften für dieses "
                            "Semester.", div='open-dd-authorization',
                            exact=True)
        self.assertNonPresence("Aktuell befinden sich keine Einzüge in der "
                               "Schwebe.")

    @as_users("farin")
    def test_lastschrift_transaction_rollback(self, user: CdEDBObject) -> None:
        self.traverse({'description': 'Mitglieder'},
                      {'description': 'Einzugsermächtigungen'})
        self.assertTitle("Übersicht Einzugsermächtigungen")
        f = self.response.forms['generatetransactionform2']
        saved = self.response
        self.submit(f, check_notification=False)
        self.response = saved
        self.traverse({'description': 'Einzugsermächtigungen'})
        f = self.response.forms['finalizationform']
        f['transaction_ids'] = [1001]
        self.submit(f, button="success")
        self.assertTitle("Übersicht Einzugsermächtigungen")
        # self.traverse({'href': '^/$'})
        self.admin_view_profile('berta')
        self.assertPresence("17,50 €")
        self.traverse({'description': 'Einzugsermächtigung'})
        f = self.response.forms['transactionrollbackform1001']
        self.submit(f)
        self.assertPresence("Keine aktive Einzugsermächtigung – Anlegen",
                            div='active-permit', exact=True)
        self.traverse({'href': '^/$'})
        self.admin_view_profile('berta')
        self.assertPresence("12,50 €")

    @as_users("farin")
    def test_lastschrift_transaction_cancel(self, user: CdEDBObject) -> None:
        self.traverse({'description': 'Mitglieder'},
                      {'description': 'Einzugsermächtigungen'})
        self.assertTitle("Übersicht Einzugsermächtigungen")
        f = self.response.forms['generatetransactionform2']
        saved = self.response
        self.submit(f, check_notification=False)
        self.response = saved
        self.traverse({'description': 'Einzugsermächtigungen'})
        f = self.response.forms['finalizationform']
        f['transaction_ids'] = [1001]
        self.submit(f, button="cancelled")
        self.assertTitle("Übersicht Einzugsermächtigungen")
        self.assertIn('generatetransactionform2', self.response.forms)
        self.assertPresence("Aktuell befinden sich keine Einzüge in der "
                            "Schwebe.", div='open-dd', exact=True)

    @as_users("farin")
    def test_lastschrift_transaction_failure(self, user: CdEDBObject) -> None:
        self.traverse({'description': 'Mitglieder'},
                      {'description': 'Einzugsermächtigungen'})
        self.assertTitle("Übersicht Einzugsermächtigungen")
        f = self.response.forms['generatetransactionform2']
        saved = self.response
        self.submit(f, check_notification=False)
        self.response = saved
        self.traverse({'description': 'Einzugsermächtigungen'})
        f = self.response.forms['finalizationform']
        f['transaction_ids'] = [1001]
        self.submit(f, button="failure")
        self.assertTitle("Übersicht Einzugsermächtigungen")
        self.assertNotIn('generatetransactionform2', self.response.forms)
        self.assertPresence("Aktuell befinden sich keine Einzüge in der "
                            "Schwebe.", div='open-dd', exact=True)

    @as_users("farin")
    def test_lastschrift_skip(self, user: CdEDBObject) -> None:
        self.traverse({'description': 'Mitglieder'},
                      {'description': 'Einzugsermächtigungen'})
        self.assertTitle("Übersicht Einzugsermächtigungen")
        f = self.response.forms['skiptransactionform2']
        self.submit(f)
        self.assertTitle("Übersicht Einzugsermächtigungen")
        self.assertNotIn('generatetransactionform2', self.response.forms)
        self.assertNotIn('transactionsuccessform', self.response.forms)

    @as_users("farin")
    def test_lastschrift_create(self, user: CdEDBObject) -> None:
        self.admin_view_profile('charly')
        self.traverse({'description': 'Neue Einzugsermächtigung …'})
        self.assertPresence("Keine aktive Einzugsermächtigung – Anlegen",
                            div='active-permit', exact=True)
        self.traverse({'description': 'Anlegen'})
        self.assertTitle("Neue Einzugsermächtigung (Charly C. Clown)")
        self.traverse({'description': "Einzugsermächtigungen"},
                      {'description': "Neue Einzugsermächtigung"})
        f = self.response.forms['createlastschriftform']
        self.assertTitle("Neue Einzugsermächtigung")
        f['persona_id'] = "DB-3-5"
        f['amount'] = "123.45"
        f['iban'] = "DE26370205000008068900"
        f['notes'] = "grosze Siebte: Take on me"
        self.submit(f)
        self.assertTitle("Einzugsermächtigung Charly C. Clown")
        self.assertIn("revokeform", self.response.forms)
        self.traverse({'description': 'Bearbeiten'})
        f = self.response.forms['changelastschriftform']
        self.assertEqual("123.45", f['amount'].value)
        self.assertEqual("grosze Siebte: Take on me", f['notes'].value)

    @as_users("farin")
    def test_lastschrift_change(self, user: CdEDBObject) -> None:
        self.admin_view_profile('berta')
        self.traverse({'description': 'Einzugsermächtigung'},
                      {'description': 'Bearbeiten'})
        f = self.response.forms['changelastschriftform']
        self.assertEqual("42.23", f['amount'].value)
        self.assertEqual('Dagobert Anatidae', f['account_owner'].value)
        self.assertEqual('reicher Onkel', f['notes'].value)
        f['amount'] = "27.16"
        f['account_owner'] = "Dagobert Beetlejuice"
        f['notes'] = "reicher Onkel (neu verheiratet)"
        self.submit(f)
        self.assertPresence("27,16 €", div='amount', exact=True)
        self.assertPresence('Dagobert Beetlejuice', div='account-holder',
                            exact=True)
        self.assertPresence('reicher Onkel (neu verheiratet)', div='notes',
                            exact=True)

    @as_users("farin")
    def test_lastschrift_receipt(self, user: CdEDBObject) -> None:
        self.admin_view_profile('berta')
        self.traverse({'description': 'Einzugsermächtigung'})
        self.assertTitle("Einzugsermächtigung Bertålotta Beispiel")
        f = self.response.forms['receiptform3']
        self.submit(f)
        self.assertTrue(self.response.body.startswith(b"%PDF"))

    @as_users("vera")
    def test_lastschrift_subscription_form(self, user: CdEDBObject) -> None:
        # as user
        self.get("/cde/lastschrift/form/download")
        self.assertTrue(self.response.body.startswith(b"%PDF"))

    def test_lastschrift_subscription_form_anonymous(self) -> None:
        self.get("/cde/lastschrift/form/download")
        self.assertTrue(self.response.body.startswith(b"%PDF"))

    @as_users("vera", "charly")
    def test_lastschrift_subscription_form_fill(self, user: CdEDBObject) -> None:
        self.traverse({'description': 'Mitglieder'},
                      {'description': 'Einzugsermächtigung'})
        self.assertTitle("Einzugsermächtigung ausfüllen")
        f = self.response.forms['filllastschriftform']
        self.submit(f)
        self.assertTrue(self.response.body.startswith(b"%PDF"))

    @as_users("inga")
    def test_lastschrift_subscription_form_fill_fail(self, user: CdEDBObject) -> None:
        self.traverse({'description': 'Mitglieder'},
                      {'description': 'Weitere Informationen'},
                      {'description': 'dieses Formular'})
        self.assertTitle("Einzugsermächtigung ausfüllen")
        f = self.response.forms['filllastschriftform']
        f["db_id"] = "DB-1-8"
        f["postal_code"] = "ABC"
        f["iban"] = "DE12500105170648489809"
        self.submit(f)
        self.assertPresence("Checksumme stimmt nicht")
        self.assertPresence("Ungültige Postleitzahl")
        self.assertPresence("Ungültige Checksumme")

    def test_lastschrift_subscription_form_fill_anonymous(self) -> None:
        self.get("/cde/lastschrift/form/fill")
        self.assertTitle("Einzugsermächtigung ausfüllen")
        f = self.response.forms['filllastschriftform']
        f["iban"] = "DE12500105170648489890"
        self.submit(f)
        self.assertTrue(self.response.body.startswith(b"%PDF"))

    @as_users("vera")
    def test_batch_admission(self, user: CdEDBObject) -> None:
        self.traverse({'description': 'Mitglieder'},
                      {'description': 'Nutzer verwalten'},
                      {'description': 'Massenaufnahme'})
        self.assertTitle("Accounts anlegen")
        f = self.response.forms['admissionform']
        with open("/tmp/cdedb-store/testfiles/batch_admission.csv") as datafile:
            tmp = datafile.read()
            placeholder_birthday = "03.10.9999"
            wandering_birthday = "03.10.{}".format(now().year - 5)
            unproblematic_birthday = "03.10.{}".format(now().year - 15)
            tmp = tmp.replace(placeholder_birthday, wandering_birthday)
            f['accounts'] = tmp
        self.submit(f, check_notification=False)

        # first round
        self.assertPresence("Erneut validieren")
        self.assertNonPresence("Anlegen")
        f = self.response.forms['admissionform']
        content = self.get_content()
        _, content = content.split(" Zeile 1:")
        output = []
        for i in range(2, 16):
            head, content = content.split(" Zeile {}:".format(i))
            output.append(head)
        head, _ = content.split("Erneut validieren")
        output.append(head)
        expectation: Tuple[Tuple[str, ...], ...] = (
            (r"given_names:\W*Darf nicht leer sein.",
             r"pevent_id:\W*Keine Eingabe vorhanden."),
            tuple(),
            (r"Zeilen 3 und 4 sind identisch.",),
            (r"Zeilen 3 und 4 sind identisch.",),
            (r"persona:\W*Ähnlicher Account gefunden.",),
            (r"persona:\W*Ähnlicher Account gefunden.",),
            (r"persona:\W*Ähnlicher Account gefunden.",),
            (r"course:\W*Kein Kurs verfügbar.",),
            (r"pevent_id:\W*Keine Veranstaltung gefunden.",
             r"course:\W*Kein Kurs verfügbar.",),
            (r"pcourse_id:\W*Kein Kurs gefunden.",),
            (r"birthday:\W*Ungültige Eingabe für ein Datum.",
             r"birthday:\W*Notwendige Angabe fehlt."),
            (r"postal_code:\W*Ungültige Postleitzahl.",),
            (r"Zeilen 13 und 14 sind identisch.",),
            (r"Zeilen 13 und 14 sind identisch.",
             r"pcourse_id\W*Lediglich nach Titel zugeordnet."),
            (r"pevent_id\W*Nur unscharfer Treffer.",
             r"pcourse_id\W*Nur unscharfer Treffer.",
             r"birthday\W*Person ist jünger als 10 Jahre.",),
            (r"persona:\W*Ähnlicher Account gefunden.",),
            )
        for ex, out in zip(expectation, output):
            for piece in ex:
                self.assertTrue(re.search(piece, out))
        for i in range(15):
            if i in (1, 7):
                exp = '1'
            else:
                exp = ''
            self.assertEqual(exp, f['resolution{}'.format(i)].value)
        inputdata = f['accounts'].value
        f['resolution0'] = 2
        f['resolution2'] = 2
        f['resolution3'] = 2
        f['resolution4'] = 5
        f['doppelganger_id4'] = '2'
        f['resolution5'] = 4
        f['doppelganger_id5'] = '4'
        f['resolution6'] = 5
        f['doppelganger_id6'] = '5'
        inputdata = inputdata.replace("pa99", "pa14")
        inputdata = inputdata.replace(
            "Doomed course from hell", "Swish -- und alles ist gut")
        inputdata = inputdata.replace("31.02.1981", "21.02.1981")
        inputdata = inputdata.replace("00000", "07751")
        inputdata = inputdata.replace("fPingst", "Pfingst")
        inputdata = inputdata.replace("wSish", "Swish")
        inputdata = inputdata.replace(wandering_birthday, unproblematic_birthday)
        f['resolution12'] = 2
        f['resolution13'] = 2
        f['resolution15'] = 5
        f['doppelganger_id15'] = '10'
        f['accounts'] = inputdata
        self.submit(f, check_notification=False)

        # second round
        self.assertPresence("Erneut validieren")
        self.assertNonPresence("Anlegen")
        f = self.response.forms['admissionform']
        content = self.get_content()
        _, content = content.split(" Zeile 1:")
        output = []
        for i in range(2, 16):
            head, content = content.split(" Zeile {}:".format(i))
            output.append(head)
        head, _ = content.split("Erneut validieren")
        output.append(head)
        expectation: Tuple[Tuple[str, ...], ...] = (
            tuple(),
            tuple(),
            tuple(),
            tuple(),
            (r"pevent_id:\W*Teilnahme bereits erfasst.",),
            tuple(),
            (r"doppelganger:\W*Accountzusammenführung mit nicht-CdE Account.",),
            tuple(),
            (r"Eintrag geändert.",),
            (r"Eintrag geändert.",),
            (r"Eintrag geändert.",),
            (r"Eintrag geändert.",),
            tuple(),
            tuple(),
            (r"Eintrag geändert.",),
            (r"doppelganger:\W*Accountzusammenführung mit nicht-CdE Account.",),
            )
        for ex, out in zip(expectation, output):
            for piece in ex:
                self.assertTrue(re.search(piece, out))
        nonexpectation: Tuple[Tuple[str, ...], ...] = (
            tuple(),
            tuple(),
            tuple(),
            tuple(),
            tuple(),
            tuple(),
            tuple(),
            tuple(),
            (r"pevent_id:\W*Keine Veranstaltung gefungen.",
             r"course:\W*Kein Kurs verfügbar.",),
            (r"pcourse_id:\W*Kein Kurs gefunden.",),
            (r"birthday:\W*Tag liegt nicht im Monat.",
             r"birthday:\W*Notwendige Angabe fehlt."),
            (r"postal_code:\W*Ungültige Postleitzahl.",),
            tuple(),
            tuple(),
            (r"pevent_id\W*Nur unscharfer Treffer.",
             r"pevent_id\W*Nur unscharfer Treffer.",),
            tuple(),
            )
        for nonex, out in zip(nonexpectation, output):
            for piece in nonex:
                self.assertFalse(re.search(piece, out))

        inputdata = f['accounts'].value
        inputdata = inputdata.replace('"1a";"Beispiel";"Bertålotta"',
                                      '"Ω";"Beispiel";"Bertålotta"')
        f['accounts'] = inputdata
        f['resolution4'] = 5
        f['doppelganger_id4'] = '2'
        f['resolution6'] = 1
        f['resolution8'] = 1
        f['resolution9'] = 1
        f['resolution10'] = 1
        f['resolution11'] = 1
        f['resolution14'] = 1
        self.submit(f, check_notification=False)

        # third round
        self.assertPresence("Erneut validieren")
        self.assertNonPresence("Anlegen")
        f = self.response.forms['admissionform']
        self.assertEqual('', f['resolution4'].value)
        content = self.get_content()
        _, content = content.split(" Zeile 1:")
        output = []
        for i in range(2, 16):
            head, content = content.split(" Zeile {}:".format(i))
            output.append(head)
        head, _ = content.split("Erneut validieren")
        output.append(head)
        expectation: Tuple[Tuple[str, ...], ...] = (
            tuple(),
            tuple(),
            tuple(),
            tuple(),
            tuple(),
            tuple(),
            (r"doppelganger:\W*Accountzusammenführung inkonsistent mit Aktion.",),
            tuple(),
            tuple(),
            tuple(),
            tuple(),
            tuple(),
            tuple(),
            tuple(),
            tuple(),
            )
        for ex, out in zip(expectation, output):
            for piece in ex:
                self.assertTrue(re.search(piece, out))
        nonexpectation: Tuple[Tuple[str, ...], ...] = (
            tuple(),
            tuple(),
            tuple(),
            tuple(),
            (r"pevent_id:\W*Teilnahme bereits erfasst.",),
            tuple(),
            tuple(),
            tuple(),
            (r"Eintrag geändert.",),
            (r"Eintrag geändert.",),
            (r"Eintrag geändert.",),
            (r"Eintrag geändert.",),
            tuple(),
            tuple(),
            tuple(),
            )
        for nonex, out in zip(nonexpectation, output):
            for piece in nonex:
                self.assertFalse(re.search(piece, out))
        f['resolution4'] = 5
        f['doppelganger_id4'] = '2'
        f['resolution6'] = 5
        self.assertEqual('', f['finalized'].value)
        self.submit(f, check_notification=False)

        # fourth round
        self.assertPresence("Anlegen")
        self.assertNonPresence("Erneut validieren")
        f = self.response.forms['admissionform']
        self.assertEqual('5', f['resolution4'].value)
        self.assertEqual('True', f['finalized'].value)
        self.submit(f, check_notification=False)
        self.assertPresence("7 Accounts erstellt.", div="notifications")

        # validate
        self.traverse({'description': 'Mitglieder'},
                      {'description': 'Verg. Veranstaltungen'})
        self.assertTitle("Vergangene Veranstaltungen")
        self.traverse({'description': 'PfingstAkademie 2014'})
        self.assertTitle("PfingstAkademie 2014")
        self.assertNonPresence("Willy Brandt")
        self.assertPresence("Gerhard Schröder", div='list-participants')
        self.assertPresence("Angela Merkel", div='list-participants')

        self.traverse({'description': 'Angela Merkel'})
        self.assertPresence("0,00 €", div='balance')
        self.assertCheckbox(True, "paper_expuls_checkbox")
        self.assertPresence("CdE-Mitglied (Probemitgliedschaft)",
                            div="membership")

    @as_users("farin")
    def test_money_transfers(self, user: CdEDBObject) -> None:
        self.traverse({'description': 'Mitglieder'},
                      {'description': 'Überweisungen eintragen'})
        self.assertTitle("Überweisungen eintragen")
        f = self.response.forms['transfersform']
        with open("/tmp/cdedb-store/testfiles/money_transfers.csv") as datafile:
            f['transfers'] = datafile.read()
        self.submit(f, check_notification=False)

        # first round
        self.assertPresence("Validieren")
        self.assertNonPresence("Abschicken")
        f = self.response.forms['transfersform']
        self.assertFalse(f['checksum'].value)
        content = self.response.lxml.xpath(
            "//div[@id='{}']".format("content"))[0].text_content()
        _, content = content.split(" Zeile 1:")
        output = []
        for i in range(2, 7):
            head, content = content.split(" Zeile {}:".format(i))
            output.append(head)
        head, _ = content.split("Validieren")
        output.append(head)
        expectation: Tuple[Tuple[str, ...], ...] = (
            (r"persona_id:\W*Darf nicht leer sein.",
             r"family_name:\W*Darf nicht leer sein.",
             r"given_names:\W*Darf nicht leer sein.",
             r"amount:.*\W*Ungültige Eingabe für eine Dezimalzahl.",),
            (r"persona_id:\W*Falsches Format.",),
            (r"family_name:\W*Nachname passt nicht.",),
            (r"persona_id:\W*Falsches Format.",),
            (r"amount:\W*Überweisungsbetrag ist negativ.",),
            tuple(),
            (r"Mehrere Überweisungen für diesen Account \(Zeilen 6 und 7\).",),
            (r"Mehrere Überweisungen für diesen Account \(Zeilen 6 und 7\).",),
            )
        for ex, out in zip(expectation, output):
            for piece in ex:
                self.assertTrue(re.search(piece, out))
        lines = f['transfers'].value.split('\n')
        inputdata = '\n'.join(lines[4:8]).replace('-12.34', '12.34')
        f['transfers'] = inputdata
        self.submit(f, check_notification=False)

        # second round
        self.assertPresence("Bestätigen")
        self.assertPresence("Saldo: 151,09 €", div='saldo', exact=True)
        self.assertNonPresence("Validieren")
        f = self.response.forms['transfersform']
        self.assertTrue(f['checksum'].value)
        self.submit(f)
        self.assertPresence("4 Überweisungen gebucht. 1 neue Mitglieder.",
                            div="notifications")
        self.admin_view_profile("daniel")
        self.traverse({"description": "Änderungshistorie"})
        self.assertPresence("Guthabenänderung um 100,00 € auf 100,00 € "
                            "(Überwiesen am 17.03.2019)")
        self.admin_view_profile("ferdinand")
        self.traverse("Änderungshistorie")
        self.assertPresence("Guthabenänderung um 25,00 € auf 47,20 €"
                            " (Überwiesen am 15.03.2019)")
        self.assertPresence("Guthabenänderung um 13,75 € auf 60,95 €"
                            " (Überwiesen am 16.03.2019)")

        # Test for correctly applying duplicate transfer with same amount.
        self.traverse({'description': 'Mitglieder'},
                      {'description': 'Überweisungen eintragen'})
        self.assertTitle("Überweisungen eintragen")
        f = self.response.forms['transfersform']
        f['transfers'] = """"10";"DB-1-9";"Administrator";"Anton Armin A.";"15.03.2019"
"10";"DB-1-9";"Administrator";"Anton Armin A.";"16.03.2019"
""".strip()
        self.submit(f, check_notification=False)
        self.assertPresence("Mehrere Überweisungen für diesen Account"
                            " (Zeilen 1 und 2).")
        f = self.response.forms['transfersform']
        self.assertTrue(f['checksum'].value)
        self.submit(f)
        self.assertPresence("2 Überweisungen gebucht. 0 neue Mitglieder",
                            div="notifications")
        self.admin_view_profile("anton")
        self.traverse("Änderungshistorie")
        self.assertPresence("Guthabenänderung um 10,00 € auf 27,50 €"
                            " (Überwiesen am 15.03.2019)")
        self.assertPresence("Guthabenänderung um 10,00 € auf 37,50 €"
                            " (Überwiesen am 16.03.2019)")

    @as_users("farin")
    def test_money_transfers_regex(self, user: CdEDBObject) -> None:
        self.traverse({'description': 'Mitglieder'},
                      {'description': 'Überweisungen eintragen'})
        self.assertTitle("Überweisungen eintragen")
        f = self.response.forms['transfersform']
        f['transfers'] = '"10";"DB-1-9";"Fiese[";"Zeichen{";"überall("'
        self.submit(f, check_notification=False)
        # Here the active regex chars where successfully neutralised

    @as_users("farin")
    def test_money_transfers_file(self, user: CdEDBObject) -> None:
        self.traverse({'description': 'Mitglieder'},
                      {'description': 'Überweisungen eintragen'})
        f = self.response.forms['transfersform']
        # This file has a newline at the end, which needs to be stripped or it
        # causes the checksum to differ and require a third round.

        with open(self.testfile_dir / "money_transfers_valid.csv", 'rb') as datafile:
            data = datafile.read().replace(b"\r", b"").replace(b"\n", b"\r\n")

        self.assertIn(b"\r\n", data)
        f['transfers_file'] = webtest.Upload(
            "money_transfers_valid.csv", data, "text/csv")
        self.submit(f, check_notification=False)
        f = self.response.forms['transfersform']
        self.submit(f)

    @as_users("farin")
    def test_money_transfer_low_balance(self, user: CdEDBObject) -> None:
        self.admin_view_profile("daniel")
        self.assertPresence("0,00 €", div='balance')
        self.assertNonPresence("CdE-Mitglied", div='membership')
        self.traverse({'description': 'Mitglieder'},
                      {'description': 'Überweisungen eintragen'})
        f = self.response.forms["transfersform"]
        f["transfers"] = "1.00;DB-4-3;Dino;Daniel D.;"
        self.submit(f, check_notification=False)
        f = self.response.forms["transfersform"]
        self.submit(f)
        self.admin_view_profile("daniel")
        self.assertNonPresence("CdE-Mitglied", div='membership')

    @prepsql(f"UPDATE core.changelog SET ctime ="
             f" '{now() - datetime.timedelta(days=365 * 2 + 1)}' WHERE persona_id = 18")
    @as_users("farin")
    def test_semester(self, user: CdEDBObject) -> None:
        link = {'description': 'Semesterverwaltung'}
        self.traverse({'description': 'Mitglieder'}, link)
        self.assertTitle("Semesterverwaltung")

        # 1.1 Payment Request
        self.assertPresence("Später zu erledigen.", div='eject-members')
        self.assertPresence("Später zu erledigen.", div='balance-update')
        self.assertPresence("Später zu erledigen.", div='next-semester')

        f = self.response.forms['billform']
        f['testrun'].checked = True
        self.submit(f)
        self.reload_and_check_form('billform', link)
        self.assertTitle("Semesterverwaltung")

        f = self.response.forms['billform']
        f['addresscheck'].checked = True
        self.submit(f)
        self.reload_and_check_form('ejectform', link)
        self.assertTitle("Semesterverwaltung")

        # 1.2 Remove Inactive Members
        self.assertPresence("Erledigt am", div='payment-request')
        self.assertPresence("9 E-Mails versandt", div='payment-request')
        self.assertPresence("Später zu erledigen.", div='balance-update')
        self.assertPresence("Später zu erledigen.", div='next-semester')

        self.assertPresence(
            "Derzeit haben 0 Mitglieder ein zu niedriges Guthaben "
            "(insgesamt 0,00 €, davon 0 mit einer aktiven Einzugsermächtigung)."
            " Zusätzlich gibt es 3 Probemitglieder.", div='eject-members')
        # Check error handling for bill
        self.submit(f, check_notification=False)
        self.assertPresence('Zahlungserinnerung bereits erledigt',
                            div='notifications')
        self.assertTitle("Semesterverwaltung")

        f = self.response.forms['ejectform']
        self.submit(f)
        self.reload_and_check_form('balanceform', link)
        self.assertTitle("Semesterverwaltung")

        # 1.3 Update Balances
        self.assertPresence("Erledigt am", div='payment-request')
        self.assertPresence("Erledigt am", div='eject-members')
        self.assertPresence("Später zu erledigen.", div='next-semester')

        self.assertPresence("Insgesamt 9 Mitglieder, 3 davon haben eine "
                            "Probemitgliedschaft", div='balance-update')
        # Check error handling for eject
        self.submit(f, check_notification=False)
        self.assertPresence('Falscher Zeitpunkt für Bereinigung',
                            div='notifications')
        self.assertTitle("Semesterverwaltung")

        f = self.response.forms['balanceform']
        self.submit(f)
        self.reload_and_check_form('proceedform', link)
        self.assertTitle("Semesterverwaltung")

        # 1.4 Next Semester
        self.assertPresence("Erledigt am", div='payment-request')
        self.assertPresence("Erledigt am", div='eject-members')
        self.assertPresence("Erledigt am", div='balance-update')

        self.assertPresence("Semester Nummer 43", div='current-semester')
        # Check error handling for balance
        self.submit(f, check_notification=False)
        self.assertPresence('Falscher Zeitpunkt für Guthabenaktualisierung',
                            div='notifications')
        self.assertTitle("Semesterverwaltung")

        f = self.response.forms['proceedform']
        self.submit(f)
        self.reload_and_check_form('billform', link)
        self.assertTitle("Semesterverwaltung")
        self.assertPresence("Semester Nummer 44", div='current-semester')

        # Check error handling for proceed
        self.submit(f, check_notification=False)
        self.assertPresence('Falscher Zeitpunkt für Beendigung des Semesters',
                            div='notifications')
        self.assertTitle("Semesterverwaltung")

        # 2.1 Payment Request
        f = self.response.forms['billform']
        self.submit(f)
        self.reload_and_check_form('ejectform', link)
        self.assertTitle("Semesterverwaltung")

        # 2.2 Remove Inactive Members
        self.assertPresence(
            "Derzeit haben 3 Mitglieder ein zu niedriges Guthaben "
            "(insgesamt 2,44 €, davon 0 mit einer aktiven Einzugsermächtigung)."
            " Zusätzlich gibt es 0 Probemitglieder.", div='eject-members')

        f = self.response.forms['ejectform']
        self.submit(f)
        self.reload_and_check_form('balanceform', link)
        self.assertTitle("Semesterverwaltung")

        # 2.3 Update Balances
        self.assertPresence("Insgesamt 6 Mitglieder, 0 davon haben eine "
                            "Probemitgliedschaft", div='balance-update')

        f = self.response.forms['balanceform']
        self.submit(f)
        self.reload_and_check_form('proceedform', link)
        self.assertTitle("Semesterverwaltung")

        # 2.4 Next Semester
        self.assertPresence("Semester Nummer 44", div='current-semester')

        f = self.response.forms['proceedform']
        self.submit(f)
        self.reload_and_check_form('billform', link)
        self.assertTitle("Semesterverwaltung")
        self.assertPresence("Semester Nummer 45", div='current-semester')
        self.assertIn('billform', self.response.forms)

        # Verify Log
        self.traverse({'description': 'CdE-Log'})
        self.assertTitle("CdE-Log [1–12 von 12]")
        self.assertPresence("1 E-Mails versandt.", div="2-1002")
        self.assertPresence("0 inaktive Mitglieder gestrichen.", div="3-1003")
        self.assertPresence("1 Accounts archiviert.", div="4-1004")
        self.assertPresence("3 Probemitgliedschaften beendet", div="5-1005")
        self.assertPresence("15.00 € Guthaben abgebucht.", div="5-1005")

        self.assertPresence("3 inaktive Mitglieder gestrichen.", div="9-1009")
        self.assertPresence("0 Probemitgliedschaften beendet", div="11-1011")
        self.assertPresence("15.00 € Guthaben abgebucht.", div="11-1011")

    @as_users("farin")
    def test_expuls(self, user: CdEDBObject) -> None:
        link = {'description': 'Semesterverwaltung'}
        self.traverse({'description': 'Mitglieder'}, link)
        self.assertTitle("Semesterverwaltung")

        # Address Check
        self.assertPresence("Später zu erledigen.", div='expuls-next')
        f = self.response.forms['addresscheckform']
        f['testrun'].checked = True
        self.submit(f)
        self.reload_and_check_form('addresscheckform', link)
        self.assertTitle("Semesterverwaltung")

        self.assertPresence("Später zu erledigen.", div='expuls-next')
        f = self.response.forms['addresscheckform']
        self.submit(f)
        self.reload_and_check_form('proceedexpulsform', link)
        self.assertTitle("Semesterverwaltung")

        # Next exPuls
        self.assertPresence("Erledigt am", div='expuls-address')
        self.assertPresence("exPuls trägt die Nummer 42", div='expuls-number')
        # Check error handling for addresscheck
        self.submit(f, check_notification=False)
        self.assertPresence('Adressabfrage bereits erledigt',
                            div='notifications')
        self.assertTitle("Semesterverwaltung")

        f = self.response.forms['proceedexpulsform']
        self.submit(f)
        self.reload_and_check_form('addresscheckform', link)
        self.assertTitle("Semesterverwaltung")
        self.assertPresence("exPuls trägt die Nummer 43", div='expuls-number')

        # No Address-Check
        f = self.response.forms['noaddresscheckform']
        self.submit(f)
        self.reload_and_check_form('proceedexpulsform', link)
        self.assertTitle("Semesterverwaltung")

        # Next exPuls
        self.assertPresence("Erledigt am", div='expuls-address')
        self.assertPresence("exPuls trägt die Nummer 43", div='expuls-number')
        # Check error handling for noaddresscheck
        self.submit(f, check_notification=False)
        self.assertPresence('Adressabfrage bereits erledigt',
                            div='notifications')
        self.assertTitle("Semesterverwaltung")

        f = self.response.forms['proceedexpulsform']
        self.submit(f)
        self.reload_and_check_form('addresscheckform', link)
        self.assertTitle("Semesterverwaltung")
        self.assertPresence("exPuls trägt die Nummer 44", div='expuls-number')
        self.assertIn('addresscheckform', self.response.forms)
        # Check error handling for proceedexpuls
        self.submit(f, check_notification=False)
        self.assertPresence('Adressabfrage noch nicht erledigt',
                            div='notifications')
        self.assertTitle("Semesterverwaltung")

        # Verify Log
        self.traverse({'description': 'CdE-Log'})
        f = self.response.forms['logshowform']
        f['codes'] = [const.CdeLogCodes.expuls_addresscheck.value,
                      const.CdeLogCodes.expuls_addresscheck_skipped.value,
                      const.CdeLogCodes.expuls_advance.value]
        self.submit(f)
        self.assertTitle("CdE-Log [1–4 von 4]")
        f = self.response.forms['logshowform']
        f['codes'] = [const.CdeLogCodes.expuls_advance.value]
        self.submit(f)
        self.assertTitle("CdE-Log [1–2 von 2]")
        f = self.response.forms['logshowform']
        f['codes'] = [const.CdeLogCodes.expuls_addresscheck.value]
        self.submit(f)
        self.assertTitle("CdE-Log [1–1 von 1]")
        f = self.response.forms['logshowform']
        f['codes'] = [const.CdeLogCodes.expuls_addresscheck_skipped.value]
        self.submit(f)
        self.assertTitle("CdE-Log [1–1 von 1]")

    @as_users("vera")
    def test_institutions(self, user: CdEDBObject) -> None:
        self.traverse({'description': 'Mitglieder'},
                      {'description': 'Organisationen verwalten'})
        self.assertTitle("Organisationen der verg. Veranstaltungen verwalten")
        f = self.response.forms['institutionsummaryform']
        self.assertEqual("Club der Ehemaligen", f['title_1'].value)
        self.assertEqual("Disco des Ehemaligen", f['title_2'].value)
        self.assertNotIn("title_3", f.fields)
        f['create_-1'].checked = True
        f['title_-1'] = "Bildung und Begabung"
        f['shortname_-1'] = "BuB"
        self.submit(f)
        self.assertTitle("Organisationen der verg. Veranstaltungen verwalten")
        f = self.response.forms['institutionsummaryform']
        self.assertEqual("Club der Ehemaligen", f['title_1'].value)
        self.assertEqual("Disco des Ehemaligen", f['title_2'].value)
        self.assertEqual("Bildung und Begabung", f['title_1001'].value)
        f['title_1'] = "Monster Academy"
        f['shortname_1'] = "MA"
        self.submit(f)
        self.assertTitle("Organisationen der verg. Veranstaltungen verwalten")
        f = self.response.forms['institutionsummaryform']
        self.assertEqual("Monster Academy", f['title_1'].value)
        self.assertEqual("Disco des Ehemaligen", f['title_2'].value)
        self.assertEqual("Bildung und Begabung", f['title_1001'].value)
        f['delete_1001'].checked = True
        self.submit(f)
        self.assertTitle("Organisationen der verg. Veranstaltungen verwalten")
        f = self.response.forms['institutionsummaryform']
        self.assertEqual("Monster Academy", f['title_1'].value)
        self.assertEqual("Disco des Ehemaligen", f['title_2'].value)
        self.assertNotIn("title_1001", f.fields)

    @as_users("berta")
    def test_list_past_events(self, user: CdEDBObject) -> None:
        self.traverse({'description': 'Mitglieder'},
                      {'description': 'Verg. Veranstaltungen'})
        self.assertTitle("Vergangene Veranstaltungen")

        # Overview
        self.assertPresence("PfingstAkademie 2014 (CdE)", div='events-2014')
        self.assertPresence("Geburtstagsfete (DdE)", div='events-2019')
        self.assertPresence("Übersicht", div='navigation')
        self.assertPresence("CdE", div='navigation')
        self.assertPresence("DdE", div='navigation')

        # Institution CdE
        self.traverse({'description': '^CdE$'})
        self.assertPresence("PfingstAkademie 2014", div='events-2014')
        self.assertNonPresence("Geburtstagsfete")
        self.assertNonPresence("2019")
        self.assertPresence("Übersicht", div='navigation')
        self.assertPresence("CdE", div='navigation')
        self.assertPresence("DdE", div='navigation')

        # Institution DdE
        self.traverse({'description': '^DdE$'})
        self.assertPresence("Geburtstagsfete", div='events-2019')
        self.assertNonPresence("PfingstAkademie")
        self.assertNonPresence("2014")
        self.assertPresence("Übersicht", div='navigation')
        self.assertPresence("CdE", div='navigation')
        self.assertPresence("DdE", div='navigation')

    @as_users("vera")
    def test_list_past_events_admin(self, user: CdEDBObject) -> None:
        self.traverse({'description': 'Mitglieder'},
                      {'description': 'Verg. Veranstaltungen'})
        self.assertTitle("Vergangene Veranstaltungen")

        # Overview
        self.assertPresence("PfingstAkademie 2014 [pa14] (CdE) 2 Kurse, 5 "
                            "Teilnehmer", div='events-2014')
        self.assertPresence(
            "Geburtstagsfete [gebi] (DdE) 0 Kurse, 0 Teilnehmer",
            div='events-2019')

        # Institution CdE
        self.traverse({'description': '^CdE$'})
        self.assertPresence("PfingstAkademie 2014 [pa14] 2 Kurse, 5 "
                            "Teilnehmer", div='events-2014')
        self.assertNonPresence("Geburtstagsfete")

        # Institution DdE
        self.traverse({'description': '^DdE$'})
        self.assertPresence("Geburtstagsfete [gebi] 0 Kurse, 0 Teilnehmer",
                            div='events-2019')
        self.assertNonPresence("PfingstAkademie")

    @as_users("charly", "inga")
    def test_show_past_event_course(self, user: CdEDBObject) -> None:
        self.traverse({'description': 'Mitglieder'},
                      {'description': 'Verg. Veranstaltungen'})
        self.assertTitle("Vergangene Veranstaltungen")
        self.traverse({'description': 'PfingstAkademie 2014'})
        self.assertTitle("PfingstAkademie 2014")
        self.assertPresence("Club der Ehemaligen", div='institution',
                            exact=True)
        self.assertPresence("Great event!", div='description', exact=True)
        self.assertPresence("1a. Swish -- und alles ist gut",
                            div='list-courses')
        self.traverse({'description': 'Swish -- und alles ist gut'})
        self.assertTitle("Swish -- und alles ist gut (PfingstAkademie 2014)")
        self.assertPresence("Ringelpiez mit anfassen.", div='description',
                            exact=True)

    @as_users("vera", "berta", "charly", "ferdinand", "inga")
    def test_show_past_event_gallery(self, user: CdEDBObject) -> None:
        self.traverse({'description': 'Mitglieder'},
                      {'description': 'Verg. Veranstaltungen'})
        self.assertTitle("Vergangene Veranstaltungen")
        self.traverse({'description': 'PfingstAkademie 2014'})
        self.assertTitle("PfingstAkademie 2014")
        if user['id'] == 22:
            self.assertPresence(
                "Du bist kein Teilnehmer dieser vergangenen Veranstaltung und "
                "kannst diesen Link nur in Deiner Eigenschaft als Admin sehen.",
                div='gallery-admin-info')
        else:
            self.assertNonPresence(
                "Du bist kein Teilnehmer dieser vergangenen Veranstaltung und "
                "kannst diesen Link nur in Deiner Eigenschaft als Admin sehen.")
        # inga is no participant nor admin
        if user['id'] == 9:
            self.assertNonPresence("Mediensammlung "
                                   "https://pa14:secret@example.cde/pa14/")
        else:
            self.assertPresence(
                "Mediensammlung https://pa14:secret@example.cde/pa14/",
                div='gallery-link')

    @as_users("vera", "berta", "charly", "garcia", "inga")
    def test_show_past_event_privacy(self, user: CdEDBObject) -> None:

        def _traverse_back() -> None:
            self.traverse({'description': 'Mitglieder'},
                          {'description': 'Verg. Veranstaltungen'},
                          {'description': 'PfingstAkademie 2014'})

        _traverse_back()
        self.assertTitle("PfingstAkademie 2014")
        # Check list privacy
        # non-searchable non-participants can not see anything interesting
        if user['id'] == 7:
            self.assertPresence("5 Teilnehmer", div='count-extra-participants')
            self.assertNonPresence("Bertå")
            self.assertNonPresence("Ferdinand")
        else:
            self.assertNonPresence("5 Teilnehmer")
            self.assertPresence("Bertå", div='list-participants')
            self.assertPresence("Ferdinand", div='list-participants')

        # non-searchable users are only visible to admins and participants
        if user['id'] in {2, 3, 22}:
            # members and participants
            self.assertPresence("Charly", div='list-participants')
            self.assertPresence("Emilia", div='list-participants')
            self.assertNonPresence("weitere")
            # no links are displayed to non-searchable users
            if user['id'] != 3:
                # searchable member
                self.traverse({'description': 'Ferdinand F. Findus'})
                _traverse_back()
            else:
                self.assertNoLink('/core/persona/2/show')
                self.assertNoLink('/core/persona/5/show')
                self.assertNoLink('/core/persona/6/show')
        else:
            self.assertNonPresence("Charly")
            self.assertNonPresence("Emilia")
            if user['id'] not in {7}:
                self.assertPresence("2 weitere", div='count-extra-participants')

        # links to non-searchable users are only displayed for admins
        if user['id'] == 22:
            # admin
            self.traverse({'description': 'Charly C. Clown'})
            _traverse_back()
            self.traverse({'description': 'Emilia E. Eventis'})
            _traverse_back()
        else:
            # normal members
            self.assertNoLink('/core/persona/5/show')
            if user['id'] != 3:
                self.assertNoLink('/core/persona/3/show')

    @as_users("daniel")
    def test_show_past_event_unprivileged(self, user: CdEDBObject) -> None:
        self.traverse({'description': 'Mitglieder'})
        self.assertNoLink('cde/past/event/list')
        self.get("/cde/past/event/list", status=403)
        self.get("/cde/past/event/1/show", status=403)

    @as_users("berta", "charly")
    def test_show_past_event_own_link(self, user: CdEDBObject) -> None:
        self.traverse({'description': 'Mitglieder'},
                      {'description': 'Verg. Veranstaltungen'},
                      {'description': 'PfingstAkademie 2014'})
        self.assertTitle("PfingstAkademie 2014")
        self.traverse({'description': '{} {}'.format(user['given_names'],
                                                     user['family_name'])})

    @as_users("anton", "charly", "garcia", "inga")
    def test_show_past_event_orgas(self, user: CdEDBObject) -> None:
        self.traverse({'description': 'Mitglieder'},
                      {'description': 'Verg. Veranstaltungen'},
                      {'description': 'FingerAkademie 2020'})
        self.assertTitle("FingerAkademie 2020")
        self.assertPresence("Ferdinand F. Findus", div="orgas")
        if user == USER_DICT["inga"]:
            # no patricipant, but searchable.
            self.assertPresence("und 2 weitere", div="orgas")
            self.assertNonPresence("Charly")
            self.assertNonPresence("Emilia")
            self.assertNonPresence("Garcia", div="orgas")
            self.traverse({'description': 'Ferdinand'})
        else:
            self.assertPresence("Charly C. Clown", div="orgas")
            self.assertPresence("Emilia E. Eventis", div="orgas")
            self.assertPresence("Ferdinand F. Findus", div="orgas")
            self.assertNonPresence("Garcia", div="orgas")
            self.assertNonPresence("weitere")
            if user == USER_DICT["anton"]:
                self.traverse({'description': 'Emilia'})
            else:
                # requesting user not searchable / no member
                self.assertNoLink(content="Emilia")
                self.assertNoLink(content="Ferdindand")
                if user != USER_DICT["charly"]:
                    # requested user not searchable.
                    self.assertNoLink(content="Charly")

    @as_users("vera")
    def test_past_event_addresslist(self, user: CdEDBObject) -> None:
        self.traverse({'description': 'Mitglieder'},
                      {'description': 'Verg. Veranstaltungen'},
                      {'description': 'PfingstAkademie 2014'})
        self.assertTitle("PfingstAkademie 2014")
        self.assertPresence("Bertålotta Beispiel", div='list-participants')
        self.assertPresence("Charly C. Clown", div='list-participants')
        self.assertPresence("Emilia E. Eventis", div='list-participants')
        self.assertPresence("Ferdinand F. Findus", div='list-participants')
        self.assertPresence("Akira Abukara", div='list-participants')

        save = self.response
        self.response = save.click(href='/cde/past/event/1/download',
                                   description='Dokuteam-Adressliste')

        class dialect(csv.Dialect):
            delimiter = ';'
            quotechar = '"'
            doublequote = False
            escapechar = '\\'
            lineterminator = '\n'
            quoting = csv.QUOTE_MINIMAL

        result = list(csv.DictReader(self.response.text.split('\n'),
                                     dialect=dialect))
        given_names = {e["given_names"] for e in result}
        expectation = {
            "Bertålotta", "Charly C.", "Emilia E.", "Ferdinand F.", "Akira"
        }
        self.assertEqual(expectation, given_names)

    @as_users("vera")
    def test_change_past_event(self, user: CdEDBObject) -> None:
        self.traverse({'description': 'Mitglieder'},
                      {'description': 'Verg. Veranstaltungen'},
                      {'description': 'PfingstAkademie 2014'},
                      {'description': 'Bearbeiten'})
        self.assertTitle("PfingstAkademie 2014 bearbeiten")
        f = self.response.forms['changeeventform']
        f['title'] = "Link Academy"
        f['institution'] = 2
        f['description'] = "Ganz ohne Minderjährige."
        f['participant_info'] = "<https://zelda:hyrule@link.cde>"
        self.submit(f)
        self.assertTitle("Link Academy")
        self.assertPresence("Disco des Ehemaligen", div='institution')
        self.assertPresence("Ganz ohne Minderjährige.", div='description')
        self.assertPresence("https://zelda:hyrule@link.cde", div='gallery-link',
                            exact=True)

    @as_users("vera")
    def test_create_past_event(self, user: CdEDBObject) -> None:
        self.traverse({'description': 'Mitglieder'},
                      {'description': 'Verg. Veranstaltungen'},
                      {'description': 'Verg. Veranstaltung anlegen'})
        self.assertTitle("Verg. Veranstaltung anlegen")
        f = self.response.forms['createeventform']
        f['title'] = "Link Academy II"
        f['shortname'] = "link"
        f['institution'] = 2
        f['description'] = "Ganz ohne Minderjährige."
        f['participant_info'] = "<https://zelda:hyrule@link.cde>"
        f['tempus'] = "1.1.2000"
        self.submit(f)
        self.assertTitle("Link Academy II")
        self.assertPresence("link", div='shortname')
        self.assertPresence("Disco des Ehemaligen", div='institution')
        self.assertPresence("Ganz ohne Minderjährige.", div='description')
        self.assertPresence("https://zelda:hyrule@link.cde", div='gallery-link',
                            exact=True)

    @as_users("vera")
    def test_create_past_event_with_courses(self, user: CdEDBObject) -> None:
        self.traverse({'description': 'Mitglieder'},
                      {'description': 'Verg. Veranstaltungen'},
                      {'description': 'Verg. Veranstaltung anlegen'})
        self.assertTitle("Verg. Veranstaltung anlegen")
        f = self.response.forms['createeventform']
        f['title'] = "Link Academy II"
        f['shortname'] = "link"
        f['institution'] = 1
        f['description'] = "Ganz ohne Minderjährige."
        f['tempus'] = "1.1.2000"
        f['courses'] = '''"1";"Hoola Hoop";"Spaß mit dem Reifen"
"2";"Abseilen";"Von ganz oben"
"3";"Tretbootfahren";""
'''
        self.submit(f)
        self.assertTitle("Link Academy II")
        self.assertPresence("link", div='shortname')
        self.assertPresence("Club der Ehemaligen", div='institution')
        self.assertPresence("Ganz ohne Minderjährige.", div='description')
        self.assertPresence("1. Hoola Hoop", div='list-courses')
        self.assertPresence("2. Abseilen", div='list-courses')
        self.assertPresence("3. Tretbootfahren", div='list-courses')

    @as_users("vera")
    def test_delete_past_event(self, user: CdEDBObject) -> None:
        self.traverse({'description': 'Mitglieder'},
                      {'description': 'Verg. Veranstaltungen'})
        self.assertTitle("Vergangene Veranstaltungen")
        self.assertPresence("PfingstAkademie 2014", div='events-2014')
        self.traverse({'description': 'Mitglieder'},
                      {'description': 'Verg. Veranstaltungen'},
                      {'description': 'PfingstAkademie 2014'})
        self.assertTitle("PfingstAkademie 2014")
        f = self.response.forms['deletepasteventform']
        f['ack_delete'].checked = True
        self.submit(f)
        self.assertTitle("Vergangene Veranstaltungen")
        self.assertNonPresence("PfingstAkademie 2014")

    @as_users("vera")
    def test_change_past_course(self, user: CdEDBObject) -> None:
        self.traverse({'description': 'Mitglieder'},
                      {'description': 'Verg. Veranstaltungen'},
                      {'description': 'PfingstAkademie 2014'},
                      {'description': 'Swish -- und alles ist gut'})
        self.assertPresence("Bertålotta Beispiel", div='list-participants')
        self.traverse({'description': 'Bearbeiten'})
        self.assertTitle("Swish -- und alles ist gut (PfingstAkademie 2014) bearbeiten")
        f = self.response.forms['changecourseform']
        f['title'] = "Omph"
        f['description'] = "Loud and proud."
        self.submit(f)
        self.assertTitle("Omph (PfingstAkademie 2014)")
        self.assertPresence("Loud and proud.", div='description', exact=True)
        self.assertPresence("Bertålotta Beispiel", div='list-participants')

    @as_users("vera")
    def test_create_past_course(self, user: CdEDBObject) -> None:
        self.traverse({'description': 'Mitglieder'},
                      {'description': 'Verg. Veranstaltungen'},
                      {'description': 'PfingstAkademie 2014'},
                      {'description': 'Kurs hinzufügen'})
        self.assertTitle("Kurs anlegen (PfingstAkademie 2014)")
        f = self.response.forms['createcourseform']
        f['nr'] = "42"
        f['title'] = "Abstract Nonsense"
        f['description'] = "Lots of arrows."
        self.submit(f)
        self.assertTitle("Abstract Nonsense (PfingstAkademie 2014)")
        self.assertPresence("Lots of arrows.", div='description')

    @as_users("vera")
    def test_delete_past_course(self, user: CdEDBObject) -> None:
        self.traverse({'description': 'Mitglieder'},
                      {'description': 'Verg. Veranstaltungen'},
                      {'description': 'PfingstAkademie 2014'},
                      {'description': 'Kurs hinzufügen'})
        self.assertTitle("Kurs anlegen (PfingstAkademie 2014)")
        f = self.response.forms['createcourseform']
        f['nr'] = "42"
        f['title'] = "Abstract Nonsense"
        self.submit(f)
        self.assertTitle("Abstract Nonsense (PfingstAkademie 2014)")
        f = self.response.forms['deletecourseform']
        f['ack_delete'].checked = True
        self.submit(f)
        self.assertTitle("PfingstAkademie 2014")
        self.assertNonPresence("Abstract Nonsense")

    @as_users("vera")
    def test_participant_manipulation(self, user: CdEDBObject) -> None:
        self.traverse({'description': 'Mitglieder'},
                      {'description': 'Verg. Veranstaltungen'},
                      {'description': 'PfingstAkademie 2014'},
                      {'description': 'Swish -- und alles ist gut'})
        self.assertTitle("Swish -- und alles ist gut (PfingstAkademie 2014)")
        self.assertNonPresence("Garcia")
        f = self.response.forms['addparticipantform']
        f['persona_ids'] = "DB-7-8, DB-33-7"
        self.submit(f, check_notification=False)
        self.assertValidationError(
            'persona_ids', "Einige dieser Nutzer existieren nicht.")
        self.assertTitle("Swish -- und alles ist gut (PfingstAkademie 2014)")
        f = self.response.forms['addparticipantform']
        f['persona_ids'] = "DB-7-8, DB-10-8"
        self.submit(f, check_notification=False)
        self.assertValidationError(
            'persona_ids',
            "Einige dieser Nutzer sind keine Veranstaltungsnutzer.")
        f = self.response.forms['addparticipantform']
        f['persona_ids'] = "DB-7-8, DB-8-6, DB-5-1, DB-3-5"
        f['is_orga'].checked = True
        f['is_instructor'].checked = True
        self.submit(f)

        self.assertTitle("Swish -- und alles ist gut (PfingstAkademie 2014)")
        self.assertPresence("Garcia G. Generalis", div='list-participants')
        self.assertPresence("Hades Hell", div='list-participants')

        f = self.response.forms['removeparticipantform7']
        self.submit(f)
        self.assertTitle("Swish -- und alles ist gut (PfingstAkademie 2014)")
        self.assertNonPresence("Garcia")

        f = self.response.forms['removeparticipantform3']
        self.submit(f)
        self.assertTitle("Swish -- und alles ist gut (PfingstAkademie 2014)")
        self.assertNonPresence("Garcia")

        self.traverse({'description': 'Mitglieder'},
                      {'description': 'Verg. Veranstaltungen'},
                      {'description': 'PfingstAkademie 2014'})
        self.assertNonPresence("Garcia")
        # See #1458
        self.assertNonPresence("Charly")
        f = self.response.forms['addparticipantform']
        f['persona_ids'] = "DB-7-8"
        f['is_orga'].checked = True
        self.submit(f)
        self.assertTitle("PfingstAkademie 2014")
        self.assertPresence("Garcia G. Generalis (Orga) ")
        f = self.response.forms['removeparticipantform7']
        self.submit(f)
        self.assertTitle("PfingstAkademie 2014")
        self.assertNonPresence("Garcia")

    @as_users("farin", "inga")
    def test_member_stats(self, user: CdEDBObject) -> None:
        self.traverse("Mitglieder", "Mitglieder-Statistik")
        self.assertPresence("Mitglieder", div="cde-simple-stats")
        self.assertPresence("davon suchbar", div="cde-simple-stats")
        self.assertPresence("Inaktive Mitglieder", div="cde-simple-stats")
        self.assertPresence("Mitglieder nach Land",
                            div="complex-stats-members_by_country")
        self.assertPresence("Deutschland",
                            div="complex-stats-members_by_country")
        self.assertPresence("Japan",
                            div="complex-stats-members_by_country")
        self.assertNonPresence("DE")
        self.assertNonPresence("JP")
        self.assertPresence("Mitglieder nach Stadt",
                            div="complex-stats-members_by_city")
        self.assertNonPresence("Burokratia")
        self.assertNonPresence("Liliput")
        self.assertPresence("Mitglieder nach Geburtsjahr",
                            div="complex-stats-members_by_birthday")
        self.assertPresence("1991", div="complex-stats-members_by_birthday")
        self.assertPresence("2222", div="complex-stats-members_by_birthday")
        self.assertNonPresence("2014", div="complex-stats-members_by_birthday")
        self.assertPresence("Mitglieder nach erster Akademieteilnahme",
                            div="complex-stats-members_by_first_event")
        self.assertPresence("2014", div="complex-stats-members_by_first_event")
        self.assertNonPresence("2010", div="complex-stats-members_by_first_event")
        self.assertPresence("Verschiedene Akademie-Teilnehmer nach Jahr",
                            div="complex-stats-unique_participants_per_year")
        self.assertPresence("2010", div="complex-stats-unique_participants_per_year")
        self.assertPresence("2014", div="complex-stats-unique_participants_per_year")

    @as_users("vera")
    def test_past_log(self, user: CdEDBObject) -> None:
        # First: generate data
        logs = []

        # add new institution
        self.traverse({'description': 'Mitglieder'},
                      {'description': 'Organisationen verwalten'})
        f = self.response.forms['institutionsummaryform']
        f['create_-1'].checked = True
        f['title_-1'] = "East India Company advanced"
        f['shortname_-1'] = "EIC"
        self.submit(f)
        logs.append((1001, const.PastEventLogCodes.institution_created))

        # change institution
        f = self.response.forms['institutionsummaryform']
        f['title_1001'] = "East India Company"
        self.submit(f)
        logs.append((1002, const.PastEventLogCodes.institution_changed))

        # add new past event
        self.traverse({'description': 'Verg. Veranstaltungen'},
                      {'description': 'Verg. Veranstaltung anlegen'})
        f = self.response.forms['createeventform']
        f['title'] = "Piraten Arrrkademie"
        f['shortname'] = "Arrr"
        f['institution'] = 2
        f['description'] = "Alle Mann an Deck!"
        f['participant_info'] = "<https://piraten:schiff@ahoi.cde>"
        f['tempus'] = "1.1.2000"
        self.submit(f)
        logs.append((1003, const.PastEventLogCodes.event_created))

        # add new course
        self.traverse({'description': 'Kurs hinzufügen'})
        f = self.response.forms['createcourseform']
        f['nr'] = "3.1415"
        f['title'] = "...raten!"
        f['description'] = "Wir können nicht im Kreis fahren."
        self.submit(f)
        logs.append((1004, const.PastEventLogCodes.course_created))

        # change course
        self.traverse({'description': 'Bearbeiten'})
        f = self.response.forms['changecourseform']
        f['title'] = "raten"
        self.submit(f)
        logs.append((1005, const.PastEventLogCodes.course_changed))

        # add participant (to course)
        f = self.response.forms['addparticipantform']
        f['persona_ids'] = "DB-7-8,DB-1-9"
        self.submit(f)
        logs.append((1006, const.PastEventLogCodes.participant_added))
        logs.append((1007, const.PastEventLogCodes.participant_added))

        # delete participant (from course)
        f = self.response.forms['removeparticipantform7']
        self.submit(f)
        logs.append((1008, const.PastEventLogCodes.participant_removed))

        # delete course
        f = self.response.forms['deletecourseform']
        f['ack_delete'].checked = True
        self.submit(f)
        logs.append((1009, const.PastEventLogCodes.course_deleted))

        # add participant (to past event)
        f = self.response.forms['addparticipantform']
        f['persona_ids'] = "DB-7-8"
        self.submit(f)
        logs.append((1010, const.PastEventLogCodes.participant_added))

        # delete participant (from past event)
        f = self.response.forms['removeparticipantform7']
        self.submit(f)
        logs.append((1011, const.PastEventLogCodes.participant_removed))

        # change past event
        self.traverse({'description': 'Bearbeiten'})
        f = self.response.forms['changeeventform']
        f['description'] = "Leider ins Wasser gefallen..."
        self.submit(f)
        logs.append((1012, const.PastEventLogCodes.event_changed))

        # delete past event
        # this deletes an other event, because deletion includes log codes
        self.traverse({'description': 'Verg. Veranstaltungen'},
                      {'description': 'Geburtstagsfete'})
        f = self.response.forms['deletepasteventform']
        f['ack_delete'].checked = True
        self.submit(f)
        logs.append((1013, const.PastEventLogCodes.event_deleted))

        # delete institution
        self.traverse({'description': 'Organisationen verwalten'})
        f = self.response.forms['institutionsummaryform']
        f['delete_1001'].checked = True
        self.submit(f)
        logs.append((1014, const.PastEventLogCodes.institution_deleted))

        # Now check it
        self.traverse({'description': 'Verg.-Veranstaltungen-Log'})
        self.log_pagination("Verg.-Veranstaltungen-Log", tuple(logs))

    @as_users("farin")
    def test_cde_log(self, user: CdEDBObject) -> None:
        # First: generate data
        logs = []

        # Payment Request
        link = {'description': 'Semesterverwaltung'}
        self.traverse({'description': 'Mitglieder'}, link)
        f = self.response.forms['billform']
        self.submit(f)
        logs.append((1001, const.CdeLogCodes.semester_bill))
        logs.append((1002, const.CdeLogCodes.automated_archival_notification_done))

        # Remove Inactive Members
        self.reload_and_check_form('ejectform', link)
        f = self.response.forms['ejectform']
        self.submit(f)
        logs.append((1003, const.CdeLogCodes.semester_ejection))
        logs.append((1004, const.CdeLogCodes.automated_archival_done))

        # Update Balances
        self.reload_and_check_form('balanceform', link)
        f = self.response.forms['balanceform']
        self.submit(f)
        logs.append((1005, const.CdeLogCodes.semester_balance_update))

        # Next Semester
        self.reload_and_check_form('proceedform', link)
        f = self.response.forms['proceedform']
        self.submit(f)
        logs.append((1006, const.CdeLogCodes.semester_advance))

        # Payment Request with addresscheck
        self.reload_and_check_form('billform', link)
        f = self.response.forms['billform']
        f['addresscheck'].checked = True
        self.submit(f)
        logs.append((1007, const.CdeLogCodes.semester_bill_with_addresscheck))
        logs.append((1008, const.CdeLogCodes.automated_archival_notification_done))

        # exPuls with addresscheck
        self.reload_and_check_form('addresscheckform', link)
        f = self.response.forms['addresscheckform']
        self.submit(f)
        logs.append((1009, const.CdeLogCodes.expuls_addresscheck))

        # Next exPuls
        self.reload_and_check_form('proceedexpulsform', link)
        f = self.response.forms['proceedexpulsform']
        self.submit(f)
        logs.append((1010, const.CdeLogCodes.expuls_advance))

        # exPuls without addresscheck
        self.reload_and_check_form('noaddresscheckform', link)
        f = self.response.forms['noaddresscheckform']
        self.submit(f)
        logs.append((1011, const.CdeLogCodes.expuls_addresscheck_skipped))

        # Next exPuls
        self.reload_and_check_form('proceedexpulsform', link)
        f = self.response.forms['proceedexpulsform']
        self.submit(f)
        logs.append((1012, const.CdeLogCodes.expuls_advance))

        # Now check it
        self.traverse({'description': "CdE-Log"})
        self.log_pagination("CdE-Log", tuple(logs))

    def test_finance_log(self) -> None:
        # First: generate data
        pass

        # Now check it
        self.login(USER_DICT['farin'])
        self.traverse({'href': '/cde/$'},
                      {'href': '/cde/finances'})
        self.assertTitle("Finanz-Log [1–2 von 2]")
        self.assertNonPresence("LogCodes")

    @as_users("vera")
    def test_changelog_meta(self, user: CdEDBObject) -> None:
        self.traverse({'description': 'Nutzerdaten-Log'})
        self.assertTitle("Nutzerdaten-Log [1–31 von 31]")
        f = self.response.forms['logshowform']
        f['persona_id'] = "DB-2-7"
        self.submit(f)
        self.assertTitle("Nutzerdaten-Log [1–1 von 1]")
        self.assertPresence("Bertålotta Beispiel")<|MERGE_RESOLUTION|>--- conflicted
+++ resolved
@@ -137,14 +137,9 @@
         past_event = {"Verg. Veranstaltungen", "Kurssuche"}
         member = {"Sonstiges", "Datenschutzerklärung"}
         searchable = {"CdE-Mitglied suchen"}
-<<<<<<< HEAD
+        cde_admin_or_member = {"Mitglieder-Statistik"}
         cde_admin = {"Nutzer verwalten", "Archivsuche", "Organisationen verwalten",
-                     "Mitglieder-Statistik", "Verg.-Veranstaltungen-Log"}
-=======
-        cde_admin_or_member = {"Mitglieder-Statistik"}
-        cde_admin = {"Nutzer verwalten", "Organisationen verwalten",
                      "Verg.-Veranstaltungen-Log"}
->>>>>>> c0af5344
         finance_admin = {
             "Einzugsermächtigungen", "Kontoauszug parsen", "Finanz-Log",
             "Überweisungen eintragen", "Semesterverwaltung", "CdE-Log"}
