#!/usr/bin/env python3

import csv
import datetime
import decimal
import itertools
import json
import re
<<<<<<< HEAD
=======
from typing import Set, Tuple
>>>>>>> b52bbb6e

import webtest

import cdedb.database.constants as const
from cdedb.common import CdEDBObject, ADMIN_VIEWS_COOKIE_NAME, Role, extract_roles, now
from cdedb.query import QueryOperators
<<<<<<< HEAD
from tests.common import USER_DICT, FrontendTest, as_users, prepsql
=======
from tests.common import FrontendTest, UserIdentifier, USER_DICT, as_users, get_user
>>>>>>> b52bbb6e


class TestCdEFrontend(FrontendTest):
    @as_users("vera", "berta")
    def test_index(self, user: CdEDBObject) -> None:
        self.traverse({'description': 'Mitglieder'})

    def test_ejection_date(self) -> None:
        def _calculate_ejection_deadline(persona_data: CdEDBObject,
                                         period: CdEDBObject) -> datetime.datetime:
            """Clone of `CdEFrontend._calculate_ejection_deadline`."""
            periods_left = persona_data['balance'] // decimal.Decimal("2.50")
            if persona_data['trial_member']:
                periods_left += 1
            if period['balance_done']:
                periods_left += 1
            deadline = period["semester_start"].date().replace(day=1)
            # There are 3 semesters within any year with different deadlines.
            if deadline.month in range(5, 11):
                # We are in the summer semester.
                if periods_left % 2:
                    deadline = deadline.replace(year=deadline.year + 1, month=2)
                else:
                    deadline = deadline.replace(month=8)
            else:
                # We are in a winter semester.
                if deadline.month in range(1, 5):
                    # We are in the first semester of the year.
                    deadline = deadline.replace(month=2)
                else:
                    # We are in the last semester of the year.
                    deadline = deadline.replace(year=deadline.year + 1, month=2)
                if periods_left % 2:
                    deadline = deadline.replace(month=8)
            return deadline.replace(
                year=deadline.year + periods_left // 2)
        persona_data = {
            "balance": 0,
            "trial_member": False,
        }
        period_data = {
            "semester_start": datetime.datetime.fromisoformat("2020-01-01"),
            "balance_done": False,
        }
        self.assertEqual(datetime.date.fromisoformat("2020-02-01"),
                         _calculate_ejection_deadline(
                             persona_data, period_data))
        period_data = {
            "semester_start": datetime.datetime.fromisoformat("2020-01-01"),
            "balance_done": True,
        }
        self.assertEqual(datetime.date.fromisoformat("2020-08-01"),
                         _calculate_ejection_deadline(
                             persona_data, period_data))
        period_data = {
            "semester_start": datetime.datetime.fromisoformat("2020-07-01"),
            "balance_done": False,
        }
        self.assertEqual(datetime.date.fromisoformat("2020-08-01"),
                         _calculate_ejection_deadline(
                             persona_data, period_data))
        period_data = {
            "semester_start": datetime.datetime.fromisoformat("2020-07-01"),
            "balance_done": True,
        }
        self.assertEqual(datetime.date.fromisoformat("2021-02-01"),
                         _calculate_ejection_deadline(
                             persona_data, period_data))
        period_data = {
            "semester_start": datetime.datetime.fromisoformat("2020-12-01"),
            "balance_done": False,
        }
        self.assertEqual(datetime.date.fromisoformat("2021-02-01"),
                         _calculate_ejection_deadline(
                             persona_data, period_data))
        period_data = {
            "semester_start": datetime.datetime.fromisoformat("2020-12-01"),
            "balance_done": True,
        }
        self.assertEqual(datetime.date.fromisoformat("2021-08-01"),
                         _calculate_ejection_deadline(
                             persona_data, period_data))

    @as_users("annika", "berta", "charly", "farin", "martin", "vera", "werner")
    def test_sidebar(self, user: CdEDBObject) -> None:
        self.traverse({'description': 'Mitglieder'})
        everyone = ["Mitglieder", "Übersicht"]
        past_event = ["Verg. Veranstaltungen"]
        member = ["Sonstiges", "Datenschutzerklärung", "Kurssuche"]
        searchable = ["CdE-Mitglied suchen"]
        cde_admin = ["Nutzer verwalten", "Organisationen verwalten",
                     "Verg.-Veranstaltungen-Log"]
        finance_admin = [
            "Einzugsermächtigungen", "Kontoauszug parsen", "Finanz-Log",
            "Überweisungen eintragen", "Semesterverwaltung", "CdE-Log"]

        # non-members
        if user in [USER_DICT['annika'], USER_DICT['werner'], USER_DICT['martin']]:
            ins = everyone
            out = past_event + member + searchable + cde_admin + finance_admin
        # searchable member
        elif user == USER_DICT['berta']:
            ins = everyone + past_event + member + searchable
            out = cde_admin + finance_admin
        # not-searchable member
        elif user == USER_DICT['charly']:
            ins = everyone + past_event + member
            out = searchable + cde_admin + finance_admin
        # cde but not finance admin (vera is no member)
        elif user == USER_DICT['vera']:
            ins = everyone + past_event + cde_admin
            out = member + searchable + finance_admin
        # cde and finance admin (farin is no member)
        elif user == USER_DICT['farin']:
            ins = everyone + past_event + cde_admin + finance_admin
            out = member + searchable
        else:
            self.fail("Please adjust users for this tests.")

        self.check_sidebar(ins, out)

    @as_users("vera", "berta")
    def test_showuser(self, user: CdEDBObject) -> None:
        self.traverse({'description': user['display_name']},)
        self.assertTitle("{} {}".format(user['given_names'],
                                        user['family_name']))
        # TODO extend
        if user['id'] == 2:
            self.assertPresence('PfingstAkademie')

    @as_users("berta")
    def test_changedata(self, user: CdEDBObject) -> None:
        self.traverse({'description': user['display_name']},
                      {'description': 'Bearbeiten'})
        f = self.response.forms['changedataform']
        f['display_name'] = "Zelda"
        f['location2'] = "Hyrule"
        f['specialisation'] = "Okarinas"
        self.submit(f)
        self.assertPresence("Hyrule", div='address2')
        self.assertPresence("Okarinas", div='additional')
        self.assertEqual(
            "Zelda",
            self.response.lxml.get_element_by_id('displayname').text_content().strip())

    @as_users("quintus", "vera")
    def test_adminchangedata(self, user: CdEDBObject) -> None:
        self.realm_admin_view_profile('berta', "cde")
        self.traverse({'description': 'Bearbeiten'})
        f = self.response.forms['changedataform']
        f['display_name'] = "Zelda"
        f['birthday'] = "3.4.1933"
        f['free_form'] = "Jabberwocky for the win."
        self.submit(f)
        self.assertPresence("Zelda", div='personal-information')
        self.assertTitle("Bertålotta Beispiel")
        self.assertPresence("03.04.1933", div='personal-information')
        self.assertPresence("Jabberwocky for the win.", div='additional')

    @as_users("anton")
    def test_cde_admin_views(self, user: CdEDBObject) -> None:
        self.app.set_cookie(ADMIN_VIEWS_COOKIE_NAME, '')

        self.traverse({'href': '/cde'})
        self._click_admin_view_button(re.compile(r"Benutzer-Administration"),
                                      current_state=False)

        # Test Finance Admin View
        self.traverse({'href': '/cde/search/user'})
        self.assertNoLink('/cde/semester/show')
        self.assertNoLink('/cde/lastschrift/')
        self.assertNoLink('/cde/log')
        self.realm_admin_view_profile('berta', 'cde')
        self.assertNoLink('/lastschrift')
        self.assertNoLink('/balance/change')
        self.traverse({'href': '/cde'})
        self._click_admin_view_button(re.compile(r"Finanz-Administration"),
                                      current_state=False)
        self.traverse({'href': '/cde/semester/show'},
                      {'href': '/cde/log'},
                      {'href': '/cde/parse'},
                      {'href': '/cde/lastschrift'},
                      {'href': '/cde/user/2/lastschrift'},
                      {'href': '/core/persona/2/show'},
                      {'href': '/cde/user/2/lastschrift'})

        # Test Past Event Admin View
        self.traverse({'href': '/cde/past/event/list'})
        self.assertNoLink('/cde/past/event/create')
        self.traverse({'href': '/cde/past/event/1/show'})
        self.assertNoLink('/cde/past/event/1/change')
        self.assertNoLink('/cde/past/event/1/course/create')
        self.assertNotIn('addparticipantform', self.response.forms)
        self.assertNotIn('removeparticipantform3', self.response.forms)
        self.assertNotIn('deletepasteventform', self.response.forms)
        self.assertNonPresence('Emilia')
        self.assertPresence('weitere …')
        self.traverse({'href': '/cde/past/event/1/course/2/show'})

        self._click_admin_view_button(re.compile(r"Verg.-Veranst.-Administration"),
                                      current_state=False)
        self.traverse({'href': '/cde/past/event/1/show'},
                      {'href': '/cde/past/event/1/change'},
                      {'href': '/cde/past/event/list'},
                      {'href': '/cde/past/event/create'},
                      {'href': '/cde/past/event/list'},
                      {'href': '/cde/past/event/1/show'})
        self.assertPresence('Emilia')
        self.assertIn('addparticipantform', self.response.forms)
        self.assertIn('removeparticipantform3', self.response.forms)
        self.assertIn('deletepasteventform', self.response.forms)

    @as_users("vera")
    def test_validation(self, user: CdEDBObject) -> None:
        self.admin_view_profile('berta')
        self.traverse({'description': 'Bearbeiten'})
        f = self.response.forms['changedataform']
        f['display_name'] = "Zelda"
        f['birthday'] = "garbage"
        self.submit(f, check_notification=False)
        self.assertTitle("Bertålotta Beispiel bearbeiten")
        self.assertValidationError("birthday", "Ungültige Eingabe für ein Datum")
        f = self.response.forms['changedataform']
        self.assertEqual("Zelda", f['display_name'].value)

    @as_users("garcia")
    def test_consent(self, user: CdEDBObject) -> None:
        self.assertTitle("Einwilligung zur Mitgliedersuche")
        self.traverse({'description': 'Index'})
        self.assertTitle("CdE-Datenbank")
        self.traverse({'description': user['display_name']})
        self.assertPresence("Noch nicht entschieden", div='searchability')
        self.traverse({'description': 'Entscheiden'})
        f = self.response.forms['ackconsentform']
        self.submit(f)
        self.traverse({'description': user['display_name']})
        self.assertPresence("Daten sind für andere Mitglieder sichtbar.",
                            div='searchability', exact=True)

    @as_users("garcia")
    def test_consent_decline(self, user: CdEDBObject) -> None:

        def _roles(user: UserIdentifier) -> Set[Role]:
            user = get_user(user)
            return extract_roles(self.core.get_persona(self.key, user['id']))

        # First, do not change anything
        self.assertTitle("Einwilligung zur Mitgliedersuche")
        self.traverse({'description': 'Später entscheiden'})
        self.logout()
        # Now, decline consent and check searchability
        self.login(USER_DICT["garcia"])
        f = self.response.forms['nackconsentform']
        self.submit(f)
        self.assertNotIn("searchable", _roles(user))
        self.logout()
        # Now check, that you are not redirected to form, and search is not shown
        self.login(USER_DICT["garcia"])
        self.assertTitle("CdE-Datenbank")
        self.traverse({'description': 'Mitglieder'})
        self.assertPresence("Um die Mitgliedersuche verwenden zu können")
        # And do not change anything.
        self.traverse({'description': 'Datenschutzerklärung'})
        self.assertTitle("Einwilligung zur Mitgliedersuche")
        self.traverse({'description': 'Nichts ändern'})
        self.assertNotIn("searchable", _roles(user))
        # Now, finally agree to consent
        self.traverse({'description': 'Datenschutzerklärung'})
        self.assertTitle("Einwilligung zur Mitgliedersuche")
        f = self.response.forms['ackconsentform']
        self.submit(f)
        self.assertIn("searchable", _roles(user))

    @as_users("berta")
    def test_consent_noop(self, user: CdEDBObject) -> None:
        self.traverse({'description': 'Mitglieder'},
                      {'description': 'Datenschutzerklärung'})
        self.assertTitle("Einwilligung zur Mitgliedersuche")
        self.assertNotIn('ackconsentform', self.response.forms)
        self.assertNotIn('nackconsentform', self.response.forms)

    def test_consent_change(self) -> None:
        # Remove searchability of Bertalotta Beispiel
        self.login(USER_DICT["vera"])
        self.admin_view_profile('berta')
        self.traverse({'description': 'Bearbeiten'})
        f = self.response.forms['changedataform']
        f['is_searchable'].checked = False
        self.submit(f)

        # Check that Consent Decision is reachable for Berta but does not show
        # up upon login. CdE Member search should be disabled
        self.logout()
        self.login(USER_DICT["berta"])
        self.assertTitle("CdE-Datenbank")
        self.traverse({'description': 'Mitglieder'})
        self.assertNotIn("membersearchform", self.response.forms)
        self.traverse({'description': 'Datenschutzerklärung'})
        # Re-acknowledge consent
        f = self.response.forms['ackconsentform']
        self.submit(f)

    @as_users("berta")
    def test_quota(self, user: CdEDBObject) -> None:
        self.traverse({'description': 'Mitglieder'})
        f = self.response.forms['membersearchform']
        save = "/"

        count = self.conf["QUOTA_VIEWS_PER_DAY"] // 2
        for search, title in itertools.cycle((
                ("Anton Armin", "Anton Armin A. Administrator"),
                ("Inga Iota", "Inga Iota"))):
            count -= 1
            f['qval_fulltext'] = search
            if count >= 0:
                # Submitting the form will give a single result and redirect.
                self.response = f.submit()
                # Remember where this redirect leads.
                save = self.response.location
                self.follow()
                self.basic_validate()
                self.assertTitle(title)
            else:
                # After some iterations, the query will fail due to quota limit.
                self.response = f.submit(status=429)
                self.assertPresence("Limit für Zugriffe")
                self.assertPresence("automatisch zurückgesetzt")
                # Check that the redirect from a previous search now also fails.
                self.get(save, status=429)
                self.assertPresence("Limit für Zugriffe")
                self.assertPresence("automatisch zurückgesetzt")
                break

    @as_users("anton", "berta", "inga")
    def test_member_search(self, user: CdEDBObject) -> None:
        # by family_name and birth_name
        self.traverse({'description': 'Mitglieder'},
                      {'description': 'CdE-Mitglied suchen'})
        self.assertTitle("CdE-Mitglied suchen")
        f = self.response.forms['membersearchform']
        f['qval_family_name,birth_name'] = "Beispiel"
        self.submit(f)
        self.assertTitle("Bertålotta Beispiel")
        self.assertPresence("Im Garten 77", div='address')

        # by given_names and display_name
        self.traverse({'description': 'Mitglieder'},
                      {'description': 'CdE-Mitglied suchen'})
        f = self.response.forms['membersearchform']
        f['qval_given_names,display_name'] = "Berta"
        self.submit(f)
        self.assertTitle("Bertålotta Beispiel")
        self.assertPresence("Im Garten 77", div='address')

        # by past event
        self.traverse({'description': 'Mitglieder'},
                      {'description': 'CdE-Mitglied suchen'})
        f = self.response.forms['membersearchform']
        f['qval_pevent_id'] = 1
        self.submit(f)
        self.traverse({'href': '/core/persona/2/show'})
        self.assertTitle("Bertålotta Beispiel")
        self.assertPresence("Im Garten 77", div='address')

        # by fulltext. This matchs only complete words, here on ...
        self.traverse({'description': 'Mitglieder'},
                      {'description': 'CdE-Mitglied suchen'})
        f = self.response.forms['membersearchform']
        f['qval_fulltext'] = "1"
        self.submit(f)
        self.assertTitle("CdE-Mitglied suchen")
        self.assertPresence("3 Mitglieder gefunden", div='result-count')
        self.assertPresence("Akira", div='result')  # ... Address
        self.assertPresence("Ferdinand", div='result')  # ... Address
        self.assertPresence("Inga", div='result')  # ... Address
        # fulltext search must not match on DB-Id
        self.assertNonPresence("Anton", div='result')  # ... ID

        # by zip: upper
        self.traverse({'description': 'CdE-Mitglied suchen'})
        f = self.response.forms["membersearchform"]
        f['postal_upper'] = 20000
        self.submit(f)
        self.assertTitle("CdE-Mitglied suchen")
        self.assertPresence("2 Mitglieder gefunden", div='result-count')
        self.assertPresence("Anton Armin A. Administrator", div='result')
        self.assertPresence("Inga Iota", div='result')

        # by zip: lower
        self.traverse({'description': 'CdE-Mitglied suchen'})
        f = self.response.forms["membersearchform"]
        f['postal_lower'] = 60000
        f['postal_upper'] = ""
        self.submit(f)
        self.assertTitle("CdE-Mitglied suchen")
        self.assertPresence("2 Mitglieder gefunden", div='result-count')
        self.assertPresence("Bertålotta Beispiel", div='result')
        self.assertPresence("Ferdinand F. Findus", div='result')

        # by zip: upper and lower
        self.traverse({'description': 'CdE-Mitglied suchen'})
        f = self.response.forms["membersearchform"]
        f['postal_lower'] = 10100
        f['postal_upper'] = 20000
        self.submit(f)
        self.assertTitle("Inga Iota")
        self.assertPresence("Ich war ein Jahr in Südafrika.", div='additional')

        # by phone number
        self.traverse({'description': 'Mitglieder'},
                      {'description': 'CdE-Mitglied suchen'})
        f = self.response.forms["membersearchform"]
        f["qval_telephone,mobile"] = 9876
        self.submit(f)
        self.assertTitle("CdE-Mitglied suchen")
        self.assertPresence("2 Mitglieder gefunden", div='result-count')
        self.assertPresence("Anton Armin A. Administrator", div='result')
        self.assertPresence("Bertålotta Beispiel", div='result')

        # Test error displaying for invalid search input
        f = self.response.forms['membersearchform']
        fields = [
            "fulltext", "given_names,display_name", "family_name,birth_name",
            "weblink,specialisation,affiliation,timeline,interests,free_form",
            "username", "telephone,mobile",
            "address,address_supplement,address2,address_supplement2",
            "location,location2", "country,country2"]
        for field in fields:
            f['qval_' + field] = "[a]"
        self.submit(f, check_notification=False)
        for field in fields:
            self.assertValidationError("qval_" + field,
                                       "Darf keine verbotenen Zeichen enthalten")

    @as_users("inga")
    def test_member_search_restrictions(self, user: CdEDBObject) -> None:
        self.traverse({'description': 'Mitglieder'},
                      {'description': 'CdE-Mitglied suchen'})
        # len(entry) <= 3 must equal the column entry in the database
        f = self.response.forms['membersearchform']
        f['qval_given_names,display_name'] = "Ant"
        self.submit(f)
        self.assertTitle("CdE-Mitglied suchen")
        self.assertPresence("Keine Mitglieder gefunden.")

        # len(entry) > 3 performs a wildcard search
        f['qval_given_names,display_name'] = "Anton"
        self.submit(f)
        self.assertTitle("Anton Armin A. Administrator")

        self.traverse({'description': 'Mitglieder'},
                      {'description': 'CdE-Mitglied suchen'})

        # Fulltext search is a bit special: This handel every word individual
        # len(word) <= 3 must be a word (add word boundaries in the query)
        f = self.response.forms['membersearchform']
        f['qval_fulltext'] = "sta"
        self.submit(f)
        self.assertTitle("CdE-Mitglied suchen")
        self.assertPresence("Keine Mitglieder gefunden.")

        # len(word) > 3 can be just a part of a word
        f['qval_fulltext'] = "stadt"
        self.submit(f)
        self.assertTitle("CdE-Mitglied suchen")
        self.assertPresence("2 Mitglieder gefunden", div='result-count')
        self.assertPresence("Anton", div='result')
        self.assertPresence("Inga", div='result')

        # handle both cases individual in the same query
        f['qval_fulltext'] = "am"
        self.submit(f)
        self.assertTitle("CdE-Mitglied suchen")
        self.assertPresence("2 Mitglieder gefunden", div='result-count')
        self.assertPresence("Ferdinand", div='result')
        self.assertPresence("Inga", div='result')

        f['qval_fulltext'] = "am stadt"
        self.submit(f)
        self.assertTitle("Inga Iota")

    @as_users("charly")
    def test_member_search_non_searchable(self, user: CdEDBObject) -> None:
        self.traverse({'description': 'Mitglieder'})
        self.assertPresence("Mitglieder-Schnellsuche",
                            div='member-quick-search')
        self.assertPresence("Um die Mitgliedersuche verwenden zu können, musst "
                            "Du die Datenschutzerklärung bestätigen.",
                            div='member-quick-search')
        self.assertNonPresence("CdE-Mitglied suchen")
        self.get("/cde/search/member")
        self.assertTitle("CdE-Mitglied suchen")
        self.assertPresence("Um die Mitgliedersuche verwenden zu können")
        self.assertPresence("Datenschutzerklärung")
        self.assertNonPresence("Suchmaske")

    @as_users("daniel", "janis")
    def test_member_search_non_member(self, user: CdEDBObject) -> None:
        self.get("/cde/search/member")
        self.assertTitle("CdE-Mitglied suchen")
        self.assertPresence("Um die Mitgliedersuche verwenden zu können")
        self.assertNonPresence("Datenschutzerklärung")
        self.assertNonPresence("Suchmaske")

    @as_users("inga")
    def test_member_profile_gender_privacy(self, user: CdEDBObject) -> None:
        self.traverse({'description': 'Mitglieder'},
                      {'description': 'CdE-Mitglied suchen'})
        self.assertTitle("CdE-Mitglied suchen")
        f = self.response.forms['membersearchform']
        f['qval_family_name,birth_name'] = "Beispiel"
        self.submit(f)
        self.assertTitle("Bertålotta Beispiel")
        self.assertNonPresence("weiblich")

    @as_users("inga")
    def test_past_course_search(self, user: CdEDBObject) -> None:
        # by description
        self.traverse({'description': 'Mitglieder'},
                      {'description': 'Kurssuche'})
        self.assertTitle("CdE-Kurssuche")
        self.assertNonPresence("Ergebnis")
        f = self.response.forms['coursesearchform']
        f['qval_courses.description'] = "anfassen"
        self.submit(f)
        self.assertTitle("CdE-Kurssuche")
        self.assertPresence("Ergebnis", div='result-count')
        self.assertPresence("2 Kurse gefunden", div='result-count')
        self.assertPresence("Goethe", div='result')
        self.assertPresence("Swish", div='result')
        self.assertPresence("PfingstAkademie 2014", div='result')
        self.traverse({'description': 'Goethe'})
        self.assertTitle("Goethe zum Anfassen (PfingstAkademie 2014)")

        # by course title
        self.traverse({'description': 'Mitglieder'},
                      {'description': 'Kurssuche'})
        f = self.response.forms['coursesearchform']
        f['qval_courses.title'] = "Goethe"
        self.submit(f)
        self.assertTitle("Goethe zum Anfassen (PfingstAkademie 2014)")

        # by course nr
        self.traverse({'description': 'Mitglieder'},
                      {'description': 'Kurssuche'})
        f = self.response.forms['coursesearchform']
        f['qval_courses.nr'] = "Ω"
        self.submit(f)
        self.assertTitle("Goethe zum Anfassen (PfingstAkademie 2014)")

        # by academy
        self.traverse({'description': 'Mitglieder'},
                      {'description': 'Kurssuche'})
        self.assertTitle("CdE-Kurssuche")
        f = self.response.forms['coursesearchform']
        f['qval_events.title'] = "2014"
        self.submit(f)
        self.assertTitle("CdE-Kurssuche")
        self.assertPresence("Ergebnis", div='result-count')
        self.assertPresence("2 Kurse gefunden", div='result-count')

        # way too specific
        # no navigation, since we are still on the course search page
        f = self.response.forms['coursesearchform']
        f['qval_courses.title'] = "Goethe"
        f['qval_courses.nr'] = "Ω"
        f['qval_courses.description'] = "anfassen"
        f['qval_events.title'] = "2014"
        self.submit(f)
        self.assertTitle("Goethe zum Anfassen (PfingstAkademie 2014)")

        # no results
        self.traverse({'description': 'Mitglieder'},
                      {'description': 'Kurssuche'})
        f = self.response.forms['coursesearchform']
        f['qval_courses.title'] = "Schiller"
        self.assertTitle("CdE-Kurssuche")
        self.submit(f)
        self.assertPresence("Ergebnis", div='result-count')
        self.assertPresence("Keine Kurse gefunden.")

        # Test error displaying for invalid search input
        f = self.response.forms['coursesearchform']
        f['qval_courses.title'] = "[a]"
        fields = [
            "courses.title", "courses.nr", "events.title", "courses.description"]
        for field in fields:
            f['qval_' + field] = "[a]"
        self.submit(f, check_notification=False)
        for field in fields:
            self.assertValidationError("qval_" + field,
                                       "Darf keine verbotenen Zeichen enthalten")

    @as_users("vera")
    def test_user_search(self, user: CdEDBObject) -> None:
        self.traverse({'description': 'Mitglieder'},
                      {'description': 'Nutzer verwalten'})
        self.assertTitle("CdE-Nutzerverwaltung")
        f = self.response.forms['queryform']
        f['qop_address'] = QueryOperators.match.value
        f['qval_address'] = 'Garten'
        for field in f.fields:
            if field and field.startswith('qsel_'):
                f[field].checked = True
        self.submit(f)
        self.assertTitle("CdE-Nutzerverwaltung")
        self.assertPresence("Ergebnis [1]", div='query-results')
        self.assertEqual(
            "2",
            self.response.lxml.xpath("//*[@id='query-result']/tbody/tr[1]/@data-id")[0])

    @as_users("vera")
    def test_user_search_csv(self, user: CdEDBObject) -> None:
        self.traverse({'description': 'Mitglieder'},
                      {'description': 'Nutzer verwalten'})
        self.assertTitle("CdE-Nutzerverwaltung")
        f = self.response.forms['queryform']
        f['qop_address'] = QueryOperators.regex.value
        f['qval_address'] = '[aA][rm]'
        f['qsel_personas.id'].checked = True
        f['qsel_birthday'].checked = True
        f['qsel_decided_search'].checked = True
        f['qsel_free_form'].checked = True
        f['qsel_given_names'].checked = True
        f['qord_primary'] = "personas.id"
        self.response = f.submit("download", value="csv")
        expectation = "\n".join((
            'personas.id;given_names;family_name;username;birthday;decided_search;'
            'free_form',
            '2;Bertålotta;Beispiel;berta@example.cde;1981-02-11;True;'
            '"Jede Menge Gefasel  \nGut verteilt  \nÜber mehrere Zeilen"',
            '3;Charly C.;Clown;charly@example.cde;1984-05-13;True;'
            '"Ich bin ein ""Künstler""; im weiteren Sinne."',
            '4;Daniel D.;Dino;daniel@example.cde;1963-02-19;False;',
            '6;Ferdinand F.;Findus;ferdinand@example.cde;1988-01-01;True;',
            ''
        )).encode('utf-8-sig')
        self.assertEqual(expectation, self.response.body)

    @as_users("vera")
    def test_user_search_json(self, user: CdEDBObject) -> None:
        self.traverse({'description': 'Mitglieder'},
                      {'description': 'Nutzer verwalten'})
        self.assertTitle("CdE-Nutzerverwaltung")
        f = self.response.forms['queryform']
        f['qop_address'] = QueryOperators.regex.value
        f['qval_address'] = '[aA][rm]'
        f['qsel_personas.id'].checked = True
        f['qsel_birthday'].checked = True
        f['qsel_decided_search'].checked = True
        f['qsel_free_form'].checked = True
        f['qsel_given_names'].checked = True
        f['qord_primary'] = "personas.id"
        self.response = f.submit("download", value="json")
        expectation = [
            {'birthday': '1981-02-11',
             'decided_search': True,
             'family_name': 'Beispiel',
             'free_form': 'Jede Menge Gefasel  \nGut verteilt  \nÜber mehrere Zeilen',
             'given_names': 'Bertålotta',
             'personas.id': 2,
             'username': 'berta@example.cde'},
            {'birthday': '1984-05-13',
             'decided_search': True,
             'family_name': 'Clown',
             'free_form': 'Ich bin ein "Künstler"; im weiteren Sinne.',
             'given_names': 'Charly C.',
             'personas.id': 3,
             'username': 'charly@example.cde'},
            {'birthday': '1963-02-19',
             'decided_search': False,
             'family_name': 'Dino',
             'free_form': None,
             'given_names': 'Daniel D.',
             'personas.id': 4,
             'username': 'daniel@example.cde'},
            {'birthday': '1988-01-01',
             'decided_search': True,
             'family_name': 'Findus',
             'free_form': None,
             'given_names': 'Ferdinand F.',
             'personas.id': 6,
             'username': 'ferdinand@example.cde'}]
        self.assertEqual(expectation, json.loads(self.response.body.decode('utf-8')))

    @as_users("vera")
    def test_toggle_activity(self, user: CdEDBObject) -> None:
        self.admin_view_profile('berta')
        self.assertPresence("Ja", div='account-active', exact=True)
        f = self.response.forms['activitytoggleform']
        self.submit(f)
        self.assertPresence("Nein", div='account-active', exact=True)

    @as_users("vera")
    def test_modify_membership(self, user: CdEDBObject) -> None:
        self.admin_view_profile('berta')
        self.assertPresence("CdE-Mitglied", div='membership')
        self.assertPresence("Daten sind für andere Mitglieder sichtbar.",
                            div='searchability')
        self.traverse({'description': 'Status ändern'})
        self.assertTitle("Mitgliedsstatus von Bertålotta Beispiel bearbeiten")
        f = self.response.forms['modifymembershipform']
        self.submit(f)
        self.assertTitle("Bertålotta Beispiel")
        self.assertNonPresence("CdE-Mitglied", div='membership')
        self.assertNonPresence("Daten sind für andere Mitglieder sichtbar.")
        self.traverse({'description': 'Status ändern'})
        f = self.response.forms['modifymembershipform']
        self.submit(f)
        self.assertTitle("Bertålotta Beispiel")
        self.assertPresence("CdE-Mitglied", div='membership')
        self.assertPresence("Daten sind für andere Mitglieder sichtbar.",
                            div='searchability')

    @as_users("farin")
    def test_iban_visibility(self, user: CdEDBObject) -> None:
        self.traverse({'description': 'Mitglieder'},
                      {'description': 'Einzugsermächtigungen'},
                      {'description': 'Bertålotta Beispiel'})
        self.assertTitle('Einzugsermächtigung Bertålotta Beispiel')
        # the iban should be visible for finance admins
        self.assertPresence("DE12 5001 0517 0648 4898 90", div='iban', exact=True)

        f = self.response.forms['generatetransactionform']
        self.submit(f)

        text = self.fetch_mail_content()
        # but in the notification mail there should be only the hidden iban version
        self.assertNotIn("DE12 5001 0517 0648 4898 90", text)
        self.assertIn("DE12 **** **** **** **98 90", text)

    @as_users("berta")
    def test_iban_non_visibility(self, user: CdEDBObject) -> None:
        self.traverse({'description': 'Mitglieder'},
                      {'description': 'Einzugsermächtigung'})
        self.assertTitle('Einzugsermächtigung Bertålotta Beispiel')
        # the full iban should not be visible for non-finance admins ...
        self.assertNonPresence("DE12 5001 0517 0648 4898 90")
        # ... only a hidden form should be shown
        self.assertPresence("DE12 **** **** **** **98 90", div='iban', exact=True)

    @as_users("farin")
    def test_double_lastschrift_revoke(self, user: CdEDBObject) -> None:
        self.admin_view_profile('berta')
        self.traverse({'description': 'Mitglieder'},
                      {'description': 'Einzugsermächtigungen'},
                      {'description': 'Bertålotta Beispiel'},)
        self.assertTitle("Einzugsermächtigung Bertålotta Beispiel")
        self.assertPresence("42,23 €", div='amount', exact=True)
        self.get("/cde/user/2/lastschrift/create")
        f = self.response.forms['createlastschriftform']
        f['amount'] = 25
        f['iban'] = "DE12 5001 0517 0648 4898 90"
        self.submit(f, check_notification=False)
        self.assertPresence(
            "Mehrere aktive Einzugsermächtigungen sind unzulässig.",
            div="notifications")

    @as_users("vera")
    def test_create_user(self, user: CdEDBObject) -> None:
        self.traverse({'description': 'Mitglieder'},
                      {'description': 'Nutzer verwalten'},
                      {'description': 'Nutzer anlegen'})
        self.assertTitle("Neues Mitglied anlegen")
        data = {
            "username": 'zelda@example.cde',
            "title": "Dr.",
            "given_names": "Zelda",
            "family_name": "Zeruda-Hime",
            "name_supplement": 'von und zu',
            "display_name": 'Zelda',
            "birthday": "1987-06-05",
            "specialisation": "oehm",
            "affiliation": "Hogwarts",
            "timeline": "tja",
            "interests": "hmmmm",
            "free_form": "jaaah",
            "gender": "1",
            "telephone": "030456790",
            "mobile": "01602047",
            "weblink": "www.zzz.cc",
            "address": "Street 7",
            "address_supplement": "on the left",
            "postal_code": "12345",
            "location": "Lynna",
            "country": "Hyrule",
            "address2": "Ligusterweg 4",
            "address_supplement2": "Im Schrank unter der Treppe",
            "postal_code2": "00AA",
            "location2": "Little Whinging",
            "country2": "United Kingdom",
            "notes": "some talk",
        }
        f = self.response.forms['newuserform']
        self.assertIsNone(
            self.response.lxml.get_element_by_id('input_checkbox_is_searchable').value)
        self.assertFalse(
            self.response.lxml.get_element_by_id('input_checkbox_trial_member').checked)
        f['is_searchable'].checked = True
        f['is_member'].checked = True
        f['trial_member'].checked = True
        for key, value in data.items():
            f.set(key, value)
        self.submit(f)
        self.assertTitle("Zelda Zeruda-Hime")
        self.assertPresence("Dr. Zelda Zeruda-Hime von und zu",
                            div='personal-information')
        self.assertPresence("05.06.1987", div='personal-information')
        self.assertPresence("+49 (30) 456790", div='contact-telephone',
                            exact=True)
        self.assertPresence("+49 (160) 2047", div='contact-mobile', exact=True)
        self.assertPresence("12345 Lynna", div='address')
        self.assertPresence("Ligusterweg 4", div='address2')
        self.assertPresence("CdE-Mitglied (Probemitgliedschaft)",
                            div='membership')
        self.assertPresence("Daten sind für andere Mitglieder sichtbar.",
                            div='searchability')
        self.assertCheckbox(True, "paper_expuls_checkbox")
        mail = self.fetch_mail()[0]
        self.logout()
        link = self.fetch_link(mail)
        assert link is not None
        self.get(link)
        self.assertTitle("Neues Passwort setzen")
        new_password = "krce63koLe#$e"
        f = self.response.forms['passwordresetform']
        f['new_password'] = new_password
        f['new_password2'] = new_password
        self.submit(f)
        self.assertNonPresence("Verifizierung für Zurücksetzen fehlgeschlagen.",
                               div="notifications")
        data['password'] = new_password
        self.login(data)
        self.assertLogin(data['display_name'])

    @as_users("farin")
    def test_lastschrift_index(self, user: CdEDBObject) -> None:
        self.traverse({'description': 'Mitglieder'},
                      {'description': 'Einzugsermächtigungen'})
        self.assertTitle("Übersicht Einzugsermächtigungen")
        self.assertIn("generatetransactionform2", self.response.forms)

    @as_users("farin", "berta")
    def test_lastschrift_show(self, user: CdEDBObject) -> None:
        if user == USER_DICT['berta']:
            self.traverse({'description': 'Mitglieder'},
                          {'description': 'CdE-Mitglied suchen'})
            f = self.response.forms['membersearchform']
            f['qval_family_name,birth_name'] = "Beispiel"
            self.submit(f)
        else:
            self.realm_admin_view_profile('berta', "cde")
        self.assertTitle("Bertålotta Beispiel")
        self.traverse({'description': 'Einzugsermächtigung'})
        self.assertTitle("Einzugsermächtigung Bertålotta Beispiel")
        if user['id'] == 32:
            self.assertIn("revokeform", self.response.forms)
            self.assertIn("receiptform3", self.response.forms)
        else:
            self.assertNotIn("revokeform", self.response.forms)
            self.assertNotIn("receiptform3", self.response.forms)

    def test_membership_lastschrift_revoke(self) -> None:
        self.login(USER_DICT["vera"])
        self.admin_view_profile('berta')
        self.assertPresence("Einzugsermächtigung", div="balance")
        self.assertNonPresence("Neue Einzugsermächtigung", div="balance")
        self.traverse({'description': 'Status ändern'})
        f = self.response.forms['modifymembershipform']
        self.submit(f)
        self.assertPresence("Lastschriftmandat widerrufen.",
                            div="notifications")
        self.assertNonPresence("Einzugsermächtigung", div="balance")
        self.logout()
        self.login(USER_DICT["farin"])
        self.get('/cde/user/2/lastschrift')
        self.assertPresence("Keine aktive Einzugsermächtigung")

    @as_users("farin")
    def test_lastschrift_subject_limit(self, user: CdEDBObject) -> None:
        self.admin_view_profile('anton')
        self.traverse({'description': 'Bearbeiten'})
        f = self.response.forms["changedataform"]
        f["given_names"] = "Anton Armin ÄÖÜ"
        self.submit(f)
        self.traverse({'description': 'Neue Einzugsermächtigung …'},
                      {'description': 'Anlegen'})
        f = self.response.forms["createlastschriftform"]
        f["amount"] = 100.00
        f["iban"] = "DE12500105170648489890"
        self.submit(f)
        f = self.response.forms["generatetransactionform"]
        self.submit(f, check_notification=False)
        self.assertNonPresence("Erstellung der SEPA-PAIN-Datei fehlgeschlagen.",
                               div="notifications")
        self.submit(f, check_notification=False)
        self.assertPresence("Es liegen noch unbearbeitete Transaktionen vor.",
                            div="notifications")

    @as_users("farin")
    def test_lastschrift_generate_transactions(self, user: CdEDBObject) -> None:
        self.traverse({'description': 'Mitglieder'},
                      {'description': 'Einzugsermächtigungen'})
        self.assertTitle("Übersicht Einzugsermächtigungen")
        self.assertNonPresence("Keine zu bearbeitenden Lastschriften für "
                               "dieses Semester.")
        self.assertPresence("Aktuell befinden sich keine Einzüge in der "
                            "Schwebe.", div='open-dd', exact=True)
        f = self.response.forms['downloadsepapainform']
        g = self.response.forms['generatetransactionsform']
        self.submit(f, check_notification=False)
        with open("/tmp/cdedb-store/testfiles/sepapain.xml", 'rb') as f:
            expectation = f.read().split(b'\n')
        exceptions = (5, 6, 14, 28, 66,)
        for index, line in enumerate(self.response.body.split(b'\n')):
            if index not in exceptions:
                self.assertEqual(expectation[index], line)
        self.submit(g)
        self.assertPresence("1 Lastschriften initialisiert.",
                            div="notifications")
        self.assertPresence("Keine zu bearbeitenden Lastschriften für dieses "
                            "Semester.", div='open-dd-authorization',
                            exact=True)
        self.assertNonPresence("Aktuell befinden sich keine Einzüge in der "
                               "Schwebe.")

    @as_users("farin")
    def test_lastschrift_generate_single_transaction(self, user: CdEDBObject) -> None:
        self.traverse({'description': 'Mitglieder'},
                      {'description': 'Einzugsermächtigungen'})
        self.assertTitle("Übersicht Einzugsermächtigungen")
        self.assertNonPresence("Keine zu bearbeitenden Lastschriften für "
                               "dieses Semester.")
        self.assertPresence("Aktuell befinden sich keine Einzüge in der "
                            "Schwebe.", div='open-dd', exact=True)
        f = self.response.forms['downloadsepapainform2']
        g = self.response.forms['generatetransactionform2']
        self.submit(f, check_notification=False)
        with open("/tmp/cdedb-store/testfiles/sepapain.xml", 'rb') as f:
            expectation = f.read().split(b'\n')
        exceptions = (5, 6, 14, 28, 66,)
        for index, line in enumerate(self.response.body.split(b'\n')):
            if index not in exceptions:
                self.assertEqual(expectation[index], line)
        self.submit(g)
        self.assertPresence("1 Lastschriften initialisiert.",
                            div="notifications")
        self.assertPresence("Keine zu bearbeitenden Lastschriften für dieses "
                            "Semester.", div='open-dd-authorization',
                            exact=True)
        self.assertNonPresence("Aktuell befinden sich keine Einzüge in der "
                               "Schwebe.")

    @as_users("farin")
    def test_lastschrift_transaction_rollback(self, user: CdEDBObject) -> None:
        self.traverse({'description': 'Mitglieder'},
                      {'description': 'Einzugsermächtigungen'})
        self.assertTitle("Übersicht Einzugsermächtigungen")
        f = self.response.forms['generatetransactionform2']
        saved = self.response
        self.submit(f, check_notification=False)
        self.response = saved
        self.traverse({'description': 'Einzugsermächtigungen'})
        f = self.response.forms['finalizationform']
        f['transaction_ids'] = [1001]
        self.submit(f, button="success")
        self.assertTitle("Übersicht Einzugsermächtigungen")
        # self.traverse({'href': '^/$'})
        self.admin_view_profile('berta')
        self.assertPresence("17,50 €")
        self.traverse({'description': 'Einzugsermächtigung'})
        f = self.response.forms['transactionrollbackform1001']
        self.submit(f)
        self.assertPresence("Keine aktive Einzugsermächtigung – Anlegen",
                            div='active-permit', exact=True)
        self.traverse({'href': '^/$'})
        self.admin_view_profile('berta')
        self.assertPresence("12,50 €")

    @as_users("farin")
    def test_lastschrift_transaction_cancel(self, user: CdEDBObject) -> None:
        self.traverse({'description': 'Mitglieder'},
                      {'description': 'Einzugsermächtigungen'})
        self.assertTitle("Übersicht Einzugsermächtigungen")
        f = self.response.forms['generatetransactionform2']
        saved = self.response
        self.submit(f, check_notification=False)
        self.response = saved
        self.traverse({'description': 'Einzugsermächtigungen'})
        f = self.response.forms['finalizationform']
        f['transaction_ids'] = [1001]
        self.submit(f, button="cancelled")
        self.assertTitle("Übersicht Einzugsermächtigungen")
        self.assertIn('generatetransactionform2', self.response.forms)
        self.assertPresence("Aktuell befinden sich keine Einzüge in der "
                            "Schwebe.", div='open-dd', exact=True)

    @as_users("farin")
    def test_lastschrift_transaction_failure(self, user: CdEDBObject) -> None:
        self.traverse({'description': 'Mitglieder'},
                      {'description': 'Einzugsermächtigungen'})
        self.assertTitle("Übersicht Einzugsermächtigungen")
        f = self.response.forms['generatetransactionform2']
        saved = self.response
        self.submit(f, check_notification=False)
        self.response = saved
        self.traverse({'description': 'Einzugsermächtigungen'})
        f = self.response.forms['finalizationform']
        f['transaction_ids'] = [1001]
        self.submit(f, button="failure")
        self.assertTitle("Übersicht Einzugsermächtigungen")
        self.assertNotIn('generatetransactionform2', self.response.forms)
        self.assertPresence("Aktuell befinden sich keine Einzüge in der "
                            "Schwebe.", div='open-dd', exact=True)

    @as_users("farin")
    def test_lastschrift_skip(self, user: CdEDBObject) -> None:
        self.traverse({'description': 'Mitglieder'},
                      {'description': 'Einzugsermächtigungen'})
        self.assertTitle("Übersicht Einzugsermächtigungen")
        f = self.response.forms['skiptransactionform2']
        self.submit(f)
        self.assertTitle("Übersicht Einzugsermächtigungen")
        self.assertNotIn('generatetransactionform2', self.response.forms)
        self.assertNotIn('transactionsuccessform', self.response.forms)

    @as_users("farin")
    def test_lastschrift_create(self, user: CdEDBObject) -> None:
        self.admin_view_profile('charly')
        self.traverse({'description': 'Neue Einzugsermächtigung …'})
        self.assertPresence("Keine aktive Einzugsermächtigung – Anlegen",
                            div='active-permit', exact=True)
        self.traverse({'description': 'Anlegen'})
        self.assertTitle("Neue Einzugsermächtigung (Charly C. Clown)")
        self.traverse({'description': "Einzugsermächtigungen"},
                      {'description': "Neue Einzugsermächtigung"})
        f = self.response.forms['createlastschriftform']
        self.assertTitle("Neue Einzugsermächtigung")
        f['persona_id'] = "DB-3-5"
        f['amount'] = "123.45"
        f['iban'] = "DE26370205000008068900"
        f['notes'] = "grosze Siebte: Take on me"
        self.submit(f)
        self.assertTitle("Einzugsermächtigung Charly C. Clown")
        self.assertIn("revokeform", self.response.forms)
        self.traverse({'description': 'Bearbeiten'})
        f = self.response.forms['changelastschriftform']
        self.assertEqual("123.45", f['amount'].value)
        self.assertEqual("grosze Siebte: Take on me", f['notes'].value)

    @as_users("farin")
    def test_lastschrift_change(self, user: CdEDBObject) -> None:
        self.admin_view_profile('berta')
        self.traverse({'description': 'Einzugsermächtigung'},
                      {'description': 'Bearbeiten'})
        f = self.response.forms['changelastschriftform']
        self.assertEqual("42.23", f['amount'].value)
        self.assertEqual('Dagobert Anatidae', f['account_owner'].value)
        self.assertEqual('reicher Onkel', f['notes'].value)
        f['amount'] = "27.16"
        f['account_owner'] = "Dagobert Beetlejuice"
        f['notes'] = "reicher Onkel (neu verheiratet)"
        self.submit(f)
        self.assertPresence("27,16 €", div='amount', exact=True)
        self.assertPresence('Dagobert Beetlejuice', div='account-holder',
                            exact=True)
        self.assertPresence('reicher Onkel (neu verheiratet)', div='notes',
                            exact=True)

    @as_users("farin")
    def test_lastschrift_receipt(self, user: CdEDBObject) -> None:
        self.admin_view_profile('berta')
        self.traverse({'description': 'Einzugsermächtigung'})
        self.assertTitle("Einzugsermächtigung Bertålotta Beispiel")
        f = self.response.forms['receiptform3']
        self.submit(f)
        self.assertTrue(self.response.body.startswith(b"%PDF"))

    @as_users("vera")
    def test_lastschrift_subscription_form(self, user: CdEDBObject) -> None:
        # as user
        self.get("/cde/lastschrift/form/download")
        self.assertTrue(self.response.body.startswith(b"%PDF"))

    def test_lastschrift_subscription_form_anonymous(self) -> None:
        self.get("/cde/lastschrift/form/download")
        self.assertTrue(self.response.body.startswith(b"%PDF"))

    @as_users("vera", "charly")
    def test_lastschrift_subscription_form_fill(self, user: CdEDBObject) -> None:
        self.traverse({'description': 'Mitglieder'},
                      {'description': 'Einzugsermächtigung'})
        self.assertTitle("Einzugsermächtigung ausfüllen")
        f = self.response.forms['filllastschriftform']
        self.submit(f)
        self.assertTrue(self.response.body.startswith(b"%PDF"))

    @as_users("inga")
    def test_lastschrift_subscription_form_fill_fail(self, user: CdEDBObject) -> None:
        self.traverse({'description': 'Mitglieder'},
                      {'description': 'Weitere Informationen'},
                      {'description': 'dieses Formular'})
        self.assertTitle("Einzugsermächtigung ausfüllen")
        f = self.response.forms['filllastschriftform']
        f["db_id"] = "DB-1-8"
        f["postal_code"] = "ABC"
        f["iban"] = "DE12500105170648489809"
        self.submit(f)
        self.assertPresence("Checksumme stimmt nicht")
        self.assertPresence("Ungültige Postleitzahl")
        self.assertPresence("Ungültige Checksumme")

    def test_lastschrift_subscription_form_fill_anonymous(self) -> None:
        self.get("/cde/lastschrift/form/fill")
        self.assertTitle("Einzugsermächtigung ausfüllen")
        f = self.response.forms['filllastschriftform']
        f["iban"] = "DE12500105170648489890"
        self.submit(f)
        self.assertTrue(self.response.body.startswith(b"%PDF"))

    @as_users("vera")
    def test_batch_admission(self, user: CdEDBObject) -> None:
        self.traverse({'description': 'Mitglieder'},
                      {'description': 'Nutzer verwalten'},
                      {'description': 'Massenaufnahme'})
        self.assertTitle("Accounts anlegen")
        f = self.response.forms['admissionform']
        with open("/tmp/cdedb-store/testfiles/batch_admission.csv") as datafile:
            tmp = datafile.read()
            placeholder_birthday = "03.10.9999"
            wandering_birthday = "03.10.{}".format(now().year - 5)
            unproblematic_birthday = "03.10.{}".format(now().year - 15)
            tmp = tmp.replace(placeholder_birthday, wandering_birthday)
            f['accounts'] = tmp
        self.submit(f, check_notification=False)

        # first round
        self.assertPresence("Erneut validieren")
        self.assertNonPresence("Anlegen")
        f = self.response.forms['admissionform']
        content = self.get_content()
        _, content = content.split(" Zeile 1:")
        output = []
        for i in range(2, 16):
            head, content = content.split(" Zeile {}:".format(i))
            output.append(head)
        head, _ = content.split("Erneut validieren")
        output.append(head)
        expectation: Tuple[Tuple[str, ...], ...] = (
            (r"given_names:\W*Darf nicht leer sein.",
             r"pevent_id:\W*Keine Eingabe vorhanden."),
            tuple(),
            (r"Zeilen 3 und 4 sind identisch.",),
            (r"Zeilen 3 und 4 sind identisch.",),
            (r"persona:\W*Ähnlicher Account gefunden.",),
            (r"persona:\W*Ähnlicher Account gefunden.",),
            (r"persona:\W*Ähnlicher Account gefunden.",),
            (r"course:\W*Kein Kurs verfügbar.",),
            (r"pevent_id:\W*Keine Veranstaltung gefunden.",
             r"course:\W*Kein Kurs verfügbar.",),
            (r"pcourse_id:\W*Kein Kurs gefunden.",),
            (r"birthday:\W*Ungültige Eingabe für ein Datum.",
             r"birthday:\W*Notwendige Angabe fehlt."),
            (r"postal_code:\W*Ungültige Postleitzahl.",),
            (r"Zeilen 13 und 14 sind identisch.",),
            (r"Zeilen 13 und 14 sind identisch.",
             r"pcourse_id\W*Lediglich nach Titel zugeordnet."),
            (r"pevent_id\W*Nur unscharfer Treffer.",
             r"pcourse_id\W*Nur unscharfer Treffer.",
             r"birthday\W*Person ist jünger als 10 Jahre.",),
            (r"persona:\W*Ähnlicher Account gefunden.",),
            )
        for ex, out in zip(expectation, output):
            for piece in ex:
                self.assertTrue(re.search(piece, out))
        for i in range(15):
            if i in (1, 7):
                exp = '1'
            else:
                exp = ''
            self.assertEqual(exp, f['resolution{}'.format(i)].value)
        inputdata = f['accounts'].value
        f['resolution0'] = 2
        f['resolution2'] = 2
        f['resolution3'] = 2
        f['resolution4'] = 5
        f['doppelganger_id4'] = '2'
        f['resolution5'] = 4
        f['doppelganger_id5'] = '4'
        f['resolution6'] = 5
        f['doppelganger_id6'] = '5'
        inputdata = inputdata.replace("pa99", "pa14")
        inputdata = inputdata.replace(
            "Doomed course from hell", "Swish -- und alles ist gut")
        inputdata = inputdata.replace("31.02.1981", "21.02.1981")
        inputdata = inputdata.replace("00000", "07751")
        inputdata = inputdata.replace("fPingst", "Pfingst")
        inputdata = inputdata.replace("wSish", "Swish")
        inputdata = inputdata.replace(wandering_birthday, unproblematic_birthday)
        f['resolution12'] = 2
        f['resolution13'] = 2
        f['resolution15'] = 5
        f['doppelganger_id15'] = '10'
        f['accounts'] = inputdata
        self.submit(f, check_notification=False)

        # second round
        self.assertPresence("Erneut validieren")
        self.assertNonPresence("Anlegen")
        f = self.response.forms['admissionform']
        content = self.get_content()
        _, content = content.split(" Zeile 1:")
        output = []
        for i in range(2, 16):
            head, content = content.split(" Zeile {}:".format(i))
            output.append(head)
        head, _ = content.split("Erneut validieren")
        output.append(head)
        expectation: Tuple[Tuple[str, ...], ...] = (
            tuple(),
            tuple(),
            tuple(),
            tuple(),
            (r"pevent_id:\W*Teilnahme bereits erfasst.",),
            tuple(),
            (r"doppelganger:\W*Accountzusammenführung mit nicht-CdE Account.",),
            tuple(),
            (r"Eintrag geändert.",),
            (r"Eintrag geändert.",),
            (r"Eintrag geändert.",),
            (r"Eintrag geändert.",),
            tuple(),
            tuple(),
            (r"Eintrag geändert.",),
            (r"doppelganger:\W*Accountzusammenführung mit nicht-CdE Account.",),
            )
        for ex, out in zip(expectation, output):
            for piece in ex:
                self.assertTrue(re.search(piece, out))
        nonexpectation: Tuple[Tuple[str, ...], ...] = (
            tuple(),
            tuple(),
            tuple(),
            tuple(),
            tuple(),
            tuple(),
            tuple(),
            tuple(),
            (r"pevent_id:\W*Keine Veranstaltung gefungen.",
             r"course:\W*Kein Kurs verfügbar.",),
            (r"pcourse_id:\W*Kein Kurs gefunden.",),
            (r"birthday:\W*Tag liegt nicht im Monat.",
             r"birthday:\W*Notwendige Angabe fehlt."),
            (r"postal_code:\W*Ungültige Postleitzahl.",),
            tuple(),
            tuple(),
            (r"pevent_id\W*Nur unscharfer Treffer.",
             r"pevent_id\W*Nur unscharfer Treffer.",),
            tuple(),
            )
        for nonex, out in zip(nonexpectation, output):
            for piece in nonex:
                self.assertFalse(re.search(piece, out))

        inputdata = f['accounts'].value
        inputdata = inputdata.replace('"1a";"Beispiel";"Bertålotta"',
                                      '"Ω";"Beispiel";"Bertålotta"')
        f['accounts'] = inputdata
        f['resolution4'] = 5
        f['doppelganger_id4'] = '2'
        f['resolution6'] = 1
        f['resolution8'] = 1
        f['resolution9'] = 1
        f['resolution10'] = 1
        f['resolution11'] = 1
        f['resolution14'] = 1
        self.submit(f, check_notification=False)

        # third round
        self.assertPresence("Erneut validieren")
        self.assertNonPresence("Anlegen")
        f = self.response.forms['admissionform']
        self.assertEqual('', f['resolution4'].value)
        content = self.get_content()
        _, content = content.split(" Zeile 1:")
        output = []
        for i in range(2, 16):
            head, content = content.split(" Zeile {}:".format(i))
            output.append(head)
        head, _ = content.split("Erneut validieren")
        output.append(head)
        expectation: Tuple[Tuple[str, ...], ...] = (
            tuple(),
            tuple(),
            tuple(),
            tuple(),
            tuple(),
            tuple(),
            (r"doppelganger:\W*Accountzusammenführung inkonsistent mit Aktion.",),
            tuple(),
            tuple(),
            tuple(),
            tuple(),
            tuple(),
            tuple(),
            tuple(),
            tuple(),
            )
        for ex, out in zip(expectation, output):
            for piece in ex:
                self.assertTrue(re.search(piece, out))
        nonexpectation: Tuple[Tuple[str, ...], ...] = (
            tuple(),
            tuple(),
            tuple(),
            tuple(),
            (r"pevent_id:\W*Teilnahme bereits erfasst.",),
            tuple(),
            tuple(),
            tuple(),
            (r"Eintrag geändert.",),
            (r"Eintrag geändert.",),
            (r"Eintrag geändert.",),
            (r"Eintrag geändert.",),
            tuple(),
            tuple(),
            tuple(),
            )
        for nonex, out in zip(nonexpectation, output):
            for piece in nonex:
                self.assertFalse(re.search(piece, out))
        f['resolution4'] = 5
        f['doppelganger_id4'] = '2'
        f['resolution6'] = 5
        self.assertEqual('', f['finalized'].value)
        self.submit(f, check_notification=False)

        # fourth round
        self.assertPresence("Anlegen")
        self.assertNonPresence("Erneut validieren")
        f = self.response.forms['admissionform']
        self.assertEqual('5', f['resolution4'].value)
        self.assertEqual('True', f['finalized'].value)
        self.submit(f, check_notification=False)
        self.assertPresence("7 Accounts erstellt.", div="notifications")

        # validate
        self.traverse({'description': 'Mitglieder'},
                      {'description': 'Verg. Veranstaltungen'})
        self.assertTitle("Vergangene Veranstaltungen")
        self.traverse({'description': 'PfingstAkademie 2014'})
        self.assertTitle("PfingstAkademie 2014")
        self.assertNonPresence("Willy Brandt")
        self.assertPresence("Gerhard Schröder", div='list-participants')
        self.assertPresence("Angela Merkel", div='list-participants')

        self.traverse({'description': 'Angela Merkel'})
        self.assertPresence("0,00 €", div='balance')
        self.assertCheckbox(True, "paper_expuls_checkbox")
        self.assertPresence("CdE-Mitglied (Probemitgliedschaft)",
                            div="membership")

    @as_users("farin")
    def test_money_transfers(self, user: CdEDBObject) -> None:
        self.traverse({'description': 'Mitglieder'},
                      {'description': 'Überweisungen eintragen'})
        self.assertTitle("Überweisungen eintragen")
        f = self.response.forms['transfersform']
        with open("/tmp/cdedb-store/testfiles/money_transfers.csv") as datafile:
            f['transfers'] = datafile.read()
        self.submit(f, check_notification=False)

        # first round
        self.assertPresence("Validieren")
        self.assertNonPresence("Abschicken")
        f = self.response.forms['transfersform']
        self.assertFalse(f['checksum'].value)
        content = self.response.lxml.xpath(
            "//div[@id='{}']".format("content"))[0].text_content()
        _, content = content.split(" Zeile 1:")
        output = []
        for i in range(2, 7):
            head, content = content.split(" Zeile {}:".format(i))
            output.append(head)
        head, _ = content.split("Validieren")
        output.append(head)
        expectation: Tuple[Tuple[str, ...], ...] = (
            (r"persona_id:\W*Darf nicht leer sein.",
             r"family_name:\W*Darf nicht leer sein.",
             r"given_names:\W*Darf nicht leer sein.",
             r"amount:.*\W*Ungültige Eingabe für eine Dezimalzahl.",),
            (r"persona_id:\W*Falsches Format.",),
            (r"family_name:\W*Nachname passt nicht.",),
            (r"persona_id:\W*Falsches Format.",),
            (r"amount:\W*Überweisungsbetrag ist negativ.",),
            tuple(),
            (r"Mehrere Überweisungen für diesen Account \(Zeilen 6 und 7\).",),
            (r"Mehrere Überweisungen für diesen Account \(Zeilen 6 und 7\).",),
            )
        for ex, out in zip(expectation, output):
            for piece in ex:
                self.assertTrue(re.search(piece, out))
        lines = f['transfers'].value.split('\n')
        inputdata = '\n'.join(lines[4:8]).replace('-12.34', '12.34')
        f['transfers'] = inputdata
        self.submit(f, check_notification=False)

        # second round
        self.assertPresence("Bestätigen")
        self.assertPresence("Saldo: 151,09 €", div='saldo', exact=True)
        self.assertNonPresence("Validieren")
        f = self.response.forms['transfersform']
        self.assertTrue(f['checksum'].value)
        self.submit(f)
        self.assertPresence("4 Überweisungen gebucht. 1 neue Mitglieder.",
                            div="notifications")
        self.admin_view_profile("daniel")
        self.traverse({"description": "Änderungshistorie"})
        self.assertPresence("Guthabenänderung um 100,00 € auf 100,00 € "
                            "(Überwiesen am 17.03.2019)")
        self.admin_view_profile("ferdinand")
        self.traverse("Änderungshistorie")
        self.assertPresence("Guthabenänderung um 25,00 € auf 47,20 €"
                            " (Überwiesen am 15.03.2019)")
        self.assertPresence("Guthabenänderung um 13,75 € auf 60,95 €"
                            " (Überwiesen am 16.03.2019)")

        # Test for correctly applying duplicate transfer with same amount.
        self.traverse({'description': 'Mitglieder'},
                      {'description': 'Überweisungen eintragen'})
        self.assertTitle("Überweisungen eintragen")
        f = self.response.forms['transfersform']
        f['transfers'] = """"10";"DB-1-9";"Administrator";"Anton Armin A.";"15.03.2019"
"10";"DB-1-9";"Administrator";"Anton Armin A.";"16.03.2019"
""".strip()
        self.submit(f, check_notification=False)
        self.assertPresence("Mehrere Überweisungen für diesen Account"
                            " (Zeilen 1 und 2).")
        f = self.response.forms['transfersform']
        self.assertTrue(f['checksum'].value)
        self.submit(f)
        self.assertPresence("2 Überweisungen gebucht. 0 neue Mitglieder",
                            div="notifications")
        self.admin_view_profile("anton")
        self.traverse("Änderungshistorie")
        self.assertPresence("Guthabenänderung um 10,00 € auf 27,50 €"
                            " (Überwiesen am 15.03.2019)")
        self.assertPresence("Guthabenänderung um 10,00 € auf 37,50 €"
                            " (Überwiesen am 16.03.2019)")

    @as_users("farin")
    def test_money_transfers_regex(self, user: CdEDBObject) -> None:
        self.traverse({'description': 'Mitglieder'},
                      {'description': 'Überweisungen eintragen'})
        self.assertTitle("Überweisungen eintragen")
        f = self.response.forms['transfersform']
        f['transfers'] = '"10";"DB-1-9";"Fiese[";"Zeichen{";"überall("'
        self.submit(f, check_notification=False)
        # Here the active regex chars where successfully neutralised

    @as_users("farin")
    def test_money_transfers_file(self, user: CdEDBObject) -> None:
        self.traverse({'description': 'Mitglieder'},
                      {'description': 'Überweisungen eintragen'})
        f = self.response.forms['transfersform']
        # This file has a newline at the end, which needs to be stripped or it
        # causes the checksum to differ and require a third round.

        with open(self.testfile_dir / "money_transfers_valid.csv", 'rb') as datafile:
            data = datafile.read().replace(b"\r", b"").replace(b"\n", b"\r\n")

        self.assertIn(b"\r\n", data)
        f['transfers_file'] = webtest.Upload(
            "money_transfers_valid.csv", data, "text/csv")
        self.submit(f, check_notification=False)
        f = self.response.forms['transfersform']
        self.submit(f)

    @as_users("farin")
    def test_money_transfer_low_balance(self, user: CdEDBObject) -> None:
        self.admin_view_profile("daniel")
        self.assertPresence("0,00 €", div='balance')
        self.assertNonPresence("CdE-Mitglied", div='membership')
        self.traverse({'description': 'Mitglieder'},
                      {'description': 'Überweisungen eintragen'})
        f = self.response.forms["transfersform"]
        f["transfers"] = "1.00;DB-4-3;Dino;Daniel D.;"
        self.submit(f, check_notification=False)
        f = self.response.forms["transfersform"]
        self.submit(f)
        self.admin_view_profile("daniel")
        self.assertNonPresence("CdE-Mitglied", div='membership')

    @prepsql(f"UPDATE core.changelog SET ctime ="
             f" '{now() - datetime.timedelta(days=365 * 2 + 1)}' WHERE persona_id = 18")
    @as_users("farin")
    def test_semester(self, user: CdEDBObject) -> None:
        link = {'description': 'Semesterverwaltung'}
        self.traverse({'description': 'Mitglieder'}, link)
        self.assertTitle("Semesterverwaltung")

        # 1.1 Payment Request
        self.assertPresence("Später zu erledigen.", div='eject-members')
        self.assertPresence("Später zu erledigen.", div='balance-update')
        self.assertPresence("Später zu erledigen.", div='next-semester')

        f = self.response.forms['billform']
        f['testrun'].checked = True
        self.submit(f)
        self.reload_and_check_form('billform', link)
        self.assertTitle("Semesterverwaltung")

        f = self.response.forms['billform']
        f['addresscheck'].checked = True
        self.submit(f)
        self.reload_and_check_form('ejectform', link)
        self.assertTitle("Semesterverwaltung")

        # 1.2 Remove Inactive Members
        self.assertPresence("Erledigt am", div='payment-request')
        self.assertPresence("9 E-Mails versandt", div='payment-request')
        self.assertPresence("Später zu erledigen.", div='balance-update')
        self.assertPresence("Später zu erledigen.", div='next-semester')

        self.assertPresence(
            "Derzeit haben 0 Mitglieder ein zu niedriges Guthaben "
            "(insgesamt 0,00 €, davon 0 mit einer aktiven Einzugsermächtigung)."
            " Zusätzlich gibt es 3 Probemitglieder.", div='eject-members')
        # Check error handling for bill
        self.submit(f, check_notification=False)
        self.assertPresence('Zahlungserinnerung bereits erledigt',
                            div='notifications')
        self.assertTitle("Semesterverwaltung")

        f = self.response.forms['ejectform']
        self.submit(f)
        self.reload_and_check_form('balanceform', link)
        self.assertTitle("Semesterverwaltung")

        # 1.3 Update Balances
        self.assertPresence("Erledigt am", div='payment-request')
        self.assertPresence("Erledigt am", div='eject-members')
        self.assertPresence("Später zu erledigen.", div='next-semester')

        self.assertPresence("Insgesamt 9 Mitglieder, 3 davon haben eine "
                            "Probemitgliedschaft", div='balance-update')
        # Check error handling for eject
        self.submit(f, check_notification=False)
        self.assertPresence('Falscher Zeitpunkt für Bereinigung',
                            div='notifications')
        self.assertTitle("Semesterverwaltung")

        f = self.response.forms['balanceform']
        self.submit(f)
        self.reload_and_check_form('proceedform', link)
        self.assertTitle("Semesterverwaltung")

        # 1.4 Next Semester
        self.assertPresence("Erledigt am", div='payment-request')
        self.assertPresence("Erledigt am", div='eject-members')
        self.assertPresence("Erledigt am", div='balance-update')

        self.assertPresence("Semester Nummer 43", div='current-semester')
        # Check error handling for balance
        self.submit(f, check_notification=False)
        self.assertPresence('Falscher Zeitpunkt für Guthabenaktualisierung',
                            div='notifications')
        self.assertTitle("Semesterverwaltung")

        f = self.response.forms['proceedform']
        self.submit(f)
        self.reload_and_check_form('billform', link)
        self.assertTitle("Semesterverwaltung")
        self.assertPresence("Semester Nummer 44", div='current-semester')

        # Check error handling for proceed
        self.submit(f, check_notification=False)
        self.assertPresence('Falscher Zeitpunkt für Beendigung des Semesters',
                            div='notifications')
        self.assertTitle("Semesterverwaltung")

        # 2.1 Payment Request
        f = self.response.forms['billform']
        self.submit(f)
        self.reload_and_check_form('ejectform', link)
        self.assertTitle("Semesterverwaltung")

        # 2.2 Remove Inactive Members
        self.assertPresence(
            "Derzeit haben 3 Mitglieder ein zu niedriges Guthaben "
            "(insgesamt 2,44 €, davon 0 mit einer aktiven Einzugsermächtigung)."
            " Zusätzlich gibt es 0 Probemitglieder.", div='eject-members')

        f = self.response.forms['ejectform']
        self.submit(f)
        self.reload_and_check_form('balanceform', link)
        self.assertTitle("Semesterverwaltung")

        # 2.3 Update Balances
        self.assertPresence("Insgesamt 6 Mitglieder, 0 davon haben eine "
                            "Probemitgliedschaft", div='balance-update')

        f = self.response.forms['balanceform']
        self.submit(f)
        self.reload_and_check_form('proceedform', link)
        self.assertTitle("Semesterverwaltung")

        # 2.4 Next Semester
        self.assertPresence("Semester Nummer 44", div='current-semester')

        f = self.response.forms['proceedform']
        self.submit(f)
        self.reload_and_check_form('billform', link)
        self.assertTitle("Semesterverwaltung")
        self.assertPresence("Semester Nummer 45", div='current-semester')
        self.assertIn('billform', self.response.forms)

        # Verify Log
        self.traverse({'description': 'CdE-Log'})
        self.assertTitle("CdE-Log [1–12 von 12]")
        self.assertPresence("1 E-Mails versandt.", div="2-1002")
        self.assertPresence("0 inaktive Mitglieder gestrichen.", div="3-1003")
        self.assertPresence("1 Accounts archiviert.", div="4-1004")
        self.assertPresence("3 Probemitgliedschaften beendet", div="5-1005")
        self.assertPresence("15.00 € Guthaben abgebucht.", div="5-1005")

        self.assertPresence("3 inaktive Mitglieder gestrichen.", div="9-1009")
        self.assertPresence("0 Probemitgliedschaften beendet", div="11-1011")
        self.assertPresence("15.00 € Guthaben abgebucht.", div="11-1011")

    @as_users("farin")
    def test_expuls(self, user: CdEDBObject) -> None:
        link = {'description': 'Semesterverwaltung'}
        self.traverse({'description': 'Mitglieder'}, link)
        self.assertTitle("Semesterverwaltung")

        # Address Check
        self.assertPresence("Später zu erledigen.", div='expuls-next')
        f = self.response.forms['addresscheckform']
        f['testrun'].checked = True
        self.submit(f)
        self.reload_and_check_form('addresscheckform', link)
        self.assertTitle("Semesterverwaltung")

        self.assertPresence("Später zu erledigen.", div='expuls-next')
        f = self.response.forms['addresscheckform']
        self.submit(f)
        self.reload_and_check_form('proceedexpulsform', link)
        self.assertTitle("Semesterverwaltung")

        # Next exPuls
        self.assertPresence("Erledigt am", div='expuls-address')
        self.assertPresence("exPuls trägt die Nummer 42", div='expuls-number')
        # Check error handling for addresscheck
        self.submit(f, check_notification=False)
        self.assertPresence('Adressabfrage bereits erledigt',
                            div='notifications')
        self.assertTitle("Semesterverwaltung")

        f = self.response.forms['proceedexpulsform']
        self.submit(f)
        self.reload_and_check_form('addresscheckform', link)
        self.assertTitle("Semesterverwaltung")
        self.assertPresence("exPuls trägt die Nummer 43", div='expuls-number')

        # No Address-Check
        f = self.response.forms['noaddresscheckform']
        self.submit(f)
        self.reload_and_check_form('proceedexpulsform', link)
        self.assertTitle("Semesterverwaltung")

        # Next exPuls
        self.assertPresence("Erledigt am", div='expuls-address')
        self.assertPresence("exPuls trägt die Nummer 43", div='expuls-number')
        # Check error handling for noaddresscheck
        self.submit(f, check_notification=False)
        self.assertPresence('Adressabfrage bereits erledigt',
                            div='notifications')
        self.assertTitle("Semesterverwaltung")

        f = self.response.forms['proceedexpulsform']
        self.submit(f)
        self.reload_and_check_form('addresscheckform', link)
        self.assertTitle("Semesterverwaltung")
        self.assertPresence("exPuls trägt die Nummer 44", div='expuls-number')
        self.assertIn('addresscheckform', self.response.forms)
        # Check error handling for proceedexpuls
        self.submit(f, check_notification=False)
        self.assertPresence('Adressabfrage noch nicht erledigt',
                            div='notifications')
        self.assertTitle("Semesterverwaltung")

        # Verify Log
        self.traverse({'description': 'CdE-Log'})
        f = self.response.forms['logshowform']
        f['codes'] = [const.CdeLogCodes.expuls_addresscheck.value,
                      const.CdeLogCodes.expuls_addresscheck_skipped.value,
                      const.CdeLogCodes.expuls_advance.value]
        self.submit(f)
        self.assertTitle("CdE-Log [1–4 von 4]")
        f = self.response.forms['logshowform']
        f['codes'] = [const.CdeLogCodes.expuls_advance.value]
        self.submit(f)
        self.assertTitle("CdE-Log [1–2 von 2]")
        f = self.response.forms['logshowform']
        f['codes'] = [const.CdeLogCodes.expuls_addresscheck.value]
        self.submit(f)
        self.assertTitle("CdE-Log [1–1 von 1]")
        f = self.response.forms['logshowform']
        f['codes'] = [const.CdeLogCodes.expuls_addresscheck_skipped.value]
        self.submit(f)
        self.assertTitle("CdE-Log [1–1 von 1]")

    @as_users("vera")
    def test_institutions(self, user: CdEDBObject) -> None:
        self.traverse({'description': 'Mitglieder'},
                      {'description': 'Organisationen verwalten'})
        self.assertTitle("Organisationen der verg. Veranstaltungen verwalten")
        f = self.response.forms['institutionsummaryform']
        self.assertEqual("Club der Ehemaligen", f['title_1'].value)
        self.assertEqual("Disco des Ehemaligen", f['title_2'].value)
        self.assertNotIn("title_3", f.fields)
        f['create_-1'].checked = True
        f['title_-1'] = "Bildung und Begabung"
        f['shortname_-1'] = "BuB"
        self.submit(f)
        self.assertTitle("Organisationen der verg. Veranstaltungen verwalten")
        f = self.response.forms['institutionsummaryform']
        self.assertEqual("Club der Ehemaligen", f['title_1'].value)
        self.assertEqual("Disco des Ehemaligen", f['title_2'].value)
        self.assertEqual("Bildung und Begabung", f['title_1001'].value)
        f['title_1'] = "Monster Academy"
        f['shortname_1'] = "MA"
        self.submit(f)
        self.assertTitle("Organisationen der verg. Veranstaltungen verwalten")
        f = self.response.forms['institutionsummaryform']
        self.assertEqual("Monster Academy", f['title_1'].value)
        self.assertEqual("Disco des Ehemaligen", f['title_2'].value)
        self.assertEqual("Bildung und Begabung", f['title_1001'].value)
        f['delete_1001'].checked = True
        self.submit(f)
        self.assertTitle("Organisationen der verg. Veranstaltungen verwalten")
        f = self.response.forms['institutionsummaryform']
        self.assertEqual("Monster Academy", f['title_1'].value)
        self.assertEqual("Disco des Ehemaligen", f['title_2'].value)
        self.assertNotIn("title_1001", f.fields)

    @as_users("berta")
    def test_list_past_events(self, user: CdEDBObject) -> None:
        self.traverse({'description': 'Mitglieder'},
                      {'description': 'Verg. Veranstaltungen'})
        self.assertTitle("Vergangene Veranstaltungen")

        # Overview
        self.assertPresence("PfingstAkademie 2014 (CdE)", div='events-2014')
        self.assertPresence("Geburtstagsfete (DdE)", div='events-2019')
        self.assertPresence("Übersicht", div='navigation')
        self.assertPresence("CdE", div='navigation')
        self.assertPresence("DdE", div='navigation')

        # Institution CdE
        self.traverse({'description': '^CdE$'})
        self.assertPresence("PfingstAkademie 2014", div='events-2014')
        self.assertNonPresence("Geburtstagsfete")
        self.assertNonPresence("2019")
        self.assertPresence("Übersicht", div='navigation')
        self.assertPresence("CdE", div='navigation')
        self.assertPresence("DdE", div='navigation')

        # Institution DdE
        self.traverse({'description': '^DdE$'})
        self.assertPresence("Geburtstagsfete", div='events-2019')
        self.assertNonPresence("PfingstAkademie")
        self.assertNonPresence("2014")
        self.assertPresence("Übersicht", div='navigation')
        self.assertPresence("CdE", div='navigation')
        self.assertPresence("DdE", div='navigation')

    @as_users("vera")
    def test_list_past_events_admin(self, user: CdEDBObject) -> None:
        self.traverse({'description': 'Mitglieder'},
                      {'description': 'Verg. Veranstaltungen'})
        self.assertTitle("Vergangene Veranstaltungen")

        # Overview
        self.assertPresence("PfingstAkademie 2014 [pa14] (CdE) 2 Kurse, 5 "
                            "Teilnehmer", div='events-2014')
        self.assertPresence(
            "Geburtstagsfete [gebi] (DdE) 0 Kurse, 0 Teilnehmer",
            div='events-2019')

        # Institution CdE
        self.traverse({'description': '^CdE$'})
        self.assertPresence("PfingstAkademie 2014 [pa14] 2 Kurse, 5 "
                            "Teilnehmer", div='events-2014')
        self.assertNonPresence("Geburtstagsfete")

        # Institution DdE
        self.traverse({'description': '^DdE$'})
        self.assertPresence("Geburtstagsfete [gebi] 0 Kurse, 0 Teilnehmer",
                            div='events-2019')
        self.assertNonPresence("PfingstAkademie")

    @as_users("charly", "inga")
    def test_show_past_event_course(self, user: CdEDBObject) -> None:
        self.traverse({'description': 'Mitglieder'},
                      {'description': 'Verg. Veranstaltungen'})
        self.assertTitle("Vergangene Veranstaltungen")
        self.traverse({'description': 'PfingstAkademie 2014'})
        self.assertTitle("PfingstAkademie 2014")
        self.assertPresence("Club der Ehemaligen", div='institution',
                            exact=True)
        self.assertPresence("Great event!", div='description', exact=True)
        self.assertPresence("1a. Swish -- und alles ist gut",
                            div='list-courses')
        self.traverse({'description': 'Swish -- und alles ist gut'})
        self.assertTitle("Swish -- und alles ist gut (PfingstAkademie 2014)")
        self.assertPresence("Ringelpiez mit anfassen.", div='description',
                            exact=True)

    @as_users("vera", "berta", "charly", "ferdinand", "inga")
    def test_show_past_event_gallery(self, user: CdEDBObject) -> None:
        self.traverse({'description': 'Mitglieder'},
                      {'description': 'Verg. Veranstaltungen'})
        self.assertTitle("Vergangene Veranstaltungen")
        self.traverse({'description': 'PfingstAkademie 2014'})
        self.assertTitle("PfingstAkademie 2014")
        if user['id'] == 22:
            self.assertPresence(
                "Du bist kein Teilnehmer dieser vergangenen Veranstaltung und "
                "kannst diesen Link nur in Deiner Eigenschaft als Admin sehen.",
                div='gallery-admin-info')
        else:
            self.assertNonPresence(
                "Du bist kein Teilnehmer dieser vergangenen Veranstaltung und "
                "kannst diesen Link nur in Deiner Eigenschaft als Admin sehen.")
        # inga is no participant nor admin
        if user['id'] == 9:
            self.assertNonPresence("Mediensammlung "
                                   "https://pa14:secret@example.cde/pa14/")
        else:
            self.assertPresence(
                "Mediensammlung https://pa14:secret@example.cde/pa14/",
                div='gallery-link')

    @as_users("vera", "berta", "charly", "garcia", "inga")
    def test_show_past_event_privacy(self, user: CdEDBObject) -> None:

        def _traverse_back() -> None:
            self.traverse({'description': 'Mitglieder'},
                          {'description': 'Verg. Veranstaltungen'},
                          {'description': 'PfingstAkademie 2014'})

        _traverse_back()
        self.assertTitle("PfingstAkademie 2014")
        # Check list privacy
        # non-searchable non-participants can not see anything interesting
        if user['id'] == 7:
            self.assertPresence("5 Teilnehmer", div='count-extra-participants')
            self.assertNonPresence("Bertå")
            self.assertNonPresence("Ferdinand")
        else:
            self.assertNonPresence("5 Teilnehmer")
            self.assertPresence("Bertå", div='list-participants')
            self.assertPresence("Ferdinand", div='list-participants')

        # non-searchable users are only visible to admins and participants
        if user['id'] in {2, 3, 22}:
            # members and participants
            self.assertPresence("Charly", div='list-participants')
            self.assertPresence("Emilia", div='list-participants')
            self.assertNonPresence("weitere")
            # no links are displayed to non-searchable users
            if user['id'] != 3:
                # searchable member
                self.traverse({'description': 'Ferdinand F. Findus'})
                _traverse_back()
            else:
                self.assertNoLink('/core/persona/2/show')
                self.assertNoLink('/core/persona/5/show')
                self.assertNoLink('/core/persona/6/show')
        else:
            self.assertNonPresence("Charly")
            self.assertNonPresence("Emilia")
            if user['id'] not in {7}:
                self.assertPresence("2 weitere", div='count-extra-participants')

        # links to non-searchable users are only displayed for admins
        if user['id'] == 22:
            # admin
            self.traverse({'description': 'Charly C. Clown'})
            _traverse_back()
            self.traverse({'description': 'Emilia E. Eventis'})
            _traverse_back()
        else:
            # normal members
            self.assertNoLink('/core/persona/5/show')
            if user['id'] != 3:
                self.assertNoLink('/core/persona/3/show')

    @as_users("daniel")
    def test_show_past_event_unprivileged(self, user: CdEDBObject) -> None:
        self.traverse({'description': 'Mitglieder'})
        self.assertNoLink('cde/past/event/list')
        self.get("/cde/past/event/list", status=403)
        self.get("/cde/past/event/1/show", status=403)

    @as_users("berta", "charly")
    def test_show_past_event_own_link(self, user: CdEDBObject) -> None:
        self.traverse({'description': 'Mitglieder'},
                      {'description': 'Verg. Veranstaltungen'},
                      {'description': 'PfingstAkademie 2014'})
        self.assertTitle("PfingstAkademie 2014")
        self.traverse({'description': '{} {}'.format(user['given_names'],
                                                     user['family_name'])})

    @as_users("anton", "charly", "garcia", "inga")
    def test_show_past_event_orgas(self, user: CdEDBObject) -> None:
        self.traverse({'description': 'Mitglieder'},
                      {'description': 'Verg. Veranstaltungen'},
                      {'description': 'FingerAkademie 2020'})
        self.assertTitle("FingerAkademie 2020")
        self.assertPresence("Ferdinand F. Findus", div="orgas")
        if user == USER_DICT["inga"]:
            # no patricipant, but searchable.
            self.assertPresence("und 2 weitere", div="orgas")
            self.assertNonPresence("Charly")
            self.assertNonPresence("Emilia")
            self.assertNonPresence("Garcia", div="orgas")
            self.traverse({'description': 'Ferdinand'})
        else:
            self.assertPresence("Charly C. Clown", div="orgas")
            self.assertPresence("Emilia E. Eventis", div="orgas")
            self.assertPresence("Ferdinand F. Findus", div="orgas")
            self.assertNonPresence("Garcia", div="orgas")
            self.assertNonPresence("weitere")
            if user == USER_DICT["anton"]:
                self.traverse({'description': 'Emilia'})
            else:
                # requesting user not searchable / no member
                self.assertNoLink(content="Emilia")
                self.assertNoLink(content="Ferdindand")
                if user != USER_DICT["charly"]:
                    # requested user not searchable.
                    self.assertNoLink(content="Charly")

    @as_users("vera")
    def test_past_event_addresslist(self, user: CdEDBObject) -> None:
        self.traverse({'description': 'Mitglieder'},
                      {'description': 'Verg. Veranstaltungen'},
                      {'description': 'PfingstAkademie 2014'})
        self.assertTitle("PfingstAkademie 2014")
        self.assertPresence("Bertålotta Beispiel", div='list-participants')
        self.assertPresence("Charly C. Clown", div='list-participants')
        self.assertPresence("Emilia E. Eventis", div='list-participants')
        self.assertPresence("Ferdinand F. Findus", div='list-participants')
        self.assertPresence("Akira Abukara", div='list-participants')

        save = self.response
        self.response = save.click(href='/cde/past/event/1/download',
                                   description='Dokuteam-Adressliste')

        class dialect(csv.Dialect):
            delimiter = ';'
            quotechar = '"'
            doublequote = False
            escapechar = '\\'
            lineterminator = '\n'
            quoting = csv.QUOTE_MINIMAL

        result = list(csv.DictReader(self.response.text.split('\n'),
                                     dialect=dialect))
        given_names = {e["given_names"] for e in result}
        expectation = {
            "Bertålotta", "Charly C.", "Emilia E.", "Ferdinand F.", "Akira"
        }
        self.assertEqual(expectation, given_names)

    @as_users("vera")
    def test_change_past_event(self, user: CdEDBObject) -> None:
        self.traverse({'description': 'Mitglieder'},
                      {'description': 'Verg. Veranstaltungen'},
                      {'description': 'PfingstAkademie 2014'},
                      {'description': 'Bearbeiten'})
        self.assertTitle("PfingstAkademie 2014 bearbeiten")
        f = self.response.forms['changeeventform']
        f['title'] = "Link Academy"
        f['institution'] = 2
        f['description'] = "Ganz ohne Minderjährige."
        f['notes'] = "<https://zelda:hyrule@link.cde>"
        self.submit(f)
        self.assertTitle("Link Academy")
        self.assertPresence("Disco des Ehemaligen", div='institution')
        self.assertPresence("Ganz ohne Minderjährige.", div='description')
        self.assertPresence("https://zelda:hyrule@link.cde", div='gallery-link',
                            exact=True)

    @as_users("vera")
    def test_create_past_event(self, user: CdEDBObject) -> None:
        self.traverse({'description': 'Mitglieder'},
                      {'description': 'Verg. Veranstaltungen'},
                      {'description': 'Verg. Veranstaltung anlegen'})
        self.assertTitle("Verg. Veranstaltung anlegen")
        f = self.response.forms['createeventform']
        f['title'] = "Link Academy II"
        f['shortname'] = "link"
        f['institution'] = 2
        f['description'] = "Ganz ohne Minderjährige."
        f['notes'] = "<https://zelda:hyrule@link.cde>"
        f['tempus'] = "1.1.2000"
        self.submit(f)
        self.assertTitle("Link Academy II")
        self.assertPresence("link", div='shortname')
        self.assertPresence("Disco des Ehemaligen", div='institution')
        self.assertPresence("Ganz ohne Minderjährige.", div='description')
        self.assertPresence("https://zelda:hyrule@link.cde", div='gallery-link',
                            exact=True)

    @as_users("vera")
    def test_create_past_event_with_courses(self, user: CdEDBObject) -> None:
        self.traverse({'description': 'Mitglieder'},
                      {'description': 'Verg. Veranstaltungen'},
                      {'description': 'Verg. Veranstaltung anlegen'})
        self.assertTitle("Verg. Veranstaltung anlegen")
        f = self.response.forms['createeventform']
        f['title'] = "Link Academy II"
        f['shortname'] = "link"
        f['institution'] = 1
        f['description'] = "Ganz ohne Minderjährige."
        f['tempus'] = "1.1.2000"
        f['courses'] = '''"1";"Hoola Hoop";"Spaß mit dem Reifen"
"2";"Abseilen";"Von ganz oben"
"3";"Tretbootfahren";""
'''
        self.submit(f)
        self.assertTitle("Link Academy II")
        self.assertPresence("link", div='shortname')
        self.assertPresence("Club der Ehemaligen", div='institution')
        self.assertPresence("Ganz ohne Minderjährige.", div='description')
        self.assertPresence("1. Hoola Hoop", div='list-courses')
        self.assertPresence("2. Abseilen", div='list-courses')
        self.assertPresence("3. Tretbootfahren", div='list-courses')

    @as_users("vera")
    def test_delete_past_event(self, user: CdEDBObject) -> None:
        self.traverse({'description': 'Mitglieder'},
                      {'description': 'Verg. Veranstaltungen'})
        self.assertTitle("Vergangene Veranstaltungen")
        self.assertPresence("PfingstAkademie 2014", div='events-2014')
        self.traverse({'description': 'Mitglieder'},
                      {'description': 'Verg. Veranstaltungen'},
                      {'description': 'PfingstAkademie 2014'})
        self.assertTitle("PfingstAkademie 2014")
        f = self.response.forms['deletepasteventform']
        f['ack_delete'].checked = True
        self.submit(f)
        self.assertTitle("Vergangene Veranstaltungen")
        self.assertNonPresence("PfingstAkademie 2014")

    @as_users("vera")
    def test_change_past_course(self, user: CdEDBObject) -> None:
        self.traverse({'description': 'Mitglieder'},
                      {'description': 'Verg. Veranstaltungen'},
                      {'description': 'PfingstAkademie 2014'},
                      {'description': 'Swish -- und alles ist gut'})
        self.assertPresence("Bertålotta Beispiel", div='list-participants')
        self.traverse({'description': 'Bearbeiten'})
        self.assertTitle("Swish -- und alles ist gut (PfingstAkademie 2014) bearbeiten")
        f = self.response.forms['changecourseform']
        f['title'] = "Omph"
        f['description'] = "Loud and proud."
        self.submit(f)
        self.assertTitle("Omph (PfingstAkademie 2014)")
        self.assertPresence("Loud and proud.", div='description', exact=True)
        self.assertPresence("Bertålotta Beispiel", div='list-participants')

    @as_users("vera")
    def test_create_past_course(self, user: CdEDBObject) -> None:
        self.traverse({'description': 'Mitglieder'},
                      {'description': 'Verg. Veranstaltungen'},
                      {'description': 'PfingstAkademie 2014'},
                      {'description': 'Kurs hinzufügen'})
        self.assertTitle("Kurs anlegen (PfingstAkademie 2014)")
        f = self.response.forms['createcourseform']
        f['nr'] = "42"
        f['title'] = "Abstract Nonsense"
        f['description'] = "Lots of arrows."
        self.submit(f)
        self.assertTitle("Abstract Nonsense (PfingstAkademie 2014)")
        self.assertPresence("Lots of arrows.", div='description')

    @as_users("vera")
    def test_delete_past_course(self, user: CdEDBObject) -> None:
        self.traverse({'description': 'Mitglieder'},
                      {'description': 'Verg. Veranstaltungen'},
                      {'description': 'PfingstAkademie 2014'},
                      {'description': 'Kurs hinzufügen'})
        self.assertTitle("Kurs anlegen (PfingstAkademie 2014)")
        f = self.response.forms['createcourseform']
        f['nr'] = "42"
        f['title'] = "Abstract Nonsense"
        self.submit(f)
        self.assertTitle("Abstract Nonsense (PfingstAkademie 2014)")
        f = self.response.forms['deletecourseform']
        f['ack_delete'].checked = True
        self.submit(f)
        self.assertTitle("PfingstAkademie 2014")
        self.assertNonPresence("Abstract Nonsense")

    @as_users("vera")
    def test_participant_manipulation(self, user: CdEDBObject) -> None:
        self.traverse({'description': 'Mitglieder'},
                      {'description': 'Verg. Veranstaltungen'},
                      {'description': 'PfingstAkademie 2014'},
                      {'description': 'Swish -- und alles ist gut'})
        self.assertTitle("Swish -- und alles ist gut (PfingstAkademie 2014)")
        self.assertNonPresence("Garcia")
        f = self.response.forms['addparticipantform']
        f['persona_ids'] = "DB-7-8, DB-33-7"
        self.submit(f, check_notification=False)
        self.assertValidationError(
            'persona_ids', "Einige dieser Nutzer existieren nicht.")
        self.assertTitle("Swish -- und alles ist gut (PfingstAkademie 2014)")
        f = self.response.forms['addparticipantform']
        f['persona_ids'] = "DB-7-8, DB-10-8"
        self.submit(f, check_notification=False)
        self.assertValidationError(
            'persona_ids',
            "Einige dieser Nutzer sind keine Veranstaltungsnutzer.")
        f = self.response.forms['addparticipantform']
        f['persona_ids'] = "DB-7-8, DB-8-6, DB-5-1"
        f['is_orga'].checked = True
        f['is_instructor'].checked = True
        self.submit(f)

        self.assertTitle("Swish -- und alles ist gut (PfingstAkademie 2014)")
        self.assertPresence("Garcia G. Generalis", div='list-participants')
        self.assertPresence("Hades Hell", div='list-participants')

        f = self.response.forms['removeparticipantform7']
        self.submit(f)
        self.assertTitle("Swish -- und alles ist gut (PfingstAkademie 2014)")
        self.assertNonPresence("Garcia")

        self.traverse({'description': 'Mitglieder'},
                      {'description': 'Verg. Veranstaltungen'},
                      {'description': 'PfingstAkademie 2014'})
        self.assertNonPresence("Garcia")
        f = self.response.forms['addparticipantform']
        f['persona_ids'] = "DB-7-8"
        f['is_orga'].checked = True
        self.submit(f)
        self.assertTitle("PfingstAkademie 2014")
        self.assertPresence("Garcia G. Generalis (Orga) ")
        f = self.response.forms['removeparticipantform7']
        self.submit(f)
        self.assertTitle("PfingstAkademie 2014")
        self.assertNonPresence("Garcia")

    @as_users("vera")
    def test_past_log(self, user: CdEDBObject) -> None:
        # First: generate data
        logs = []

        # add new institution
        self.traverse({'description': 'Mitglieder'},
                      {'description': 'Organisationen verwalten'})
        f = self.response.forms['institutionsummaryform']
        f['create_-1'].checked = True
        f['title_-1'] = "East India Company advanced"
        f['shortname_-1'] = "EIC"
        self.submit(f)
        logs.append((1001, const.PastEventLogCodes.institution_created))

        # change institution
        f = self.response.forms['institutionsummaryform']
        f['title_1001'] = "East India Company"
        self.submit(f)
        logs.append((1002, const.PastEventLogCodes.institution_changed))

        # add new past event
        self.traverse({'description': 'Verg. Veranstaltungen'},
                      {'description': 'Verg. Veranstaltung anlegen'})
        f = self.response.forms['createeventform']
        f['title'] = "Piraten Arrrkademie"
        f['shortname'] = "Arrr"
        f['institution'] = 2
        f['description'] = "Alle Mann an Deck!"
        f['notes'] = "<https://piraten:schiff@ahoi.cde>"
        f['tempus'] = "1.1.2000"
        self.submit(f)
        logs.append((1003, const.PastEventLogCodes.event_created))

        # add new course
        self.traverse({'description': 'Kurs hinzufügen'})
        f = self.response.forms['createcourseform']
        f['nr'] = "3.1415"
        f['title'] = "...raten!"
        f['description'] = "Wir können nicht im Kreis fahren."
        self.submit(f)
        logs.append((1004, const.PastEventLogCodes.course_created))

        # change course
        self.traverse({'description': 'Bearbeiten'})
        f = self.response.forms['changecourseform']
        f['title'] = "raten"
        self.submit(f)
        logs.append((1005, const.PastEventLogCodes.course_changed))

        # add participant (to course)
        f = self.response.forms['addparticipantform']
        f['persona_ids'] = "DB-7-8,DB-1-9"
        self.submit(f)
        logs.append((1006, const.PastEventLogCodes.participant_added))
        logs.append((1007, const.PastEventLogCodes.participant_added))

        # delete participant (from course)
        f = self.response.forms['removeparticipantform7']
        self.submit(f)
        logs.append((1008, const.PastEventLogCodes.participant_removed))

        # delete course
        f = self.response.forms['deletecourseform']
        f['ack_delete'].checked = True
        self.submit(f)
        logs.append((1009, const.PastEventLogCodes.course_deleted))

        # add participant (to past event)
        f = self.response.forms['addparticipantform']
        f['persona_ids'] = "DB-7-8"
        self.submit(f)
        logs.append((1010, const.PastEventLogCodes.participant_added))

        # delete participant (from past event)
        f = self.response.forms['removeparticipantform7']
        self.submit(f)
        logs.append((1011, const.PastEventLogCodes.participant_removed))

        # change past event
        self.traverse({'description': 'Bearbeiten'})
        f = self.response.forms['changeeventform']
        f['description'] = "Leider ins Wasser gefallen..."
        self.submit(f)
        logs.append((1012, const.PastEventLogCodes.event_changed))

        # delete past event
        # this deletes an other event, because deletion includes log codes
        self.traverse({'description': 'Verg. Veranstaltungen'},
                      {'description': 'Geburtstagsfete'})
        f = self.response.forms['deletepasteventform']
        f['ack_delete'].checked = True
        self.submit(f)
        logs.append((1013, const.PastEventLogCodes.event_deleted))

        # delete institution
        self.traverse({'description': 'Organisationen verwalten'})
        f = self.response.forms['institutionsummaryform']
        f['delete_1001'].checked = True
        self.submit(f)
        logs.append((1014, const.PastEventLogCodes.institution_deleted))

        # Now check it
        self.traverse({'description': 'Verg.-Veranstaltungen-Log'})
        self.log_pagination("Verg.-Veranstaltungen-Log", tuple(logs))

    @as_users("farin")
    def test_cde_log(self, user: CdEDBObject) -> None:
        # First: generate data
        logs = []

        # Payment Request
        link = {'description': 'Semesterverwaltung'}
        self.traverse({'description': 'Mitglieder'}, link)
        f = self.response.forms['billform']
        self.submit(f)
        logs.append((1001, const.CdeLogCodes.semester_bill))
        logs.append((1002, const.CdeLogCodes.automated_archival_notification_done))

        # Remove Inactive Members
        self.reload_and_check_form('ejectform', link)
        f = self.response.forms['ejectform']
        self.submit(f)
        logs.append((1003, const.CdeLogCodes.semester_ejection))
        logs.append((1004, const.CdeLogCodes.automated_archival_done))

        # Update Balances
        self.reload_and_check_form('balanceform', link)
        f = self.response.forms['balanceform']
        self.submit(f)
        logs.append((1005, const.CdeLogCodes.semester_balance_update))

        # Next Semester
        self.reload_and_check_form('proceedform', link)
        f = self.response.forms['proceedform']
        self.submit(f)
        logs.append((1006, const.CdeLogCodes.semester_advance))

        # Payment Request with addresscheck
        self.reload_and_check_form('billform', link)
        f = self.response.forms['billform']
        f['addresscheck'].checked = True
        self.submit(f)
        logs.append((1007, const.CdeLogCodes.semester_bill_with_addresscheck))
        logs.append((1008, const.CdeLogCodes.automated_archival_notification_done))

        # exPuls with addresscheck
        self.reload_and_check_form('addresscheckform', link)
        f = self.response.forms['addresscheckform']
        self.submit(f)
        logs.append((1009, const.CdeLogCodes.expuls_addresscheck))

        # Next exPuls
        self.reload_and_check_form('proceedexpulsform', link)
        f = self.response.forms['proceedexpulsform']
        self.submit(f)
        logs.append((1010, const.CdeLogCodes.expuls_advance))

        # exPuls without addresscheck
        self.reload_and_check_form('noaddresscheckform', link)
        f = self.response.forms['noaddresscheckform']
        self.submit(f)
        logs.append((1011, const.CdeLogCodes.expuls_addresscheck_skipped))

        # Next exPuls
        self.reload_and_check_form('proceedexpulsform', link)
        f = self.response.forms['proceedexpulsform']
        self.submit(f)
        logs.append((1012, const.CdeLogCodes.expuls_advance))

        # Now check it
        self.traverse({'description': "CdE-Log"})
        self.log_pagination("CdE-Log", tuple(logs))

    def test_finance_log(self) -> None:
        # First: generate data
        pass

        # Now check it
        self.login(USER_DICT['farin'])
        self.traverse({'href': '/cde/$'},
                      {'href': '/cde/finances'})
        self.assertTitle("Finanz-Log [1–2 von 2]")
        self.assertNonPresence("LogCodes")

    @as_users("vera")
    def test_changelog_meta(self, user: CdEDBObject) -> None:
        self.traverse({'description': 'Nutzerdaten-Log'})
        self.assertTitle("Nutzerdaten-Log [1–31 von 31]")
        f = self.response.forms['logshowform']
        f['persona_id'] = "DB-2-7"
        self.submit(f)
        self.assertTitle("Nutzerdaten-Log [1–1 von 1]")
        self.assertPresence("Bertålotta Beispiel")<|MERGE_RESOLUTION|>--- conflicted
+++ resolved
@@ -6,21 +6,16 @@
 import itertools
 import json
 import re
-<<<<<<< HEAD
-=======
 from typing import Set, Tuple
->>>>>>> b52bbb6e
 
 import webtest
 
 import cdedb.database.constants as const
 from cdedb.common import CdEDBObject, ADMIN_VIEWS_COOKIE_NAME, Role, extract_roles, now
 from cdedb.query import QueryOperators
-<<<<<<< HEAD
-from tests.common import USER_DICT, FrontendTest, as_users, prepsql
-=======
-from tests.common import FrontendTest, UserIdentifier, USER_DICT, as_users, get_user
->>>>>>> b52bbb6e
+from tests.common import (
+    FrontendTest, UserIdentifier, USER_DICT, as_users, get_user, prepsql,
+)
 
 
 class TestCdEFrontend(FrontendTest):
