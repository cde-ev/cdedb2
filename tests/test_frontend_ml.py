--- conflicted
+++ resolved
@@ -1199,13 +1199,8 @@
     # add someone (Werner) in request subscription state
     @prepsql(f"INSERT INTO ml.subscription_states"
              f" (mailinglist_id, persona_id, subscription_state)"
-<<<<<<< HEAD
-             f" VALUES (9, 23, {const.SubscriptionStates.pending.value})")
+             f" VALUES (9, 23, {const.SubscriptionState.pending.value})")
     def test_restricted_moderator(self, user: CdEDBObject) -> None:
-=======
-             f" VALUES (9, 23, {const.SubscriptionState.pending.value})")
-    def test_non_privileged_moderator(self, user: CdEDBObject) -> None:
->>>>>>> 3cb4c50e
         self.traverse({"description": "Mailinglisten"},
                       {"description": "Teilnehmer-Liste"},
                       {"description": "Verwaltung"})
