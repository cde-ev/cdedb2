#!/usr/bin/env python3
# pylint: disable=missing-module-docstring

import datetime
import decimal

import pytz

import cdedb.database.constants as const
from cdedb.common import CdEDBLog
from cdedb.common.exceptions import QuotaException
from cdedb.common.fields import (
    PERSONA_CDE_FIELDS, PERSONA_CORE_FIELDS, PERSONA_EVENT_FIELDS,
)
from cdedb.common.query import Query, QueryOperators, QueryScope
from tests.common import USER_DICT, BackendTest, as_users, nearly_now


class TestCdEBackend(BackendTest):
    used_backends = ("core", "cde")

    @as_users("berta", "vera")
    def test_basics(self) -> None:
        data = self.core.get_cde_user(self.key, self.user['id'])
        data['display_name'] = "Zelda"
        setter = {k: v for k, v in data.items() if k in
                  {'id', 'display_name', 'telephone'}}
        generation = self.core.changelog_get_generation(self.key, self.user['id'])
        num = self.core.change_persona(self.key, setter, generation, change_note='note')
        self.assertEqual(1, num)
        new_data = self.core.get_cde_user(self.key, self.user['id'])
        self.assertEqual(data, new_data)

    @as_users("berta")
    def test_quota(self) -> None:
        self.assertEqual(0, self.core.quota(self.key))
        # Do two quotable accesses per loop, a number of times equal to half the limit.
        for i in range(1, self.conf["QUOTA_VIEWS_PER_DAY"]//2 + 1):
            if i % 3 == 0:
                self.assertEqual(i*2, self.core.quota(self.key, ids=(1, 2, 6)))
                self.assertEqual(i*2, self.core.quota(self.key, ids=(1, 2, 6)))
            elif i % 3 == 1:
                self.assertEqual(i*2, self.core.quota(self.key, ids=(3, 4)))
                self.assertEqual(i*2, self.core.quota(self.key, ids=(3, 4)))
            else:
                self.assertEqual(i*2, self.core.quota(self.key, num=2))
        self.core.get_cde_users(self.key, (1, 2, 6))
        with self.assertRaises(QuotaException):
            self.core.get_cde_users(self.key, (3, 4))
        # The missing 2 does not create a new kind of access as it's Berta's
        # ID and not counted in general.
        self.core.get_cde_users(self.key, (1, 6))

        query = Query(scope=QueryScope.cde_member,
                      spec=QueryScope.cde_member.get_spec(),
                      fields_of_interest=["id"], constraints=[], order=[])
        with self.assertRaises(QuotaException):
            self.cde.submit_general_query(self.key, query)

    def test_displacement(self) -> None:
        user = USER_DICT["berta"]
        self.login(user)
        data = {'id': self.user['id'], 'family_name': "Link"}
        self.assertEqual(-1, self.core.change_persona(self.key, data, generation=1))
        newaddress = "newaddress@example.cde"
        ret, _ = self.core.change_username(
            self.key, self.user['id'], newaddress, self.user['password'])
        self.assertTrue(ret)
        self.logout()
        self.assertTrue(self.user_in("anonymous"))
        self.login(user)
        self.assertTrue(self.user_in("anonymous"))
        newuser = dict(user)
        newuser['username'] = newaddress
        self.login(newuser)
        self.assertTrue(self.user_in(newuser))
        data = self.core.get_cde_user(self.key, newuser['id'])
        self.assertEqual(self.user['family_name'], data['family_name'])
        self.logout()
        self.login("vera")
        self.core.changelog_resolve_change(self.key, newuser['id'], 4, ack=True)
        data = self.core.get_cde_user(self.key, newuser['id'],)
        self.assertEqual("Link", data['family_name'])

    @as_users("berta")
    def test_nack_change(self) -> None:
        user = self.user
        self.assertEqual(
            -1, self.core.change_persona(self.key, {'id': user['id'],
                                                    'family_name': "Link"}, 1))
        self.assertEqual(2, self.core.changelog_get_generation(self.key, user['id']))
        self.core.logout(self.key)
        self.login('vera')
        self.core.changelog_resolve_change(self.key, user['id'], 2, ack=False)
        self.assertEqual(1, self.core.changelog_get_generation(self.key, user['id']))

    @as_users("berta", "vera")
    def test_get_cde_users(self) -> None:
        data = self.core.get_cde_users(self.key, (1, 2))
        expectation = self.get_sample_data(
            'core.personas', (1, 2), PERSONA_CDE_FIELDS)

        self.assertEqual(expectation, data)
        if self.user_in(22):
            data = self.core.get_event_users(self.key, (1, 2))
            expectation = self.get_sample_data(
                'core.personas', (1, 2), PERSONA_EVENT_FIELDS)
            self.assertEqual(expectation, data)
        data = self.core.get_personas(self.key, (1, 2))
        expectation = self.get_sample_data(
            'core.personas', (1, 2), PERSONA_CORE_FIELDS)
        self.assertEqual(expectation, data)

    @as_users("berta")
    def test_member_search(self) -> None:
        query = Query(
            scope=QueryScope.cde_member,
            spec=QueryScope.cde_member.get_spec(),
            fields_of_interest=("personas.id", "family_name", "birthday"),
            constraints=[
                ("given_names,display_name", QueryOperators.regex, '[ae]'),
                ("country,country2", QueryOperators.empty, None)],
            order=(("family_name,birth_name", True),),)
        result = self.cde.submit_general_query(self.key, query)
        expectation = {6, 9, 15, 100}
        self.assertEqual({e['id'] for e in result}, expectation)

    @as_users("vera")
    def test_user_search(self) -> None:
        query = Query(
            scope=QueryScope.cde_user,
            spec=QueryScope.cde_user.get_spec(),
            fields_of_interest=("personas.id", "family_name", "birthday"),
            constraints=[
                ("given_names", QueryOperators.regex, '[ae]'),
                ("birthday", QueryOperators.less, datetime.datetime.now())],
            order=(("family_name", True),),)
        result = self.cde.submit_general_query(self.key, query)
        self.assertEqual({2, 3, 4, 6, 7, 13, 15, 16, 22, 23, 27, 32, 37, 100},
                         {e['id'] for e in result})

    @as_users("vera")
    def test_user_search_operators(self) -> None:
        query = Query(
            scope=QueryScope.cde_user,
            spec=QueryScope.cde_user.get_spec(),
            fields_of_interest=("personas.id", "family_name",
                                "birthday"),
            constraints=[
                ("given_names", QueryOperators.match, 'Berta'),
                ("address", QueryOperators.oneof, ("Auf der Düne 42", "Im Garten 77")),
                ("weblink", QueryOperators.containsall, ("/", ":", "http")),
                ("birthday", QueryOperators.between, (datetime.datetime(1000, 1, 1),
                                                      datetime.datetime.now()))],
            order=(("family_name", True),),)
        result = self.cde.submit_general_query(self.key, query)
        self.assertEqual({2}, {e['id'] for e in result})

    @as_users("vera")
    def test_user_search_collation(self) -> None:
        query = Query(
            scope=QueryScope.cde_user,
            spec=QueryScope.cde_user.get_spec(),
            fields_of_interest=("personas.id", "family_name",
                                "address", "location"),
            constraints=[("location", QueryOperators.match, 'Musterstadt')],
            order=(("address", True),),)
        result = self.cde.submit_general_query(self.key, query)
        self.assertEqual([1, 27], [e['id'] for e in result])

    @as_users("vera")
    def test_demotion(self) -> None:
        self.assertLess(0, self.cde.change_membership(self.key, 2, False)[0])

    @as_users("farin")
    def test_lastschrift(self) -> None:
        expectation = {2: 2}
        self.assertEqual(expectation, self.cde.list_lastschrift(self.key))
        expectation = {1: 2, 2: 2}
        self.assertEqual(expectation, self.cde.list_lastschrift(self.key,
                                                                active=None))
        self.assertEqual({1: 2}, self.cde.list_lastschrift(self.key, active=False))
        expectation = {
            2: {
                'account_address': 'Im Geldspeicher 1',
                'account_owner': 'Dagobert Anatidae',
                'granted_at': datetime.datetime(2002, 2, 22, 20, 22, 22, 222222,
                                                tzinfo=pytz.utc),
                'iban': 'DE12500105170648489890',
                'id': 2,
                'notes': 'reicher Onkel',
                'persona_id': 2,
                'revoked_at': None,
                'submitted_by': 1,
            },
        }
        self.assertEqual(expectation, self.cde.get_lastschrifts(self.key, (2,)))
        update = {
            'id': 2,
            'notes': 'ehem. reicher Onkel',
            'revoked_at': datetime.datetime.now(pytz.utc),
        }
        self.assertLess(0, self.cde.set_lastschrift(self.key, update))
        expectation[2].update(update)
        self.assertEqual(expectation, self.cde.get_lastschrifts(self.key, (2,)))
        self.assertEqual({}, self.cde.list_lastschrift(self.key))
        self.assertEqual(
            {1: 2, 2: 2}, self.cde.list_lastschrift(self.key, active=False))
        newdata = {
            'account_address': None,
            'account_owner': None,
            'granted_at': datetime.datetime.now(pytz.utc),
            'iban': 'DE69370205000008068902',
            'notes': None,
            'persona_id': 3,
        }
        new_id = self.cde.create_lastschrift(self.key, newdata)
        self.assertLess(0, new_id)
        self.assertEqual({new_id: 3}, self.cde.list_lastschrift(self.key))
        newdata.update({
            'id': new_id,
            'revoked_at': None,
            'submitted_by': self.user['id'],
        })
        self.assertEqual({new_id: newdata},
                         self.cde.get_lastschrifts(self.key, (new_id,)))
        self.assertEqual(
            ["revoked_at", "transactions"],
            list(self.cde.delete_lastschrift_blockers(self.key, 2)))

        transaction_data = {
            "lastschrift_id": new_id,
            "period_id": self.cde.current_period(self.key),
        }
        transaction_id = self.cde.issue_lastschrift_transaction(
            self.key, transaction_data, check_unique=True)
        self.assertEqual(
            ["revoked_at", "transactions", "active_transactions"],
            list(self.cde.delete_lastschrift_blockers(self.key, new_id)))
        with self.assertRaises(ValueError):
            self.cde.delete_lastschrift(
                self.key, new_id, ["transactions", "active_transactions"])
        self.cde.finalize_lastschrift_transaction(
            self.key, transaction_id, const.LastschriftTransactionStati.success)
        self.assertEqual(
            ["revoked_at", "transactions"],
            list(self.cde.delete_lastschrift_blockers(self.key, new_id)))

        self.assertEqual(
            ["transactions"],
            list(self.cde.delete_lastschrift_blockers(self.key, 1)))
        self.assertLess(
            0, self.cde.delete_lastschrift(self.key, 1, ["transactions"]))

    @as_users("farin")
    def test_lastschrift_multiple_active(self) -> None:
        newdata = {
            'account_address': None,
            'account_owner': None,
            'granted_at': datetime.datetime.now(pytz.utc),
            'iban': 'DE69370205000008068902',
            'notes': None,
            'persona_id': 3,
        }
        self.cde.create_lastschrift(self.key, newdata)
        with self.assertRaises(ValueError):
            self.cde.create_lastschrift(self.key, newdata)

    @as_users("farin")
    def test_lastschrift_transaction(self) -> None:
        expectation = {1: 1, 2: 1, 3: 2}
        self.assertEqual(expectation,
                         self.cde.list_lastschrift_transactions(self.key))
        expectation = {1: 1, 3: 2}
        self.assertEqual(
            expectation, self.cde.list_lastschrift_transactions(
                self.key, lastschrift_ids=(1, 2), periods=(41,),
                stati=(const.LastschriftTransactionStati.success,
                       const.LastschriftTransactionStati.cancelled,)))
        expectation = {
            1: {
                'amount': decimal.Decimal('32.00'),
                'id': 1,
                'issued_at': datetime.datetime(2000, 3, 21, 22, 0, tzinfo=pytz.utc),
                'lastschrift_id': 1,
                'period_id': 41,
                'processed_at': datetime.datetime(2012, 3, 22, 20, 22, 22, 222222,
                                                  tzinfo=pytz.utc),
                'status': 12,
                'submitted_by': 1,
                'tally': decimal.Decimal('0.00'),
            },
        }
        self.assertEqual(expectation,
                         self.cde.get_lastschrift_transactions(self.key, (1,)))
        newdata = {
            'issued_at': datetime.datetime.now(pytz.utc),
            'lastschrift_id': 2,
            'period_id': 43,
        }
        new_id = self.cde.issue_lastschrift_transaction(self.key, newdata)
        self.assertLess(0, new_id)
        update = {
            'id': new_id,
            'amount': decimal.Decimal('42.23') + 2 * self.conf["MEMBERSHIP_FEE"],
            'processed_at': None,
            'status': 1,
            'submitted_by': self.user['id'],
            'tally': None,
        }
        newdata.update(update)
        self.assertEqual({new_id: newdata},
                         self.cde.get_lastschrift_transactions(self.key, (new_id,)))

    @as_users("farin")
    def test_lastschrift_transaction_finalization(self) -> None:
        ltstati = const.LastschriftTransactionStati
        for status, tally in ((ltstati.success, None),
                              (ltstati.cancelled, None),
                              (ltstati.failure, decimal.Decimal("-4.50"))):
            with self.subTest(status=status):
                # since this is modified by the successful lastschrift test, we need to
                # retrieve it in each subtest
                old_balance = self.core.get_cde_user(
                    self.key, USER_DICT["berta"]["id"])["balance"]
                newdata = {
                    'issued_at': datetime.datetime.now(pytz.utc),
                    'lastschrift_id': 2,
                    'period_id': 43,
                }
                new_id = self.cde.issue_lastschrift_transaction(self.key, newdata)
                self.assertLess(0, new_id)
                update = {
                    'id': new_id,
                    'amount': decimal.Decimal('42.23') + 2*self.conf["MEMBERSHIP_FEE"],
                    'processed_at': None,
                    'status': 1,
                    'submitted_by': self.user['id'],
                    'tally': None,
                }
                newdata.update(update)
                self.assertEqual(
                    {new_id: newdata}, self.cde.get_lastschrift_transactions(
                        self.key, (new_id,)))
                self.assertLess(
                    0, self.cde.finalize_lastschrift_transaction(
                        self.key, new_id, status, tally=tally))
                data = self.cde.get_lastschrift_transactions(self.key, (new_id,))
                data = data[new_id]
                new_balance = self.core.get_cde_user(
                    self.key, USER_DICT["berta"]["id"])["balance"]
                self.assertEqual(status, data['status'])
                if status == ltstati.success:
                    self.assertEqual(decimal.Decimal('47.23'), data['tally'])
                    self.assertEqual(
                        new_balance, old_balance + 2*self.conf["MEMBERSHIP_FEE"])
                elif status == ltstati.cancelled:
                    self.assertEqual(decimal.Decimal('0'), data['tally'])
                    self.assertEqual(new_balance, old_balance)
                elif status == ltstati.failure:
                    self.assertEqual(decimal.Decimal('-4.50'), data['tally'])
                    self.assertEqual(new_balance, old_balance)

    @as_users("farin")
<<<<<<< HEAD
    @prepsql("""INSERT INTO cde.org_period (id) VALUES (58);""")
    def test_lastschrift_period_58(self) -> None:
        ltstati = const.LastschriftTransactionStati
        annual_fee = decimal.Decimal(2.5 + 4.0)
        old_balance = self.core.get_cde_user(
            self.key, USER_DICT["berta"]["id"])["balance"]
        transaction = {
            'issued_at': datetime.datetime.now(pytz.utc),
            'lastschrift_id': 2,
            'period_id': 58,
        }
        new_id = self.cde.issue_lastschrift_transaction(self.key, transaction)
        update = {
            'id': new_id,
            'amount': decimal.Decimal('42.23') + annual_fee,
            'processed_at': nearly_now(),
            'status': ltstati.success,
            'submitted_by': self.user['id'],
            'tally': decimal.Decimal('42.23') + annual_fee,
        }
        transaction.update(update)
        self.assertLess(
            0, self.cde.finalize_lastschrift_transaction(
                self.key, new_id, ltstati.success))
        data = self.cde.get_lastschrift_transactions(self.key, (new_id,))
        self.assertEqual(transaction, data[new_id])

        new_balance = self.core.get_cde_user(
            self.key, USER_DICT["berta"]["id"])["balance"]
        self.assertNotEqual(
            new_balance, old_balance + 2 * self.conf["MEMBERSHIP_FEE"])
        self.assertEqual(new_balance, old_balance + annual_fee)

    @as_users("farin")
=======
>>>>>>> 716dcde2
    def test_lastschrift_transaction_rollback(self) -> None:
        ltstati = const.LastschriftTransactionStati
        newdata = {
            'issued_at': datetime.datetime.now(pytz.utc),
            'lastschrift_id': 2,
            'period_id': 43,
        }
        new_id = self.cde.issue_lastschrift_transaction(self.key, newdata)
        self.assertLess(0, new_id)
        update = {
            'id': new_id,
            'amount': decimal.Decimal('42.23') + 2 * self.conf["MEMBERSHIP_FEE"],
            'processed_at': None,
            'status': 1,
            'submitted_by': self.user['id'],
            'tally': None,
        }
        newdata.update(update)
        self.assertEqual(
            {new_id: newdata}, self.cde.get_lastschrift_transactions(
                self.key, (new_id,)))
        self.assertLess(
            0, self.cde.finalize_lastschrift_transaction(
                self.key, new_id, ltstati.success))
        self.assertLess(
            0, self.cde.rollback_lastschrift_transaction(
                self.key, new_id, decimal.Decimal('-4.50')))
        data = self.cde.get_lastschrift_transactions(self.key, (new_id,))
        data = data[new_id]
        self.assertEqual(ltstati.rollback, data['status'])
        self.assertEqual(decimal.Decimal('-4.50'), data['tally'])

    @as_users("farin")
    def test_skip_lastschrift_transaction(self) -> None:
        # Skip testing for successful transaction
        self.assertLess(0, self.cde.lastschrift_skip(self.key, 2))
        # Skip testing for young permit
        newdata = {
            'account_address': None,
            'account_owner': None,
            'granted_at': datetime.datetime.now(pytz.utc),
            'iban': 'DE69370205000008068902',
            'notes': None,
            'persona_id': 3,
        }
        new_id = self.cde.create_lastschrift(self.key, newdata)
        self.assertLess(0, new_id)
        self.assertLess(0, self.cde.lastschrift_skip(self.key, new_id))

    @as_users("anton", "farin")
    def test_semester(self) -> None:
        period_id = self.cde.current_period(self.key)
        period = self.cde.get_period(self.key, period_id)
        for k, v in period.items():
            if k == "id":
                self.assertEqual(v, period_id)
            elif k == "semester_start":
                self.assertEqual(v, nearly_now())
            else:
                self.assertFalse(v)

        self.assertTrue(self.cde.may_start_semester_bill(self.key))
        self.assertFalse(self.cde.may_start_semester_ejection(self.key))
        self.assertFalse(self.cde.may_start_semester_balance_update(self.key))
        self.assertFalse(self.cde.may_advance_semester(self.key))

        if self.user_in("anton"):
            self.cde.finish_semester_bill(self.key)
        elif self.user_in("farin"):
            self.cde.finish_archival_notification(self.key)
        else:
            self.fail("Invalid user configuration for this test.")
        self.assertTrue(self.cde.may_start_semester_bill(self.key))
        self.assertFalse(self.cde.may_start_semester_ejection(self.key))
        self.assertFalse(self.cde.may_start_semester_balance_update(self.key))
        self.assertFalse(self.cde.may_advance_semester(self.key))

        if self.user_in("anton"):
            self.cde.finish_archival_notification(self.key)
        elif self.user_in("farin"):
            self.cde.finish_semester_bill(self.key)
        self.assertFalse(self.cde.may_start_semester_bill(self.key))
        self.assertTrue(self.cde.may_start_semester_ejection(self.key))
        self.assertFalse(self.cde.may_start_semester_balance_update(self.key))
        self.assertFalse(self.cde.may_advance_semester(self.key))

        if self.user_in("anton"):
            self.cde.finish_semester_ejection(self.key)
        elif self.user_in("farin"):
            self.cde.finish_automated_archival(self.key)
        self.assertFalse(self.cde.may_start_semester_bill(self.key))
        self.assertTrue(self.cde.may_start_semester_ejection(self.key))
        self.assertFalse(self.cde.may_start_semester_balance_update(self.key))
        self.assertFalse(self.cde.may_advance_semester(self.key))

        if self.user_in("anton"):
            self.cde.finish_automated_archival(self.key)
        elif self.user_in("farin"):
            self.cde.finish_semester_ejection(self.key)
        self.assertFalse(self.cde.may_start_semester_bill(self.key))
        self.assertFalse(self.cde.may_start_semester_ejection(self.key))
        self.assertTrue(self.cde.may_start_semester_balance_update(self.key))
        self.assertFalse(self.cde.may_advance_semester(self.key))

        self.cde.finish_semester_balance_update(self.key)
        self.assertFalse(self.cde.may_start_semester_bill(self.key))
        self.assertFalse(self.cde.may_start_semester_ejection(self.key))
        self.assertFalse(self.cde.may_start_semester_balance_update(self.key))
        self.assertTrue(self.cde.may_advance_semester(self.key))

        self.cde.advance_semester(self.key)
        self.assertTrue(self.cde.may_start_semester_bill(self.key))
        self.assertFalse(self.cde.may_start_semester_ejection(self.key))
        self.assertFalse(self.cde.may_start_semester_balance_update(self.key))
        self.assertFalse(self.cde.may_advance_semester(self.key))

    @as_users("vera")
    def test_cde_log(self) -> None:
        # first generate some data
        # TODO more when available

        # now check it
        expectation: CdEDBLog = (0, tuple())
        self.assertEqual(expectation, self.cde.retrieve_cde_log(self.key))<|MERGE_RESOLUTION|>--- conflicted
+++ resolved
@@ -362,43 +362,6 @@
                     self.assertEqual(new_balance, old_balance)
 
     @as_users("farin")
-<<<<<<< HEAD
-    @prepsql("""INSERT INTO cde.org_period (id) VALUES (58);""")
-    def test_lastschrift_period_58(self) -> None:
-        ltstati = const.LastschriftTransactionStati
-        annual_fee = decimal.Decimal(2.5 + 4.0)
-        old_balance = self.core.get_cde_user(
-            self.key, USER_DICT["berta"]["id"])["balance"]
-        transaction = {
-            'issued_at': datetime.datetime.now(pytz.utc),
-            'lastschrift_id': 2,
-            'period_id': 58,
-        }
-        new_id = self.cde.issue_lastschrift_transaction(self.key, transaction)
-        update = {
-            'id': new_id,
-            'amount': decimal.Decimal('42.23') + annual_fee,
-            'processed_at': nearly_now(),
-            'status': ltstati.success,
-            'submitted_by': self.user['id'],
-            'tally': decimal.Decimal('42.23') + annual_fee,
-        }
-        transaction.update(update)
-        self.assertLess(
-            0, self.cde.finalize_lastschrift_transaction(
-                self.key, new_id, ltstati.success))
-        data = self.cde.get_lastschrift_transactions(self.key, (new_id,))
-        self.assertEqual(transaction, data[new_id])
-
-        new_balance = self.core.get_cde_user(
-            self.key, USER_DICT["berta"]["id"])["balance"]
-        self.assertNotEqual(
-            new_balance, old_balance + 2 * self.conf["MEMBERSHIP_FEE"])
-        self.assertEqual(new_balance, old_balance + annual_fee)
-
-    @as_users("farin")
-=======
->>>>>>> 716dcde2
     def test_lastschrift_transaction_rollback(self) -> None:
         ltstati = const.LastschriftTransactionStati
         newdata = {
