--- conflicted
+++ resolved
@@ -8,30 +8,24 @@
 
 from cdedb.backend.common import DatabaseLock
 from cdedb.backend.core import CoreBackend
-<<<<<<< HEAD
-from cdedb.common import PrivilegeError, make_proxy
-=======
 from cdedb.common import PrivilegeError, RequestState, User, make_proxy, now
-from cdedb.config import BasicConfig, Config, SecretsConfig
+from cdedb.config import Config, SecretsConfig, get_configpath
 from cdedb.database import DATABASE_ROLES
 from cdedb.database.connection import connection_pool_factory
 from cdedb.database.constants import LockType
 from cdedb.frontend.common import setup_translations
 
-_BASICCONF = BasicConfig()
->>>>>>> 4bde3988
-
 
 def database_lock_job(
-        configpath: str, first: threading.Semaphore,
-        second: threading.Semaphore, control: threading.Semaphore,
+        first: threading.Semaphore, second: threading.Semaphore,
+        control: threading.Semaphore,
         signal: "multiprocessing.Queue[int]") -> bool:
     """See test_database_lock below.
 
     This needs to be top-level as we want to pickle it for multiprocessing.
     """
-    config = Config(configpath)
-    secrets = SecretsConfig(configpath)
+    config = Config()
+    secrets = SecretsConfig()
     connpool = connection_pool_factory(
         config["CDB_DATABASE_NAME"], DATABASE_ROLES,
         secrets, config["DB_HOST"], config["DB_PORT"])
@@ -84,16 +78,14 @@
             proxy.verify_password  # exception in __getitem__
 
     def test_database_lock(self) -> None:
-        configpath = os.environ['CDEDB_TEST_CONFIGPATH']
-
         manager: multiprocessing.managers.SyncManager
         with multiprocessing.Manager() as manager:  # type: ignore[assignment]
             semaphoreA = manager.Semaphore()
             semaphoreB = manager.Semaphore()
             control = manager.Semaphore()
             backchannel = manager.Queue()
-            parameters = [(configpath, semaphoreA, semaphoreB, control, backchannel),
-                          (configpath, semaphoreB, semaphoreA, control, backchannel)]
+            parameters = [(semaphoreA, semaphoreB, control, backchannel),
+                          (semaphoreB, semaphoreA, control, backchannel)]
 
             control.acquire()
             with multiprocessing.Pool(2) as pool:
