#!/usr/bin/env python3
# pylint: disable=missing-module-docstring

import collections.abc
import copy
import datetime
import decimal
import json
import unittest
from typing import Any, Dict, List, cast

import freezegun
import psycopg2
import psycopg2.errorcodes
import psycopg2.errors
import pytz

import cdedb.common.validation.types as vtypes
import cdedb.database.constants as const
from cdedb.backend.common import cast_fields
from cdedb.common import (
    CdEDBObject, CdEDBObjectMap, CdEDBOptionalMap, CourseFilterPositions, InfiniteEnum,
    RequestState, nearly_now, now, unwrap,
)
from cdedb.common.exceptions import APITokenError, PartialImportError, PrivilegeError
from cdedb.common.query import Query, QueryOperators, QueryScope
<<<<<<< HEAD
from cdedb.models.droid import OrgaToken
=======
from cdedb.common.query.log_filter import EventLogFilter
>>>>>>> ab763ca7
from tests.common import (
    ANONYMOUS, USER_DICT, BackendTest, as_users, event_keeper, json_keys_to_int,
    storage,
)

UNIQUE_VIOLATION = psycopg2.errors.lookup(psycopg2.errorcodes.UNIQUE_VIOLATION)
NON_EXISTING_ID = 2 ** 30


class TestEventBackend(BackendTest):
    used_backends = ("core", "event")

    @as_users("emilia")
    def test_basics(self) -> None:
        data = self.core.get_event_user(self.key, self.user['id'])
        data['display_name'] = "Zelda"
        data['name_supplement'] = "von und zu Hylia"
        setter = {k: v for k, v in data.items() if k in
                  {'id', 'name_supplement', 'display_name', 'telephone'}}
        self.core.change_persona(self.key, setter)
        new_data = self.core.get_event_user(self.key, self.user['id'])
        self.assertEqual(data, new_data)

    @event_keeper
    @as_users("annika", "garcia")
    def test_entity_event(self) -> None:
        # need administrator to create event
        self.login(USER_DICT["annika"])
        old_events = self.event.list_events(self.key)
        data: CdEDBObject = {
            'title': "New Link Academy",
            'institution': 1,
            'description': """Some more text

            on more lines.""",
            'shortname': 'link',
            'registration_start': datetime.datetime(2000, 11, 22, 0, 0, 0,
                                                    tzinfo=pytz.utc),
            'registration_soft_limit': datetime.datetime(2022, 1, 2, 0, 0, 0,
                                                         tzinfo=pytz.utc),
            'registration_hard_limit': None,
            'iban': None,
            'registration_text': None,
            'mail_text': None,
            'participant_info': """Welcome to our

            **new**
            and
            _fancy_

            academy! :)""",
            'use_additional_questionnaire': False,
            'notes': None,
            'orgas': {2, 7},
            'parts': {
                -1: {
                    'tracks': {
                        -1: {'title': "First lecture",
                             'shortname': "First",
                             'num_choices': 3,
                             'min_choices': 3,
                             'sortkey': 1}
                    },
                    'title': "First coming",
                    'shortname': "first",
                    'part_begin': datetime.date(2109, 8, 7),
                    'part_end': datetime.date(2109, 8, 20),
                    'waitlist_field': None,
                },
                -2: {
                    'tracks': {
                        -1: {'title': "Second lecture",
                             'shortname': "Second",
                             'num_choices': 3,
                             'min_choices': 1,
                             'sortkey': 1}
                    },
                    'title': "Second coming",
                    'shortname': "second",
                    'part_begin': datetime.date(2110, 8, 7),
                    'part_end': datetime.date(2110, 8, 20),
                    'waitlist_field': None,
                },
            },
            'fees': {
                -1: {
                    "title": "first",
                    "notes": None,
                    "amount": decimal.Decimal("234.56"),
                    "condition": "part.first",
                },
                -2: {
                    "title": "second",
                    "notes": None,
                    "amount": decimal.Decimal("0.00"),
                    "condition": "part.second",
                },
                -3: {
                    "title": "Is Child",
                    "notes": None,
                    "amount": decimal.Decimal("-7.00"),
                    "condition": "part.second and field.is_child",
                },
                -4: {
                    "title": "Externenzusatzbeitrag",
                    "notes": None,
                    "amount": decimal.Decimal("6.66"),
                    "condition": "any_part and not is_member",
                }
            },
            'fields': {
                -1: {
                    'association': const.FieldAssociations.registration,
                    'field_name': "instrument",
                    'title': "Instrument",
                    'sortkey': 0,
                    'kind': const.FieldDatatypes.str,
                    'entries': None,
                    'checkin': False,
                },
                -2: {
                    'association': const.FieldAssociations.registration,
                    'field_name': "preferred_excursion_date",
                    'title': "Bevorzugtes Ausflugsdatum",
                    'sortkey': 0,
                    'kind': const.FieldDatatypes.date,
                    'entries': [["2109-08-16", "In the first coming"],
                                ["2110-08-16", "During the second coming"]],
                    'checkin': True,
                },
                -3: {
                    'association': const.FieldAssociations.registration,
                    'field_name': "is_child",
                    'title': "Ist Kind",
                    'sortkey': 5,
                    'kind': const.FieldDatatypes.bool,
                    'entries': None,
                    'checkin': False,
                }
            },
        }
        new_id = self.event.create_event(self.key, data)
        # back to normal mode
        self.login(self.user)
        data['id'] = new_id
        data['offline_lock'] = False
        data['is_archived'] = False
        data['is_participant_list_visible'] = False
        data['is_course_assignment_visible'] = False
        data['is_course_list_visible'] = False
        data['is_course_state_visible'] = False
        data['is_cancelled'] = False
        data['is_visible'] = False
        data['lodge_field'] = None
        data['camping_mat_field'] = None
        data['course_room_field'] = None
        data['orga_address'] = None
        data['begin'] = datetime.date(2109, 8, 7)
        data['end'] = datetime.date(2110, 8, 20)
        data['is_open'] = True
        # TODO dynamically adapt ids from the database result
        data['parts'][-1].update({'id': 1001})
        data['parts'][-2].update({'id': 1002})
        data['parts'][-1]['tracks'][-1].update({'id': 1001, 'part_id': 1001})
        data['parts'][-2]['tracks'][-1].update({'id': 1002, 'part_id': 1002})
        data['tracks'] = {1001: data['parts'][-1]['tracks'][-1],
                          1002: data['parts'][-2]['tracks'][-1]}
        data['part_groups'] = {}
        data['track_groups'] = {}
        # correct part and field ids
        tmp = self.event.get_event(self.key, new_id)
        part_map = {}
        for part in tmp['parts']:
            for oldpart in data['parts']:
                if tmp['parts'][part]['title'] == data['parts'][oldpart]['title']:
                    part_map[tmp['parts'][part]['title']] = part
                    data['parts'][part] = data['parts'][oldpart]
                    data['parts'][part]['id'] = part
                    data['parts'][part]['event_id'] = new_id
                    data['parts'][part]['part_groups'] = {}
                    self.assertEqual(
                        set(x['title'] for x in data['parts'][part]['tracks'].values()),
                        set(x['title'] for x in tmp['parts'][part]['tracks'].values()))
                    data['parts'][part]['tracks'] = tmp['parts'][part]['tracks']
                    del data['parts'][oldpart]
                    break
        for track in data['tracks'].values():
            track['track_groups'] = {}
        field_map = {}
        for field in tmp['fields']:
            for oldfield in data['fields']:
                if (tmp['fields'][field]['field_name']
                        == data['fields'][oldfield]['field_name']):
                    field_map[tmp['fields'][field]['field_name']] = field
                    data['fields'][field] = data['fields'][oldfield]
                    data['fields'][field]['id'] = field
                    data['fields'][field]['event_id'] = new_id
                    del data['fields'][oldfield]
                    break
        for fee_id in tmp['fees']:
            for old_fee_id in data['fees']:
                if tmp['fees'][fee_id]['title'] == data['fees'][old_fee_id]['title']:
                    data['fees'][fee_id] = data['fees'][old_fee_id]
                    data['fees'][fee_id]['id'] = fee_id
                    data['fees'][fee_id]['event_id'] = new_id
                    del data['fees'][old_fee_id]
                    break

        self.assertEqual(data, self.event.get_event(self.key, new_id))
        data['title'] = "Alternate Universe Academy"
        newpart = {
            'tracks': {
                -1: {'title': "Third lecture",
                     'shortname': "Third",
                     'num_choices': 2,
                     'min_choices': 2,
                     'sortkey': 2}
            },
            'title': "Third coming",
            'shortname': "third",
            'part_begin': datetime.date(2111, 8, 7),
            'part_end': datetime.date(2111, 8, 20),
            'waitlist_field': None,
        }
        changed_part: CdEDBObject = {
            'title': "Second coming",
            'part_begin': datetime.date(2110, 9, 8),
            'part_end': datetime.date(2110, 9, 21),
            'waitlist_field': None,
            'tracks': {
                1002: {
                    'title': "Second lecture v2",
                    'shortname': "Second v2",
                    'num_choices': 5,
                    'min_choices': 4,
                    'sortkey': 3,
                }
            },
        }
        updated_fees: CdEDBOptionalMap = {
            -1: {
                'title': "third",
                'notes': None,
                'amount': decimal.Decimal("123.40"),
                'condition': "part.third",
            },
            1002: {
                'amount': decimal.Decimal("1.23"),
            },
            1003: {
                'title': "ist kind",
                'amount': decimal.Decimal("3.33"),
            }
        }
        newfield = {
            'association': const.FieldAssociations.lodgement,
            'field_name': "kuea",
            'title': "KäA",
            'sortkey': -7,
            'kind': const.FieldDatatypes.str,
            'entries': None,
            'checkin': False,
        }
        changed_field = {
            'association': const.FieldAssociations.registration,
            'kind': const.FieldDatatypes.date,
            'entries': [
                ["2110-08-15", "early second coming"],
                ["2110-08-17", "late second coming"],
            ],
            'checkin': True,
        }
        self.event.set_event(self.key, {
            'id': new_id,
            'title': data['title'],
            'parts': {
                part_map["First coming"]: None,
                part_map["Second coming"]: changed_part,
                -1: newpart,
            },
            'fields': {
                field_map["instrument"]: None,
                field_map["preferred_excursion_date"]: changed_field,
                -1: newfield,
            },
        })
        self.event.set_event_fees(self.key, new_id, updated_fees)
        # fixup parts and fields
        tmp = self.event.get_event(self.key, new_id)
        for part in tmp['parts']:
            if tmp['parts'][part]['title'] == "Third coming":
                part_map[tmp['parts'][part]['title']] = part
                data['parts'][part] = newpart
                data['parts'][part]['id'] = part
                data['parts'][part]['event_id'] = new_id
                self.assertEqual(
                    set(x['title'] for x in data['parts'][part]['tracks'].values()),
                    set(x['title'] for x in tmp['parts'][part]['tracks'].values()))
                for track in tmp['parts'][part]['tracks']:
                    tmp['parts'][part]['tracks'][track]['id'] = track
                data['parts'][part]['tracks'] = tmp['parts'][part]['tracks']
        del data['parts'][part_map["First coming"]]
        changed_part['id'] = part_map["Second coming"]
        changed_part['event_id'] = new_id
        changed_part['shortname'] = "second"
        changed_part['tracks'][1002].update({'part_id': 1002, 'id': 1002})
        data['parts'][part_map["Second coming"]] = changed_part
        for part in data['parts'].values():
            part['part_groups'] = {}
            for track in part['tracks'].values():
                track['track_groups'] = {}
        for field in tmp['fields']:
            if tmp['fields'][field]['field_name'] == "kuea":
                field_map[tmp['fields'][field]['field_name']] = field
                data['fields'][field] = newfield
                data['fields'][field]['id'] = field
                data['fields'][field]['event_id'] = new_id
        del data['fields'][field_map["instrument"]]
        changed_field['id'] = field_map["preferred_excursion_date"]
        changed_field['event_id'] = new_id
        changed_field['field_name'] = "preferred_excursion_date"
        data['fields'][field_map["preferred_excursion_date"]].update(changed_field)
        data['begin'] = datetime.date(2110, 9, 8)
        data['end'] = datetime.date(2111, 8, 20)
        # TODO dynamically adapt ids from the database result
        data['tracks'] = {
            1002: {
                'id': 1002,
                'part_id': 1002,
                'title': 'Second lecture v2',
                'shortname': "Second v2",
                'num_choices': 5,
                'min_choices': 4,
                'sortkey': 3,
                'track_groups': {},
            },
            1003: {
                'id': 1003,
                'part_id': 1003,
                'title': 'Third lecture',
                'shortname': 'Third',
                'num_choices': 2,
                'min_choices': 2,
                'sortkey': 2,
                'track_groups': {},
            },
        }
        data['part_groups'] = {}
        del data['fees'][1001]
        data['fees'][1002].update(updated_fees[1002])
        data['fees'][1003].update(updated_fees[1003])
        data['fees'][1005] = updated_fees[-1]
        data['fees'][1005].update({'id': 1005, 'event_id': new_id})

        self.assertEqual(data, self.event.get_event(self.key, new_id))

        self.assertNotIn(new_id, old_events)
        new_events = self.event.list_events(self.key)
        self.assertIn(new_id, new_events)

        new_course = {
            'event_id': new_id,
            'title': "Topos theory for the kindergarden",
            'description': """This is an interesting topic

            which will be treated.""",
            'nr': 'ζ',
            'shortname': "Topos",
            'instructors': "Alexander Grothendieck",
            'max_size': 12,
            'min_size': None,
            'notes': "Beware of dragons.",
            'segments': {1002},
        }
        new_course_id = self.event.create_course(self.key, new_course)
        new_course['id'] = new_course_id
        new_course['active_segments'] = new_course['segments']
        new_course['fields'] = {}
        self.assertEqual(new_course, self.event.get_course(
            self.key, new_course_id))

        new_group = {
            'event_id': new_id,
            'title': "Nebenan",
        }
        new_group_id = self.event.create_lodgement_group(
            self.key, vtypes.LodgementGroup(new_group))
        self.assertLess(0, new_group_id)
        new_group.update({
            'id': new_group_id,
            'lodgement_ids': [],
            'regular_capacity': 0,
            'camping_mat_capacity': 0,
        })
        self.assertEqual(
            new_group, self.event.get_lodgement_group(self.key, new_group_id))

        new_lodgement = {
            'regular_capacity': 42,
            'event_id': new_id,
            'title': 'HY',
            'notes': "Notizen",
            'camping_mat_capacity': 11,
            'group_id': new_group_id,
        }
        new_lodge_id = self.event.create_lodgement(self.key, new_lodgement)
        self.assertLess(0, new_lodge_id)
        new_lodgement['id'] = new_lodge_id
        new_lodgement['fields'] = {}
        self.assertEqual(new_lodgement, self.event.get_lodgement(
            self.key, new_lodge_id))

        new_reg = {
            'checkin': None,
            'event_id': new_id,
            'list_consent': True,
            'mixed_lodging': False,
            'orga_notes': None,
            'notes': None,
            'parental_agreement': True,
            'parts': {
                part_map["Second coming"]: {'lodgement_id': new_lodge_id,
                                            'status': 1
                                            },
                part_map["Third coming"]: {'lodgement_id': new_lodge_id,
                                           'status': 1
                                           },

            },
            'tracks': {
                1002: {
                    'choices': [new_course_id],
                    'course_id': None,
                    'course_instructor': None,
                },
                1003: {
                    'course_id': None,
                    'course_instructor': None
                },
            },
            'payment': None,
            'persona_id': 2,
            'real_persona_id': None
        }
        new_reg_id = self.event.create_registration(self.key, new_reg)
        self.assertLess(0, new_reg_id)

        scope = QueryScope.registration
        query = Query(scope, scope.get_spec(event=data),
                      ['reg.notes'], [('reg.notes', QueryOperators.nonempty, None)],
                      [('reg.notes', True)], name="test_query")
        self.assertTrue(self.event.store_event_query(self.key, new_id, query))
        self.assertEqual(
            self.event.get_event_queries(
                self.key, new_id)["test_query"].serialize_to_url(),
            query.serialize_to_url())
        self.assertEqual(
            self.event.get_event_queries(
                self.key, new_id, scopes={QueryScope.registration}
            )["test_query"].serialize_to_url(),
            query.serialize_to_url())
        self.assertEqual(
            self.event.get_event_queries(
                self.key, new_id, scopes={QueryScope.persona}),
            {}
        )

        self.login(USER_DICT["annika"])
        self.assertLess(0, self.event.delete_event(
            self.key, new_id,
            ("event_parts", "course_tracks", "field_definitions", "courses",
             "orgas", "lodgement_groups", "lodgements", "registrations", "log",
             "questionnaire", "stored_queries", "mailinglists", "event_fees")))

        # Test deletion of event, cascading all blockers.
        self.assertLess(
            0,
            self.event.delete_event(
                self.key, 1, self.event.delete_event_blockers(self.key, 1)))

        # Test part groups and track groups in get_event.
        expectation_part = {
            'id': 6,
            'event_id': 4,
            'title': "1. Hälfte Oberwesel",
            'shortname': "O1",
            'part_begin': datetime.date(3000, 1, 1),
            'part_end': datetime.date(3000, 2, 1),
            'waitlist_field': None,
            'tracks': {
                6: {
                    'id': 6,
                    'part_id': 6,
                    'title': "Oberwesel Kurs 1",
                    'shortname': "OK1",
                    'num_choices': 4,
                    'min_choices': 2,
                    'sortkey': 1,
                    'track_groups': {
                        1: {
                            'id': 1,
                            'event_id': 4,
                            'title': "Kurs 1. Hälfte",
                            'shortname': "Kurs1",
                            'notes': None,
                            'constraint_type':
                                const.CourseTrackGroupType.course_choice_sync,
                            'track_ids': {6, 7, 8},
                            'sortkey': 1,
                        }
                    },
                },
            },
            'part_groups': {
                1: {
                    'id': 1,
                    'title': "1. Hälfte",
                    'shortname': "1.H.",
                    'notes': None,
                    'event_id': 4,
                    'constraint_type': const.EventPartGroupType.Statistic,
                    'part_ids': {6, 7, 8},
                },
                3: {
                    'id': 3,
                    'title': "Oberwesel",
                    'shortname': "OW",
                    'notes': None,
                    'event_id': 4,
                    'constraint_type': const.EventPartGroupType.Statistic,
                    'part_ids': {6, 9},
                },
                6: {
                    'id': 6,
                    'title': "Teilnehmer 1. Hälfte",
                    'shortname': "TN 1H",
                    'notes': None,
                    'event_id': 4,
                    'constraint_type':
                        const.EventPartGroupType.mutually_exclusive_participants,
                    'part_ids': {6, 7, 8},
                },
                8: {
                    'id': 8,
                    'title': "Kurse 1. Hälfte",
                    'shortname': "Kurs 1H",
                    'notes': None,
                    'event_id': 4,
                    'constraint_type':
                        const.EventPartGroupType.mutually_exclusive_courses,
                    'part_ids': {6, 7, 8},
                },
            }
        }
        self.assertEqual(
            expectation_part,
            self.event.get_event(self.key, 4)['parts'][6]
        )

    @as_users("annika")
    def test_track_groups(self) -> None:
        event_id = 4
        event = self.event.get_event(self.key, event_id)
        track_group_ids = self.event.get_event(
            self.key, event_id)['track_groups'].keys()
        self.assertTrue(self.event.set_track_groups(self.key, event_id, {
            tg_id: None
            for tg_id in track_group_ids
        }))
        tg_data: CdEDBOptionalMap = {
            -1: {
                'title': "Test",
                'shortname': "Test",
                'constraint_type': const.CourseTrackGroupType.course_choice_sync,
                'notes': None,
                'track_ids': event['tracks'].keys(),
                'sortkey': 1,
            },
        }
        assert tg_data[-1] is not None
        # Test incompatible tracks.
        with self.assertRaises(ValueError):
            self.event.set_track_groups(self.key, event_id, tg_data)
        # Test empty tracks.
        tg_data[-1]['track_ids'] = []
        with self.assertRaises(ValueError):
            self.event.set_track_groups(self.key, event_id, tg_data)
        # Test unknown tracks.
        tg_data[-1]['track_ids'] = {1, 2}
        with self.assertRaises(ValueError):
            self.event.set_track_groups(self.key, event_id, tg_data)

        # Test correct tracks.
        tg_data[-1]['track_ids'] = {6, 7}
        self.assertTrue(self.event.set_track_groups(self.key, event_id, tg_data))
        tg = tg_data[-1].copy()
        tg['id'] = 1003
        tg['event_id'] = event_id
        self.assertEqual(
            tg, self.event.get_event(self.key, event_id)['track_groups'][1003])

        # Test duplicate tracks.
        with self.assertRaises(ValueError):
            self.event.set_track_groups(self.key, event_id, tg_data)
        # Test dupliclate title.
        with self.assertRaises(psycopg2.errors.UniqueViolation):
            tmp = copy.deepcopy(tg_data)
            assert tmp[-1] is not None
            tmp[-1]['track_ids'] = [8]
            self.event.set_track_groups(self.key, event_id, tmp)

        # Test update
        tg_update: CdEDBOptionalMap = {
            1003: {
                'title': "tEST",
                'track_ids': {7, 8},
            },
        }
        assert tg_update[1003] is not None
        self.assertTrue(self.event.set_track_groups(self.key, event_id, tg_update))
        tg.update(tg_update[1003])
        self.assertEqual(
            tg, self.event.get_event(self.key, event_id)['track_groups'][1003])

    @as_users("emilia")
    def test_course_choice_sync(self) -> None:
        event_id = 4
        registration_id = 10
        track_id = 6
        event = self.event.get_event(self.key, event_id)
        self.assertTrue(event['tracks'][track_id]['track_groups'])
        self.assertTrue(unwrap(
            event['tracks'][track_id]['track_groups'])['constraint_type'].is_sync())
        self.assertGreater(
            len(unwrap(event['tracks'][track_id]['track_groups'])), 1)
        reg_data = {
            'id': registration_id,
            'tracks': {
                track_id: {
                    'choices': [10, 11, 12]
                }
            }
        }
        with self.assertRaises(ValueError) as cm:
            self.event.set_registration(self.key, reg_data)
        self.assertEqual(cm.exception.args[0], "Incompatible course choices present.")

    @storage
    @as_users("annika", "garcia")
    def test_change_minor_form(self) -> None:
        event_id = 1
        with open("/cdedb2/tests/ancillary_files/form.pdf", "rb") as f:
            minor_form = f.read()
        self.assertIsNone(self.event.get_minor_form(self.key, event_id))
        self.assertLess(0, self.event.change_minor_form(self.key, event_id, minor_form))
        self.assertEqual(minor_form, self.event.get_minor_form(self.key, event_id))
        self.assertGreater(0, self.event.change_minor_form(self.key, event_id, None))
        count, log = self.event.retrieve_log(
            self.key, EventLogFilter(
                codes=[const.EventLogCodes.minor_form_updated,
                       const.EventLogCodes.minor_form_removed],
                event_id=event_id)
        )
        expectation = [
            {
                'code': const.EventLogCodes.minor_form_updated,
                'submitted_by': self.user['id'],
                'persona_id': None,
                'event_id': event_id,
                'ctime': nearly_now(),
                'change_note': None,
            },
            {
                'code': const.EventLogCodes.minor_form_removed,
                'submitted_by': self.user['id'],
                'persona_id': None,
                'event_id': event_id,
                'ctime': nearly_now(),
                'change_note': None,
            }
        ]
        self.assertEqual(len(expectation), len(log))
        for e, l in zip(expectation, log):
            for k in e:
                self.assertEqual(e[k], l[k])

    @as_users("annika")
    def test_aposteriori_track_creation(self) -> None:
        event_id = 1
        part_id = 1
        # The expected new id.
        new_track_id = 1001

        self.assertTrue(self.event.list_registrations(self.key, event_id))

        regs = self.event.get_registrations(
            self.key, self.event.list_registrations(self.key, event_id))
        event = self.event.get_event(self.key, event_id)

        new_track = {
            'title': "Neue Kursschiene",
            'shortname': "Neu",
            'num_choices': 3,
            'min_choices': 1,
            'sortkey': 1,
        }
        update_event = {
            'id': event_id,
            'parts': {
                part_id: {
                    'tracks': {
                        -1: new_track,
                    }
                }
            }
        }
        self.event.set_event(self.key, update_event)
        new_track['id'] = new_track_id
        new_track['part_id'] = part_id
        new_track['track_groups'] = {}

        for reg in regs.values():
            reg['tracks'][new_track_id] = {
                'choices': [],
                'course_id': None,
                'course_instructor': None,
                'registration_id': reg['id'],
                'track_id': new_track_id,
            }

        event['tracks'][new_track_id] = new_track
        event['parts'][part_id]['tracks'][new_track_id] = new_track

        reg_ids = self.event.list_registrations(self.key, event_id)
        self.assertEqual(regs, self.event.get_registrations(self.key, reg_ids))
        self.assertEqual(event, self.event.get_event(self.key, event_id))

    @as_users("annika", "garcia")
    def test_aposteriori_track_deletion(self) -> None:
        event_id = 1
        part_id = 2
        track_id = 1

        self.assertTrue(self.event.list_registrations(self.key, event_id))

        regs = self.event.get_registrations(
            self.key, self.event.list_registrations(self.key, event_id))
        event = self.event.get_event(self.key, event_id)

        expectation = {1, 2, 3}
        self.assertEqual(expectation, event["tracks"].keys())
        self.assertIn(track_id, event["parts"][part_id]["tracks"])
        for reg in regs.values():
            self.assertIn(track_id, reg["tracks"])

        edata = {
            'id': event_id,
            'parts': {
                part_id: {
                    'tracks': {
                        track_id: None,
                    },
                },
            },
        }

        self.assertLess(0, self.event.set_event(self.key, edata))
        event = self.event.get_event(self.key, event_id)
        regs = self.event.get_registrations(
            self.key, self.event.list_registrations(self.key, event_id))

        for reg in regs.values():
            self.assertNotIn(track_id, reg["tracks"])

        expectation -= {track_id}
        self.assertEqual(expectation, event["tracks"].keys())

    @as_users("annika", "garcia")
    def test_json_fields_with_dates(self) -> None:
        event_id = 1
        update_event = {
            'id': event_id,
            'fields': {
                -1: {
                    'association': 1,
                    'field_name': "arrival",
                    'kind': 6,
                    'entries': None,
                }
            }
        }
        self.event.set_event(self.key, update_event)
        reg_id = 1
        update_registration = {
            'id': reg_id,
            'fields': {
                'arrival': datetime.datetime(2222, 11, 9, 8, 55, 44, tzinfo=pytz.utc),
            }
        }
        self.event.set_registration(self.key, update_registration)
        data = self.event.get_registration(self.key, reg_id)
        expectation = {
            'anzahl_GROSSBUCHSTABEN': 4,
            'arrival': datetime.datetime(2222, 11, 9, 8, 55, 44, tzinfo=pytz.utc),
            'lodge': 'Die üblichen Verdächtigen, insb. Berta Beispiel und '
                     'garcia@example.cde :)',
            'is_child': False,
        }
        self.assertEqual(expectation, data['fields'])

    @as_users("annika", "garcia")
    def test_entity_course(self) -> None:
        event_id = 1
        old_courses = self.event.list_courses(self.key, event_id)
        data = {
            'event_id': event_id,
            'title': "Topos theory for the kindergarden",
            'description': """This is an interesting topic

            which will be treated.""",
            'nr': 'ζ',
            'shortname': "Topos",
            'instructors': "Alexander Grothendieck",
            'notes': "Beware of dragons.",
            'segments': {2, 3},
            'active_segments': {2},
            'max_size': 42,
            'min_size': 23,
        }
        new_id = self.event.create_course(self.key, data)
        data['id'] = new_id
        data['fields'] = {}
        self.assertEqual(data,
                         self.event.get_course(self.key, new_id))
        data['title'] = "Alternate Universes"
        data['segments'] = {1, 3}
        data['active_segments'] = {1, 3}
        self.event.set_course(self.key, {
            'id': new_id, 'title': data['title'], 'segments': data['segments'],
            'active_segments': data['active_segments']})
        self.assertEqual(data,
                         self.event.get_course(self.key, new_id))
        self.assertNotIn(new_id, old_courses)
        new_courses = self.event.list_courses(self.key, event_id)
        self.assertIn(new_id, new_courses)
        data['active_segments'] = {1}
        self.event.set_course(self.key, {
            'id': new_id, 'active_segments': data['active_segments']})
        self.assertEqual(data,
                         self.event.get_course(self.key, new_id))

    @as_users("annika", "garcia")
    def test_course_non_removable(self) -> None:
        self.assertNotEqual({}, self.event.delete_course_blockers(self.key, 1))

    @as_users("annika", "garcia")
    def test_course_delete(self) -> None:
        event_id = 1
        data = {
            'event_id': event_id,
            'title': "Topos theory for the kindergarden",
            'description': """This is an interesting topic

            which will be treated.""",
            'nr': 'ζ',
            'shortname': "Topos",
            'instructors': "Alexander Grothendieck",
            'notes': "Beware of dragons.",
            'segments': {2, 3},
            'active_segments': {2},
            'max_size': 42,
            'min_size': 23,
        }
        new_id = self.event.create_course(self.key, data)
        self.assertEqual(
            self.event.delete_course_blockers(self.key, new_id).keys(),
            {"course_segments"})
        self.assertLess(0, self.event.delete_course(
            self.key, new_id, ("course_segments",)))

    @as_users("garcia")
    def test_course_choices_cascade(self) -> None:
        # Set the status quo.
        for course_id in (1, 2, 3, 4):
            cdata = {
                "id": course_id,
                "segments": [1, 2, 3],
                "active_segments": [1, 2, 3],
            }
            self.event.set_course(self.key, cdata)
        for reg_id in (1, 2, 3, 4):
            rdata = {
                "id": reg_id,
                "tracks": {
                    1: {
                        "choices": [1, 2, 3, 4],
                    },
                },
                "parts": {
                    1: {
                        "status": const.RegistrationPartStati.participant,
                    },
                },
            }
            self.event.set_registration(self.key, rdata)

        # Check that all for choices are present fpr registration 1.
        full_export = self.event.export_event(self.key, event_id=1)
        for course_choice in full_export["event.course_choices"].values():
            del course_choice["id"]
        expectations = [
            {
                "registration_id": 1,
                "track_id": 1,
                "course_id": 1,
                "rank": 0,
            },
            {
                "registration_id": 1,
                "track_id": 1,
                "course_id": 2,
                "rank": 1,
            },
            {
                "registration_id": 1,
                "track_id": 1,
                "course_id": 3,
                "rank": 2,
            },
            {
                "registration_id": 1,
                "track_id": 1,
                "course_id": 4,
                "rank": 3,
            },
        ]
        for exp in expectations:
            self.assertIn(exp, full_export["event.course_choices"].values())

        # Delete Course 2.
        cascade = self.event.delete_course_blockers(self.key, course_id=2)
        self.event.delete_course(self.key, course_id=2, cascade=cascade)

        # Check that the remaining three course choices have been moved up.
        full_export = self.event.export_event(self.key, event_id=1)
        for course_choice in full_export["event.course_choices"].values():
            del course_choice["id"]
        expectations = [
            {
                "registration_id": 1,
                "track_id": 1,
                "course_id": 1,
                "rank": 0,
            },
            {
                "registration_id": 1,
                "track_id": 1,
                "course_id": 3,
                "rank": 1,
            },
            {
                "registration_id": 1,
                "track_id": 1,
                "course_id": 4,
                "rank": 2,
            },
        ]
        for exp in expectations:
            self.assertIn(exp, full_export["event.course_choices"].values())

        # Check that no additional or duplicate choices exist.
        partial_export = self.event.partial_export_event(self.key, event_id=1)
        self.assertEqual(
            [1, 3, 4],
            partial_export["registrations"][1]["tracks"][1]["choices"])

    @as_users("annika", "garcia")
    def test_visible_events(self) -> None:
        expectation = {
            1: 'Große Testakademie 2222', 3: 'CyberTestAkademie', 4: 'TripelAkademie'}
        self.assertEqual(expectation, self.event.list_events(
            self.key, visible=True, archived=False))

    @as_users("annika", "garcia")
    def test_has_registrations(self) -> None:
        self.assertEqual(True, self.event.has_registrations(self.key, 1))

    @as_users("emilia")
    def test_registration_participant(self) -> None:
        expectation: CdEDBObject = {
            'amount_paid': decimal.Decimal("0.00"),
            'amount_owed': decimal.Decimal("466.49"),
            'checkin': None,
            'ctime': nearly_now(),
            'event_id': 1,
            'fields': {
                'anzahl_GROSSBUCHSTABEN': 3,
                'brings_balls': True,
                'transportation': 'pedes',
                'is_child': False,
            },
            'list_consent': True,
            'id': 2,
            'mixed_lodging': True,
            'mtime': None,
            'orga_notes': 'Unbedingt in die Einzelzelle.',
            'notes': 'Extrawünsche: Meerblick, Weckdienst und Frühstück am Bett',
            'parental_agreement': True,
            'parts': {
                1: {
                    'is_camping_mat': False,
                    'lodgement_id': None,
                    'part_id': 1,
                    'registration_id': 2,
                    'status': 3,
                },
                2: {
                    'is_camping_mat': False,
                    'lodgement_id': 4,
                    'part_id': 2,
                    'registration_id': 2,
                    'status': 4,
                },
                3: {
                    'is_camping_mat': False,
                    'lodgement_id': 4,
                    'part_id': 3,
                    'registration_id': 2,
                    'status': 2,
                },
            },
            'tracks': {
                1: {
                    'choices': [5, 4, 2, 1],
                    'course_id': None,
                    'course_instructor': None,
                    'registration_id': 2,
                    'track_id': 1,
                },
                2: {
                    'choices': [3],
                    'course_id': None,
                    'course_instructor': None,
                    'registration_id': 2,
                    'track_id': 2,
                },
                3: {
                    'choices': [4, 2],
                    'course_id': 1,
                    'course_instructor': 1,
                    'registration_id': 2,
                    'track_id': 3,
                },
            },
            'payment': datetime.date(2014, 2, 2),
            'persona_id': 5,
            'real_persona_id': None,
        }
        self.assertEqual(expectation,
                         self.event.get_registration(self.key, 2))
        data = {
            'id': 2,
            'tracks': {2: {'choices': [2, 3, 4]}},
            'fields': {'transportation': 'etc'},
            'mixed_lodging': False,
        }
        self.assertLess(0, self.event.set_registration(self.key, data))
        expectation['tracks'][2]['choices'] = [2, 3, 4]
        expectation['fields']['transportation'] = 'etc'
        expectation['mixed_lodging'] = False
        expectation['mtime'] = nearly_now()
        self.assertEqual(expectation,
                         self.event.get_registration(self.key, 2))

    @as_users("berta", "paul")
    def test_registering(self) -> None:
        new_reg: CdEDBObject = {
            'amount_paid': decimal.Decimal("42.00"),
            'checkin': None,
            'event_id': 1,
            'list_consent': True,
            'mixed_lodging': False,
            'orga_notes': None,
            'parental_agreement': True,
            'parts': {
                1: {
                    'is_camping_mat': False,
                    'lodgement_id': None,
                    'status': 1
                },
                2: {
                    'is_camping_mat': False,
                    'lodgement_id': None,
                    'status': 1
                },
                3: {
                    'is_camping_mat': False,
                    'lodgement_id': None,
                    'status': 1
                },
            },
            'tracks': {
                1: {
                    'choices': [1, 4, 5],
                    'course_id': None,
                    'course_instructor': None,
                },
                2: {
                    'course_id': None,
                    'course_instructor': None,
                },
                3: {
                    'course_id': None,
                    'course_instructor': None,
                },
            },
            'notes': "Some bla.",
            'payment': None,
            'persona_id': 16,
            'real_persona_id': None}
        # try to create a registration for paul
        if self.user_in('paul'):
            new_id = self.event.create_registration(self.key, new_reg)
            self.assertLess(0, new_id)
            new_reg['id'] = new_id
            # amount_owed include non-member additional fee
            new_reg['amount_owed'] = decimal.Decimal("589.48")
            new_reg['fields'] = {}
            new_reg['parts'][1]['part_id'] = 1
            new_reg['parts'][1]['registration_id'] = new_id
            new_reg['parts'][2]['part_id'] = 2
            new_reg['parts'][2]['registration_id'] = new_id
            new_reg['parts'][3]['part_id'] = 3
            new_reg['parts'][3]['registration_id'] = new_id
            new_reg['tracks'][1]['track_id'] = 1
            new_reg['tracks'][1]['registration_id'] = new_id
            new_reg['tracks'][2]['track_id'] = 2
            new_reg['tracks'][2]['registration_id'] = new_id
            new_reg['tracks'][2]['choices'] = []
            new_reg['tracks'][3]['track_id'] = 3
            new_reg['tracks'][3]['registration_id'] = new_id
            new_reg['tracks'][3]['choices'] = []
            new_reg['ctime'] = nearly_now()
            new_reg['mtime'] = None
            self.assertEqual(new_reg,
                             self.event.get_registration(self.key, new_id))
        else:
            with self.assertRaises(PrivilegeError):
                self.event.create_registration(self.key, new_reg)

    @as_users("annika", "garcia")
    def test_entity_registration(self) -> None:
        event_id = 1
        self.assertEqual({1: 1, 2: 5, 3: 7, 4: 9, 5: 100, 6: 2},
                         self.event.list_registrations(self.key, event_id))
        expectation: CdEDBObjectMap = {
            1: {'amount_owed': decimal.Decimal("573.99"),
                'amount_paid': decimal.Decimal("200.00"),
                'checkin': None,
                'ctime': nearly_now(),
                'event_id': 1,
                'fields': {
                    'anzahl_GROSSBUCHSTABEN': 4,
                    'lodge': 'Die üblichen Verdächtigen, insb. Berta Beispiel '
                             'und garcia@example.cde :)',
                    'is_child': False,
                },
                'list_consent': True,
                'id': 1,
                'mixed_lodging': True,
                'mtime': None,
                'orga_notes': None,
                'notes': None,
                'parental_agreement': True,
                'parts': {
                    1: {'is_camping_mat': False,
                        'lodgement_id': None,
                        'part_id': 1,
                        'registration_id': 1,
                        'status': -1},
                    2: {'is_camping_mat': False,
                        'lodgement_id': None,
                        'part_id': 2,
                        'registration_id': 1,
                        'status': 1},
                    3: {'is_camping_mat': False,
                        'lodgement_id': 1,
                        'part_id': 3,
                        'registration_id': 1,
                        'status': 2}},
                'tracks': {
                    1: {'choices': [1, 3, 4, 2],
                        'course_id': None,
                        'course_instructor': None,
                        'registration_id': 1,
                        'track_id': 1},
                    2: {'choices': [2],
                        'course_id': None,
                        'course_instructor': None,
                        'registration_id': 1,
                        'track_id': 2},
                    3: {'choices': [1, 4],
                        'course_id': None,
                        'course_instructor': None,
                        'registration_id': 1,
                        'track_id': 3}},
                'payment': None,
                'persona_id': 1,
                'real_persona_id': None},
            2: {'amount_owed': decimal.Decimal("466.49"),
                'amount_paid': decimal.Decimal("0.00"),
                'checkin': None,
                'ctime': nearly_now(),
                'event_id': 1,
                'fields': {
                    'anzahl_GROSSBUCHSTABEN': 3,
                    'brings_balls': True,
                    'transportation': 'pedes',
                    'is_child': False,
                },
                'list_consent': True,
                'id': 2,
                'mixed_lodging': True,
                'mtime': None,
                'orga_notes': 'Unbedingt in die Einzelzelle.',
                'notes': 'Extrawünsche: Meerblick, Weckdienst und Frühstück am Bett',
                'parental_agreement': True,
                'parts': {
                    1: {'is_camping_mat': False,
                        'lodgement_id': None,
                        'part_id': 1,
                        'registration_id': 2,
                        'status': 3},
                    2: {'is_camping_mat': False,
                        'lodgement_id': 4,
                        'part_id': 2,
                        'registration_id': 2,
                        'status': 4},
                    3: {'is_camping_mat': False,
                        'lodgement_id': 4,
                        'part_id': 3,
                        'registration_id': 2,
                        'status': 2}},
                'tracks': {
                    1: {'choices': [5, 4, 2, 1],
                        'course_id': None,
                        'course_instructor': None,
                        'registration_id': 2,
                        'track_id': 1},
                    2: {'choices': [3],
                        'course_id': None,
                        'course_instructor': None,
                        'registration_id': 2,
                        'track_id': 2},
                    3: {'choices': [4, 2],
                        'course_id': 1,
                        'course_instructor': 1,
                        'registration_id': 2,
                        'track_id': 3}},
                'payment': datetime.date(2014, 2, 2),
                'persona_id': 5,
                'real_persona_id': None},
            4: {'amount_owed': decimal.Decimal("431.99"),
                'amount_paid': decimal.Decimal("0.00"),
                'checkin': None,
                'ctime': nearly_now(),
                'event_id': 1,
                'fields': {
                    'anzahl_GROSSBUCHSTABEN': 2,
                    'brings_balls': False,
                    'may_reserve': True,
                    'transportation': 'etc',
                    'is_child': True,
                },
                'list_consent': False,
                'id': 4,
                'mixed_lodging': False,
                'mtime': None,
                'orga_notes': None,
                'notes': None,
                'parental_agreement': False,
                'parts': {
                    1: {'is_camping_mat': False,
                        'lodgement_id': None,
                        'part_id': 1,
                        'registration_id': 4,
                        'status': 6},
                    2: {'is_camping_mat': False,
                        'lodgement_id': None,
                        'part_id': 2,
                        'registration_id': 4,
                        'status': 5},
                    3: {'is_camping_mat': True,
                        'lodgement_id': 2,
                        'part_id': 3,
                        'registration_id': 4,
                        'status': 2}},
                'tracks': {
                    1: {'choices': [2, 1, 4, 5],
                        'course_id': None,
                        'course_instructor': None,
                        'registration_id': 4,
                        'track_id': 1},
                    2: {'choices': [4],
                        'course_id': None,
                        'course_instructor': None,
                        'registration_id': 4,
                        'track_id': 2},
                    3: {'choices': [1, 2],
                        'course_id': 1,
                        'course_instructor': None,
                        'registration_id': 4,
                        'track_id': 3}},
                'payment': datetime.date(2014, 4, 4),
                'persona_id': 9,
                'real_persona_id': None}}
        self.assertEqual(expectation,
                         self.event.get_registrations(self.key, (1, 2, 4)))
        data: CdEDBObject = {
            'id': 4,
            'fields': {'transportation': 'pedes'},
            'mixed_lodging': True,
            'checkin': datetime.datetime.now(pytz.utc),
            'parts': {
                1: {
                    'status': 2,
                    'lodgement_id': 2,
                },
                3: {
                    'status': 6,
                    'lodgement_id': None,
                }
            },
            'tracks': {
                1: {
                    'course_id': 5,
                    'choices': [5, 4, 1, 2],
                },
                2: {
                    'choices': [2],
                },
                3: {
                    'course_id': None,
                }
            }
        }
        self.assertLess(0, self.event.set_registration(self.key, data))
        expectation[4]['tracks'][1]['choices'] = data['tracks'][1]['choices']
        expectation[4]['tracks'][2]['choices'] = data['tracks'][2]['choices']
        expectation[4]['fields'].update(data['fields'])
        expectation[4]['mixed_lodging'] = data['mixed_lodging']
        expectation[4]['checkin'] = nearly_now()
        expectation[4]['mtime'] = nearly_now()
        expectation[4]['amount_owed'] = decimal.Decimal("5.50")
        for key, value in expectation[4]['parts'].items():
            if key in data['parts']:
                value.update(data['parts'][key])
        for key, value in expectation[4]['tracks'].items():
            if key in data['tracks']:
                value.update(data['tracks'][key])
        data = self.event.get_registrations(self.key, (1, 2, 4))
        self.assertEqual(expectation, data)
        new_reg: CdEDBObject = {
            'amount_paid': decimal.Decimal("0.00"),
            'checkin': None,
            'event_id': event_id,
            'list_consent': True,
            'mixed_lodging': False,
            'orga_notes': None,
            'notes': None,
            'parental_agreement': False,
            'parts': {
                1: {
                    'lodgement_id': None,
                    'status': 1,
                },
                2: {
                    'lodgement_id': None,
                    'status': 1,
                },
                3: {
                    'lodgement_id': None,
                    'status': 1,
                },
            },
            'tracks': {
                1: {
                    'choices': [1, 2, 4, 5],
                    'course_id': None,
                    'course_instructor': None,
                },
                2: {
                    'course_id': None,
                    'course_instructor': None,
                },
                3: {
                    'course_id': None,
                    'course_instructor': None,
                },
            },
            'payment': None,
            'persona_id': 999,
            'real_persona_id': None
        }
        with self.assertRaises(ValueError) as cm:
            self.event.create_registration(self.key, new_reg)
        self.assertIn("This user does not exist or is archived.",
                      cm.exception.args)
        new_reg['persona_id'] = 8
        with self.assertRaises(ValueError) as cm:
            self.event.create_registration(self.key, new_reg)
        self.assertIn("This user does not exist or is archived.",
                      cm.exception.args)
        new_reg['persona_id'] = 11
        with self.assertRaises(ValueError) as cm:
            self.event.create_registration(self.key, new_reg)
        self.assertIn("This user is not an event user.", cm.exception.args)

        new_reg['persona_id'] = 3
        new_id = self.event.create_registration(self.key, new_reg)
        self.assertLess(0, new_id)
        new_reg['id'] = new_id
        new_reg['amount_owed'] = decimal.Decimal("584.48")
        new_reg['fields'] = {}
        new_reg['parts'][1]['part_id'] = 1
        new_reg['parts'][1]['registration_id'] = new_id
        new_reg['parts'][1]['is_camping_mat'] = False
        new_reg['parts'][2]['part_id'] = 2
        new_reg['parts'][2]['registration_id'] = new_id
        new_reg['parts'][2]['is_camping_mat'] = False
        new_reg['parts'][3]['part_id'] = 3
        new_reg['parts'][3]['registration_id'] = new_id
        new_reg['parts'][3]['is_camping_mat'] = False
        new_reg['tracks'][1]['track_id'] = 1
        new_reg['tracks'][1]['registration_id'] = new_id
        new_reg['tracks'][2]['track_id'] = 2
        new_reg['tracks'][2]['registration_id'] = new_id
        new_reg['tracks'][2]['choices'] = []
        new_reg['tracks'][3]['track_id'] = 3
        new_reg['tracks'][3]['registration_id'] = new_id
        new_reg['tracks'][3]['choices'] = []
        new_reg['ctime'] = nearly_now()
        new_reg['mtime'] = None
        self.assertEqual(new_reg,
                         self.event.get_registration(self.key, new_id))
        self.assertEqual({1: 1, 2: 5, 3: 7, 4: 9, 5: 100, 6: 2, new_id: 3},
                         self.event.list_registrations(self.key, event_id))

    @as_users("annika", "garcia")
    def test_registration_delete(self) -> None:
        self.assertEqual({1: 1, 2: 5, 3: 7, 4: 9, 5: 100, 6: 2},
                         self.event.list_registrations(self.key, 1))
        self.assertLess(0, self.event.delete_registration(
            self.key, 1, ("registration_parts", "registration_tracks",
                          "course_choices")))
        self.assertEqual({2: 5, 3: 7, 4: 9, 5: 100, 6: 2},
                         self.event.list_registrations(self.key, 1))

    @as_users("annika", "garcia")
    def test_course_filtering(self) -> None:
        event_id = 1
        expectation = {1: 1, 2: 5, 3: 7, 4: 9, 5: 100, 6: 2}
        self.assertEqual(
            expectation, self.event.registrations_by_course(self.key, event_id))
        expectation = {1: 1, 2: 5, 3: 7, 4: 9, 5: 100}
        self.assertEqual(expectation, self.event.registrations_by_course(
            self.key, event_id, track_id=3))
        expectation = {1: 1, 2: 5, 3: 7, 4: 9, 5: 100, 6: 2}
        self.assertEqual(expectation, self.event.registrations_by_course(
            self.key, event_id, course_id=1))
        expectation = {2: 5, 4: 9, 5: 100}
        self.assertEqual(expectation, self.event.registrations_by_course(
            self.key, event_id, course_id=1, position=InfiniteEnum(
                CourseFilterPositions.assigned, 0)))

    @as_users("annika", "garcia")
    def test_entity_lodgement_group(self) -> None:
        event_id = 1
        expectation_list = {
            1: "Haupthaus",
            2: "AußenWohnGruppe",
            3: "Sonstige",
        }
        group_ids = self.event.list_lodgement_groups(self.key, event_id)
        self.assertEqual(expectation_list, group_ids)

        expectation_groups = {
            1: {
                'id': 1,
                'event_id': 1,
                'title': "Haupthaus",
                'lodgement_ids': [2, 4],
                'camping_mat_capacity': 2,
                'regular_capacity': 11,
            },
            2: {
                'id': 2,
                'event_id': 1,
                'title': "AußenWohnGruppe",
                'lodgement_ids': [1],
                'camping_mat_capacity': 1,
                'regular_capacity': 5,
            },
            3: {
                'id': 3,
                'event_id': 1,
                'title': "Sonstige",
                'lodgement_ids': [3],
                'camping_mat_capacity': 100,
                'regular_capacity': 0,
            }
        }
        self.assertEqual(expectation_groups,
                         self.event.get_lodgement_groups(self.key, group_ids))

        new_group: CdEDBObject = {
            'event_id': event_id,
            'title': "Nebenan",
        }
        new_group_id = self.event.create_lodgement_group(
            self.key, vtypes.LodgementGroup(new_group))
        self.assertLess(0, new_group_id)
        new_group.update({
            'id': new_group_id,
            'lodgement_ids': [],
            'camping_mat_capacity': 0,
            'regular_capacity': 0,
        })
        self.assertEqual(
            new_group, self.event.get_lodgement_group(self.key, new_group_id))
        update = {
            'id': new_group_id,
            'title': "Auf der anderen Rheinseite",
        }
        self.assertLess(0, self.event.set_lodgement_group(self.key, update))
        new_group.update(update)
        self.assertEqual(
            new_group, self.event.get_lodgement_group(self.key, new_group_id))

        new_lodgement: CdEDBObject = {
            'regular_capacity': 42,
            'event_id': 1,
            'title': 'HY',
            'notes': "Notizen",
            'camping_mat_capacity': 11,
            'group_id': new_group_id,
        }
        new_lodgement_id = self.event.create_lodgement(self.key, new_lodgement)
        self.assertLess(0, new_lodgement_id)
        new_lodgement.update({
            'id': new_lodgement_id,
            'fields': {},
        })
        self.assertEqual(
            new_lodgement, self.event.get_lodgement(self.key, new_lodgement_id))

        new_group.update({
            'camping_mat_capacity': new_lodgement['camping_mat_capacity'],
            'regular_capacity': new_lodgement['regular_capacity'],
            'lodgement_ids': [new_lodgement_id],
        })
        self.assertEqual(
            new_group, self.event.get_lodgement_group(self.key, new_group_id))

        expectation_list[new_group_id] = new_group['title']
        self.assertEqual(expectation_list,
                         self.event.list_lodgement_groups(self.key, event_id))
        self.assertLess(
            0, self.event.delete_lodgement_group(
                self.key, new_group_id, ("lodgements",)))
        del expectation_list[new_group_id]
        self.assertEqual(
            expectation_list, self.event.list_lodgement_groups(self.key, event_id))

        self.assertNotIn(
            new_lodgement_id, self.event.list_lodgements(self.key, event_id))

    @storage
    @as_users("annika")
    def test_implicit_lodgement_group(self) -> None:
        new_event_data = {
            'title': "KreativAkademie",
            'shortname': "KreAka",
            'institution': 1,
            'description': None,
            'parts': {
                -1: {
                    'part_begin': "2222-02-02",
                    'part_end': "2222-02-22",
                    'title': "KreativAkademie",
                    'shortname': "KreAka",
                    'waitlist_field': None,
                },
            },
        }
        new_event_id = self.event.create_event(self.key, new_event_data)
        groups = self.event.list_lodgement_groups(self.key, new_event_id)
        groups_expectation = {1001: new_event_data['title']}
        self.assertEqual(groups_expectation, groups)

    @as_users("annika", "garcia")
    def test_entity_lodgement(self) -> None:
        event_id = 1
        expectation_list = {
            1: 'Warme Stube',
            2: 'Kalte Kammer',
            3: 'Kellerverlies',
            4: 'Einzelzelle',
        }
        self.assertEqual(expectation_list,
                         self.event.list_lodgements(self.key, event_id))
        expectation_get = {
            1: {
                'regular_capacity': 5,
                'event_id': 1,
                'fields': {'contamination': 'high'},
                'id': 1,
                'title': 'Warme Stube',
                'notes': None,
                'camping_mat_capacity': 1,
                'group_id': 2,
            },
            4: {
                'regular_capacity': 1,
                'event_id': 1,
                'fields': {'contamination': 'high'},
                'id': 4,
                'title': 'Einzelzelle',
                'notes': None,
                'camping_mat_capacity': 0,
                'group_id': 1,
            }
        }
        self.assertEqual(expectation_get, self.event.get_lodgements(self.key, (1, 4)))
        new = {
            'regular_capacity': 42,
            'event_id': 1,
            'title': 'HY',
            'notes': "Notizen",
            'camping_mat_capacity': 11,
            'group_id': 3,
        }
        new_id = self.event.create_lodgement(self.key, new)
        self.assertLess(0, new_id)
        new['id'] = new_id
        new['fields'] = {}
        self.assertEqual(new, self.event.get_lodgement(self.key, new_id))
        update = {
            'regular_capacity': 21,
            'notes': None,
            'id': new_id,
        }
        self.assertLess(0, self.event.set_lodgement(self.key, update))
        new.update(update)
        self.assertEqual(new, self.event.get_lodgement(self.key, new_id))
        expectation_list = {
            1: 'Warme Stube',
            2: 'Kalte Kammer',
            3: 'Kellerverlies',
            4: 'Einzelzelle',
            new_id: 'HY',
        }
        self.assertEqual(expectation_list,
                         self.event.list_lodgements(self.key, event_id))
        self.assertLess(0, self.event.delete_lodgement(self.key, new_id))
        del expectation_list[new_id]
        self.assertLess(0, self.event.delete_lodgement(self.key, 1,
                                                       cascade={"inhabitants"}))
        del expectation_list[1]
        self.assertEqual(expectation_list,
                         self.event.list_lodgements(self.key, event_id))

    @as_users("berta", "emilia")
    def test_get_questionnaire(self) -> None:
        event_id = 1
        expectation = {
            const.QuestionnaireUsages.registration:
                [
                    {'field_id': 7,
                     'default_value': None,
                     'info': None,
                     'pos': 0,
                     'readonly': False,
                     'input_size': None,
                     'title': 'Ich bin unter 13 Jahre alt.',
                     'kind': const.QuestionnaireUsages.registration,
                     },
                ],
            const.QuestionnaireUsages.additional: [
                {
                    'field_id': None,
                    'default_value': None,
                    'info': 'mit Text darunter',
                    'pos': 0,
                    'readonly': None,
                    'input_size': None,
                    'title': 'Unterüberschrift',
                    'kind': const.QuestionnaireUsages.additional,
                },
                {
                    'field_id': 1,
                    'default_value': 'True',
                    'info': 'Du bringst genug Bälle mit um einen ganzen Kurs'
                            ' abzuwerfen.',
                    'pos': 1,
                    'readonly': False,
                    'input_size': None,
                    'title': 'Bälle',
                    'kind': const.QuestionnaireUsages.additional,
                },
                {
                    'field_id': None,
                    'default_value': None,
                    'info': 'nur etwas Text',
                    'pos': 2,
                    'readonly': None,
                    'input_size': None,
                    'title': None,
                    'kind': const.QuestionnaireUsages.additional,
                },
                {
                    'field_id': None,
                    'default_value': None,
                    'info': None,
                    'pos': 3,
                    'readonly': None,
                    'input_size': None,
                    'title': 'Weitere Überschrift',
                    'kind': const.QuestionnaireUsages.additional,
                },
                {
                    'field_id': 2,
                    'default_value': 'etc',
                    'info': None,
                    'pos': 4,
                    'readonly': False,
                    'input_size': None,
                    'title': 'Vehikel',
                    'kind': const.QuestionnaireUsages.additional,
                },
                {
                    'field_id': 3,
                    'default_value': None,
                    'info': None,
                    'pos': 5,
                    'readonly': False,
                    'input_size': 3,
                    'title': 'Hauswunsch',
                    'kind': const.QuestionnaireUsages.additional,
                },
            ],
        }
        self.assertEqual(expectation,
                         self.event.get_questionnaire(self.key, event_id))

    @as_users("annika", "garcia")
    def test_set_questionnaire(self) -> None:
        event_id = 1
        edata = {
            'id': event_id,
            'fields': {
                -1: {
                    'field_name': 'solidarity',
                    'kind': const.FieldDatatypes.bool,
                    'association': const.FieldAssociations.registration,
                    'entries': None,
                }
            }
        }
        self.event.set_event(self.key, edata)
        qdata: Dict[const.QuestionnaireUsages, List[CdEDBObject]] = {
            const.QuestionnaireUsages.additional: [
                {
                    'field_id': None,
                    'default_value': None,
                    'info': None,
                    'readonly': None,
                    'input_size': None,
                    'title': 'Weitere bla Überschrift',
                },
                {
                    'field_id': 2,
                    'default_value': 'etc',
                    'info': None,
                    'readonly': True,
                    'input_size': None,
                    'title': 'Vehikel',
                },
                {
                    'field_id': None,
                    'default_value': None,
                    'info': 'mit Text darunter und so',
                    'readonly': None,
                    'input_size': None,
                    'title': 'Unterüberschrift',
                },
                {
                    'field_id': 3,
                    'default_value': None,
                    'info': None,
                    'readonly': True,
                    'input_size': 5,
                    'title': 'Vehikel',
                },
                {
                    'field_id': None,
                    'default_value': None,
                    'info': 'nur etwas mehr Text',
                    'readonly': None,
                    'input_size': None,
                    'title': None,
                },
            ],
            const.QuestionnaireUsages.registration: [
                {
                    'field_id': 1001,
                    'default_value': None,
                    'info': "Du kannst freiwillig etwas mehr bezahlen um zukünftige"
                            " Akademien zu unterstützen.",
                    'readonly': False,
                    'input_size': None,
                    'title': "Ich möchte den Solidaritätszuschlag bezahlen.",
                },
            ],
        }
        self.assertLess(0, self.event.set_questionnaire(self.key, event_id, qdata))
        for k, v in qdata.items():
            for pos, row in enumerate(v):
                row['pos'] = pos
                row['kind'] = k
        result = self.event.get_questionnaire(self.key, event_id)
        self.assertEqual(qdata, result)

    @as_users("annika", "garcia")
    def test_registration_query(self) -> None:
        scope = QueryScope.registration
        query = Query(
            scope=scope,
            spec=scope.get_spec(event=self.event.get_event(self.key, 1)),
            fields_of_interest=(
                "reg.id", "reg.payment", "is_cde_realm", "persona.family_name",
                "birthday", "lodgement1.id", "part3.status",
                "course2.id", "course1.xfield_room",
                "lodgement2.xfield_contamination",
                "reg_fields.xfield_brings_balls",
                "reg_fields.xfield_transportation"),
            constraints=[
                ("reg.id", QueryOperators.nonempty, None),
                ("persona.given_names", QueryOperators.regex, '[aeiou]'),
                ("part2.status", QueryOperators.nonempty, None),
                ("reg_fields.xfield_transportation", QueryOperators.oneof,
                 ['pedes', 'etc'])],
            order=(("reg.id", True),),)

        result = self.event.submit_general_query(self.key, query, event_id=1)
        expectation = (
            {'birthday': datetime.date(2012, 6, 2),
             'reg_fields.xfield_brings_balls': True,
             'lodgement2.xfield_contamination': 'high',
             'course2.id': None,
             'persona.family_name': 'Eventis',
             'reg.id': 2,
             'id': 2,  # un-aliased id from QUERY_PRIMARIES / ordering
             'lodgement1.id': None,
             'reg.payment': datetime.date(2014, 2, 2),
             'is_cde_realm': False,
             'course1.xfield_room': None,
             'part3.status': 2,
             'reg_fields.xfield_transportation': 'pedes'},
            {'birthday': datetime.date(2222, 1, 1),
             'reg_fields.xfield_brings_balls': False,
             'lodgement2.xfield_contamination': None,
             'course2.id': None,
             'persona.family_name': 'Iota',
             'reg.id': 4,
             'id': 4,  # un-aliased id from QUERY_PRIMARIES / ordering
             'lodgement1.id': None,
             'reg.payment': datetime.date(2014, 4, 4),
             'is_cde_realm': True,
             'course1.xfield_room': None,
             'part3.status': 2,
             'reg_fields.xfield_transportation': 'etc'},
            {'birthday': datetime.date(2019, 12, 28),
             'course1.xfield_room': None,
             'course2.id': 2,
             'id': 5,
             'is_cde_realm': True,
             'lodgement1.id': 4,
             'lodgement2.xfield_contamination': 'high',
             'part3.status': 2,
             'persona.family_name': 'Abukara',
             'reg.id': 5,
             'reg.payment': None,
             'reg_fields.xfield_brings_balls': None,
             'reg_fields.xfield_transportation': 'pedes'},
            {'birthday': datetime.date(1981, 2, 11),
             'course1.xfield_room': None,
             'course2.id': None,
             'id': 6,
             'is_cde_realm': True,
             'lodgement1.id': None,
             'lodgement2.xfield_contamination': None,
             'part3.status': -1,
             'persona.family_name': 'Beispiel',
             'reg.id': 6,
             'reg.payment': None,
             'reg_fields.xfield_brings_balls': None,
             'reg_fields.xfield_transportation': 'pedes'})
        self.assertEqual(expectation, result)

    @as_users("annika")
    def test_queries_without_fields(self) -> None:
        # Check that the query views work if there are no custom fields.
        event = self.event.get_event(self.key, 2)
        self.assertFalse(event["fields"])
        query = Query(
            scope=QueryScope.registration,
            spec=QueryScope.registration.get_spec(event=event),
            fields_of_interest=["reg.id"],
            constraints=[],
            order=[],
        )
        result = self.event.submit_general_query(self.key, query, event_id=2)
        self.assertEqual(tuple(), result)
        query = Query(
            scope=QueryScope.event_course,
            spec=QueryScope.event_course.get_spec(event=event),
            fields_of_interest=["course.id"],
            constraints=[],
            order=[],
        )
        result = self.event.submit_general_query(self.key, query, event_id=2)
        self.assertEqual(tuple(), result)
        query = Query(
            scope=QueryScope.lodgement,
            spec=QueryScope.lodgement.get_spec(event=event),
            fields_of_interest=["lodgement.id"],
            constraints=[],
            order=[],
        )
        result = self.event.submit_general_query(self.key, query, event_id=2)
        self.assertEqual(tuple(), result)

    @as_users("garcia")
    def test_lodgement_query(self) -> None:
        query = Query(
            scope=QueryScope.lodgement,
            spec=QueryScope.lodgement.get_spec(event=self.event.get_event(self.key, 1)),
            fields_of_interest=[
                "lodgement.regular_capacity",
                "lodgement.group_id",
                "lodgement.title",
                "lodgement.camping_mat_capacity",
                "lodgement_fields.xfield_contamination",
                "lodgement_group.title",
                "lodgement_group.regular_capacity",
                "lodgement_group.camping_mat_capacity",
                "part1.regular_inhabitants",
                "part1.camping_mat_inhabitants",
                "part1.total_inhabitants",
                "part1.group_regular_inhabitants",
                "part1.group_camping_mat_inhabitants",
                "part1.group_total_inhabitants",
            ],
            constraints=[
                ("lodgement.id", QueryOperators.oneof, [2, 4])
            ],
            order=[
                ("lodgement.id", False),
            ],
        )
        result = self.event.submit_general_query(self.key, query, event_id=1)
        expectation = (
            {
                'id': 4,
                'lodgement.regular_capacity': 1,
                'lodgement.group_id': 1,
                'lodgement.title': "Einzelzelle",
                'lodgement.camping_mat_capacity': 0,
                'lodgement_fields.xfield_contamination': 'high',
                'lodgement_group.regular_capacity': 11,
                'lodgement_group.title': 'Haupthaus',
                'lodgement_group.camping_mat_capacity': 2,
                'part1.group_regular_inhabitants': 2,
                'part1.group_camping_mat_inhabitants': 0,
                'part1.group_total_inhabitants': 2,
                'part1.regular_inhabitants': 1,
                'part1.camping_mat_inhabitants': 0,
                'part1.total_inhabitants': 1,
            },
            {
                'id': 2,
                'lodgement.regular_capacity': 10,
                'lodgement.group_id': 1,
                'lodgement.title': "Kalte Kammer",
                'lodgement.camping_mat_capacity': 2,
                'lodgement_fields.xfield_contamination': 'none',
                'lodgement_group.regular_capacity': 11,
                'lodgement_group.title': 'Haupthaus',
                'lodgement_group.camping_mat_capacity': 2,
                'part1.group_regular_inhabitants': 2,
                'part1.group_camping_mat_inhabitants': 0,
                'part1.group_total_inhabitants': 2,
                'part1.regular_inhabitants': 1,
                'part1.camping_mat_inhabitants': 0,
                'part1.total_inhabitants': 1,
            },
        )
        self.assertEqual(result, expectation)

    @as_users("garcia")
    def test_course_query(self) -> None:
        query = Query(
            scope=QueryScope.event_course,
            spec=QueryScope.event_course.get_spec(
                event=self.event.get_event(self.key, 1)),
            fields_of_interest=[
                "course.id",
                "track1.attendees",
                "track2.is_offered",
                "track3.num_choices1",
                "track3.instructors",
                "course_fields.xfield_room"],
            constraints=[],
            order=[("course.max_size", True), ],
        )
        result = self.event.submit_general_query(self.key, query, event_id=1)
        expectation = (
            {'course.id': 1,
             'course_fields.xfield_room': 'Wald',
             'id': 1,
             'max_size': 10,
             'track1.attendees': 0,
             'track2.is_offered': False,
             'track3.instructors': 1,
             'track3.num_choices1': 0},
            {'course.id': 3,
             'course_fields.xfield_room': 'Seminarraum 42',
             'id': 3,
             'max_size': 14,
             'track1.attendees': 0,
             'track3.instructors': 0,
             'track2.is_offered': True,
             'track3.num_choices1': 0},
            {'course.id': 2,
             'course_fields.xfield_room': 'Theater',
             'id': 2,
             'max_size': 20,
             'track1.attendees': 0,
             'track2.is_offered': True,
             'track3.instructors': 0,
             'track3.num_choices1': 2},
            {'course.id': 4,
             'course_fields.xfield_room': 'Seminarraum 23',
             'id': 4,
             'max_size': None,
             'track1.attendees': 0,
             'track2.is_offered': True,
             'track3.instructors': 0,
             'track3.num_choices1': 3},
            {'course.id': 5,
             'course_fields.xfield_room': 'Nirwana',
             'id': 5,
             'max_size': None,
             'track1.attendees': 0,
             'track2.is_offered': True,
             'track3.instructors': 0,
             'track3.num_choices1': 0},
            {'course.id': 13,
             'course_fields.xfield_room': None,
             'id': 13,
             'max_size': None,
             'track1.attendees': 0,
             'track2.is_offered': True,
             'track3.instructors': 0,
             'track3.num_choices1': 0})
        self.assertEqual(result, expectation)

    @as_users("annika")
    def test_is_instructor_query(self) -> None:
        registrations = (
            {
                "id": 1,
                "parts": {
                    2: {
                        "status": const.RegistrationPartStati.participant.value
                    }
                },
                "tracks": {
                    1: {
                        "course_id": 1,
                        "course_instructor": 1,
                    }
                },
            },
            {
                "id": 2,
                "parts": {
                    2: {
                        "status": const.RegistrationPartStati.participant.value
                    }
                },
                "tracks": {
                    1: {
                        "course_id": 1,
                        "course_instructor": None,
                    }
                },
            },
            {
                "id": 3,
                "parts": {
                    2: {
                        "status": const.RegistrationPartStati.participant.value
                    }
                },
                "tracks": {
                    1: {
                        "course_id": None,
                        "course_instructor": 1,
                    }
                },
            },
            {
                "id": 4,
                "parts": {
                    2: {
                        "status": const.RegistrationPartStati.participant.value
                    }
                },
                "tracks": {
                    1: {
                        "course_id": None,
                        "course_instructor": None,
                    }
                },
            },
        )

        for reg in registrations:
            self.assertLess(0, self.event.set_registration(self.key, reg))

        query = Query(
            scope=QueryScope.registration,
            spec=QueryScope.registration.get_spec(
                event=self.event.get_event(self.key, 1)),
            fields_of_interest=("reg.id", "track1.is_course_instructor"),
            constraints=[],
            order=(("reg.id", True),)
        )

        result = self.event.submit_general_query(self.key, query, event_id=1)
        expectation = (
            {
                "id": 1,
                "reg.id": 1,
                "track1.is_course_instructor": True,
            },
            {
                "id": 2,
                "reg.id": 2,
                "track1.is_course_instructor": None,
            },
            {
                "id": 3,
                "reg.id": 3,
                "track1.is_course_instructor": False,
            },
            {
                "id": 4,
                "reg.id": 4,
                "track1.is_course_instructor": None,
            },
            {
                "id": 5,
                "reg.id": 5,
                'track1.is_course_instructor': None,
            },
            {
                "id": 6,
                "reg.id": 6,
                'track1.is_course_instructor': None,
            }
        )
        self.assertEqual(expectation, result)

    @as_users("garcia")
    def test_store_event_query(self) -> None:
        event_id = 1
        event = self.event.get_event(self.key, event_id)
        # Try storing valid queries.
        expectation = {}
        query = Query(
            QueryScope.registration, QueryScope.registration.get_spec(event=event),
            fields_of_interest=["persona.family_name", "reg.payment",
                                "ctime.creation_time", "part1.status", "course2.title",
                                "lodgement3.title", "reg_fields.xfield_brings_balls",
                                ],
            constraints=[],
            order=[],
            name="My registration query :)",
        )
        query.query_id = self.event.store_event_query(self.key, event_id, query)
        expectation[query.name] = query
        query = Query(
            QueryScope.lodgement, QueryScope.lodgement.get_spec(event=event),
            fields_of_interest=["lodgement.title", "lodgement_group.title",
                                "part1.total_inhabitants",
                                "lodgement_fields.xfield_contamination"],
            constraints=[],
            order=[],
            name="Lodgement Query with funny symbol: 🏠",
        )
        query.query_id = self.event.store_event_query(self.key, event_id, query)
        expectation[query.name] = query
        query = Query(
            QueryScope.event_course, QueryScope.event_course.get_spec(event=event),
            fields_of_interest=["course.title", "track1.is_offered",
                                "course_fields.xfield_room",
                                ],
            constraints=[],
            order=[],
            name="custom_course_query",
        )
        query.query_id = self.event.store_event_query(self.key, event_id, query)
        expectation[query.name] = query

        result = self.event.get_event_queries(self.key, event_id)
        for name, query in result.items():
            if name != "Test-Query":
                self.assertIn(name, expectation)
                q = expectation[name]
                self.assertEqual(set(q.fields_of_interest),
                                 set(query.fields_of_interest))
                self.assertEqual(set(q.constraints), set(query.constraints))
                self.assertEqual(set(q.order), set(query.order))
                self.assertEqual(q.query_id, query.query_id)
            assert query.query_id is not None
            self.assertTrue(self.event.delete_event_query(self.key, query.query_id))
        self.assertEqual({}, self.event.get_event_queries(self.key, event_id))

        # Now try some invalid things.
        query = Query(
            None, {},  # type: ignore[arg-type]
            fields_of_interest=[],
            constraints=[],
            order=[],
            name="",
        )
        with self.assertRaises(ValueError) as cm:
            self.event.store_event_query(self.key, event_id, query)
        self.assertIn("Invalid input for the enumeration %(enum)s (scope)",
                      cm.exception.args)
        query.scope = QueryScope.persona
        with self.assertRaises(ValueError) as cm:
            self.event.store_event_query(self.key, event_id, query)
        self.assertIn("Must not be empty. (fields_of_interest)", cm.exception.args)
        query.fields_of_interest = ["persona.id"]
        with self.assertRaises(ValueError) as cm:
            self.event.store_event_query(self.key, event_id, query)
        self.assertIn("Cannot store this kind of query.", cm.exception.args)
        query.scope = QueryScope.registration
        self.assertFalse(self.event.store_event_query(self.key, event_id, query))
        query.name = "test"
        self.assertTrue(self.event.store_event_query(self.key, event_id, query))

        # Store a query using a custom datafield using a datatype specific comparison.
        field_data = {
            "field_name": "foo",
            "kind": const.FieldDatatypes.str,
            "association": const.FieldAssociations.registration,
            "entries": None,
        }
        event_data = {
            "id": event_id,
            "fields": {
                -1: field_data,
            },
        }
        self.event.set_event(self.key, event_data)
        event = self.event.get_event(self.key, event_id)
        query = Query(
            QueryScope.registration, QueryScope.registration.get_spec(event=event),
            ["reg_fields.xfield_foo"],
            [("reg_fields.xfield_foo", QueryOperators.equal, "foo")],
            [],
            name="foo_string"
        )
        self.assertTrue(self.event.store_event_query(self.key, event_id, query))
        self.assertIn(query.name, self.event.get_event_queries(self.key, event_id))

        # Now change the datatype of that field.
        field_data["kind"] = const.FieldDatatypes.date
        del field_data["field_name"]
        event_data["fields"] = {1001: field_data}
        self.event.set_event(self.key, event_data)

        # The query can no longer be retrieved.
        self.assertNotIn(query.name, self.event.get_event_queries(self.key, event_id))

        # Change the field back.
        field_data["kind"] = const.FieldDatatypes.str
        self.event.set_event(self.key, event_data)

        # The query is valid again.
        self.assertIn(query.name, self.event.get_event_queries(self.key, event_id))

    @event_keeper
    @as_users("annika", "garcia")
    def test_lock_event(self) -> None:
        self.assertTrue(self.event.lock_event(self.key, 1))
        self.assertTrue(self.event.get_event(self.key, 1)['offline_lock'])

    def cleanup_event_export(self, data: CdEDBObject) -> CdEDBObject:
        ret = json_keys_to_int(data)
        for k, v in ret.items():
            if isinstance(v, dict):
                ret[k] = self.cleanup_event_export(v)
            elif isinstance(v, str):
                if k in {"balance", "amount_paid", "amount_owed", "amount"}:
                    ret[k] = decimal.Decimal(v)
                elif k in {"birthday", "payment", "part_begin", "part_end"}:
                    ret[k] = datetime.date.fromisoformat(v)
                elif k in {"ctime", "mtime", "timestamp", "registration_start",
                           "registration_soft_limit", "registration_hard_limit",
                           }:
                    ret[k] = datetime.datetime.fromisoformat(v)

        return ret

    @storage
    @as_users("annika", "garcia")
    def test_export_event(self) -> None:
        with open(self.testfile_dir / "event_export.json", "r") as f:
            expectation = self.cleanup_event_export(json.load(f))
        expectation['timestamp'] = nearly_now()
        expectation['EVENT_SCHEMA_VERSION'] = tuple(expectation['EVENT_SCHEMA_VERSION'])
        for log_entry in expectation['event.log'].values():
            log_entry['ctime'] = nearly_now()
        self.assertEqual(expectation, self.event.export_event(self.key, 1))

    @event_keeper
    @as_users("annika")
    def test_import_event(self) -> None:
        self.assertTrue(self.event.lock_event(self.key, 1))
        data = self.event.export_event(self.key, 1)
        new_data = copy.deepcopy(data)
        stored_data = copy.deepcopy(data)
        # Apply some changes

        # event
        new_data['event.events'][1]['description'] = "We are done!"
        # event parts
        new_data['event.event_parts'][4000] = {
            'event_id': 1,
            'waitlist_field': None,
            'id': 4000,
            'part_begin': datetime.date(2345, 1, 1),
            'part_end': datetime.date(2345, 12, 31),
            'title': 'Aftershowparty',
            'shortname': 'Aftershow'}
        # course tracks
        new_data['event.course_tracks'][1100] = {
            'part_id': 4000,
            'id': 1100,
            'title': 'Enlightnment',
            'shortname': 'Enlightnment',
            'num_choices': 3,
            'min_choices': 2,
            'sortkey': 1}
        # lodgemnet groups
        new_data['event.lodgement_groups'][5000] = {
            'id': 5000,
            'event_id': 1,
            'title': 'Nebenan',
        }
        # lodgements
        new_data['event.lodgements'][6000] = {
            'regular_capacity': 1,
            'event_id': 1,
            'fields': {},
            'id': 6000,
            'title': 'Matte im Orgabüro',
            'notes': None,
            'group_id': 1,
            'camping_mat_capacity': 0}
        # registration
        new_data['event.registrations'][1000] = {
            'checkin': None,
            'event_id': 1,
            'fields': {'lodge': 'Langschläfer',
                       'behaviour': 'good'},
            "list_consent": True,
            'id': 1000,
            'mixed_lodging': True,
            'notes': None,
            'orga_notes': None,
            'parental_agreement': True,
            'payment': None,
            'persona_id': 2000,
            'real_persona_id': 3,
            'amount_paid': decimal.Decimal("42.00"),
            'amount_owed': decimal.Decimal("666.66"),
        }
        # registration parts
        new_data['event.registration_parts'].update({
            5000: {
                'id': 5000,
                'lodgement_id': 6000,
                'part_id': 4000,
                'registration_id': 1000,
                'status': 1,
            },
            5001: {
                'id': 5001,
                'lodgement_id': None,
                'part_id': 1,
                'registration_id': 1000,
                'status': const.RegistrationPartStati.not_applied,
            },
            5002: {
                'id': 5002,
                'lodgement_id': None,
                'part_id': 2,
                'registration_id': 1000,
                'status': const.RegistrationPartStati.not_applied,
            },
            5003: {
                'id': 5003,
                'lodgement_id': None,
                'part_id': 3,
                'registration_id': 1000,
                'status': const.RegistrationPartStati.not_applied,
            },
            5004: {
                'id': 5004,
                'lodgement_id': None,
                'part_id': 4000,
                'registration_id': 1,
                'status': const.RegistrationPartStati.not_applied,
            },
            5005: {
                'id': 5005,
                'lodgement_id': None,
                'part_id': 4000,
                'registration_id': 2,
                'status': const.RegistrationPartStati.not_applied,
            },
            5006: {
                'id': 5006,
                'lodgement_id': None,
                'part_id': 4000,
                'registration_id': 3,
                'status': const.RegistrationPartStati.not_applied,
            },
            5007: {
                'id': 5007,
                'lodgement_id': None,
                'part_id': 4000,
                'registration_id': 4,
                'status': const.RegistrationPartStati.not_applied,
            },
            5008: {
                'id': 5008,
                'lodgement_id': None,
                'part_id': 4000,
                'registration_id': 5,
                'status': const.RegistrationPartStati.not_applied,
            },
            5009: {
                'id': 5009,
                'lodgement_id': None,
                'part_id': 4000,
                'registration_id': 6,
                'status': const.RegistrationPartStati.not_applied,
            },
        })
        # registration parts
        new_data['event.registration_tracks'][1200] = {
            'course_id': 3000,
            'course_instructor': None,
            'id': 1200,
            'track_id': 1100,
            'registration_id': 1000}
        # orgas
        new_data['event.orgas'][7000] = {
            'event_id': 1, 'id': 7000, 'persona_id': 2000}
        # course
        new_data['event.courses'][3000] = {
            'description': 'Spontankurs',
            'event_id': 1,
            'fields': {},
            'id': 3000,
            'instructors': 'Alle',
            'max_size': 111,
            'min_size': 111,
            'notes': None,
            'nr': 'φ',
            'shortname': 'Spontan',
            'title': 'Spontankurs'}
        # course parts
        new_data['event.course_segments'][8000] = {
            'course_id': 3000, 'id': 8000, 'track_id': 1100, 'is_active': True}
        # course choices
        # - an update
        new_data['event.course_choices'][27] = {
            'course_id': 5, 'id': 27, 'track_id': 3, 'rank': 0, 'registration_id': 4}
        # - a delete and an insert
        del new_data['event.course_choices'][28]
        new_data['event.course_choices'][9000] = {
            'course_id': 4, 'id': 9000, 'track_id': 3, 'rank': 1, 'registration_id': 4}
        # - an insert
        new_data['event.course_choices'][10000] = {
            'course_id': 3000, 'id': 10000, 'track_id': 1100, 'rank': 0,
            'registration_id': 1000,
        }
        # field definitions
        new_data['event.field_definitions'].update({
            11000: {
                'association': const.FieldAssociations.registration,
                'entries': [['good', 'good'],
                            ['neutral', 'so so'],
                            ['bad', 'not good']],
                'event_id': 1,
                'field_name': "behaviour",
                'title': "Benehmen",
                'id': 11000,
                'kind': const.FieldDatatypes.str,
                'checkin': False,
            },
            11001: {
                'association': const.FieldAssociations.registration,
                'entries': None,
                'event_id': 1,
                'field_name': "solidarity",
                'title': "Solidarität",
                'id': 11001,
                'kind': const.FieldDatatypes.bool,
                'checkin': False,
            }
        })
        # questionnaire rows
        new_data['event.questionnaire_rows'][12000] = {
            'event_id': 1,
            'field_id': 11000,
            'id': 12000,
            'info': 'Wie brav wirst Du sein',
            'input_size': None,
            'pos': 1,
            'readonly': True,
            'title': 'Vorsätze',
            'kind': const.QuestionnaireUsages.additional,
            'default_value': None,
        }
        new_data['event.event_fees'][13000] = {
            'id': 13000,
            'event_id': 1,
            'title': 'Aftershowparty',
            'notes': None,
            'amount': decimal.Decimal("666.66"),
            'condition': "part.Aftershow",
        }
        # This is an invalid stored query, which is just dropped silently on import.
        new_data['event.stored_queries'][10000] = {
            "event_id": 1,
            "id": 1,
            "query_name": "Test-Query",
            "scope": 30,
            "serialized_query": {
                "invalid": True,
                "superfluous_key": None,
            }
        }
        # Note that the changes above are not entirely consistent/complete (as
        # in some stuff is missing and another part may throw an error if we
        # used the resulting data set for real)
        self.assertLess(0, self.event.unlock_import_event(self.key, new_data))
        # Now we have to fix for new stuff
        stored_data['event.events'][1]['offline_lock'] = False
        stored_data['timestamp'] = nearly_now()
        # Apply the same changes as above but this time with (guessed) correct IDs
        stored_data['event.events'][1]['description'] = "We are done!"
        stored_data['event.event_parts'][1001] = {
            'event_id': 1,
            'waitlist_field': None,
            'id': 1001,
            'part_begin': datetime.date(2345, 1, 1),
            'part_end': datetime.date(2345, 12, 31),
            'shortname': 'Aftershow',
            'title': 'Aftershowparty'}
        stored_data['event.course_tracks'][1001] = {
            'part_id': 1001,
            'id': 1001,
            'shortname': 'Enlightnment',
            'num_choices': 3,
            'min_choices': 2,
            'sortkey': 1,
            'title': 'Enlightnment'}
        stored_data['event.lodgement_groups'][1001] = {
            'id': 1001,
            'event_id': 1,
            'title': 'Nebenan',
        }
        stored_data['event.lodgements'][1001] = {
            'regular_capacity': 1,
            'event_id': 1,
            'fields': {},
            'id': 1001,
            'title': 'Matte im Orgabüro',
            'notes': None,
            'group_id': 1,
            'camping_mat_capacity': 0}
        stored_data['event.registrations'][1001] = {
            'checkin': None,
            'event_id': 1,
            'fields': {'lodge': 'Langschläfer',
                       'behaviour': 'good'},
            "list_consent": True,
            'id': 1001,
            'mixed_lodging': True,
            'notes': None,
            'orga_notes': None,
            'parental_agreement': True,
            'payment': None,
            'persona_id': 3,
            'real_persona_id': None,
            'amount_paid': decimal.Decimal("42.00"),
            'amount_owed': decimal.Decimal("666.66"),
        }
        stored_data['event.registrations'][3]['amount_owed'] += decimal.Decimal("0.01")
        stored_data['event.registrations'][5]['amount_owed'] += decimal.Decimal("0.01")
        stored_data['event.registration_parts'].update({
            1001: {
                'id': 1001,
                'is_camping_mat': False,
                'lodgement_id': 1001,
                'part_id': 1001,
                'registration_id': 1001,
                'status': 1,
            },
            1002: {
                'id': 1002,
                'is_camping_mat': False,
                'lodgement_id': None,
                'part_id': 1,
                'registration_id': 1001,
                'status': const.RegistrationPartStati.not_applied,
            },
            1003: {
                'id': 1003,
                'is_camping_mat': False,
                'lodgement_id': None,
                'part_id': 2,
                'registration_id': 1001,
                'status': const.RegistrationPartStati.not_applied,
            },
            1004: {
                'id': 1004,
                'is_camping_mat': False,
                'lodgement_id': None,
                'part_id': 3,
                'registration_id': 1001,
                'status': const.RegistrationPartStati.not_applied,
            },
            1005: {
                'id': 1005,
                'is_camping_mat': False,
                'lodgement_id': None,
                'part_id': 1001,
                'registration_id': 1,
                'status': const.RegistrationPartStati.not_applied,
            },
            1006: {
                'id': 1006,
                'is_camping_mat': False,
                'lodgement_id': None,
                'part_id': 1001,
                'registration_id': 2,
                'status': const.RegistrationPartStati.not_applied,
            },
            1007: {
                'id': 1007,
                'is_camping_mat': False,
                'lodgement_id': None,
                'part_id': 1001,
                'registration_id': 3,
                'status': const.RegistrationPartStati.not_applied,
            },
            1008: {
                'id': 1008,
                'is_camping_mat': False,
                'lodgement_id': None,
                'part_id': 1001,
                'registration_id': 4,
                'status': const.RegistrationPartStati.not_applied,
            },
            1009: {
                'id': 1009,
                'is_camping_mat': False,
                'lodgement_id': None,
                'part_id': 1001,
                'registration_id': 5,
                'status': const.RegistrationPartStati.not_applied,
            },
            1010: {
                'id': 1010,
                'is_camping_mat': False,
                'lodgement_id': None,
                'part_id': 1001,
                'registration_id': 6,
                'status': const.RegistrationPartStati.not_applied,
            },
        })
        stored_data['event.registration_tracks'][1001] = {
            'course_id': 1001,
            'course_instructor': None,
            'id': 1001,
            'track_id': 1001,
            'registration_id': 1001}
        stored_data['event.orgas'][1001] = {
            'event_id': 1, 'id': 1001, 'persona_id': 3}
        stored_data['event.courses'][1001] = {
            'description': 'Spontankurs',
            'event_id': 1,
            'fields': {},
            'id': 1001,
            'instructors': 'Alle',
            'max_size': 111,
            'min_size': 111,
            'notes': None,
            'nr': 'φ',
            'shortname': 'Spontan',
            'title': 'Spontankurs'}
        stored_data['event.course_segments'][1001] = {
            'course_id': 1001, 'id': 1001, 'track_id': 1001, 'is_active': True}
        stored_data['event.course_choices'][27] = {
            'course_id': 5, 'id': 27, 'track_id': 3, 'rank': 0, 'registration_id': 4}
        del stored_data['event.course_choices'][28]
        stored_data['event.course_choices'][1002] = {
            'course_id': 1001, 'id': 1002, 'track_id': 1001, 'rank': 0,
            'registration_id': 1001,
        }
        stored_data['event.course_choices'][1001] = {
            'course_id': 4, 'id': 1001, 'track_id': 3, 'rank': 1, 'registration_id': 4}
        stored_data['event.field_definitions'].update({
            1001: {
                'association': const.FieldAssociations.registration,
                'entries': [['good', 'good'],
                            ['neutral', 'so so'],
                            ['bad', 'not good']],
                'event_id': 1,
                'field_name': "behaviour",
                'title': "Benehmen",
                'sortkey': 0,
                'id': 1001,
                'kind': const.FieldDatatypes.str,
                'checkin': False,
            },
            1002: {
                'association': const.FieldAssociations.registration,
                'entries': None,
                'event_id': 1,
                'field_name': "solidarity",
                'title': "Solidarität",
                'sortkey': 0,
                'id': 1002,
                'kind': const.FieldDatatypes.bool,
                'checkin': False,
            },
        })
        stored_data['event.event_fees'][1001] = {
            'id': 1001,
            'event_id': 1,
            'title': 'Aftershowparty',
            'notes': None,
            'amount': decimal.Decimal("666.66"),
            'condition': "part.Aftershow",
        }
        stored_data['event.questionnaire_rows'][1001] = {
            'event_id': 1,
            'field_id': 1001,
            'id': 1001,
            'info': 'Wie brav wirst Du sein',
            'input_size': None,
            'pos': 1,
            'readonly': True,
            'title': 'Vorsätze',
            'kind': const.QuestionnaireUsages.additional,
            'default_value': None,
        }
        # stored_data['event.stored_queries'][10000]
        # is already deleted due to the import deleting invalid queries

        result = self.event.export_event(self.key, 1)
        # because it's irrelevant anyway simply paste the result
        stored_data['core.personas'] = result['core.personas']
        # add log message
        stored_data['event.log'][1002] = {
            'change_note': None,
            'code': 61,
            'ctime': nearly_now(),
            'event_id': 1,
            'id': 1002,
            'persona_id': None,
            'submitted_by': self.user['id']}

        self.assertEqual(stored_data, result)

    @storage
    @as_users("annika")
    def test_partial_export_event(self) -> None:
        with open(self.testfile_dir / "TestAka_partial_export_event.json") as f:
            expectation = self.cleanup_event_export(json.load(f))
        expectation['timestamp'] = nearly_now()
        for reg in expectation['registrations'].values():
            reg['ctime'] = nearly_now()
            reg['mtime'] = None
        expectation['EVENT_SCHEMA_VERSION'] = tuple(expectation['EVENT_SCHEMA_VERSION'])
        export = self.event.partial_export_event(self.key, 1)
        self.assertEqual(expectation, export)

    @storage
    @event_keeper
    @as_users("annika")
    def test_partial_import_event(self) -> None:
        event = self.event.get_event(self.key, 1)
        previous = self.event.partial_export_event(self.key, 1)
        with open(self.testfile_dir / "partial_event_import.json") as datafile:
            data = json.load(datafile)

        # first a test run
        token1, delta = self.event.partial_import_event(self.key, data,
                                                        dryrun=True)
        expectation = copy.deepcopy(delta)
        self.assertEqual(expectation, delta)
        # second check the token functionality
        with self.assertRaises(PartialImportError):
            self.event.partial_import_event(self.key, data, dryrun=False,
                                            token=token1 + "wrong")
        # now for real
        token2, delta = self.event.partial_import_event(
            self.key, data, dryrun=False, token=token1)
        self.assertEqual(token1, token2)

        updated = self.event.partial_export_event(self.key, 1)
        expectation = previous
        delta = json_keys_to_int(data)

        cmap = {
            ('courses', -1): 1002,
            ('lodgement_groups', -1): 1002,
            ('lodgements', -1): 1003,
            ('lodgements', -2): 1004,
            ('registrations', -1): 1002,
        }
        tmap = {
            'courses': {'segments': {}, 'fields': {}},
            'lodgement_groups': {},
            'lodgements': {'fields': {}},
            'registrations': {'parts': {}, 'tracks': {}, 'fields': {}},
        }

        def recursive_update(old: Dict[Any, Any], new: Dict[Any, Any],
                             hint: str = None) -> None:
            """Helper function to replace some placeholder values inside of a dict."""
            if hint == 'fields':
                new = cast_fields(new, event['fields'])
            deletions = [key for key, val in new.items()
                         if val is None and key in old]
            for key in deletions:
                if isinstance(old[key], collections.abc.Mapping) or hint == 'segments':
                    del old[key]
                    del new[key]
            recursions = [key for key, val in new.items()
                          if isinstance(val, collections.abc.Mapping)]
            for key in recursions:
                temp = new.pop(key)
                if isinstance(key, int) and key < 0:
                    assert hint is not None
                    new_key = cmap[(hint, key)]
                    old[new_key] = copy.deepcopy(tmap[hint])
                else:
                    new_key = key
                if new_key not in old:
                    old[new_key] = {}
                recursive_update(old[new_key], temp, new_key)  # type: ignore[arg-type]
            for key in ('persona_id', 'real_persona_id'):
                if key in new:
                    del new[key]
            for key in ('payment',):
                if new.get(key):
                    try:
                        new[key] = datetime.date.fromisoformat(new[key])
                    except AttributeError:
                        del new[key]
                        if key in old:
                            del old[key]
            for key in ('course_id', 'course_instructor', 'choices'):
                if key in new:
                    if isinstance(new[key], int):
                        new[key] = cmap.get(('courses', new[key]), new[key])
                    elif isinstance(new[key], collections.abc.Sequence):
                        new[key] = [cmap.get(('courses', anid), anid)
                                    for anid in new[key]]
            for key in ('lodgement_id',):
                if key in new:
                    if isinstance(new[key], int):
                        new[key] = cmap.get(('lodgements', new[key]), new[key])
            for key in ('group_id',):
                if key in new:
                    if isinstance(new[key], int):
                        new[key] = cmap.get(
                            ('lodgement_groups', new[key]), new[key])
            old.update(new)

        recursive_update(expectation, delta)
        del expectation['summary']
        del expectation['timestamp']
        del updated['timestamp']
        del updated['registrations'][1002]['persona']  # ignore additional info
        expectation['registrations'][1]['mtime'] = nearly_now()
        updated['registrations'][2]['amount_owed'] = str(
            updated['registrations'][2]['amount_owed'])
        expectation['registrations'][2]['mtime'] = nearly_now()
        expectation['registrations'][3]['mtime'] = nearly_now()
        updated['registrations'][1002]['amount_paid'] = str(
            updated['registrations'][1002]['amount_paid'])
        updated['registrations'][1002]['amount_owed'] = str(
            updated['registrations'][1002]['amount_owed'])
        expectation['registrations'][1002]['ctime'] = nearly_now()
        expectation['registrations'][1002]['mtime'] = None
        expectation['EVENT_SCHEMA_VERSION'] = tuple(
            expectation['EVENT_SCHEMA_VERSION'])
        self.assertEqual(expectation, updated)

        # Test logging
        log_expectation: list[CdEDBObject] = [
            {
                'change_note': 'Geheime Etage',
                'code': const.EventLogCodes.lodgement_group_created,
            },
            {
                'change_note': 'Warme Stube',
                'code': const.EventLogCodes.lodgement_changed,
            },
            {
                'change_note': 'Kalte Kammer',
                'code': const.EventLogCodes.lodgement_changed,
            },
            {
                'change_note': 'Kellerverlies',
                'code': const.EventLogCodes.lodgement_deleted,
            },
            {
                'change_note': 'Einzelzelle',
                'code': const.EventLogCodes.lodgement_changed,
            },
            {
                'change_note': 'Geheimkabinett',
                'code': const.EventLogCodes.lodgement_created,
            },
            {
                'change_note': 'Handtuchraum',
                'code': const.EventLogCodes.lodgement_created,
            },
            {
                'change_note': 'Planetenretten für Anfänger',
                'code': const.EventLogCodes.course_changed,
            },
            {
                'change_note': 'Planetenretten für Anfänger',
                'code': const.EventLogCodes.course_segments_changed,
            },
            {
                'change_note': 'Planetenretten für Anfänger',
                'code': const.EventLogCodes.course_segment_activity_changed,
            },
            {
                'change_note': 'Lustigsein für Fortgeschrittene',
                'code': const.EventLogCodes.course_changed,
            },
            {
                'change_note': 'Kurzer Kurs',
                'code': const.EventLogCodes.course_deleted,
            },
            {
                'change_note': 'Langer Kurs',
                'code': const.EventLogCodes.course_segments_changed,
            },
            {
                'change_note': 'Backup-Kurs',
                'code': const.EventLogCodes.course_segment_activity_changed,
            },
            {
                'change_note': 'Blitzkurs',
                'code': const.EventLogCodes.course_created,
            },
            {
                'change_note': 'Blitzkurs',
                'code': const.EventLogCodes.course_segments_changed,
            },
            {
                'change_note': 'Blitzkurs',
                'code': const.EventLogCodes.course_segment_activity_changed,
            },
            {
                'change_note': 'Partieller Import: Sehr wichtiger Import',
                'code': const.EventLogCodes.registration_changed,
                'persona_id': 1,
            },
            {
                'change_note': 'Partieller Import: Sehr wichtiger Import',
                'code': const.EventLogCodes.registration_changed,
                'persona_id': 5,
            },
            {
                'change_note': 'Partieller Import: Sehr wichtiger Import',
                'code': const.EventLogCodes.registration_changed,
                'persona_id': 7,
            },
            {
                'code': const.EventLogCodes.registration_deleted,
                'persona_id': 9,
            },
            {
                'code': const.EventLogCodes.registration_created,
                'persona_id': 3,
            },
            {
                'change_note': 'Sehr wichtiger Import',
                'code': const.EventLogCodes.event_partial_import,
            },
        ]
        self.assertLogEqual(log_expectation, event_id=1, realm="event", offset=6)

    @storage
    @event_keeper
    @as_users("annika")
    def test_partial_import_integrity(self) -> None:
        with open(self.testfile_dir / "partial_event_import.json") as datafile:
            orig_data = json.load(datafile)

        base_data = {
            k: orig_data[k] for k in ("id", "EVENT_SCHEMA_VERSION",
                                      "timestamp", "kind")
        }

        data = copy.deepcopy(base_data)
        data["registrations"] = {
            1: {
                "tracks": {
                    1: {
                        "course_id": -1,
                    },
                },
            },
        }
        with self.assertRaises(ValueError) as cm:
            self.event.partial_import_event(
                self.key, data, dryrun=False)
        self.assertIn("Referential integrity of courses violated.",
                      cm.exception.args)

        data = copy.deepcopy(base_data)
        data["registrations"] = {
            1: {
                "parts": {
                    1: {
                        "lodgement_id": -1,
                    },
                },
            },
        }
        with self.assertRaises(ValueError) as cm:
            self.event.partial_import_event(
                self.key, data, dryrun=False)
        self.assertIn("Referential integrity of lodgements violated.",
                      cm.exception.args)

        data = copy.deepcopy(base_data)
        data["lodgements"] = {
            1: {
                "group_id": -1,
            },
        }
        with self.assertRaises(ValueError) as cm:
            self.event.partial_import_event(
                self.key, data, dryrun=False)
        self.assertIn("Referential integrity of lodgement groups violated.",
                      cm.exception.args)

    @storage
    @event_keeper
    @as_users("annika")
    def test_partial_import_event_twice(self) -> None:
        with open(self.testfile_dir / "partial_event_import.json") as datafile:
            data = json.load(datafile)

        # first a test run
        token1, delta = self.event.partial_import_event(
            self.key, data, dryrun=True)
        # second a real run
        token2, delta = self.event.partial_import_event(
            self.key, data, dryrun=False, token=token1)
        self.assertEqual(token1, token2)
        # third another concurrent real run
        with self.assertRaises(PartialImportError):
            self.event.partial_import_event(
                self.key, data, dryrun=False, token=token1)
        token3, delta = self.event.partial_import_event(
            self.key, data, dryrun=True)
        self.assertNotEqual(token1, token3)
        expectation = {
            'courses': {
                -1: {
                    'description': 'Ein Lichtstrahl traf uns',
                    'fields': {'room': 'Wintergarten'},
                    'instructors': 'The Flash',
                    'max_size': None,
                    'min_size': None,
                    'notes': None,
                    'nr': 'ζ',
                    'segments': {1: False, 3: True},
                    'shortname': 'Blitz',
                    'title': 'Blitzkurs'},
                3: None,
                4: {
                    'segments': {1: None},
                },
            },
            'lodgement_groups': {
                -1: {'title': 'Geheime Etage'},
            },
            'lodgements': {
                -1: {'regular_capacity': 12,
                     'fields': {'contamination': 'none'},
                     'title': 'Geheimkabinett',
                     'notes': 'Einfach den unsichtbaren Schildern folgen.',
                     'group_id': -1,
                     'camping_mat_capacity': 2,
                     },
                -2: {'regular_capacity': 42,
                     'fields': {'contamination': 'low'},
                     'title': 'Handtuchraum',
                     'notes': 'Hier gibt es Handtücher für jeden.',
                     'group_id': 2,
                     'camping_mat_capacity': 0,
                     },
                3: None,
                4: {'group_id': -1},
            },
            'registrations': {
                3: {
                    'tracks': {
                        3: {
                            'course_id': -1,
                            'choices': [4, -1, 5]}}},
                4: None,
                1001: {
                    'parts': {
                        2: {'lodgement_id': -1},
                    },
                    'tracks': {
                        3: {
                            'choices': [1, 4, 5, -1],
                            'course_id': -1,
                            'course_instructor': -1,
                        },
                    },
                },
            },
        }
        self.assertEqual(expectation, delta)

    @as_users("annika", "garcia")
    def test_check_registration_status(self) -> None:
        event_id = 1

        # Check for participant status
        stati = [const.RegistrationPartStati.participant]
        self.assertTrue(
            self.event.check_registration_status(self.key, 1, event_id, stati))
        self.assertFalse(
            self.event.check_registration_status(self.key, 3, event_id, stati))
        self.assertTrue(
            self.event.check_registration_status(self.key, 5, event_id, stati))
        self.assertTrue(
            self.event.check_registration_status(self.key, 9, event_id, stati))

        # Check for waitlist status
        stati = [const.RegistrationPartStati.waitlist]
        self.assertFalse(
            self.event.check_registration_status(self.key, 1, event_id, stati))
        self.assertTrue(
            self.event.check_registration_status(self.key, 5, event_id, stati))
        self.assertFalse(
            self.event.check_registration_status(self.key, 9, event_id, stati))

    @as_users("emilia", "garcia", "annika")
    def test_calculate_fees(self) -> None:
        if not self.user_in("emilia"):
            reg_ids = self.event.list_registrations(self.key, event_id=1)
            expectation = {
                1: decimal.Decimal("573.99"),
                2: decimal.Decimal("466.49"),
                3: decimal.Decimal("534.48"),
                4: decimal.Decimal("431.99"),
                5: decimal.Decimal("584.48"),
                6: decimal.Decimal("10.50"),
            }
            self.assertEqual(expectation, self.event.calculate_fees(self.key, reg_ids))
        reg_id = 2
        reg = self.event.get_registration(self.key, reg_id)
        self.assertEqual(reg['amount_owed'], decimal.Decimal("466.49"))
        self.assertEqual(
            const.RegistrationPartStati.waitlist, reg['parts'][1]['status'])
        self.assertEqual(
            const.RegistrationPartStati.guest, reg['parts'][2]['status'])
        self.assertEqual(
            const.RegistrationPartStati.participant,
            reg['parts'][3]['status'])
        update = {
            'id': reg_id,
            'parts': {
                1: {
                    'status': const.RegistrationPartStati.cancelled,
                },
                2: {
                    'status': const.RegistrationPartStati.participant,
                },
                3: {
                    'status': const.RegistrationPartStati.rejected,
                },
            },
        }
        self.assertLess(0, self.event.set_registration(self.key, update))
        reg = self.event.get_registration(self.key, reg_id)
        self.assertEqual(reg['amount_owed'], decimal.Decimal("128.00"))
        self.assertEqual(reg['parts'][1]['status'],
                         const.RegistrationPartStati.cancelled)
        self.assertEqual(reg['parts'][2]['status'],
                         const.RegistrationPartStati.participant)
        self.assertEqual(reg['parts'][3]['status'],
                         const.RegistrationPartStati.rejected)

    @as_users("berta")
    def test_uniqueness(self) -> None:
        event_id = 2
        unique_name = 'unique_name'
        data = {
            'id': event_id,
            'fields': {
                -1: {
                    'association': const.FieldAssociations.registration,
                    'field_name': unique_name,
                    'kind': const.FieldDatatypes.bool,
                    'entries': None,
                },
            },
        }
        self.event.set_event(self.key, data)
        # TODO throw an actual backend error here.
        with self.assertRaises(psycopg2.IntegrityError):
            self.event.set_event(self.key, data)
        data = {
            'id': event_id,
            'fields': {
                -1: {
                    'association': const.FieldAssociations.registration,
                    'field_name': unique_name + "2",
                    'kind': const.FieldDatatypes.bool,
                    'entries': None,
                },
            },
        }
        self.event.set_event(self.key, data)

    @as_users("annika")
    @unittest.skip("Removed feature.")
    def test_fee_modifiers(self) -> None:
        event_id = 2
        event = self.event.get_event(self.key, event_id)
        field_data = {
            'id': event_id,
            'fields': {
                -1: {
                    'association': const.FieldAssociations.registration,
                    'field_name': 'solidarity',
                    'kind': const.FieldDatatypes.bool,
                    'entries': None,
                },
                -2: {
                    'association': const.FieldAssociations.registration,
                    'field_name': 'solidarity_int',
                    'kind': const.FieldDatatypes.int,
                    'entries': None,
                },
                -3: {
                    'association': const.FieldAssociations.course,
                    'field_name': 'solidarity_course',
                    'kind': const.FieldDatatypes.bool,
                    'entries': None,
                },
            }
        }
        self.event.set_event(self.key, field_data)
        field_links = (
            (1001, None, None),
            (1001, psycopg2.IntegrityError, None),
            (1002, ValueError, "Unfit field for fee_modifier."),
            (1003, ValueError, "Unfit field for fee_modifier."),
        )
        for field_id, error, error_msg in field_links:
            data = {
                'id': event_id,
                'parts': {
                    list(event['parts'])[0]: {
                        'fee_modifiers': {
                            -1: {
                                'modifier_name': 'solidarity',
                                'amount': decimal.Decimal("-12.50"),
                                'field_id': field_id,
                            }
                        },
                    },
                },
            }
            if error:
                with self.assertRaises(error) as cm:
                    self.event.set_event(self.key, data)
                if error_msg is not None:
                    self.assertEqual(error_msg,
                                     cm.exception.args[0] % cm.exception.args[1])
            else:
                self.assertTrue(self.event.set_event(self.key, data))
        reg_data = {
            "persona_id": 1,
            "event_id": event_id,
            "parts": {
                4: {
                    "status": const.RegistrationPartStati.applied,
                }
            },
            "tracks": {

            },
            "mixed_lodging": True,
            "list_consent": True,
            "notes": None,
        }
        reg_id = self.event.create_registration(self.key, reg_data)
        self.assertEqual(self.event.calculate_fee(self.key, reg_id),
                         decimal.Decimal("15"))
        data = {
            'id': reg_id,
            'fields': {
                'solidarity': True,
            }
        }
        self.assertTrue(self.event.set_registration(self.key, data))
        self.assertEqual(self.event.calculate_fee(self.key, reg_id),
                         decimal.Decimal("2.50"))

    @as_users("garcia")
    def test_waitlist(self) -> None:
        edata = {
            'id': 1,
            'fields': {
                -1: {
                    'field_name': "waitlist",
                    'association': const.FieldAssociations.registration,
                    'kind': const.FieldDatatypes.int,
                    'entries': None,
                },
            },
        }
        self.event.set_event(self.key, edata)
        edata = {
            'id': 1,
            'parts': {
                1: {
                    'waitlist_field': 1001,
                },

                2: {
                    'waitlist_field': 1001,
                },

                3: {
                    'waitlist_field': 1001,
                },
            }
        }
        self.event.set_event(self.key, edata)
        regs = [
            {
                'id': anid,
                'parts': {
                    1: {
                        'status': const.RegistrationPartStati.waitlist,
                    },
                    2: {
                        'status': (const.RegistrationPartStati.waitlist
                                   if anid in {2, 3}
                                   else const.RegistrationPartStati.participant)
                    },
                    3: {
                        'status': (const.RegistrationPartStati.waitlist
                                   if anid in {2, 3}
                                   else const.RegistrationPartStati.participant)
                    },
                },
                'fields': {
                    'waitlist': i+1,
                },
            }
            for i, anid in enumerate((5, 4, 3, 2, 1))
        ]
        for rdata in regs:
            self.event.set_registration(self.key, rdata)
        # Registration 3 belongs to Garcia (persona_id 7).
        expectation = {1: [5, 4, 3, 2, 1], 2: [3, 2], 3: [3, 2]}
        self.assertEqual(expectation, self.event.get_waitlist(self.key, event_id=1))
        self.assertEqual({1: 3, 2: 1, 3: 1},
                         self.event.get_waitlist_position(self.key, event_id=1))
        # Registration 2 belongs to Emilia (persona_id 5).
        self.assertEqual({1: 4, 2: 2, 3: 2},
                         self.event.get_waitlist_position(
                             self.key, event_id=1, persona_id=5))
        # Unset waitlist field data.
        reg_id = 4
        reg_data = {
            'id': reg_id,
            'fields': {
                'waitlist': None,
            },
        }
        self.event.set_registration(self.key, reg_data)
        # The altered registration will be placed first in the waitlist, because
        # it defaults to 0.
        for waitlist in expectation.values():
            if reg_id in waitlist:
                waitlist.remove(reg_id)
                waitlist.insert(0, reg_id)
        self.assertEqual(expectation, self.event.get_waitlist(self.key, event_id=1))

        # Check that users can check their own waitlist position.
        self.login(USER_DICT["emilia"])
        self.assertEqual({1: 4, 2: 2, 3: 2},
                         self.event.get_waitlist_position(self.key, event_id=1))
        with self.assertRaises(PrivilegeError):
            self.event.get_waitlist_position(
                self.key, event_id=1, persona_id=1)

    @as_users("annika")
    def test_set_event_orgas(self) -> None:
        event_id = 1
        self.assertEqual({7}, self.event.get_event(self.key, event_id)['orgas'])
        self.assertLess(0, self.event.add_event_orgas(self.key, event_id, {1}))
        self.assertEqual({1, 7}, self.event.get_event(self.key, event_id)['orgas'])
        self.assertLess(
            0, self.event.remove_event_orga(self.key, event_id, 1))
        self.assertLess(
            0, self.event.add_event_orgas(self.key, event_id, {1}))
        self.assertEqual({1, 7}, self.event.get_event(self.key, event_id)['orgas'])

        with self.assertRaises(ValueError) as cm:
            self.event.add_event_orgas(self.key, event_id, {8})
        self.assertIn("Some of these orgas do not exist or are archived.",
                      cm.exception.args)
        with self.assertRaises(ValueError) as cm:
            self.event.add_event_orgas(self.key, event_id, {1000})
        self.assertIn("Some of these orgas do not exist or are archived.",
                      cm.exception.args)
        with self.assertRaises(ValueError) as cm:
            self.event.add_event_orgas(self.key, event_id, {11})
        self.assertIn("Some of these orgas are not event users.",
                      cm.exception.args)

    @event_keeper
    @as_users("annika")
    def test_log(self) -> None:
        # first check the already existing log
        offset = 6
        expectation = (
            {
                'code': const.EventLogCodes.registration_created,
                'event_id': 1,
                'persona_id': 1,
                'submitted_by': 1,
            },
            {
                'code': const.EventLogCodes.registration_created,
                'event_id': 1,
                'persona_id': 5,
                'submitted_by': 5,
            },
            {
                'code': const.EventLogCodes.registration_created,
                'event_id': 1,
                'persona_id': 7,
                'submitted_by': 7,
            },
            {
                'code': const.EventLogCodes.registration_created,
                'event_id': 1,
                'persona_id': 9,
                'submitted_by': 9,
            },
            {
                'code': const.EventLogCodes.registration_created,
                'event_id': 1,
                'persona_id': 100,
                'submitted_by': 100,
            },
            {
                'code': const.EventLogCodes.registration_created,
                'event_id': 1,
                'persona_id': 2,
                'submitted_by': 2,
            }
        )

        self.assertLogEqual(expectation, realm="event")

        # then generate some data
        data: CdEDBObject = {
            'title': "New Link Academy",
            'institution': 1,
            'description': """Some more text

            on more lines.""",
            'shortname': 'link',
            'registration_start': datetime.datetime(2000, 11, 22, 0, 0, 0,
                                                    tzinfo=pytz.utc),
            'registration_soft_limit': datetime.datetime(2022, 1, 2, 0, 0, 0,
                                                         tzinfo=pytz.utc),
            'registration_hard_limit': None,
            'iban': None,
            'registration_text': None,
            'mail_text': None,
            'use_additional_questionnaire': False,
            'notes': None,
            'orgas': {2, 7},
            'parts': {
                -1: {
                    'tracks': {
                        -1: {'title': "First lecture",
                             'shortname': "First",
                             'num_choices': 3,
                             'min_choices': 3,
                             'sortkey': 1}},
                    'title': "First coming",
                    'shortname': "First",
                    'part_begin': datetime.date(2109, 8, 7),
                    'part_end': datetime.date(2109, 8, 20),
                    'waitlist_field': None,
                },
                -2: {
                    'tracks': {
                        -1: {'title': "Second lecture",
                             'shortname': "Second",
                             'num_choices': 3,
                             'min_choices': 3,
                             'sortkey': 1}},
                    'title': "Second coming",
                    'shortname': "Second",
                    'part_begin': datetime.date(2110, 8, 7),
                    'part_end': datetime.date(2110, 8, 20),
                    'waitlist_field': None,
                },
            },
            'fields': {
                -1: {
                    'association': 1,
                    'field_name': "instrument",
                    'kind': 1,
                    'entries': None,
                    'checkin': False,
                },
                -2: {
                    'association': 1,
                    'field_name': "preferred_excursion_date",
                    'kind': 5,
                    'entries': [["2109-8-16", "In the first coming"],
                                ["2110-8-16", "During the second coming"]],
                    'checkin': True,
                },
            },
            'lodgement_groups': {
                -1: {
                    'title': "Draußen",
                },
                -2: {
                    'title': "Drinnen",
                }
            }
        }
        new_id = self.event.create_event(self.key, data)
        # correct part and field ids
        tmp = self.event.get_event(self.key, new_id)
        part_map = {}
        for part in tmp['parts']:
            for oldpart in data['parts']:
                if tmp['parts'][part]['title'] == data['parts'][oldpart]['title']:
                    part_map[tmp['parts'][part]['title']] = part
                    data['parts'][part] = data['parts'][oldpart]
                    data['parts'][part]['id'] = part
                    data['parts'][part]['event_id'] = new_id
                    del data['parts'][oldpart]
                    break
        field_map = {}
        for field in tmp['fields']:
            for oldfield in data['fields']:
                if (tmp['fields'][field]['field_name']
                        == data['fields'][oldfield]['field_name']):
                    field_map[tmp['fields'][field]['field_name']] = field
                    data['fields'][field] = data['fields'][oldfield]
                    data['fields'][field]['id'] = field
                    data['fields'][field]['event_id'] = new_id
                    del data['fields'][oldfield]
                    break

        data['title'] = "Alternate Universe Academy"
        newpart = {
            'tracks': {
                -1: {'title': "Third lecture",
                     'shortname': "Third",
                     'num_choices': 2,
                     'min_choices': 2,
                     'sortkey': 2}},
            'title': "Third coming",
            'shortname': "Third",
            'part_begin': datetime.date(2111, 8, 7),
            'part_end': datetime.date(2111, 8, 20),
            'waitlist_field': None,
        }
        changed_part = {
            'title': "Second coming",
            'part_begin': datetime.date(2110, 9, 8),
            'part_end': datetime.date(2110, 9, 21),
            'tracks': {
                1002: {
                    'title': "Second lecture v2",  # hardcoded id 5
                    'shortname': "Second v2",
                    'num_choices': 5,
                    'min_choices': 4,
                    'sortkey': 3,
                },
            },
        }
        newfield = {
            'association': const.FieldAssociations.registration,
            'field_name': "kuea",
            'kind': const.FieldDatatypes.date,
            'entries': None,
            'checkin': False,
        }
        changed_field = {
            'association': const.FieldAssociations.registration,
            'kind': const.FieldDatatypes.date,
            'entries': [
                ["2110-8-15", "early second coming"],
                ["2110-8-17", "late second coming"],
            ],
            'checkin': True,
        }
        self.event.add_event_orgas(self.key, new_id, {2, 1})
        self.event.remove_event_orga(self.key, new_id, 2)
        self.event.set_event(self.key, {
            'id': new_id,
            'title': data['title'],
            'parts': {
                part_map["First coming"]: None,
                part_map["Second coming"]: changed_part,
                -1: newpart,
            },
            'fields': {
                field_map["instrument"]: None,
                field_map["preferred_excursion_date"]: changed_field,
                -1: newfield,
            },
        })
        data = {
            'event_id': 1,
            'title': "Topos theory for the kindergarden",
            'description': """This is an interesting topic

            which will be treated.""",
            'nr': 'ζ',
            'shortname': "Topos",
            'instructors': "Alexander Grothendieck",
            'max_size': 14,
            'min_size': 5,
            'notes': "Beware of dragons.",
            'segments': {2, 3},
        }
        new_id = self.event.create_course(self.key, data)
        data['title'] = "Alternate Universes"
        data['segments'] = {1, 3}
        self.event.set_course(self.key, {
            'id': new_id, 'title': data['title'], 'segments': data['segments']})
        new_reg = {
            'checkin': None,
            'event_id': 1,
            'list_consent': True,
            'mixed_lodging': False,
            'orga_notes': None,
            'parental_agreement': True,
            'parts': {
                1: {
                    'lodgement_id': None,
                    'status': 1
                },
                2: {
                    'lodgement_id': None,
                    'status': 1
                },
                3: {
                    'lodgement_id': None,
                    'status': 1
                },
            },
            'tracks': {
                1: {
                    'choices': {1: [1, 4, 5]},
                    'course_id': None,
                    'course_instructor': None,
                },
                2: {
                    'course_id': None,
                    'course_instructor': None,
                },
                3: {
                    'course_id': None,
                    'course_instructor': None,
                },
            },
            'notes': "Some bla.",
            'payment': None,
            'persona_id': 3,
            'real_persona_id': None}
        new_id = self.event.create_registration(self.key, new_reg)
        data = {
            'id': 4,
            'fields': {'transportation': 'pedes'},
            'mixed_lodging': True,
            'checkin': datetime.datetime.now(pytz.utc),
            'parts': {
                1: {
                    'status': 2,
                    'lodgement_id': 2,
                },
                3: {
                    'status': 6,
                    'lodgement_id': None,
                }
            },
            'tracks': {
                1: {
                    'choices': [5, 4, 1],
                    'course_id': 5,
                },
                2: {
                    'choices': [2, 3, 4],
                },
                3: {
                    'course_id': None,
                }
            }
        }
        self.event.set_registration(self.key, data, change_note="Boring change.")
        new = {
            'regular_capacity': 42,
            'event_id': 1,
            'title': 'HY',
            'notes': "Notizen",
            'camping_mat_capacity': 11,
            'group_id': 1,
        }
        new_id = self.event.create_lodgement(self.key, new)
        update = {
            'regular_capacity': 21,
            'notes': None,
            'id': new_id,
        }
        self.event.set_lodgement(self.key, update)
        self.event.delete_lodgement(self.key, new_id)
        data: Dict[const.QuestionnaireUsages, List[CdEDBObject]] = {
            const.QuestionnaireUsages.additional:
                [
                    {'field_id': None,
                     'default_value': None,
                     'info': None,
                     'readonly': None,
                     'input_size': None,
                     'title': 'Weitere bla Überschrift',
                     'kind': const.QuestionnaireUsages.additional,
                     },
                    {'field_id': 2,
                     'default_value': 'etc',
                     'info': None,
                     'readonly': True,
                     'input_size': None,
                     'title': 'Vehikel',
                     'kind': const.QuestionnaireUsages.additional,
                     },
                    {'field_id': None,
                     'default_value': None,
                     'info': 'mit Text darunter und so',
                     'readonly': None,
                     'input_size': None,
                     'title': 'Unterüberschrift',
                     'kind': const.QuestionnaireUsages.additional,
                     },
                    {'field_id': 3,
                     'default_value': None,
                     'info': None,
                     'readonly': True,
                     'input_size': 5,
                     'title': 'Vehikel',
                     'kind': const.QuestionnaireUsages.additional,
                     },
                    {'field_id': None,
                     'default_value': None,
                     'info': 'nur etwas mehr Text',
                     'readonly': None,
                     'input_size': None,
                     'title': None,
                     'kind': const.QuestionnaireUsages.additional,
                     },
                ],
        }
        self.event.set_questionnaire(self.key, 1, data)

        # now check it
        expectation = (
            {
                'code': const.EventLogCodes.event_created,
                'event_id': 1001,
            },
            {
                'code': const.EventLogCodes.orga_added,
                'event_id': 1001,
                'persona_id': 2,
            },
            {
                'code': const.EventLogCodes.orga_added,
                'event_id': 1001,
                'persona_id': 7,
            },
            {
                'change_note': 'instrument',
                'code': const.EventLogCodes.field_added,
                'event_id': 1001,
            },
            {
                'change_note': 'preferred_excursion_date',
                'code': const.EventLogCodes.field_added,
                'event_id': 1001,
            },
            {
                'change_note': 'First coming',
                'code': const.EventLogCodes.part_created,
                'event_id': 1001,
            },
            {
                'change_note': 'First lecture',
                'code': const.EventLogCodes.track_added,
                'event_id': 1001,
            },
            {
                'change_note': 'Second coming',
                'code': const.EventLogCodes.part_created,
                'event_id': 1001,
            },
            {
                'change_note': 'Second lecture',
                'code': const.EventLogCodes.track_added,
                'event_id': 1001,
            },
            {
                'change_note': "Draußen",
                'code': const.EventLogCodes.lodgement_group_created,
                'event_id': 1001,
            },
            {
                'change_note': "Drinnen",
                'code': const.EventLogCodes.lodgement_group_created,
                'event_id': 1001,
            },
            {
                'code': const.EventLogCodes.orga_added,
                'event_id': 1001,
                'persona_id': 1,
            },
            {
                'code': const.EventLogCodes.orga_removed,
                'event_id': 1001,
                'persona_id': 2,
            },
            {
                'code': const.EventLogCodes.event_changed,
                'event_id': 1001,
            },
            {
                'change_note': 'instrument',
                'code': const.EventLogCodes.field_removed,
                'event_id': 1001,
            },
            {
                'change_note': 'kuea',
                'code': const.EventLogCodes.field_added,
                'event_id': 1001,
            },
            {
                'change_note': 'preferred_excursion_date',
                'code': const.EventLogCodes.field_updated,
                'event_id': 1001,
            },
            {
                'change_note': 'Third coming',
                'code': const.EventLogCodes.part_created,
                'event_id': 1001,
            },
            {
                'change_note': 'Third lecture',
                'code': const.EventLogCodes.track_added,
                'event_id': 1001,
            },
            {
                'change_note': 'Second coming',
                'code': const.EventLogCodes.part_changed,
                'event_id': 1001,
            },
            {
                'change_note': 'Second lecture v2',
                'code': const.EventLogCodes.track_updated,
                'event_id': 1001,
            },
            {
                'change_note': 'First lecture',
                'code': const.EventLogCodes.track_removed,
                'event_id': 1001,
            },
            {
                'change_note': 'First coming',
                'code': const.EventLogCodes.part_deleted,
                'event_id': 1001,
            },
            {
                'change_note': 'Topos theory for the kindergarden',
                'code': const.EventLogCodes.course_created,
                'event_id': 1,
            },
            {
                'change_note': 'Topos theory for the kindergarden',
                'code': const.EventLogCodes.course_segments_changed,
                'event_id': 1,
            },
            {
                'change_note': 'Topos theory for the kindergarden',
                'code': const.EventLogCodes.course_changed,
                'event_id': 1,
            },
            {
                'change_note': 'Topos theory for the kindergarden',
                'code': const.EventLogCodes.course_segments_changed,
                'event_id': 1,
            },
            {
                'code': const.EventLogCodes.registration_created,
                'event_id': 1,
                'persona_id': 3,
            },
            {
                'change_note': "Boring change.",
                'code': const.EventLogCodes.registration_changed,
                'event_id': 1,
                'persona_id': 9,
            },
            {
                'change_note': 'HY',
                'code': const.EventLogCodes.lodgement_created,
                'event_id': 1,
            },
            {
                'change_note': 'HY',
                'code': const.EventLogCodes.lodgement_changed,
                'event_id': 1,
            },
            {
                'change_note': 'HY',
                'code': const.EventLogCodes.lodgement_deleted,
                'event_id': 1,
            },
            {
                'code': const.EventLogCodes.questionnaire_changed,
                'event_id': 1,
            },
        )

        self.assertLogEqual(expectation, realm="event", offset=offset)

    def _create_registration(self, persona_id: int, event_id: int) -> int:
        event = self.event.get_event(self.key, event_id)
        return self.event.create_registration(self.key, {
            'persona_id': persona_id,
            'event_id': event['id'],
            'mixed_lodging': True,
            'list_consent': True,
            'notes': None,
            'parts': {
                p_id: {'status': const.RegistrationPartStati.applied}
                for p_id in event['parts']
            },
            'tracks': {
                t_id: {}
                for p_id in event['parts'] for t_id in event['parts'][p_id]['tracks']
            }
        })

    @as_users("annika")
    def test_registration_timestamps(self) -> None:
        persona_id = self.user['id']
        event_ids = [1, 2]
        reg_ids = {}
        base_time = now()
        delta = datetime.timedelta(seconds=42)
        with freezegun.freeze_time(base_time) as frozen_time:
            for event_id in event_ids:
                reg_id = self._create_registration(persona_id, event_id)
                frozen_time.tick(delta)
                self.event.set_registration(
                    self.key, {'id': reg_id, 'notes': "Important change!"})
                frozen_time.tick(delta)
                reg_ids[event_id] = reg_id
            for i, (event_id, reg_id) in enumerate(reg_ids.items()):
                reg = self.event.get_registration(self.key, reg_id)
                self.assertEqual(reg['ctime'], base_time + 2 * i * delta)
                self.assertEqual(reg['mtime'], base_time + (2 * i + 1) * delta)

    @as_users("emilia")
    def test_part_groups(self) -> None:
        event_id = 4
        event = self.event.get_event(self.key, event_id)

        # Delete existing registrations so we are free to create and delete event parts.
        registration_ids = self.event.list_registrations(self.key, event_id)
        for reg_id in registration_ids:
            self.event.delete_registration(
                self.key, reg_id, cascade=("registration_parts", "registration_tracks"))

        # Load expected sample part groups.
        part_group_parts_data = self.get_sample_data("event.part_group_parts")
        part_group_expectation = {
            part_group_id: part_group
            for part_group_id, part_group
            in self.get_sample_data("event.part_groups").items()
            if part_group['event_id'] == event_id
        }
        # Add dynamic data and convert enum.
        for part_group in part_group_expectation.values():
            part_group['part_ids'] = {
                e['part_id'] for e in part_group_parts_data.values()
                if e['part_group_id'] == part_group['id']
            }
            part_group['constraint_type'] = const.EventPartGroupType(
                part_group['constraint_type'])
        # Compare to retrieved data.
        self.assertEqual(event['part_groups'], part_group_expectation)

        # Check setting of part groups.

        new_part_group = {
            'title': "Everything",
            'shortname': "all",
            'notes': "Let's see what happens",
            'part_ids': set(event['parts']),
            'constraint_type': const.EventPartGroupType.Statistic,
        }

        # Setting is not allowed for non-privileged users.
        with self.assertRaises(PrivilegeError):
            self.event.set_part_groups(ANONYMOUS, event_id, {})
        with self.switch_user("garcia"):
            with self.assertRaises(PrivilegeError):
                self.event.set_part_groups(self.key, event_id, {})

        # Empty setter just returns 1.
        self.assertEqual(self.event.set_part_groups(self.key, event_id, {}), 1)

        new_part_group_id = self.event.set_part_groups(
            self.key, event_id, {-1: new_part_group})
        self.assertTrue(new_part_group_id)

        with self.assertRaises(UNIQUE_VIOLATION):
            self.event.set_part_groups(self.key, event_id, {-1: new_part_group})

        data = new_part_group.copy()
        data['shortname'] = "ALL"
        with self.assertRaises(UNIQUE_VIOLATION):
            self.event.set_part_groups(self.key, event_id, {-1: data})

        data = new_part_group.copy()
        data['title'] = "All"
        with self.assertRaises(UNIQUE_VIOLATION):
            self.event.set_part_groups(self.key, event_id, {-1: data})

        data = new_part_group.copy()
        data['shortname'] = "ALL"
        data['title'] = "All"
        self.event.set_part_groups(self.key, event_id, {-1: data})  # id 1005

        # Simultaneous deletion and recreation of part group with same name works.
        self.event.set_part_groups(
            self.key, event_id, {1001: None, -1: new_part_group}  # id 1006
        )

        # Switching of shortnames for exisitng groups is also possible.
        setter = {
            1005: {'shortname': new_part_group['shortname']},
            1006: {'shortname': data['shortname']},
        }
        self.assertTrue(self.event.set_part_groups(self.key, event_id, setter))  # type: ignore[arg-type]
        part_group_expectation.update({
            1005: {**data, **setter[1005], **{'event_id': event_id, 'id': 1005}},
            1006: {**new_part_group, **setter[1006],
                   **{'event_id': event_id, 'id': 1006}}
        })

        # Update and delete an existing group.
        update = {
            1: {
                'notes': "Pack explosives for New Years!",
            },
            4: None,
            1006: {
                'part_ids': set(list(event['parts'])[:len(event['parts']) // 2])
            }
        }
        self.assertTrue(self.event.set_part_groups(self.key, event_id, update))
        part_group_expectation[1].update(update[1])  # type: ignore[arg-type]
        del part_group_expectation[4]
        part_group_expectation[1006].update(update[1006])  # type: ignore[arg-type]

        self.assertEqual(
            self.event.get_event(self.key, event_id)['part_groups'],
            part_group_expectation
        )

        # ValueError is raised when trying to update or delete a nonexisting part group.
        with self.assertRaises(ValueError):
            self.event.set_part_groups(self.key, event_id, {NON_EXISTING_ID: None})
        # ValueError when creating or updating a part group with a non existing part.
        with self.assertRaises(ValueError):
            self.event.set_part_groups(
                self.key, event_id,
                {-1: {**new_part_group, **{'part_ids': [NON_EXISTING_ID]}}})
        with self.assertRaises(ValueError):
            self.event.set_part_groups(
                self.key, event_id, {1: {'part_ids': [NON_EXISTING_ID]}})

        # Delete a part still linked to a part group.
        self.assertTrue(self.event.set_event(
            self.key, {'id': event_id, 'parts': {min(event['parts']): None}}))

        export_expectation = {
            1: {'constraint_type': const.EventPartGroupType.Statistic,
                'notes': 'Pack explosives for New Years!',
                'part_ids': [7, 8],
                'shortname': '1.H.',
                'title': '1. Hälfte'},
            2: {'constraint_type': const.EventPartGroupType.Statistic,
                'notes': None,
                'part_ids': [9, 10, 11],
                'shortname': '2.H.',
                'title': '2. Hälfte'},
            3: {'constraint_type': const.EventPartGroupType.Statistic,
                'notes': None,
                'part_ids': [9],
                'shortname': 'OW',
                'title': 'Oberwesel'},
            5: {'constraint_type': const.EventPartGroupType.Statistic,
                'notes': None,
                'part_ids': [8, 11],
                'shortname': 'KA',
                'title': 'Kaub'},
            6: {'constraint_type':
                    const.EventPartGroupType.mutually_exclusive_participants,
                'notes': None,
                'part_ids': [7, 8],
                'shortname': 'TN 1H',
                'title': 'Teilnehmer 1. Hälfte'},
            7: {'constraint_type':
                    const.EventPartGroupType.mutually_exclusive_participants,
                'notes': None,
                'part_ids': [9, 10, 11],
                'shortname': 'TN 2H',
                'title': 'Teilnehmer 2. Hälfte'},
            8: {'constraint_type': const.EventPartGroupType.mutually_exclusive_courses,
                'notes': None,
                'part_ids': [7, 8],
                'shortname': 'Kurs 1H',
                'title': 'Kurse 1. Hälfte'},
            9: {'constraint_type': const.EventPartGroupType.mutually_exclusive_courses,
                'notes': None,
                'part_ids': [9, 10, 11],
                'shortname': 'Kurs 2H',
                'title': 'Kurse 2. Hälfte'},
            1005: {'constraint_type': const.EventPartGroupType.Statistic,
                   'notes': "Let's see what happens",
                   'part_ids': [7, 8, 9, 10, 11, 12],
                   'shortname': 'all',
                   'title': 'All'},
            1006: {'constraint_type': const.EventPartGroupType.Statistic,
                   'notes': "Let's see what happens",
                   'part_ids': [7, 8],
                   'shortname': 'ALL',
                   'title': 'Everything'},
        }
        export = self.event.partial_export_event(self.key, event_id)
        self.assertEqual(export['event']['part_groups'], export_expectation)

        # Delete the entire event. Requires admin.
        with self.switch_user("annika"):
            blockers = self.event.delete_event_blockers(self.key, event_id)
            self.assertEqual(
                set(blockers),
                {"orgas", "event_parts", "course_tracks", "part_groups",
                 "part_group_parts", "track_groups", "track_group_tracks",
                 "courses", "log", "lodgement_groups", "event_fees"}
            )
            self.assertTrue(self.event.delete_event(self.key, event_id, blockers))

    @as_users("annika")
    @storage
    def test_calculate_fee_mep(self) -> None:
        # Create a new event with some part groups, have someone register and
        #  check the calculated fees.
        e_data = {
            "title": "Fragmentierte Akademie",
            "shortname": "frAka",
            "institution": 1,
            "description": None,
            "parts": {
                -1: {
                    "title": "A",
                    "shortname": "A",
                    "part_begin": "3000-01-01",
                    "part_end": "3000-01-02",
                    "waitlist_field": None,
                },
                -2: {
                    "title": "B",
                    "shortname": "B",
                    "part_begin": "3000-01-01",
                    "part_end": "3000-01-02",
                    "waitlist_field": None,
                },
                -3: {
                    "title": "C",
                    "shortname": "C",
                    "part_begin": "3000-01-01",
                    "part_end": "3000-01-02",
                    "waitlist_field": None,
                },
                -4: {
                    "title": "D",
                    "shortname": "D",
                    "part_begin": "3000-01-01",
                    "part_end": "3000-01-02",
                    "waitlist_field": None,
                },
            },
        }
        event_id = self.event.create_event(self.key, e_data)

        # These are the mep constraints, but they no longer have any direct effect on
        #  the fees.
        # mep = const.EventPartGroupType.mutually_exclusive_participants
        # pg_data: CdEDBOptionalMap = {
        #     -1: {
        #         "title": "A+B",
        #         "shortname": "A+B",
        #         "part_ids": [1001, 1002],
        #         "constraint_type": mep,
        #         "notes": None,
        #     },
        #     -2: {
        #         "title": "B+C",
        #         "shortname": "B+C",
        #         "part_ids": [1002, 1003],
        #         "constraint_type": mep,
        #         "notes": None,
        #     },
        #     -3: {
        #         "title": "C+D",
        #         "shortname": "C+D",
        #         "part_ids": [1003, 1004],
        #         "constraint_type": mep,
        #         "notes": None,
        #     },
        # }
        # self.event.set_part_groups(self.key, event_id, pg_data)

        fee_data: CdEDBOptionalMap = {
            -1: {
                "title": "A",
                "notes": None,
                "amount": "1",
                "condition": "part.A",
            },
            -2: {
                "title": "B",
                "notes": None,
                "amount": "2",
                "condition": "part.B",
            },
            -3: {
                "title": "C",
                "notes": None,
                "amount": "3",
                "condition": "part.C",
            },
            -4: {
                "title": "D",
                "notes": None,
                "amount": "4",
                "condition": "part.D",
            },
            -5: {
                "title": "A und B",
                "notes": None,
                "amount": "-1",
                "condition": "part.A AND part.B",
            },
            -6: {
                "title": "B und C",
                "notes": None,
                "amount": "-2",
                "condition": "part.B AND part.C",
            },
            -7: {
                "title": "C und D",
                "notes": None,
                "amount": "-3",
                "condition": "part.C AND part.D",
            },
            -8: {
                "title": "A und B und C",
                "notes": None,
                "amount": "1",
                "condition": "part.A AND part.B AND part.C",
            },
            -9: {
                "title": "B und C und D",
                "notes": None,
                "amount": "2",
                "condition": "part.B AND part.C AND part.D",
            },
            -10: {
                "title": "A und B und C und D",
                "notes": None,
                "amount": "-1",
                "condition": "part.A AND part.B AND part.C AND part.D",
            },
        }
        self.event.set_event_fees(self.key, event_id, fee_data)

        r_data = {
            "event_id": event_id,
            "persona_id": self.user['id'],
            "mixed_lodging": True,
            "list_consent": True,
            "notes": None,
            "parts": {
                1001: {
                    "status": const.RegistrationPartStati.participant,
                    "lodgement_id": None,
                    "is_camping_mat": False,
                },
                1002: {
                    "status": const.RegistrationPartStati.participant,
                    "lodgement_id": None,
                    "is_camping_mat": False,
                },
                1003: {
                    "status": const.RegistrationPartStati.participant,
                    "lodgement_id": None,
                    "is_camping_mat": False,
                },
                1004: {
                    "status": const.RegistrationPartStati.participant,
                    "lodgement_id": None,
                    "is_camping_mat": False,
                },
            },
            "tracks": {},
        }
        reg_id = self.event.create_registration(self.key, r_data)

        c = const.RegistrationPartStati.cancelled
        p = const.RegistrationPartStati.participant
        expectation = {
            (c, c, c, c): 0,
            (c, c, c, p): 4,
            (c, c, p, c): 3,
            (c, c, p, p): 4,
            (c, p, c, c): 2,
            (c, p, c, p): 6,
            (c, p, p, c): 3,
            (c, p, p, p): 6,
            (p, c, c, c): 1,
            (p, c, c, p): 5,
            (p, c, p, c): 4,
            (p, c, p, p): 5,
            (p, p, c, c): 2,
            (p, p, c, p): 6,
            (p, p, p, c): 4,
            (p, p, p, p): 6,
        }

        for stati, expected_fee in expectation.items():
            r_data = {
                "id": reg_id,
                "parts": {
                    1001: {
                        "status": stati[0],
                    },
                    1002: {
                        "status": stati[1],
                    },
                    1003: {
                        "status": stati[2],
                    },
                    1004: {
                        "status": stati[3],
                    },
                },
            }
            self.event.set_registration(self.key, r_data)
            combination = ", ".join(str(int(x == p)) for x in stati)
            fee = self.event.calculate_fee(self.key, reg_id)
            with self.subTest(combination=combination):
                self.assertEqual(fee, decimal.Decimal(expected_fee))

    @as_users("garcia")
    def test_part_shortname_change(self) -> None:
        event_id = 1
        new_fee = {
            'title': "Test",
            'amount': "1",
            'condition': "part.1.H. and not part.2.H.",
            'notes': None,
        }
        self.event.set_event_fees(self.key, event_id, {-1: new_fee})
        event_data = {
            'id': event_id,
            'parts': {
                2: {
                    'shortname': "2.H.",
                },
                3: {
                    'shortname': "1.H.",
                }
            }
        }
        self.event.set_event(self.key, event_data)
        event = self.event.get_event(self.key, event_id)
        self.assertEqual(
            "part.2.H. and not part.1.H.", event['fees'][1001]['condition'])

    @as_users("garcia")
    def test_orga_apitokens(self) -> None:
        event_id = 1
        event_log_offset, _ = self.event.retrieve_log(
            self.key, {'entity_ids': [event_id]})

        orga_token_ids = self.event.list_orga_tokens(self.key, event_id)
        orga_tokens = self.event.get_orga_tokens(self.key, orga_token_ids)
        expectation = {
            1: OrgaToken(
                id=cast(vtypes.ID, 1),
                event_id=cast(vtypes.ID, event_id),
                title="Garcia's technische Spielerei",
                notes="Mal probieren, was diese API so alles kann.",
                ctime=nearly_now(),
                etime=datetime.datetime(2222, 12, 31, 23, 59, 59, tzinfo=pytz.utc),
                rtime=None,
                atime=None,
            )
        }
        self.assertEqual(expectation, orga_tokens)

        base_time = now()
        delta = datetime.timedelta(minutes=1)
        with freezegun.freeze_time(base_time) as frozen_time:
            new_token = OrgaToken(
                id=cast(vtypes.ProtoID, -1),
                event_id=cast(vtypes.ID, event_id),
                title="New Token!",
                notes=None,
                ctime=now(),
                etime=base_time + delta,
                rtime=None,
                atime=None,
            )
            new_id, secret = self.event.create_orga_token(self.key, new_token)
            new_token.id = cast(vtypes.ProtoID, new_id)
            apitoken = cast(RequestState, new_token.get_token_string(secret))

            log_expectation = [
                {
                    'code': const.EventLogCodes.orga_token_created,
                    'change_note': new_token.title,
                    'ctime': now(),
                }
            ]
            self.assertEqual(
                {}, self.event.delete_orga_token_blockers(self.key, new_id))

            droid_export = self.event.partial_export_event(apitoken, event_id)
            partial_export = self.event.partial_export_event(self.key, event_id)
            self.assertEqual(droid_export, partial_export)

            blockers = self.event.delete_orga_token_blockers(self.key, new_id)
            self.assertEqual({'atime': [True]}, blockers)

            frozen_time.tick(2*delta)

            with self.assertRaisesRegex(APITokenError, "This .+ token has expired."):
                self.event.partial_export_event(apitoken, event_id)

            self.assertTrue(self.event.revoke_orga_token(self.key, new_id))
            log_expectation.append({
                'code': const.EventLogCodes.orga_token_revoked,
                'change_note': new_token.title,
            })

            changed_token = {'id': new_id, 'notes': "For testing only."}
            self.assertTrue(self.event.change_orga_token(self.key, changed_token))

            changed_token = {'id': new_id, 'title': "New Name"}
            self.assertTrue(self.event.change_orga_token(self.key, changed_token))

            log_expectation.extend([
                {
                    'code': const.EventLogCodes.orga_token_changed,
                    'change_note': new_token.title,
                },
                {
                    'code': const.EventLogCodes.orga_token_changed,
                    'change_note': f"{new_token.title} -> {changed_token['title']}",
                }
            ])

            with self.assertRaisesRegex(
                    APITokenError, "This .+ token has been revoked."):
                self.event.partial_export_event(apitoken, event_id)

            self.assertTrue(self.event.delete_orga_token(self.key, new_id, ("atime",)))
            self.assertNotIn(new_id, self.event.list_orga_tokens(self.key, event_id))
            log_expectation.append({
                'code': const.EventLogCodes.orga_token_deleted,
                'change_note': changed_token['title'],
            })

            self.assertLogEqual(log_expectation, realm='event', event_id=event_id,
                                offset=event_log_offset)<|MERGE_RESOLUTION|>--- conflicted
+++ resolved
@@ -24,11 +24,8 @@
 )
 from cdedb.common.exceptions import APITokenError, PartialImportError, PrivilegeError
 from cdedb.common.query import Query, QueryOperators, QueryScope
-<<<<<<< HEAD
+from cdedb.common.query.log_filter import EventLogFilter
 from cdedb.models.droid import OrgaToken
-=======
-from cdedb.common.query.log_filter import EventLogFilter
->>>>>>> ab763ca7
 from tests.common import (
     ANONYMOUS, USER_DICT, BackendTest, as_users, event_keeper, json_keys_to_int,
     storage,
@@ -4506,7 +4503,7 @@
     def test_orga_apitokens(self) -> None:
         event_id = 1
         event_log_offset, _ = self.event.retrieve_log(
-            self.key, {'entity_ids': [event_id]})
+            self.key, EventLogFilter(event_id=1))
 
         orga_token_ids = self.event.list_orga_tokens(self.key, event_id)
         orga_tokens = self.event.get_orga_tokens(self.key, orga_token_ids)
