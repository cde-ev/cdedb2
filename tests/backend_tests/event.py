--- conflicted
+++ resolved
@@ -4323,12 +4323,8 @@
             self.assertEqual(
                 set(blockers),
                 {"orgas", "event_parts", "course_tracks", "part_groups",
-<<<<<<< HEAD
                  "part_group_parts", "track_groups", "track_group_tracks",
-                 "courses", "log"}
-=======
-                 "part_group_parts", "courses", "log", "lodgement_groups"}
->>>>>>> 136551d4
+                 "courses", "log", "lodgement_groups"}
             )
             self.assertTrue(self.event.delete_event(self.key, event_id, blockers))
 
