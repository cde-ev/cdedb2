--- conflicted
+++ resolved
@@ -303,26 +303,6 @@
     @as_users("nina")
     def test_mailinglist_creation_deletion(self) -> None:
         oldlists = self.ml.list_mailinglists(self.key)
-<<<<<<< HEAD
-        new_data = {
-            'local_part': 'revolution',
-            'domain': const.MailinglistDomain.lists,
-            'description': 'Vereinigt Euch',
-            'assembly_id': None,
-            'attachment_policy': const.AttachmentPolicy.forbid,
-            'convert_html': False,
-            'event_id': None,
-            'is_active': True,
-            'maxsize': None,
-            'mod_policy': const.ModerationPolicy.unmoderated,
-            'moderators': {1, 2},
-            'registration_stati': [],
-            'subject_prefix': 'viva la revolution',
-            'title': 'Proletarier aller Länder',
-            'notes': "secrecy is important",
-            'ml_type': const.MailinglistTypes.member_invitation_only,
-        }
-=======
         new_data = Mailinglist(
             id=self.as_creation_id(-1),
             local_part=vtypes.EmailLocalPart('revolution'),
@@ -330,6 +310,7 @@
             description='Vereinigt Euch',
             assembly_id=None,
             attachment_policy=const.AttachmentPolicy.forbid,
+            convert_html=False,
             event_id=None,
             is_active=True,
             maxsize=None,
@@ -342,7 +323,6 @@
             notes="secrecy is important",
             ml_type=const.MailinglistTypes.member_invitation_only,
         )
->>>>>>> dff475d2
         new_id = self.ml.create_mailinglist(self.key, new_data)
         self.assertLess(0, new_id)
         self.assertNotIn(new_id, oldlists)
@@ -357,29 +337,13 @@
 
     @as_users("nina")
     def test_mailinglist_creation_optional_fields(self) -> None:
-<<<<<<< HEAD
-        new_data = {
-            'local_part': 'revolution',
-            'domain': const.MailinglistDomain.lists,
-            'description': 'Vereinigt Euch',
-            'attachment_policy': const.AttachmentPolicy.forbid,
-            'convert_html': True,
-            'is_active': True,
-            'maxsize': None,
-            'ml_type': const.MailinglistTypes.member_moderated_opt_in,
-            'mod_policy': const.ModerationPolicy.unmoderated,
-            'moderators': {2, 9},
-            'notes': None,
-            'subject_prefix': 'viva la revolution',
-            'title': 'Proletarier aller Länder',
-        }
-=======
         new_data = Mailinglist(
             id=-1,  # type: ignore[arg-type]
             local_part=vtypes.EmailLocalPart('revolution'),
             domain=const.MailinglistDomain.lists,
             description='Vereinigt Euch',
             attachment_policy=const.AttachmentPolicy.forbid,
+            convert_html=True,
             is_active=True,
             maxsize=None,
             ml_type=const.MailinglistTypes.member_moderated_opt_in,
@@ -393,7 +357,6 @@
             event_id=None,
             registration_stati=[],
         )
->>>>>>> dff475d2
         self.assertLess(0, self.ml.create_mailinglist(self.key, new_data))
         new_data.moderators |= {self.as_id(100000)}
         with self.assertRaises(ValueError):
@@ -1360,27 +1323,6 @@
 
     @as_users("nina")
     def test_change_sub_policy(self) -> None:
-<<<<<<< HEAD
-        mdata = {
-            'local_part': 'revolution',
-            'domain': const.MailinglistDomain.lists,
-            'description': 'Vereinigt Euch',
-            'assembly_id': None,
-            'attachment_policy': const.AttachmentPolicy.forbid,
-            'convert_html': False,
-            'event_id': None,
-            'is_active': True,
-            'maxsize': None,
-            'mod_policy': const.ModerationPolicy.unmoderated,
-            'moderators': {2},
-            'registration_stati': [],
-            'subject_prefix': 'viva la revolution',
-            'title': 'Proletarier aller Länder',
-            'notes': "secrecy is important",
-            'whitelist': {
-                'fidel@example.cde',
-                'che@example.cde',
-=======
         data = Mailinglist(
             id=self.as_creation_id(-1),
             local_part=vtypes.EmailLocalPart('revolution'),
@@ -1388,6 +1330,7 @@
             description='Vereinigt Euch',
             assembly_id=None,
             attachment_policy=const.AttachmentPolicy.forbid,
+            convert_html=False,
             event_id=None,
             is_active=True,
             maxsize=None,
@@ -1400,7 +1343,6 @@
             whitelist={
                 vtypes.Email('fidel@example.cde'),
                 vtypes.Email('che@example.cde'),
->>>>>>> dff475d2
             },
             ml_type=const.MailinglistTypes.member_invitation_only,
         )
@@ -1495,27 +1437,6 @@
 
     @as_users("nina")
     def test_change_mailinglist_association(self) -> None:
-<<<<<<< HEAD
-        mdata = {
-            'local_part': 'orga',
-            'domain': const.MailinglistDomain.aka,
-            'description': None,
-            'assembly_id': None,
-            'attachment_policy': const.AttachmentPolicy.forbid,
-            'convert_html': True,
-            'event_id': 2,
-            'is_active': True,
-            'maxsize': None,
-            'mod_policy': const.ModerationPolicy.unmoderated,
-            'moderators': {2},
-            'registration_stati': [],
-            'subject_prefix': 'orga',
-            'title': 'Orgateam',
-            'notes': None,
-            'ml_type': const.MailinglistTypes.event_orga,
-        }
-        new_id = self.ml.create_mailinglist(self.key, mdata)
-=======
         data = Mailinglist(
             id=self.as_creation_id(-1),
             local_part=vtypes.EmailLocalPart('orga'),
@@ -1523,6 +1444,7 @@
             description=None,
             assembly_id=None,
             attachment_policy=const.AttachmentPolicy.forbid,
+            convert_html=True,
             event_id=self.as_id(2),
             is_active=True,
             maxsize=None,
@@ -1536,7 +1458,6 @@
             ml_type=const.MailinglistTypes.event_orga,
         )
         new_id = self.ml.create_mailinglist(self.key, data)
->>>>>>> dff475d2
 
         expectation = {
             1: SS.implicit,
@@ -1963,26 +1884,6 @@
     def test_relevant_admins(self) -> None:
         if self.user_in("annika", "nina"):
             # Create a new event mailinglist.
-<<<<<<< HEAD
-            mldata = {
-                'local_part': "cyber",
-                'domain': const.MailinglistDomain.aka,
-                'description': "Für alle, die nicht ohne Akademien können.",
-                'event_id': None,
-                'ml_type': const.MailinglistTypes.event_associated,
-                'is_active': True,
-                'attachment_policy': const.AttachmentPolicy.forbid,
-                'convert_html': True,
-                'maxsize': None,
-                'moderators': {self.user['id']},
-                'subject_prefix': "cyber",
-                'title': "CyberAka",
-                'mod_policy': const.ModerationPolicy.non_subscribers,
-                'notes': None,
-                'registration_stati': [],
-            }
-            new_id = self.ml.create_mailinglist(self.key, mldata)
-=======
             data = Mailinglist(
                 id=self.as_creation_id(-1),
                 local_part=vtypes.EmailLocalPart("cyber"),
@@ -1993,6 +1894,7 @@
                 ml_type=const.MailinglistTypes.event_associated,
                 is_active=True,
                 attachment_policy=const.AttachmentPolicy.forbid,
+                convert_html=True,
                 maxsize=None,
                 moderators={self.user['id']},
                 whitelist=set(),
@@ -2003,7 +1905,6 @@
                 registration_stati=[],
             )
             new_id = self.ml.create_mailinglist(self.key, data)
->>>>>>> dff475d2
             self.assertGreater(new_id, 0)
 
             # Add self as a subscriber.
@@ -2046,25 +1947,6 @@
 
         if self.user_in("viktor", "nina"):
             # Create a new assembly mailinglist.
-<<<<<<< HEAD
-            mldata = {
-                'local_part': "mgv-ag",
-                'domain': const.MailinglistDomain.lists,
-                'description': "Vor der nächsten MGV müssen wir noch ein paar"
-                               " Dinge klären.",
-                'ml_type': const.MailinglistTypes.assembly_opt_in,
-                'is_active': True,
-                'attachment_policy': const.AttachmentPolicy.forbid,
-                'convert_html': True,
-                'maxsize': None,
-                'moderators': {self.user['id']},
-                'subject_prefix': "mgv-ag",
-                'title': "Arbeitsgruppe Mitgliederversammlung",
-                'mod_policy': const.ModerationPolicy.non_subscribers,
-                'notes': None,
-            }
-            new_id = self.ml.create_mailinglist(self.key, mldata)
-=======
             data = Mailinglist(
                 id=self.as_creation_id(-1),
                 local_part=vtypes.EmailLocalPart("mgv-ag"),
@@ -2074,6 +1956,7 @@
                 ml_type=const.MailinglistTypes.assembly_opt_in,
                 is_active=True,
                 attachment_policy=const.AttachmentPolicy.forbid,
+                convert_html=True,
                 maxsize=None,
                 moderators={self.user['id']},
                 whitelist=set(),
@@ -2086,7 +1969,6 @@
                 registration_stati=[],
             )
             new_id = self.ml.create_mailinglist(self.key, data)
->>>>>>> dff475d2
             self.assertGreater(new_id, 0)
 
             # Add self as a subscriber.
@@ -2122,25 +2004,6 @@
                 cascade=["moderators", "subscriptions", "log"]))
         if self.user_in("quintus", "nina"):
             # Create a new member mailinglist.
-<<<<<<< HEAD
-            mldata = {
-                'local_part': "literatir",
-                'domain': const.MailinglistDomain.lists,
-                'description': "Wir reden hier über coole Bücher die wir"
-                               " gelesen haben.",
-                'ml_type': const.MailinglistTypes.member_opt_in,
-                'is_active': True,
-                'attachment_policy': const.AttachmentPolicy.forbid,
-                'convert_html': True,
-                'maxsize': None,
-                'moderators': {self.user['id']},
-                'subject_prefix': "literatur",
-                'title': "Buchclub",
-                'mod_policy': const.ModerationPolicy.non_subscribers,
-                'notes': None,
-            }
-            new_id = self.ml.create_mailinglist(self.key, mldata)
-=======
             data = Mailinglist(
                 id=self.as_creation_id(-1),
                 local_part=vtypes.EmailLocalPart("literatir"),
@@ -2149,6 +2012,7 @@
                 ml_type=const.MailinglistTypes.member_opt_in,
                 is_active=True,
                 attachment_policy=const.AttachmentPolicy.forbid,
+                convert_html=True,
                 maxsize=None,
                 moderators={self.user['id']},
                 whitelist=set(),
@@ -2161,7 +2025,6 @@
                 registration_stati=[],
             )
             new_id = self.ml.create_mailinglist(self.key, data)
->>>>>>> dff475d2
             self.assertGreater(new_id, 0)
 
             # Add self as a subscriber.
@@ -2206,26 +2069,6 @@
         }
         self.ml.set_subscription_address(self.key, **datum)
         self.ml.do_subscription_action(self.key, SA.add_subscriber, 7, 1)
-<<<<<<< HEAD
-        new_data = {
-            'local_part': 'revolution',
-            'domain': const.MailinglistDomain.lists,
-            'description': 'Vereinigt Euch',
-            'assembly_id': None,
-            'attachment_policy': const.AttachmentPolicy.forbid,
-            'convert_html': True,
-            'event_id': None,
-            'is_active': True,
-            'maxsize': None,
-            'mod_policy': const.ModerationPolicy.unmoderated,
-            'moderators': {1, 2},
-            'registration_stati': [],
-            'subject_prefix': 'viva la revolution',
-            'title': 'Proletarier aller Länder',
-            'notes': "secrecy is important",
-            'ml_type': const.MailinglistTypes.member_invitation_only,
-        }
-=======
         new_data = Mailinglist(
             id=self.as_creation_id(-1),
             local_part=vtypes.EmailLocalPart('revolution'),
@@ -2233,6 +2076,7 @@
             description='Vereinigt Euch',
             assembly_id=None,
             attachment_policy=const.AttachmentPolicy.forbid,
+            convert_html=True,
             event_id=None,
             is_active=True,
             maxsize=None,
@@ -2245,7 +2089,6 @@
             notes="secrecy is important",
             ml_type=const.MailinglistTypes.member_invitation_only,
         )
->>>>>>> dff475d2
         new_id = self.ml.create_mailinglist(self.key, new_data)
         self.ml.add_whitelist_entry(self.key, new_id, 'che@example.cde')
         self.ml.delete_mailinglist(
