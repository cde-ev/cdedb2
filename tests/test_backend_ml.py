#!/usr/bin/env python3

from typing import Collection, Set, Optional, cast

import cdedb.database.constants as const
import cdedb.ml_type_aux as ml_type
from cdedb.common import (
<<<<<<< HEAD
    CdEDBObject, PrivilegeError, RequestState, nearly_now
=======
    CdEDBObject, PrivilegeError, RequestState, SubscriptionActions as SA,
    SubscriptionError, nearly_now, merge_dicts
>>>>>>> c4514665
)
from cdedb.database.constants import SubscriptionState as SS
from cdedb.subman.exceptions import SubscriptionError
from cdedb.subman.machine import SubscriptionAction as SA
from tests.common import USER_DICT, BackendTest, as_users, prepsql


class TestMlBackend(BackendTest):
    used_backends = ("core", "ml")

    @as_users("janis")
    def test_basics(self, user: CdEDBObject) -> None:
        data = self.core.get_ml_user(self.key, user['id'])
        data['display_name'] = "Zelda"
        data['family_name'] = "Lord von und zu Hylia"
        setter = {k: v for k, v in data.items() if k in
                  {'id', 'display_name', 'given_names', 'family_name'}}
        self.core.change_persona(self.key, setter)
        new_data = self.core.get_ml_user(self.key, user['id'])
        self.assertEqual(data, new_data)

    @as_users("anton")
    def test_merge_accounts(self, user: CdEDBObject) -> None:
        berta_id = USER_DICT['berta']['id']
        janis_id = USER_DICT['janis']['id']

        # try some failing cases
        with self.assertRaises(ValueError) as e:
            self.ml.merge_accounts(self.key,
                                   source_persona_id=USER_DICT['rowena']['id'],
                                   target_persona_id=berta_id)
        self.assertEqual("Source persona must be a ml-only user.", str(e.exception))

        with self.assertRaises(ValueError) as e:
            self.ml.merge_accounts(self.key,
                                   source_persona_id=USER_DICT['nina']['id'],
                                   target_persona_id=berta_id)
        self.assertEqual("Source User is admin and can not be merged.", str(e.exception))

        with self.assertRaises(ValueError) as e:
            self.ml.merge_accounts(self.key,
                                   source_persona_id=janis_id,
                                   target_persona_id=USER_DICT['hades']['id'])
        self.assertEqual("Target User is not accessible.", str(e.exception))

        code = self.ml.merge_accounts(self.key,
                                      source_persona_id=janis_id,
                                      target_persona_id=berta_id)
        self.assertEqual(code, 0)
        # TODO it seems like I cannot check this
        # self.assertIn("Both users are related to the same mailinglists: Witz des Tages",
        #               self.key.notifications)
        assert self.core.get_persona(self.key, janis_id)["is_archived"] is False

        # remove the blocking subscription of berta
        self.ml._remove_subscription(self.key, {'mailinglist_id': 3, 'persona_id': 2})
        berta_mls = self.ml.get_user_subscriptions(self.key, berta_id)
        berta_mod = self.ml.moderator_info(self.key, berta_id)
        janis_mls = self.ml.get_user_subscriptions(self.key, janis_id)
        janis_mod = self.ml.moderator_info(self.key, janis_id)
        code = self.ml.merge_accounts(self.key,
                                      source_persona_id=janis_id,
                                      target_persona_id=berta_id)
        self.assertLess(0, code)

        # assert the merging of subscription states and moderator rights was successfull
        berta_new_mls = self.ml.get_user_subscriptions(self.key, berta_id)
        berta_new_mod = self.ml.moderator_info(self.key, berta_id)
        self.assertEqual(berta_new_mls, {**berta_mls, **janis_mls})
        self.assertEqual(berta_new_mod, berta_mod | janis_mod)

        # check the logs
        expectation = (8, (
            {'change_note': 'Nutzer 10 ist in diesem Account aufgegangen.',
             'code': const.MlLogCodes.subscribed,
             'ctime': nearly_now(),
             'id': 1001,
             'mailinglist_id': 3,
             'persona_id': 2,
             'submitted_by': 1},
            {'change_note': 'janis-spam@example.cde',
             'code': const.MlLogCodes.subscription_changed,
             'ctime': nearly_now(),
             'id': 1002,
             'mailinglist_id': 3,
             'persona_id': 2,
             'submitted_by': 1},
            {'change_note': 'Nutzer 10 ist in diesem Account aufgegangen.',
             'code': const.MlLogCodes.subscribed,
             'ctime': nearly_now(),
             'id': 1003,
             'mailinglist_id': 64,
             'persona_id': 2,
             'submitted_by': 1},
            {'change_note': 'janis@example.cde',
             'code': const.MlLogCodes.subscription_changed,
             'ctime': nearly_now(),
             'id': 1004,
             'mailinglist_id': 64,
             'persona_id': 2,
             'submitted_by': 1},
            {'change_note': 'Nutzer 10 ist in diesem Account aufgegangen.',
             'code': const.MlLogCodes.subscribed,
             'ctime': nearly_now(),
             'id': 1005,
             'mailinglist_id': 65,
             'persona_id': 2,
             'submitted_by': 1},
            {'change_note': 'janis@example.cde',
             'code': const.MlLogCodes.subscription_changed,
             'ctime': nearly_now(),
             'id': 1006,
             'mailinglist_id': 65,
             'persona_id': 2,
             'submitted_by': 1},
            {'change_note': 'Nutzer 10 ist in diesem Account aufgegangen.',
             'code': const.MlLogCodes.moderator_added,
             'ctime': nearly_now(),
             'id': 1007,
             'mailinglist_id': 2,
             'persona_id': 2,
             'submitted_by': 1},
            {'change_note': 'Nutzer 10 ist in diesem Account aufgegangen.',
             'code': const.MlLogCodes.moderator_added,
             'ctime': nearly_now(),
             'id': 1008,
             'mailinglist_id': 63,
             'persona_id': 2,
             'submitted_by': 1}))
        self.assertEqual(expectation, self.ml.retrieve_log(self.key))

        # assure janis is archived
        janis = self.core.get_persona(self.key, janis_id)
        self.assertTrue(janis['is_archived'])

    @as_users("nina")
    def test_entity_mailinglist(self, user: CdEDBObject) -> None:
        expectation = {
            1: 'Verkündungen',
            2: 'Werbung',
            3: 'Witz des Tages',
            4: 'Klatsch und Tratsch',
            5: 'Sozialistischer Kampfbrief',
            7: 'Aktivenforum 2001',
            8: 'Orga-Liste',
            9: 'Teilnehmer-Liste',
            10: 'Warte-Liste',
            11: 'Kampfbrief-Kommentare',
            12: 'Moderatoren-Liste',
            13: 'Allumfassende Liste',
            14: 'Lokalgruppen-Liste',
            51: 'CdE-All',
            52: 'CdE-Info',
            53: 'Mitgestaltungsforum',
            54: 'Gutscheine',
            55: 'Platin-Lounge',
            56: 'Feriendorf Bau',
            57: 'Geheimbund',
            58: 'Testakademie 2222, Gäste',
            59: 'CdE-Party 2050 Orgateam',
            60: 'CdE-Party 2050 Teilnehmer',
            61: 'Kanonische Beispielversammlung',
            62: 'Walergebnisse',
            63: 'DSA-Liste',
            64: 'Das Leben, das Universum ...',
            65: 'Hogwarts',
            66: 'Versammlungsleitung Internationaler Kongress',
            99: 'Mailman-Migration',
        }
        self.assertEqual(expectation, self.ml.list_mailinglists(self.key))
        expectation[6] = 'Aktivenforum 2000'
        self.assertEqual(expectation,
                         self.ml.list_mailinglists(self.key, active_only=False))
        expectation = {
            3: {'local_part': 'witz',
                'domain': const.MailinglistDomain.lists,
                'domain_str': 'lists.cde-ev.de',
                'address': 'witz@lists.cde-ev.de',
                'description': "Einer geht noch ...",
                'assembly_id': None,
                'attachment_policy': const.AttachmentPolicy.pdf_only.value,
                'event_id': None,
                'id': 3,
                'is_active': True,
                'maxsize': 2048,
                'ml_type': const.MailinglistTypes.general_opt_in.value,
                'ml_type_class': ml_type.GeneralOptInMailinglist,
                'mod_policy': const.ModerationPolicy.non_subscribers.value,
                'moderators': {2, 3, 10},
                'registration_stati': [],
                'subject_prefix': 'witz',
                'title': 'Witz des Tages',
                'notes': None,
                'whitelist': set()},
            5: {'local_part': 'kongress',
                'domain': const.MailinglistDomain.lists,
                'domain_str': 'lists.cde-ev.de',
                'address': 'kongress@lists.cde-ev.de',
                'description': None,
                'assembly_id': 1,
                'attachment_policy': const.AttachmentPolicy.pdf_only.value,
                'event_id': None,
                'id': 5,
                'is_active': True,
                'maxsize': 1024,
                'ml_type': const.MailinglistTypes.assembly_associated.value,
                'ml_type_class': ml_type.AssemblyAssociatedMailinglist,
                'mod_policy': const.ModerationPolicy.non_subscribers.value,
                'moderators': {2, 23},
                'registration_stati': [],
                'subject_prefix': 'kampf',
                'title': 'Sozialistischer Kampfbrief',
                'notes': None,
                'whitelist': set()},
            7: {'local_part': 'aktivenforum',
                'domain': const.MailinglistDomain.lists,
                'domain_str': 'lists.cde-ev.de',
                'address': 'aktivenforum@lists.cde-ev.de',
                'description': None,
                'assembly_id': None,
                'attachment_policy': const.AttachmentPolicy.pdf_only.value,
                'event_id': None,
                'id': 7,
                'is_active': True,
                'maxsize': 1024,
                'ml_type': const.MailinglistTypes.member_opt_in.value,
                'ml_type_class': ml_type.MemberOptInMailinglist,
                'mod_policy': const.ModerationPolicy.non_subscribers.value,
                'moderators': {2, 10},
                'registration_stati': [],
                'subject_prefix': 'aktivenforum',
                'title': 'Aktivenforum 2001',
                'notes': None,
                'whitelist': {'aliens@example.cde',
                              'captiankirk@example.cde',
                              'drwho@example.cde'}}}
        self.assertEqual(expectation,
                         self.ml.get_mailinglists(self.key, (3, 5, 7)))
        setter = {
            'id': 7,
            'maxsize': 3096,
            'moderators': {1, 10},
            'whitelist': {'aliens@example.cde',
                          'captiankirk@example.cde',
                          'picard@example.cde'},
            'ml_type': const.MailinglistTypes.member_moderated_opt_in,
            'is_active': False,
            'local_part': 'passivenforum',
            'notes': "this list is no more",
        }
        expectation = expectation[7]
        expectation.update(setter)
        expectation['ml_type_class'] = ml_type.MemberModeratedOptInMailinglist
        expectation['address'] = ml_type.get_full_address(expectation)
        self.assertLess(0, self.ml.set_mailinglist(self.key, setter))
        self.assertEqual(expectation, self.ml.get_mailinglist(self.key, 7))

    @as_users("janis")
    def test_double_link(self, user: CdEDBObject) -> None:
        setter = {
            'id': 7,
            'event_id': 1,
            'assembly_id': 1
        }
        with self.assertRaises(ValueError):
            self.ml.set_mailinglist(self.key, setter)

    @as_users("nina")
    def test_mailinglist_creation_deletion(self, user: CdEDBObject) -> None:
        oldlists = self.ml.list_mailinglists(self.key)
        new_data = {
            'local_part': 'revolution',
            'domain': const.MailinglistDomain.lists,
            'description': 'Vereinigt Euch',
            'assembly_id': None,
            'attachment_policy': const.AttachmentPolicy.forbid,
            'event_id': None,
            'is_active': True,
            'maxsize': None,
            'mod_policy': const.ModerationPolicy.unmoderated,
            'moderators': {1, 2},
            'registration_stati': [],
            'subject_prefix': 'viva la revolution',
            'title': 'Proletarier aller Länder',
            'notes': "secrecy is important",
            'whitelist': {
                'fidel@example.cde',
                'che@example.cde',
            },
            'ml_type': const.MailinglistTypes.member_invitation_only,
        }
        new_id = self.ml.create_mailinglist(self.key, new_data)
        self.assertLess(0, new_id)
        self.assertNotIn(new_id, oldlists)
        self.assertIn(new_id, self.ml.list_mailinglists(self.key))
        new_data['id'] = new_id
        new_data['address'] = ml_type.get_full_address(new_data)
        new_data['domain_str'] = str(new_data['domain'])
        atype = new_data['ml_type']
        assert isinstance(atype, const.MailinglistTypes)
        new_data['ml_type_class'] = ml_type.get_type(atype)
        self.assertEqual(new_data, self.ml.get_mailinglist(self.key, new_id))
        self.assertLess(0, self.ml.delete_mailinglist(
            self.key, new_id, cascade=("subscriptions", "addresses",
                                       "whitelist", "moderators", "log")))
        self.assertNotIn(new_id, self.ml.list_mailinglists(self.key))

    @as_users("nina")
    def test_mailinglist_creation_optional_fields(self, user: CdEDBObject) -> None:
        new_data = {
            'local_part': 'revolution',
            'domain': const.MailinglistDomain.lists,
            'description': 'Vereinigt Euch',
            'attachment_policy': const.AttachmentPolicy.forbid,
            'is_active': True,
            'maxsize': None,
            'ml_type': const.MailinglistTypes.member_moderated_opt_in,
            'mod_policy': const.ModerationPolicy.unmoderated,
            'moderators': {2, 9},
            'notes': None,
            'subject_prefix': 'viva la revolution',
            'title': 'Proletarier aller Länder',
        }
        self.assertLess(0, self.ml.create_mailinglist(self.key, new_data))
        assert isinstance(new_data['moderators'], Set)
        new_data['moderators'] |= {100000}
        with self.assertRaises(ValueError):
            self.ml.create_mailinglist(self.key, new_data)
        new_data['moderators'] -= {100000}
        # Hades is archived.
        new_data['moderators'] |= {8}
        with self.assertRaises(ValueError):
            self.ml.create_mailinglist(self.key, new_data)
        new_data['moderators'] -= {8}
        assert isinstance(new_data['local_part'], str)
        new_data['local_part'] += "x"
        new_data['registration_stati'] = [const.RegistrationPartStati.guest]
        with self.assertRaises(ValueError):
            self.ml.create_mailinglist(self.key, new_data)
        new_data['registration_stati'] = []
        self.assertLess(0, self.ml.create_mailinglist(self.key, new_data))
        new_data['local_part'] += "x"
        new_data['whitelist'] = "datenbank@example.cde"
        with self.assertRaises(ValueError):
            self.ml.create_mailinglist(self.key, new_data)
        new_data['local_part'] += "x"
        new_data['whitelist'] = ["datenbank@example.cde"]
        self.assertLess(0, self.ml.create_mailinglist(self.key, new_data))
        new_data['local_part'] += "x"
        new_data['whitelist'] = []
        self.assertLess(0, self.ml.create_mailinglist(self.key, new_data))
        new_data['local_part'] += "x"
        new_data['event_id'] = 1
        with self.assertRaises(ValueError):
            self.ml.create_mailinglist(self.key, new_data)
        new_data['event_id'] = None
        self.assertLess(0, self.ml.create_mailinglist(self.key, new_data))
        new_data['local_part'] += "x"
        new_data['assembly_id'] = 1
        with self.assertRaises(ValueError):
            self.ml.create_mailinglist(self.key, new_data)
        new_data['assembly_id'] = None
        self.assertLess(0, self.ml.create_mailinglist(self.key, new_data))

    @as_users("nina")
    def test_sample_data(self, user: CdEDBObject) -> None:
        ml_ids = self.ml.list_mailinglists(self.key, active_only=False)

        for ml_id in ml_ids:
            with self.subTest(ml_id=ml_id):
                expectation = self.ml.get_subscription_states(self.key, ml_id)
                self.ml.write_subscription_states(self.key, ml_id)
                result = self.ml.get_subscription_states(self.key, ml_id)

                self.assertEqual(expectation, result)

    @as_users("nina", "berta", "janis")
    @prepsql("INSERT INTO ml.moderators (mailinglist_id, persona_id) VALUES (60, 10)")
    def test_moderator_set_mailinglist(self, user: CdEDBObject) -> None:
        mailinglist_id = 60

        admin_mdatas: Collection[CdEDBObject] = [
            {
                'id': mailinglist_id,
                'ml_type': const.MailinglistTypes.event_associated,
                'title': 'Hallo Welt',
            },
            {
                'id': mailinglist_id,
                'ml_type': const.MailinglistTypes.event_associated,
                'local_part': 'alternativ',
            },
            {
                'id': mailinglist_id,
                'ml_type': const.MailinglistTypes.event_associated,
                'is_active': False,
            },
            {
                'id': mailinglist_id,
                'ml_type': const.MailinglistTypes.event_associated,
                'event_id': 1,
                'registration_stati': [],
            },
            {
                'id': mailinglist_id,
                'ml_type': const.MailinglistTypes.event_orga,
                'event_id': None,
                'registration_stati': [],
            },
        ]

        mod_mdata = {
            'id': mailinglist_id,
            'ml_type': const.MailinglistTypes.event_associated,
            'description': "Nice one",
            'notes': "Blabediblubblabla",
            'mod_policy': const.ModerationPolicy.unmoderated,
            'attachment_policy': const.AttachmentPolicy.allow,
            'subject_prefix': 'Aufbruch',
            'maxsize': 101,
        }

        privileged_mod_mdata = {
            'id': mailinglist_id,
            'ml_type': const.MailinglistTypes.event_associated,
            'registration_stati': [const.RegistrationPartStati.applied],
        }

        expectation = self.ml.get_mailinglist(self.key, mailinglist_id)

        for data in admin_mdatas:
            # admins may change any attribute of a mailinglist
            if user == USER_DICT['nina']:
                expectation.update(data)
                self.assertLess(0, self.ml.set_mailinglist(self.key, data))
            else:
                with self.assertRaises(PrivilegeError):
                    self.ml.set_mailinglist(self.key, data)

        # every moderator may change these attributes ...
        expectation.update(mod_mdata)
        self.assertLess(0, self.ml.set_mailinglist(self.key, mod_mdata))

        # ... but only privileged moderators (here: orgas) may change these.
        if user == USER_DICT['janis']:
            with self.assertRaises(PrivilegeError):
                self.ml.set_mailinglist(self.key, privileged_mod_mdata)
        else:
            expectation.update(privileged_mod_mdata)
            self.assertLess(0, self.ml.set_mailinglist(self.key,
                                                       privileged_mod_mdata))

        if user in [USER_DICT['nina']]:
            # adjust address form changed local part
            expectation['address'] = 'alternativ@aka.cde-ev.de'

        reality = self.ml.get_mailinglist(self.key, mailinglist_id)
        self.assertEqual(expectation, reality)

    @as_users("nina", "berta")
    def test_subscriptions(self, user: CdEDBObject) -> None:
        # Which lists is Berta subscribed to.
        expectation = {
            1: SS.implicit,
            2: SS.implicit,
            3: SS.unsubscribed,
            4: SS.subscribed,
            5: SS.implicit,
            6: SS.subscribed,
            9: SS.implicit,
            12: SS.implicit,
            13: SS.implicit,
            51: SS.implicit,
            52: SS.implicit,
            53: SS.subscribed,
            54: SS.pending,
            59: SS.implicit,
            63: SS.subscribed
        }
        self.assertEqual(expectation,
                         self.ml.get_user_subscriptions(self.key, persona_id=2))

    @as_users("nina", "janis")
    def test_subscriptions_two(self, user: CdEDBObject) -> None:
        # Which lists is Janis subscribed to.
        expectation = {
            3: SS.subscribed,
            12: SS.implicit,
            13: SS.implicit,
            64: SS.subscribed,
            65: SS.subscribed,
        }
        self.assertEqual(expectation,
                         self.ml.get_user_subscriptions(self.key, persona_id=10))

    @as_users("nina", "emilia")
    def test_subscriptions_three(self, user: CdEDBObject) -> None:
        expectation = {
            9: SS.unsubscribed,
            10: SS.implicit,
            12: SS.implicit,
            13: SS.implicit,
            14: SS.implicit,
            58: SS.implicit,
        }
        self.assertEqual(expectation,
                         self.ml.get_user_subscriptions(self.key, persona_id=5))

    @as_users("nina", "garcia")
    def test_subscriptions_four(self, user: CdEDBObject) -> None:
        expectation = {
            1: SS.implicit,
            2: SS.implicit,
            4: SS.unsubscription_override,
            8: SS.implicit,
            9: SS.subscribed,
            12: SS.implicit,
            13: SS.implicit,
            51: SS.implicit,
            52: SS.implicit,
            53: SS.subscribed,
            54: SS.unsubscription_override,
            56: SS.pending,
            61: SS.implicit,
        }
        self.assertEqual(expectation,
                         self.ml.get_user_subscriptions(self.key, persona_id=7))

    # These are some helpers to make the following tests less ugly
    def _check_state(self, persona_id: int, mailinglist_id: int,
                     expected_state: Optional[SS]) -> None:
        """This asserts that user has expected_state on given mailinglist."""
        state = self.ml.get_subscription(
            self.key, persona_id=persona_id, mailinglist_id=mailinglist_id)
        if expected_state is not None:
            self.assertEqual(state, expected_state)
        else:
            self.assertIsNone(state)

    def _change_sub(self, persona_id: int, mailinglist_id: int, action: SA,
                    state: SS = None, kind: str = None) -> None:
        """This calls functions to (administratively) modify the own subscription
        state on a given mailinglist to state and asserts they return code and
        have the correct state after the operation. If kind is given, we assert that a
        SubscriptionError of the specified kind is raised."""
        if kind is None:
            result = self.ml.do_subscription_action(
                self.key, action, mailinglist_id=mailinglist_id,
                persona_id=persona_id)
            self.assertEqual(result, 1)
            action_state = action.get_target_state()
        else:
            with self.assertRaises(SubscriptionError) as cm:
                self.ml.do_subscription_action(
                    self.key, action, mailinglist_id=mailinglist_id,
                    persona_id=persona_id)
            self.assertEqual(cm.exception.kind, kind)
            action_state = state
        # This asserts that user has state on a given mailinglist.
        actual_state = self.ml.get_subscription(
            self.key, persona_id=persona_id, mailinglist_id=mailinglist_id)
        if state is not None:
            self.assertEqual(actual_state, state)
            self.assertEqual(actual_state, action_state)
        else:
            self.assertIsNone(actual_state)
            self.assertIsNone(action_state)
        # In case of success and check if log entry was created, if the required
        # permissions are present. This should work for moderators as well,
        # but it does not for some reason.
        if kind is None and self.ml.may_manage(self.key, mailinglist_id):
            expected_log = {
                'change_note': None,
                'code': const.MlLogCodes.from_subman(action),
                'ctime': nearly_now(),
                'mailinglist_id': mailinglist_id,
                'persona_id': persona_id,
            }
            _, log_entries = self.ml.retrieve_log(
                self.key, mailinglist_ids=[mailinglist_id])
            # its a bit annoying to check always the correct log id
            log_entries = [{k: v for k, v in log.items()
                            if k not in {'id', 'submitted_by'}}
                           for log in log_entries]
            self.assertIn(expected_log, log_entries)

    @as_users("anton", "berta", "ferdinand")
    def test_opt_in(self, user: CdEDBObject) -> None:
        # this does test only ml_admins and moderators thoroughly, as we need
        # a user managing a list and a user interacting with it normally at
        # the same time.
        mailinglist_id = 7

        # Be aware that Ferdinands subscription is pending even though
        # this list is opt in. He should just be able to subscribe now.
        # This plays around with subscribing and unsubscribing.
        self._change_sub(user['id'], mailinglist_id, SA.subscribe,
                         state=SS.subscribed)
        self._change_sub(user['id'], mailinglist_id, SA.subscribe,
                         state=SS.subscribed, kind="info")
        self._change_sub(user['id'], mailinglist_id, SA.add_subscriber,
                         state=SS.subscribed, kind="info")
        self._change_sub(user['id'], mailinglist_id, SA.unsubscribe,
                         state=SS.unsubscribed)
        self._change_sub(user['id'], mailinglist_id, SA.unsubscribe,
                         state=SS.unsubscribed, kind="info")
        self._change_sub(user['id'], mailinglist_id, SA.remove_subscriber,
                         state=SS.unsubscribed, kind="info")

        # This does some basic override testing.
        self._change_sub(user['id'], mailinglist_id, SA.add_unsubscription_override,
                         state=SS.unsubscription_override)
        self._change_sub(user['id'], mailinglist_id, SA.subscribe,
                         state=SS.unsubscription_override, kind="error")
        self._change_sub(user['id'], mailinglist_id, SA.add_subscriber,
                         state=SS.unsubscription_override, kind="error")
        self._change_sub(user['id'], mailinglist_id, SA.unsubscribe,
                         state=SS.unsubscription_override, kind="info")
        self._change_sub(user['id'], mailinglist_id, SA.remove_subscriber,
                         state=SS.unsubscription_override, kind="info")
        self._change_sub(user['id'], mailinglist_id, SA.add_subscription_override,
                         state=SS.subscription_override)
        self._change_sub(user['id'], mailinglist_id, SA.remove_subscriber,
                         state=SS.subscription_override, kind="error")
        self._change_sub(user['id'], mailinglist_id, SA.subscribe,
                         state=SS.subscription_override, kind="info")
        self._change_sub(user['id'], mailinglist_id, SA.add_subscriber,
                         state=SS.subscription_override, kind="info")
        self._change_sub(user['id'], mailinglist_id, SA.unsubscribe,
                         state=SS.unsubscribed)
        self._change_sub(user['id'], mailinglist_id, SA.remove_subscription_override,
                         state=SS.unsubscribed, kind="error")

        # You cannot request subscriptions to such lists
        self._change_sub(user['id'], mailinglist_id,
                         SA.request_subscription,
                         state=SS.unsubscribed, kind="error")

        # This adds and removes some subscriptions
        self._change_sub(user['id'], mailinglist_id, SA.add_subscriber,
                         state=SS.subscribed)
        self._change_sub(user['id'], mailinglist_id, SA.add_subscriber,
                         state=SS.subscribed, kind="info")
        self._change_sub(user['id'], mailinglist_id, SA.remove_subscriber,
                         state=SS.unsubscribed)
        self._change_sub(user['id'], mailinglist_id, SA.remove_subscriber,
                         state=SS.unsubscribed, kind="info")

        # This does more override management testing
        self._change_sub(user['id'], mailinglist_id, SA.remove_unsubscription_override,
                         state=SS.unsubscribed, kind="error")
        self._change_sub(user['id'], mailinglist_id, SA.remove_subscription_override,
                         state=SS.unsubscribed, kind="error")
        self._change_sub(user['id'], mailinglist_id, SA.subscribe,
                         state=SS.subscribed)
        self._change_sub(user['id'], mailinglist_id, SA.add_unsubscription_override,
                         state=SS.unsubscription_override)
        self._change_sub(user['id'], mailinglist_id, SA.remove_unsubscription_override,
                         state=SS.unsubscribed)
        self._change_sub(user['id'], mailinglist_id, SA.add_subscription_override,
                         state=SS.subscription_override)
        self._change_sub(user['id'], mailinglist_id, SA.remove_subscription_override,
                         state=SS.subscribed)
        self._change_sub(user['id'], mailinglist_id, SA.remove_subscription_override,
                         state=SS.subscribed, kind="error")

        # This tests the unsubscription reset.
        self._change_sub(user['id'], mailinglist_id, SA.unsubscribe,
                         state=SS.unsubscribed)
        self._change_sub(user['id'], mailinglist_id, SA.reset,
                         state=None)
        self._change_sub(user['id'], mailinglist_id, SA.subscribe,
                         state=SS.subscribed)
        self._change_sub(user['id'], mailinglist_id, SA.remove_subscriber,
                         state=SS.unsubscribed)
        self._change_sub(user['id'], mailinglist_id, SA.reset,
                         state=None)
        self._change_sub(user['id'], mailinglist_id, SA.add_subscription_override,
                         state=SS.subscription_override)

    @as_users("anton", "berta", "ferdinand")
    def test_moderated_opt_in(self, user: CdEDBObject) -> None:
        # this does test only ml_admins and moderators thoroughly, as we need
        # a user managing a list and a user interacting with it normally at
        # the same time.
        mailinglist_id = 4

        # Anton and Berta are already subscribed, unsubscribe them first
        if user['id'] in {1, 2}:
            self._change_sub(user['id'], mailinglist_id,
                             SA.unsubscribe,
                             state=SS.unsubscribed)

        # Try to subscribe
        expected_state = SS.unsubscribed if user['id'] in {1, 2} else None
        self._change_sub(user['id'], mailinglist_id, SA.subscribe,
                         state=expected_state, kind="error")

        # Test cancelling a subscription request
        self._change_sub(user['id'], mailinglist_id, SA.request_subscription,
                         state=SS.pending)
        self._change_sub(user['id'], mailinglist_id, SA.cancel_request,
                         state=None)
        self._change_sub(user['id'], mailinglist_id, SA.deny_request,
                         state=None, kind='error')

        # Test different resolutions
        self._change_sub(user['id'], mailinglist_id, SA.request_subscription,
                         state=SS.pending)
        self._change_sub(user['id'], mailinglist_id, SA.deny_request,
                         state=None)

        self._change_sub(user['id'], mailinglist_id, SA.request_subscription,
                         state=SS.pending)
        self._change_sub(user['id'], mailinglist_id, SA.approve_request,
                         state=SS.subscribed)
        self._change_sub(user['id'], mailinglist_id, SA.unsubscribe,
                         state=SS.unsubscribed)

        # Make sure it is impossible to subscribe if blocked
        self._change_sub(user['id'], mailinglist_id, SA.request_subscription,
                         state=SS.pending)
        self._change_sub(user['id'], mailinglist_id, SA.block_request,
                         state=SS.unsubscription_override)
        self._change_sub(user['id'], mailinglist_id,
                         SA.request_subscription,
                         state=SS.unsubscription_override, kind="error")

        self._change_sub(user['id'], mailinglist_id,
                         SA.remove_unsubscription_override,
                         state=SS.unsubscribed)

        # Make sure it is impossible to remove a subscription request without
        # actually deciding it
        self._change_sub(user['id'], mailinglist_id, SA.request_subscription,
                         state=SS.pending)
        self._change_sub(user['id'], mailinglist_id, SA.add_subscriber,
                         state=SS.pending, kind="error")
        self._change_sub(user['id'], mailinglist_id, SA.add_subscription_override,
                         state=SS.pending, kind="error")
        self._change_sub(user['id'], mailinglist_id,
                         SA.add_unsubscription_override,
                         state=SS.pending, kind="error")
        self._change_sub(user['id'], mailinglist_id, SA.deny_request,
                         state=None)
        self._change_sub(user['id'], mailinglist_id, SA.add_subscriber,
                         state=SS.subscribed)

        # This tests the unsubscription reset.
        self._change_sub(user['id'], mailinglist_id, SA.unsubscribe,
                         state=SS.unsubscribed)
        self._change_sub(user['id'], mailinglist_id, SA.reset,
                         state=None)
        self._change_sub(user['id'], mailinglist_id, SA.remove_subscriber,
                         state=None, kind='info')
        self._change_sub(user['id'], mailinglist_id, SA.add_subscriber,
                         state=SS.subscribed)

    @as_users("anton", "ferdinand")
    def test_opt_out(self, user: CdEDBObject) -> None:
        # this does test only ml_admins and moderators thoroughly, as we need
        # a user managing a list and a user interacting with it normally at
        # the same time.
        mailinglist_id = 2

        # Ferdinand is unsubscribed already, resubscribe
        if user['id'] == 6:
            self._change_sub(user['id'], mailinglist_id, SA.subscribe,
                             state=SS.subscribed)

        # Now we have a mix of explicit and implicit subscriptions, try to
        # subscribe again
        expected_state = SS.subscribed if user['id'] in {6, 14} else SS.implicit
        self._change_sub(user['id'], mailinglist_id, SA.subscribe,
                         state=expected_state, kind="info")

        # Now everyone unsubscribes (twice)
        self._change_sub(user['id'], mailinglist_id, SA.unsubscribe,
                         state=SS.unsubscribed)
        self._change_sub(user['id'], mailinglist_id, SA.unsubscribe,
                         state=SS.unsubscribed, kind="info")

        # Test administrative subscriptions
        self._change_sub(user['id'], mailinglist_id, SA.add_subscriber,
                         state=SS.subscribed)
        self._change_sub(user['id'], mailinglist_id, SA.add_subscriber,
                         state=SS.subscribed, kind="info")
        self._change_sub(user['id'], mailinglist_id, SA.subscribe,
                         state=SS.subscribed, kind="info")
        self._change_sub(user['id'], mailinglist_id, SA.remove_subscriber,
                         state=SS.unsubscribed)

        # Test blocks
        self._change_sub(user['id'], mailinglist_id, SA.add_unsubscription_override,
                         state=SS.unsubscription_override)
        self._change_sub(user['id'], mailinglist_id, SA.subscribe,
                         state=SS.unsubscription_override, kind="error")
        self._change_sub(user['id'], mailinglist_id, SA.add_subscriber,
                         state=SS.unsubscription_override, kind="error")
        self._change_sub(user['id'], mailinglist_id, SA.remove_unsubscription_override,
                         state=SS.unsubscribed)

        # Test forced subscriptions
        self._change_sub(user['id'], mailinglist_id, SA.subscribe,
                         state=SS.subscribed)
        self._change_sub(user['id'], mailinglist_id, SA.add_subscription_override,
                         state=SS.subscription_override)
        self._change_sub(user['id'], mailinglist_id, SA.remove_subscriber,
                         state=SS.subscription_override, kind="error")
        self._change_sub(user['id'], mailinglist_id, SA.unsubscribe,
                         state=SS.unsubscribed)

    @as_users("anton")
    def test_opt_out_unsubscriptions(self, user: CdEDBObject) -> None:
        # the mailinglist is member opt-out. Quintus, Annika and Farin are no member
        # but explict unsubscribed from this list
        mailinglist_id = 2

        for persona_id in {17, 27, 32}:
            self._change_sub(persona_id, mailinglist_id, SA.reset,
                             state=None)
        self.ml.write_subscription_states(self.key, mailinglist_id)
        for persona_id in {17, 27, 32}:
            new_state = self.ml.get_subscription(self.key, persona_id=persona_id,
                                                 mailinglist_id=mailinglist_id)
            self.assertIsNone(new_state)
            self._change_sub(persona_id, mailinglist_id, SA.add_subscriber,
                             state=None, kind='error')
            self._change_sub(persona_id, mailinglist_id, SA.add_subscription_override,
                             state=SS.subscription_override)
            self._change_sub(persona_id, mailinglist_id, SA.remove_subscription_override,
                             state=SS.subscribed)
        self.ml.write_subscription_states(self.key, mailinglist_id)
        for persona_id in {17, 27, 32}:
            new_state = self.ml.get_subscription(self.key, persona_id=persona_id,
                                                 mailinglist_id=mailinglist_id)
            self.assertIsNone(new_state)

    @as_users("anton", "berta", "ferdinand")
    def test_mandatory(self, user: CdEDBObject) -> None:
        # this does test only ml_admins and moderators thoroughly, as we need
        # a user managing a list and a user interacting with it normally at
        # the same time.
        mailinglist_id = 1

        def _try_unsubscribe(expected_state: SS) -> None:
            # Try to unsubscribe
            self._change_sub(user['id'], mailinglist_id,
                             SA.unsubscribe,
                             state=expected_state, kind="error")
            # Try to remove subscription
            self._change_sub(user['id'], mailinglist_id,
                             SA.remove_subscriber,
                             state=expected_state, kind="error")
            # Try to block user
            self._change_sub(user['id'], mailinglist_id,
                             SA.add_unsubscription_override,
                             state=expected_state, kind="error")

        _try_unsubscribe(SS.implicit)

        # Force subscription
        self._change_sub(user['id'], mailinglist_id, SA.add_subscription_override,
                         state=SS.subscription_override)
        _try_unsubscribe(SS.subscription_override)

        # Remove forced subscription
        self._change_sub(user['id'], mailinglist_id,
                         SA.remove_subscription_override,
                         state=SS.subscribed)
        _try_unsubscribe(SS.subscribed)

        # For admins, some shallow cron testing
        if user['id'] != 2:
            self.ml.write_subscription_states(self.key, mailinglist_id)
            self._check_state(user['id'], mailinglist_id, SS.subscribed)

    @as_users('nina')
    def test_mandatory_two(self, user: CdEDBObject) -> None:
        # this does test only ml_admins and moderators thoroughly, as we need
        # a user managing a list and a user interacting with it normally at
        # the same time.
        mailinglist_id = 1

        # Try to subscribe somehow
        self._change_sub(user['id'], mailinglist_id, SA.subscribe,
                         state=None, kind="error")
        self._change_sub(user['id'], mailinglist_id, SA.add_subscriber,
                         state=None, kind="error")

        # Force subscription
        self._change_sub(user['id'], mailinglist_id, SA.add_subscription_override,
                         state=SS.subscription_override)

        # Cron testing
        self.ml.write_subscription_states(self.key, mailinglist_id)
        self._check_state(user['id'], mailinglist_id, SS.subscription_override)

        # It is impossible to unsubscribe normally
        self._change_sub(user['id'], mailinglist_id, SA.unsubscribe,
                         state=SS.subscription_override, kind="error")
        self._change_sub(user['id'], mailinglist_id, SA.remove_subscriber,
                         state=SS.subscription_override, kind="error")

        # Remove subscription
        self._change_sub(user['id'], mailinglist_id, SA.remove_subscription_override,
                         state=SS.subscribed)

        # Cron testing
        self.ml.write_subscription_states(self.key, mailinglist_id)
        self._check_state(user['id'], mailinglist_id, None)

    @as_users("anton")
    def test_ml_event(self, user: CdEDBObject) -> None:
        ml_id = 9

        expectation = {
            1: SS.implicit,
            2: SS.implicit,
            5: SS.unsubscribed,
            7: SS.subscribed,
            9: SS.implicit,
            100: SS.implicit,
        }
        result = self.ml.get_subscription_states(self.key, ml_id)
        self.assertEqual(result, expectation)

        self._change_sub(user['id'], ml_id, SA.subscribe,
                         state=SS.implicit, kind="info")
        self._change_sub(user['id'], ml_id, SA.unsubscribe,
                         state=SS.unsubscribed)
        self._change_sub(user['id'], ml_id, SA.unsubscribe,
                         state=SS.unsubscribed, kind="info")
        self._change_sub(user['id'], ml_id, SA.request_subscription,
                         state=SS.unsubscribed, kind="error")
        self._change_sub(user['id'], ml_id, SA.subscribe,
                         state=SS.subscribed)
        self._change_sub(user['id'], ml_id, SA.subscribe,
                         state=SS.subscribed, kind="info")

        self.ml.write_subscription_states(self.key, ml_id)

        expectation = {
            1: SS.subscribed,
            2: SS.implicit,
            5: SS.unsubscribed,
            7: SS.subscribed,
            9: SS.implicit,
            100: SS.implicit,
        }
        result = self.ml.get_subscription_states(self.key, ml_id)
        self.assertEqual(result, expectation)

        mdata = {
            'id': ml_id,
            'event_id': 2,
            'ml_type': const.MailinglistTypes.event_associated,
        }
        self.ml.set_mailinglist(self.key, mdata)

        expectation = {
            5: SS.unsubscribed,
        }
        result = self.ml.get_subscription_states(self.key, ml_id)
        self.assertEqual(result, expectation)

        self._change_sub(user['id'], ml_id, SA.subscribe,
                         state=None, kind="error")
        self._change_sub(user['id'], ml_id, SA.unsubscribe,
                         state=None, kind="info")
        self._change_sub(user['id'], ml_id, SA.request_subscription,
                         state=None, kind="error")

    @as_users("ferdinand")
    def test_ml_event_two(self, user: CdEDBObject) -> None:
        ml_id = 9

        self._change_sub(user['id'], ml_id, SA.subscribe,
                         state=None, kind="error")
        self._change_sub(user['id'], ml_id, SA.add_subscriber,
                         state=None, kind="error")

    @as_users("werner")
    def test_ml_assembly(self, user: CdEDBObject) -> None:
        ml_id = 5

        expectation = {
            1: SS.implicit,
            2: SS.implicit,
            3: SS.subscription_override,
            9: SS.unsubscription_override,
            11: SS.implicit,
            14: SS.subscription_override,
            23: SS.implicit,
            100: SS.subscription_override,
        }
        result = self.ml.get_subscription_states(self.key, ml_id)
        self.assertEqual(result, expectation)

        self._change_sub(user['id'], ml_id, SA.subscribe,
                         state=SS.implicit, kind="info")
        self._change_sub(user['id'], ml_id, SA.unsubscribe,
                         state=SS.unsubscribed)
        self._change_sub(user['id'], ml_id, SA.unsubscribe,
                         state=SS.unsubscribed, kind="info")
        self._change_sub(user['id'], ml_id, SA.request_subscription,
                         state=SS.unsubscribed, kind="error")
        self._change_sub(user['id'], ml_id, SA.subscribe,
                         state=SS.subscribed)

        ml_id = 66
        assembly_id = self.ml.get_mailinglist(self.key, ml_id)["assembly_id"]

        expectation = {
            23: SS.implicit,
        }
        result = self.ml.get_subscription_states(self.key, ml_id)
        self.assertEqual(result, expectation)

        admin_key = cast(RequestState, self.login("viktor"))
        self.assembly.set_assembly_presiders(admin_key, assembly_id, set())
        self.ml.write_subscription_states(self.key, ml_id)
        self.assertEqual({}, self.ml.get_subscription_states(self.key, ml_id))
        self.assembly.set_assembly_presiders(admin_key, assembly_id, {1})
        self.ml.write_subscription_states(self.key, ml_id)

        expectation = {
            1: SS.implicit,
        }
        result = self.ml.get_subscription_states(self.key, ml_id)
        self.assertEqual(result, expectation)

    @as_users("nina")
    def test_bullshit_requests(self, user: CdEDBObject) -> None:
        # Can I remove people from lists they have not subscribed to?
        with self.assertRaises(SubscriptionError) as cm:
            self.ml.do_subscription_action(
                self.key, SA.remove_subscriber, mailinglist_id=2, persona_id=6)
        self.assertIn("User already unsubscribed.", cm.exception.args)
        self._check_state(
            mailinglist_id=2, persona_id=6, expected_state=SS.unsubscribed)

        with self.assertRaises(SubscriptionError) as cm:
            self.ml.do_subscription_action(
                self.key, SA.remove_subscriber, mailinglist_id=3, persona_id=2)
        self.assertIn("User already unsubscribed.", cm.exception.args)
        self._check_state(
            mailinglist_id=3, persona_id=2, expected_state=SS.unsubscribed)

        with self.assertRaises(SubscriptionError) as cm:
            self.ml.do_subscription_action(
                self.key, SA.remove_subscriber, mailinglist_id=3, persona_id=3)
        self.assertIn("User already unsubscribed.", cm.exception.args)
        self._check_state(
            mailinglist_id=3, persona_id=3, expected_state=None)

    @as_users("charly", "emilia", "janis")
    def test_no_privileges(self, user: CdEDBObject) -> None:

        def _try_everything(ml_id: int, user_id: int) -> None:
            for action in SA.managing_actions():
                with self.assertRaises(PrivilegeError):
                    self.ml.do_subscription_action(
                        self.key, action, mailinglist_id=ml_id,
                        persona_id=user_id)
            with self.assertRaises(PrivilegeError):
                self.ml.do_subscription_action(
                    self.key, SA.approve_request, mailinglist_id=ml_id,
                    persona_id=user_id)
            # You had never the chance to actually change something anyway, trying to
            # change the subscription state of someone else.
            if user['id'] != user_id:
                with self.assertRaises(PrivilegeError):
                    datum = {
                        'mailinglist_id': ml_id,
                        'persona_id': user_id,
                        'subscription_state': SS.unsubscribed,
                    }
                    self.ml._set_subscription(self.key, datum)

        # Make sure moderator functions do not tell you anything.
        # Garcia (7) is listed implicitly, explicitly or not at all on these
        for ml_id in {1, 4, 5, 6, 8, 9}:
            _try_everything(ml_id, USER_DICT['garcia']['id'])

        # Users have very diverse states on list 5.
        for subscriber in USER_DICT.values():
            _try_everything(5, subscriber['id'])

    @as_users("janis", "kalif")
    def test_audience(self, user: CdEDBObject) -> None:
        # List 4 is moderated opt-in for members only.
        self._change_sub(user['id'], 4, SA.subscribe,
                         state=None, kind="error")
        self._change_sub(user['id'], 4, SA.request_subscription,
                         state=None, kind="error")
        self._change_sub(user['id'], 4, SA.cancel_request,
                         state=None, kind="error")
        # List 7 is not joinable by non-members
        self._change_sub(user['id'], 7, SA.subscribe,
                         state=None, kind="error")
        # List 9 is only allowed for event users, and not joinable anyway
        self._change_sub(user['id'], 9, SA.subscribe,
                         state=None, kind="error")
        # List 11 is only joinable by assembly users
        if user['id'] == 11:
            self._change_sub(user['id'], 11, SA.unsubscribe,
                             state=SS.unsubscribed)
            self._change_sub(user['id'], 11, SA.subscribe,
                             state=SS.subscribed)
        else:
            self._change_sub(user['id'], 11, SA.subscribe,
                             state=None, kind="error")

    @as_users("nina")
    def test_write_subscription_states(self, user: CdEDBObject) -> None:
        # CdE-Member list.
        mailinglist_id = 7

        expectation = {
            1: SS.unsubscribed,
            3: SS.subscribed,
            6: SS.pending,
        }
        result = self.ml.get_subscription_states(self.key, mailinglist_id)
        self.assertEqual(result, expectation)

        # Add and change some subscriptions.
        data = [
            {
                'mailinglist_id': mailinglist_id,
                'persona_id': persona_id,
                'subscription_state': SS.subscribed,
            }
            for persona_id in [1, 4, 5, 9]
        ]
        self.ml._set_subscriptions(self.key, data)
        data = [
            {
                'mailinglist_id': mailinglist_id,
                'persona_id': persona_id,
                'subscription_state': SS.subscription_override,
            }
            for persona_id in [4]
        ]
        self.ml._set_subscriptions(self.key, data)

        expectation = {
            1: SS.subscribed,
            3: SS.subscribed,
            4: SS.subscription_override,
            5: SS.subscribed,
            6: SS.pending,
            9: SS.subscribed,
        }
        result = self.ml.get_subscription_states(self.key, mailinglist_id)
        self.assertEqual(result, expectation)

        self.assertLess(
            0, self.ml.write_subscription_states(self.key, mailinglist_id))

        expectation = {
            1: SS.subscribed,
            3: SS.subscribed,
            4: SS.subscription_override,
            6: SS.pending,
            9: SS.subscribed,
        }
        result = self.ml.get_subscription_states(self.key, mailinglist_id)
        self.assertEqual(result, expectation)

        # Check that this has been logged
        _, log_entries = self.ml.retrieve_log(
            self.key, mailinglist_ids=[mailinglist_id])
        expected_log = {
            'id': 1001,
            'change_note': None,
            'code': const.MlLogCodes.automatically_removed,
            'ctime': nearly_now(),
            'mailinglist_id': mailinglist_id,
            'persona_id': 5,
            'submitted_by': user['id']
        }
        self.assertIn(expected_log, log_entries)

        # Now test lists with implicit subscribers.
        # First for events.
        mailinglist_id = 9

        # Initially sample-data.
        expectation = {
            1: SS.implicit,
            2: SS.implicit,
            5: SS.unsubscribed,
            7: SS.subscribed,
            9: SS.implicit,
            100: SS.implicit,
        }
        result = self.ml.get_subscription_states(self.key, mailinglist_id)
        self.assertEqual(result, expectation)

        self.assertLess(
            0, self.ml.write_subscription_states(self.key, mailinglist_id))

        expectation = {
            1: SS.implicit,
            2: SS.implicit,
            5: SS.unsubscribed,
            7: SS.subscribed,
            9: SS.implicit,
            100: SS.implicit,
        }
        result = self.ml.get_subscription_states(self.key, mailinglist_id)
        self.assertEqual(result, expectation)

        # Now for assemblies.
        mailinglist_id = 5

        expectation = {
            1: SS.implicit,
            2: SS.implicit,
            3: SS.subscription_override,
            9: SS.unsubscription_override,
            11: SS.implicit,
            14: SS.subscription_override,
            23: SS.implicit,
            100: SS.subscription_override,
        }
        result = self.ml.get_subscription_states(self.key, mailinglist_id)
        self.assertEqual(result, expectation)

        self.assertLess(
            0, self.ml.write_subscription_states(self.key, mailinglist_id))

        expectation = {
            1: SS.implicit,
            2: SS.implicit,
            3: SS.subscription_override,
            9: SS.unsubscription_override,
            11: SS.implicit,
            14: SS.subscription_override,
            23: SS.implicit,
            100: SS.subscription_override,
        }
        result = self.ml.get_subscription_states(self.key, mailinglist_id)
        self.assertEqual(result, expectation)

    @as_users("nina")
    def test_change_sub_policy(self, user: CdEDBObject) -> None:
        mdata = {
            'local_part': 'revolution',
            'domain': const.MailinglistDomain.lists,
            'description': 'Vereinigt Euch',
            'assembly_id': None,
            'attachment_policy': const.AttachmentPolicy.forbid,
            'event_id': None,
            'is_active': True,
            'maxsize': None,
            'mod_policy': const.ModerationPolicy.unmoderated,
            'moderators': {2},
            'registration_stati': [],
            'subject_prefix': 'viva la revolution',
            'title': 'Proletarier aller Länder',
            'notes': "secrecy is important",
            'whitelist': {
                'fidel@example.cde',
                'che@example.cde',
            },
            'ml_type': const.MailinglistTypes.member_invitation_only,
        }
        new_id = self.ml.create_mailinglist(self.key, mdata)

        # List should have no subscribers.
        self.assertEqual({}, self.ml.get_subscription_states(self.key, new_id))

        # Making the list Opt-Out should yield implicits subscribers.
        mdata = {
            'id': new_id,
            'ml_type': const.MailinglistTypes.member_opt_out,
        }
        self.ml.set_mailinglist(self.key, mdata)

        expectation = {
            1: SS.implicit,
            2: SS.implicit,
            3: SS.implicit,
            6: SS.implicit,
            7: SS.implicit,
            9: SS.implicit,
            15: SS.implicit,
            100: SS.implicit,
        }
        result = self.ml.get_subscription_states(self.key, new_id)
        self.assertEqual(expectation, result)

        # Opt-Out allows unsubscribing.
        sub_data = [
            {
                'mailinglist_id': new_id,
                'persona_id': 2,
                'subscription_state': SS.unsubscribed,
            },
            # Not in the audience, should get removed in the next step.
            {
                'mailinglist_id': new_id,
                'persona_id': 4,
                'subscription_state': SS.unsubscription_override,
            },
            {
                'mailinglist_id': new_id,
                'persona_id': 7,
                'subscription_state': SS.unsubscription_override,
            },
            {
                'mailinglist_id': new_id,
                'persona_id': 12,
                'subscription_state': SS.pending,
            },
        ]
        self.ml._set_subscriptions(self.key, sub_data)

        expectation = {
            1: SS.implicit,
            2: SS.unsubscribed,
            3: SS.implicit,
            4: SS.unsubscription_override,
            6: SS.implicit,
            7: SS.unsubscription_override,
            9: SS.implicit,
            12: SS.pending,
            15: SS.implicit,
            100: SS.implicit,
        }
        result = self.ml.get_subscription_states(self.key, new_id)
        self.assertEqual(expectation, result)

        # Making the list mandatory should get rid of all unsubscriptions, even
        # outside of the audience.
        mdata = {
            'id': new_id,
            'ml_type': const.MailinglistTypes.member_mandatory,
        }
        self.ml.set_mailinglist(self.key, mdata)

        expectation = {
            1: SS.implicit,
            2: SS.implicit,
            3: SS.implicit,
            6: SS.implicit,
            7: SS.implicit,
            9: SS.implicit,
            15: SS.implicit,
            100: SS.implicit,
        }
        result = self.ml.get_subscription_states(self.key, new_id)
        self.assertEqual(expectation, result)

    @as_users("nina")
    def test_change_mailinglist_association(self, user: CdEDBObject) -> None:
        mdata = {
            'local_part': 'orga',
            'domain': const.MailinglistDomain.aka,
            'description': None,
            'assembly_id': None,
            'attachment_policy': const.AttachmentPolicy.forbid,
            'event_id': 2,
            'is_active': True,
            'maxsize': None,
            'mod_policy': const.ModerationPolicy.unmoderated,
            'moderators': {2},
            'registration_stati': [],
            'subject_prefix': 'orga',
            'title': 'Orgateam',
            'notes': None,
            'ml_type': const.MailinglistTypes.event_orga,
        }
        new_id = self.ml.create_mailinglist(self.key, mdata)

        expectation = {
            1: SS.implicit,
            2: SS.implicit,
            100: SS.implicit,
        }
        result = self.ml.get_subscription_states(self.key, new_id)
        self.assertEqual(expectation, result)

        mdata = {
            'id': new_id,
            'event_id': 1,
            'ml_type': const.MailinglistTypes.event_orga,
        }
        self.ml.set_mailinglist(self.key, mdata)

        expectation = {
            7: SS.implicit,
        }
        result = self.ml.get_subscription_states(self.key, new_id)
        self.assertEqual(expectation, result)

        mdata = {
            'id': new_id,
            'ml_type': const.MailinglistTypes.event_associated,
            'registration_stati': [const.RegistrationPartStati.guest,
                                   const.RegistrationPartStati.cancelled],
        }
        self.ml.set_mailinglist(self.key, mdata)

        expectation = {
            5: SS.implicit,
            9: SS.implicit,
        }
        result = self.ml.get_subscription_states(self.key, new_id)
        self.assertEqual(expectation, result)

        mdata = {
            'id': new_id,
            'ml_type': const.MailinglistTypes.assembly_associated,
            'event_id': None,
            'assembly_id': 1,
        }
        self.ml.set_mailinglist(self.key, mdata)

        expectation = {
            1: SS.implicit,
            2: SS.implicit,
            9: SS.implicit,
            11: SS.implicit,
            23: SS.implicit,
            100: SS.implicit,
        }
        result = self.ml.get_subscription_states(self.key, new_id)
        self.assertEqual(expectation, result)

    @as_users("nina", "janis")
    def test_subscription_addresses(self, user: CdEDBObject) -> None:
        expectation = {
            1: 'anton@example.cde',
            2: 'berta@example.cde',
            3: 'charly@example.cde',
            7: 'garcia@example.cde',
            9: 'inga@example.cde',
            15: 'olaf@example.cde',
            100: 'akira@example.cde',
        }
        self.assertEqual(expectation,
                         self.ml.get_subscription_addresses(self.key, 2))
        expectation = {
            1: 'new-anton@example.cde',
            10: 'janis-spam@example.cde',
        }
        self.assertEqual(expectation,
                         self.ml.get_subscription_addresses(self.key, 3))
        expectation = {
            3: 'charly@example.cde',
        }
        self.assertEqual(expectation,
                         self.ml.get_subscription_addresses(self.key, 7))

    @as_users("nina", "berta")
    def test_subscription_addresses_two(self, user: CdEDBObject) -> None:
        expectation = {1: 'anton@example.cde',
                       2: 'berta@example.cde',
                       3: 'charly@example.cde',
                       11: 'kalif@example.cde',
                       14: 'nina@example.cde',
                       23: 'werner@example.cde',
                       100: 'akira@example.cde'}
        self.assertEqual(expectation,
                         self.ml.get_subscription_addresses(self.key, 5))

    @as_users("nina", "garcia")
    def test_subscription_addresses_three(self, user: CdEDBObject) -> None:
        expectation = {7: 'garcia@example.cde'}
        self.assertEqual(expectation,
                         self.ml.get_subscription_addresses(self.key, 8))
        expectation = {1: 'anton@example.cde',
                       2: 'berta@example.cde',
                       7: 'garcia@example.cde',
                       9: 'inga@example.cde',
                       100: 'akira@example.cde'}
        self.assertEqual(expectation,
                         self.ml.get_subscription_addresses(self.key, 9))
        expectation = {5: 'emilia@example.cde'}
        self.assertEqual(expectation,
                         self.ml.get_subscription_addresses(self.key, 10))

    @as_users("janis")
    def test_set_subscription_address(self, user: CdEDBObject) -> None:
        # This is a bit tricky, since users may only change their own
        # subscrption address.
        mailinglist_id = 3

        # Check sample data.
        expectation = {
            1: 'new-anton@example.cde',
            10: 'janis-spam@example.cde',
        }
        result = self.ml.get_subscription_addresses(self.key, mailinglist_id)
        self.assertEqual(result, expectation)

        # Add an addresses.
        datum = {
            'mailinglist_id': mailinglist_id,
            'persona_id': user['id'],
            'email': "new-janis@example.cde",
        }
        expectation.update({datum['persona_id']: datum['email']})
        self.ml.set_subscription_address(self.key, **datum)

        result = self.ml.get_subscription_addresses(self.key, mailinglist_id)
        self.assertEqual(result, expectation)

        datum = {
            'mailinglist_id': mailinglist_id,
            'persona_id': user['id'],
            'email': "janis-ist-toll@example.cde",
        }
        expectation.update({datum['persona_id']: datum['email']})
        self.ml.set_subscription_address(self.key, **datum)

        result = self.ml.get_subscription_addresses(self.key, mailinglist_id)
        self.assertEqual(result, expectation)

        # Remove an address.
        datum = {
            'mailinglist_id': mailinglist_id,
            'persona_id': user['id'],
        }
        expectation.update({user['id']: user['username']})
        self.ml.remove_subscription_address(self.key, **datum)

        result = self.ml.get_subscription_addresses(self.key, mailinglist_id)
        self.assertEqual(result, expectation)

    @as_users("janis")
    def test_remove_subscription_address(self, user: CdEDBObject) -> None:
        mailinglist_id = 3

        # Check sample data.
        expectation = {
            1: 'new-anton@example.cde',
            10: 'janis-spam@example.cde',
        }
        result = self.ml.get_subscription_addresses(self.key, mailinglist_id)
        self.assertEqual(result, expectation)

        expectation = {
            1: SS.subscribed,
            2: SS.unsubscribed,
            10: SS.subscribed,
        }
        result = self.ml.get_subscription_states(self.key, mailinglist_id)
        self.assertEqual(result, expectation)

        # Now let janis delete his changed address

        expectation = {
            1: 'new-anton@example.cde',
            10: USER_DICT["janis"]["username"],
        }
        datum = {'persona_id': 10, 'mailinglist_id': mailinglist_id}
        self.assertLess(
            0, self.ml.remove_subscription_address(self.key, **datum))

        result = self.ml.get_subscription_addresses(self.key, mailinglist_id)
        self.assertEqual(result, expectation)

        expectation = {
            1: SS.subscribed,
            2: SS.unsubscribed,
            10: SS.subscribed,
        }
        result = self.ml.get_subscription_states(self.key, mailinglist_id)
        self.assertEqual(result, expectation)

    @as_users("inga")
    def test_moderation(self, user: CdEDBObject) -> None:
        expectation = {
            1: SS.implicit,
            2: SS.implicit,
            5: SS.unsubscription_override,
            9: SS.implicit,
            11: SS.unsubscription_override,
            12: SS.implicit,
            13: SS.implicit,
            51: SS.implicit,
            52: SS.implicit,
            53: SS.subscribed,
            56: SS.subscribed,
            61: SS.implicit,
            63: SS.subscribed,
            64: SS.subscribed,
        }
        self.assertEqual(expectation,
                         self.ml.get_user_subscriptions(self.key, persona_id=9))
        data = [
            {
                'mailinglist_id': 2,
                'persona_id': 9,
                'subscription_state': SS.unsubscribed,
            },
            {
                'mailinglist_id': 9,
                'persona_id': 9,
                'subscription_state': SS.unsubscribed,
            },
            {
                'mailinglist_id': 4,
                'persona_id': 9,
                'subscription_state': SS.pending,
            },
        ]
        self.ml._set_subscriptions(self.key, data)
        expectation = {
            1: SS.implicit,
            2: SS.unsubscribed,
            4: SS.pending,
            5: SS.unsubscription_override,
            9: SS.unsubscribed,
            11: SS.unsubscription_override,
            12: SS.implicit,
            13: SS.implicit,
            51: SS.implicit,
            52: SS.implicit,
            53: SS.subscribed,
            56: SS.subscribed,
            61: SS.implicit,
            63: SS.subscribed,
            64: SS.subscribed,
        }
        self.assertEqual(expectation,
                         self.ml.get_user_subscriptions(self.key, persona_id=9))

        self.login(USER_DICT['berta'])
        datum = {
            'mailinglist_id': 4,
            'persona_id': 9,
        }
        self.assertLess(
            0,
            self.ml.do_subscription_action(self.key, SA.approve_request, **datum))

        self.login(USER_DICT['inga'])
        expectation = {
            1: SS.implicit,
            2: SS.unsubscribed,
            4: SS.subscribed,
            5: SS.unsubscription_override,
            9: SS.unsubscribed,
            11: SS.unsubscription_override,
            12: SS.implicit,
            13: SS.implicit,
            51: SS.implicit,
            52: SS.implicit,
            53: SS.subscribed,
            56: SS.subscribed,
            61: SS.implicit,
            63: SS.subscribed,
            64: SS.subscribed,
        }
        self.assertEqual(expectation,
                         self.ml.get_user_subscriptions(self.key, persona_id=9))

        datum = {
            'mailinglist_id': 4,
            'persona_id': 9,
            'subscription_state': SS.unsubscribed,
        }
        self.ml._set_subscription(self.key, datum)
        expectation = {
            1: SS.implicit,
            2: SS.unsubscribed,
            4: SS.unsubscribed,
            5: SS.unsubscription_override,
            9: SS.unsubscribed,
            11: SS.unsubscription_override,
            12: SS.implicit,
            13: SS.implicit,
            51: SS.implicit,
            52: SS.implicit,
            53: SS.subscribed,
            56: SS.subscribed,
            61: SS.implicit,
            63: SS.subscribed,
            64: SS.subscribed,
        }
        self.assertEqual(expectation,
                         self.ml.get_user_subscriptions(self.key, persona_id=9))

        datum = {
            'mailinglist_id': 4,
            'persona_id': 9,
            'subscription_state': SS.pending,
        }
        self.ml._set_subscription(self.key, datum)
        expectation = {
            1: SS.implicit,
            2: SS.unsubscribed,
            4: SS.pending,
            5: SS.unsubscription_override,
            9: SS.unsubscribed,
            11: SS.unsubscription_override,
            12: SS.implicit,
            13: SS.implicit,
            51: SS.implicit,
            52: SS.implicit,
            53: SS.subscribed,
            56: SS.subscribed,
            61: SS.implicit,
            63: SS.subscribed,
            64: SS.subscribed,
        }
        self.assertEqual(expectation,
                         self.ml.get_user_subscriptions(self.key, persona_id=9))

        self.login(USER_DICT['berta'])
        datum = {
            'mailinglist_id': 4,
            'persona_id': 9,
        }
        self.assertLess(
            0,
            self.ml.do_subscription_action(self.key, SA.deny_request, **datum))

        self.login(USER_DICT['inga'])
        expectation = {
            1: SS.implicit,
            2: SS.unsubscribed,
            5: SS.unsubscription_override,
            9: SS.unsubscribed,
            11: SS.unsubscription_override,
            12: SS.implicit,
            13: SS.implicit,
            51: SS.implicit,
            52: SS.implicit,
            53: SS.subscribed,
            56: SS.subscribed,
            61: SS.implicit,
            63: SS.subscribed,
            64: SS.subscribed,
        }
        self.assertEqual(expectation,
                         self.ml.get_user_subscriptions(self.key, persona_id=9))

    @as_users("inga")
    def test_request_cancellation(self, user: CdEDBObject) -> None:
        expectation = None
        self.assertEqual(expectation,
                         self.ml.get_subscription(
                             self.key, persona_id=9, mailinglist_id=4))
        datum = {
            'mailinglist_id': 4,
            'persona_id': 9,
            'subscription_state': SS.pending,
        }
        self.ml._set_subscription(self.key, datum)
        expectation = SS.pending
        self.assertEqual(expectation,
                         self.ml.get_subscription(
                             self.key, persona_id=9, mailinglist_id=4))
        datum = {
            'mailinglist_id': 4,
            'persona_id': 9,
        }
        self.assertLess(
            0,
            self.ml.do_subscription_action(self.key, SA.cancel_request, **datum))
        expectation = None
        self.assertEqual(expectation,
                         self.ml.get_subscription(
                             self.key, persona_id=9, mailinglist_id=4))

    @as_users("annika", "viktor", "quintus", "nina")
    def test_relevant_admins(self, user: CdEDBObject) -> None:
        if user['display_name'] in {"Annika", "Nina"}:
            # Create a new event mailinglist.
            mldata = {
                'local_part': "cyber",
                'domain': const.MailinglistDomain.aka,
                'description': "Für alle, die nicht ohne Akademien können.",
                'event_id': None,
                'ml_type': const.MailinglistTypes.event_associated,
                'is_active': True,
                'attachment_policy': const.AttachmentPolicy.forbid,
                'maxsize': None,
                'moderators': {user['id']},
                'subject_prefix': "cyber",
                'title': "CyberAka",
                'mod_policy': const.ModerationPolicy.non_subscribers,
                'notes': None,
                'registration_stati': [],
            }
            new_id = self.ml.create_mailinglist(self.key, mldata)
            self.assertGreater(new_id, 0)

            # Add self as a subscriber.
            self.ml.do_subscription_action(
                self.key, SA.add_subscriber, new_id, user['id'])

            # Modify the new mailinglist.
            mdata = {
                'id': new_id,
                'registration_stati': [
                    const.RegistrationPartStati.guest,
                    const.RegistrationPartStati.participant,
                    const.RegistrationPartStati.applied,
                    const.RegistrationPartStati.waitlist,
                ],
                'event_id': 1,
                'ml_type': const.MailinglistTypes.event_associated,
            }
            self.assertTrue(self.ml.set_mailinglist(self.key, mdata))

            # Attempt to change the mailinglist type.
            mdata = {
                'id': new_id,
                'ml_type': const.MailinglistTypes.member_opt_in,
            }
            if user['display_name'] != "Nina":
                with self.assertRaises(PrivilegeError) as cm:
                    self.ml.set_mailinglist(self.key, mdata)
                self.assertEqual(cm.exception.args,
                                 ("Not privileged to make this change.",))
            else:
                self.assertTrue(self.ml.set_mailinglist(self.key, mdata))

            # Delete the mailinglist.
            self.assertTrue(self.ml.delete_mailinglist(
                self.key, new_id,
                cascade=["moderators", "subscriptions", "log"]))

        if user['display_name'] in {"Viktor", "Nina"}:
            # Create a new assembly mailinglist.
            mldata = {
                'local_part': "mgv-ag",
                'domain': const.MailinglistDomain.lists,
                'description': "Vor der nächsten MGV müssen wir noch ein paar"
                               " Dinge klären.",
                'ml_type': const.MailinglistTypes.assembly_opt_in,
                'is_active': True,
                'attachment_policy': const.AttachmentPolicy.forbid,
                'maxsize': None,
                'moderators': {user['id']},
                'subject_prefix': "mgv-ag",
                'title': "Arbeitsgruppe Mitgliederversammlung",
                'mod_policy': const.ModerationPolicy.non_subscribers,
                'notes': None,
            }
            new_id = self.ml.create_mailinglist(self.key, mldata)
            self.assertGreater(new_id, 0)

            # Add self as a subscriber.
            self.ml.do_subscription_action(
                self.key, SA.add_subscription_override, new_id, user['id'])

            # Modify the new mailinglist.
            mdata = {
                'id': new_id,
                'assembly_id': 2,
                'ml_type': const.MailinglistTypes.assembly_associated,
            }
            self.assertTrue(self.ml.set_mailinglist(self.key, mdata))

            # Attempt to change the mailinglist type.
            mdata = {
                'id': new_id,
                'ml_type': const.MailinglistTypes.member_opt_in,
            }
            if user['display_name'] != "Nina":
                with self.assertRaises(PrivilegeError) as cm:
                    self.ml.set_mailinglist(self.key, mdata)
                self.assertEqual(cm.exception.args,
                                 ("Not privileged to make this change.",))
            else:
                self.assertTrue(self.ml.set_mailinglist(self.key, mdata))

            # Delete the mailinglist.
            self.assertTrue(self.ml.delete_mailinglist(
                self.key, new_id,
                cascade=["moderators", "subscriptions", "log"]))
        if user['display_name'] in {"Quintus", "Nina"}:
            # Create a new member mailinglist.
            mldata = {
                'local_part': "literatir",
                'domain': const.MailinglistDomain.lists,
                'description': "Wir reden hier über coole Bücher die wir"
                               " gelesen haben.",
                'ml_type': const.MailinglistTypes.member_opt_in,
                'is_active': True,
                'attachment_policy': const.AttachmentPolicy.forbid,
                'maxsize': None,
                'moderators': {user['id']},
                'subject_prefix': "literatur",
                'title': "Buchclub",
                'mod_policy': const.ModerationPolicy.non_subscribers,
                'notes': None,
            }
            new_id = self.ml.create_mailinglist(self.key, mldata)
            self.assertGreater(new_id, 0)

            # Add self as a subscriber.
            self.ml.do_subscription_action(
                self.key, SA.add_subscription_override, new_id, user['id'])

            # Modify the new mailinglist.
            mdata = {
                'id': new_id,
                'ml_type': const.MailinglistTypes.member_opt_out,
            }
            self.assertTrue(self.ml.set_mailinglist(self.key, mdata))

            # Attempt to change the mailinglist type.
            mdata = {
                'id': new_id,
                'ml_type': const.MailinglistTypes.general_opt_in,
            }
            if user['display_name'] != "Nina":
                with self.assertRaises(PrivilegeError) as cm:
                    self.ml.set_mailinglist(self.key, mdata)
                self.assertEqual(cm.exception.args,
                                 ("Not privileged to make this change.",))
            else:
                self.assertTrue(self.ml.set_mailinglist(self.key, mdata))

            # Delete the mailinglist.
            self.assertTrue(self.ml.delete_mailinglist(
                self.key, new_id,
                cascade=["moderators", "subscriptions", "log"]))

    @as_users("anton")
    def test_log(self, user: CdEDBObject) -> None:
        # first generate some data
        self.ml.do_subscription_action(self.key, SA.unsubscribe, 2, 1)
        datum: CdEDBObject = {
            'mailinglist_id': 4,
            'persona_id': 1,
            'email': 'devnull@example.cde',
        }
        self.ml.set_subscription_address(self.key, **datum)
        self.ml.do_subscription_action(self.key, SA.add_subscriber, 7, 1)
        new_data = {
            'local_part': 'revolution',
            'domain': const.MailinglistDomain.lists,
            'description': 'Vereinigt Euch',
            'assembly_id': None,
            'attachment_policy': const.AttachmentPolicy.forbid,
            'event_id': None,
            'is_active': True,
            'maxsize': None,
            'mod_policy': const.ModerationPolicy.unmoderated,
            'moderators': {1, 2},
            'registration_stati': [],
            'subject_prefix': 'viva la revolution',
            'title': 'Proletarier aller Länder',
            'notes': "secrecy is important",
            'whitelist': {
                'che@example.cde',
            },
            'ml_type': const.MailinglistTypes.member_invitation_only,
        }
        new_id = self.ml.create_mailinglist(self.key, new_data)
        self.ml.delete_mailinglist(
            self.key, 3, cascade=("subscriptions", "addresses",
                                  "whitelist", "moderators", "log"))

        # now check it
        expectation = (8, (
            {'id': 1001,
             'change_note': None,
             'code': const.MlLogCodes.unsubscribed,
             'ctime': nearly_now(),
             'mailinglist_id': 2,
             'persona_id': 1,
             'submitted_by': user['id']},
            {'id': 1002,
             'change_note': 'devnull@example.cde',
             'code': const.MlLogCodes.subscription_changed,
             'ctime': nearly_now(),
             'mailinglist_id': 4,
             'persona_id': 1,
             'submitted_by': user['id']},
            {'id': 1003,
             'change_note': None,
             'code': const.MlLogCodes.subscribed,
             'ctime': nearly_now(),
             'mailinglist_id': 7,
             'persona_id': 1,
             'submitted_by': user['id']},
            {'id': 1004,
             'change_note': None,
             'code': const.MlLogCodes.list_created,
             'ctime': nearly_now(),
             'mailinglist_id': new_id,
             'persona_id': None,
             'submitted_by': user['id']},
            {'id': 1005,
             'change_note': None,
             'code': const.MlLogCodes.moderator_added,
             'ctime': nearly_now(),
             'mailinglist_id': new_id,
             'persona_id': 1,
             'submitted_by': user['id']},
            {'id': 1006,
             'change_note': None,
             'code': const.MlLogCodes.moderator_added,
             'ctime': nearly_now(),
             'mailinglist_id': new_id,
             'persona_id': 2,
             'submitted_by': user['id']},
            {'id': 1007,
             'change_note': 'che@example.cde',
             'code': const.MlLogCodes.whitelist_added,
             'ctime': nearly_now(),
             'mailinglist_id': new_id,
             'persona_id': None,
             'submitted_by': user['id']},
            {'id': 1008,
             'change_note': 'Witz des Tages (witz@lists.cde-ev.de)',
             'code': const.MlLogCodes.list_deleted,
             'ctime': nearly_now(),
             'mailinglist_id': None,
             'persona_id': None,
             'submitted_by': user['id']}
        ))
        self.assertEqual(expectation, self.ml.retrieve_log(self.key))
        self.assertEqual(
            (expectation[0], expectation[1][2:5]),
            self.ml.retrieve_log(self.key, offset=2, length=3))
        self.assertEqual(
            (4, expectation[1][3:7]),
            self.ml.retrieve_log(self.key, mailinglist_ids=[new_id]))
        self.assertEqual(
            (2, expectation[1][4:6]),
            self.ml.retrieve_log(
                self.key, codes=(const.MlLogCodes.moderator_added,)))<|MERGE_RESOLUTION|>--- conflicted
+++ resolved
@@ -5,12 +5,7 @@
 import cdedb.database.constants as const
 import cdedb.ml_type_aux as ml_type
 from cdedb.common import (
-<<<<<<< HEAD
-    CdEDBObject, PrivilegeError, RequestState, nearly_now
-=======
-    CdEDBObject, PrivilegeError, RequestState, SubscriptionActions as SA,
-    SubscriptionError, nearly_now, merge_dicts
->>>>>>> c4514665
+    CdEDBObject, PrivilegeError, RequestState, nearly_now, merge_dicts,
 )
 from cdedb.database.constants import SubscriptionState as SS
 from cdedb.subman.exceptions import SubscriptionError
