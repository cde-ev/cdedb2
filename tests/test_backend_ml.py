#!/usr/bin/env python3

from typing import Collection, Set, Optional, cast

import cdedb.database.constants as const
import cdedb.ml_type_aux as ml_type
from cdedb.common import (
    CdEDBObject, PrivilegeError, RequestState, SubscriptionActions as SA,
    SubscriptionError
)
from cdedb.database.constants import SubscriptionStates as SS
from tests.common import USER_DICT, BackendTest, as_users, nearly_now, prepsql


class TestMlBackend(BackendTest):
    used_backends = ("core", "ml")

    @as_users("janis")
    def test_basics(self, user: CdEDBObject) -> None:
        data = self.core.get_ml_user(self.key, user['id'])
        data['display_name'] = "Zelda"
        data['family_name'] = "Lord von und zu Hylia"
        setter = {k: v for k, v in data.items() if k in
                  {'id', 'display_name', 'given_names', 'family_name'}}
        self.core.change_persona(self.key, setter)
        new_data = self.core.get_ml_user(self.key, user['id'])
        self.assertEqual(data, new_data)

    @as_users("nina")
    def test_entity_mailinglist(self, user: CdEDBObject) -> None:
        expectation = {
            1: 'Verkündungen',
            2: 'Werbung',
            3: 'Witz des Tages',
            4: 'Klatsch und Tratsch',
            5: 'Sozialistischer Kampfbrief',
            7: 'Aktivenforum 2001',
            8: 'Orga-Liste',
            9: 'Teilnehmer-Liste',
            10: 'Warte-Liste',
            11: 'Kampfbrief-Kommentare',
            12: 'Moderatoren-Liste',
            13: 'Allumfassende Liste',
            51: 'CdE-All',
            52: 'CdE-Info',
            53: 'Mitgestaltungsforum',
            54: 'Gutscheine',
            55: 'Platin-Lounge',
            56: 'Feriendorf Bau',
            57: 'Geheimbund',
            58: 'Testakademie 2222, Gäste',
            59: 'CdE-Party 2050 Orgateam',
            60: 'CdE-Party 2050 Teilnehmer',
            61: 'Kanonische Beispielversammlung',
            62: 'Walergebnisse',
            63: 'DSA-Liste',
            64: 'Das Leben, das Universum ...',
            65: 'Hogwarts',
            66: 'Versammlungsleitung Internationaler Kongress',
            99: 'Mailman-Migration',
        }
        self.assertEqual(expectation, self.ml.list_mailinglists(self.key))
        expectation[6] = 'Aktivenforum 2000'
        self.assertEqual(expectation,
                         self.ml.list_mailinglists(self.key, active_only=False))
        expectation = {
            3: {'local_part': 'witz',
                'domain': const.MailinglistDomain.lists,
                'domain_str': 'lists.cde-ev.de',
                'address': 'witz@lists.cde-ev.de',
                'description': "Einer geht noch ...",
                'assembly_id': None,
                'attachment_policy': const.AttachmentPolicy.pdf_only.value,
                'event_id': None,
                'id': 3,
                'is_active': True,
                'maxsize': 2048,
                'ml_type': const.MailinglistTypes.general_opt_in.value,
                'ml_type_class': ml_type.GeneralOptInMailinglist,
                'mod_policy': const.ModerationPolicy.non_subscribers.value,
                'moderators': {2, 3, 10},
                'registration_stati': [],
                'subject_prefix': 'witz',
                'title': 'Witz des Tages',
                'notes': None,
                'whitelist': set()},
            5: {'local_part': 'kongress',
                'domain': const.MailinglistDomain.lists,
                'domain_str': 'lists.cde-ev.de',
                'address': 'kongress@lists.cde-ev.de',
                'description': None,
                'assembly_id': 1,
                'attachment_policy': const.AttachmentPolicy.pdf_only.value,
                'event_id': None,
                'id': 5,
                'is_active': True,
                'maxsize': 1024,
                'ml_type': const.MailinglistTypes.assembly_associated.value,
                'ml_type_class': ml_type.AssemblyAssociatedMailinglist,
                'mod_policy': const.ModerationPolicy.non_subscribers.value,
                'moderators': {2, 23},
                'registration_stati': [],
                'subject_prefix': 'kampf',
                'title': 'Sozialistischer Kampfbrief',
                'notes': None,
                'whitelist': set()},
            7: {'local_part': 'aktivenforum',
                'domain': const.MailinglistDomain.lists,
                'domain_str': 'lists.cde-ev.de',
                'address': 'aktivenforum@lists.cde-ev.de',
                'description': None,
                'assembly_id': None,
                'attachment_policy': const.AttachmentPolicy.pdf_only.value,
                'event_id': None,
                'id': 7,
                'is_active': True,
                'maxsize': 1024,
                'ml_type': const.MailinglistTypes.member_opt_in.value,
                'ml_type_class': ml_type.MemberOptInMailinglist,
                'mod_policy': const.ModerationPolicy.non_subscribers.value,
                'moderators': {2, 10},
                'registration_stati': [],
                'subject_prefix': 'aktivenforum',
                'title': 'Aktivenforum 2001',
                'notes': None,
                'whitelist': {'aliens@example.cde',
                              'captiankirk@example.cde',
                              'drwho@example.cde'}}}
        self.assertEqual(expectation,
                         self.ml.get_mailinglists(self.key, (3, 5, 7)))
        setter = {
            'id': 7,
            'maxsize': 3096,
            'moderators': {1, 10},
            'whitelist': {'aliens@example.cde',
                          'captiankirk@example.cde',
                          'picard@example.cde'},
            'ml_type': const.MailinglistTypes.member_moderated_opt_in,
            'is_active': False,
            'local_part': 'passivenforum',
            'notes': "this list is no more",
        }
        expectation = expectation[7]
        expectation.update(setter)
        expectation['ml_type_class'] = ml_type.MemberModeratedOptInMailinglist
        expectation['address'] = ml_type.get_full_address(expectation)
        self.assertLess(0, self.ml.set_mailinglist(self.key, setter))
        self.assertEqual(expectation, self.ml.get_mailinglist(self.key, 7))

    @as_users("janis")
    def test_double_link(self, user: CdEDBObject) -> None:
        setter = {
            'id': 7,
            'event_id': 1,
            'assembly_id': 1
        }
        with self.assertRaises(ValueError):
            self.ml.set_mailinglist(self.key, setter)

    @as_users("nina")
    def test_mailinglist_creation_deletion(self, user: CdEDBObject) -> None:
        oldlists = self.ml.list_mailinglists(self.key)
        new_data = {
            'local_part': 'revolution',
            'domain': const.MailinglistDomain.lists,
            'description': 'Vereinigt Euch',
            'assembly_id': None,
            'attachment_policy': const.AttachmentPolicy.forbid,
            'event_id': None,
            'is_active': True,
            'maxsize': None,
            'mod_policy': const.ModerationPolicy.unmoderated,
            'moderators': {1, 2},
            'registration_stati': [],
            'subject_prefix': 'viva la revolution',
            'title': 'Proletarier aller Länder',
            'notes': "secrecy is important",
            'whitelist': {
                'fidel@example.cde',
                'che@example.cde',
            },
            'ml_type': const.MailinglistTypes.member_invitation_only,
        }
        new_id = self.ml.create_mailinglist(self.key, new_data)
        self.assertLess(0, new_id)
        self.assertNotIn(new_id, oldlists)
        self.assertIn(new_id, self.ml.list_mailinglists(self.key))
        new_data['id'] = new_id
        new_data['address'] = ml_type.get_full_address(new_data)
        new_data['domain_str'] = str(new_data['domain'])
        atype = new_data['ml_type']
        assert isinstance(atype, const.MailinglistTypes)
        new_data['ml_type_class'] = ml_type.get_type(atype)
        self.assertEqual(new_data, self.ml.get_mailinglist(self.key, new_id))
        self.assertLess(0, self.ml.delete_mailinglist(
            self.key, new_id, cascade=("subscriptions", "addresses",
                                       "whitelist", "moderators", "log")))
        self.assertNotIn(new_id, self.ml.list_mailinglists(self.key))

    @as_users("nina")
    def test_mailinglist_creation_optional_fields(self, user: CdEDBObject) -> None:
        new_data = {
            'local_part': 'revolution',
            'domain': const.MailinglistDomain.lists,
            'description': 'Vereinigt Euch',
            'attachment_policy': const.AttachmentPolicy.forbid,
            'is_active': True,
            'maxsize': None,
            'ml_type': const.MailinglistTypes.member_moderated_opt_in,
            'mod_policy': const.ModerationPolicy.unmoderated,
            'moderators': {2, 9},
            'notes': None,
            'subject_prefix': 'viva la revolution',
            'title': 'Proletarier aller Länder',
        }
        self.assertLess(0, self.ml.create_mailinglist(self.key, new_data))
        assert isinstance(new_data['moderators'], Set)
        new_data['moderators'] |= {100000}
        with self.assertRaises(ValueError):
            self.ml.create_mailinglist(self.key, new_data)
        new_data['moderators'] -= {100000}
        # Hades is archived.
        new_data['moderators'] |= {8}
        with self.assertRaises(ValueError):
            self.ml.create_mailinglist(self.key, new_data)
        new_data['moderators'] -= {8}
        assert isinstance(new_data['local_part'], str)
        new_data['local_part'] += "x"
        new_data['registration_stati'] = [const.RegistrationPartStati.guest]
        with self.assertRaises(ValueError):
            self.ml.create_mailinglist(self.key, new_data)
        new_data['registration_stati'] = []
        self.assertLess(0, self.ml.create_mailinglist(self.key, new_data))
        new_data['local_part'] += "x"
        new_data['whitelist'] = "datenbank@example.cde"
        with self.assertRaises(ValueError):
            self.ml.create_mailinglist(self.key, new_data)
        new_data['local_part'] += "x"
        new_data['whitelist'] = ["datenbank@example.cde"]
        self.assertLess(0, self.ml.create_mailinglist(self.key, new_data))
        new_data['local_part'] += "x"
        new_data['whitelist'] = []
        self.assertLess(0, self.ml.create_mailinglist(self.key, new_data))
        new_data['local_part'] += "x"
        new_data['event_id'] = 1
        with self.assertRaises(ValueError):
            self.ml.create_mailinglist(self.key, new_data)
        new_data['event_id'] = None
        self.assertLess(0, self.ml.create_mailinglist(self.key, new_data))
        new_data['local_part'] += "x"
        new_data['assembly_id'] = 1
        with self.assertRaises(ValueError):
            self.ml.create_mailinglist(self.key, new_data)
        new_data['assembly_id'] = None
        self.assertLess(0, self.ml.create_mailinglist(self.key, new_data))

    @as_users("nina")
    def test_sample_data(self, user: CdEDBObject) -> None:
        ml_ids = self.ml.list_mailinglists(self.key, active_only=False)

        for ml_id in ml_ids:
            with self.subTest(ml_id=ml_id):
                expectation = self.ml.get_subscription_states(self.key, ml_id)
                self.ml.write_subscription_states(self.key, ml_id)
                result = self.ml.get_subscription_states(self.key, ml_id)

                self.assertEqual(expectation, result)

    @as_users("nina", "berta", "janis")
    @prepsql("INSERT INTO ml.moderators (mailinglist_id, persona_id) VALUES (60, 10)")
    def test_moderator_set_mailinglist(self, user: CdEDBObject) -> None:
        mailinglist_id = 60

        admin_mdatas: Collection[CdEDBObject] = [
            {
                'id': mailinglist_id,
                'ml_type': const.MailinglistTypes.event_associated,
                'title': 'Hallo Welt',
            },
            {
                'id': mailinglist_id,
                'ml_type': const.MailinglistTypes.event_associated,
                'local_part': 'alternativ',
            },
            {
                'id': mailinglist_id,
                'ml_type': const.MailinglistTypes.event_associated,
                'is_active': False,
            },
            {
                'id': mailinglist_id,
                'ml_type': const.MailinglistTypes.event_associated,
                'event_id': 1,
                'registration_stati': [],
            },
            {
                'id': mailinglist_id,
                'ml_type': const.MailinglistTypes.event_orga,
                'event_id': None,
                'registration_stati': [],
            },
        ]

        mod_mdata = {
            'id': mailinglist_id,
            'ml_type': const.MailinglistTypes.event_associated,
            'description': "Nice one",
            'notes': "Blabediblubblabla",
            'mod_policy': const.ModerationPolicy.unmoderated,
            'attachment_policy': const.AttachmentPolicy.allow,
            'subject_prefix': 'Aufbruch',
            'maxsize': 101,
        }

        privileged_mod_mdata = {
            'id': mailinglist_id,
            'ml_type': const.MailinglistTypes.event_associated,
            'registration_stati': [const.RegistrationPartStati.applied],
        }

        expectation = self.ml.get_mailinglist(self.key, mailinglist_id)

        for data in admin_mdatas:
            # admins may change any attribute of a mailinglist
            if user == USER_DICT['nina']:
                expectation.update(data)
                self.assertLess(0, self.ml.set_mailinglist(self.key, data))
            else:
                with self.assertRaises(PrivilegeError):
                    self.ml.set_mailinglist(self.key, data)

        # every moderator may change these attributes ...
        expectation.update(mod_mdata)
        self.assertLess(0, self.ml.set_mailinglist(self.key, mod_mdata))

        # ... but only privileged moderators (here: orgas) may change these.
        if user == USER_DICT['janis']:
            with self.assertRaises(PrivilegeError):
                self.ml.set_mailinglist(self.key, privileged_mod_mdata)
        else:
            expectation.update(privileged_mod_mdata)
            self.assertLess(0, self.ml.set_mailinglist(self.key,
                                                       privileged_mod_mdata))

        if user in [USER_DICT['nina']]:
            # adjust address form changed local part
            expectation['address'] = 'alternativ@aka.cde-ev.de'

        reality = self.ml.get_mailinglist(self.key, mailinglist_id)
        self.assertEqual(expectation, reality)

    @as_users("nina", "berta")
    def test_subscriptions(self, user: CdEDBObject) -> None:
        # Which lists is Berta subscribed to.
        expectation = {
            1: SS.implicit,
            2: SS.implicit,
            3: SS.unsubscribed,
            4: SS.subscribed,
            5: SS.implicit,
            6: SS.subscribed,
            9: SS.implicit,
<<<<<<< HEAD
           12: SS.implicit,
           13: SS.implicit,
           51: SS.implicit,
           52: SS.implicit,
           53: SS.subscribed,
           54: SS.pending,
           59: SS.implicit,
           63: SS.subscribed
=======
            51: SS.implicit,
            52: SS.implicit,
            53: SS.subscribed,
            54: SS.pending,
            59: SS.implicit,
            63: SS.subscribed
>>>>>>> cbb82cbb
        }
        self.assertEqual(expectation,
                         self.ml.get_user_subscriptions(self.key, persona_id=2))

    @as_users("nina", "janis")
    def test_subscriptions_two(self, user: CdEDBObject) -> None:
        # Which lists is Janis subscribed to.
        expectation = {
            3: SS.subscribed,
<<<<<<< HEAD
           12: SS.implicit,
           13: SS.implicit,
           64: SS.subscribed,
           65: SS.subscribed,
=======
            64: SS.subscribed,
            65: SS.subscribed,
>>>>>>> cbb82cbb
        }
        self.assertEqual(expectation,
                         self.ml.get_user_subscriptions(self.key, persona_id=10))

    @as_users("nina", "emilia")
    def test_subscriptions_three(self, user: CdEDBObject) -> None:
        expectation = {
            9: SS.unsubscribed,
<<<<<<< HEAD
           10: SS.implicit,
           12: SS.implicit,
           13: SS.implicit,
           58: SS.implicit,
=======
            10: SS.implicit,
            58: SS.implicit,
>>>>>>> cbb82cbb
        }
        self.assertEqual(expectation,
                         self.ml.get_user_subscriptions(self.key, persona_id=5))

    @as_users("nina", "garcia")
    def test_subscriptions_four(self, user: CdEDBObject) -> None:
        expectation = {
            1: SS.implicit,
            2: SS.implicit,
            4: SS.unsubscription_override,
            8: SS.implicit,
            9: SS.subscribed,
<<<<<<< HEAD
           12: SS.implicit,
           13: SS.implicit,
           51: SS.implicit,
           52: SS.implicit,
           53: SS.subscribed,
           54: SS.unsubscription_override,
           56: SS.pending,
=======
            51: SS.implicit,
            52: SS.implicit,
            53: SS.subscribed,
            54: SS.unsubscription_override,
            56: SS.pending,
>>>>>>> cbb82cbb
        }
        self.assertEqual(expectation,
                         self.ml.get_user_subscriptions(self.key, persona_id=7))

    # These are some helpers to make the following tests less ugly
    def _check_state(self, persona_id: int, mailinglist_id: int,
                     expected_state: Optional[SS]) -> None:
        """This asserts that user has expected_state on given mailinglist."""
        state = self.ml.get_subscription(
            self.key, persona_id=persona_id, mailinglist_id=mailinglist_id)
        if expected_state is not None:
            self.assertEqual(state, expected_state)
        else:
            self.assertIsNone(state)

    def _change_sub(self, persona_id: int, mailinglist_id: int, action: SA,
                    code: int = None, state: SS = None, kind: str = None) -> None:
        """This calls functions to (administratively) modify the own subscription
        state on a given mailinglist to state and asserts they return code and
        have the correct state after the operation. code=None asserts that a
        SubscriptionError is raised. If kind is given, the error is verified
        to be of the specified kind."""
        if code is not None:
            result = self.ml.do_subscription_action(
                self.key, action, mailinglist_id=mailinglist_id,
                persona_id=persona_id)
            self.assertEqual(result, code)
            action_state = action.get_target_state()
        else:
            with self.assertRaises(SubscriptionError) as cm:
                self.ml.do_subscription_action(
                    self.key, action, mailinglist_id=mailinglist_id,
                    persona_id=persona_id)
            if kind is not None:
                self.assertEqual(cm.exception.kind, kind)
            action_state = state
        # "This asserts that user has state on a given mailinglist.
        actual_state = self.ml.get_subscription(
            self.key, persona_id=persona_id, mailinglist_id=mailinglist_id)
        if state is not None:
            self.assertEqual(actual_state, state)
            self.assertEqual(actual_state, action_state)
        else:
            self.assertIsNone(actual_state)
            self.assertIsNone(action_state)
        # In case of success and check if log entry was created, if the required
        # permissions are present. This should work for moderators as well,
        # but it does not for some reason.
        if code is not None and self.ml.may_manage(self.key, mailinglist_id):
            expected_log = {
                'change_note': None,
                'code': action.get_log_code(),
                'ctime': nearly_now(),
                'mailinglist_id': mailinglist_id,
                'persona_id': persona_id,
                'submitted_by': persona_id
            }
            _, log_entries = self.ml.retrieve_log(
                self.key, mailinglist_ids=[mailinglist_id])
            # its a bit annoying to check always the correct log id
            log_entries = [{k: v for k, v in log.items() if k != 'id'}
                           for log in log_entries]
            self.assertIn(expected_log, log_entries)

    @as_users("anton", "berta", "ferdinand")
    def test_opt_in(self, user: CdEDBObject) -> None:
        # this does test only ml_admins and moderators thoroughly, as we need
        # a user managing a list and a user interacting with it normally at
        # the same time.
        mailinglist_id = 7

        # Be aware that Ferdinands subscription is pending even though
        # this list is opt in. He should just be able to subscribe now.
        # This plays around with subscribing and unsubscribing.
        self._change_sub(user['id'], mailinglist_id, SA.subscribe,
                         code=1, state=SS.subscribed)
        self._change_sub(user['id'], mailinglist_id, SA.subscribe,
                         code=None, state=SS.subscribed, kind="info")
        self._change_sub(user['id'], mailinglist_id, SA.add_subscriber,
                         code=None, state=SS.subscribed, kind="info")
        self._change_sub(user['id'], mailinglist_id, SA.unsubscribe,
                         code=1, state=SS.unsubscribed)
        self._change_sub(user['id'], mailinglist_id, SA.unsubscribe,
                         code=None, state=SS.unsubscribed, kind="info")
        self._change_sub(user['id'], mailinglist_id, SA.remove_subscriber,
                         code=None, state=SS.unsubscribed, kind="info")

        # This does some basic override testing.
        self._change_sub(user['id'], mailinglist_id,
                         SA.add_unsubscription_override,
                         code=1, state=SS.unsubscription_override)
        self._change_sub(user['id'], mailinglist_id, SA.subscribe,
                         code=None, state=SS.unsubscription_override, kind="error")
        self._change_sub(user['id'], mailinglist_id, SA.add_subscriber,
                         code=None, state=SS.unsubscription_override, kind="error")
        self._change_sub(user['id'], mailinglist_id, SA.unsubscribe,
                         code=None, state=SS.unsubscription_override, kind="info")
        self._change_sub(user['id'], mailinglist_id, SA.remove_subscriber,
                         code=None, state=SS.unsubscription_override, kind="info")
        self._change_sub(user['id'], mailinglist_id, SA.add_subscription_override,
                         code=1, state=SS.subscription_override)
        self._change_sub(user['id'], mailinglist_id, SA.remove_subscriber,
                         code=None, state=SS.subscription_override, kind="error")
        self._change_sub(user['id'], mailinglist_id, SA.subscribe,
                         code=None, state=SS.subscription_override, kind="info")
        self._change_sub(user['id'], mailinglist_id, SA.add_subscriber,
                         code=None, state=SS.subscription_override, kind="info")
        self._change_sub(user['id'], mailinglist_id, SA.unsubscribe,
                         code=1, state=SS.unsubscribed)
        self._change_sub(user['id'], mailinglist_id,
                         SA.remove_subscription_override,
                         code=None, state=SS.unsubscribed, kind="error")

        # You cannot request subscriptions to such lists
        self._change_sub(user['id'], mailinglist_id,
                         SA.request_subscription,
                         code=None, state=SS.unsubscribed, kind="error")

        # This adds and removes some subscriptions
        self._change_sub(user['id'], mailinglist_id, SA.add_subscriber,
                         code=1, state=SS.subscribed)
        self._change_sub(user['id'], mailinglist_id, SA.add_subscriber,
                         code=None, state=SS.subscribed, kind="info")
        self._change_sub(user['id'], mailinglist_id, SA.remove_subscriber,
                         code=1, state=SS.unsubscribed)
        self._change_sub(user['id'], mailinglist_id, SA.remove_subscriber,
                         code=None, state=SS.unsubscribed, kind="info")

        # This does more override management testing
        self._change_sub(user['id'], mailinglist_id,
                         SA.remove_unsubscription_override,
                         code=None, state=SS.unsubscribed, kind="error")
        self._change_sub(user['id'], mailinglist_id,
                         SA.remove_subscription_override,
                         code=None, state=SS.unsubscribed, kind="error")
        self._change_sub(user['id'], mailinglist_id,
                         SA.subscribe,
                         code=1, state=SS.subscribed)
        self._change_sub(user['id'], mailinglist_id,
                         SA.add_unsubscription_override,
                         code=1, state=SS.unsubscription_override)
        self._change_sub(user['id'], mailinglist_id,
                         SA.remove_unsubscription_override,
                         code=1, state=SS.unsubscribed)
        self._change_sub(user['id'], mailinglist_id,
                         SA.add_subscription_override,
                         code=1, state=SS.subscription_override)
        self._change_sub(user['id'], mailinglist_id,
                         SA.remove_subscription_override,
                         code=1, state=SS.subscribed)
        self._change_sub(user['id'], mailinglist_id,
                         SA.remove_subscription_override,
                         code=None, state=SS.subscribed, kind="error")

    @as_users("anton", "berta", "ferdinand")
    def test_moderated_opt_in(self, user: CdEDBObject) -> None:
        # this does test only ml_admins and moderators thoroughly, as we need
        # a user managing a list and a user interacting with it normally at
        # the same time.
        mailinglist_id = 4

        # Anton and Berta are already subscribed, unsubscribe them first
        if user['id'] in {1, 2}:
            self._change_sub(user['id'], mailinglist_id,
                             SA.unsubscribe,
                             code=1, state=SS.unsubscribed)

        # Try to subscribe
        expected_state = SS.unsubscribed if user['id'] in {1, 2} else None
        self._change_sub(user['id'], mailinglist_id, SA.subscribe,
                         code=None, state=expected_state, kind="error")

        # Test cancelling a subscription request
        self._change_sub(user['id'], mailinglist_id, SA.request_subscription,
                         code=1, state=SS.pending)
        self._change_sub(user['id'], mailinglist_id, SA.cancel_request,
                         code=1, state=None)
        self._change_sub(user['id'], mailinglist_id, SA.deny_request,
                         code=None, state=None)

        # Test different resolutions
        self._change_sub(user['id'], mailinglist_id, SA.request_subscription,
                         code=1, state=SS.pending)
        self._change_sub(user['id'], mailinglist_id, SA.deny_request,
                         code=1, state=None)

        self._change_sub(user['id'], mailinglist_id, SA.request_subscription,
                         code=1, state=SS.pending)
        self._change_sub(user['id'], mailinglist_id, SA.approve_request,
                         code=1, state=SS.subscribed)
        self._change_sub(user['id'], mailinglist_id, SA.unsubscribe,
                         code=1, state=SS.unsubscribed)

        # Make sure it is impossible to subscribe if blocked
        self._change_sub(user['id'], mailinglist_id, SA.request_subscription,
                         code=1, state=SS.pending)
        self._change_sub(user['id'], mailinglist_id, SA.block_request,
                         code=1, state=SS.unsubscription_override)
        self._change_sub(user['id'], mailinglist_id,
                         SA.request_subscription,
                         code=None, state=SS.unsubscription_override, kind="error")

        self._change_sub(user['id'], mailinglist_id,
                         SA.remove_unsubscription_override,
                         code=1, state=SS.unsubscribed)

        # Make sure it is impossible to remove a subscription request without
        # actually deciding it
        self._change_sub(user['id'], mailinglist_id, SA.request_subscription,
                         code=1, state=SS.pending)
        self._change_sub(user['id'], mailinglist_id, SA.add_subscriber,
                         code=None, state=SS.pending, kind="error")
        self._change_sub(user['id'], mailinglist_id, SA.add_subscription_override,
                         code=None, state=SS.pending, kind="error")
        self._change_sub(user['id'], mailinglist_id,
                         SA.add_unsubscription_override,
                         code=None, state=SS.pending, kind="error")
        self._change_sub(user['id'], mailinglist_id, SA.deny_request,
                         code=1, state=None)
        self._change_sub(user['id'], mailinglist_id, SA.add_subscriber,
                         code=1, state=SS.subscribed)

    @as_users("anton", "ferdinand")
    def test_opt_out(self, user: CdEDBObject) -> None:
        # this does test only ml_admins and moderators thoroughly, as we need
        # a user managing a list and a user interacting with it normally at
        # the same time.
        mailinglist_id = 2

        # Ferdinand is unsubscribed already, resubscribe
        if user['id'] == 6:
            self._change_sub(user['id'], mailinglist_id, SA.subscribe,
                             code=1, state=SS.subscribed)

        # Now we have a mix of explicit and implicit subscriptions, try to
        # subscribe again
        expected_state = SS.subscribed if user['id'] in {6, 14} else SS.implicit
        self._change_sub(user['id'], mailinglist_id, SA.subscribe,
                         code=None, state=expected_state, kind="info")

        # Now everyone unsubscribes (twice)
        self._change_sub(user['id'], mailinglist_id, SA.unsubscribe,
                         code=1, state=SS.unsubscribed)
        self._change_sub(user['id'], mailinglist_id, SA.unsubscribe,
                         code=None, state=SS.unsubscribed, kind="info")

        # Test administrative subscriptions
        self._change_sub(user['id'], mailinglist_id, SA.add_subscriber,
                         code=1, state=SS.subscribed)
        self._change_sub(user['id'], mailinglist_id, SA.add_subscriber,
                         code=None, state=SS.subscribed, kind="info")
        self._change_sub(user['id'], mailinglist_id, SA.subscribe,
                         code=None, state=SS.subscribed, kind="info")
        self._change_sub(user['id'], mailinglist_id, SA.remove_subscriber,
                         code=1, state=SS.unsubscribed)

        # Test blocks
        self._change_sub(user['id'], mailinglist_id, SA.add_unsubscription_override,
                         code=1, state=SS.unsubscription_override)
        self._change_sub(user['id'], mailinglist_id, SA.subscribe,
                         code=None, state=SS.unsubscription_override, kind="error")
        self._change_sub(user['id'], mailinglist_id, SA.add_subscriber,
                         code=None, state=SS.unsubscription_override, kind="error")
        self._change_sub(user['id'], mailinglist_id, SA.remove_unsubscription_override,
                         code=1, state=SS.unsubscribed)

        # Test forced subscriptions
        self._change_sub(user['id'], mailinglist_id, SA.subscribe,
                         code=1, state=SS.subscribed)
        self._change_sub(user['id'], mailinglist_id, SA.add_subscription_override,
                         code=1, state=SS.subscription_override)
        self._change_sub(user['id'], mailinglist_id, SA.remove_subscriber,
                         code=None, state=SS.subscription_override, kind="error")
        self._change_sub(user['id'], mailinglist_id, SA.unsubscribe,
                         code=1, state=SS.unsubscribed)

    @as_users("anton", "berta", "ferdinand")
    def test_mandatory(self, user: CdEDBObject) -> None:
        # this does test only ml_admins and moderators thoroughly, as we need
        # a user managing a list and a user interacting with it normally at
        # the same time.
        mailinglist_id = 1

        def _try_unsubscribe(expected_state: SS) -> None:
            # Try to unsubscribe
            self._change_sub(user['id'], mailinglist_id,
                             SA.unsubscribe,
                             code=None, state=expected_state, kind="error")
            # Try to remove subscription
            self._change_sub(user['id'], mailinglist_id,
                             SA.remove_subscriber,
                             code=None, state=expected_state, kind="error")
            # Try to block user
            self._change_sub(user['id'], mailinglist_id,
                             SA.add_unsubscription_override,
                             code=None, state=expected_state, kind="error")

        _try_unsubscribe(SS.implicit)

        # Force subscription
        self._change_sub(user['id'], mailinglist_id, SA.add_subscription_override,
                         code=1, state=SS.subscription_override)
        _try_unsubscribe(SS.subscription_override)

        # Remove forced subscription
        self._change_sub(user['id'], mailinglist_id,
                         SA.remove_subscription_override,
                         code=1, state=SS.subscribed)
        _try_unsubscribe(SS.subscribed)

        # For admins, some shallow cron testing
        if user['id'] != 2:
            self.ml.write_subscription_states(self.key, mailinglist_id)
            self._check_state(user['id'], mailinglist_id, SS.subscribed)

    @as_users('nina')
    def test_mandatory_two(self, user: CdEDBObject) -> None:
        # this does test only ml_admins and moderators thoroughly, as we need
        # a user managing a list and a user interacting with it normally at
        # the same time.
        mailinglist_id = 1

        # Try to subscribe somehow
        self._change_sub(user['id'], mailinglist_id, SA.subscribe,
                         code=None, state=None, kind="error")
        self._change_sub(user['id'], mailinglist_id, SA.add_subscriber,
                         code=None, state=None, kind="error")

        # Force subscription
        self._change_sub(user['id'], mailinglist_id, SA.add_subscription_override,
                         code=1, state=SS.subscription_override)

        # Cron testing
        self.ml.write_subscription_states(self.key, mailinglist_id)
        self._check_state(user['id'], mailinglist_id, SS.subscription_override)

        # It is impossible to unsubscribe normally
        self._change_sub(user['id'], mailinglist_id, SA.unsubscribe,
                         code=None, state=SS.subscription_override, kind="error")
        self._change_sub(user['id'], mailinglist_id, SA.remove_subscriber,
                         code=None, state=SS.subscription_override, kind="error")

        # Remove subscription
        self._change_sub(user['id'], mailinglist_id, SA.remove_subscription_override,
                         code=1, state=SS.subscribed)

        # Cron testing
        self.ml.write_subscription_states(self.key, mailinglist_id)
        self._check_state(user['id'], mailinglist_id, None)

    @as_users("anton")
    def test_ml_event(self, user: CdEDBObject) -> None:
        ml_id = 9

        expectation = {
            1: SS.implicit,
            2: SS.implicit,
            5: SS.unsubscribed,
            7: SS.subscribed,
            9: SS.implicit,
            100: SS.implicit,
        }
        result = self.ml.get_subscription_states(self.key, ml_id)
        self.assertEqual(result, expectation)

        self._change_sub(user['id'], ml_id, SA.subscribe,
                         code=None, state=SS.implicit, kind="info")
        self._change_sub(user['id'], ml_id, SA.unsubscribe,
                         code=1, state=SS.unsubscribed)
        self._change_sub(user['id'], ml_id, SA.unsubscribe,
                         code=None, state=SS.unsubscribed, kind="info")
        self._change_sub(user['id'], ml_id, SA.request_subscription,
                         code=None, state=SS.unsubscribed, kind="error")
        self._change_sub(user['id'], ml_id, SA.subscribe,
                         code=1, state=SS.subscribed)
        self._change_sub(user['id'], ml_id, SA.subscribe,
                         code=None, state=SS.subscribed, kind="info")

        self.ml.write_subscription_states(self.key, ml_id)

        expectation = {
            1: SS.subscribed,
            2: SS.implicit,
            5: SS.unsubscribed,
            7: SS.subscribed,
            9: SS.implicit,
            100: SS.implicit,
        }
        result = self.ml.get_subscription_states(self.key, ml_id)
        self.assertEqual(result, expectation)

        mdata = {
            'id': ml_id,
            'event_id': 2,
            'ml_type': const.MailinglistTypes.event_associated,
        }
        self.ml.set_mailinglist(self.key, mdata)

        expectation = {
            5: SS.unsubscribed,
        }
        result = self.ml.get_subscription_states(self.key, ml_id)
        self.assertEqual(result, expectation)

        self._change_sub(user['id'], ml_id, SA.subscribe,
                         code=None, state=None, kind="error")
        self._change_sub(user['id'], ml_id, SA.unsubscribe,
                         code=None, state=None, kind="info")
        self._change_sub(user['id'], ml_id, SA.request_subscription,
                         code=None, state=None, kind="error")

    @as_users("ferdinand")
    def test_ml_event_two(self, user: CdEDBObject) -> None:
        ml_id = 9

        self._change_sub(user['id'], ml_id, SA.subscribe,
                         code=None, state=None, kind="error")
        self._change_sub(user['id'], ml_id, SA.add_subscriber,
                         code=None, state=None, kind="error")

    @as_users("werner")
    def test_ml_assembly(self, user: CdEDBObject) -> None:
        ml_id = 5

        expectation = {
            1: SS.implicit,
            2: SS.implicit,
            3: SS.subscription_override,
            9: SS.unsubscription_override,
            11: SS.implicit,
            14: SS.subscription_override,
            23: SS.implicit,
            100: SS.subscription_override,
        }
        result = self.ml.get_subscription_states(self.key, ml_id)
        self.assertEqual(result, expectation)

        self._change_sub(user['id'], ml_id, SA.subscribe,
                         code=None, state=SS.implicit, kind="info")
        self._change_sub(user['id'], ml_id, SA.unsubscribe,
                         code=1, state=SS.unsubscribed)
        self._change_sub(user['id'], ml_id, SA.unsubscribe,
                         code=None, state=SS.unsubscribed, kind="info")
        self._change_sub(user['id'], ml_id, SA.request_subscription,
                         code=None, state=SS.unsubscribed, kind="error")
        self._change_sub(user['id'], ml_id, SA.subscribe,
                         code=1, state=SS.subscribed)

        ml_id = 66
        assembly_id = self.ml.get_mailinglist(self.key, ml_id)["assembly_id"]

        expectation = {
            23: SS.implicit,
        }
        result = self.ml.get_subscription_states(self.key, ml_id)
        self.assertEqual(result, expectation)

        admin_key = cast(RequestState, self.login("viktor"))
        self.assembly.set_assembly_presiders(admin_key, assembly_id, set())
        self.ml.write_subscription_states(self.key, ml_id)
        self.assertEqual({}, self.ml.get_subscription_states(self.key, ml_id))
        self.assembly.set_assembly_presiders(admin_key, assembly_id, {1})
        self.ml.write_subscription_states(self.key, ml_id)

        expectation = {
            1: SS.implicit,
        }
        result = self.ml.get_subscription_states(self.key, ml_id)
        self.assertEqual(result, expectation)

    @as_users("nina")
    def test_bullshit_requests(self, user: CdEDBObject) -> None:
        # Can I remove people from lists they have not subscribed to?
        with self.assertRaises(SubscriptionError) as cm:
            self.ml.do_subscription_action(
                self.key, SA.remove_subscriber, mailinglist_id=2, persona_id=6)
        self.assertIn("User already unsubscribed.", cm.exception.args)
        self._check_state(
            mailinglist_id=2, persona_id=6, expected_state=SS.unsubscribed)

        with self.assertRaises(SubscriptionError) as cm:
            self.ml.do_subscription_action(
                self.key, SA.remove_subscriber, mailinglist_id=3, persona_id=2)
        self.assertIn("User already unsubscribed.", cm.exception.args)
        self._check_state(
            mailinglist_id=3, persona_id=2, expected_state=SS.unsubscribed)

        with self.assertRaises(SubscriptionError) as cm:
            self.ml.do_subscription_action(
                self.key, SA.remove_subscriber, mailinglist_id=3, persona_id=3)
        self.assertIn("User already unsubscribed.", cm.exception.args)
        self._check_state(
            mailinglist_id=3, persona_id=3, expected_state=None)

    @as_users("charly", "emilia", "janis")
    def test_no_privileges(self, user: CdEDBObject) -> None:

        def _try_everything(ml_id: int, user_id: int) -> None:
            moderator_actions = {
                SA.add_subscriber, SA.remove_subscriber,
                SA.add_subscription_override, SA.remove_subscription_override,
                SA.add_unsubscription_override, SA.remove_unsubscription_override}
            for action in moderator_actions:
                with self.assertRaises(PrivilegeError):
                    self.ml.do_subscription_action(
                        self.key, action, mailinglist_id=ml_id,
                        persona_id=user_id)
            with self.assertRaises(PrivilegeError):
                self.ml.do_subscription_action(
                    self.key, SA.approve_request, mailinglist_id=ml_id,
                    persona_id=user_id)
            # You had never the chance to actually change something anyway, trying to
            # change the subscription state of someone else.
            if user['id'] != user_id:
                with self.assertRaises(PrivilegeError):
                    datum = {
                        'mailinglist_id': ml_id,
                        'persona_id': user_id,
                        'subscription_state': SS.unsubscribed,
                    }
                    self.ml._set_subscription(self.key, datum)

        # Make sure moderator functions do not tell you anything.
        # Garcia (7) is listed implicitly, explicitly or not at all on these
        for ml_id in {1, 4, 5, 6, 8, 9}:
            _try_everything(ml_id, USER_DICT['garcia']['id'])

        # Users have very diverse states on list 5.
        for subscriber in USER_DICT.values():
            _try_everything(5, subscriber['id'])

    @as_users("janis", "kalif")
    def test_audience(self, user: CdEDBObject) -> None:
        # List 4 is moderated opt-in for members only.
        self._change_sub(user['id'], 4, SA.subscribe,
                         code=None, state=None, kind="error")
        self._change_sub(user['id'], 4, SA.request_subscription,
                         code=None, state=None, kind="error")
        self._change_sub(user['id'], 4, SA.cancel_request,
                         code=None, state=None, kind="error")
        # List 7 is not joinable by non-members
        self._change_sub(user['id'], 7, SA.subscribe,
                         code=None, state=None, kind="error")
        # List 9 is only allowed for event users, and not joinable anyway
        self._change_sub(user['id'], 9, SA.subscribe,
                         code=None, state=None, kind="error")
        # List 11 is only joinable by assembly users
        if user['id'] == 11:
            self._change_sub(user['id'], 11, SA.unsubscribe,
                             code=1, state=SS.unsubscribed)
            self._change_sub(user['id'], 11, SA.subscribe,
                             code=1, state=SS.subscribed)
        else:
            self._change_sub(user['id'], 11, SA.subscribe,
                             code=None, state=None, kind="error")

    @as_users("nina")
    def test_write_subscription_states(self, user: CdEDBObject) -> None:
        # CdE-Member list.
        mailinglist_id = 7

        expectation = {
            1: SS.unsubscribed,
            3: SS.subscribed,
            6: SS.pending,
        }
        result = self.ml.get_subscription_states(self.key, mailinglist_id)
        self.assertEqual(result, expectation)

        # Add and change some subscriptions.
        data = [
            {
                'mailinglist_id': mailinglist_id,
                'persona_id': persona_id,
                'subscription_state': SS.subscribed,
            }
            for persona_id in [1, 4, 5, 9]
        ]
        self.ml._set_subscriptions(self.key, data)
        data = [
            {
                'mailinglist_id': mailinglist_id,
                'persona_id': persona_id,
                'subscription_state': SS.subscription_override,
            }
            for persona_id in [4]
        ]
        self.ml._set_subscriptions(self.key, data)

        expectation = {
            1: SS.subscribed,
            3: SS.subscribed,
            4: SS.subscription_override,
            5: SS.subscribed,
            6: SS.pending,
            9: SS.subscribed,
        }
        result = self.ml.get_subscription_states(self.key, mailinglist_id)
        self.assertEqual(result, expectation)

        self.assertLess(
            0, self.ml.write_subscription_states(self.key, mailinglist_id))

        expectation = {
            1: SS.subscribed,
            3: SS.subscribed,
            4: SS.subscription_override,
            6: SS.pending,
            9: SS.subscribed,
        }
        result = self.ml.get_subscription_states(self.key, mailinglist_id)
        self.assertEqual(result, expectation)

        # Check that this has been logged
        _, log_entries = self.ml.retrieve_log(
            self.key, mailinglist_ids=[mailinglist_id])
        expected_log = {
            'id': 1001,
            'change_note': None,
            'code': const.MlLogCodes.cron_removed,
            'ctime': nearly_now(),
            'mailinglist_id': mailinglist_id,
            'persona_id': 5,
            'submitted_by': user['id']
        }
        self.assertIn(expected_log, log_entries)

        # Now test lists with implicit subscribers.
        # First for events.
        mailinglist_id = 9

        # Initially sample-data.
        expectation = {
            1: SS.implicit,
            2: SS.implicit,
            5: SS.unsubscribed,
            7: SS.subscribed,
            9: SS.implicit,
            100: SS.implicit,
        }
        result = self.ml.get_subscription_states(self.key, mailinglist_id)
        self.assertEqual(result, expectation)

        self.assertLess(
            0, self.ml.write_subscription_states(self.key, mailinglist_id))

        expectation = {
            1: SS.implicit,
            2: SS.implicit,
            5: SS.unsubscribed,
            7: SS.subscribed,
            9: SS.implicit,
            100: SS.implicit,
        }
        result = self.ml.get_subscription_states(self.key, mailinglist_id)
        self.assertEqual(result, expectation)

        # Now for assemblies.
        mailinglist_id = 5

        expectation = {
            1: SS.implicit,
            2: SS.implicit,
            3: SS.subscription_override,
            9: SS.unsubscription_override,
            11: SS.implicit,
            14: SS.subscription_override,
            23: SS.implicit,
            100: SS.subscription_override,
        }
        result = self.ml.get_subscription_states(self.key, mailinglist_id)
        self.assertEqual(result, expectation)

        self.assertLess(
            0, self.ml.write_subscription_states(self.key, mailinglist_id))

        expectation = {
            1: SS.implicit,
            2: SS.implicit,
            3: SS.subscription_override,
            9: SS.unsubscription_override,
            11: SS.implicit,
            14: SS.subscription_override,
            23: SS.implicit,
            100: SS.subscription_override,
        }
        result = self.ml.get_subscription_states(self.key, mailinglist_id)
        self.assertEqual(result, expectation)

    @as_users("nina")
    def test_change_sub_policy(self, user: CdEDBObject) -> None:
        mdata = {
            'local_part': 'revolution',
            'domain': const.MailinglistDomain.lists,
            'description': 'Vereinigt Euch',
            'assembly_id': None,
            'attachment_policy': const.AttachmentPolicy.forbid,
            'event_id': None,
            'is_active': True,
            'maxsize': None,
            'mod_policy': const.ModerationPolicy.unmoderated,
            'moderators': {2},
            'registration_stati': [],
            'subject_prefix': 'viva la revolution',
            'title': 'Proletarier aller Länder',
            'notes': "secrecy is important",
            'whitelist': {
                'fidel@example.cde',
                'che@example.cde',
            },
            'ml_type': const.MailinglistTypes.member_invitation_only,
        }
        new_id = self.ml.create_mailinglist(self.key, mdata)

        # List should have no subscribers.
        self.assertEqual({}, self.ml.get_subscription_states(self.key, new_id))

        # Making the list Opt-Out should yield implicits subscribers.
        mdata = {
            'id': new_id,
            'ml_type': const.MailinglistTypes.member_opt_out,
        }
        self.ml.set_mailinglist(self.key, mdata)

        expectation = {
            1: SS.implicit,
            2: SS.implicit,
            3: SS.implicit,
            6: SS.implicit,
            7: SS.implicit,
            9: SS.implicit,
            15: SS.implicit,
            100: SS.implicit,
        }
        result = self.ml.get_subscription_states(self.key, new_id)
        self.assertEqual(expectation, result)

        # Opt-Out allows unsubscribing.
        sub_data = [
            {
                'mailinglist_id': new_id,
                'persona_id': 2,
                'subscription_state': SS.unsubscribed,
            },
            # Not in the audience, should get removed in the next step.
            {
                'mailinglist_id': new_id,
                'persona_id': 4,
                'subscription_state': SS.unsubscription_override,
            },
            {
                'mailinglist_id': new_id,
                'persona_id': 7,
                'subscription_state': SS.unsubscription_override,
            },
            {
                'mailinglist_id': new_id,
                'persona_id': 12,
                'subscription_state': SS.pending,
            },
        ]
        self.ml._set_subscriptions(self.key, sub_data)

        expectation = {
            1: SS.implicit,
            2: SS.unsubscribed,
            3: SS.implicit,
            4: SS.unsubscription_override,
            6: SS.implicit,
            7: SS.unsubscription_override,
            9: SS.implicit,
            12: SS.pending,
            15: SS.implicit,
            100: SS.implicit,
        }
        result = self.ml.get_subscription_states(self.key, new_id)
        self.assertEqual(expectation, result)

        # Making the list mandatory should get rid of all unsubscriptions, even
        # outside of the audience.
        mdata = {
            'id': new_id,
            'ml_type': const.MailinglistTypes.member_mandatory,
        }
        self.ml.set_mailinglist(self.key, mdata)

        expectation = {
            1: SS.implicit,
            2: SS.implicit,
            3: SS.implicit,
            6: SS.implicit,
            7: SS.implicit,
            9: SS.implicit,
            15: SS.implicit,
            100: SS.implicit,
        }
        result = self.ml.get_subscription_states(self.key, new_id)
        self.assertEqual(expectation, result)

    @as_users("nina")
    def test_change_mailinglist_association(self, user: CdEDBObject) -> None:
        mdata = {
            'local_part': 'orga',
            'domain': const.MailinglistDomain.aka,
            'description': None,
            'assembly_id': None,
            'attachment_policy': const.AttachmentPolicy.forbid,
            'event_id': 2,
            'is_active': True,
            'maxsize': None,
            'mod_policy': const.ModerationPolicy.unmoderated,
            'moderators': {2},
            'registration_stati': [],
            'subject_prefix': 'orga',
            'title': 'Orgateam',
            'notes': None,
            'ml_type': const.MailinglistTypes.event_orga,
        }
        new_id = self.ml.create_mailinglist(self.key, mdata)

        expectation = {
            1: SS.implicit,
            2: SS.implicit,
            100: SS.implicit,
        }
        result = self.ml.get_subscription_states(self.key, new_id)
        self.assertEqual(expectation, result)

        mdata = {
            'id': new_id,
            'event_id': 1,
            'ml_type': const.MailinglistTypes.event_orga,
        }
        self.ml.set_mailinglist(self.key, mdata)

        expectation = {
            7: SS.implicit,
        }
        result = self.ml.get_subscription_states(self.key, new_id)
        self.assertEqual(expectation, result)

        mdata = {
            'id': new_id,
            'ml_type': const.MailinglistTypes.event_associated,
            'registration_stati': [const.RegistrationPartStati.guest,
                                   const.RegistrationPartStati.cancelled],
        }
        self.ml.set_mailinglist(self.key, mdata)

        expectation = {
            5: SS.implicit,
            9: SS.implicit,
        }
        result = self.ml.get_subscription_states(self.key, new_id)
        self.assertEqual(expectation, result)

        mdata = {
            'id': new_id,
            'ml_type': const.MailinglistTypes.assembly_associated,
            'event_id': None,
            'assembly_id': 1,
        }
        self.ml.set_mailinglist(self.key, mdata)

        expectation = {
            1: SS.implicit,
            2: SS.implicit,
            9: SS.implicit,
            11: SS.implicit,
            23: SS.implicit,
            100: SS.implicit,
        }
        result = self.ml.get_subscription_states(self.key, new_id)
        self.assertEqual(expectation, result)

    @as_users("nina", "janis")
    def test_subscription_addresses(self, user: CdEDBObject) -> None:
        expectation = {
            1: 'anton@example.cde',
            2: 'berta@example.cde',
            3: 'charly@example.cde',
            7: 'garcia@example.cde',
            9: 'inga@example.cde',
            15: 'olaf@example.cde',
            100: 'akira@example.cde',
        }
        self.assertEqual(expectation,
                         self.ml.get_subscription_addresses(self.key, 2))
        expectation = {
            1: 'new-anton@example.cde',
            10: 'janis-spam@example.cde',
        }
        self.assertEqual(expectation,
                         self.ml.get_subscription_addresses(self.key, 3))
        expectation = {
            3: 'charly@example.cde',
        }
        self.assertEqual(expectation,
                         self.ml.get_subscription_addresses(self.key, 7))

    @as_users("nina", "berta")
    def test_subscription_addresses_two(self, user: CdEDBObject) -> None:
        expectation = {1: 'anton@example.cde',
                       2: 'berta@example.cde',
                       3: 'charly@example.cde',
                       11: 'kalif@example.cde',
                       14: 'nina@example.cde',
                       23: 'werner@example.cde',
                       100: 'akira@example.cde'}
        self.assertEqual(expectation,
                         self.ml.get_subscription_addresses(self.key, 5))

    @as_users("nina", "garcia")
    def test_subscription_addresses_three(self, user: CdEDBObject) -> None:
        expectation = {7: 'garcia@example.cde'}
        self.assertEqual(expectation,
                         self.ml.get_subscription_addresses(self.key, 8))
        expectation = {1: 'anton@example.cde',
                       2: 'berta@example.cde',
                       7: 'garcia@example.cde',
                       9: 'inga@example.cde',
                       100: 'akira@example.cde'}
        self.assertEqual(expectation,
                         self.ml.get_subscription_addresses(self.key, 9))
        expectation = {5: 'emilia@example.cde'}
        self.assertEqual(expectation,
                         self.ml.get_subscription_addresses(self.key, 10))

    @as_users("janis")
    def test_set_subscription_address(self, user: CdEDBObject) -> None:
        # This is a bit tricky, since users may only change their own
        # subscrption address.
        mailinglist_id = 3

        # Check sample data.
        expectation = {
            1: 'new-anton@example.cde',
            10: 'janis-spam@example.cde',
        }
        result = self.ml.get_subscription_addresses(self.key, mailinglist_id)
        self.assertEqual(result, expectation)

        # Add an addresses.
        datum = {
            'mailinglist_id': mailinglist_id,
            'persona_id': user['id'],
            'email': "new-janis@example.cde",
        }
        expectation.update({datum['persona_id']: datum['email']})
        self.ml.set_subscription_address(self.key, **datum)

        result = self.ml.get_subscription_addresses(self.key, mailinglist_id)
        self.assertEqual(result, expectation)

        datum = {
            'mailinglist_id': mailinglist_id,
            'persona_id': user['id'],
            'email': "janis-ist-toll@example.cde",
        }
        expectation.update({datum['persona_id']: datum['email']})
        self.ml.set_subscription_address(self.key, **datum)

        result = self.ml.get_subscription_addresses(self.key, mailinglist_id)
        self.assertEqual(result, expectation)

        # Remove an address.
        datum = {
            'mailinglist_id': mailinglist_id,
            'persona_id': user['id'],
        }
        expectation.update({user['id']: user['username']})
        self.ml.remove_subscription_address(self.key, **datum)

        result = self.ml.get_subscription_addresses(self.key, mailinglist_id)
        self.assertEqual(result, expectation)

    @as_users("janis")
    def test_remove_subscription_address(self, user: CdEDBObject) -> None:
        mailinglist_id = 3

        # Check sample data.
        expectation = {
            1: 'new-anton@example.cde',
            10: 'janis-spam@example.cde',
        }
        result = self.ml.get_subscription_addresses(self.key, mailinglist_id)
        self.assertEqual(result, expectation)

        expectation = {
            1: SS.subscribed,
            2: SS.unsubscribed,
            10: SS.subscribed,
        }
        result = self.ml.get_subscription_states(self.key, mailinglist_id)
        self.assertEqual(result, expectation)

        # Now let janis delete his changed address

        expectation = {
            1: 'new-anton@example.cde',
            10: USER_DICT["janis"]["username"],
        }
        datum = {'persona_id': 10, 'mailinglist_id': mailinglist_id}
        self.assertLess(
            0, self.ml.remove_subscription_address(self.key, **datum))

        result = self.ml.get_subscription_addresses(self.key, mailinglist_id)
        self.assertEqual(result, expectation)

        expectation = {
            1: SS.subscribed,
            2: SS.unsubscribed,
            10: SS.subscribed,
        }
        result = self.ml.get_subscription_states(self.key, mailinglist_id)
        self.assertEqual(result, expectation)

    @as_users("inga")
    def test_moderation(self, user: CdEDBObject) -> None:
        expectation = {
            1: SS.implicit,
            2: SS.implicit,
            5: SS.unsubscription_override,
            9: SS.implicit,
<<<<<<< HEAD
           11: SS.unsubscription_override,
           12: SS.implicit,
           13: SS.implicit,
           51: SS.implicit,
           52: SS.implicit,
           53: SS.subscribed,
           56: SS.subscribed,
           63: SS.subscribed,
           64: SS.subscribed,
=======
            11: SS.unsubscription_override,
            51: SS.implicit,
            52: SS.implicit,
            53: SS.subscribed,
            56: SS.subscribed,
            63: SS.subscribed,
            64: SS.subscribed,
>>>>>>> cbb82cbb
        }
        self.assertEqual(expectation,
                         self.ml.get_user_subscriptions(self.key, persona_id=9))
        data = [
            {
                'mailinglist_id': 2,
                'persona_id': 9,
                'subscription_state': SS.unsubscribed,
            },
            {
                'mailinglist_id': 9,
                'persona_id': 9,
                'subscription_state': SS.unsubscribed,
            },
            {
                'mailinglist_id': 4,
                'persona_id': 9,
                'subscription_state': SS.pending,
            },
        ]
        self.ml._set_subscriptions(self.key, data)
        expectation = {
            1: SS.implicit,
            2: SS.unsubscribed,
            4: SS.pending,
            5: SS.unsubscription_override,
            9: SS.unsubscribed,
<<<<<<< HEAD
           11: SS.unsubscription_override,
           12: SS.implicit,
           13: SS.implicit,
           51: SS.implicit,
           52: SS.implicit,
           53: SS.subscribed,
           56: SS.subscribed,
           63: SS.subscribed,
           64: SS.subscribed,
=======
            11: SS.unsubscription_override,
            51: SS.implicit,
            52: SS.implicit,
            53: SS.subscribed,
            56: SS.subscribed,
            63: SS.subscribed,
            64: SS.subscribed,
>>>>>>> cbb82cbb
        }
        self.assertEqual(expectation,
                         self.ml.get_user_subscriptions(self.key, persona_id=9))

        self.login(USER_DICT['berta'])
        datum = {
            'mailinglist_id': 4,
            'persona_id': 9,
        }
        self.assertLess(
            0,
            self.ml.do_subscription_action(self.key, SA.approve_request, **datum))

        self.login(USER_DICT['inga'])
        expectation = {
            1: SS.implicit,
            2: SS.unsubscribed,
            4: SS.subscribed,
            5: SS.unsubscription_override,
            9: SS.unsubscribed,
<<<<<<< HEAD
           11: SS.unsubscription_override,
           12: SS.implicit,
           13: SS.implicit,
           51: SS.implicit,
           52: SS.implicit,
           53: SS.subscribed,
           56: SS.subscribed,
           63: SS.subscribed,
           64: SS.subscribed,
=======
            11: SS.unsubscription_override,
            51: SS.implicit,
            52: SS.implicit,
            53: SS.subscribed,
            56: SS.subscribed,
            63: SS.subscribed,
            64: SS.subscribed,
>>>>>>> cbb82cbb
        }
        self.assertEqual(expectation,
                         self.ml.get_user_subscriptions(self.key, persona_id=9))

        datum = {
            'mailinglist_id': 4,
            'persona_id': 9,
            'subscription_state': SS.unsubscribed,
        }
        self.ml._set_subscription(self.key, datum)
        expectation = {
            1: SS.implicit,
            2: SS.unsubscribed,
            4: SS.unsubscribed,
            5: SS.unsubscription_override,
            9: SS.unsubscribed,
<<<<<<< HEAD
           11: SS.unsubscription_override,
           12: SS.implicit,
           13: SS.implicit,
           51: SS.implicit,
           52: SS.implicit,
           53: SS.subscribed,
           56: SS.subscribed,
           63: SS.subscribed,
           64: SS.subscribed,
=======
            11: SS.unsubscription_override,
            51: SS.implicit,
            52: SS.implicit,
            53: SS.subscribed,
            56: SS.subscribed,
            63: SS.subscribed,
            64: SS.subscribed,
>>>>>>> cbb82cbb
        }
        self.assertEqual(expectation,
                         self.ml.get_user_subscriptions(self.key, persona_id=9))

        datum = {
            'mailinglist_id': 4,
            'persona_id': 9,
            'subscription_state': SS.pending,
        }
        self.ml._set_subscription(self.key, datum)
        expectation = {
            1: SS.implicit,
            2: SS.unsubscribed,
            4: SS.pending,
            5: SS.unsubscription_override,
            9: SS.unsubscribed,
<<<<<<< HEAD
           11: SS.unsubscription_override,
           12: SS.implicit,
           13: SS.implicit,
           51: SS.implicit,
           52: SS.implicit,
           53: SS.subscribed,
           56: SS.subscribed,
           63: SS.subscribed,
           64: SS.subscribed,
=======
            11: SS.unsubscription_override,
            51: SS.implicit,
            52: SS.implicit,
            53: SS.subscribed,
            56: SS.subscribed,
            63: SS.subscribed,
            64: SS.subscribed,
>>>>>>> cbb82cbb
        }
        self.assertEqual(expectation,
                         self.ml.get_user_subscriptions(self.key, persona_id=9))

        self.login(USER_DICT['berta'])
        datum = {
            'mailinglist_id': 4,
            'persona_id': 9,
        }
        self.assertLess(
            0,
            self.ml.do_subscription_action(self.key, SA.deny_request, **datum))

        self.login(USER_DICT['inga'])
        expectation = {
            1: SS.implicit,
            2: SS.unsubscribed,
            5: SS.unsubscription_override,
            9: SS.unsubscribed,
<<<<<<< HEAD
           11: SS.unsubscription_override,
           12: SS.implicit,
           13: SS.implicit,
           51: SS.implicit,
           52: SS.implicit,
           53: SS.subscribed,
           56: SS.subscribed,
           63: SS.subscribed,
           64: SS.subscribed,
=======
            11: SS.unsubscription_override,
            51: SS.implicit,
            52: SS.implicit,
            53: SS.subscribed,
            56: SS.subscribed,
            63: SS.subscribed,
            64: SS.subscribed,
>>>>>>> cbb82cbb
        }
        self.assertEqual(expectation,
                         self.ml.get_user_subscriptions(self.key, persona_id=9))

    @as_users("inga")
    def test_request_cancellation(self, user: CdEDBObject) -> None:
        expectation = None
        self.assertEqual(expectation,
                         self.ml.get_subscription(
                             self.key, persona_id=9, mailinglist_id=4))
        datum = {
            'mailinglist_id': 4,
            'persona_id': 9,
            'subscription_state': SS.pending,
        }
        self.ml._set_subscription(self.key, datum)
        expectation = SS.pending
        self.assertEqual(expectation,
                         self.ml.get_subscription(
                             self.key, persona_id=9, mailinglist_id=4))
        datum = {
            'mailinglist_id': 4,
            'persona_id': 9,
        }
        self.assertLess(
            0,
            self.ml.do_subscription_action(self.key, SA.cancel_request, **datum))
        expectation = None
        self.assertEqual(expectation,
                         self.ml.get_subscription(
                             self.key, persona_id=9, mailinglist_id=4))

    @as_users("annika", "viktor", "quintus", "nina")
    def test_relevant_admins(self, user: CdEDBObject) -> None:
        if user['display_name'] in {"Annika", "Nina"}:
            # Create a new event mailinglist.
            mldata = {
                'local_part': "cyber",
                'domain': const.MailinglistDomain.aka,
                'description': "Für alle, die nicht ohne Akademien können.",
                'event_id': None,
                'ml_type': const.MailinglistTypes.event_associated,
                'is_active': True,
                'attachment_policy': const.AttachmentPolicy.forbid,
                'maxsize': None,
                'moderators': {user['id']},
                'subject_prefix': "cyber",
                'title': "CyberAka",
                'mod_policy': const.ModerationPolicy.non_subscribers,
                'notes': None,
                'registration_stati': [],
            }
            new_id = self.ml.create_mailinglist(self.key, mldata)
            self.assertGreater(new_id, 0)

            # Add self as a subscriber.
            self.ml.do_subscription_action(
                self.key, SA.add_subscriber, new_id, user['id'])

            # Modify the new mailinglist.
            mdata = {
                'id': new_id,
                'registration_stati': [
                    const.RegistrationPartStati.guest,
                    const.RegistrationPartStati.participant,
                    const.RegistrationPartStati.applied,
                    const.RegistrationPartStati.waitlist,
                ],
                'event_id': 1,
                'ml_type': const.MailinglistTypes.event_associated,
            }
            self.assertTrue(self.ml.set_mailinglist(self.key, mdata))

            # Attempt to change the mailinglist type.
            mdata = {
                'id': new_id,
                'ml_type': const.MailinglistTypes.member_opt_in,
            }
            if user['display_name'] != "Nina":
                with self.assertRaises(PrivilegeError) as cm:
                    self.ml.set_mailinglist(self.key, mdata)
                self.assertEqual(cm.exception.args,
                                 ("Not privileged to make this change.",))
            else:
                self.assertTrue(self.ml.set_mailinglist(self.key, mdata))

            # Delete the mailinglist.
            self.assertTrue(self.ml.delete_mailinglist(
                self.key, new_id,
                cascade=["moderators", "subscriptions", "log"]))

        if user['display_name'] in {"Viktor", "Nina"}:
            # Create a new assembly mailinglist.
            mldata = {
                'local_part': "mgv-ag",
                'domain': const.MailinglistDomain.lists,
                'description': "Vor der nächsten MGV müssen wir noch ein paar"
                               " Dinge klären.",
                'ml_type': const.MailinglistTypes.assembly_opt_in,
                'is_active': True,
                'attachment_policy': const.AttachmentPolicy.forbid,
                'maxsize': None,
                'moderators': {user['id']},
                'subject_prefix': "mgv-ag",
                'title': "Arbeitsgruppe Mitgliederversammlung",
                'mod_policy': const.ModerationPolicy.non_subscribers,
                'notes': None,
            }
            new_id = self.ml.create_mailinglist(self.key, mldata)
            self.assertGreater(new_id, 0)

            # Add self as a subscriber.
            self.ml.do_subscription_action(
                self.key, SA.add_subscription_override, new_id, user['id'])

            # Modify the new mailinglist.
            mdata = {
                'id': new_id,
                'assembly_id': 2,
                'ml_type': const.MailinglistTypes.assembly_associated,
            }
            self.assertTrue(self.ml.set_mailinglist(self.key, mdata))

            # Attempt to change the mailinglist type.
            mdata = {
                'id': new_id,
                'ml_type': const.MailinglistTypes.member_opt_in,
            }
            if user['display_name'] != "Nina":
                with self.assertRaises(PrivilegeError) as cm:
                    self.ml.set_mailinglist(self.key, mdata)
                self.assertEqual(cm.exception.args,
                                 ("Not privileged to make this change.",))
            else:
                self.assertTrue(self.ml.set_mailinglist(self.key, mdata))

            # Delete the mailinglist.
            self.assertTrue(self.ml.delete_mailinglist(
                self.key, new_id,
                cascade=["moderators", "subscriptions", "log"]))
        if user['display_name'] in {"Quintus", "Nina"}:
            # Create a new member mailinglist.
            mldata = {
                'local_part': "literatir",
                'domain': const.MailinglistDomain.lists,
                'description': "Wir reden hier über coole Bücher die wir"
                               " gelesen haben.",
                'ml_type': const.MailinglistTypes.member_opt_in,
                'is_active': True,
                'attachment_policy': const.AttachmentPolicy.forbid,
                'maxsize': None,
                'moderators': {user['id']},
                'subject_prefix': "literatur",
                'title': "Buchclub",
                'mod_policy': const.ModerationPolicy.non_subscribers,
                'notes': None,
            }
            new_id = self.ml.create_mailinglist(self.key, mldata)
            self.assertGreater(new_id, 0)

            # Add self as a subscriber.
            self.ml.do_subscription_action(
                self.key, SA.add_subscription_override, new_id, user['id'])

            # Modify the new mailinglist.
            mdata = {
                'id': new_id,
                'ml_type': const.MailinglistTypes.member_opt_out,
            }
            self.assertTrue(self.ml.set_mailinglist(self.key, mdata))

            # Attempt to change the mailinglist type.
            mdata = {
                'id': new_id,
                'ml_type': const.MailinglistTypes.general_opt_in,
            }
            if user['display_name'] != "Nina":
                with self.assertRaises(PrivilegeError) as cm:
                    self.ml.set_mailinglist(self.key, mdata)
                self.assertEqual(cm.exception.args,
                                 ("Not privileged to make this change.",))
            else:
                self.assertTrue(self.ml.set_mailinglist(self.key, mdata))

            # Delete the mailinglist.
            self.assertTrue(self.ml.delete_mailinglist(
                self.key, new_id,
                cascade=["moderators", "subscriptions", "log"]))

    @as_users("anton")
    def test_log(self, user: CdEDBObject) -> None:
        # first generate some data
        self.ml.do_subscription_action(self.key, SA.unsubscribe, 2, 1)
        datum: CdEDBObject = {
            'mailinglist_id': 4,
            'persona_id': 1,
            'email': 'devnull@example.cde',
        }
        self.ml.set_subscription_address(self.key, **datum)
        self.ml.do_subscription_action(self.key, SA.add_subscriber, 7, 1)
        new_data = {
            'local_part': 'revolution',
            'domain': const.MailinglistDomain.lists,
            'description': 'Vereinigt Euch',
            'assembly_id': None,
            'attachment_policy': const.AttachmentPolicy.forbid,
            'event_id': None,
            'is_active': True,
            'maxsize': None,
            'mod_policy': const.ModerationPolicy.unmoderated,
            'moderators': {1, 2},
            'registration_stati': [],
            'subject_prefix': 'viva la revolution',
            'title': 'Proletarier aller Länder',
            'notes': "secrecy is important",
            'whitelist': {
                'che@example.cde',
            },
            'ml_type': const.MailinglistTypes.member_invitation_only,
        }
        new_id = self.ml.create_mailinglist(self.key, new_data)
        self.ml.delete_mailinglist(
            self.key, 3, cascade=("subscriptions", "addresses",
                                  "whitelist", "moderators", "log"))

        # now check it
        expectation = (8, (
            {'id': 1001,
             'change_note': None,
             'code': const.MlLogCodes.unsubscribed,
             'ctime': nearly_now(),
             'mailinglist_id': 2,
             'persona_id': 1,
             'submitted_by': user['id']},
            {'id': 1002,
             'change_note': 'devnull@example.cde',
             'code': const.MlLogCodes.subscription_changed,
             'ctime': nearly_now(),
             'mailinglist_id': 4,
             'persona_id': 1,
             'submitted_by': user['id']},
            {'id': 1003,
             'change_note': None,
             'code': const.MlLogCodes.subscribed,
             'ctime': nearly_now(),
             'mailinglist_id': 7,
             'persona_id': 1,
             'submitted_by': user['id']},
            {'id': 1004,
             'change_note': None,
             'code': const.MlLogCodes.list_created,
             'ctime': nearly_now(),
             'mailinglist_id': new_id,
             'persona_id': None,
             'submitted_by': user['id']},
            {'id': 1005,
             'change_note': None,
             'code': const.MlLogCodes.moderator_added,
             'ctime': nearly_now(),
             'mailinglist_id': new_id,
             'persona_id': 1,
             'submitted_by': user['id']},
            {'id': 1006,
             'change_note': None,
             'code': const.MlLogCodes.moderator_added,
             'ctime': nearly_now(),
             'mailinglist_id': new_id,
             'persona_id': 2,
             'submitted_by': user['id']},
            {'id': 1007,
             'change_note': 'che@example.cde',
             'code': const.MlLogCodes.whitelist_added,
             'ctime': nearly_now(),
             'mailinglist_id': new_id,
             'persona_id': None,
             'submitted_by': user['id']},
            {'id': 1008,
             'change_note': 'Witz des Tages (witz@lists.cde-ev.de)',
             'code': const.MlLogCodes.list_deleted,
             'ctime': nearly_now(),
             'mailinglist_id': None,
             'persona_id': None,
             'submitted_by': user['id']}
        ))
        self.assertEqual(expectation, self.ml.retrieve_log(self.key))
        self.assertEqual(
            (expectation[0], expectation[1][2:5]),
            self.ml.retrieve_log(self.key, offset=2, length=3))
        self.assertEqual(
            (4, expectation[1][3:7]),
            self.ml.retrieve_log(self.key, mailinglist_ids=[new_id]))
        self.assertEqual(
            (2, expectation[1][4:6]),
            self.ml.retrieve_log(
                self.key, codes=(const.MlLogCodes.moderator_added,)))

    @as_users("nina")
    def test_export(self, user: CdEDBObject) -> None:
        expectation = ({'address': 'announce@lists.cde-ev.de',
                        'is_active': True},
                       {'address': 'werbung@lists.cde-ev.de',
                        'is_active': True},
                       {'address': 'witz@lists.cde-ev.de',
                        'is_active': True},
                       {'address': 'klatsch@lists.cde-ev.de',
                        'is_active': True},
                       {'address': 'kongress@lists.cde-ev.de',
                        'is_active': True},
                       {'address': 'aktivenforum2000@lists.cde-ev.de',
                        'is_active': False},
                       {'address': 'aktivenforum@lists.cde-ev.de',
                        'is_active': True},
                       {'address': 'aka@aka.cde-ev.de',
                        'is_active': True},
                       {'address': 'participants@aka.cde-ev.de',
                        'is_active': True},
                       {'address': 'wait@aka.cde-ev.de',
                        'is_active': True},
                       {'address': 'opt@lists.cde-ev.de',
                        'is_active': True},
                       {'address': 'moderatoren@lists.cde-ev.de',
                        'is_active': True},
                       {'address': 'everyone@lists.cde-ev.de',
                        'is_active': True},
                       {'address': 'all@lists.cde-ev.de',
                        'is_active': True},
                       {'address': 'info@lists.cde-ev.de',
                        'is_active': True},
                       {'address': 'mitgestaltung@lists.cde-ev.de',
                        'is_active': True},
                       {'address': 'gutscheine@lists.cde-ev.de',
                        'is_active': True},
                       {'address': 'platin@lists.cde-ev.de',
                        'is_active': True},
                       {'address': 'bau@lists.cde-ev.de',
                        'is_active': True},
                       {'address': 'geheim@lists.cde-ev.de',
                        'is_active': True},
                       {'address': 'test-gast@aka.cde-ev.de',
                        'is_active': True},
                       {'address': 'party50@aka.cde-ev.de',
                        'is_active': True},
                       {'address': 'party50-all@aka.cde-ev.de',
                        'is_active': True},
                       {'address': 'kanonisch@lists.cde-ev.de',
                        'is_active': True},
                       {'address': 'wal@lists.cde-ev.de',
                        'is_active': True},
                       {'address': 'dsa@lists.cde-ev.de',
                        'is_active': True},
                       {'address': '42@lists.cde-ev.de',
                        'is_active': True},
                       {'address': 'hogwarts@cdelokal.cde-ev.de',
                        'is_active': True},
                       {'address': 'kongress-leitung@lists.cde-ev.de',
                        'is_active': True},
                       {'address': 'migration@testmail.cde-ev.de',
                        'is_active': True})

        self.assertEqual(
            expectation,
            self.ml.export_overview("c1t2w3r4n5v6l6s7z8ap9u0k1y2i2x3"))  # type: ignore
        expectation = {
            'address': 'werbung@lists.cde-ev.de',
            'admin_address': 'werbung-owner@lists.cde-ev.de',
            'listname': 'Werbung',
            'moderators': ['janis@example.cde', ],
            'sender': 'werbung@lists.cde-ev.de',
            'size_max': None,
            'subscribers': ['anton@example.cde',
                            'berta@example.cde',
                            'charly@example.cde',
                            'garcia@example.cde',
                            'inga@example.cde',
                            'olaf@example.cde',
                            'akira@example.cde'],
            'whitelist': {'honeypot@example.cde'}}
        self.assertEqual(
            expectation,
            self.ml.export_one("c1t2w3r4n5v6l6s7z8ap9u0k1y2i2x3",  # type: ignore
                               "werbung@lists.cde-ev.de"))

    @as_users("nina")
    def test_oldstyle_scripting(self, user: CdEDBObject) -> None:
        expectation = ({'address': 'announce@lists.cde-ev.de',
                        'inactive': False,
                        'maxsize': None,
                        'mime': True},
                       {'address': 'werbung@lists.cde-ev.de',
                        'inactive': False,
                        'maxsize': None,
                        'mime': False},
                       {'address': 'witz@lists.cde-ev.de',
                        'inactive': False,
                        'maxsize': 2048,
                        'mime': None},
                       {'address': 'klatsch@lists.cde-ev.de',
                        'inactive': False,
                        'maxsize': None,
                        'mime': False},
                       {'address': 'kongress@lists.cde-ev.de',
                        'inactive': False,
                        'maxsize': 1024,
                        'mime': None},
                       {'address': 'aktivenforum2000@lists.cde-ev.de',
                        'inactive': True,
                        'maxsize': 1024,
                        'mime': None},
                       {'address': 'aktivenforum@lists.cde-ev.de',
                        'inactive': False,
                        'maxsize': 1024,
                        'mime': None},
                       {'address': 'aka@aka.cde-ev.de',
                        'inactive': False,
                        'maxsize': None,
                        'mime': False},
                       {'address': 'participants@aka.cde-ev.de',
                        'inactive': False,
                        'maxsize': None,
                        'mime': False},
                       {'address': 'wait@aka.cde-ev.de',
                        'inactive': False,
                        'maxsize': None,
                        'mime': False},
                       {'address': 'opt@lists.cde-ev.de',
                        'inactive': False,
                        'maxsize': None,
                        'mime': False},
                       {'address': 'moderatoren@lists.cde-ev.de',
                        'inactive': False,
                        'maxsize': None,
                        'mime': False},
                       {'address': 'everyone@lists.cde-ev.de',
                        'inactive': False,
                        'maxsize': 64,
                        'mime': False},
                       {'address': 'all@lists.cde-ev.de',
                        'inactive': False,
                        'maxsize': None,
                        'mime': False},
                       {'address': 'info@lists.cde-ev.de',
                        'inactive': False,
                        'maxsize': None,
                        'mime': None},
                       {'address': 'mitgestaltung@lists.cde-ev.de',
                        'inactive': False,
                        'maxsize': None,
                        'mime': False},
                       {'address': 'gutscheine@lists.cde-ev.de',
                        'inactive': False,
                        'maxsize': None,
                        'mime': False},
                       {'address': 'platin@lists.cde-ev.de',
                        'inactive': False,
                        'maxsize': None,
                        'mime': False},
                       {'address': 'bau@lists.cde-ev.de',
                        'inactive': False,
                        'maxsize': None,
                        'mime': False},
                       {'address': 'geheim@lists.cde-ev.de',
                        'inactive': False,
                        'maxsize': None,
                        'mime': False},
                       {'address': 'test-gast@aka.cde-ev.de',
                        'inactive': False,
                        'maxsize': None,
                        'mime': True},
                       {'address': 'party50@aka.cde-ev.de',
                        'inactive': False,
                        'maxsize': 1024,
                        'mime': False},
                       {'address': 'party50-all@aka.cde-ev.de',
                        'inactive': False,
                        'maxsize': 1024,
                        'mime': None},
                       {'address': 'kanonisch@lists.cde-ev.de',
                        'inactive': False,
                        'maxsize': None,
                        'mime': None},
                       {'address': 'wal@lists.cde-ev.de',
                        'inactive': False,
                        'maxsize': None,
                        'mime': False},
                       {'address': 'dsa@lists.cde-ev.de',
                        'inactive': False,
                        'maxsize': None,
                        'mime': True},
                       {'address': '42@lists.cde-ev.de',
                        'inactive': False,
                        'maxsize': None,
                        'mime': False},
                       {'address': 'hogwarts@cdelokal.cde-ev.de',
                        'inactive': False,
                        'maxsize': None,
                        'mime': False},
                       {'address': 'kongress-leitung@lists.cde-ev.de',
                        'inactive': False,
                        'maxsize': None,
                        'mime': False},
                       {'address': 'migration@testmail.cde-ev.de',
                        'inactive': False,
                        'maxsize': 1024,
                        'mime': None},)
        self.assertEqual(
            expectation,
            self.ml.oldstyle_mailinglist_config_export(
                "c1t2w3r4n5v6l6s7z8ap9u0k1y2i2x3"))  # type: ignore
        expectation = {'address': 'werbung@lists.cde-ev.de',
                       'list-owner': 'https://db.cde-ev.de/',
                       'list-subscribe': 'https://db.cde-ev.de/',
                       'list-unsubscribe': 'https://db.cde-ev.de/',
                       'listname': 'werbung',
                       'moderators': ['janis@example.cde', ],
                       'sender': 'werbung-bounces@lists.cde-ev.de',
                       'subscribers': ['anton@example.cde',
                                       'berta@example.cde',
                                       'charly@example.cde',
                                       'garcia@example.cde',
                                       'inga@example.cde',
                                       'olaf@example.cde',
                                       'akira@example.cde'],
                       'whitelist': ['honeypot@example.cde']}
        self.assertEqual(
            expectation,
            self.ml.oldstyle_mailinglist_export(
                "c1t2w3r4n5v6l6s7z8ap9u0k1y2i2x3",  # type: ignore
                "werbung@lists.cde-ev.de"))
        expectation = {'address': 'werbung@lists.cde-ev.de',
                       'list-owner': 'https://db.cde-ev.de/',
                       'list-subscribe': 'https://db.cde-ev.de/',
                       'list-unsubscribe': 'https://db.cde-ev.de/',
                       'listname': 'werbung',
                       'moderators': ['janis@example.cde', ],
                       'sender': 'cdedb-doublebounces@cde-ev.de',
                       'subscribers': ['janis@example.cde', ],
                       'whitelist': ['*']}
        self.assertEqual(
            expectation,
            self.ml.oldstyle_modlist_export(
                "c1t2w3r4n5v6l6s7z8ap9u0k1y2i2x3",  # type: ignore
                "werbung@lists.cde-ev.de"))
        self.assertEqual(
            True,
            self.ml.oldstyle_bounce("c1t2w3r4n5v6l6s7z8ap9u0k1y2i2x3",  # type: ignore
                                    "anton@example.cde", 1))<|MERGE_RESOLUTION|>--- conflicted
+++ resolved
@@ -360,23 +360,14 @@
             5: SS.implicit,
             6: SS.subscribed,
             9: SS.implicit,
-<<<<<<< HEAD
-           12: SS.implicit,
-           13: SS.implicit,
-           51: SS.implicit,
-           52: SS.implicit,
-           53: SS.subscribed,
-           54: SS.pending,
-           59: SS.implicit,
-           63: SS.subscribed
-=======
+            12: SS.implicit,
+            13: SS.implicit,
             51: SS.implicit,
             52: SS.implicit,
             53: SS.subscribed,
             54: SS.pending,
             59: SS.implicit,
             63: SS.subscribed
->>>>>>> cbb82cbb
         }
         self.assertEqual(expectation,
                          self.ml.get_user_subscriptions(self.key, persona_id=2))
@@ -386,15 +377,10 @@
         # Which lists is Janis subscribed to.
         expectation = {
             3: SS.subscribed,
-<<<<<<< HEAD
-           12: SS.implicit,
-           13: SS.implicit,
-           64: SS.subscribed,
-           65: SS.subscribed,
-=======
+            12: SS.implicit,
+            13: SS.implicit,
             64: SS.subscribed,
             65: SS.subscribed,
->>>>>>> cbb82cbb
         }
         self.assertEqual(expectation,
                          self.ml.get_user_subscriptions(self.key, persona_id=10))
@@ -403,15 +389,10 @@
     def test_subscriptions_three(self, user: CdEDBObject) -> None:
         expectation = {
             9: SS.unsubscribed,
-<<<<<<< HEAD
-           10: SS.implicit,
-           12: SS.implicit,
-           13: SS.implicit,
-           58: SS.implicit,
-=======
             10: SS.implicit,
+            12: SS.implicit,
+            13: SS.implicit,
             58: SS.implicit,
->>>>>>> cbb82cbb
         }
         self.assertEqual(expectation,
                          self.ml.get_user_subscriptions(self.key, persona_id=5))
@@ -424,21 +405,13 @@
             4: SS.unsubscription_override,
             8: SS.implicit,
             9: SS.subscribed,
-<<<<<<< HEAD
-           12: SS.implicit,
-           13: SS.implicit,
-           51: SS.implicit,
-           52: SS.implicit,
-           53: SS.subscribed,
-           54: SS.unsubscription_override,
-           56: SS.pending,
-=======
+            12: SS.implicit,
+            13: SS.implicit,
             51: SS.implicit,
             52: SS.implicit,
             53: SS.subscribed,
             54: SS.unsubscription_override,
             56: SS.pending,
->>>>>>> cbb82cbb
         }
         self.assertEqual(expectation,
                          self.ml.get_user_subscriptions(self.key, persona_id=7))
@@ -1463,7 +1436,6 @@
             2: SS.implicit,
             5: SS.unsubscription_override,
             9: SS.implicit,
-<<<<<<< HEAD
            11: SS.unsubscription_override,
            12: SS.implicit,
            13: SS.implicit,
@@ -1473,15 +1445,6 @@
            56: SS.subscribed,
            63: SS.subscribed,
            64: SS.subscribed,
-=======
-            11: SS.unsubscription_override,
-            51: SS.implicit,
-            52: SS.implicit,
-            53: SS.subscribed,
-            56: SS.subscribed,
-            63: SS.subscribed,
-            64: SS.subscribed,
->>>>>>> cbb82cbb
         }
         self.assertEqual(expectation,
                          self.ml.get_user_subscriptions(self.key, persona_id=9))
@@ -1509,25 +1472,15 @@
             4: SS.pending,
             5: SS.unsubscription_override,
             9: SS.unsubscribed,
-<<<<<<< HEAD
-           11: SS.unsubscription_override,
-           12: SS.implicit,
-           13: SS.implicit,
-           51: SS.implicit,
-           52: SS.implicit,
-           53: SS.subscribed,
-           56: SS.subscribed,
-           63: SS.subscribed,
-           64: SS.subscribed,
-=======
             11: SS.unsubscription_override,
+            12: SS.implicit,
+            13: SS.implicit,
             51: SS.implicit,
             52: SS.implicit,
             53: SS.subscribed,
             56: SS.subscribed,
             63: SS.subscribed,
             64: SS.subscribed,
->>>>>>> cbb82cbb
         }
         self.assertEqual(expectation,
                          self.ml.get_user_subscriptions(self.key, persona_id=9))
@@ -1548,25 +1501,15 @@
             4: SS.subscribed,
             5: SS.unsubscription_override,
             9: SS.unsubscribed,
-<<<<<<< HEAD
-           11: SS.unsubscription_override,
-           12: SS.implicit,
-           13: SS.implicit,
-           51: SS.implicit,
-           52: SS.implicit,
-           53: SS.subscribed,
-           56: SS.subscribed,
-           63: SS.subscribed,
-           64: SS.subscribed,
-=======
             11: SS.unsubscription_override,
+            12: SS.implicit,
+            13: SS.implicit,
             51: SS.implicit,
             52: SS.implicit,
             53: SS.subscribed,
             56: SS.subscribed,
             63: SS.subscribed,
             64: SS.subscribed,
->>>>>>> cbb82cbb
         }
         self.assertEqual(expectation,
                          self.ml.get_user_subscriptions(self.key, persona_id=9))
@@ -1583,25 +1526,15 @@
             4: SS.unsubscribed,
             5: SS.unsubscription_override,
             9: SS.unsubscribed,
-<<<<<<< HEAD
-           11: SS.unsubscription_override,
-           12: SS.implicit,
-           13: SS.implicit,
-           51: SS.implicit,
-           52: SS.implicit,
-           53: SS.subscribed,
-           56: SS.subscribed,
-           63: SS.subscribed,
-           64: SS.subscribed,
-=======
             11: SS.unsubscription_override,
+            12: SS.implicit,
+            13: SS.implicit,
             51: SS.implicit,
             52: SS.implicit,
             53: SS.subscribed,
             56: SS.subscribed,
             63: SS.subscribed,
             64: SS.subscribed,
->>>>>>> cbb82cbb
         }
         self.assertEqual(expectation,
                          self.ml.get_user_subscriptions(self.key, persona_id=9))
@@ -1618,25 +1551,15 @@
             4: SS.pending,
             5: SS.unsubscription_override,
             9: SS.unsubscribed,
-<<<<<<< HEAD
-           11: SS.unsubscription_override,
-           12: SS.implicit,
-           13: SS.implicit,
-           51: SS.implicit,
-           52: SS.implicit,
-           53: SS.subscribed,
-           56: SS.subscribed,
-           63: SS.subscribed,
-           64: SS.subscribed,
-=======
             11: SS.unsubscription_override,
+            12: SS.implicit,
+            13: SS.implicit,
             51: SS.implicit,
             52: SS.implicit,
             53: SS.subscribed,
             56: SS.subscribed,
             63: SS.subscribed,
             64: SS.subscribed,
->>>>>>> cbb82cbb
         }
         self.assertEqual(expectation,
                          self.ml.get_user_subscriptions(self.key, persona_id=9))
@@ -1656,25 +1579,15 @@
             2: SS.unsubscribed,
             5: SS.unsubscription_override,
             9: SS.unsubscribed,
-<<<<<<< HEAD
-           11: SS.unsubscription_override,
-           12: SS.implicit,
-           13: SS.implicit,
-           51: SS.implicit,
-           52: SS.implicit,
-           53: SS.subscribed,
-           56: SS.subscribed,
-           63: SS.subscribed,
-           64: SS.subscribed,
-=======
-            11: SS.unsubscription_override,
+            11: SS.unsubscription_override
+            12: SS.implicit,
+            13: SS.implicit,
             51: SS.implicit,
             52: SS.implicit,
             53: SS.subscribed,
             56: SS.subscribed,
             63: SS.subscribed,
             64: SS.subscribed,
->>>>>>> cbb82cbb
         }
         self.assertEqual(expectation,
                          self.ml.get_user_subscriptions(self.key, persona_id=9))
