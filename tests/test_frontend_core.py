--- conflicted
+++ resolved
@@ -10,11 +10,9 @@
 import cdedb.database.constants as const
 from cdedb.common import ADMIN_VIEWS_COOKIE_NAME, CdEDBObject, get_hash
 from cdedb.query import QueryOperators
-<<<<<<< HEAD
-from tests.common import FrontendTest, UserIdentifier, USER_DICT, as_users, storage
-=======
-from tests.common import FrontendTest, UserIdentifier, UserObject, USER_DICT, as_users
->>>>>>> 173920af
+from tests.common import (
+    FrontendTest, UserIdentifier, UserObject, USER_DICT, as_users, storage
+)
 
 
 class TestCoreFrontend(FrontendTest):
