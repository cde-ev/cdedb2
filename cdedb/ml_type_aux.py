import enum
from collections import OrderedDict
from typing import (
    Type, Union, Set, Tuple, Dict, Collection, TYPE_CHECKING, List, Sequence
)

from cdedb.common import (
    extract_roles, n_, unwrap, CdEDBObject, RequestState
)
from cdedb.query import Query, QueryOperators
import cdedb.database.constants as const
from cdedb.database.constants import (
    MailinglistTypes, MailinglistDomain, MailinglistInteractionPolicy)


MIPol = Union[MailinglistInteractionPolicy, None]
MIPolMap = Dict[int, MIPol]


class BackendContainer:
    def __init__(self, *, core=None, event=None, assembly=None):
        self.core = core
        self.event = event
        self.assembly = assembly


def full_address(val: CdEDBObject) -> str:
    if isinstance(val, dict):
        return val['local_part'] + '@' + str(MailinglistDomain(val['domain']))
    else:
        raise ValueError(n_("Cannot determine full address for %(input)s."),
                         {'input': val})


class MailinglistGroup(enum.IntEnum):
    cde = 2
    team = 3
    event = 10
    assembly = 20
    cdelokal = 30
    other = 1


class AllMembersImplicitMeta:
    """Metaclass for all mailinglists with members as implicit subscribers."""
    @classmethod
    def get_implicit_subscribers(cls, rs: RequestState, bc: BackendContainer,
                                 mailinglist: CdEDBObject) -> Set[int]:
        assert TYPE_MAP[mailinglist["ml_type"]] == cls
        return bc.core.list_current_members(rs, is_active=False)


class AssemblyAssociatedMeta:
    """Metaclass for all assembly associated mailinglists."""
    mandatory_validation_fields = [
        ("assembly_id", "id"),
    ]


class EventAssociatedMeta:
    """Metaclass for all event associated mailinglists."""
    # Allow empty event_id to mark legacy event-lists.
    mandatory_validation_fields = [
        ("event_id", "id_or_None"),
        ("registration_stati", "[enum_registrationpartstati]"),
    ]

    @classmethod
    def periodic_cleanup(cls, rs: RequestState, mailinglist: CdEDBObject,
                         ) -> bool:
        assert TYPE_MAP[mailinglist["ml_type"]] == cls
        return mailinglist["event_id"] is not None


class TeamMeta:
    """Metaclass for all team lists."""
    sortkey = MailinglistGroup.team
    viewer_roles = {"persona"}
    domains = [MailinglistDomain.lists, MailinglistDomain.dokuforge]


class GeneralMailinglist:
    """Base class for all mailinglist types.

    Class attributes:

    * `sortkey`: Determines where mailinglists of this type are grouped.
    * `domain`: Determines the domain of the mailinglist.
    * `allow_unsub`: Whether or not to allow unsubscribing from a mailinglist
      of this type.
    * `validation_fields`: A list of additional fields to be considered
      during validation for mailinglists of this type.
    * `viewer_roles`: Determines who may view the mailinglist.
      See `may_view()` for details.
    * `relevant_admins`: Determines who may administrate the mailinglist. See
      `is_relevant_admin()` for details.
    * `role_map`: An ordered Dict to determine mailinglist interactions in a
      hierarchical way for trivial mailinglist types.

    """
    def __init__(self):
        raise RuntimeError()

    sortkey: MailinglistGroup = MailinglistGroup.other

    domains: List[MailinglistDomain] = [MailinglistDomain.lists]

    allow_unsub: bool = True

    # Additional fields for validation. See docstring for details.
    mandatory_validation_fields: List[Tuple[str, str]] = list()
    optional_validation_fields: List[Tuple[str, str]] = list()

    @classmethod
    def get_additional_fields(cls) -> Set[str]:
        ret = set()
        for field, validator_str in cls.mandatory_validation_fields:
            ret.add(field)
        for field, validator_str in cls.optional_validation_fields:
            ret.add(field)
        return ret

    viewer_roles: Set[str] = {"ml"}

    @classmethod
    def may_view(cls, rs: RequestState) -> bool:
        """Determine whether the user may view a mailinglist.

        Instead of overriding this, you should set the `viewer_roles`
        attribute, so that `ml_admin` may always view all mailinglists.

        Relevant class attributes:

        - `viewer_roles`: A set of roles other than `ml_admin` which allows
          a user to view a mailinglist. The semantics are similar to `@access`.

        :type rs: :py:class:`cdedb.common.RequestState`
        :rtype: bool
        """
        return bool((cls.viewer_roles | {"ml_admin"}) & rs.user.roles)

    relevant_admins: Set[str] = set()

    @classmethod
    def is_relevant_admin(cls, rs: RequestState):
        """Determine if the user is allowed to administrate a mailinglist.

        Instead of overriding this, you should set the `relevant_admins`
        attribute, so that `ml_admin` may always administrate all mailinglists.

        Relevant class attributes:

        - `relevant_admins`: A set of roles other than `ml_admin` which allows
          a user to administrate a mailinglist. The semantics are similar to
          `@access`.

        :type rs: :py:class:`cdedb.common.RequestState`
        :rtype: bool
        """
        return bool((cls.relevant_admins | {"ml_admin"}) & rs.user.roles)

    if TYPE_CHECKING:
        role_map: OrderedDict[str, MailinglistInteractionPolicy]
    role_map = OrderedDict()

    @classmethod
    def get_interaction_policy(cls, rs: RequestState, bc: BackendContainer,
                               mailinglist: CdEDBObject, persona_id: int,
                               ) -> MIPol:
        return cls.get_interaction_policies(
            rs, bc, mailinglist, (persona_id,))[persona_id]

    @classmethod
    def get_interaction_policies(cls, rs: RequestState, bc: BackendContainer,
                                 mailinglist: CdEDBObject,
                                 persona_ids: Collection[int]
                                 ) -> MIPolMap:
        """Determine the MIPol of the user or a persona with a mailinglist.

        Instead of overriding this, you can set the `role_map` attribute,
        which will automatically take care of the work for trivial mailinglists.

        For more involved interactions, override this method instead.

        This does not do a permission check, because it is not exposed to the
        frontend and does not currently have a way of accessing the relevant
        methods of the MailinglistBackend.

        :type rs: :py:class:`cdedb.common.RequestState`
        :type bc: :py:class:`BackendContainer`
        :type mailinglist: {str: object}
        :type persona_ids: [int]
        :rtype: :py:class`const.MailinglistInteractionPolicy` or None
        """
        assert TYPE_MAP[mailinglist["ml_type"]] == cls

        # TODO check for access to the ml? Needs ml_backend.
        personas = bc.core.get_personas(rs, persona_ids)
        ret: MIPolMap = {}
        for persona_id, persona in personas.items():
            roles = extract_roles(persona, introspection_only=True)
            for role, pol in cls.role_map.items():
                if role in roles:
                    ret[persona_id] = pol
                    break
            else:
                ret[persona_id] = None
        return ret

    @classmethod
    def get_implicit_subscribers(cls, rs: RequestState, bc: BackendContainer,
                                 mailinglist: CdEDBObject) -> Set[int]:
        """Retrieve a set of personas, which should be subscribers.

        :type rs: :py:class:`cdedb.common.RequestState`
        :type bc: :py:class:`BackendContainer`
        :type mailinglist: {str: object}
        :rtype: {int}
        """
        return set()

    @classmethod
    def periodic_cleanup(cls, rs: RequestState, mailinglist: CdEDBObject,
                         ) -> bool:
        """Whether or not to do periodic subscription cleanup on this list.

        :type rs: :py:class:`cdedb.common.RequestState`
        :type mailinglist: {str: object}
        :rtype: bool
        """
        assert TYPE_MAP[mailinglist["ml_type"]] == cls
        return True


class CdEMailinglist(GeneralMailinglist):
    """Base class for CdE-Mailinglists."""

    sortkey = MailinglistGroup.cde
    viewer_roles = {"cde"}
    relevant_admins = {"cde_admin"}


class EventMailinglist(GeneralMailinglist):
    """Base class for Event-Mailinglists."""

    sortkey = MailinglistGroup.event
    domains = [MailinglistDomain.aka]
    viewer_roles = {"event"}
    relevant_admins = {"event_admin"}


class AssemblyMailinglist(GeneralMailinglist):
    """Base class for Assembly-Mailinglists."""

    sortkey = MailinglistGroup.assembly
    viewer_roles = {"assembly"}
    relevant_admins = {"assembly_admin"}


class MemberMailinglist(CdEMailinglist):
    viewer_roles = {"member"}


class MemberMandatoryMailinglist(AllMembersImplicitMeta, MemberMailinglist):
    role_map = OrderedDict([
        ("member", MailinglistInteractionPolicy.mandatory)
    ])
    # For mandatory lists, ignore all unsubscriptions.
    allow_unsub = False


class MemberOptOutMailinglist(AllMembersImplicitMeta, MemberMailinglist):
    role_map = OrderedDict([
        ("member", MailinglistInteractionPolicy.opt_out)
    ])


class MemberOptInMailinglist(MemberMailinglist):
    role_map = OrderedDict([
        ("member", MailinglistInteractionPolicy.opt_in)
    ])


class MemberModeratedOptInMailinglist(MemberMailinglist):
    role_map = OrderedDict([
        ("member", MailinglistInteractionPolicy.moderated_opt_in)
    ])


class MemberInvitationOnlyMailinglist(MemberMailinglist):
    role_map = OrderedDict([
        ("member", MailinglistInteractionPolicy.invitation_only)
    ])


class TeamMailinglist(TeamMeta, MemberModeratedOptInMailinglist):
    pass


class RestrictedTeamMailinglist(TeamMeta, MemberInvitationOnlyMailinglist):
    pass


class EventAssociatedMailinglist(EventAssociatedMeta, EventMailinglist):
    sortkey = MailinglistGroup.event

    @classmethod
    def get_interaction_policies(cls, rs: RequestState, bc: BackendContainer,
                                 mailinglist: CdEDBObject,
                                 persona_ids: Collection[int],
                                 ) -> MIPolMap:
        """Determine the MIPol of the user or a persona with a mailinglist.

        For the `EventOrgaMailinglist` this basically means opt-in for all
        implicit subscribers. See `get_impicit_subscribers`.
        """
        assert TYPE_MAP[mailinglist["ml_type"]] == cls

        # Make event-lists without event link static.
        if mailinglist["event_id"] is None:
            return {anid: MailinglistInteractionPolicy.invitation_only
                    for anid in persona_ids}

        ret: MIPolMap = {}
        for persona_id in persona_ids:
            # TODO this broken for moderators who are no orgas
            if bc.event.check_registration_status(
                    rs, persona_id, mailinglist['event_id'],
                    mailinglist['registration_stati']):
                ret[persona_id] = MailinglistInteractionPolicy.opt_out
            else:
                ret[persona_id] = None

        return ret

    @classmethod
    def get_implicit_subscribers(cls, rs: RequestState, bc: BackendContainer,
                                 mailinglist: CdEDBObject) -> Set[int]:
        """Get a list of people that should be on this mailinglist.

        For the `EventAssociatedMailinglist` this means registrations with
        one of the configured stati in any part.
        """
        assert TYPE_MAP[mailinglist["ml_type"]] == cls

        if mailinglist["event_id"] is None:
            raise ValueError(n_("No implicit subscribers possible for "
                                "legacy event list."))

        event = bc.event.get_event(rs, mailinglist["event_id"])

        status_column = ",".join(
            "part{}.status".format(part_id) for part_id in event["parts"])
        spec = {
            'reg.id': 'id',
            'persona.id': 'id',
            status_column: 'int',
        }
        query = Query(
            scope="qview_registration",
            spec=spec,
            fields_of_interest=("persona.id",),
            constraints=[
                (status_column, QueryOperators.oneof,
                 mailinglist["registration_stati"]),
            ],
            order=tuple())
        # TODO is this is broken for moderators who are not orgas of the event?
        data = bc.event.submit_general_query(rs, query, event_id=event["id"])

        return {e["persona.id"] for e in data}


class EventOrgaMailinglist(EventAssociatedMeta, EventMailinglist):
    sortkey = MailinglistGroup.event

    @classmethod
    def get_interaction_policies(cls, rs: RequestState, bc: BackendContainer,
                                 mailinglist: CdEDBObject,
                                 persona_ids: Collection[int],
                                 ) -> MIPolMap:
        """Determine the MIPol of the user or a persona with a mailinglist.

        For the `EventOrgaMailinglist` this means opt-out for orgas only.
        """
        assert TYPE_MAP[mailinglist["ml_type"]] == cls

        # Make event-lists without event link static.
        if mailinglist["event_id"] is None:
            return {anid: MailinglistInteractionPolicy.invitation_only
                    for anid in persona_ids}

        ret: MIPolMap = {}
        event = bc.event.get_event(rs, mailinglist["event_id"])
        for persona_id in persona_ids:
            if persona_id in event["orgas"]:
                ret[persona_id] = const.MailinglistInteractionPolicy.opt_out
            else:
                ret[persona_id] = None
        return ret

    @classmethod
    def get_implicit_subscribers(cls, rs: RequestState, bc: BackendContainer,
                                 mailinglist: CdEDBObject) -> Set[int]:
        """Get a list of personas that should be on this mailinglist.

        For the `EventOrgaMailinglist` this means the event's orgas.
        """
        assert TYPE_MAP[mailinglist["ml_type"]] == cls

        if mailinglist["event_id"] is None:
            raise ValueError(n_("No implicit subscribers possible for "
                                "legacy event list."))

        event = unwrap(bc.event.get_events(rs, (mailinglist["event_id"],)))
        return event["orgas"]


class AssemblyAssociatedMailinglist(AssemblyAssociatedMeta,
                                    AssemblyMailinglist):
    @classmethod
    def get_interaction_policies(cls, rs: RequestState, bc: BackendContainer,
                                 mailinglist: CdEDBObject,
                                 persona_ids: Collection[int],
                                 ) -> MIPolMap:
        """Determine the MIPol of the user or a persona with a mailinglist.

        For the `AssemblyAssociatedMailinglist` this means opt-out for
        attendees of the associated assembly.
        """
        assert TYPE_MAP[mailinglist["ml_type"]] == cls

        ret: MIPolMap = {}
        for persona_id in persona_ids:
            # TODO this is broken for non-assembly users
            attending = bc.assembly.check_attendance(
                rs, persona_id=persona_id,
                assembly_id=mailinglist["assembly_id"])
            if attending:
                ret[persona_id] = const.MailinglistInteractionPolicy.opt_out
            else:
                ret[persona_id] = None
        return ret

    @classmethod
    def get_implicit_subscribers(cls, rs: RequestState, bc: BackendContainer,
                                 mailinglist: CdEDBObject) -> Set[int]:
        """Get a list of people that should be on this mailinglist.

        For the `AssemblyAssociatedMailinglist` this means the attendees of the
        linked assembly.
        """
        assert TYPE_MAP[mailinglist["ml_type"]] == cls
        # TODO this is broken for moderators without assembly realm
        # TODO this is broken for non-members who do not attend this assembly
        return bc.assembly.list_attendees(rs, mailinglist["assembly_id"])


class AssemblyOptInMailinglist(AssemblyMailinglist):
    role_map = OrderedDict([
        ("assembly", MailinglistInteractionPolicy.opt_in)
    ])


class GeneralOptInMailinglist(GeneralMailinglist):
    role_map = OrderedDict([
        ("ml", MailinglistInteractionPolicy.opt_in)
    ])


class GeneralModeratedOptInMailinglist(GeneralMailinglist):
    role_map = OrderedDict([
        ("ml", MailinglistInteractionPolicy.moderated_opt_in)
    ])


class GeneralInvitationOnlyMailinglist(GeneralMailinglist):
    role_map = OrderedDict([
        ("ml", MailinglistInteractionPolicy.invitation_only)
    ])


class SemiPublicMailinglist(GeneralMailinglist):
    role_map = OrderedDict([
        ("member", MailinglistInteractionPolicy.opt_in),
        ("ml", MailinglistInteractionPolicy.moderated_opt_in)
    ])


class CdeLokalMailinglist(SemiPublicMailinglist):
    sortkey = MailinglistGroup.cdelokal
<<<<<<< HEAD
    domains = [MailinglistDomain.cdelokal, MailinglistDomain.cdemuenchen]
=======
    domains = (MailinglistDomain.cdelokal,
               MailinglistDomain.cdemuenchen)
    relevant_admins = {"cdelokal_admin"}
>>>>>>> 15392211


MLTypeLike = Union[const.MailinglistTypes, Type[GeneralMailinglist]]
MLType = Type[GeneralMailinglist]


def get_type(val: Union[str, int, MLTypeLike]) -> MLType:
    if isinstance(val, str):
        val = int(val)
    if isinstance(val, int):
        val = MailinglistTypes(val)
    if isinstance(val, MailinglistTypes):
        return TYPE_MAP[val]
    if issubclass(val, GeneralMailinglist):
        return val
    raise ValueError(n_("Cannot determine ml_type from {}".format(val)))


TYPE_MAP = {
    MailinglistTypes.member_mandatory: MemberMandatoryMailinglist,
    MailinglistTypes.member_opt_out: MemberOptOutMailinglist,
    MailinglistTypes.member_opt_in: MemberOptInMailinglist,
    MailinglistTypes.member_moderated_opt_in: MemberModeratedOptInMailinglist,
    MailinglistTypes.member_invitation_only: MemberInvitationOnlyMailinglist,
    MailinglistTypes.team: TeamMailinglist,
    MailinglistTypes.restricted_team: RestrictedTeamMailinglist,
    MailinglistTypes.event_associated: EventAssociatedMailinglist,
    MailinglistTypes.event_orga: EventOrgaMailinglist,
    MailinglistTypes.assembly_associated: AssemblyAssociatedMailinglist,
    MailinglistTypes.assembly_opt_in: AssemblyOptInMailinglist,
    MailinglistTypes.general_opt_in: GeneralOptInMailinglist,
    MailinglistTypes.semi_public: SemiPublicMailinglist,
    MailinglistTypes.cdelokal: CdeLokalMailinglist,
}

ADDITIONAL_TYPE_FIELDS = set.union(*(ml_type.get_additional_fields()
                                     for ml_type in TYPE_MAP.values()))<|MERGE_RESOLUTION|>--- conflicted
+++ resolved
@@ -489,13 +489,8 @@
 
 class CdeLokalMailinglist(SemiPublicMailinglist):
     sortkey = MailinglistGroup.cdelokal
-<<<<<<< HEAD
     domains = [MailinglistDomain.cdelokal, MailinglistDomain.cdemuenchen]
-=======
-    domains = (MailinglistDomain.cdelokal,
-               MailinglistDomain.cdemuenchen)
     relevant_admins = {"cdelokal_admin"}
->>>>>>> 15392211
 
 
 MLTypeLike = Union[const.MailinglistTypes, Type[GeneralMailinglist]]
