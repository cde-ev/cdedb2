--- conflicted
+++ resolved
@@ -20,15 +20,12 @@
 )
 
 if TYPE_CHECKING:
-<<<<<<< HEAD
+    from cdedb.backend.assembly import AssemblyBackend
+    from cdedb.backend.core import CoreBackend
+    from cdedb.backend.event import EventBackend
     from cdedb.common import CdEDBObject, RequestState, User
 else:
     CdEDBObject = RequestState = User = None
-=======
-    from cdedb.backend.assembly import AssemblyBackend
-    from cdedb.backend.core import CoreBackend
-    from cdedb.backend.event import EventBackend
->>>>>>> 78611c77
 
 SubscriptionPolicyMap = Dict[int, SubscriptionPolicy]
 
