#!/usr/bin/env python3

"""Global utility functions."""

import collections
import collections.abc
import copy
import datetime
import decimal
import enum
import functools
import hmac
import icu
import inspect
import itertools
import json
import logging
import logging.handlers
import pathlib
import re
import shutil
import string
import sys
<<<<<<< HEAD
import hashlib
from typing import (
    Any, TypeVar, Mapping, Collection, Dict, List, overload, Union, Sequence
=======
from typing import (
   Any, TypeVar, Mapping, Collection, Dict, List, overload, Union, Sequence,
>>>>>>> 2dd67054
)

import psycopg2.extras
import pytz
import werkzeug.datastructures

# The following imports are only for re-export. They are not used
# here. All other uses should import them from here and not their
# original source which is basically just uninlined code.
from cdedb.ml_subscription_aux import (
    SubscriptionError, SubscriptionInfo, SubscriptionActions)

_LOGGER = logging.getLogger(__name__)

# Global unified collator to be used when sorting.
COLLATOR = icu.Collator.createInstance(icu.Locale('de_DE.UTF-8@colNumeric=yes'))

# Pseudo objects like assembly, event, course, event part, etc.
<<<<<<< HEAD
CdEDBObject = Mapping[str, Any]

# Map of pseudo objects, indexed by their id, as returned by
# `get_events`, event["parts"], etc.
=======
CdEDBObject = Dict[str, Any]

# Map of pseudo objects, indexed by their id, as returned by
# `get_events`, event["parts"], etc.

>>>>>>> 2dd67054
CdEDBObjectMap = Mapping[int, CdEDBObject]

# An integer with special semantics. Positive return values indicate success,
# a return of zero signals an error, a negative return value indicates some
# special case like a change pending review.
DefaultReturnCode = int

# Return value for `delete_foo_blockers` part of the deletion interface.
# The key specifies the kind of blocker, the value is a list of blocking ids.
# For some blockers the value might have a different type, mostly when that
# blocker blocks deletion without the option to cascadingly delete.
DeletionBlockers = Dict[str, List[int]]


class RequestState:
    """Container for request info. Besides this and db accesses the python
    code should be state-less. This data structure enables several
    convenient semi-magic behaviours (magic enough to be nice, but non-magic
    enough to not be non-nice).
    """

    def __init__(self, sessionkey, apitoken, user, request, response,
                 notifications, mapadapter, requestargs, errors, values, lang,
                 gettext, ngettext, coders, begin, default_gettext=None,
                 default_ngettext=None):
        """
        :type sessionkey: str or None
        :type apitoken: str or None
        :type user: :py:class:`User`
        :type request: :py:class:`werkzeug.wrappers.Request`
        :type response: :py:class:`werkzeug.wrappers.Response` or None
        :type notifications: [(str, str, {str: object})]
        :param notifications: Messages to be displayed to the user. To be
          submitted by :py:meth:`notify`. The parameters are
            * the type of message (e.g. warning),
            * the message string,
            * a (possibly empty) dict describing substitutions to be done on
              the message string (after i18n).
        :type mapadapter: :py:class:`werkzeug.routing.MapAdapter`
        :param mapadapter: URL generator (specific for this request)
        :type requestargs: {str: object}
        :param requestargs: verbatim copy of the arguments contained in the URL
        :type errors: [(str, exception)]
        :param errors: Validation errors, consisting of a pair of (parameter
          name, the actual error). The exceptions have one or two
          parameters. First a string being the error message. And second an
          optional {str: object} dict, describing substitutions to be done
          after i18n.
        :type values: {str: object}
        :param values: Parameter values extracted via :py:func:`REQUESTdata`
          and :py:func:`REQUESTdatadict` decorators, which allows automatically
          filling forms in. This will be a
          :py:class:`werkzeug.datastructures.MultiDict` to allow seamless
          integration with the werkzeug provided data.
        :type lang: str
        :param lang: language code for i18n, currently only 'de' is valid
        :type gettext: callable
        :param gettext: translation function as in the gettext module
        :type ngettext: callable
        :param ngettext: translation function as in the gettext module
        :type coders: {str: callable}
        :param coders: Functions for encoding and decoding parameters primed
          with secrets. This is hacky, but sadly necessary.
        :type begin: datetime.datetime
        :param begin: time where we started to process the request
        :type default_gettext: callable
        :param default_gettext: default translation function used to ensure
            stability across different locales
        :type default_ngettext: callable
        :param default_ngettext: default translation function used to ensure
            stability across different locales
        """
        self.ambience = {}
        self.sessionkey = sessionkey
        self.apitoken = apitoken
        self.user = user
        self.request = request
        self.response = response
        self.notifications = notifications
        self.urls = mapadapter
        self.requestargs = requestargs
        self._errors = errors
        if not isinstance(values, werkzeug.datastructures.MultiDict):
            values = werkzeug.datastructures.MultiDict(values)
        self.values = values
        self.lang = lang
        self.gettext = gettext
        self.ngettext = ngettext
        self.default_gettext = default_gettext or gettext
        self.default_ngettext = default_ngettext or ngettext
        self._coders = coders
        self.begin = begin
        # Visible version of the database connection
        self.conn = None
        # Private version of the database connection, only visible in the
        # backends (mediated by the ProxyShim)
        self._conn = None
        # Toggle to disable logging
        self.is_quiet = False
        # Is true, if the application detected an invalid (or no) CSRF token
        self.csrf_alert = False
        # Used for validation enforcement, set to False if a validator
        # is executed and then to True with the corresponding methods
        # of this class
        self.validation_appraised = None

    def notify(self, ntype, message, params=None):
        """Store a notification for later delivery to the user.

        :type ntype: str
        :param ntype: one of :py:data:`NOTIFICATION_TYPES`
        :type message: str
        :type params: set or None
        """
        if ntype not in NOTIFICATION_TYPES:
            raise ValueError(n_("Invalid notification type %(t)s found."),
                             {'t': ntype})
        params = params or {}
        self.notifications.append((ntype, message, params))

    def append_validation_error(self, error):
        """Register a new  error.

        The important side-effect is the activation of the validation
        tracking, that causes the application to throw an error if the
        validation result is not checked.

        However in general the method extend_validation_errors()
        should be preferred since it activates the validation tracking
        even if no errors are present.

        :type error: (str, Exception)
        """
        self.validation_appraised = False
        self._errors.append(error)

    def add_validation_error(self, error):
        for k, e in self._errors:
            if k == error[0]:
                if e.args == error[1].args:
                    break
        else:
            self.append_validation_error(error)

    def extend_validation_errors(self, errors):
        """Register a new (maybe empty) set of errors.

        The important side-effect is the activation of the validation
        tracking, that causes the application to throw an error if the
        validation result is not checked.

        :type errors: [(str, Exception)]
        """
        self.validation_appraised = False
        self._errors.extend(errors)

    def has_validation_errors(self):
        """Check whether validation errors exists.

        This (or its companion function) must be called in the
        lifetime of a request. Otherwise the application will throw an
        error.

        :rtype: bool
        """
        self.validation_appraised = True
        return bool(self._errors)

    def ignore_validation_errors(self):
        """Explicitly mark validation errors as irrelevant.

        This (or its companion function) must be called in the
        lifetime of a request. Otherwise the application will throw an
        error.
        """
        self.validation_appraised = True

    def retrieve_validation_errors(self):
        """Take a look at the queued validation errors.

        This does not cause the validation tracking to register a
        successful check.

        :rtype: [(str, Exception)]
        """
        return self._errors


class User:
    """Container for a persona."""

    def __init__(self, persona_id=None, roles=None, display_name="",
                 given_names="", family_name="", username="", orga=None,
                 moderator=None):
        """
        :type persona_id: int or None
        :type roles: {str}
        :param roles: python side privilege levels
        :type display_name: str or None
        :type given_names: str or None
        :type family_name or None
        :type username: str or None
        :type orga: [int]
        :type moderator: [int]
        """
        self.persona_id = persona_id
        self.roles = roles or {"anonymous"}
        self.username = username
        self.display_name = display_name
        self.given_names = given_names
        self.family_name = family_name
        self.orga = orga or []
        self.moderator = moderator or []
        self.admin_views = set()

    @property
    def available_admin_views(self):
        return roles_to_admin_views(self.roles)

    def init_admin_views_from_cookie(self, enabled_views_cookie):
        enabled_views = enabled_views_cookie.split(',')
        self.admin_views = self.available_admin_views & set(enabled_views)


class ProxyShim:
    """Wrap a backend for some syntactic sugar.

    If we used an actual RPC mechanism, this would do some additional
    lifting to accomodate this.

    This takes care of the annotations given by the decorators on the
    backend functions.
    """

    def __init__(self, backend, internal=False):
        """
        :type backend: :py:class:`AbstractBackend`
        """
        self._backend = backend
        self._funs = {}
        self._internal = internal
        funs = inspect.getmembers(backend, predicate=inspect.isroutine)
        for name, fun in funs:
            if hasattr(fun, "access_list") or (
                    internal and hasattr(fun, "internal_access_list")):
                self._funs[name] = self._wrapit(fun)

    def _wrapit(self, fun):
        """
        :type fun: callable
        """
        try:
            access_list = fun.access_list
        except AttributeError:
            if self._internal:
                access_list = fun.internal_access_list
            else:
                raise

        @functools.wraps(fun)
        def new_fun(rs, *args, **kwargs):
            if rs.user.roles & access_list:
                try:
                    if not self._internal:
                        # Expose database connection for the backends
                        rs.conn = rs._conn
                    return fun(rs, *args, **kwargs)
                finally:
                    if not self._internal:
                        rs.conn = None
            else:
                raise PrivilegeError(n_("Not in access list."))

        return new_fun

    def __getattr__(self, name):
        if name in {"_funs", "_backend"}:
            raise AttributeError()
        try:
            return self._funs[name]
        except KeyError as e:
            raise AttributeError from e


def make_root_logger(name, logfile_path, log_level, syslog_level=None,
                     console_log_level=None):
    """Configure the :py:mod:`logging` module. Since this works hierarchical,
    it should only be necessary to call this once and then every child
    logger is routed through this configured logger.

    :type name: str
    :type logfile_path: str or pathlib.Path
    :type log_level: int
    :type syslog_level: int or None
    :type console_log_level: int or None
    :rtype: logging.Logger
    """
    logger = logging.getLogger(name)
    if logger.handlers:
        logger.info("Logger {} already initialized.".format(name))
        return logger
    logger.propagate = False
    logger.setLevel(log_level)
    formatter = logging.Formatter(
        '[%(asctime)s,%(name)s,%(levelname)s] %(message)s')
    file_handler = logging.FileHandler(str(logfile_path))
    file_handler.setLevel(log_level)
    file_handler.setFormatter(formatter)
    logger.addHandler(file_handler)
    if syslog_level:
        syslog_handler = logging.handlers.SysLogHandler()
        syslog_handler.setLevel(syslog_level)
        syslog_handler.setFormatter(formatter)
        logger.addHandler(syslog_handler)
    if console_log_level:
        console_handler = logging.StreamHandler(sys.stdout)
        console_handler.setLevel(console_log_level)
        console_handler.setFormatter(formatter)
        logger.addHandler(console_handler)
    logger.info("Configured logger {}.".format(name))
    return logger


def glue(*args):
    """Join overly long strings, adds boundary white space for convenience.

    It would be possible to use auto string concatenation as in ``("a
    string" "another string")`` instead, but there you have to be
    careful to add boundary white space yourself, so we prefer this
    explicit function.

    :type args: [str]
    :rtype: str
    """
    return " ".join(args)


def merge_dicts(*dicts):
    """Merge all dicts into the first one, but do not overwrite.

    This is basically the :py:meth:`dict.update` method, but existing
    keys take precedence.

    This is done inplace to allow the target dict to be a multi dict. If
    we create a new return dict we would have to add extra logic to
    cater for this.

    Additionally if the target is a MultiDict we use the correct method for
    setting list-type values.

    :type dicts: [{object: object}]
    """
    assert (len(dicts) > 0)
    for adict in dicts[1:]:
        for key in adict:
            if key not in dicts[0]:
                if (isinstance(adict[key], collections.abc.Sequence)
                        and not isinstance(adict[key], str)
                        and isinstance(dicts[0], werkzeug.MultiDict)):
                    dicts[0].setlist(key, adict[key])
                else:
                    dicts[0][key] = adict[key]


def get_hash(*args: Any) -> str:
    """Helper to calculate a hexadecimal hash of an arbitrary object.

    This uses SHA512. Use this function to assure the same hash is used
    everywhere.

    Note that this is not a replacement for the cryptographic hashing with
    salts used in assembly votes, but rather for identifying and
    differentiating files, like attachments and profile pictures.
    """
    hasher = hashlib.sha512()
    for obj in args:
        hasher.update(obj)
    return hasher.hexdigest()


def now():
    """Return an up to date timestamp.

    This is a separate function so we do not forget to make it time zone
    aware.

    :rtype: datetime.datetime
    """
    return datetime.datetime.now(pytz.utc)


class QuotaException(RuntimeError):
    """
    Exception for signalling a quota excess. This is thrown in
    :py:mod:`cdedb.backend.cde` and caught in
    :py:mod:`cdedb.frontend.application`. We use a custom class so that
    we can distinguish it from other exceptions.
    """
    pass


class PrivilegeError(RuntimeError):
    """
    Exception for signalling missing privileges. This Exception is thrown by the
    backend to indicate an unprivileged call to a backend function. However,
    this situation should be prevented by privilege checks in the frontend.
    Thus, we typically consider this Exception as an unexpected programming
    error. In some cases the frontend may catch and handle the exception
    instead of preventing it in the first place.
    """
    pass


class ArchiveError(RuntimeError):
    """
    Exception for signalling an exact error when archiving a persona
    goes awry.
    """
    pass


class PartialImportError(RuntimeError):
    """Exception for signalling a checksum mismatch in the partial import.

    Making this an exception rolls back the database transaction.
    """
    pass


class ValidationWarning(Exception):
    """Exception which should be suppressable by the user."""
    pass


def xsorted(iterable, *, key=lambda x: x, reverse=False):
    """Wrapper for sorted() to achieve a natural sort.

    This replaces all strings in possibly nested objects with a sortkey
    matching an collation from the Unicode Collation Algorithm, provided
    by the icu library.

    In particular, this makes sure strings containing diacritics are
    sorted correctly, e.g. with ß = ss, a = ä, s = S etc. Furthermore, numbers
    (ints and decimals) are sorted correctly, even in midst of strings.
    However, negative numbers in strings are sorted by absolute value, before
    positive numbers, as minus and hyphens can not be distinguished.

    For users, the interface of this function should be identical
    to sorted().

    :type iterable: iterable
    :param key: function to order by
    :type key: callable
    :type reverse: boolean
    :rtype: list
    """

    def collate(sortkey):
        if isinstance(sortkey, str):
            return COLLATOR.getSortKey(sortkey)
        if isinstance(sortkey, collections.abc.Iterable):
            # Make sure strings in nested Iterables are sorted
            # correctly as well.
            return tuple(map(collate, sortkey))
        return sortkey

    return sorted(iterable, key=lambda x: collate(key(x)),
                  reverse=reverse)


class EntitySorter:
    """Provide a singular point for common sortkeys.

    This class does not need to be instantiated. It's method can be passed to
    `sorted` or `keydictsort_filter`.
    """

    # TODO decide whether we sort by first or last name
    @staticmethod
    def persona(entry):
        """Create a sorting key associated to a persona dataset.

        This way we have a standardized sorting order for entries.

        :type entry: {str: object}
        :param entry: A dataset of a persona from the cde or event realm.
        :rtype: str
        """
        return (entry['family_name'] + " " + entry['given_names']).lower()

    @staticmethod
    def given_names(persona):
        return persona['given_names']

    @staticmethod
    def family_name(persona):
        return persona['family_name']

    @staticmethod
    def email(persona):
        return persona['username']

    @staticmethod
    def address(persona):
        postal_code = persona.get('postal_code', "") or ""
        location = persona.get('location', "") or ""
        address = persona.get('address', "") or ""
        return (postal_code, location, address)

    @staticmethod
    def event(event):
        return (event['begin'], event['end'], event['title'], event['id'])

    @staticmethod
    def course(course):
        return (course['nr'], course['shortname'], course['id'])

    @staticmethod
    def lodgement(lodgement):
        return (lodgement['moniker'], lodgement['id'])

    @staticmethod
    def lodgement_group(lodgement_group):
        return (lodgement_group['moniker'], lodgement_group['id'])

    @staticmethod
    def event_part(event_part):
        return (event_part['part_begin'], event_part['part_end'],
                event_part['shortname'], event_part['id'])

    @staticmethod
    def course_track(course_track):
        return (course_track['sortkey'], course_track['id'])

    @staticmethod
    def event_field(event_field):
        return (event_field['field_name'], event_field['id'])

    @staticmethod
    def candidates(candidates):
        return (candidates['moniker'], candidates['id'])

    @staticmethod
    def assembly(assembly):
        return (assembly['signup_end'], assembly['id'])

    @staticmethod
    def ballot(ballot):
        return (ballot['title'], ballot['id'])

    @staticmethod
    def attachment(attachment):
        return (attachment['title'], attachment['id'])

    @staticmethod
    def attachment_version(version):
        return (version['attachment_id'], version['version'])

    @staticmethod
    def past_event(past_event):
        return (past_event['tempus'], past_event['id'])

    @staticmethod
    def past_course(past_course):
        return (past_course['nr'], past_course['title'], past_course['id'])

    @staticmethod
    def institution(institution):
        return (institution['moniker'], institution['id'])

    @staticmethod
    def transaction(transaction):
        return (transaction['issued_at'], transaction['id'])

    @staticmethod
    def genesis_case(genesis_case):
        return (genesis_case['ctime'], genesis_case['id'])

    @staticmethod
    def changelog(changelog_entry):
        return (changelog_entry['ctime'], changelog_entry['id'])

    @staticmethod
    def mailinglist(mailinglist):
        return (mailinglist['title'], mailinglist['id'])


def compute_checkdigit(value):
    """Map an integer to the checksum used for UI purposes.

    This checkdigit allows for error detection if somebody messes up a
    handwritten ID or such.

    Most of the time, the integer will be a persona id.

    :type value: int
    :rtype: str
    """
    digits = []
    tmp = value
    while tmp > 0:
        digits.append(tmp % 10)
        tmp = tmp // 10
    dsum = sum((i + 2) * d for i, d in enumerate(digits))
    return "0123456789X"[-dsum % 11]


def lastschrift_reference(persona_id, lastschrift_id):
    """Return an identifier for usage with the bank.

    This is the so called 'Mandatsreferenz'.

    :type persona_id: int
    :type lastschrift_id: int
    :rtype: str
    """
    return "CDE-I25-{}-{}-{}-{}".format(
        persona_id, compute_checkdigit(persona_id), lastschrift_id,
        compute_checkdigit(lastschrift_id))


def _small_int_to_words(num, lang):
    """Convert a small integer into a written representation.

    Helper for the general function.

    :type num: int
    :param num: Must be between 0 and 999
    :type lang: str
    :param lang: Currently we only suppert 'de'.
    :rtype: str
    """
    if num < 0 or num > 999:
        raise ValueError(n_("Out of supported scope."))
    digits = tuple((num // 10 ** i) % 10 for i in range(3))
    if lang == "de":
        atoms = ("null", "ein", "zwei", "drei", "vier", "fünf", "sechs",
                 "sieben", "acht", "neun", "zehn", "elf", "zwölf", "dreizehn",
                 "vierzehn", "fünfzehn", "sechzehn", "siebzehn", "achtzehn",
                 "neunzehn")
        tens = ("", "", "zwanzig", "dreißig", "vierzig", "fünfzig", "sechzig",
                "siebzig", "achtzig", "neunzig")
        ret = ""
        if digits[2]:
            ret += atoms[digits[2]] + "hundert"
        if num % 100 < 20:
            if num % 100:
                ret += atoms[num % 100]
            return ret
        if digits[0]:
            ret += atoms[digits[0]]
        if digits[0] and digits[1]:
            ret += "und"
        if digits[1]:
            ret += tens[digits[1]]
        return ret
    else:
        raise NotImplementedError(n_("Not supported."))


def int_to_words(num, lang):
    """Convert an integer into a written representation.

    This is for the usage such as '2 apples' -> 'two apples'.

    :type num: int
    :type lang: str
    :param lang: Currently we only suppert 'de'.
    :rtype: str
    """
    if num < 0 or num > 999999:
        raise ValueError(n_("Out of supported scope."))
    if lang == "de":
        if num == 0:
            return "null"
        multipliers = ("", "tausend")
        number_words = []
        tmp = num
        while tmp > 0:
            number_words.append(_small_int_to_words(tmp % 1000, lang))
            tmp = tmp // 1000
        ret = ""
        for number_word, multiplier in reversed(tuple(zip(number_words,
                                                          multipliers))):
            if number_word != "null":
                ret += number_word + multiplier
        return ret
    else:
        raise NotImplementedError(n_("Not supported."))


class CustomJSONEncoder(json.JSONEncoder):
    """Custom JSON encoder to handle the types that occur for us."""

    def default(self, obj):
        if isinstance(obj, (datetime.datetime, datetime.date)):
            return obj.isoformat()
        elif isinstance(obj, decimal.Decimal):
            return str(obj)
        elif isinstance(obj, set):
            return tuple(obj)
        return super().default(obj)


def json_serialize(data, **kwargs):
    """Do beefed up JSON serialization.

    :type data: obj
    :rtype: str
    """
    return json.dumps(data, indent=4, cls=CustomJSONEncoder, **kwargs)


class PsycoJson(psycopg2.extras.Json):
    """Json encoder for consumption by psycopg.

    This is the official way of customizing the serialization process by
    subclassing the appropriate class.
    """

    def dumps(self, obj):
        return json_serialize(obj)


def shutil_copy(*args, **kwargs):
    """Wrapper around shutil.copy() converting pathlib.Path to str.

    This is just a convenience function.
    """
    args = tuple(str(a) if isinstance(a, pathlib.Path) else a for a in args)
    kwargs = {k: str(v) if isinstance(v, pathlib.Path) else v
              for k, v in kwargs.items()}
    return shutil.copy(*args, **kwargs)


def pairwise(iterable):
    """Iterate over adjacent pairs of values of an iterable.

    For the input [1, 3, 6, 10] this returns [(1, 3), (3, 6), (6, 10)].

    :type iterable: iterable
    :rtype: iterable
    """
    x, y = itertools.tee(iterable)
    next(y, None)
    return zip(x, y)


def _schulze_winners(d, candidates):
    """This is the abstract part of the Schulze method doing the actual work.

    The candidates are the vertices of a graph and the metric (in form
    of ``d``) describes the strength of the links between the
    candidates, that is edge weights.

    We determine the strongest path from each vertex to each other
    vertex. This gives a transitive relation, which enables us thus to
    determine winners as maximal elements.

    :type d: {(str, str): int}
    :type candidates: [str]
    :rtype: [str]
    """
    # First determine the strongst paths
    p = {(x, y): d[(x, y)] for x in candidates for y in candidates}
    for i in candidates:
        for j in candidates:
            if i == j:
                continue
            for k in candidates:
                if i == k or j == k:
                    continue
                p[(j, k)] = max(p[(j, k)], min(p[(j, i)], p[(i, k)]))
    # Second determine winners
    winners = []
    for i in candidates:
        if all(p[(i, j)] >= p[(j, i)] for j in candidates):
            winners.append(i)
    return winners


def schulze_evaluate(votes, candidates):
    """Use the Schulze method to cummulate preference list into one list.

    This is used by the assembly realm to tally votes -- however this is
    pretty abstract, so we move it here.

    Votes have the form ``3>0>1=2>4`` where the monikers between the
    relation signs are exactly those passed in the ``candidates`` parameter.

    The Schulze method is described in the pdf found in the ``related``
    folder. Also the Wikipedia article is pretty nice.

    One thing to mention is, that we do not do any tie breaking. Since
    we allow equality in the votes, it seems reasonable to allow
    equality in the result too.

    For a nice set of examples see the test suite.

    :type votes: [str]
    :type candidates: [str]
    :param candidates: We require that the candidates be explicitly
      passed. This allows for more flexibility (like returning a useful
      result for zero votes).
    :rtype: (str, [{}])
    :returns: The first Element is the aggregated result,
    the second is an more extended list, containing every level (descending) as
    dict with some extended information.
    """
    split_votes = tuple(
        tuple(level.split('=') for level in vote.split('>')) for vote in votes)

    def _subindex(alist, element):
        """The element is in the list at which position in the big list.

        :type alist: [[str]]
        :type element: str
        :rtype: int
        :returns: ``ret`` such that ``element in alist[ret]``
        """
        for index, sublist in enumerate(alist):
            if element in sublist:
                return index
        raise ValueError(n_("Not in list."))

    # First we count the number of votes prefering x to y
    counts = {(x, y): 0 for x in candidates for y in candidates}
    for vote in split_votes:
        for x in candidates:
            for y in candidates:
                if _subindex(vote, x) < _subindex(vote, y):
                    counts[(x, y)] += 1

    # Second we calculate a numeric link strength abstracting the problem
    # into the realm of graphs with one vertex per candidate
    def _strength(support, opposition, totalvotes):
        """One thing not specified by the Schulze method is how to asses the
        strength of a link and indeed there are several possibilities. We
        use the strategy called 'winning votes' as advised by the paper of
        Markus Schulze.

        If two two links have more support than opposition, then the link
        with more supporters is stronger, if supporters tie then less
        opposition is used as secondary criterion.

        Another strategy which seems to have a more intuitive appeal is
        called 'margin' and sets the difference between support and
        opposition as strength of a link. However the discrepancy
        between the strategies is rather small, to wit all cases in the
        test suite give the same result for both of them. Moreover if
        the votes contain no ties both strategies (and several more) are
        totally equivalent.

        :type support: int
        :type opposition: int
        :type totalvotes: int
        :rtype: int
        """
        # the margin strategy would be given by the following line
        # return support - opposition
        if support > opposition:
            return totalvotes * support - opposition
        elif support == opposition:
            return 0
        else:
            return -1

    d = {(x, y): _strength(counts[(x, y)], counts[(y, x)], len(votes))
         for x in candidates for y in candidates}
    # Third we execute the Schulze method by iteratively determining
    # winners
    result = []
    while True:
        done = {x for level in result for x in level}
        # avoid sets to preserve ordering
        remaining = tuple(c for c in candidates if c not in done)
        if not remaining:
            break
        winners = _schulze_winners(d, remaining)
        result.append(winners)

    # Return the aggregated preference list in the same format as the input
    # votes are.
    condensed = ">".join("=".join(level) for level in result)
    detailed = []
    for lead, follow in zip(result, result[1:]):
        level = {
            'winner': lead,
            'loser': follow,
            'pro_votes': counts[(lead[0], follow[0])],
            'contra_votes': counts[(follow[0], lead[0])]
        }
        detailed.append(level)

    return condensed, detailed


#: Magic value of moniker of the ballot candidate representing the bar.
ASSEMBLY_BAR_MONIKER = "_bar_"

T = TypeVar("T")


@overload
def unwrap(single_element_list: Sequence[T]) -> T:
    pass


<<<<<<< HEAD
=======
T = TypeVar("T")


@overload
def unwrap(single_element_list: Sequence[T]) -> T:
    pass


>>>>>>> 2dd67054
@overload
def unwrap(single_element_list: Mapping[Any, T]) -> T:
    pass


def unwrap(single_element_list):
    """Remove one nesting layer (of lists, etc.).

    This is here to replace code like ``foo = bar[0]`` where bar is a
    list with a single element. This offers some more amenities: it
    works on dicts and performs validation.

    In case of an error (e.g. wrong number of elements) this raises an
    error.

<<<<<<< HEAD
    Beware, that this behaves differently for mappings, than other iterations,
    in that it uses the values instaed of the keys. To unwrap the keys pass
=======
    Beware, that this behaves differently for mappings than other iterations,
    in that it uses the values instead of the keys. To unwrap the keys pass
>>>>>>> 2dd67054
    `data.keys()` instead.
    """
    if (not isinstance(single_element_list, collections.abc.Iterable)
            or (isinstance(single_element_list, collections.abc.Sized)
                and len(single_element_list) != 1)):
        raise RuntimeError(n_("Unable to unwrap!"))
    if isinstance(single_element_list, collections.abc.Mapping):
        single_element_list = single_element_list.values()
    return next(i for i in single_element_list)


@enum.unique
class LodgementsSortkeys(enum.Enum):
    """Sortkeys for lodgement overview."""
    #: default sortkey (currently equal to EntitySorter.lodgement)
    moniker = 1
    #: (capacity - reserve) which are used in this part
    used_regular = 10
    #: reserve which is used in this part
    used_reserve = 11
    #: (capacity - reserve) of this lodgement
    total_regular = 20
    #: reserve of this lodgement
    total_reserve = 21

    def is_used_sorting(self):
        return self in (LodgementsSortkeys.used_regular,
                        LodgementsSortkeys.used_reserve)

    def is_total_sorting(self):
        return self in (LodgementsSortkeys.total_regular,
                        LodgementsSortkeys.total_reserve)


@enum.unique
class AgeClasses(enum.IntEnum):
    """Abstraction for encapsulating properties like legal status changing with
    age.

    If there is any need for additional detail in differentiating this
    can be centrally added here.
    """
    full = 1  #: at least 18 years old
    u18 = 2  #: between 16 and 18 years old
    u16 = 3  #: between 14 and 16 years old
    u14 = 4  #: less than 14 years old

    def is_minor(self):
        """Checks whether a legal guardian is required.

        :rtype: bool
        """
        return self in {AgeClasses.u14, AgeClasses.u16, AgeClasses.u18}

    def may_mix(self):
        """Whether persons of this age may be legally accomodated in a mixed
        lodging together with the opposite gender.

        :rtype: bool
        """
        return self in {AgeClasses.full, AgeClasses.u18}


def deduct_years(date, years):
    """Convenience function to go back in time.

    Dates are nasty, in theory this should be a simple subtraction, but
    leap years create problems.

    :type date: datetime.date
    :type years: int
    :rtype: datetime.date
    """
    try:
        return date.replace(year=date.year - years)
    except ValueError:
        # this can happen in only one situation: we tried to move a leap
        # day into a year without leap
        assert (date.month == 2 and date.day == 29)
        return date.replace(year=date.year - years, day=28)


def determine_age_class(birth, reference):
    """Basically a constructor for :py:class:`AgeClasses`.

    :type birth: datetime.date
    :type reference: datetime.date
    :param reference: Time at which to check age status (e.g. the first day of
      a scheduled event).
    :rtype: :py:class:`AgeClasses`
    """
    if birth <= deduct_years(reference, 18):
        return AgeClasses.full
    if birth <= deduct_years(reference, 16):
        return AgeClasses.u18
    if birth <= deduct_years(reference, 14):
        return AgeClasses.u16
    return AgeClasses.u14


@enum.unique
class LineResolutions(enum.IntEnum):
    """Possible actions during batch admission
    """
    create = 1  #: Create a new account with this data.
    skip = 2  #: Do nothing with this line.
    renew_trial = 3  #: Renew the trial membership of an existing account.
    update = 4  #: Update an existing account with this data.
    renew_and_update = 5  #: A combination of renew_trial and update.

    def do_trial(self):
        """Whether to grant a trial membership.

        :rtype: bool
        """
        return self in {LineResolutions.renew_trial,
                        LineResolutions.renew_and_update}

    def do_update(self):
        """Whether to incorporate the new data (address, ...).

        :rtype: bool
        """
        return self in {LineResolutions.update,
                        LineResolutions.renew_and_update}

    def is_modification(self):
        """Whether we modify an existing account.

        In this case we do not create a new account.

        :rtype: bool
        """
        return self in {LineResolutions.renew_trial,
                        LineResolutions.update,
                        LineResolutions.renew_and_update}


#: magic number which signals our makeshift algebraic data type
INFINITE_ENUM_MAGIC_NUMBER = 0


def infinite_enum(aclass):
    """Decorator to document infinite enums.

    This does nothing and is only for documentation purposes.

    Infinite enums are sadly not directly supported by python which
    means, that we have to emulate them on our own.

    We implement them by pairing the enum with an int and assigning a
    special enum value to the meaning "see the int value" (namely
    :py:const:`INFINITE_ENUM_MAGIC_NUMBER`).

    Furthermore by convention the int is always non-negative and the
    enum can have additional states which are all associated with
    negative values. In case of an additional enum state, the int is
    None.

    In the code they are stored as an :py:data:`InfiniteEnum`.

    :type aclass: obj
    :rtype: obj

    """
    return aclass


#: Storage facility for infinite enums with associated data, see
#: :py:func:`infinite_enum`
@functools.total_ordering
class InfiniteEnum:
    def __init__(self, enum, int):
        self.enum = enum
        self.int = int

    @property
    def value(self):
        if self.enum == INFINITE_ENUM_MAGIC_NUMBER:
            return self.int
        return self.enum.value

    def __str__(self):
        if self.enum == INFINITE_ENUM_MAGIC_NUMBER:
            return "{}({})".format(self.enum, self.int)
        return str(self.enum)

    def __eq__(self, other):
        if isinstance(other, InfiniteEnum):
            return self.value == other.value
        if isinstance(other, int):
            return self.value == other
        return NotImplemented

    def __lt__(self, other):
        if isinstance(other, InfiniteEnum):
            return self.value < other.value
        if isinstance(other, int):
            return self.value < other
        return NotImplemented


@infinite_enum
@enum.unique
class CourseFilterPositions(enum.IntEnum):
    """Selection possibilities for the course assignment tool.

    We want to find registrations which have a specific course as choice
    or something else. Where exactly we search for the course is
    specified via this enum.
    """
    #: This is the reference to the infinite enum int.
    specific_rank = INFINITE_ENUM_MAGIC_NUMBER
    instructor = -1  #: Being a course instructor for the course in question.
    any_choice = -5  #: Having chosen the course (in any choice)
    assigned = -6  #: Being in this course either as participant or instructor.
    anywhere = -7  #: Having chosen the course, being instructor or participant.


@infinite_enum
@enum.unique
class CourseChoiceToolActions(enum.IntEnum):
    """Selection possibilities for the course assignment tool.

    Specify the action to take.
    """
    #: reference to the infinite enum int
    specific_rank = INFINITE_ENUM_MAGIC_NUMBER
    assign_fixed = -4  #: the course is specified separately
    assign_auto = -5  #: somewhat intelligent algorithm


@enum.unique
class Accounts(enum.Enum):
    """Store the existing CdE Accounts."""
    Account0 = 8068900
    Account1 = 8068901
    Account2 = 8068902
    # Fallback if Account is none of the above
    Unknown = 0

    def __str__(self):
        return str(self.value)


@enum.unique
class TransactionType(enum.IntEnum):
    """Store the type of a Transactions."""
    MembershipFee = 1
    EventFee = 2
    Donation = 3
    I25p = 4
    Other = 5

    EventFeeRefund = 10
    InstructorRefund = 11
    EventExpenses = 12
    Expenses = 13
    AccountFee = 14
    OtherPayment = 15

    Unknown = 1000

    @property
    def has_event(self):
        return self in {TransactionType.EventFee,
                        TransactionType.EventFeeRefund,
                        TransactionType.InstructorRefund,
                        TransactionType.EventExpenses,
                        }

    @property
    def has_member(self):
        return self in {TransactionType.MembershipFee,
                        TransactionType.EventFee,
                        TransactionType.I25p,
                        }

    @property
    def is_unknown(self):
        return self in {TransactionType.Unknown,
                        TransactionType.Other,
                        TransactionType.OtherPayment
                        }

    def old(self):
        """
        Return a string representation compatible with the old excel style.

        :rtype: str
        """
        if self == TransactionType.MembershipFee:
            return "Mitgliedsbeitrag"
        if self in {TransactionType.EventFee,
                    TransactionType.EventExpenses,
                    TransactionType.EventFeeRefund,
                    TransactionType.InstructorRefund}:
            return "Teilnehmerbeitrag"
        if self == TransactionType.I25p:
            return "Initiative 25+"
        if self == TransactionType.Donation:
            return "Spende"
        else:
            return "Sonstiges"

    def __str__(self):
        """
        Return a string represantation for the TransactionType.

        These are _not_ translated on purpose, so that the generated download
        is the same regardless of locale.
        """
        to_string = {TransactionType.MembershipFee.name: "Mitgliedsbeitrag",
                     TransactionType.EventFee.name: "Teilnehmerbeitrag",
                     TransactionType.Donation.name: "Spende",
                     TransactionType.I25p.name: "Initiative25+",
                     TransactionType.Other.name: "Sonstiges",
                     TransactionType.EventFeeRefund.name: "Teilnehmererstattung",
                     TransactionType.InstructorRefund.name: "KL-Erstattung",
                     TransactionType.EventExpenses.name: "Veranstaltungsausgabe",
                     TransactionType.Expenses.name: "Ausgabe",
                     TransactionType.AccountFee.name: "Kontogebühr",
                     TransactionType.OtherPayment.name: "Andere Zahlung",
                     TransactionType.Unknown.name: "Unbekannt",
                     }
        if self.name in to_string:
            return to_string[self.name]
        else:
            return repr(self)


def mixed_existence_sorter(iterable):
    """Iterate over a set of indices in the relevant way.

    That is first over the non-negative indices in ascending order and
    then over the negative indices in descending order.

    This is the desired order if the UI offers the possibility to
    create multiple new entities enumerated by negative IDs.

    :type iterable: [int]
    """
    for i in xsorted(iterable):
        if i >= 0:
            yield i
    for i in reversed(xsorted(iterable)):
        if i < 0:
            yield i


def n_(x):
    """
    Alias of the identity for i18n.
    Identity function that shadows the gettext alias to trick pybabel into
    adding string to the translated strings.
    """
    return x


def asciificator(s):
    """Pacify a string.

    Replace or omit all characters outside a known good set. This is to
    be used if your use case does not tolerate any fancy characters
    (like SEPA files).

    :type s: str
    :rtype: str
    """
    umlaut_map = {
        "ä": "ae", "æ": "ae",
        "Ä": "AE", "Æ": "AE",
        "ö": "oe", "ø": "oe", "œ": "oe",
        "Ö": "Oe", "Ø": "Oe", "Œ": "Oe",
        "ü": "ue",
        "Ü": "Ue",
        "ß": "ss",
        "à": "a", "á": "a", "â": "a", "ã": "a", "å": "a", "ą": "a",
        "À": "A", "Á": "A", "Â": "A", "Ã": "A", "Å": "A", "Ą": "A",
        "ç": "c", "č": "c", "ć": "c",
        "Ç": "C", "Č": "C", "Ć": "C",
        "è": "e", "é": "e", "ê": "e", "ë": "e", "ę": "e",
        "È": "E", "É": "E", "Ê": "E", "Ë": "E", "Ę": "E",
        "ì": "i", "í": "i", "î": "i", "ï": "i",
        "Ì": "I", "Í": "I", "Î": "I", "Ï": "I",
        "ł": "l",
        "Ł": "L",
        "ñ": "n", "ń": "n",
        "Ñ": "N", "Ń": "N",
        "ò": "o", "ó": "o", "ô": "o", "õ": "o", "ő": "o",
        "Ò": "O", "Ó": "O", "Ô": "O", "Õ": "O", "Ő": "O",
        "ù": "u", "ú": "u", "û": "u", "ű": "u",
        "Ù": "U", "Ú": "U", "Û": "U", "Ű": "U",
        "ý": "y", "ÿ": "y",
        "Ý": "Y", "Ÿ": "Y",
        "ź": "z",
        "Ź": "Z",
    }
    ret = ""
    for char in s:
        if char in umlaut_map:
            ret += umlaut_map[char]
        elif char in (string.ascii_letters + string.digits + " /-?:().,+"):
            ret += char
        else:
            ret += ' '
    return ret


def diacritic_patterns(s, two_way_replace=False):
    """Replace letters with a pattern matching expressions.

    Thus ommitting diacritics in the query input is possible.

    This is intended for use with regular expressions.

    :type s: str or None
    :type two_way_replace: bool
    :param two_way_replace: If this is True, replace all letter with a
      potential diacritic (independent of the presence of the diacritic)
      with a pattern matching all diacritic variations. If this is False
      only replace in case of no diacritic present.

      This can be used to search for occurences of names stored
      in the db within input, that may not contain proper diacritics
      (e.g. it may be constrained to ASCII).
    :rtype: str or None
    """
    if s is None:
        return s
    # if fragile special chars are present do nothing
    special_chars = r'\*+?{}()[]|'  # .^$ are also special but do not interfere
    if any(char in s for char in special_chars):
        return s
    # some of the diacritics in use according to wikipedia
    umlaut_map = (
        ("ae", "(ae|ä|æ)"),
        ("oe", "(oe|ö|ø|œ)"),
        ("ue", "(ue|ü)"),
        ("ss", "(ss|ß)"),
        ("a", "[aàáâãäåą]"),
        ("c", "[cçčć]"),
        ("e", "[eèéêëę]"),
        ("i", "[iìíîï]"),
        ("l", "[lł]"),
        ("n", "[nñń]"),
        ("o", "[oòóôõöøő]"),
        ("u", "[uùúûüű]"),
        ("y", "[yýÿ]"),
        ("z", "[zźż]"),
    )
    if not two_way_replace:
        for normal, replacement in umlaut_map:
            s = re.sub(normal, replacement, s, flags=re.IGNORECASE)
    else:
        for _, regex in umlaut_map:
            s = re.sub(regex, regex, s, flags=re.IGNORECASE)
    return s


def encode_parameter(salt, target, name, param,
                     timeout=datetime.timedelta(seconds=60)):
    """Crypographically secure a parameter. This allows two things:

    * trust user submitted data (which we beforehand gave to the user in
      signed form and which he is echoing back at us); this is used for
      example to preserve notifications during redirecting a POST-request,
      and
    * verify the origin of the data (since only we have the key for
      signing), this is convenient since we are mostly state-less (except
      the SQL layer) and thus the user can obtain a small amount of state
      where necessary; this is for example used by the password reset path
      to generate a short-lived reset link to be sent via mail, without
      storing a challenge in the database.

    All ingredients used here are necessary for security. The timestamp
    guarantees a short lifespan via the decoding function.

    The message format is A--B--C, where

    * A is 128 chars sha512 checksum of 'X--Y--Z--B--C' where X == salt, Y
      == target, Z == name
    * B is 24 chars timestamp of format '%Y-%m-%d %H:%M:%S%z' or 24 dots
      describing when the parameter expires (and the latter meaning never)
    * C is an arbitrary amount chars of payload

    :type salt: str
    :param salt: secret used for signing the parameter
    :type target: str
    :param target: The endpoint the parameter is designated for. If this is
      omitted, there are nasty replay attacks.
    :type name: str
    :param name: name of parameter, same security implications as ``target``
    :type param: str
    :param timeout: time until parameter expires, if this is None, the
      parameter never expires
    :type timeout: datetime.timedelta or None
    :rtype: str
    """
    h = hmac.new(salt.encode('ascii'), digestmod="sha512")
    if timeout is None:
        timestamp = 24 * '.'
    else:
        ttl = now() + timeout
        timestamp = ttl.strftime("%Y-%m-%d %H:%M:%S%z")
    message = "{}--{}".format(timestamp, param)
    tohash = "{}--{}--{}".format(target, name, message)
    h.update(tohash.encode("utf-8"))
    return "{}--{}".format(h.hexdigest(), message)


def decode_parameter(salt, target, name, param):
    """Inverse of :py:func:`encode_parameter`. See there for
    documentation.

    :type salt: str
    :type target: str
    :type name: str
    :type param: str
    :rtype: (bool or None, str or None)
    :returns: The string is the decoded message or ``None`` if any failure
      occured. The boolean is True if the failure was a timeout, False if
      the failure was something else and None if no failure occured.
    """
    h = hmac.new(salt.encode('ascii'), digestmod="sha512")
    mac, message = param[0:128], param[130:]
    tohash = "{}--{}--{}".format(target, name, message)
    h.update(tohash.encode("utf-8"))
    if not hmac.compare_digest(h.hexdigest(), mac):
        _LOGGER.debug("Hash mismatch ({} != {}) for {}".format(
            h.hexdigest(), mac, tohash))
        return False, None
    timestamp = message[:24]
    if timestamp == 24 * '.':
        pass
    else:
        ttl = datetime.datetime.strptime(timestamp, "%Y-%m-%d %H:%M:%S%z")
        if ttl <= now():
            _LOGGER.debug("Expired protected parameter {}".format(tohash))
            return True, None
    return None, message[26:]


def extract_roles(session, introspection_only=False):
    """Associate some roles to a data set.

    The data contains the relevant portion of attributes from the
    core.personas table. We have some more logic than simply grabbing
    the flags from the dict like only allowing admin privileges in a
    realm if access to the realm is already granted.

    Note that this also works on non-personas (i.e. dicts of is_* flags).

    :type session: {str: object}
    :type introspection_only: bool
    :param introspection_only: If True the result should only be used to
      take an extrinsic look on a persona and not the determine the privilege
      level of the data set passed.
    :rtype: {str}
    """
    ret = {"anonymous"}
    if session['is_active']:
        ret.add("persona")
    elif not introspection_only:
        return ret
    realms = {"cde", "event", "ml", "assembly"}
    for realm in realms:
        if session["is_{}_realm".format(realm)]:
            ret.add(realm)
            if session.get("is_{}_admin".format(realm)):
                ret.add("{}_admin".format(realm))
    if "cde" in ret:
        if session.get("is_core_admin"):
            ret.add("core_admin")
        if session.get("is_meta_admin"):
            ret.add("meta_admin")
        if session["is_member"]:
            ret.add("member")
            if session.get("is_searchable"):
                ret.add("searchable")
    if "cde_admin" in ret:
        if session.get("is_finance_admin"):
            ret.add("finance_admin")
    return ret


# The following droids are exempt from lockdown to keep our infrastructure
# working
INFRASTRUCTURE_DROIDS = {'rklist', 'resolve'}


def droid_roles(identity):
    """Resolve droid identity to a complete set of roles.

    Currently this is rather trivial, but could be more involved in the
    future if more API capabilities are added to the DB.

    :type identity: str
    :param identity: The name for the API functionality, e.g. ``rklist``.
    :rtype: {str}
    """
    ret = {'anonymous', 'droid', f'droid_{identity}'}
    if identity in INFRASTRUCTURE_DROIDS:
        ret.add('droid_infra')
    return ret


# The following dict defines the hierarchy of realms. This has direct impact on
# the admin privileges: An admin of a specific realm can only query and edit
# members of that realm, who are not member of another realm implying that
# realm.
#
# This defines an ordering on the realms making the realms a partially
# ordered set. Later we will use the notion of maximal elements of subsets,
# which are those which have nothing above them. To clarify this two examples:
#
# * in the set {'assembly', 'event', 'ml'} the elements 'assembly' and
#   'event' are maximal
#
# * in the set {'cde', 'assembly', 'event'} only 'cde' is maximal
#
# This dict is not evaluated recursively, so recursively implied realms must
# be added manually to make the implication transitive.
REALM_INHERITANCE = {
    'cde': {'event', 'assembly', 'ml'},
    'event': {'ml'},
    'assembly': {'ml'},
    'ml': set(),
}


def extract_realms(roles):
    """Get the set of realms from a set of user roles.

    When checking admin privileges, we must often check, if the user's realms
    are a subset of some other set of realms. To help with this, this function
    helps with this task, by extracting only the actual realms from a user's
    set of roles.

    :param roles: All roles of a user
    :type roles: {str}
    :return: The realms the user is member of
    :rtype: {str}
    """
    return roles & REALM_INHERITANCE.keys()


def implied_realms(realm):
    """Get additional realms implied by membership in one realm

    :param realm: The name of the realm to check
    :type realm: str
    :return: A set of the names of all implied realms
    :rtype: {str}
    """
    return REALM_INHERITANCE.get(realm, set())


def implying_realms(realm):
    """Get all realms where membership implies the given realm.

    This can be used to determine the realms in which a user must *not* be to be
    listed in a specific realm or be edited by its admins.

    :param realm: The realm to search implying realms for
    :type realm: str
    :return: A set of all realms implying
    """
    return set(r
               for r, implied in REALM_INHERITANCE.items()
               if realm in implied)


def privilege_tier(roles, conjunctive=False):
    """Required admin privilege relative to a persona (signified by its roles)

    Basically this answers the question: If a user has access to the passed
    realms, what kind of admin privilege does one need to perform an
    operation on the user?

    First we determine the relevant subset of the passed roles. These are
    the maximal elements according to the realm inheritance. These apex
    roles regulate the access.

    The answer now depends on whether the operation pertains to some
    specific realm (editing a user is the prime example here) or affects all
    realms (creating a user is the corresponding example). This distinction
    is controlled by the conjunctive parameter, if it is True the operation
    lies in the intersection of all realms.

    Note that core admins and meta admins are always allowed access.

    :type roles: {str}
    :type conjunctive: bool
    :rtype: [{str}]
    :returns: List of sets of admin roles. Any of these sets is sufficient.

    """
    # Get primary user realms (those, that don't imply other realms)
    relevant = roles & REALM_INHERITANCE.keys()
    if relevant:
        implied_roles = set.union(*(
            REALM_INHERITANCE.get(k, set()) for k in relevant))
        relevant -= implied_roles
    if conjunctive:
        ret = ({realm + "_admin" for realm in relevant},
               {"core_admin"})
    else:
        ret = tuple({realm + "_admin"} for realm in relevant)
        ret += ({"core_admin"},)
    return ret


#: Creating a persona requires one to supply values for nearly all fields,
#: although in some realms they are meaningless. Here we provide a base skeleton
#: which can be used, so that these realms do not need to have any knowledge of
#: these fields.
PERSONA_DEFAULTS = {
    'is_cde_realm': False,
    'is_event_realm': False,
    'is_ml_realm': False,
    'is_assembly_realm': False,
    'is_member': False,
    'is_searchable': False,
    'is_active': True,
    'title': None,
    'name_supplement': None,
    'gender': None,
    'birthday': None,
    'telephone': None,
    'mobile': None,
    'address_supplement': None,
    'address': None,
    'postal_code': None,
    'location': None,
    'country': None,
    'birth_name': None,
    'address_supplement2': None,
    'address2': None,
    'postal_code2': None,
    'location2': None,
    'country2': None,
    'weblink': None,
    'specialisation': None,
    'affiliation': None,
    'timeline': None,
    'interests': None,
    'free_form': None,
    'trial_member': None,
    'decided_search': None,
    'bub_search': None,
    'foto': None,
}

#: Set of possible values for ``ntype`` in
#: :py:meth:`RequestState.notify`. Must conform to the regex
#: ``[a-z]+``.
NOTIFICATION_TYPES = {"success", "info", "question", "warning", "error"}

#: The form field name used for the anti CSRF token.
#: It should be added to all data modifying form using the
#: util.anti_csrf_token template macro and is check by the application.
ANTI_CSRF_TOKEN_NAME = "_anti_csrf"

#: Map of available privilege levels to those present in the SQL database
#: (where we have less differentiation for the sake of simplicity).
#:
#: This is an ordered dict, so that we can select the highest privilege
#: level.
DB_ROLE_MAPPING = collections.OrderedDict((
    ("meta_admin", "cdb_admin"),
    ("core_admin", "cdb_admin"),
    ("cde_admin", "cdb_admin"),
    ("ml_admin", "cdb_admin"),
    ("assembly_admin", "cdb_admin"),
    ("event_admin", "cdb_admin"),

    ("searchable", "cdb_member"),
    ("member", "cdb_member"),
    ("cde", "cdb_member"),
    ("assembly", "cdb_member"),

    ("event", "cdb_persona"),
    ("ml", "cdb_persona"),
    ("persona", "cdb_persona"),
    ("droid", "cdb_persona"),

    ("anonymous", "cdb_anonymous"),
))


def roles_to_db_role(roles):
    """Convert a set of application level roles into a database level role.

    :type roles: {str}
    :rtype: str
    """
    for role in DB_ROLE_MAPPING:
        if role in roles:
            return DB_ROLE_MAPPING[role]


ADMIN_VIEWS_COOKIE_NAME = "enabled_admin_views"

ALL_ADMIN_VIEWS = {
    "meta_admin", "core_user", "core", "cde_user", "past_event", "finance",
    "event_user", "event_mgmt", "event_orga", "ml_user", "ml_mgmt",
    "ml_moderator", "assembly_user", "assembly_mgmt", "assembly_contents",
    "genesis"}


def roles_to_admin_views(roles):
    """ Get the set of available admin views for a user with given roles.
    
    :type roles: {str} 
    :return: {str}
    """
    result = set()
    if "meta_admin" in roles:
        result |= {"meta_admin"}
    if "core_admin" in roles:
        result |= {"core_user", "core"}
    if "cde_admin" in roles:
        result |= {"cde_user", "past_event", "ml_mgmt", "ml_moderator"}
    if "finance_admin" in roles:
        result |= {"finance"}
    if "event_admin" in roles:
        result |= {"event_user", "event_mgmt", "event_orga", "ml_mgmt",
                   "ml_moderator"}
    if "ml_admin" in roles:
        result |= {"ml_user", "ml_mgmt", "ml_moderator"}
    if "assembly_admin" in roles:
        result |= {"assembly_user", "assembly_mgmt", "assembly_contents",
                   "ml_mgmt", "ml_moderator"}
    if roles & ({'core_admin'} | set(
            "{}_admin".format(realm)
            for realm in realm_specific_genesis_fields)):
        result |= {"genesis"}
    return result


#: Version tag, so we know that we don't run out of sync with exported event
#: data. This has to be incremented whenever the event schema changes.
#: If you increment this, it must be incremented in make_offline_vm.py as well.
CDEDB_EXPORT_EVENT_VERSION = 11

#: Default number of course choices of new event course tracks
DEFAULT_NUM_COURSE_CHOICES = 3

#: All columns deciding on the current status of a persona
PERSONA_STATUS_FIELDS = (
    "is_active", "is_meta_admin", "is_core_admin", "is_cde_admin",
    "is_finance_admin", "is_event_admin", "is_ml_admin", "is_assembly_admin",
    "is_cde_realm", "is_event_realm", "is_ml_realm", "is_assembly_realm",
    "is_member", "is_searchable", "is_archived")

#: Names of all columns associated to an abstract persona.
#: This does not include the ``password_hash`` for security reasons.
PERSONA_CORE_FIELDS = PERSONA_STATUS_FIELDS + (
    "id", "username", "display_name", "family_name", "given_names",
    "title", "name_supplement")

#: Names of columns associated to a cde (formor)member
PERSONA_CDE_FIELDS = PERSONA_CORE_FIELDS + (
    "gender", "birthday", "telephone", "mobile", "address_supplement",
    "address", "postal_code", "location", "country", "birth_name",
    "address_supplement2", "address2", "postal_code2", "location2",
    "country2", "weblink", "specialisation", "affiliation", "timeline",
    "interests", "free_form", "balance", "decided_search", "trial_member",
    "bub_search", "foto")

#: Names of columns associated to an event user. This should be a subset of
#: :py:data:`PERSONA_CDE_FIELDS` to facilitate upgrading of event users to
#: members.
PERSONA_EVENT_FIELDS = PERSONA_CORE_FIELDS + (
    "gender", "birthday", "telephone", "mobile", "address_supplement",
    "address", "postal_code", "location", "country")

#: Names of columns associated to a ml user.
PERSONA_ML_FIELDS = PERSONA_CORE_FIELDS

#: Names of columns associated to an assembly user.
PERSONA_ASSEMBLY_FIELDS = PERSONA_CORE_FIELDS

#: Names of all columns associated to an abstract persona.
#: This does not include the ``password_hash`` for security reasons.
PERSONA_ALL_FIELDS = PERSONA_CDE_FIELDS + ("notes",)

#: Fields of a persona creation case.
GENESIS_CASE_FIELDS = (
    "id", "ctime", "username", "given_names", "family_name",
    "gender", "birthday", "telephone", "mobile", "address_supplement",
    "address", "postal_code", "location", "country", "birth_name", "attachment",
    "realm", "notes", "case_status", "reviewer")

# The following dict defines, which additional fields are required for genesis
# request for distinct realms. Additionally, it is used to define for which
# realms genesis requrests are allowed
realm_specific_genesis_fields = {
    "ml": tuple(),
    "event": ("gender", "birthday", "telephone", "mobile",
              "address_supplement", "address", "postal_code", "location",
              "country"),
    "cde": ("gender", "birthday", "telephone", "mobile",
            "address_supplement", "address", "postal_code", "location",
            "country", "birth_name", "attachment"),
}

genesis_realm_access_bits = {
    'event': {
        'is_cde_realm': False,
        'is_event_realm': True,
        'is_assembly_realm': False,
        'is_ml_realm': True,
        'is_member': False,
        'is_searchable': False,
    },
    'ml': {
        'is_cde_realm': False,
        'is_event_realm': False,
        'is_assembly_realm': False,
        'is_ml_realm': True,
        'is_member': False,
        'is_searchable': False,
    },
    'cde': {
        'is_cde_realm': True,
        'is_event_realm': True,
        'is_assembly_realm': True,
        'is_ml_realm': True,
        'is_member': True,
        'is_searchable': False,
        'trial_member': True,
        'decided_search': False,
        'bub_search': False,
    }
}

#: Fields of a pending privilege change.
PRIVILEGE_CHANGE_FIELDS = (
    "id", "ctime", "ftime", "persona_id", "submitted_by", "status",
    "is_meta_admin", "is_core_admin", "is_cde_admin",
    "is_finance_admin", "is_event_admin", "is_ml_admin",
    "is_assembly_admin", "notes", "reviewer")

#: Fields for institutions of events
INSTITUTION_FIELDS = ("id", "title", "moniker")

#: Fields of a concluded event
PAST_EVENT_FIELDS = ("id", "title", "shortname", "institution", "description",
                     "tempus", "notes")

#: Fields of an event organized via the CdEDB
EVENT_FIELDS = (
    "id", "title", "institution", "description", "shortname",
    "registration_start", "registration_soft_limit", "registration_hard_limit",
    "iban", "nonmember_surcharge", "orga_address", "registration_text",
    "mail_text", "use_additional_questionnaire", "notes", "offline_lock", "is_visible",
    "is_course_list_visible", "is_course_state_visible",
    "is_participant_list_visible", "courses_in_participant_list", "is_cancelled",
    "is_archived", "lodge_field", "reserve_field", "course_room_field")

#: Fields of an event part organized via CdEDB
EVENT_PART_FIELDS = ("id", "event_id", "title", "shortname", "part_begin",
                     "part_end", "fee")

#: Fields of a track where courses can happen
COURSE_TRACK_FIELDS = ("id", "part_id", "title", "shortname", "num_choices",
                       "min_choices", "sortkey")

#: Fields of an extended attribute associated to an event entity
FIELD_DEFINITION_FIELDS = ("id", "event_id", "field_name", "kind",
                           "association", "entries")

#: Fields of a modifier for an event_parts fee.
FEE_MODIFIER_FIELDS = ("id", "part_id", "modifier_name", "amount", "field_id")

#: Fields of a concluded course
PAST_COURSE_FIELDS = ("id", "pevent_id", "nr", "title", "description")

#: Fields of a course associated to an event organized via the CdEDB
COURSE_FIELDS = ("id", "event_id", "title", "description", "nr", "shortname",
                 "instructors", "max_size", "min_size", "notes", "fields")

#: Fields specifying in which part a course is available
COURSE_SEGMENT_FIELDS = ("course_id", "track_id", "is_active")

#: Fields of a registration to an event organized via the CdEDB
REGISTRATION_FIELDS = (
    "id", "persona_id", "event_id", "notes", "orga_notes", "payment",
    "parental_agreement", "mixed_lodging", "checkin", "list_consent", "fields",
    "real_persona_id", "amount_paid", "amount_owed")

#: Fields of a registration which are specific for each part of the event
REGISTRATION_PART_FIELDS = ("registration_id", "part_id", "status",
                            "lodgement_id", "is_reserve")

#: Fields of a registration which are specific for each course track
REGISTRATION_TRACK_FIELDS = ("registration_id", "track_id", "course_id",
                             "course_instructor")

#: Fields of a lodgement group
LODGEMENT_GROUP_FIELDS = ("id", "event_id", "moniker")

#: Fields of a lodgement entry (one house/room)
LODGEMENT_FIELDS = ("id", "event_id", "moniker", "capacity", "reserve", "notes",
                    "group_id", "fields")

# Fields of a row in a questionnaire.
# (This can be displayed in different places according to `kind`).
QUESTIONNAIRE_ROW_FIELDS = ("field_id", "pos", "title", "info",
                            "input_size", "readonly", "default_value", "kind")

#: Fields of a mailing list entry (that is one mailinglist)
MAILINGLIST_FIELDS = (
    "id", "title", "address", "local_part", "domain", "description",
    "mod_policy", "notes", "attachment_policy", "ml_type",
    "subject_prefix", "maxsize", "is_active", "event_id", "registration_stati",
    "assembly_id")

#: Fields of an assembly
ASSEMBLY_FIELDS = ("id", "title", "description", "mail_address", "signup_end",
                   "is_active", "notes")

#: Fields of a ballot
BALLOT_FIELDS = (
    "id", "assembly_id", "title", "description", "vote_begin", "vote_end",
    "vote_extension_end", "extended", "use_bar", "quorum", "votes",
    "is_tallied", "notes")

#: Fields of an attachment in the assembly realm (attached either to an
#: assembly or a ballot)
ASSEMBLY_ATTACHMENT_FIELDS = ("id", "assembly_id", "ballot_id")

ASSEMBLY_ATTACHMENT_VERSION_FIELDS = ("attachment_id", "version", "title",
                                      "authors", "filename", "ctime", "dtime",
                                      "file_hash")

#: Fields of a semester
ORG_PERIOD_FIELDS = (
    "id", "billing_state", "billing_done", "ejection_state", "ejection_done",
    "ejection_count", "ejection_balance", "balance_state", "balance_done",
    "balance_trialmembers", "balance_total")

#: Fielsd of an expuls
EXPULS_PERIOD_FIELDS = ("id", "addresscheck_state", "addresscheck_done")

#: Fields of one direct debit permit
LASTSCHRIFT_FIELDS = (
    "id", "submitted_by", "persona_id", "amount", "iban",
    "account_owner", "account_address", "granted_at", "revoked_at", "notes")

#: Fields of one interaction on behalf of a direct debit permit
LASTSCHRIFT_TRANSACTION_FIELDS = (
    "id", "submitted_by", "lastschrift_id", "period_id", "status", "amount",
    "issued_at", "processed_at", "tally")

EPSILON = 10 ** (-6)  #:

#: Timestamp which lies in the future. Make a constant so we do not have to
#: hardcode the value otherwere
FUTURE_TIMESTAMP = datetime.datetime(9996, 1, 1, 0, 0, 0, tzinfo=pytz.utc)<|MERGE_RESOLUTION|>--- conflicted
+++ resolved
@@ -21,14 +21,9 @@
 import shutil
 import string
 import sys
-<<<<<<< HEAD
 import hashlib
 from typing import (
     Any, TypeVar, Mapping, Collection, Dict, List, overload, Union, Sequence
-=======
-from typing import (
-   Any, TypeVar, Mapping, Collection, Dict, List, overload, Union, Sequence,
->>>>>>> 2dd67054
 )
 
 import psycopg2.extras
@@ -47,19 +42,12 @@
 COLLATOR = icu.Collator.createInstance(icu.Locale('de_DE.UTF-8@colNumeric=yes'))
 
 # Pseudo objects like assembly, event, course, event part, etc.
-<<<<<<< HEAD
-CdEDBObject = Mapping[str, Any]
+CdEDBObject = Dict[str, Any]
 
 # Map of pseudo objects, indexed by their id, as returned by
 # `get_events`, event["parts"], etc.
-=======
-CdEDBObject = Dict[str, Any]
-
-# Map of pseudo objects, indexed by their id, as returned by
-# `get_events`, event["parts"], etc.
-
->>>>>>> 2dd67054
-CdEDBObjectMap = Mapping[int, CdEDBObject]
+
+CdEDBObjectMap = Dict[int, CdEDBObject]
 
 # An integer with special semantics. Positive return values indicate success,
 # a return of zero signals an error, a negative return value indicates some
@@ -967,17 +955,6 @@
     pass
 
 
-<<<<<<< HEAD
-=======
-T = TypeVar("T")
-
-
-@overload
-def unwrap(single_element_list: Sequence[T]) -> T:
-    pass
-
-
->>>>>>> 2dd67054
 @overload
 def unwrap(single_element_list: Mapping[Any, T]) -> T:
     pass
@@ -993,13 +970,8 @@
     In case of an error (e.g. wrong number of elements) this raises an
     error.
 
-<<<<<<< HEAD
     Beware, that this behaves differently for mappings, than other iterations,
     in that it uses the values instaed of the keys. To unwrap the keys pass
-=======
-    Beware, that this behaves differently for mappings than other iterations,
-    in that it uses the values instead of the keys. To unwrap the keys pass
->>>>>>> 2dd67054
     `data.keys()` instead.
     """
     if (not isinstance(single_element_list, collections.abc.Iterable)
