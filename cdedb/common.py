--- conflicted
+++ resolved
@@ -505,13 +505,8 @@
                   reverse=reverse)
 
 
-<<<<<<< HEAD
-Sortable = Tuple[Union[str, int, datetime.datetime], ...]
-Sortkey = Callable[[CdEDBObject], Sortable]
-=======
 Sortkey = Tuple[Union[str, int, datetime.datetime], ...]
 KeyFunction = Callable[[CdEDBObject], Sortkey]
->>>>>>> 3fe4e711
 
 
 # noinspection PyRedundantParentheses
@@ -523,17 +518,6 @@
     """
 
     @staticmethod
-<<<<<<< HEAD
-    def given_names(persona: CdEDBObject) -> Sortable:
-        return (persona['given_names'].lower(),)
-
-    @staticmethod
-    def family_name(persona: CdEDBObject) -> Sortable:
-        return (persona['family_name'].lower(),)
-
-    @staticmethod
-    def given_names_first(persona: CdEDBObject) -> Sortable:
-=======
     def given_names(persona: CdEDBObject) -> Sortkey:
         return (persona['given_names'].lower(),)
 
@@ -543,17 +527,12 @@
 
     @staticmethod
     def given_names_first(persona: CdEDBObject) -> Sortkey:
->>>>>>> 3fe4e711
         return (persona['given_names'].lower(),
                 persona['family_name'].lower(),
                 persona['id'])
 
     @staticmethod
-<<<<<<< HEAD
-    def family_name_first(persona: CdEDBObject) -> Sortable:
-=======
     def family_name_first(persona: CdEDBObject) -> Sortkey:
->>>>>>> 3fe4e711
         return (persona['family_name'].lower(),
                 persona['given_names'].lower(),
                 persona['id'])
@@ -562,96 +541,91 @@
     persona = family_name_first
 
     @staticmethod
-<<<<<<< HEAD
-    def email(persona: CdEDBObject) -> Sortable:
-        return persona['username']
-=======
     def email(persona: CdEDBObject) -> Sortkey:
         return (str(persona['username']),)
->>>>>>> 3fe4e711
-
-    @staticmethod
-    def address(persona: CdEDBObject) -> Sortable:
+
+    @staticmethod
+    def address(persona: CdEDBObject) -> Sortkey:
         postal_code = persona.get('postal_code', "") or ""
         location = persona.get('location', "") or ""
         address = persona.get('address', "") or ""
         return (postal_code, location, address)
 
     @staticmethod
-    def event(event: CdEDBObject) -> Sortable:
+    def event(event: CdEDBObject) -> Sortkey:
         return (event['begin'], event['end'], event['title'], event['id'])
 
     @staticmethod
-    def course(course: CdEDBObject) -> Sortable:
+    def course(course: CdEDBObject) -> Sortkey:
         return (course['nr'], course['shortname'], course['id'])
 
     @staticmethod
-    def lodgement(lodgement: CdEDBObject) -> Sortable:
+    def lodgement(lodgement: CdEDBObject) -> Sortkey:
         return (lodgement['moniker'], lodgement['id'])
 
     @staticmethod
-    def lodgement_group(lodgement_group: CdEDBObject) -> Sortable:
+    def lodgement_group(lodgement_group: CdEDBObject) -> Sortkey:
         return (lodgement_group['moniker'], lodgement_group['id'])
 
     @staticmethod
-    def event_part(event_part: CdEDBObject) -> Sortable:
+    def event_part(event_part: CdEDBObject) -> Sortkey:
         return (event_part['part_begin'], event_part['part_end'],
                 event_part['shortname'], event_part['id'])
 
     @staticmethod
-    def course_track(course_track: CdEDBObject) -> Sortable:
+    def course_track(course_track: CdEDBObject) -> Sortkey:
         return (course_track['sortkey'], course_track['id'])
 
     @staticmethod
-    def event_field(event_field: CdEDBObject) -> Sortable:
+    def event_field(event_field: CdEDBObject) -> Sortkey:
         return (event_field['field_name'], event_field['id'])
 
     @staticmethod
-    def candidates(candidates: CdEDBObject) -> Sortable:
+    def candidates(candidates: CdEDBObject) -> Sortkey:
         return (candidates['moniker'], candidates['id'])
 
     @staticmethod
-    def assembly(assembly: CdEDBObject) -> Sortable:
+    def assembly(assembly: CdEDBObject) -> Sortkey:
         return (assembly['signup_end'], assembly['id'])
 
     @staticmethod
-    def ballot(ballot: CdEDBObject) -> Sortable:
+    def ballot(ballot: CdEDBObject) -> Sortkey:
         return (ballot['title'], ballot['id'])
 
     @staticmethod
-    def attachment(attachment: CdEDBObject) -> Sortable:
+    def attachment(attachment: CdEDBObject) -> Sortkey:
         return (attachment['title'], attachment['id'])
 
     @staticmethod
-    def attachment_version(version: CdEDBObject) -> Sortable:
+    def attachment_version(version: CdEDBObject) -> Sortkey:
         return (version['attachment_id'], version['version'])
 
     @staticmethod
-    def past_event(past_event: CdEDBObject) -> Sortable:
+    def past_event(past_event: CdEDBObject) -> Sortkey:
         return (past_event['tempus'], past_event['id'])
 
     @staticmethod
-    def past_course(past_course: CdEDBObject) -> Sortable:
+    def past_course(past_course: CdEDBObject) -> Sortkey:
         return (past_course['nr'], past_course['title'], past_course['id'])
 
     @staticmethod
-    def institution(institution: CdEDBObject) -> Sortable:
+    def institution(institution: CdEDBObject) -> Sortkey:
         return (institution['moniker'], institution['id'])
 
     @staticmethod
-    def transaction(transaction: CdEDBObject) -> Sortable:
+    def transaction(transaction: CdEDBObject) -> Sortkey:
         return (transaction['issued_at'], transaction['id'])
 
     @staticmethod
-    def genesis_case(genesis_case: CdEDBObject) -> Sortable:
+    def genesis_case(genesis_case: CdEDBObject) -> Sortkey:
         return (genesis_case['ctime'], genesis_case['id'])
 
     @staticmethod
-    def changelog(changelog_entry: CdEDBObject) -> Sortable:
+    def changelog(changelog_entry: CdEDBObject) -> Sortkey:
         return (changelog_entry['ctime'], changelog_entry['id'])
 
     @staticmethod
-    def mailinglist(mailinglist: CdEDBObject) -> Sortable:
+    def mailinglist(mailinglist: CdEDBObject) -> Sortkey:
         return (mailinglist['title'], mailinglist['id'])
 
 
