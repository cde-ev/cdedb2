#!/usr/bin/env python3

"""Global utility functions."""

import collections
import collections.abc
import copy
import datetime
import decimal
import enum
import functools
import hmac
import inspect
import itertools
import json
import logging
import logging.handlers
import pathlib
import re
import shutil
import string
import sys
<<<<<<< HEAD
import hashlib
from os import PathLike
from typing import (
    Any, TypeVar, Mapping, Collection, Dict, List, overload, Union, Sequence,
    AbstractSet, Tuple, MutableSequence
)
=======
from typing import (TYPE_CHECKING, Any, Callable, Collection, Dict, List,
                    Mapping, Sequence, TypeVar, Union, cast, overload)
>>>>>>> 4fbdc1c3

import psycopg2.extras
import pytz
import werkzeug.datastructures

import icu
# The following imports are only for re-export. They are not used
# here. All other uses should import them from here and not their
# original source which is basically just uninlined code.
from cdedb.ml_subscription_aux import (SubscriptionActions, SubscriptionError,
                                       SubscriptionInfo)

_LOGGER = logging.getLogger(__name__)

# Global unified collator to be used when sorting.
COLLATOR = icu.Collator.createInstance(icu.Locale('de_DE.UTF-8@colNumeric=yes'))

# Pseudo objects like assembly, event, course, event part, etc.
CdEDBObject = Dict[str, Any]

# Map of pseudo objects, indexed by their id, as returned by
# `get_events`, event["parts"], etc.

CdEDBObjectMap = Dict[int, CdEDBObject]

# An integer with special semantics. Positive return values indicate success,
# a return of zero signals an error, a negative return value indicates some
# special case like a change pending review.
DefaultReturnCode = int

# Return value for `delete_foo_blockers` part of the deletion interface.
# The key specifies the kind of blocker, the value is a list of blocking ids.
# For some blockers the value might have a different type, mostly when that
# blocker blocks deletion without the option to cascadingly delete.
DeletionBlockers = Dict[str, List[int]]

# Overwrite the os.PathLike interface, because PyCharm fails to
# recognize `patlib.Path` as an implementation of that interface.
PathLike = Union[pathlib.Path, PathLike]


class RequestState:
    """Container for request info. Besides this and db accesses the python
    code should be state-less. This data structure enables several
    convenient semi-magic behaviours (magic enough to be nice, but non-magic
    enough to not be non-nice).
    """

    def __init__(self, sessionkey, apitoken, user, request, response,
                 notifications, mapadapter, requestargs, errors, values, lang,
                 gettext, ngettext, coders, begin, default_gettext=None,
                 default_ngettext=None):
        """
        :type sessionkey: str or None
        :type apitoken: str or None
        :type user: :py:class:`User`
        :type request: :py:class:`werkzeug.wrappers.Request`
        :type response: :py:class:`werkzeug.wrappers.Response` or None
        :type notifications: [(str, str, {str: object})]
        :param notifications: Messages to be displayed to the user. To be
          submitted by :py:meth:`notify`. The parameters are
            * the type of message (e.g. warning),
            * the message string,
            * a (possibly empty) dict describing substitutions to be done on
              the message string (after i18n).
        :type mapadapter: :py:class:`werkzeug.routing.MapAdapter`
        :param mapadapter: URL generator (specific for this request)
        :type requestargs: {str: object}
        :param requestargs: verbatim copy of the arguments contained in the URL
        :type errors: [(str, exception)]
        :param errors: Validation errors, consisting of a pair of (parameter
          name, the actual error). The exceptions have one or two
          parameters. First a string being the error message. And second an
          optional {str: object} dict, describing substitutions to be done
          after i18n.
        :type values: {str: object}
        :param values: Parameter values extracted via :py:func:`REQUESTdata`
          and :py:func:`REQUESTdatadict` decorators, which allows automatically
          filling forms in. This will be a
          :py:class:`werkzeug.datastructures.MultiDict` to allow seamless
          integration with the werkzeug provided data.
        :type lang: str
        :param lang: language code for i18n, currently only 'de' is valid
        :type gettext: callable
        :param gettext: translation function as in the gettext module
        :type ngettext: callable
        :param ngettext: translation function as in the gettext module
        :type coders: {str: callable}
        :param coders: Functions for encoding and decoding parameters primed
          with secrets. This is hacky, but sadly necessary.
        :type begin: datetime.datetime
        :param begin: time where we started to process the request
        :type default_gettext: callable
        :param default_gettext: default translation function used to ensure
            stability across different locales
        :type default_ngettext: callable
        :param default_ngettext: default translation function used to ensure
            stability across different locales
        """
        self.ambience = {}
        self.sessionkey = sessionkey
        self.apitoken = apitoken
        self.user = user
        self.request = request
        self.response = response
        self.notifications = notifications
        self.urls = mapadapter
        self.requestargs = requestargs
        self._errors = errors
        if not isinstance(values, werkzeug.datastructures.MultiDict):
            values = werkzeug.datastructures.MultiDict(values)
        self.values = values
        self.lang = lang
        self.gettext = gettext
        self.ngettext = ngettext
        self.default_gettext = default_gettext or gettext
        self.default_ngettext = default_ngettext or ngettext
        self._coders = coders
        self.begin = begin
        # Visible version of the database connection
        self.conn = None
        # Private version of the database connection, only visible in the
        # backends (mediated by the make_proxy)
        self._conn = None
        # Toggle to disable logging
        self.is_quiet = False
        # Is true, if the application detected an invalid (or no) CSRF token
        self.csrf_alert = False
        # Used for validation enforcement, set to False if a validator
        # is executed and then to True with the corresponding methods
        # of this class
        self.validation_appraised = None

    def notify(self, ntype, message, params=None):
        """Store a notification for later delivery to the user.

        :type ntype: str
        :param ntype: one of :py:data:`NOTIFICATION_TYPES`
        :type message: str
        :type params: set or None
        """
        if ntype not in NOTIFICATION_TYPES:
            raise ValueError(n_("Invalid notification type %(t)s found."),
                             {'t': ntype})
        params = params or {}
        self.notifications.append((ntype, message, params))

    def append_validation_error(self, error):
        """Register a new  error.

        The important side-effect is the activation of the validation
        tracking, that causes the application to throw an error if the
        validation result is not checked.

        However in general the method extend_validation_errors()
        should be preferred since it activates the validation tracking
        even if no errors are present.

        :type error: (str, Exception)
        """
        self.validation_appraised = False
        self._errors.append(error)

    def add_validation_error(self, error):
        for k, e in self._errors:
            if k == error[0]:
                if e.args == error[1].args:
                    break
        else:
            self.append_validation_error(error)

    def extend_validation_errors(self, errors):
        """Register a new (maybe empty) set of errors.

        The important side-effect is the activation of the validation
        tracking, that causes the application to throw an error if the
        validation result is not checked.

        :type errors: [(str, Exception)]
        """
        self.validation_appraised = False
        self._errors.extend(errors)

    def has_validation_errors(self):
        """Check whether validation errors exists.

        This (or its companion function) must be called in the
        lifetime of a request. Otherwise the application will throw an
        error.

        :rtype: bool
        """
        self.validation_appraised = True
        return bool(self._errors)

    def ignore_validation_errors(self):
        """Explicitly mark validation errors as irrelevant.

        This (or its companion function) must be called in the
        lifetime of a request. Otherwise the application will throw an
        error.
        """
        self.validation_appraised = True

    def retrieve_validation_errors(self):
        """Take a look at the queued validation errors.

        This does not cause the validation tracking to register a
        successful check.

        :rtype: [(str, Exception)]
        """
        return self._errors


class User:
    """Container for a persona."""

    def __init__(self, persona_id=None, roles=None, display_name="",
                 given_names="", family_name="", username="", orga=None,
                 moderator=None):
        """
        :type persona_id: int or None
        :type roles: {str}
        :param roles: python side privilege levels
        :type display_name: str or None
        :type given_names: str or None
        :type family_name or None
        :type username: str or None
        :type orga: [int]
        :type moderator: [int]
        """
        self.persona_id = persona_id
        self.roles = roles or {"anonymous"}
        self.username = username
        self.display_name = display_name
        self.given_names = given_names
        self.family_name = family_name
        self.orga = orga or []
        self.moderator = moderator or []
        self.admin_views = set()

    @property
    def available_admin_views(self):
        return roles_to_admin_views(self.roles)

    def init_admin_views_from_cookie(self, enabled_views_cookie):
        enabled_views = enabled_views_cookie.split(',')
        self.admin_views = self.available_admin_views & set(enabled_views)

if TYPE_CHECKING:
    from cdedb.backend.common import AbstractBackend
else:
    AbstractBackend = None

B = TypeVar("B", bound=AbstractBackend)
F = TypeVar("F", bound=Callable[..., Any])


def make_proxy(backend: B, internal=False) -> B:
    """Wrap a backend to only expose functions with an access decorator.

    If we used an actual RPC mechanism, this would do some additional
    lifting to accomodate this.

    We need to use a function so we can cast the return value.
    We also need to use an inner class so we can provide __getattr__.
    """

    def wrapit(fun: F) -> F:
        @functools.wraps(fun)
        def wrapper(rs: RequestState, *args: Any, **kwargs: Any) -> Any:
            try:
                if not internal:
                    # Expose database connection for the backends
                    rs.conn = rs._conn
                return fun(rs, *args, **kwargs)
            finally:
                if not internal:
                    rs.conn = None
        return wrapper

    class Proxy:
        def __getattr__(self, name: str) -> Any:
            attr = getattr(backend, name)
            if any([
                not getattr(attr, "access", False),
                getattr(attr, "internal", False) and not internal,
                not callable(attr),
            ]):
                raise PrivilegeError(n_("Attribute %(name)s not public"), {"name": name})

            return wrapit(attr)

    return cast(B, Proxy())


def make_root_logger(name, logfile_path, log_level, syslog_level=None,
                     console_log_level=None):
    """Configure the :py:mod:`logging` module. Since this works hierarchical,
    it should only be necessary to call this once and then every child
    logger is routed through this configured logger.

    :type name: str
    :type logfile_path: str or pathlib.Path
    :type log_level: int
    :type syslog_level: int or None
    :type console_log_level: int or None
    :rtype: logging.Logger
    """
    logger = logging.getLogger(name)
    if logger.handlers:
        logger.info("Logger {} already initialized.".format(name))
        return logger
    logger.propagate = False
    logger.setLevel(log_level)
    formatter = logging.Formatter(
        '[%(asctime)s,%(name)s,%(levelname)s] %(message)s')
    file_handler = logging.FileHandler(str(logfile_path))
    file_handler.setLevel(log_level)
    file_handler.setFormatter(formatter)
    logger.addHandler(file_handler)
    if syslog_level:
        syslog_handler = logging.handlers.SysLogHandler()
        syslog_handler.setLevel(syslog_level)
        syslog_handler.setFormatter(formatter)
        logger.addHandler(syslog_handler)
    if console_log_level:
        console_handler = logging.StreamHandler(sys.stdout)
        console_handler.setLevel(console_log_level)
        console_handler.setFormatter(formatter)
        logger.addHandler(console_handler)
    logger.info("Configured logger {}.".format(name))
    return logger


def glue(*args):
    """Join overly long strings, adds boundary white space for convenience.

    It would be possible to use auto string concatenation as in ``("a
    string" "another string")`` instead, but there you have to be
    careful to add boundary white space yourself, so we prefer this
    explicit function.

    :type args: [str]
    :rtype: str
    """
    return " ".join(args)


def merge_dicts(*dicts):
    """Merge all dicts into the first one, but do not overwrite.

    This is basically the :py:meth:`dict.update` method, but existing
    keys take precedence.

    This is done inplace to allow the target dict to be a multi dict. If
    we create a new return dict we would have to add extra logic to
    cater for this.

    Additionally if the target is a MultiDict we use the correct method for
    setting list-type values.

    :type dicts: [{object: object}]
    """
    assert (len(dicts) > 0)
    for adict in dicts[1:]:
        for key in adict:
            if key not in dicts[0]:
                if (isinstance(adict[key], collections.abc.Sequence)
                        and not isinstance(adict[key], str)
                        and isinstance(dicts[0], werkzeug.MultiDict)):
                    dicts[0].setlist(key, adict[key])
                else:
                    dicts[0][key] = adict[key]


def get_hash(*args: Union[bytes, bytearray, memoryview]) -> str:
    """Helper to calculate a hexadecimal hash of an arbitrary object.

    This uses SHA512. Use this function to assure the same hash is used
    everywhere.

    Note that this is not a replacement for the cryptographic hashing with
    salts used in assembly votes, but rather for identifying and
    differentiating files, like attachments and profile pictures.
    """
    hasher = hashlib.sha512()
    for obj in args:
        hasher.update(obj)
    return hasher.hexdigest()


def now():
    """Return an up to date timestamp.

    This is a separate function so we do not forget to make it time zone
    aware.

    :rtype: datetime.datetime
    """
    return datetime.datetime.now(pytz.utc)


class QuotaException(RuntimeError):
    """
    Exception for signalling a quota excess. This is thrown in
    :py:mod:`cdedb.backend.cde` and caught in
    :py:mod:`cdedb.frontend.application`. We use a custom class so that
    we can distinguish it from other exceptions.
    """
    pass


class PrivilegeError(RuntimeError):
    """
    Exception for signalling missing privileges. This Exception is thrown by the
    backend to indicate an unprivileged call to a backend function. However,
    this situation should be prevented by privilege checks in the frontend.
    Thus, we typically consider this Exception as an unexpected programming
    error. In some cases the frontend may catch and handle the exception
    instead of preventing it in the first place.
    """
    pass


class ArchiveError(RuntimeError):
    """
    Exception for signalling an exact error when archiving a persona
    goes awry.
    """
    pass


class PartialImportError(RuntimeError):
    """Exception for signalling a checksum mismatch in the partial import.

    Making this an exception rolls back the database transaction.
    """
    pass


class ValidationWarning(Exception):
    """Exception which should be suppressable by the user."""
    pass


def xsorted(iterable, *, key=lambda x: x, reverse=False):
    """Wrapper for sorted() to achieve a natural sort.

    This replaces all strings in possibly nested objects with a sortkey
    matching an collation from the Unicode Collation Algorithm, provided
    by the icu library.

    In particular, this makes sure strings containing diacritics are
    sorted correctly, e.g. with ß = ss, a = ä, s = S etc. Furthermore, numbers
    (ints and decimals) are sorted correctly, even in midst of strings.
    However, negative numbers in strings are sorted by absolute value, before
    positive numbers, as minus and hyphens can not be distinguished.

    For users, the interface of this function should be identical
    to sorted().

    :type iterable: iterable
    :param key: function to order by
    :type key: callable
    :type reverse: boolean
    :rtype: list
    """

    def collate(sortkey):
        if isinstance(sortkey, str):
            return COLLATOR.getSortKey(sortkey)
        if isinstance(sortkey, collections.abc.Iterable):
            # Make sure strings in nested Iterables are sorted
            # correctly as well.
            return tuple(map(collate, sortkey))
        return sortkey

    return sorted(iterable, key=lambda x: collate(key(x)),
                  reverse=reverse)


class EntitySorter:
    """Provide a singular point for common sortkeys.

    This class does not need to be instantiated. It's method can be passed to
    `sorted` or `keydictsort_filter`.
    """

    # TODO decide whether we sort by first or last name
    @staticmethod
    def persona(entry):
        """Create a sorting key associated to a persona dataset.

        This way we have a standardized sorting order for entries.

        :type entry: {str: object}
        :param entry: A dataset of a persona from the cde or event realm.
        :rtype: str
        """
        return (entry['family_name'] + " " + entry['given_names']).lower()

    @staticmethod
    def given_names(persona):
        return persona['given_names']

    @staticmethod
    def family_name(persona):
        return persona['family_name']

    @staticmethod
    def email(persona):
        return persona['username']

    @staticmethod
    def address(persona):
        postal_code = persona.get('postal_code', "") or ""
        location = persona.get('location', "") or ""
        address = persona.get('address', "") or ""
        return (postal_code, location, address)

    @staticmethod
    def event(event):
        return (event['begin'], event['end'], event['title'], event['id'])

    @staticmethod
    def course(course):
        return (course['nr'], course['shortname'], course['id'])

    @staticmethod
    def lodgement(lodgement):
        return (lodgement['moniker'], lodgement['id'])

    @staticmethod
    def lodgement_group(lodgement_group):
        return (lodgement_group['moniker'], lodgement_group['id'])

    @staticmethod
    def event_part(event_part):
        return (event_part['part_begin'], event_part['part_end'],
                event_part['shortname'], event_part['id'])

    @staticmethod
    def course_track(course_track):
        return (course_track['sortkey'], course_track['id'])

    @staticmethod
    def event_field(event_field):
        return (event_field['field_name'], event_field['id'])

    @staticmethod
    def candidates(candidates):
        return (candidates['moniker'], candidates['id'])

    @staticmethod
    def assembly(assembly):
        return (assembly['signup_end'], assembly['id'])

    @staticmethod
    def ballot(ballot):
        return (ballot['title'], ballot['id'])

    @staticmethod
    def attachment(attachment):
        return (attachment['title'], attachment['id'])

    @staticmethod
    def attachment_version(version):
        return (version['attachment_id'], version['version'])

    @staticmethod
    def past_event(past_event):
        return (past_event['tempus'], past_event['id'])

    @staticmethod
    def past_course(past_course):
        return (past_course['nr'], past_course['title'], past_course['id'])

    @staticmethod
    def institution(institution):
        return (institution['moniker'], institution['id'])

    @staticmethod
    def transaction(transaction):
        return (transaction['issued_at'], transaction['id'])

    @staticmethod
    def genesis_case(genesis_case):
        return (genesis_case['ctime'], genesis_case['id'])

    @staticmethod
    def changelog(changelog_entry):
        return (changelog_entry['ctime'], changelog_entry['id'])

    @staticmethod
    def mailinglist(mailinglist):
        return (mailinglist['title'], mailinglist['id'])


def compute_checkdigit(value):
    """Map an integer to the checksum used for UI purposes.

    This checkdigit allows for error detection if somebody messes up a
    handwritten ID or such.

    Most of the time, the integer will be a persona id.

    :type value: int
    :rtype: str
    """
    digits = []
    tmp = value
    while tmp > 0:
        digits.append(tmp % 10)
        tmp = tmp // 10
    dsum = sum((i + 2) * d for i, d in enumerate(digits))
    return "0123456789X"[-dsum % 11]


def lastschrift_reference(persona_id, lastschrift_id):
    """Return an identifier for usage with the bank.

    This is the so called 'Mandatsreferenz'.

    :type persona_id: int
    :type lastschrift_id: int
    :rtype: str
    """
    return "CDE-I25-{}-{}-{}-{}".format(
        persona_id, compute_checkdigit(persona_id), lastschrift_id,
        compute_checkdigit(lastschrift_id))


def _small_int_to_words(num, lang):
    """Convert a small integer into a written representation.

    Helper for the general function.

    :type num: int
    :param num: Must be between 0 and 999
    :type lang: str
    :param lang: Currently we only suppert 'de'.
    :rtype: str
    """
    if num < 0 or num > 999:
        raise ValueError(n_("Out of supported scope."))
    digits = tuple((num // 10 ** i) % 10 for i in range(3))
    if lang == "de":
        atoms = ("null", "ein", "zwei", "drei", "vier", "fünf", "sechs",
                 "sieben", "acht", "neun", "zehn", "elf", "zwölf", "dreizehn",
                 "vierzehn", "fünfzehn", "sechzehn", "siebzehn", "achtzehn",
                 "neunzehn")
        tens = ("", "", "zwanzig", "dreißig", "vierzig", "fünfzig", "sechzig",
                "siebzig", "achtzig", "neunzig")
        ret = ""
        if digits[2]:
            ret += atoms[digits[2]] + "hundert"
        if num % 100 < 20:
            if num % 100:
                ret += atoms[num % 100]
            return ret
        if digits[0]:
            ret += atoms[digits[0]]
        if digits[0] and digits[1]:
            ret += "und"
        if digits[1]:
            ret += tens[digits[1]]
        return ret
    else:
        raise NotImplementedError(n_("Not supported."))


def int_to_words(num, lang):
    """Convert an integer into a written representation.

    This is for the usage such as '2 apples' -> 'two apples'.

    :type num: int
    :type lang: str
    :param lang: Currently we only suppert 'de'.
    :rtype: str
    """
    if num < 0 or num > 999999:
        raise ValueError(n_("Out of supported scope."))
    if lang == "de":
        if num == 0:
            return "null"
        multipliers = ("", "tausend")
        number_words = []
        tmp = num
        while tmp > 0:
            number_words.append(_small_int_to_words(tmp % 1000, lang))
            tmp = tmp // 1000
        ret = ""
        for number_word, multiplier in reversed(tuple(zip(number_words,
                                                          multipliers))):
            if number_word != "null":
                ret += number_word + multiplier
        return ret
    else:
        raise NotImplementedError(n_("Not supported."))


class CustomJSONEncoder(json.JSONEncoder):
    """Custom JSON encoder to handle the types that occur for us."""

    def default(self, obj):
        if isinstance(obj, (datetime.datetime, datetime.date)):
            return obj.isoformat()
        elif isinstance(obj, decimal.Decimal):
            return str(obj)
        elif isinstance(obj, set):
            return tuple(obj)
        return super().default(obj)


def json_serialize(data, **kwargs):
    """Do beefed up JSON serialization.

    :type data: obj
    :rtype: str
    """
    return json.dumps(data, indent=4, cls=CustomJSONEncoder, **kwargs)


class PsycoJson(psycopg2.extras.Json):
    """Json encoder for consumption by psycopg.

    This is the official way of customizing the serialization process by
    subclassing the appropriate class.
    """

    def dumps(self, obj):
        return json_serialize(obj)


def shutil_copy(*args, **kwargs):
    """Wrapper around shutil.copy() converting pathlib.Path to str.

    This is just a convenience function.
    """
    args = tuple(str(a) if isinstance(a, pathlib.Path) else a for a in args)
    kwargs = {k: str(v) if isinstance(v, pathlib.Path) else v
              for k, v in kwargs.items()}
    return shutil.copy(*args, **kwargs)


def pairwise(iterable):
    """Iterate over adjacent pairs of values of an iterable.

    For the input [1, 3, 6, 10] this returns [(1, 3), (3, 6), (6, 10)].

    :type iterable: iterable
    :rtype: iterable
    """
    x, y = itertools.tee(iterable)
    next(y, None)
    return zip(x, y)


def _schulze_winners(d, candidates):
    """This is the abstract part of the Schulze method doing the actual work.

    The candidates are the vertices of a graph and the metric (in form
    of ``d``) describes the strength of the links between the
    candidates, that is edge weights.

    We determine the strongest path from each vertex to each other
    vertex. This gives a transitive relation, which enables us thus to
    determine winners as maximal elements.

    :type d: {(str, str): int}
    :type candidates: [str]
    :rtype: [str]
    """
    # First determine the strongst paths
    p = {(x, y): d[(x, y)] for x in candidates for y in candidates}
    for i in candidates:
        for j in candidates:
            if i == j:
                continue
            for k in candidates:
                if i == k or j == k:
                    continue
                p[(j, k)] = max(p[(j, k)], min(p[(j, i)], p[(i, k)]))
    # Second determine winners
    winners = []
    for i in candidates:
        if all(p[(i, j)] >= p[(j, i)] for j in candidates):
            winners.append(i)
    return winners


def schulze_evaluate(votes, candidates):
    """Use the Schulze method to cummulate preference list into one list.

    This is used by the assembly realm to tally votes -- however this is
    pretty abstract, so we move it here.

    Votes have the form ``3>0>1=2>4`` where the monikers between the
    relation signs are exactly those passed in the ``candidates`` parameter.

    The Schulze method is described in the pdf found in the ``related``
    folder. Also the Wikipedia article is pretty nice.

    One thing to mention is, that we do not do any tie breaking. Since
    we allow equality in the votes, it seems reasonable to allow
    equality in the result too.

    For a nice set of examples see the test suite.

    :type votes: [str]
    :type candidates: [str]
    :param candidates: We require that the candidates be explicitly
      passed. This allows for more flexibility (like returning a useful
      result for zero votes).
    :rtype: (str, [{}])
    :returns: The first Element is the aggregated result,
    the second is an more extended list, containing every level (descending) as
    dict with some extended information.
    """
    split_votes = tuple(
        tuple(level.split('=') for level in vote.split('>')) for vote in votes)

    def _subindex(alist, element):
        """The element is in the list at which position in the big list.

        :type alist: [[str]]
        :type element: str
        :rtype: int
        :returns: ``ret`` such that ``element in alist[ret]``
        """
        for index, sublist in enumerate(alist):
            if element in sublist:
                return index
        raise ValueError(n_("Not in list."))

    # First we count the number of votes prefering x to y
    counts = {(x, y): 0 for x in candidates for y in candidates}
    for vote in split_votes:
        for x in candidates:
            for y in candidates:
                if _subindex(vote, x) < _subindex(vote, y):
                    counts[(x, y)] += 1

    # Second we calculate a numeric link strength abstracting the problem
    # into the realm of graphs with one vertex per candidate
    def _strength(support, opposition, totalvotes):
        """One thing not specified by the Schulze method is how to asses the
        strength of a link and indeed there are several possibilities. We
        use the strategy called 'winning votes' as advised by the paper of
        Markus Schulze.

        If two two links have more support than opposition, then the link
        with more supporters is stronger, if supporters tie then less
        opposition is used as secondary criterion.

        Another strategy which seems to have a more intuitive appeal is
        called 'margin' and sets the difference between support and
        opposition as strength of a link. However the discrepancy
        between the strategies is rather small, to wit all cases in the
        test suite give the same result for both of them. Moreover if
        the votes contain no ties both strategies (and several more) are
        totally equivalent.

        :type support: int
        :type opposition: int
        :type totalvotes: int
        :rtype: int
        """
        # the margin strategy would be given by the following line
        # return support - opposition
        if support > opposition:
            return totalvotes * support - opposition
        elif support == opposition:
            return 0
        else:
            return -1

    d = {(x, y): _strength(counts[(x, y)], counts[(y, x)], len(votes))
         for x in candidates for y in candidates}
    # Third we execute the Schulze method by iteratively determining
    # winners
    result = []
    while True:
        done = {x for level in result for x in level}
        # avoid sets to preserve ordering
        remaining = tuple(c for c in candidates if c not in done)
        if not remaining:
            break
        winners = _schulze_winners(d, remaining)
        result.append(winners)

    # Return the aggregated preference list in the same format as the input
    # votes are.
    condensed = ">".join("=".join(level) for level in result)
    detailed = []
    for lead, follow in zip(result, result[1:]):
        level = {
            'winner': lead,
            'loser': follow,
            'pro_votes': counts[(lead[0], follow[0])],
            'contra_votes': counts[(follow[0], lead[0])]
        }
        detailed.append(level)

    return condensed, detailed


#: Magic value of moniker of the ballot candidate representing the bar.
ASSEMBLY_BAR_MONIKER = "_bar_"

T = TypeVar("T")


@overload
def unwrap(single_element_list: Union[AbstractSet[T], MutableSequence[T],
                                      Tuple[T]]) -> T:
    pass


@overload
def unwrap(single_element_list: Mapping[Any, T]) -> T:
    pass


def unwrap(single_element_list):
    """Remove one nesting layer (of lists, etc.).

    This is here to replace code like ``foo = bar[0]`` where bar is a
    list with a single element. This offers some more amenities: it
    works on dicts and performs validation.

    In case of an error (e.g. wrong number of elements) this raises an
    error.

    Beware, that this behaves differently for mappings than other iterations,
    in that it uses the values instead of the keys. To unwrap the keys pass
    `data.keys()` instead.
    """
    if (not isinstance(single_element_list, collections.abc.Iterable)
            or (isinstance(single_element_list, collections.abc.Sized)
                and len(single_element_list) != 1)):
        raise RuntimeError(n_("Unable to unwrap!"))
    if isinstance(single_element_list, collections.abc.Mapping):
        single_element_list = single_element_list.values()
    return next(i for i in single_element_list)


@enum.unique
class LodgementsSortkeys(enum.Enum):
    """Sortkeys for lodgement overview."""
    #: default sortkey (currently equal to EntitySorter.lodgement)
    moniker = 1
    #: (capacity - reserve) which are used in this part
    used_regular = 10
    #: reserve which is used in this part
    used_reserve = 11
    #: (capacity - reserve) of this lodgement
    total_regular = 20
    #: reserve of this lodgement
    total_reserve = 21

    def is_used_sorting(self):
        return self in (LodgementsSortkeys.used_regular,
                        LodgementsSortkeys.used_reserve)

    def is_total_sorting(self):
        return self in (LodgementsSortkeys.total_regular,
                        LodgementsSortkeys.total_reserve)


@enum.unique
class AgeClasses(enum.IntEnum):
    """Abstraction for encapsulating properties like legal status changing with
    age.

    If there is any need for additional detail in differentiating this
    can be centrally added here.
    """
    full = 1  #: at least 18 years old
    u18 = 2  #: between 16 and 18 years old
    u16 = 3  #: between 14 and 16 years old
    u14 = 4  #: less than 14 years old

    def is_minor(self):
        """Checks whether a legal guardian is required.

        :rtype: bool
        """
        return self in {AgeClasses.u14, AgeClasses.u16, AgeClasses.u18}

    def may_mix(self):
        """Whether persons of this age may be legally accomodated in a mixed
        lodging together with the opposite gender.

        :rtype: bool
        """
        return self in {AgeClasses.full, AgeClasses.u18}


def deduct_years(date, years):
    """Convenience function to go back in time.

    Dates are nasty, in theory this should be a simple subtraction, but
    leap years create problems.

    :type date: datetime.date
    :type years: int
    :rtype: datetime.date
    """
    try:
        return date.replace(year=date.year - years)
    except ValueError:
        # this can happen in only one situation: we tried to move a leap
        # day into a year without leap
        assert (date.month == 2 and date.day == 29)
        return date.replace(year=date.year - years, day=28)


def determine_age_class(birth, reference):
    """Basically a constructor for :py:class:`AgeClasses`.

    :type birth: datetime.date
    :type reference: datetime.date
    :param reference: Time at which to check age status (e.g. the first day of
      a scheduled event).
    :rtype: :py:class:`AgeClasses`
    """
    if birth <= deduct_years(reference, 18):
        return AgeClasses.full
    if birth <= deduct_years(reference, 16):
        return AgeClasses.u18
    if birth <= deduct_years(reference, 14):
        return AgeClasses.u16
    return AgeClasses.u14


@enum.unique
class LineResolutions(enum.IntEnum):
    """Possible actions during batch admission
    """
    create = 1  #: Create a new account with this data.
    skip = 2  #: Do nothing with this line.
    renew_trial = 3  #: Renew the trial membership of an existing account.
    update = 4  #: Update an existing account with this data.
    renew_and_update = 5  #: A combination of renew_trial and update.

    def do_trial(self):
        """Whether to grant a trial membership.

        :rtype: bool
        """
        return self in {LineResolutions.renew_trial,
                        LineResolutions.renew_and_update}

    def do_update(self):
        """Whether to incorporate the new data (address, ...).

        :rtype: bool
        """
        return self in {LineResolutions.update,
                        LineResolutions.renew_and_update}

    def is_modification(self):
        """Whether we modify an existing account.

        In this case we do not create a new account.

        :rtype: bool
        """
        return self in {LineResolutions.renew_trial,
                        LineResolutions.update,
                        LineResolutions.renew_and_update}


#: magic number which signals our makeshift algebraic data type
INFINITE_ENUM_MAGIC_NUMBER = 0


def infinite_enum(aclass):
    """Decorator to document infinite enums.

    This does nothing and is only for documentation purposes.

    Infinite enums are sadly not directly supported by python which
    means, that we have to emulate them on our own.

    We implement them by pairing the enum with an int and assigning a
    special enum value to the meaning "see the int value" (namely
    :py:const:`INFINITE_ENUM_MAGIC_NUMBER`).

    Furthermore by convention the int is always non-negative and the
    enum can have additional states which are all associated with
    negative values. In case of an additional enum state, the int is
    None.

    In the code they are stored as an :py:data:`InfiniteEnum`.

    :type aclass: obj
    :rtype: obj

    """
    return aclass


#: Storage facility for infinite enums with associated data, see
#: :py:func:`infinite_enum`
@functools.total_ordering
class InfiniteEnum:
    def __init__(self, enum, int):
        self.enum = enum
        self.int = int

    @property
    def value(self):
        if self.enum == INFINITE_ENUM_MAGIC_NUMBER:
            return self.int
        return self.enum.value

    def __str__(self):
        if self.enum == INFINITE_ENUM_MAGIC_NUMBER:
            return "{}({})".format(self.enum, self.int)
        return str(self.enum)

    def __eq__(self, other):
        if isinstance(other, InfiniteEnum):
            return self.value == other.value
        if isinstance(other, int):
            return self.value == other
        return NotImplemented

    def __lt__(self, other):
        if isinstance(other, InfiniteEnum):
            return self.value < other.value
        if isinstance(other, int):
            return self.value < other
        return NotImplemented


@infinite_enum
@enum.unique
class CourseFilterPositions(enum.IntEnum):
    """Selection possibilities for the course assignment tool.

    We want to find registrations which have a specific course as choice
    or something else. Where exactly we search for the course is
    specified via this enum.
    """
    #: This is the reference to the infinite enum int.
    specific_rank = INFINITE_ENUM_MAGIC_NUMBER
    instructor = -1  #: Being a course instructor for the course in question.
    any_choice = -5  #: Having chosen the course (in any choice)
    assigned = -6  #: Being in this course either as participant or instructor.
    anywhere = -7  #: Having chosen the course, being instructor or participant.


@infinite_enum
@enum.unique
class CourseChoiceToolActions(enum.IntEnum):
    """Selection possibilities for the course assignment tool.

    Specify the action to take.
    """
    #: reference to the infinite enum int
    specific_rank = INFINITE_ENUM_MAGIC_NUMBER
    assign_fixed = -4  #: the course is specified separately
    assign_auto = -5  #: somewhat intelligent algorithm


@enum.unique
class Accounts(enum.Enum):
    """Store the existing CdE Accounts."""
    Account0 = 8068900
    Account1 = 8068901
    Account2 = 8068902
    # Fallback if Account is none of the above
    Unknown = 0

    def __str__(self):
        return str(self.value)


@enum.unique
class TransactionType(enum.IntEnum):
    """Store the type of a Transactions."""
    MembershipFee = 1
    EventFee = 2
    Donation = 3
    I25p = 4
    Other = 5

    EventFeeRefund = 10
    InstructorRefund = 11
    EventExpenses = 12
    Expenses = 13
    AccountFee = 14
    OtherPayment = 15

    Unknown = 1000

    @property
    def has_event(self):
        return self in {TransactionType.EventFee,
                        TransactionType.EventFeeRefund,
                        TransactionType.InstructorRefund,
                        TransactionType.EventExpenses,
                        }

    @property
    def has_member(self):
        return self in {TransactionType.MembershipFee,
                        TransactionType.EventFee,
                        TransactionType.I25p,
                        }

    @property
    def is_unknown(self):
        return self in {TransactionType.Unknown,
                        TransactionType.Other,
                        TransactionType.OtherPayment
                        }

    def old(self):
        """
        Return a string representation compatible with the old excel style.

        :rtype: str
        """
        if self == TransactionType.MembershipFee:
            return "Mitgliedsbeitrag"
        if self in {TransactionType.EventFee,
                    TransactionType.EventExpenses,
                    TransactionType.EventFeeRefund,
                    TransactionType.InstructorRefund}:
            return "Teilnehmerbeitrag"
        if self == TransactionType.I25p:
            return "Initiative 25+"
        if self == TransactionType.Donation:
            return "Spende"
        else:
            return "Sonstiges"

    def __str__(self):
        """
        Return a string represantation for the TransactionType.

        These are _not_ translated on purpose, so that the generated download
        is the same regardless of locale.
        """
        to_string = {TransactionType.MembershipFee.name: "Mitgliedsbeitrag",
                     TransactionType.EventFee.name: "Teilnehmerbeitrag",
                     TransactionType.Donation.name: "Spende",
                     TransactionType.I25p.name: "Initiative25+",
                     TransactionType.Other.name: "Sonstiges",
                     TransactionType.EventFeeRefund.name: "Teilnehmererstattung",
                     TransactionType.InstructorRefund.name: "KL-Erstattung",
                     TransactionType.EventExpenses.name: "Veranstaltungsausgabe",
                     TransactionType.Expenses.name: "Ausgabe",
                     TransactionType.AccountFee.name: "Kontogebühr",
                     TransactionType.OtherPayment.name: "Andere Zahlung",
                     TransactionType.Unknown.name: "Unbekannt",
                     }
        if self.name in to_string:
            return to_string[self.name]
        else:
            return repr(self)


def mixed_existence_sorter(iterable):
    """Iterate over a set of indices in the relevant way.

    That is first over the non-negative indices in ascending order and
    then over the negative indices in descending order.

    This is the desired order if the UI offers the possibility to
    create multiple new entities enumerated by negative IDs.

    :type iterable: [int]
    """
    for i in xsorted(iterable):
        if i >= 0:
            yield i
    for i in reversed(xsorted(iterable)):
        if i < 0:
            yield i


def n_(x):
    """
    Alias of the identity for i18n.
    Identity function that shadows the gettext alias to trick pybabel into
    adding string to the translated strings.
    """
    return x


def asciificator(s):
    """Pacify a string.

    Replace or omit all characters outside a known good set. This is to
    be used if your use case does not tolerate any fancy characters
    (like SEPA files).

    :type s: str
    :rtype: str
    """
    umlaut_map = {
        "ä": "ae", "æ": "ae",
        "Ä": "AE", "Æ": "AE",
        "ö": "oe", "ø": "oe", "œ": "oe",
        "Ö": "Oe", "Ø": "Oe", "Œ": "Oe",
        "ü": "ue",
        "Ü": "Ue",
        "ß": "ss",
        "à": "a", "á": "a", "â": "a", "ã": "a", "å": "a", "ą": "a",
        "À": "A", "Á": "A", "Â": "A", "Ã": "A", "Å": "A", "Ą": "A",
        "ç": "c", "č": "c", "ć": "c",
        "Ç": "C", "Č": "C", "Ć": "C",
        "è": "e", "é": "e", "ê": "e", "ë": "e", "ę": "e",
        "È": "E", "É": "E", "Ê": "E", "Ë": "E", "Ę": "E",
        "ì": "i", "í": "i", "î": "i", "ï": "i",
        "Ì": "I", "Í": "I", "Î": "I", "Ï": "I",
        "ł": "l",
        "Ł": "L",
        "ñ": "n", "ń": "n",
        "Ñ": "N", "Ń": "N",
        "ò": "o", "ó": "o", "ô": "o", "õ": "o", "ő": "o",
        "Ò": "O", "Ó": "O", "Ô": "O", "Õ": "O", "Ő": "O",
        "ù": "u", "ú": "u", "û": "u", "ű": "u",
        "Ù": "U", "Ú": "U", "Û": "U", "Ű": "U",
        "ý": "y", "ÿ": "y",
        "Ý": "Y", "Ÿ": "Y",
        "ź": "z",
        "Ź": "Z",
    }
    ret = ""
    for char in s:
        if char in umlaut_map:
            ret += umlaut_map[char]
        elif char in (string.ascii_letters + string.digits + " /-?:().,+"):
            ret += char
        else:
            ret += ' '
    return ret


def diacritic_patterns(s, two_way_replace=False):
    """Replace letters with a pattern matching expressions.

    Thus ommitting diacritics in the query input is possible.

    This is intended for use with regular expressions.

    :type s: str or None
    :type two_way_replace: bool
    :param two_way_replace: If this is True, replace all letter with a
      potential diacritic (independent of the presence of the diacritic)
      with a pattern matching all diacritic variations. If this is False
      only replace in case of no diacritic present.

      This can be used to search for occurences of names stored
      in the db within input, that may not contain proper diacritics
      (e.g. it may be constrained to ASCII).
    :rtype: str or None
    """
    if s is None:
        return s
    # if fragile special chars are present do nothing
    special_chars = r'\*+?{}()[]|'  # .^$ are also special but do not interfere
    if any(char in s for char in special_chars):
        return s
    # some of the diacritics in use according to wikipedia
    umlaut_map = (
        ("ae", "(ae|ä|æ)"),
        ("oe", "(oe|ö|ø|œ)"),
        ("ue", "(ue|ü)"),
        ("ss", "(ss|ß)"),
        ("a", "[aàáâãäåą]"),
        ("c", "[cçčć]"),
        ("e", "[eèéêëę]"),
        ("i", "[iìíîï]"),
        ("l", "[lł]"),
        ("n", "[nñń]"),
        ("o", "[oòóôõöøő]"),
        ("u", "[uùúûüű]"),
        ("y", "[yýÿ]"),
        ("z", "[zźż]"),
    )
    if not two_way_replace:
        for normal, replacement in umlaut_map:
            s = re.sub(normal, replacement, s, flags=re.IGNORECASE)
    else:
        for _, regex in umlaut_map:
            s = re.sub(regex, regex, s, flags=re.IGNORECASE)
    return s


def encode_parameter(salt, target, name, param,
                     timeout=datetime.timedelta(seconds=60)):
    """Crypographically secure a parameter. This allows two things:

    * trust user submitted data (which we beforehand gave to the user in
      signed form and which he is echoing back at us); this is used for
      example to preserve notifications during redirecting a POST-request,
      and
    * verify the origin of the data (since only we have the key for
      signing), this is convenient since we are mostly state-less (except
      the SQL layer) and thus the user can obtain a small amount of state
      where necessary; this is for example used by the password reset path
      to generate a short-lived reset link to be sent via mail, without
      storing a challenge in the database.

    All ingredients used here are necessary for security. The timestamp
    guarantees a short lifespan via the decoding function.

    The message format is A--B--C, where

    * A is 128 chars sha512 checksum of 'X--Y--Z--B--C' where X == salt, Y
      == target, Z == name
    * B is 24 chars timestamp of format '%Y-%m-%d %H:%M:%S%z' or 24 dots
      describing when the parameter expires (and the latter meaning never)
    * C is an arbitrary amount chars of payload

    :type salt: str
    :param salt: secret used for signing the parameter
    :type target: str
    :param target: The endpoint the parameter is designated for. If this is
      omitted, there are nasty replay attacks.
    :type name: str
    :param name: name of parameter, same security implications as ``target``
    :type param: str
    :param timeout: time until parameter expires, if this is None, the
      parameter never expires
    :type timeout: datetime.timedelta or None
    :rtype: str
    """
    h = hmac.new(salt.encode('ascii'), digestmod="sha512")
    if timeout is None:
        timestamp = 24 * '.'
    else:
        ttl = now() + timeout
        timestamp = ttl.strftime("%Y-%m-%d %H:%M:%S%z")
    message = "{}--{}".format(timestamp, param)
    tohash = "{}--{}--{}".format(target, name, message)
    h.update(tohash.encode("utf-8"))
    return "{}--{}".format(h.hexdigest(), message)


def decode_parameter(salt, target, name, param):
    """Inverse of :py:func:`encode_parameter`. See there for
    documentation.

    :type salt: str
    :type target: str
    :type name: str
    :type param: str
    :rtype: (bool or None, str or None)
    :returns: The string is the decoded message or ``None`` if any failure
      occured. The boolean is True if the failure was a timeout, False if
      the failure was something else and None if no failure occured.
    """
    h = hmac.new(salt.encode('ascii'), digestmod="sha512")
    mac, message = param[0:128], param[130:]
    tohash = "{}--{}--{}".format(target, name, message)
    h.update(tohash.encode("utf-8"))
    if not hmac.compare_digest(h.hexdigest(), mac):
        _LOGGER.debug("Hash mismatch ({} != {}) for {}".format(
            h.hexdigest(), mac, tohash))
        return False, None
    timestamp = message[:24]
    if timestamp == 24 * '.':
        pass
    else:
        ttl = datetime.datetime.strptime(timestamp, "%Y-%m-%d %H:%M:%S%z")
        if ttl <= now():
            _LOGGER.debug("Expired protected parameter {}".format(tohash))
            return True, None
    return None, message[26:]


def extract_roles(session, introspection_only=False):
    """Associate some roles to a data set.

    The data contains the relevant portion of attributes from the
    core.personas table. We have some more logic than simply grabbing
    the flags from the dict like only allowing admin privileges in a
    realm if access to the realm is already granted.

    Note that this also works on non-personas (i.e. dicts of is_* flags).

    :type session: {str: object}
    :type introspection_only: bool
    :param introspection_only: If True the result should only be used to
      take an extrinsic look on a persona and not the determine the privilege
      level of the data set passed.
    :rtype: {str}
    """
    ret = {"anonymous"}
    if session['is_active']:
        ret.add("persona")
    elif not introspection_only:
        return ret
    realms = {"cde", "event", "ml", "assembly"}
    for realm in realms:
        if session["is_{}_realm".format(realm)]:
            ret.add(realm)
            if session.get("is_{}_admin".format(realm)):
                ret.add("{}_admin".format(realm))
    if "cde" in ret:
        if session.get("is_core_admin"):
            ret.add("core_admin")
        if session.get("is_meta_admin"):
            ret.add("meta_admin")
        if session["is_member"]:
            ret.add("member")
            if session.get("is_searchable"):
                ret.add("searchable")
    if "cde_admin" in ret:
        if session.get("is_finance_admin"):
            ret.add("finance_admin")
    return ret


# The following droids are exempt from lockdown to keep our infrastructure
# working
INFRASTRUCTURE_DROIDS = {'rklist', 'resolve'}


def droid_roles(identity):
    """Resolve droid identity to a complete set of roles.

    Currently this is rather trivial, but could be more involved in the
    future if more API capabilities are added to the DB.

    :type identity: str
    :param identity: The name for the API functionality, e.g. ``rklist``.
    :rtype: {str}
    """
    ret = {'anonymous', 'droid', f'droid_{identity}'}
    if identity in INFRASTRUCTURE_DROIDS:
        ret.add('droid_infra')
    return ret


# The following dict defines the hierarchy of realms. This has direct impact on
# the admin privileges: An admin of a specific realm can only query and edit
# members of that realm, who are not member of another realm implying that
# realm.
#
# This defines an ordering on the realms making the realms a partially
# ordered set. Later we will use the notion of maximal elements of subsets,
# which are those which have nothing above them. To clarify this two examples:
#
# * in the set {'assembly', 'event', 'ml'} the elements 'assembly' and
#   'event' are maximal
#
# * in the set {'cde', 'assembly', 'event'} only 'cde' is maximal
#
# This dict is not evaluated recursively, so recursively implied realms must
# be added manually to make the implication transitive.
REALM_INHERITANCE = {
    'cde': {'event', 'assembly', 'ml'},
    'event': {'ml'},
    'assembly': {'ml'},
    'ml': set(),
}


def extract_realms(roles):
    """Get the set of realms from a set of user roles.

    When checking admin privileges, we must often check, if the user's realms
    are a subset of some other set of realms. To help with this, this function
    helps with this task, by extracting only the actual realms from a user's
    set of roles.

    :param roles: All roles of a user
    :type roles: {str}
    :return: The realms the user is member of
    :rtype: {str}
    """
    return roles & REALM_INHERITANCE.keys()


def implied_realms(realm):
    """Get additional realms implied by membership in one realm

    :param realm: The name of the realm to check
    :type realm: str
    :return: A set of the names of all implied realms
    :rtype: {str}
    """
    return REALM_INHERITANCE.get(realm, set())


def implying_realms(realm):
    """Get all realms where membership implies the given realm.

    This can be used to determine the realms in which a user must *not* be to be
    listed in a specific realm or be edited by its admins.

    :param realm: The realm to search implying realms for
    :type realm: str
    :return: A set of all realms implying
    """
    return set(r
               for r, implied in REALM_INHERITANCE.items()
               if realm in implied)


def privilege_tier(roles, conjunctive=False):
    """Required admin privilege relative to a persona (signified by its roles)

    Basically this answers the question: If a user has access to the passed
    realms, what kind of admin privilege does one need to perform an
    operation on the user?

    First we determine the relevant subset of the passed roles. These are
    the maximal elements according to the realm inheritance. These apex
    roles regulate the access.

    The answer now depends on whether the operation pertains to some
    specific realm (editing a user is the prime example here) or affects all
    realms (creating a user is the corresponding example). This distinction
    is controlled by the conjunctive parameter, if it is True the operation
    lies in the intersection of all realms.

    Note that core admins and meta admins are always allowed access.

    :type roles: {str}
    :type conjunctive: bool
    :rtype: [{str}]
    :returns: List of sets of admin roles. Any of these sets is sufficient.

    """
    # Get primary user realms (those, that don't imply other realms)
    relevant = roles & REALM_INHERITANCE.keys()
    if relevant:
        implied_roles = set.union(*(
            REALM_INHERITANCE.get(k, set()) for k in relevant))
        relevant -= implied_roles
    if conjunctive:
        ret = ({realm + "_admin" for realm in relevant},
               {"core_admin"})
    else:
        ret = tuple({realm + "_admin"} for realm in relevant)
        ret += ({"core_admin"},)
    return ret


#: Creating a persona requires one to supply values for nearly all fields,
#: although in some realms they are meaningless. Here we provide a base skeleton
#: which can be used, so that these realms do not need to have any knowledge of
#: these fields.
PERSONA_DEFAULTS = {
    'is_cde_realm': False,
    'is_event_realm': False,
    'is_ml_realm': False,
    'is_assembly_realm': False,
    'is_member': False,
    'is_searchable': False,
    'is_active': True,
    'title': None,
    'name_supplement': None,
    'gender': None,
    'birthday': None,
    'telephone': None,
    'mobile': None,
    'address_supplement': None,
    'address': None,
    'postal_code': None,
    'location': None,
    'country': None,
    'birth_name': None,
    'address_supplement2': None,
    'address2': None,
    'postal_code2': None,
    'location2': None,
    'country2': None,
    'weblink': None,
    'specialisation': None,
    'affiliation': None,
    'timeline': None,
    'interests': None,
    'free_form': None,
    'trial_member': None,
    'decided_search': None,
    'bub_search': None,
    'foto': None,
    'paper_expuls': None,
}

#: Set of possible values for ``ntype`` in
#: :py:meth:`RequestState.notify`. Must conform to the regex
#: ``[a-z]+``.
NOTIFICATION_TYPES = {"success", "info", "question", "warning", "error"}

#: The form field name used for the anti CSRF token.
#: It should be added to all data modifying form using the
#: util.anti_csrf_token template macro and is check by the application.
ANTI_CSRF_TOKEN_NAME = "_anti_csrf"

#: Map of available privilege levels to those present in the SQL database
#: (where we have less differentiation for the sake of simplicity).
#:
#: This is an ordered dict, so that we can select the highest privilege
#: level.
DB_ROLE_MAPPING = collections.OrderedDict((
    ("meta_admin", "cdb_admin"),
    ("core_admin", "cdb_admin"),
    ("cde_admin", "cdb_admin"),
    ("ml_admin", "cdb_admin"),
    ("assembly_admin", "cdb_admin"),
    ("event_admin", "cdb_admin"),

    ("searchable", "cdb_member"),
    ("member", "cdb_member"),
    ("cde", "cdb_member"),
    ("assembly", "cdb_member"),

    ("event", "cdb_persona"),
    ("ml", "cdb_persona"),
    ("persona", "cdb_persona"),
    ("droid", "cdb_persona"),

    ("anonymous", "cdb_anonymous"),
))


def roles_to_db_role(roles):
    """Convert a set of application level roles into a database level role.

    :type roles: {str}
    :rtype: str
    """
    for role in DB_ROLE_MAPPING:
        if role in roles:
            return DB_ROLE_MAPPING[role]


ADMIN_VIEWS_COOKIE_NAME = "enabled_admin_views"

ALL_ADMIN_VIEWS = {
    "meta_admin", "core_user", "core", "cde_user", "past_event", "finance",
    "event_user", "event_mgmt", "event_orga", "ml_user", "ml_mgmt",
    "ml_moderator", "assembly_user", "assembly_mgmt", "assembly_contents",
    "genesis"}


def roles_to_admin_views(roles):
    """ Get the set of available admin views for a user with given roles.

    :type roles: {str}
    :return: {str}
    """
    result = set()
    if "meta_admin" in roles:
        result |= {"meta_admin"}
    if "core_admin" in roles:
        result |= {"core_user", "core"}
    if "cde_admin" in roles:
        result |= {"cde_user", "past_event", "ml_mgmt", "ml_moderator"}
    if "finance_admin" in roles:
        result |= {"finance"}
    if "event_admin" in roles:
        result |= {"event_user", "event_mgmt", "event_orga", "ml_mgmt",
                   "ml_moderator"}
    if "ml_admin" in roles:
        result |= {"ml_user", "ml_mgmt", "ml_moderator"}
    if "assembly_admin" in roles:
        result |= {"assembly_user", "assembly_mgmt", "assembly_contents",
                   "ml_mgmt", "ml_moderator"}
    if roles & ({'core_admin'} | set(
            "{}_admin".format(realm)
            for realm in realm_specific_genesis_fields)):
        result |= {"genesis"}
    return result


#: Version tag, so we know that we don't run out of sync with exported event
#: data. This has to be incremented whenever the event schema changes.
#: If you increment this, it must be incremented in make_offline_vm.py as well.
CDEDB_EXPORT_EVENT_VERSION = 11

#: Default number of course choices of new event course tracks
DEFAULT_NUM_COURSE_CHOICES = 3

#: All columns deciding on the current status of a persona
PERSONA_STATUS_FIELDS = (
    "is_active", "is_meta_admin", "is_core_admin", "is_cde_admin",
    "is_finance_admin", "is_event_admin", "is_ml_admin", "is_assembly_admin",
    "is_cde_realm", "is_event_realm", "is_ml_realm", "is_assembly_realm",
    "is_member", "is_searchable", "is_archived")

#: Names of all columns associated to an abstract persona.
#: This does not include the ``password_hash`` for security reasons.
PERSONA_CORE_FIELDS = PERSONA_STATUS_FIELDS + (
    "id", "username", "display_name", "family_name", "given_names",
    "title", "name_supplement")

#: Names of columns associated to a cde (former)member
PERSONA_CDE_FIELDS = PERSONA_CORE_FIELDS + (
    "gender", "birthday", "telephone", "mobile", "address_supplement",
    "address", "postal_code", "location", "country", "birth_name",
    "address_supplement2", "address2", "postal_code2", "location2",
    "country2", "weblink", "specialisation", "affiliation", "timeline",
    "interests", "free_form", "balance", "decided_search", "trial_member",
    "bub_search", "foto", "paper_expuls")

#: Names of columns associated to an event user. This should be a subset of
#: :py:data:`PERSONA_CDE_FIELDS` to facilitate upgrading of event users to
#: members.
PERSONA_EVENT_FIELDS = PERSONA_CORE_FIELDS + (
    "gender", "birthday", "telephone", "mobile", "address_supplement",
    "address", "postal_code", "location", "country")

#: Names of columns associated to a ml user.
PERSONA_ML_FIELDS = PERSONA_CORE_FIELDS

#: Names of columns associated to an assembly user.
PERSONA_ASSEMBLY_FIELDS = PERSONA_CORE_FIELDS

#: Names of all columns associated to an abstract persona.
#: This does not include the ``password_hash`` for security reasons.
PERSONA_ALL_FIELDS = PERSONA_CDE_FIELDS + ("notes",)

#: Fields of a persona creation case.
GENESIS_CASE_FIELDS = (
    "id", "ctime", "username", "given_names", "family_name",
    "gender", "birthday", "telephone", "mobile", "address_supplement",
    "address", "postal_code", "location", "country", "birth_name", "attachment",
    "realm", "notes", "case_status", "reviewer")

# The following dict defines, which additional fields are required for genesis
# request for distinct realms. Additionally, it is used to define for which
# realms genesis requrests are allowed
realm_specific_genesis_fields = {
    "ml": tuple(),
    "event": ("gender", "birthday", "telephone", "mobile",
              "address_supplement", "address", "postal_code", "location",
              "country"),
    "cde": ("gender", "birthday", "telephone", "mobile",
            "address_supplement", "address", "postal_code", "location",
            "country", "birth_name", "attachment"),
}

# This overrides the more general PERSONA_DEFAULTS dict with some realm-specific
# defaults for genesis account creation.
genesis_realm_override = {
    'event': {
        'is_cde_realm': False,
        'is_event_realm': True,
        'is_assembly_realm': False,
        'is_ml_realm': True,
        'is_member': False,
        'is_searchable': False,
    },
    'ml': {
        'is_cde_realm': False,
        'is_event_realm': False,
        'is_assembly_realm': False,
        'is_ml_realm': True,
        'is_member': False,
        'is_searchable': False,
    },
    'cde': {
        'is_cde_realm': True,
        'is_event_realm': True,
        'is_assembly_realm': True,
        'is_ml_realm': True,
        'is_member': True,
        'is_searchable': False,
        'trial_member': True,
        'decided_search': False,
        'bub_search': False,
        'paper_expuls': True,
    }
}

#: Fields of a pending privilege change.
PRIVILEGE_CHANGE_FIELDS = (
    "id", "ctime", "ftime", "persona_id", "submitted_by", "status",
    "is_meta_admin", "is_core_admin", "is_cde_admin",
    "is_finance_admin", "is_event_admin", "is_ml_admin",
    "is_assembly_admin", "notes", "reviewer")

#: Fields for institutions of events
INSTITUTION_FIELDS = ("id", "title", "moniker")

#: Fields of a concluded event
PAST_EVENT_FIELDS = ("id", "title", "shortname", "institution", "description",
                     "tempus", "notes")

#: Fields of an event organized via the CdEDB
EVENT_FIELDS = (
    "id", "title", "institution", "description", "shortname",
    "registration_start", "registration_soft_limit", "registration_hard_limit",
    "iban", "nonmember_surcharge", "orga_address", "registration_text",
    "mail_text", "use_additional_questionnaire", "notes", "offline_lock", "is_visible",
    "is_course_list_visible", "is_course_state_visible",
    "is_participant_list_visible", "courses_in_participant_list", "is_cancelled",
    "is_archived", "lodge_field", "reserve_field", "course_room_field")

#: Fields of an event part organized via CdEDB
EVENT_PART_FIELDS = ("id", "event_id", "title", "shortname", "part_begin",
                     "part_end", "fee")

#: Fields of a track where courses can happen
COURSE_TRACK_FIELDS = ("id", "part_id", "title", "shortname", "num_choices",
                       "min_choices", "sortkey")

#: Fields of an extended attribute associated to an event entity
FIELD_DEFINITION_FIELDS = ("id", "event_id", "field_name", "kind",
                           "association", "entries")

#: Fields of a modifier for an event_parts fee.
FEE_MODIFIER_FIELDS = ("id", "part_id", "modifier_name", "amount", "field_id")

#: Fields of a concluded course
PAST_COURSE_FIELDS = ("id", "pevent_id", "nr", "title", "description")

#: Fields of a course associated to an event organized via the CdEDB
COURSE_FIELDS = ("id", "event_id", "title", "description", "nr", "shortname",
                 "instructors", "max_size", "min_size", "notes", "fields")

#: Fields specifying in which part a course is available
COURSE_SEGMENT_FIELDS = ("course_id", "track_id", "is_active")

#: Fields of a registration to an event organized via the CdEDB
REGISTRATION_FIELDS = (
    "id", "persona_id", "event_id", "notes", "orga_notes", "payment",
    "parental_agreement", "mixed_lodging", "checkin", "list_consent", "fields",
    "real_persona_id", "amount_paid", "amount_owed")

#: Fields of a registration which are specific for each part of the event
REGISTRATION_PART_FIELDS = ("registration_id", "part_id", "status",
                            "lodgement_id", "is_reserve")

#: Fields of a registration which are specific for each course track
REGISTRATION_TRACK_FIELDS = ("registration_id", "track_id", "course_id",
                             "course_instructor")

#: Fields of a lodgement group
LODGEMENT_GROUP_FIELDS = ("id", "event_id", "moniker")

#: Fields of a lodgement entry (one house/room)
LODGEMENT_FIELDS = ("id", "event_id", "moniker", "capacity", "reserve", "notes",
                    "group_id", "fields")

# Fields of a row in a questionnaire.
# (This can be displayed in different places according to `kind`).
QUESTIONNAIRE_ROW_FIELDS = ("field_id", "pos", "title", "info",
                            "input_size", "readonly", "default_value", "kind")

#: Fields of a mailing list entry (that is one mailinglist)
MAILINGLIST_FIELDS = (
    "id", "title", "address", "local_part", "domain", "description",
    "mod_policy", "notes", "attachment_policy", "ml_type",
    "subject_prefix", "maxsize", "is_active", "event_id", "registration_stati",
    "assembly_id")

#: Fields of an assembly
ASSEMBLY_FIELDS = ("id", "title", "description", "mail_address", "signup_end",
                   "is_active", "notes")

#: Fields of a ballot
BALLOT_FIELDS = (
    "id", "assembly_id", "title", "description", "vote_begin", "vote_end",
    "vote_extension_end", "extended", "use_bar", "quorum", "votes",
    "is_tallied", "notes")

#: Fields of an attachment in the assembly realm (attached either to an
#: assembly or a ballot)
ASSEMBLY_ATTACHMENT_FIELDS = ("id", "assembly_id", "ballot_id")

ASSEMBLY_ATTACHMENT_VERSION_FIELDS = ("attachment_id", "version", "title",
                                      "authors", "filename", "ctime", "dtime",
                                      "file_hash")

#: Fields of a semester
ORG_PERIOD_FIELDS = (
    "id", "billing_state", "billing_done", "ejection_state", "ejection_done",
    "ejection_count", "ejection_balance", "balance_state", "balance_done",
    "balance_trialmembers", "balance_total")

#: Fielsd of an expuls
EXPULS_PERIOD_FIELDS = ("id", "addresscheck_state", "addresscheck_done")

#: Fields of one direct debit permit
LASTSCHRIFT_FIELDS = (
    "id", "submitted_by", "persona_id", "amount", "iban",
    "account_owner", "account_address", "granted_at", "revoked_at", "notes")

#: Fields of one interaction on behalf of a direct debit permit
LASTSCHRIFT_TRANSACTION_FIELDS = (
    "id", "submitted_by", "lastschrift_id", "period_id", "status", "amount",
    "issued_at", "processed_at", "tally")

EPSILON = 10 ** (-6)  #:

#: Timestamp which lies in the future. Make a constant so we do not have to
#: hardcode the value otherwere
FUTURE_TIMESTAMP = datetime.datetime(9996, 1, 1, 0, 0, 0, tzinfo=pytz.utc)<|MERGE_RESOLUTION|>--- conflicted
+++ resolved
@@ -20,17 +20,12 @@
 import shutil
 import string
 import sys
-<<<<<<< HEAD
 import hashlib
 from os import PathLike
 from typing import (
     Any, TypeVar, Mapping, Collection, Dict, List, overload, Union, Sequence,
-    AbstractSet, Tuple, MutableSequence
+    AbstractSet, Tuple, MutableSequence, TYPE_CHECKING, Callable, cast
 )
-=======
-from typing import (TYPE_CHECKING, Any, Callable, Collection, Dict, List,
-                    Mapping, Sequence, TypeVar, Union, cast, overload)
->>>>>>> 4fbdc1c3
 
 import psycopg2.extras
 import pytz
