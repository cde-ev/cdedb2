#!/usr/bin/env python3

"""Global utility functions."""

import collections
import collections.abc
import copy
import datetime
import decimal
import enum
import functools
import hmac
import inspect
import itertools
import json
import logging
import logging.handlers
import pathlib
import re
import shutil
import string
import sys
from typing import (TYPE_CHECKING, Any, Collection, Dict, List, Mapping,
                    Sequence, TypeVar, Union, cast, overload, Callable)

import psycopg2.extras
import pytz
import werkzeug.datastructures

import icu
# The following imports are only for re-export. They are not used
# here. All other uses should import them from here and not their
# original source which is basically just uninlined code.
from cdedb.ml_subscription_aux import (SubscriptionActions, SubscriptionError,
                                       SubscriptionInfo)

_LOGGER = logging.getLogger(__name__)

# Global unified collator to be used when sorting.
COLLATOR = icu.Collator.createInstance(icu.Locale('de_DE.UTF-8@colNumeric=yes'))

# Pseudo objects like assembly, event, course, event part, etc.
CdEDBObject = Dict[str, Any]

# Map of pseudo objects, indexed by their id, as returned by
# `get_events`, event["parts"], etc.

CdEDBObjectMap = Mapping[int, CdEDBObject]

# An integer with special semantics. Positive return values indicate success,
# a return of zero signals an error, a negative return value indicates some
# special case like a change pending review.
DefaultReturnCode = int

# Return value for `delete_foo_blockers` part of the deletion interface.
# The key specifies the kind of blocker, the value is a list of blocking ids.
# For some blockers the value might have a different type, mostly when that
# blocker blocks deletion without the option to cascadingly delete.
DeletionBlockers = Dict[str, List[int]]


class RequestState:
    """Container for request info. Besides this and db accesses the python
    code should be state-less. This data structure enables several
    convenient semi-magic behaviours (magic enough to be nice, but non-magic
    enough to not be non-nice).
    """

    def __init__(self, sessionkey, apitoken, user, request, response,
                 notifications, mapadapter, requestargs, errors, values, lang,
                 gettext, ngettext, coders, begin, default_gettext=None,
                 default_ngettext=None):
        """
        :type sessionkey: str or None
        :type apitoken: str or None
        :type user: :py:class:`User`
        :type request: :py:class:`werkzeug.wrappers.Request`
        :type response: :py:class:`werkzeug.wrappers.Response` or None
        :type notifications: [(str, str, {str: object})]
        :param notifications: Messages to be displayed to the user. To be
          submitted by :py:meth:`notify`. The parameters are
            * the type of message (e.g. warning),
            * the message string,
            * a (possibly empty) dict describing substitutions to be done on
              the message string (after i18n).
        :type mapadapter: :py:class:`werkzeug.routing.MapAdapter`
        :param mapadapter: URL generator (specific for this request)
        :type requestargs: {str: object}
        :param requestargs: verbatim copy of the arguments contained in the URL
        :type errors: [(str, exception)]
        :param errors: Validation errors, consisting of a pair of (parameter
          name, the actual error). The exceptions have one or two
          parameters. First a string being the error message. And second an
          optional {str: object} dict, describing substitutions to be done
          after i18n.
        :type values: {str: object}
        :param values: Parameter values extracted via :py:func:`REQUESTdata`
          and :py:func:`REQUESTdatadict` decorators, which allows automatically
          filling forms in. This will be a
          :py:class:`werkzeug.datastructures.MultiDict` to allow seamless
          integration with the werkzeug provided data.
        :type lang: str
        :param lang: language code for i18n, currently only 'de' is valid
        :type gettext: callable
        :param gettext: translation function as in the gettext module
        :type ngettext: callable
        :param ngettext: translation function as in the gettext module
        :type coders: {str: callable}
        :param coders: Functions for encoding and decoding parameters primed
          with secrets. This is hacky, but sadly necessary.
        :type begin: datetime.datetime
        :param begin: time where we started to process the request
        :type default_gettext: callable
        :param default_gettext: default translation function used to ensure
            stability across different locales
        :type default_ngettext: callable
        :param default_ngettext: default translation function used to ensure
            stability across different locales
        """
        self.ambience = {}
        self.sessionkey = sessionkey
        self.apitoken = apitoken
        self.user = user
        self.request = request
        self.response = response
        self.notifications = notifications
        self.urls = mapadapter
        self.requestargs = requestargs
        self._errors = errors
        if not isinstance(values, werkzeug.datastructures.MultiDict):
            values = werkzeug.datastructures.MultiDict(values)
        self.values = values
        self.lang = lang
        self.gettext = gettext
        self.ngettext = ngettext
        self.default_gettext = default_gettext or gettext
        self.default_ngettext = default_ngettext or ngettext
        self._coders = coders
        self.begin = begin
        # Visible version of the database connection
        self.conn = None
        # Private version of the database connection, only visible in the
        # backends (mediated by the ProxyShim)
        self._conn = None
        # Toggle to disable logging
        self.is_quiet = False
        # Is true, if the application detected an invalid (or no) CSRF token
        self.csrf_alert = False
        # Used for validation enforcement, set to False if a validator
        # is executed and then to True with the corresponding methods
        # of this class
        self.validation_appraised = None

    def notify(self, ntype, message, params=None):
        """Store a notification for later delivery to the user.

        :type ntype: str
        :param ntype: one of :py:data:`NOTIFICATION_TYPES`
        :type message: str
        :type params: set or None
        """
        if ntype not in NOTIFICATION_TYPES:
            raise ValueError(n_("Invalid notification type %(t)s found."),
                             {'t': ntype})
        params = params or {}
        self.notifications.append((ntype, message, params))

    def append_validation_error(self, error):
        """Register a new  error.

        The important side-effect is the activation of the validation
        tracking, that causes the application to throw an error if the
        validation result is not checked.

        However in general the method extend_validation_errors()
        should be preferred since it activates the validation tracking
        even if no errors are present.

        :type error: (str, Exception)
        """
        self.validation_appraised = False
        self._errors.append(error)

    def add_validation_error(self, error):
        for k, e in self._errors:
            if k == error[0]:
                if e.args == error[1].args:
                    break
        else:
            self.append_validation_error(error)

    def extend_validation_errors(self, errors):
        """Register a new (maybe empty) set of errors.

        The important side-effect is the activation of the validation
        tracking, that causes the application to throw an error if the
        validation result is not checked.

        :type errors: [(str, Exception)]
        """
        self.validation_appraised = False
        self._errors.extend(errors)

    def has_validation_errors(self):
        """Check whether validation errors exists.

        This (or its companion function) must be called in the
        lifetime of a request. Otherwise the application will throw an
        error.

        :rtype: bool
        """
        self.validation_appraised = True
        return bool(self._errors)

    def ignore_validation_errors(self):
        """Explicitly mark validation errors as irrelevant.

        This (or its companion function) must be called in the
        lifetime of a request. Otherwise the application will throw an
        error.
        """
        self.validation_appraised = True

    def retrieve_validation_errors(self):
        """Take a look at the queued validation errors.

        This does not cause the validation tracking to register a
        successful check.

        :rtype: [(str, Exception)]
        """
        return self._errors


class User:
    """Container for a persona."""

    def __init__(self, persona_id=None, roles=None, display_name="",
                 given_names="", family_name="", username="", orga=None,
                 moderator=None):
        """
        :type persona_id: int or None
        :type roles: {str}
        :param roles: python side privilege levels
        :type display_name: str or None
        :type given_names: str or None
        :type family_name or None
        :type username: str or None
        :type orga: [int]
        :type moderator: [int]
        """
        self.persona_id = persona_id
        self.roles = roles or {"anonymous"}
        self.username = username
        self.display_name = display_name
        self.given_names = given_names
        self.family_name = family_name
        self.orga = orga or []
        self.moderator = moderator or []
        self.admin_views = set()

    @property
    def available_admin_views(self):
        return roles_to_admin_views(self.roles)

    def init_admin_views_from_cookie(self, enabled_views_cookie):
        enabled_views = enabled_views_cookie.split(',')
        self.admin_views = self.available_admin_views & set(enabled_views)

if TYPE_CHECKING:
    from cdedb.backend.common import AbstractBackend
else:
    AbstractBackend = None

B = TypeVar("B", bound=AbstractBackend)
F = TypeVar("F", bound=Callable[..., Any])


def ProxyShim(backend: B, internal=False) -> B:
    """Wrap a backend to only expose functions with an access decorator.

    If we used an actual RPC mechanism, this would do some additional
    lifting to accomodate this.

    We need to use a function so we can cast the return value.
    We also need to use an inner class so we can provide __getattr__.
    """

<<<<<<< HEAD
    def wrapit(self, fun: F) -> F:
        @functools.wraps(fun)
        def wrapper(rs: RequestState, *args: Any, **kwargs: Any) -> Any:
            try:
                if not internal:
                    # Expose database connection for the backends
                    rs.conn = rs._conn
                return fun(rs, *args, **kwargs)
            finally:
                if not internal:
                    rs.conn = None
        return wrapper

    class Proxy:
        def __getattr__(self, name: str) -> Any:
            attr = getattr(backend, name)
            if any(
                not getattr(attr, "access", False),
                getattr(attr, "internal", False) and not internal,
                not callable(attr),
            ):
                raise PrivilegeError(n_("Attribute %s not public") % name)

            return wrapit(attr)

    return cast(B, Proxy())
=======
    def __init__(self, backend, internal=False):
        """
        :type backend: :py:class:`AbstractBackend`
        """
        self._backend = backend
        self._funs = {}
        self._internal = internal
        funs = inspect.getmembers(backend, predicate=inspect.isroutine)
        for name, fun in funs:
            if (getattr(fun, "access", False)
                and (not getattr(fun, "internal", False) or internal)):
                self._funs[name] = self._wrapit(fun)

    def _wrapit(self, function):
        """
        :type function: callable
        """

        @functools.wraps(function)
        def wrapper(rs, *args, **kwargs):
            try:
                if not self._internal:
                    # Expose database connection for the backends
                    rs.conn = rs._conn
                return function(rs, *args, **kwargs)
            finally:
                if not self._internal:
                    rs.conn = None

        return wrapper

    def __getattr__(self, name):
        if name in {"_funs", "_backend"}:
            raise AttributeError()
        try:
            return self._funs[name]
        except KeyError as e:
            raise AttributeError from e
>>>>>>> c2616013


def make_root_logger(name, logfile_path, log_level, syslog_level=None,
                     console_log_level=None):
    """Configure the :py:mod:`logging` module. Since this works hierarchical,
    it should only be necessary to call this once and then every child
    logger is routed through this configured logger.

    :type name: str
    :type logfile_path: str or pathlib.Path
    :type log_level: int
    :type syslog_level: int or None
    :type console_log_level: int or None
    :rtype: logging.Logger
    """
    logger = logging.getLogger(name)
    if logger.handlers:
        logger.info("Logger {} already initialized.".format(name))
        return logger
    logger.propagate = False
    logger.setLevel(log_level)
    formatter = logging.Formatter(
        '[%(asctime)s,%(name)s,%(levelname)s] %(message)s')
    file_handler = logging.FileHandler(str(logfile_path))
    file_handler.setLevel(log_level)
    file_handler.setFormatter(formatter)
    logger.addHandler(file_handler)
    if syslog_level:
        syslog_handler = logging.handlers.SysLogHandler()
        syslog_handler.setLevel(syslog_level)
        syslog_handler.setFormatter(formatter)
        logger.addHandler(syslog_handler)
    if console_log_level:
        console_handler = logging.StreamHandler(sys.stdout)
        console_handler.setLevel(console_log_level)
        console_handler.setFormatter(formatter)
        logger.addHandler(console_handler)
    logger.info("Configured logger {}.".format(name))
    return logger


def glue(*args):
    """Join overly long strings, adds boundary white space for convenience.

    It would be possible to use auto string concatenation as in ``("a
    string" "another string")`` instead, but there you have to be
    careful to add boundary white space yourself, so we prefer this
    explicit function.

    :type args: [str]
    :rtype: str
    """
    return " ".join(args)


def merge_dicts(*dicts):
    """Merge all dicts into the first one, but do not overwrite.

    This is basically the :py:meth:`dict.update` method, but existing
    keys take precedence.

    This is done inplace to allow the target dict to be a multi dict. If
    we create a new return dict we would have to add extra logic to
    cater for this.

    Additionally if the target is a MultiDict we use the correct method for
    setting list-type values.

    :type dicts: [{object: object}]
    """
    assert (len(dicts) > 0)
    for adict in dicts[1:]:
        for key in adict:
            if key not in dicts[0]:
                if (isinstance(adict[key], collections.abc.Sequence)
                        and not isinstance(adict[key], str)
                        and isinstance(dicts[0], werkzeug.MultiDict)):
                    dicts[0].setlist(key, adict[key])
                else:
                    dicts[0][key] = adict[key]


def now():
    """Return an up to date timestamp.

    This is a separate function so we do not forget to make it time zone
    aware.

    :rtype: datetime.datetime
    """
    return datetime.datetime.now(pytz.utc)


class QuotaException(RuntimeError):
    """
    Exception for signalling a quota excess. This is thrown in
    :py:mod:`cdedb.backend.cde` and caught in
    :py:mod:`cdedb.frontend.application`. We use a custom class so that
    we can distinguish it from other exceptions.
    """
    pass


class PrivilegeError(RuntimeError):
    """
    Exception for signalling missing privileges. This Exception is thrown by the
    backend to indicate an unprivileged call to a backend function. However,
    this situation should be prevented by privilege checks in the frontend.
    Thus, we typically consider this Exception as an unexpected programming
    error. In some cases the frontend may catch and handle the exception
    instead of preventing it in the first place.
    """
    pass


class ArchiveError(RuntimeError):
    """
    Exception for signalling an exact error when archiving a persona
    goes awry.
    """
    pass


class PartialImportError(RuntimeError):
    """Exception for signalling a checksum mismatch in the partial import.

    Making this an exception rolls back the database transaction.
    """
    pass


class ValidationWarning(Exception):
    """Exception which should be suppressable by the user."""
    pass


def xsorted(iterable, *, key=lambda x: x, reverse=False):
    """Wrapper for sorted() to achieve a natural sort.

    This replaces all strings in possibly nested objects with a sortkey
    matching an collation from the Unicode Collation Algorithm, provided
    by the icu library.

    In particular, this makes sure strings containing diacritics are
    sorted correctly, e.g. with ß = ss, a = ä, s = S etc. Furthermore, numbers
    (ints and decimals) are sorted correctly, even in midst of strings.
    However, negative numbers in strings are sorted by absolute value, before
    positive numbers, as minus and hyphens can not be distinguished.

    For users, the interface of this function should be identical
    to sorted().

    :type iterable: iterable
    :param key: function to order by
    :type key: callable
    :type reverse: boolean
    :rtype: list
    """

    def collate(sortkey):
        if isinstance(sortkey, str):
            return COLLATOR.getSortKey(sortkey)
        if isinstance(sortkey, collections.abc.Iterable):
            # Make sure strings in nested Iterables are sorted
            # correctly as well.
            return tuple(map(collate, sortkey))
        return sortkey

    return sorted(iterable, key=lambda x: collate(key(x)),
                  reverse=reverse)


class EntitySorter:
    """Provide a singular point for common sortkeys.

    This class does not need to be instantiated. It's method can be passed to
    `sorted` or `keydictsort_filter`.
    """

    # TODO decide whether we sort by first or last name
    @staticmethod
    def persona(entry):
        """Create a sorting key associated to a persona dataset.

        This way we have a standardized sorting order for entries.

        :type entry: {str: object}
        :param entry: A dataset of a persona from the cde or event realm.
        :rtype: str
        """
        return (entry['family_name'] + " " + entry['given_names']).lower()

    @staticmethod
    def given_names(persona):
        return persona['given_names']

    @staticmethod
    def family_name(persona):
        return persona['family_name']

    @staticmethod
    def email(persona):
        return persona['username']

    @staticmethod
    def address(persona):
        postal_code = persona.get('postal_code', "") or ""
        location = persona.get('location', "") or ""
        address = persona.get('address', "") or ""
        return (postal_code, location, address)

    @staticmethod
    def event(event):
        return (event['begin'], event['end'], event['title'], event['id'])

    @staticmethod
    def course(course):
        return (course['nr'], course['shortname'], course['id'])

    @staticmethod
    def lodgement(lodgement):
        return (lodgement['moniker'], lodgement['id'])

    @staticmethod
    def lodgement_group(lodgement_group):
        return (lodgement_group['moniker'], lodgement_group['id'])

    @staticmethod
    def event_part(event_part):
        return (event_part['part_begin'], event_part['part_end'],
                event_part['shortname'], event_part['id'])

    @staticmethod
    def course_track(course_track):
        return (course_track['sortkey'], course_track['id'])

    @staticmethod
    def event_field(event_field):
        return (event_field['field_name'], event_field['id'])

    @staticmethod
    def candidates(candidates):
        return (candidates['moniker'], candidates['id'])

    @staticmethod
    def assembly(assembly):
        return (assembly['signup_end'], assembly['id'])

    @staticmethod
    def ballot(ballot):
        return (ballot['title'], ballot['id'])

    @staticmethod
    def attachment(attachment):
        return (attachment['title'], attachment['id'])

    @staticmethod
    def past_event(past_event):
        return (past_event['tempus'], past_event['id'])

    @staticmethod
    def past_course(past_course):
        return (past_course['nr'], past_course['title'], past_course['id'])

    @staticmethod
    def institution(institution):
        return (institution['moniker'], institution['id'])

    @staticmethod
    def transaction(transaction):
        return (transaction['issued_at'], transaction['id'])

    @staticmethod
    def genesis_case(genesis_case):
        return (genesis_case['ctime'], genesis_case['id'])

    @staticmethod
    def changelog(changelog_entry):
        return (changelog_entry['ctime'], changelog_entry['id'])

    @staticmethod
    def mailinglist(mailinglist):
        return (mailinglist['title'], mailinglist['id'])


def compute_checkdigit(value):
    """Map an integer to the checksum used for UI purposes.

    This checkdigit allows for error detection if somebody messes up a
    handwritten ID or such.

    Most of the time, the integer will be a persona id.

    :type value: int
    :rtype: str
    """
    digits = []
    tmp = value
    while tmp > 0:
        digits.append(tmp % 10)
        tmp = tmp // 10
    dsum = sum((i + 2) * d for i, d in enumerate(digits))
    return "0123456789X"[-dsum % 11]


def lastschrift_reference(persona_id, lastschrift_id):
    """Return an identifier for usage with the bank.

    This is the so called 'Mandatsreferenz'.

    :type persona_id: int
    :type lastschrift_id: int
    :rtype: str
    """
    return "CDE-I25-{}-{}-{}-{}".format(
        persona_id, compute_checkdigit(persona_id), lastschrift_id,
        compute_checkdigit(lastschrift_id))


def _small_int_to_words(num, lang):
    """Convert a small integer into a written representation.

    Helper for the general function.

    :type num: int
    :param num: Must be between 0 and 999
    :type lang: str
    :param lang: Currently we only suppert 'de'.
    :rtype: str
    """
    if num < 0 or num > 999:
        raise ValueError(n_("Out of supported scope."))
    digits = tuple((num // 10 ** i) % 10 for i in range(3))
    if lang == "de":
        atoms = ("null", "ein", "zwei", "drei", "vier", "fünf", "sechs",
                 "sieben", "acht", "neun", "zehn", "elf", "zwölf", "dreizehn",
                 "vierzehn", "fünfzehn", "sechzehn", "siebzehn", "achtzehn",
                 "neunzehn")
        tens = ("", "", "zwanzig", "dreißig", "vierzig", "fünfzig", "sechzig",
                "siebzig", "achtzig", "neunzig")
        ret = ""
        if digits[2]:
            ret += atoms[digits[2]] + "hundert"
        if num % 100 < 20:
            if num % 100:
                ret += atoms[num % 100]
            return ret
        if digits[0]:
            ret += atoms[digits[0]]
        if digits[0] and digits[1]:
            ret += "und"
        if digits[1]:
            ret += tens[digits[1]]
        return ret
    else:
        raise NotImplementedError(n_("Not supported."))


def int_to_words(num, lang):
    """Convert an integer into a written representation.

    This is for the usage such as '2 apples' -> 'two apples'.

    :type num: int
    :type lang: str
    :param lang: Currently we only suppert 'de'.
    :rtype: str
    """
    if num < 0 or num > 999999:
        raise ValueError(n_("Out of supported scope."))
    if lang == "de":
        if num == 0:
            return "null"
        multipliers = ("", "tausend")
        number_words = []
        tmp = num
        while tmp > 0:
            number_words.append(_small_int_to_words(tmp % 1000, lang))
            tmp = tmp // 1000
        ret = ""
        for number_word, multiplier in reversed(tuple(zip(number_words,
                                                          multipliers))):
            if number_word != "null":
                ret += number_word + multiplier
        return ret
    else:
        raise NotImplementedError(n_("Not supported."))


class CustomJSONEncoder(json.JSONEncoder):
    """Custom JSON encoder to handle the types that occur for us."""

    def default(self, obj):
        if isinstance(obj, (datetime.datetime, datetime.date)):
            return obj.isoformat()
        elif isinstance(obj, decimal.Decimal):
            return str(obj)
        elif isinstance(obj, set):
            return tuple(obj)
        return super().default(obj)


def json_serialize(data, **kwargs):
    """Do beefed up JSON serialization.

    :type data: obj
    :rtype: str
    """
    return json.dumps(data, indent=4, cls=CustomJSONEncoder, **kwargs)


class PsycoJson(psycopg2.extras.Json):
    """Json encoder for consumption by psycopg.

    This is the official way of customizing the serialization process by
    subclassing the appropriate class.
    """

    def dumps(self, obj):
        return json_serialize(obj)


def shutil_copy(*args, **kwargs):
    """Wrapper around shutil.copy() converting pathlib.Path to str.

    This is just a convenience function.
    """
    args = tuple(str(a) if isinstance(a, pathlib.Path) else a for a in args)
    kwargs = {k: str(v) if isinstance(v, pathlib.Path) else v
              for k, v in kwargs.items()}
    return shutil.copy(*args, **kwargs)


def pairwise(iterable):
    """Iterate over adjacent pairs of values of an iterable.

    For the input [1, 3, 6, 10] this returns [(1, 3), (3, 6), (6, 10)].

    :type iterable: iterable
    :rtype: iterable
    """
    x, y = itertools.tee(iterable)
    next(y, None)
    return zip(x, y)


def _schulze_winners(d, candidates):
    """This is the abstract part of the Schulze method doing the actual work.

    The candidates are the vertices of a graph and the metric (in form
    of ``d``) describes the strength of the links between the
    candidates, that is edge weights.

    We determine the strongest path from each vertex to each other
    vertex. This gives a transitive relation, which enables us thus to
    determine winners as maximal elements.

    :type d: {(str, str): int}
    :type candidates: [str]
    :rtype: [str]
    """
    # First determine the strongst paths
    p = {(x, y): d[(x, y)] for x in candidates for y in candidates}
    for i in candidates:
        for j in candidates:
            if i == j:
                continue
            for k in candidates:
                if i == k or j == k:
                    continue
                p[(j, k)] = max(p[(j, k)], min(p[(j, i)], p[(i, k)]))
    # Second determine winners
    winners = []
    for i in candidates:
        if all(p[(i, j)] >= p[(j, i)] for j in candidates):
            winners.append(i)
    return winners


def schulze_evaluate(votes, candidates):
    """Use the Schulze method to cummulate preference list into one list.

    This is used by the assembly realm to tally votes -- however this is
    pretty abstract, so we move it here.

    Votes have the form ``3>0>1=2>4`` where the monikers between the
    relation signs are exactly those passed in the ``candidates`` parameter.

    The Schulze method is described in the pdf found in the ``related``
    folder. Also the Wikipedia article is pretty nice.

    One thing to mention is, that we do not do any tie breaking. Since
    we allow equality in the votes, it seems reasonable to allow
    equality in the result too.

    For a nice set of examples see the test suite.

    :type votes: [str]
    :type candidates: [str]
    :param candidates: We require that the candidates be explicitly
      passed. This allows for more flexibility (like returning a useful
      result for zero votes).
    :rtype: (str, [{}])
    :returns: The first Element is the aggregated result,
    the second is an more extended list, containing every level (descending) as
    dict with some extended information.
    """
    split_votes = tuple(
        tuple(level.split('=') for level in vote.split('>')) for vote in votes)

    def _subindex(alist, element):
        """The element is in the list at which position in the big list.

        :type alist: [[str]]
        :type element: str
        :rtype: int
        :returns: ``ret`` such that ``element in alist[ret]``
        """
        for index, sublist in enumerate(alist):
            if element in sublist:
                return index
        raise ValueError(n_("Not in list."))

    # First we count the number of votes prefering x to y
    counts = {(x, y): 0 for x in candidates for y in candidates}
    for vote in split_votes:
        for x in candidates:
            for y in candidates:
                if _subindex(vote, x) < _subindex(vote, y):
                    counts[(x, y)] += 1

    # Second we calculate a numeric link strength abstracting the problem
    # into the realm of graphs with one vertex per candidate
    def _strength(support, opposition, totalvotes):
        """One thing not specified by the Schulze method is how to asses the
        strength of a link and indeed there are several possibilities. We
        use the strategy called 'winning votes' as advised by the paper of
        Markus Schulze.

        If two two links have more support than opposition, then the link
        with more supporters is stronger, if supporters tie then less
        opposition is used as secondary criterion.

        Another strategy which seems to have a more intuitive appeal is
        called 'margin' and sets the difference between support and
        opposition as strength of a link. However the discrepancy
        between the strategies is rather small, to wit all cases in the
        test suite give the same result for both of them. Moreover if
        the votes contain no ties both strategies (and several more) are
        totally equivalent.

        :type support: int
        :type opposition: int
        :type totalvotes: int
        :rtype: int
        """
        # the margin strategy would be given by the following line
        # return support - opposition
        if support > opposition:
            return totalvotes * support - opposition
        elif support == opposition:
            return 0
        else:
            return -1

    d = {(x, y): _strength(counts[(x, y)], counts[(y, x)], len(votes))
         for x in candidates for y in candidates}
    # Third we execute the Schulze method by iteratively determining
    # winners
    result = []
    while True:
        done = {x for level in result for x in level}
        # avoid sets to preserve ordering
        remaining = tuple(c for c in candidates if c not in done)
        if not remaining:
            break
        winners = _schulze_winners(d, remaining)
        result.append(winners)

    # Return the aggregated preference list in the same format as the input
    # votes are.
    condensed = ">".join("=".join(level) for level in result)
    detailed = []
    for lead, follow in zip(result, result[1:]):
        level = {
            'winner': lead,
            'loser': follow,
            'pro_votes': counts[(lead[0], follow[0])],
            'contra_votes': counts[(follow[0], lead[0])]
        }
        detailed.append(level)

    return condensed, detailed


#: Magic value of moniker of the ballot candidate representing the bar.
ASSEMBLY_BAR_MONIKER = "_bar_"


T = TypeVar("T")


@overload
def unwrap(single_element_list: Sequence[T]) -> T:
    pass


@overload
def unwrap(single_element_list: Mapping[Any, T]) -> T:
    pass


def unwrap(single_element_list):
    """Remove one nesting layer (of lists, etc.).

    This is here to replace code like ``foo = bar[0]`` where bar is a
    list with a single element. This offers some more amenities: it
    works on dicts and performs validation.

    In case of an error (e.g. wrong number of elements) this raises an
    error.

    Beware, that this behaves differently for mappings than other iterations,
    in that it uses the values instead of the keys. To unwrap the keys pass
    `data.keys()` instead.
    """
    if (not isinstance(single_element_list, collections.abc.Iterable)
            or (isinstance(single_element_list, collections.abc.Sized)
                and len(single_element_list) != 1)):
        raise RuntimeError(n_("Unable to unwrap!"))
    if isinstance(single_element_list, collections.abc.Mapping):
        single_element_list = single_element_list.values()
    return next(i for i in single_element_list)


@enum.unique
class LodgementsSortkeys(enum.Enum):
    """Sortkeys for lodgement overview."""
    #: default sortkey (currently equal to EntitySorter.lodgement)
    moniker = 1
    #: (capacity - reserve) which are used in this part
    used_regular = 10
    #: reserve which is used in this part
    used_reserve = 11
    #: (capacity - reserve) of this lodgement
    total_regular = 20
    #: reserve of this lodgement
    total_reserve = 21

    def is_used_sorting(self):
        return self in (LodgementsSortkeys.used_regular,
                        LodgementsSortkeys.used_reserve)

    def is_total_sorting(self):
        return self in (LodgementsSortkeys.total_regular,
                        LodgementsSortkeys.total_reserve)


@enum.unique
class AgeClasses(enum.IntEnum):
    """Abstraction for encapsulating properties like legal status changing with
    age.

    If there is any need for additional detail in differentiating this
    can be centrally added here.
    """
    full = 1  #: at least 18 years old
    u18 = 2  #: between 16 and 18 years old
    u16 = 3  #: between 14 and 16 years old
    u14 = 4  #: less than 14 years old

    def is_minor(self):
        """Checks whether a legal guardian is required.

        :rtype: bool
        """
        return self in {AgeClasses.u14, AgeClasses.u16, AgeClasses.u18}

    def may_mix(self):
        """Whether persons of this age may be legally accomodated in a mixed
        lodging together with the opposite gender.

        :rtype: bool
        """
        return self in {AgeClasses.full, AgeClasses.u18}


def deduct_years(date, years):
    """Convenience function to go back in time.

    Dates are nasty, in theory this should be a simple subtraction, but
    leap years create problems.

    :type date: datetime.date
    :type years: int
    :rtype: datetime.date
    """
    try:
        return date.replace(year=date.year - years)
    except ValueError:
        # this can happen in only one situation: we tried to move a leap
        # day into a year without leap
        assert (date.month == 2 and date.day == 29)
        return date.replace(year=date.year - years, day=28)


def determine_age_class(birth, reference):
    """Basically a constructor for :py:class:`AgeClasses`.

    :type birth: datetime.date
    :type reference: datetime.date
    :param reference: Time at which to check age status (e.g. the first day of
      a scheduled event).
    :rtype: :py:class:`AgeClasses`
    """
    if birth <= deduct_years(reference, 18):
        return AgeClasses.full
    if birth <= deduct_years(reference, 16):
        return AgeClasses.u18
    if birth <= deduct_years(reference, 14):
        return AgeClasses.u16
    return AgeClasses.u14


@enum.unique
class LineResolutions(enum.IntEnum):
    """Possible actions during batch admission
    """
    create = 1  #: Create a new account with this data.
    skip = 2  #: Do nothing with this line.
    renew_trial = 3  #: Renew the trial membership of an existing account.
    update = 4  #: Update an existing account with this data.
    renew_and_update = 5  #: A combination of renew_trial and update.

    def do_trial(self):
        """Whether to grant a trial membership.

        :rtype: bool
        """
        return self in {LineResolutions.renew_trial,
                        LineResolutions.renew_and_update}

    def do_update(self):
        """Whether to incorporate the new data (address, ...).

        :rtype: bool
        """
        return self in {LineResolutions.update,
                        LineResolutions.renew_and_update}

    def is_modification(self):
        """Whether we modify an existing account.

        In this case we do not create a new account.

        :rtype: bool
        """
        return self in {LineResolutions.renew_trial,
                        LineResolutions.update,
                        LineResolutions.renew_and_update}


#: magic number which signals our makeshift algebraic data type
INFINITE_ENUM_MAGIC_NUMBER = 0


def infinite_enum(aclass):
    """Decorator to document infinite enums.

    This does nothing and is only for documentation purposes.

    Infinite enums are sadly not directly supported by python which
    means, that we have to emulate them on our own.

    We implement them by pairing the enum with an int and assigning a
    special enum value to the meaning "see the int value" (namely
    :py:const:`INFINITE_ENUM_MAGIC_NUMBER`).

    Furthermore by convention the int is always non-negative and the
    enum can have additional states which are all associated with
    negative values. In case of an additional enum state, the int is
    None.

    In the code they are stored as an :py:data:`InfiniteEnum`.

    :type aclass: obj
    :rtype: obj

    """
    return aclass


#: Storage facility for infinite enums with associated data, see
#: :py:func:`infinite_enum`
@functools.total_ordering
class InfiniteEnum:
    def __init__(self, enum, int):
        self.enum = enum
        self.int = int

    @property
    def value(self):
        if self.enum == INFINITE_ENUM_MAGIC_NUMBER:
            return self.int
        return self.enum.value

    def __str__(self):
        if self.enum == INFINITE_ENUM_MAGIC_NUMBER:
            return "{}({})".format(self.enum, self.int)
        return str(self.enum)

    def __eq__(self, other):
        if isinstance(other, InfiniteEnum):
            return self.value == other.value
        if isinstance(other, int):
            return self.value == other
        return NotImplemented

    def __lt__(self, other):
        if isinstance(other, InfiniteEnum):
            return self.value < other.value
        if isinstance(other, int):
            return self.value < other
        return NotImplemented


@infinite_enum
@enum.unique
class CourseFilterPositions(enum.IntEnum):
    """Selection possibilities for the course assignment tool.

    We want to find registrations which have a specific course as choice
    or something else. Where exactly we search for the course is
    specified via this enum.
    """
    #: This is the reference to the infinite enum int.
    specific_rank = INFINITE_ENUM_MAGIC_NUMBER
    instructor = -1  #: Being a course instructor for the course in question.
    any_choice = -5  #: Having chosen the course (in any choice)
    assigned = -6  #: Being in this course either as participant or instructor.
    anywhere = -7  #: Having chosen the course, being instructor or participant.


@infinite_enum
@enum.unique
class CourseChoiceToolActions(enum.IntEnum):
    """Selection possibilities for the course assignment tool.

    Specify the action to take.
    """
    #: reference to the infinite enum int
    specific_rank = INFINITE_ENUM_MAGIC_NUMBER
    assign_fixed = -4  #: the course is specified separately
    assign_auto = -5  #: somewhat intelligent algorithm


@enum.unique
class Accounts(enum.Enum):
    """Store the existing CdE Accounts."""
    Account0 = 8068900
    Account1 = 8068901
    Account2 = 8068902
    # Fallback if Account is none of the above
    Unknown = 0

    def __str__(self):
        return str(self.value)


@enum.unique
class TransactionType(enum.IntEnum):
    """Store the type of a Transactions."""
    MembershipFee = 1
    EventFee = 2
    Donation = 3
    I25p = 4
    Other = 5

    EventFeeRefund = 10
    InstructorRefund = 11
    EventExpenses = 12
    Expenses = 13
    AccountFee = 14
    OtherPayment = 15

    Unknown = 1000

    @property
    def has_event(self):
        return self in {TransactionType.EventFee,
                        TransactionType.EventFeeRefund,
                        TransactionType.InstructorRefund,
                        TransactionType.EventExpenses,
                        }

    @property
    def has_member(self):
        return self in {TransactionType.MembershipFee,
                        TransactionType.EventFee,
                        TransactionType.I25p,
                        }

    @property
    def is_unknown(self):
        return self in {TransactionType.Unknown,
                        TransactionType.Other,
                        TransactionType.OtherPayment
                        }

    def old(self):
        """
        Return a string representation compatible with the old excel style.

        :rtype: str
        """
        if self == TransactionType.MembershipFee:
            return "Mitgliedsbeitrag"
        if self in {TransactionType.EventFee,
                    TransactionType.EventExpenses,
                    TransactionType.EventFeeRefund,
                    TransactionType.InstructorRefund}:
            return "Teilnehmerbeitrag"
        if self == TransactionType.I25p:
            return "Initiative 25+"
        if self == TransactionType.Donation:
            return "Spende"
        else:
            return "Sonstiges"

    def __str__(self):
        """
        Return a string represantation for the TransactionType.

        These are _not_ translated on purpose, so that the generated download
        is the same regardless of locale.
        """
        to_string = {TransactionType.MembershipFee.name: "Mitgliedsbeitrag",
                     TransactionType.EventFee.name: "Teilnehmerbeitrag",
                     TransactionType.Donation.name: "Spende",
                     TransactionType.I25p.name: "Initiative25+",
                     TransactionType.Other.name: "Sonstiges",
                     TransactionType.EventFeeRefund.name: "Teilnehmererstattung",
                     TransactionType.InstructorRefund.name: "KL-Erstattung",
                     TransactionType.EventExpenses.name: "Veranstaltungsausgabe",
                     TransactionType.Expenses.name: "Ausgabe",
                     TransactionType.AccountFee.name: "Kontogebühr",
                     TransactionType.OtherPayment.name: "Andere Zahlung",
                     TransactionType.Unknown.name: "Unbekannt",
                     }
        if self.name in to_string:
            return to_string[self.name]
        else:
            return repr(self)


def mixed_existence_sorter(iterable):
    """Iterate over a set of indices in the relevant way.

    That is first over the non-negative indices in ascending order and
    then over the negative indices in descending order.

    This is the desired order if the UI offers the possibility to
    create multiple new entities enumerated by negative IDs.

    :type iterable: [int]
    """
    for i in xsorted(iterable):
        if i >= 0:
            yield i
    for i in reversed(xsorted(iterable)):
        if i < 0:
            yield i


def n_(x):
    """
    Alias of the identity for i18n.
    Identity function that shadows the gettext alias to trick pybabel into
    adding string to the translated strings.
    """
    return x


def asciificator(s):
    """Pacify a string.

    Replace or omit all characters outside a known good set. This is to
    be used if your use case does not tolerate any fancy characters
    (like SEPA files).

    :type s: str
    :rtype: str
    """
    umlaut_map = {
        "ä": "ae", "æ": "ae",
        "Ä": "AE", "Æ": "AE",
        "ö": "oe", "ø": "oe", "œ": "oe",
        "Ö": "Oe", "Ø": "Oe", "Œ": "Oe",
        "ü": "ue",
        "Ü": "Ue",
        "ß": "ss",
        "à": "a", "á": "a", "â": "a", "ã": "a", "å": "a", "ą": "a",
        "À": "A", "Á": "A", "Â": "A", "Ã": "A", "Å": "A", "Ą": "A",
        "ç": "c", "č": "c", "ć": "c",
        "Ç": "C", "Č": "C", "Ć": "C",
        "è": "e", "é": "e", "ê": "e", "ë": "e", "ę": "e",
        "È": "E", "É": "E", "Ê": "E", "Ë": "E", "Ę": "E",
        "ì": "i", "í": "i", "î": "i", "ï": "i",
        "Ì": "I", "Í": "I", "Î": "I", "Ï": "I",
        "ł": "l",
        "Ł": "L",
        "ñ": "n", "ń": "n",
        "Ñ": "N", "Ń": "N",
        "ò": "o", "ó": "o", "ô": "o", "õ": "o", "ő": "o",
        "Ò": "O", "Ó": "O", "Ô": "O", "Õ": "O", "Ő": "O",
        "ù": "u", "ú": "u", "û": "u", "ű": "u",
        "Ù": "U", "Ú": "U", "Û": "U", "Ű": "U",
        "ý": "y", "ÿ": "y",
        "Ý": "Y", "Ÿ": "Y",
        "ź": "z",
        "Ź": "Z",
    }
    ret = ""
    for char in s:
        if char in umlaut_map:
            ret += umlaut_map[char]
        elif char in (string.ascii_letters + string.digits + " /-?:().,+"):
            ret += char
        else:
            ret += ' '
    return ret


def diacritic_patterns(s, two_way_replace=False):
    """Replace letters with a pattern matching expressions.

    Thus ommitting diacritics in the query input is possible.

    This is intended for use with regular expressions.

    :type s: str or None
    :type two_way_replace: bool
    :param two_way_replace: If this is True, replace all letter with a
      potential diacritic (independent of the presence of the diacritic)
      with a pattern matching all diacritic variations. If this is False
      only replace in case of no diacritic present.

      This can be used to search for occurences of names stored
      in the db within input, that may not contain proper diacritics
      (e.g. it may be constrained to ASCII).
    :rtype: str or None
    """
    if s is None:
        return s
    # if fragile special chars are present do nothing
    special_chars = r'\*+?{}()[]|'  # .^$ are also special but do not interfere
    if any(char in s for char in special_chars):
        return s
    # some of the diacritics in use according to wikipedia
    umlaut_map = (
        ("ae", "(ae|ä|æ)"),
        ("oe", "(oe|ö|ø|œ)"),
        ("ue", "(ue|ü)"),
        ("ss", "(ss|ß)"),
        ("a", "[aàáâãäåą]"),
        ("c", "[cçčć]"),
        ("e", "[eèéêëę]"),
        ("i", "[iìíîï]"),
        ("l", "[lł]"),
        ("n", "[nñń]"),
        ("o", "[oòóôõöøő]"),
        ("u", "[uùúûüű]"),
        ("y", "[yýÿ]"),
        ("z", "[zźż]"),
    )
    if not two_way_replace:
        for normal, replacement in umlaut_map:
            s = re.sub(normal, replacement, s, flags=re.IGNORECASE)
    else:
        for _, regex in umlaut_map:
            s = re.sub(regex, regex, s, flags=re.IGNORECASE)
    return s


def encode_parameter(salt, target, name, param,
                     timeout=datetime.timedelta(seconds=60)):
    """Crypographically secure a parameter. This allows two things:

    * trust user submitted data (which we beforehand gave to the user in
      signed form and which he is echoing back at us); this is used for
      example to preserve notifications during redirecting a POST-request,
      and
    * verify the origin of the data (since only we have the key for
      signing), this is convenient since we are mostly state-less (except
      the SQL layer) and thus the user can obtain a small amount of state
      where necessary; this is for example used by the password reset path
      to generate a short-lived reset link to be sent via mail, without
      storing a challenge in the database.

    All ingredients used here are necessary for security. The timestamp
    guarantees a short lifespan via the decoding function.

    The message format is A--B--C, where

    * A is 128 chars sha512 checksum of 'X--Y--Z--B--C' where X == salt, Y
      == target, Z == name
    * B is 24 chars timestamp of format '%Y-%m-%d %H:%M:%S%z' or 24 dots
      describing when the parameter expires (and the latter meaning never)
    * C is an arbitrary amount chars of payload

    :type salt: str
    :param salt: secret used for signing the parameter
    :type target: str
    :param target: The endpoint the parameter is designated for. If this is
      omitted, there are nasty replay attacks.
    :type name: str
    :param name: name of parameter, same security implications as ``target``
    :type param: str
    :param timeout: time until parameter expires, if this is None, the
      parameter never expires
    :type timeout: datetime.timedelta or None
    :rtype: str
    """
    h = hmac.new(salt.encode('ascii'), digestmod="sha512")
    if timeout is None:
        timestamp = 24 * '.'
    else:
        ttl = now() + timeout
        timestamp = ttl.strftime("%Y-%m-%d %H:%M:%S%z")
    message = "{}--{}".format(timestamp, param)
    tohash = "{}--{}--{}".format(target, name, message)
    h.update(tohash.encode("utf-8"))
    return "{}--{}".format(h.hexdigest(), message)


def decode_parameter(salt, target, name, param):
    """Inverse of :py:func:`encode_parameter`. See there for
    documentation.

    :type salt: str
    :type target: str
    :type name: str
    :type param: str
    :rtype: (bool or None, str or None)
    :returns: The string is the decoded message or ``None`` if any failure
      occured. The boolean is True if the failure was a timeout, False if
      the failure was something else and None if no failure occured.
    """
    h = hmac.new(salt.encode('ascii'), digestmod="sha512")
    mac, message = param[0:128], param[130:]
    tohash = "{}--{}--{}".format(target, name, message)
    h.update(tohash.encode("utf-8"))
    if not hmac.compare_digest(h.hexdigest(), mac):
        _LOGGER.debug("Hash mismatch ({} != {}) for {}".format(
            h.hexdigest(), mac, tohash))
        return False, None
    timestamp = message[:24]
    if timestamp == 24 * '.':
        pass
    else:
        ttl = datetime.datetime.strptime(timestamp, "%Y-%m-%d %H:%M:%S%z")
        if ttl <= now():
            _LOGGER.debug("Expired protected parameter {}".format(tohash))
            return True, None
    return None, message[26:]


def extract_roles(session, introspection_only=False):
    """Associate some roles to a data set.

    The data contains the relevant portion of attributes from the
    core.personas table. We have some more logic than simply grabbing
    the flags from the dict like only allowing admin privileges in a
    realm if access to the realm is already granted.

    Note that this also works on non-personas (i.e. dicts of is_* flags).

    :type session: {str: object}
    :type introspection_only: bool
    :param introspection_only: If True the result should only be used to
      take an extrinsic look on a persona and not the determine the privilege
      level of the data set passed.
    :rtype: {str}
    """
    ret = {"anonymous"}
    if session['is_active']:
        ret.add("persona")
    elif not introspection_only:
        return ret
    realms = {"cde", "event", "ml", "assembly"}
    for realm in realms:
        if session["is_{}_realm".format(realm)]:
            ret.add(realm)
            if session.get("is_{}_admin".format(realm)):
                ret.add("{}_admin".format(realm))
    if "cde" in ret:
        if session.get("is_core_admin"):
            ret.add("core_admin")
        if session.get("is_meta_admin"):
            ret.add("meta_admin")
        if session["is_member"]:
            ret.add("member")
            if session.get("is_searchable"):
                ret.add("searchable")
    if "cde_admin" in ret:
        if session.get("is_finance_admin"):
            ret.add("finance_admin")
    return ret


# The following droids are exempt from lockdown to keep our infrastructure
# working
INFRASTRUCTURE_DROIDS = {'rklist', 'resolve'}


def droid_roles(identity):
    """Resolve droid identity to a complete set of roles.

    Currently this is rather trivial, but could be more involved in the
    future if more API capabilities are added to the DB.

    :type identity: str
    :param identity: The name for the API functionality, e.g. ``rklist``.
    :rtype: {str}
    """
    ret = {'anonymous', 'droid', f'droid_{identity}'}
    if identity in INFRASTRUCTURE_DROIDS:
        ret.add('droid_infra')
    return ret


# The following dict defines the hierarchy of realms. This has direct impact on
# the admin privileges: An admin of a specific realm can only query and edit
# members of that realm, who are not member of another realm implying that
# realm.
#
# This defines an ordering on the realms making the realms a partially
# ordered set. Later we will use the notion of maximal elements of subsets,
# which are those which have nothing above them. To clarify this two examples:
#
# * in the set {'assembly', 'event', 'ml'} the elements 'assembly' and
#   'event' are maximal
#
# * in the set {'cde', 'assembly', 'event'} only 'cde' is maximal
#
# This dict is not evaluated recursively, so recursively implied realms must
# be added manually to make the implication transitive.
REALM_INHERITANCE = {
    'cde': {'event', 'assembly', 'ml'},
    'event': {'ml'},
    'assembly': {'ml'},
    'ml': set(),
}


def extract_realms(roles):
    """Get the set of realms from a set of user roles.

    When checking admin privileges, we must often check, if the user's realms
    are a subset of some other set of realms. To help with this, this function
    helps with this task, by extracting only the actual realms from a user's
    set of roles.

    :param roles: All roles of a user
    :type roles: {str}
    :return: The realms the user is member of
    :rtype: {str}
    """
    return roles & REALM_INHERITANCE.keys()


def implied_realms(realm):
    """Get additional realms implied by membership in one realm

    :param realm: The name of the realm to check
    :type realm: str
    :return: A set of the names of all implied realms
    :rtype: {str}
    """
    return REALM_INHERITANCE.get(realm, set())


def implying_realms(realm):
    """Get all realms where membership implies the given realm.

    This can be used to determine the realms in which a user must *not* be to be
    listed in a specific realm or be edited by its admins.

    :param realm: The realm to search implying realms for
    :type realm: str
    :return: A set of all realms implying
    """
    return set(r
               for r, implied in REALM_INHERITANCE.items()
               if realm in implied)


def privilege_tier(roles, conjunctive=False):
    """Required admin privilege relative to a persona (signified by its roles)

    Basically this answers the question: If a user has access to the passed
    realms, what kind of admin privilege does one need to perform an
    operation on the user?

    First we determine the relevant subset of the passed roles. These are
    the maximal elements according to the realm inheritance. These apex
    roles regulate the access.

    The answer now depends on whether the operation pertains to some
    specific realm (editing a user is the prime example here) or affects all
    realms (creating a user is the corresponding example). This distinction
    is controlled by the conjunctive parameter, if it is True the operation
    lies in the intersection of all realms.

    Note that core admins and meta admins are always allowed access.

    :type roles: {str}
    :type conjunctive: bool
    :rtype: [{str}]
    :returns: List of sets of admin roles. Any of these sets is sufficient.

    """
    # Get primary user realms (those, that don't imply other realms)
    relevant = roles & REALM_INHERITANCE.keys()
    if relevant:
        implied_roles = set.union(*(
            REALM_INHERITANCE.get(k, set()) for k in relevant))
        relevant -= implied_roles
    if conjunctive:
        ret = ({realm + "_admin" for realm in relevant},
               {"core_admin"})
    else:
        ret = tuple({realm + "_admin"} for realm in relevant)
        ret += ({"core_admin"},)
    return ret


#: Creating a persona requires one to supply values for nearly all fields,
#: although in some realms they are meaningless. Here we provide a base skeleton
#: which can be used, so that these realms do not need to have any knowledge of
#: these fields.
PERSONA_DEFAULTS = {
    'is_cde_realm': False,
    'is_event_realm': False,
    'is_ml_realm': False,
    'is_assembly_realm': False,
    'is_member': False,
    'is_searchable': False,
    'is_active': True,
    'title': None,
    'name_supplement': None,
    'gender': None,
    'birthday': None,
    'telephone': None,
    'mobile': None,
    'address_supplement': None,
    'address': None,
    'postal_code': None,
    'location': None,
    'country': None,
    'birth_name': None,
    'address_supplement2': None,
    'address2': None,
    'postal_code2': None,
    'location2': None,
    'country2': None,
    'weblink': None,
    'specialisation': None,
    'affiliation': None,
    'timeline': None,
    'interests': None,
    'free_form': None,
    'trial_member': None,
    'decided_search': None,
    'bub_search': None,
    'foto': None,
}

#: Set of possible values for ``ntype`` in
#: :py:meth:`RequestState.notify`. Must conform to the regex
#: ``[a-z]+``.
NOTIFICATION_TYPES = {"success", "info", "question", "warning", "error"}

#: The form field name used for the anti CSRF token.
#: It should be added to all data modifying form using the
#: util.anti_csrf_token template macro and is check by the application.
ANTI_CSRF_TOKEN_NAME = "_anti_csrf"

#: Map of available privilege levels to those present in the SQL database
#: (where we have less differentiation for the sake of simplicity).
#:
#: This is an ordered dict, so that we can select the highest privilege
#: level.
DB_ROLE_MAPPING = collections.OrderedDict((
    ("meta_admin", "cdb_admin"),
    ("core_admin", "cdb_admin"),
    ("cde_admin", "cdb_admin"),
    ("ml_admin", "cdb_admin"),
    ("assembly_admin", "cdb_admin"),
    ("event_admin", "cdb_admin"),

    ("searchable", "cdb_member"),
    ("member", "cdb_member"),
    ("cde", "cdb_member"),
    ("assembly", "cdb_member"),

    ("event", "cdb_persona"),
    ("ml", "cdb_persona"),
    ("persona", "cdb_persona"),
    ("droid", "cdb_persona"),

    ("anonymous", "cdb_anonymous"),
))


def roles_to_db_role(roles):
    """Convert a set of application level roles into a database level role.

    :type roles: {str}
    :rtype: str
    """
    for role in DB_ROLE_MAPPING:
        if role in roles:
            return DB_ROLE_MAPPING[role]


ADMIN_VIEWS_COOKIE_NAME = "enabled_admin_views"

ALL_ADMIN_VIEWS = {
    "meta_admin", "core_user", "core", "cde_user", "past_event", "finance",
    "event_user", "event_mgmt", "event_orga", "ml_user", "ml_mgmt",
    "ml_moderator", "assembly_user", "assembly_mgmt", "assembly_contents",
    "genesis"}


def roles_to_admin_views(roles):
    """ Get the set of available admin views for a user with given roles.
    
    :type roles: {str} 
    :return: {str}
    """
    result = set()
    if "meta_admin" in roles:
        result |= {"meta_admin"}
    if "core_admin" in roles:
        result |= {"core_user", "core"}
    if "cde_admin" in roles:
        result |= {"cde_user", "past_event", "ml_mgmt", "ml_moderator"}
    if "finance_admin" in roles:
        result |= {"finance"}
    if "event_admin" in roles:
        result |= {"event_user", "event_mgmt", "event_orga", "ml_mgmt",
                   "ml_moderator"}
    if "ml_admin" in roles:
        result |= {"ml_user", "ml_mgmt", "ml_moderator"}
    if "assembly_admin" in roles:
        result |= {"assembly_user", "assembly_mgmt", "assembly_contents",
                   "ml_mgmt", "ml_moderator"}
    if roles & ({'core_admin'} | set(
            "{}_admin".format(realm)
            for realm in realm_specific_genesis_fields)):
        result |= {"genesis"}
    return result


#: Version tag, so we know that we don't run out of sync with exported event
#: data. This has to be incremented whenever the event schema changes.
#: If you increment this, it must be incremented in make_offline_vm.py as well.
CDEDB_EXPORT_EVENT_VERSION = 11

#: Default number of course choices of new event course tracks
DEFAULT_NUM_COURSE_CHOICES = 3

#: All columns deciding on the current status of a persona
PERSONA_STATUS_FIELDS = (
    "is_active", "is_meta_admin", "is_core_admin", "is_cde_admin",
    "is_finance_admin", "is_event_admin", "is_ml_admin", "is_assembly_admin",
    "is_cde_realm", "is_event_realm", "is_ml_realm", "is_assembly_realm",
    "is_member", "is_searchable", "is_archived")

#: Names of all columns associated to an abstract persona.
#: This does not include the ``password_hash`` for security reasons.
PERSONA_CORE_FIELDS = PERSONA_STATUS_FIELDS + (
    "id", "username", "display_name", "family_name", "given_names",
    "title", "name_supplement")

#: Names of columns associated to a cde (formor)member
PERSONA_CDE_FIELDS = PERSONA_CORE_FIELDS + (
    "gender", "birthday", "telephone", "mobile", "address_supplement",
    "address", "postal_code", "location", "country", "birth_name",
    "address_supplement2", "address2", "postal_code2", "location2",
    "country2", "weblink", "specialisation", "affiliation", "timeline",
    "interests", "free_form", "balance", "decided_search", "trial_member",
    "bub_search", "foto")

#: Names of columns associated to an event user. This should be a subset of
#: :py:data:`PERSONA_CDE_FIELDS` to facilitate upgrading of event users to
#: members.
PERSONA_EVENT_FIELDS = PERSONA_CORE_FIELDS + (
    "gender", "birthday", "telephone", "mobile", "address_supplement",
    "address", "postal_code", "location", "country")

#: Names of columns associated to a ml user.
PERSONA_ML_FIELDS = PERSONA_CORE_FIELDS

#: Names of columns associated to an assembly user.
PERSONA_ASSEMBLY_FIELDS = PERSONA_CORE_FIELDS

#: Names of all columns associated to an abstract persona.
#: This does not include the ``password_hash`` for security reasons.
PERSONA_ALL_FIELDS = PERSONA_CDE_FIELDS + ("notes",)

#: Fields of a persona creation case.
GENESIS_CASE_FIELDS = (
    "id", "ctime", "username", "given_names", "family_name",
    "gender", "birthday", "telephone", "mobile", "address_supplement",
    "address", "postal_code", "location", "country", "birth_name", "attachment",
    "realm", "notes", "case_status", "reviewer")

# The following dict defines, which additional fields are required for genesis
# request for distinct realms. Additionally, it is used to define for which
# realms genesis requrests are allowed
realm_specific_genesis_fields = {
    "ml": tuple(),
    "event": ("gender", "birthday", "telephone", "mobile",
              "address_supplement", "address", "postal_code", "location",
              "country"),
    "cde": ("gender", "birthday", "telephone", "mobile",
            "address_supplement", "address", "postal_code", "location",
            "country", "birth_name", "attachment"),
}

genesis_realm_access_bits = {
    'event': {
        'is_cde_realm': False,
        'is_event_realm': True,
        'is_assembly_realm': False,
        'is_ml_realm': True,
        'is_member': False,
        'is_searchable': False,
    },
    'ml': {
        'is_cde_realm': False,
        'is_event_realm': False,
        'is_assembly_realm': False,
        'is_ml_realm': True,
        'is_member': False,
        'is_searchable': False,
    },
    'cde': {
        'is_cde_realm': True,
        'is_event_realm': True,
        'is_assembly_realm': True,
        'is_ml_realm': True,
        'is_member': True,
        'is_searchable': False,
        'trial_member': True,
        'decided_search': False,
        'bub_search': False,
    }
}

#: Fields of a pending privilege change.
PRIVILEGE_CHANGE_FIELDS = (
    "id", "ctime", "ftime", "persona_id", "submitted_by", "status",
    "is_meta_admin", "is_core_admin", "is_cde_admin",
    "is_finance_admin", "is_event_admin", "is_ml_admin",
    "is_assembly_admin", "notes", "reviewer")

#: Fields for institutions of events
INSTITUTION_FIELDS = ("id", "title", "moniker")

#: Fields of a concluded event
PAST_EVENT_FIELDS = ("id", "title", "shortname", "institution", "description",
                     "tempus", "notes")

#: Fields of an event organized via the CdEDB
EVENT_FIELDS = (
    "id", "title", "institution", "description", "shortname",
    "registration_start", "registration_soft_limit", "registration_hard_limit",
    "iban", "nonmember_surcharge", "orga_address", "registration_text",
    "mail_text", "use_additional_questionnaire", "notes", "offline_lock", "is_visible",
    "is_course_list_visible", "is_course_state_visible",
    "is_participant_list_visible", "courses_in_participant_list", "is_cancelled",
    "is_archived", "lodge_field", "reserve_field", "course_room_field")

#: Fields of an event part organized via CdEDB
EVENT_PART_FIELDS = ("id", "event_id", "title", "shortname", "part_begin",
                     "part_end", "fee")

#: Fields of a track where courses can happen
COURSE_TRACK_FIELDS = ("id", "part_id", "title", "shortname", "num_choices",
                       "min_choices", "sortkey")

#: Fields of an extended attribute associated to an event entity
FIELD_DEFINITION_FIELDS = ("id", "event_id", "field_name", "kind",
                           "association", "entries")

#: Fields of a modifier for an event_parts fee.
FEE_MODIFIER_FIELDS = ("id", "part_id", "modifier_name", "amount", "field_id")

#: Fields of a concluded course
PAST_COURSE_FIELDS = ("id", "pevent_id", "nr", "title", "description")

#: Fields of a course associated to an event organized via the CdEDB
COURSE_FIELDS = ("id", "event_id", "title", "description", "nr", "shortname",
                 "instructors", "max_size", "min_size", "notes", "fields")

#: Fields specifying in which part a course is available
COURSE_SEGMENT_FIELDS = ("course_id", "track_id", "is_active")

#: Fields of a registration to an event organized via the CdEDB
REGISTRATION_FIELDS = (
    "id", "persona_id", "event_id", "notes", "orga_notes", "payment",
    "parental_agreement", "mixed_lodging", "checkin", "list_consent", "fields",
    "real_persona_id", "amount_paid", "amount_owed")

#: Fields of a registration which are specific for each part of the event
REGISTRATION_PART_FIELDS = ("registration_id", "part_id", "status",
                            "lodgement_id", "is_reserve")

#: Fields of a registration which are specific for each course track
REGISTRATION_TRACK_FIELDS = ("registration_id", "track_id", "course_id",
                             "course_instructor")

#: Fields of a lodgement group
LODGEMENT_GROUP_FIELDS = ("id", "event_id", "moniker")

#: Fields of a lodgement entry (one house/room)
LODGEMENT_FIELDS = ("id", "event_id", "moniker", "capacity", "reserve", "notes",
                    "group_id", "fields")

# Fields of a row in a questionnaire.
# (This can be displayed in different places according to `kind`).
QUESTIONNAIRE_ROW_FIELDS = ("field_id", "pos", "title", "info",
                            "input_size", "readonly", "default_value", "kind")

#: Fields of a mailing list entry (that is one mailinglist)
MAILINGLIST_FIELDS = (
    "id", "title", "address", "local_part", "domain", "description",
    "mod_policy", "notes", "attachment_policy", "ml_type",
    "subject_prefix", "maxsize", "is_active", "event_id", "registration_stati",
    "assembly_id")

#: Fields of an assembly
ASSEMBLY_FIELDS = ("id", "title", "description", "mail_address", "signup_end",
                   "is_active", "notes")

#: Fields of a ballot
BALLOT_FIELDS = (
    "id", "assembly_id", "title", "description", "vote_begin", "vote_end",
    "vote_extension_end", "extended", "use_bar", "quorum", "votes",
    "is_tallied", "notes")

#: Fields of an attachment in the assembly realm (attached either to an
#: assembly or a ballot)
ASSEMBLY_ATTACHMENT_FIELDS = ("id", "assembly_id", "ballot_id", "title",
                              "filename")

#: Fields of a semester
ORG_PERIOD_FIELDS = (
    "id", "billing_state", "billing_done", "ejection_state", "ejection_done",
    "ejection_count", "ejection_balance", "balance_state", "balance_done",
    "balance_trialmembers", "balance_total")

#: Fielsd of an expuls
EXPULS_PERIOD_FIELDS = ("id", "addresscheck_state", "addresscheck_done")

#: Fields of one direct debit permit
LASTSCHRIFT_FIELDS = (
    "id", "submitted_by", "persona_id", "amount", "iban",
    "account_owner", "account_address", "granted_at", "revoked_at", "notes")

#: Fields of one interaction on behalf of a direct debit permit
LASTSCHRIFT_TRANSACTION_FIELDS = (
    "id", "submitted_by", "lastschrift_id", "period_id", "status", "amount",
    "issued_at", "processed_at", "tally")

EPSILON = 10 ** (-6)  #:

#: Timestamp which lies in the future. Make a constant so we do not have to
#: hardcode the value otherwere
FUTURE_TIMESTAMP = datetime.datetime(9996, 1, 1, 0, 0, 0, tzinfo=pytz.utc)<|MERGE_RESOLUTION|>--- conflicted
+++ resolved
@@ -20,8 +20,8 @@
 import shutil
 import string
 import sys
-from typing import (TYPE_CHECKING, Any, Collection, Dict, List, Mapping,
-                    Sequence, TypeVar, Union, cast, overload, Callable)
+from typing import (TYPE_CHECKING, Any, Callable, Collection, Dict, List,
+                    Mapping, Sequence, TypeVar, Union, cast, overload)
 
 import psycopg2.extras
 import pytz
@@ -287,8 +287,7 @@
     We also need to use an inner class so we can provide __getattr__.
     """
 
-<<<<<<< HEAD
-    def wrapit(self, fun: F) -> F:
+    def wrapit(fun: F) -> F:
         @functools.wraps(fun)
         def wrapper(rs: RequestState, *args: Any, **kwargs: Any) -> Any:
             try:
@@ -314,46 +313,6 @@
             return wrapit(attr)
 
     return cast(B, Proxy())
-=======
-    def __init__(self, backend, internal=False):
-        """
-        :type backend: :py:class:`AbstractBackend`
-        """
-        self._backend = backend
-        self._funs = {}
-        self._internal = internal
-        funs = inspect.getmembers(backend, predicate=inspect.isroutine)
-        for name, fun in funs:
-            if (getattr(fun, "access", False)
-                and (not getattr(fun, "internal", False) or internal)):
-                self._funs[name] = self._wrapit(fun)
-
-    def _wrapit(self, function):
-        """
-        :type function: callable
-        """
-
-        @functools.wraps(function)
-        def wrapper(rs, *args, **kwargs):
-            try:
-                if not self._internal:
-                    # Expose database connection for the backends
-                    rs.conn = rs._conn
-                return function(rs, *args, **kwargs)
-            finally:
-                if not self._internal:
-                    rs.conn = None
-
-        return wrapper
-
-    def __getattr__(self, name):
-        if name in {"_funs", "_backend"}:
-            raise AttributeError()
-        try:
-            return self._funs[name]
-        except KeyError as e:
-            raise AttributeError from e
->>>>>>> c2616013
 
 
 def make_root_logger(name, logfile_path, log_level, syslog_level=None,
@@ -1791,8 +1750,8 @@
 
 def roles_to_admin_views(roles):
     """ Get the set of available admin views for a user with given roles.
-    
-    :type roles: {str} 
+
+    :type roles: {str}
     :return: {str}
     """
     result = set()
