--- conflicted
+++ resolved
@@ -1471,15 +1471,9 @@
 EVENT_FIELDS = (
     "id", "title", "institution", "description", "shortname",
     "registration_start", "registration_soft_limit", "registration_hard_limit",
-<<<<<<< HEAD
     "iban", "orga_address", "mail_text", "use_questionnaire", "notes",
     "offline_lock", "is_visible", "is_course_list_visible", "is_archived",
-    "lodge_field", "reserve_field")
-=======
-    "iban", "mail_text", "use_questionnaire", "notes", "offline_lock",
-    "is_visible", "is_course_list_visible", "is_archived", "lodge_field",
-    "reserve_field", "course_room_field")
->>>>>>> 1503f9ec
+    "lodge_field", "reserve_field", "course_room_field")
 
 #: Fields of an event part organized via CdEDB
 EVENT_PART_FIELDS = ("id", "event_id", "title", "shortname", "part_begin",
