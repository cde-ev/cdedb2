--- conflicted
+++ resolved
@@ -2045,25 +2045,13 @@
 
 #: Fields of an event organized via the CdEDB
 EVENT_FIELDS = (
-<<<<<<< HEAD
     "id", "title", "institution", "description", "shortname", "registration_start",
     "registration_soft_limit", "registration_hard_limit", "iban", "nonmember_surcharge",
     "orga_address", "registration_text", "mail_text", "use_additional_questionnaire",
     "notes", "participant_notes", "offline_lock", "is_visible",
     "is_course_list_visible", "is_course_state_visible", "is_participant_list_visible",
-    "courses_in_participant_list", "is_cancelled", "is_archived", "lodge_field",
+    "is_course_assignment_visible", "is_cancelled", "is_archived", "lodge_field",
     "camping_mat_field", "course_room_field")
-=======
-    "id", "title", "institution", "description", "shortname",
-    "registration_start", "registration_soft_limit",
-    "registration_hard_limit", "iban", "nonmember_surcharge",
-    "orga_address", "registration_text", "mail_text",
-    "use_additional_questionnaire", "notes", "offline_lock", "is_visible",
-    "is_course_list_visible", "is_course_state_visible",
-    "is_participant_list_visible", "is_course_assignment_visible",
-    "is_cancelled", "is_archived", "lodge_field", "camping_mat_field",
-    "course_room_field")
->>>>>>> e99e9e07
 
 #: Fields of an event part organized via CdEDB
 EVENT_PART_FIELDS = ("id", "event_id", "title", "shortname", "part_begin",
