--- conflicted
+++ resolved
@@ -17,20 +17,13 @@
 import re
 import string
 import sys
-<<<<<<< HEAD
 import hashlib
-from os import PathLike
-from typing import (
-    Any, TypeVar, Mapping, Collection, Dict, List, overload, Union, Sequence,
-    AbstractSet, Tuple, MutableSequence, TYPE_CHECKING, Callable, cast
-=======
 from os import PathLike as OSPathLike
 from typing import (
     Any, TypeVar, Mapping, Optional, Dict, List, overload, Sequence, Tuple,
     Callable, Set, Iterable, Union, Generator, Type,
     OrderedDict as OrderedDictType, Collection, MutableMapping, Container,
-    TYPE_CHECKING, cast, KeysView
->>>>>>> ac5c1420
+    TYPE_CHECKING, cast, KeysView, AbstractSet, MutableSequence
 )
 
 import psycopg2.extras
@@ -71,11 +64,6 @@
 # blocker blocks deletion without the option to cascadingly delete.
 DeletionBlockers = Dict[str, List[int]]
 
-<<<<<<< HEAD
-# Overwrite the os.PathLike interface, because PyCharm fails to
-# recognize `patlib.Path` as an implementation of that interface.
-PathLike = Union[pathlib.Path, PathLike]
-=======
 # Pseudo error objects used to display errors in the frontend. First argument
 # is the field that contains the error, second argument is the error itself.
 Error = Tuple[str, Exception]
@@ -97,6 +85,9 @@
 
 CdEDBLog = Tuple[int, Tuple[CdEDBObject, ...]]
 
+# TODO remove this
+# This is a workaround for the fact that PyCharm does not recognize
+# pathlib.Path as implementing the os.PathLike interface.
 PathLike = Union[pathlib.Path, OSPathLike]
 
 T = TypeVar("T")
@@ -127,7 +118,6 @@
     def init_admin_views_from_cookie(self, enabled_views_cookie: str) -> None:
         enabled_views = enabled_views_cookie.split(',')
         self.admin_views = self.available_admin_views & set(enabled_views)
->>>>>>> ac5c1420
 
 
 class RequestState:
@@ -395,7 +385,6 @@
                     targetdict[key] = adict[key]
 
 
-<<<<<<< HEAD
 def get_hash(*args: Union[bytes, bytearray, memoryview]) -> str:
     """Helper to calculate a hexadecimal hash of an arbitrary object.
 
@@ -412,10 +401,7 @@
     return hasher.hexdigest()
 
 
-def now():
-=======
 def now() -> datetime.datetime:
->>>>>>> ac5c1420
     """Return an up to date timestamp.
 
     This is a separate function so we do not forget to make it time zone
@@ -584,15 +570,11 @@
         return (attachment['title'], attachment['id'])
 
     @staticmethod
-<<<<<<< HEAD
-    def attachment_version(version):
+    def attachment_version(version: CdEDBObject) -> Sortkey:
         return (version['attachment_id'], version['version'])
 
     @staticmethod
-    def past_event(past_event):
-=======
     def past_event(past_event: CdEDBObject) -> Sortkey:
->>>>>>> ac5c1420
         return (past_event['tempus'], past_event['id'])
 
     @staticmethod
@@ -892,18 +874,10 @@
 #: Magic value of moniker of the ballot candidate representing the bar.
 ASSEMBLY_BAR_MONIKER = "_bar_"
 
-<<<<<<< HEAD
-T = TypeVar("T")
-
 
 @overload
 def unwrap(single_element_list: Union[AbstractSet[T], MutableSequence[T],
-                                      Tuple[T]]) -> T:
-=======
-
-@overload
-def unwrap(single_element_list: Union[Sequence[T], Set[T], KeysView[T]]) -> T:
->>>>>>> ac5c1420
+                                      Tuple[T, ...]]) -> T:
     pass
 
 
