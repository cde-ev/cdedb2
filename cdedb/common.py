#!/usr/bin/env python3

"""Global utility functions."""

import collections
import collections.abc
import copy
import datetime
import decimal
import enum
import functools
import hmac
import icu
import inspect
import itertools
import json
import logging
import logging.handlers
import pathlib
import re
import shutil
import string
import sys

import psycopg2.extras
import pytz
import werkzeug.datastructures

# The following imports are only for re-export. They are not used
# here. All other uses should import them from here and not their
# original source which is basically just uninlined code.
from cdedb.ml_subscription_aux import (
    SubscriptionError, SubscriptionInfo, SubscriptionActions)

_LOGGER = logging.getLogger(__name__)

# Global unified collator to be used when sorting.
COLLATOR = icu.Collator.createInstance(icu.Locale('de_DE.UTF-8@colNumeric=yes'))


class RequestState:
    """Container for request info. Besides this and db accesses the python
    code should be state-less. This data structure enables several
    convenient semi-magic behaviours (magic enough to be nice, but non-magic
    enough to not be non-nice).
    """

    def __init__(self, sessionkey, user, request, response, notifications,
                 mapadapter, requestargs, errors, values, lang, gettext,
                 ngettext, coders, begin, default_gettext=None,
                 default_ngettext=None):
        """
        :type sessionkey: str or None
        :type user: :py:class:`User`
        :type request: :py:class:`werkzeug.wrappers.Request`
        :type response: :py:class:`werkzeug.wrappers.Response` or None
        :type notifications: [(str, str, {str: object})]
        :param notifications: Messages to be displayed to the user. To be
          submitted by :py:meth:`notify`. The parameters are
            * the type of message (e.g. warning),
            * the message string,
            * a (possibly empty) dict describing substitutions to be done on
              the message string (after i18n).
        :type mapadapter: :py:class:`werkzeug.routing.MapAdapter`
        :param mapadapter: URL generator (specific for this request)
        :type requestargs: {str: object}
        :param requestargs: verbatim copy of the arguments contained in the URL
        :type errors: [(str, exception)]
        :param errors: Validation errors, consisting of a pair of (parameter
          name, the actual error). The exceptions have one or two
          parameters. First a string being the error message. And second an
          optional {str: object} dict, describing substitutions to be done
          after i18n.
        :type values: {str: object}
        :param values: Parameter values extracted via :py:func:`REQUESTdata`
          and :py:func:`REQUESTdatadict` decorators, which allows automatically
          filling forms in. This will be a
          :py:class:`werkzeug.datastructures.MultiDict` to allow seamless
          integration with the werkzeug provided data.
        :type lang: str
        :param lang: language code for i18n, currently only 'de' is valid
        :type gettext: callable
        :param gettext: translation function as in the gettext module
        :type ngettext: callable
        :param ngettext: translation function as in the gettext module
        :type coders: {str: callable}
        :param coders: Functions for encoding and decoding parameters primed
          with secrets. This is hacky, but sadly necessary.
        :type begin: datetime.datetime
        :param begin: time where we started to process the request
        :type default_gettext: callable
        :param default_gettext: default translation function used to ensure
            stability across different locales
        :type default_ngettext: callable
        :param default_ngettext: default translation function used to ensure
            stability across different locales
        """
        self.ambience = {}
        self.sessionkey = sessionkey
        self.user = user
        self.request = request
        self.response = response
        self.notifications = notifications
        self.urls = mapadapter
        self.requestargs = requestargs
        self._errors = errors
        if not isinstance(values, werkzeug.datastructures.MultiDict):
            values = werkzeug.datastructures.MultiDict(values)
        self.values = values
        self.lang = lang
        self.gettext = gettext
        self.ngettext = ngettext
        self.default_gettext = default_gettext or gettext
        self.default_ngettext = default_ngettext or ngettext
        self._coders = coders
        self.begin = begin
        # Visible version of the database connection
        self.conn = None
        # Private version of the database connection, only visible in the
        # backends (mediated by the ProxyShim)
        self._conn = None
        # Toggle to disable logging
        self.is_quiet = False
        # Is true, if the application detected an invalid (or no) CSRF token
        self.csrf_alert = False
        # Used for validation enforcement, set to False if a validator
        # is executed and then to True with the corresponding methods
        # of this class
        self.validation_appraised = None

    def notify(self, ntype, message, params=None):
        """Store a notification for later delivery to the user.

        :type ntype: str
        :param ntype: one of :py:data:`NOTIFICATION_TYPES`
        :type message: str
        :type params: set or None
        """
        if ntype not in NOTIFICATION_TYPES:
            raise ValueError(n_("Invalid notification type %(t)s found."),
                             {'t': ntype})
        params = params or {}
        self.notifications.append((ntype, message, params))

    def append_validation_error(self, error):
        """Register a new  error.

        The important side-effect is the activation of the validation
        tracking, that causes the application to throw an error if the
        validation result is not checked.

        However in general the method extend_validation_errors()
        should be preferred since it activates the validation tracking
        even if no errors are present.

        :type error: (str, Exception)
        """
        self.validation_appraised = False
        self._errors.append(error)

    def add_validation_error(self, error):
        for k, e in self._errors:
            if k == error[0]:
                if e.args == error[1].args:
                    break
        else:
            self.append_validation_error(error)

    def extend_validation_errors(self, errors):
        """Register a new (maybe empty) set of errors.

        The important side-effect is the activation of the validation
        tracking, that causes the application to throw an error if the
        validation result is not checked.

        :type errors: [(str, Exception)]
        """
        self.validation_appraised = False
        self._errors.extend(errors)

    def has_validation_errors(self):
        """Check whether validation errors exists.

        This (or its companion function) must be called in the
        lifetime of a request. Otherwise the application will throw an
        error.

        :rtype: bool
        """
        self.validation_appraised = True
        return bool(self._errors)

    def ignore_validation_errors(self):
        """Explicitly mark validation errors as irrelevant.

        This (or its companion function) must be called in the
        lifetime of a request. Otherwise the application will throw an
        error.
        """
        self.validation_appraised = True

    def retrieve_validation_errors(self):
        """Take a look at the queued validation errors.

        This does not cause the validation tracking to register a
        successful check.

        :rtype: [(str, Exception)]
        """
        return self._errors


class User:
    """Container for a persona."""

    def __init__(self, persona_id=None, roles=None, display_name="",
                 given_names="", family_name="", username="", orga=None,
                 moderator=None):
        """
        :type persona_id: int or None
        :type roles: {str}
        :param roles: python side privilege levels
        :type display_name: str or None
        :type given_names: str or None
        :type family_name or None
        :type username: str or None
        :type orga: [int]
        :type moderator: [int]
        """
        self.persona_id = persona_id
        self.roles = roles or {"anonymous"}
        self.username = username
        self.display_name = display_name
        self.given_names = given_names
        self.family_name = family_name
        self.orga = orga or []
        self.moderator = moderator or []
        self.admin_views = set()

    @property
    def available_admin_views(self):
        return roles_to_admin_views(self.roles)

    def init_admin_views_from_cookie(self, enabled_views_cookie):
        enabled_views = enabled_views_cookie.split(',')
        self.admin_views = self.available_admin_views & set(enabled_views)


class ProxyShim:
    """Wrap a backend for some syntactic sugar.

    If we used an actual RPC mechanism, this would do some additional
    lifting to accomodate this.

    This takes care of the annotations given by the decorators on the
    backend functions.
    """

    def __init__(self, backend, internal=False):
        """
        :type backend: :py:class:`AbstractBackend`
        """
        self._backend = backend
        self._funs = {}
        self._internal = internal
        funs = inspect.getmembers(backend, predicate=inspect.isroutine)
        for name, fun in funs:
            if hasattr(fun, "access_list") or (
                    internal and hasattr(fun, "internal_access_list")):
                self._funs[name] = self._wrapit(fun)

    def _wrapit(self, fun):
        """
        :type fun: callable
        """
        try:
            access_list = fun.access_list
        except AttributeError:
            if self._internal:
                access_list = fun.internal_access_list
            else:
                raise

        @functools.wraps(fun)
        def new_fun(rs, *args, **kwargs):
            if rs.user.roles & access_list:
                try:
                    if not self._internal:
                        # Expose database connection for the backends
                        rs.conn = rs._conn
                    return fun(rs, *args, **kwargs)
                finally:
                    if not self._internal:
                        rs.conn = None
            else:
                raise PrivilegeError(n_("Not in access list."))

        return new_fun

    def __getattr__(self, name):
        if name in {"_funs", "_backend"}:
            raise AttributeError()
        try:
            return self._funs[name]
        except KeyError as e:
            raise AttributeError from e


def make_root_logger(name, logfile_path, log_level, syslog_level=None,
                     console_log_level=None):
    """Configure the :py:mod:`logging` module. Since this works hierarchical,
    it should only be necessary to call this once and then every child
    logger is routed through this configured logger.

    :type name: str
    :type logfile_path: str or pathlib.Path
    :type log_level: int
    :type syslog_level: int or None
    :type console_log_level: int or None
    :rtype: logging.Logger
    """
    logger = logging.getLogger(name)
    if logger.handlers:
        logger.info("Logger {} already initialized.".format(name))
        return logger
    logger.propagate = False
    logger.setLevel(log_level)
    formatter = logging.Formatter(
        '[%(asctime)s,%(name)s,%(levelname)s] %(message)s')
    file_handler = logging.FileHandler(str(logfile_path))
    file_handler.setLevel(log_level)
    file_handler.setFormatter(formatter)
    logger.addHandler(file_handler)
    if syslog_level:
        syslog_handler = logging.handlers.SysLogHandler()
        syslog_handler.setLevel(syslog_level)
        syslog_handler.setFormatter(formatter)
        logger.addHandler(syslog_handler)
    if console_log_level:
        console_handler = logging.StreamHandler(sys.stdout)
        console_handler.setLevel(console_log_level)
        console_handler.setFormatter(formatter)
        logger.addHandler(console_handler)
    logger.info("Configured logger {}.".format(name))
    return logger


def glue(*args):
    """Join overly long strings, adds boundary white space for convenience.

    It would be possible to use auto string concatenation as in ``("a
    string" "another string")`` instead, but there you have to be
    careful to add boundary white space yourself, so we prefer this
    explicit function.

    :type args: [str]
    :rtype: str
    """
    return " ".join(args)


def merge_dicts(*dicts):
    """Merge all dicts into the first one, but do not overwrite.

    This is basically the :py:meth:`dict.update` method, but existing
    keys take precedence.

    This is done inplace to allow the target dict to be a multi dict. If
    we create a new return dict we would have to add extra logic to
    cater for this.

    Additionally if the target is a MultiDict we use the correct method for
    setting list-type values.

    :type dicts: [{object: object}]
    """
    assert (len(dicts) > 0)
    for adict in dicts[1:]:
        for key in adict:
            if key not in dicts[0]:
                if (isinstance(adict[key], collections.abc.Sequence)
                        and not isinstance(adict[key], str)
                        and isinstance(dicts[0], werkzeug.MultiDict)):
                    dicts[0].setlist(key, adict[key])
                else:
                    dicts[0][key] = adict[key]


def now():
    """Return an up to date timestamp.

    This is a separate function so we do not forget to make it time zone
    aware.

    :rtype: datetime.datetime
    """
    return datetime.datetime.now(pytz.utc)


class QuotaException(RuntimeError):
    """
    Exception for signalling a quota excess. This is thrown in
    :py:mod:`cdedb.backend.cde` and caught in
    :py:mod:`cdedb.frontend.application`. We use a custom class so that
    we can distinguish it from other exceptions.
    """
    pass


class PrivilegeError(RuntimeError):
    """
    Exception for signalling missing privileges. This Exception is thrown by the
    backend to indicate an unprivileged call to a backend function. However,
    this situation should be prevented by privilege checks in the frontend.
    Thus, we typically consider this Exception as an unexpected programming
    error. In some cases the frontend may catch and handle the exception
    instead of preventing it in the first place.
    """
    pass


class ArchiveError(RuntimeError):
    """
    Exception for signalling an exact error when archiving a persona
    goes awry.
    """
    pass


class PartialImportError(RuntimeError):
    """Exception for signalling a checksum mismatch in the partial import.

    Making this an exception rolls back the database transaction.
    """
    pass


class ValidationWarning(Exception):
    """Exception which should be suppressable by the user."""
    pass


def xsorted(iterable, *, key=lambda x: x, reverse=False):
    """Wrapper for sorted() to achieve a natural sort.

    In particular, this makes sure strings containing diacritics are
    sorted, e.g. with ß = ss, a = ä, s = S etc. Furthermore, numbers
    (ints and decimals) are sorted correctly, even in midst of strings
    as well as negative ones. This is achieved by using the icu library.

    For users, the interface of this function should be identical
    to sorted().

    :type iterable: iterable
    :param key: function to order by
    :type key: callable
    :type reverse: boolean
    :rtype: list
    """
    return sorted(iterable, key=lambda x: COLLATOR.getSortKey(str(key(x))),
                  reverse=reverse)


class EntitySorter:
    """Provide a singular point for common sortkeys.

    This class does not need to be instantiated. It's method can be passed to
    `sorted` or `keydictsort_filter`.
    """

    # TODO decide whether we sort by first or last name
    @staticmethod
    def persona(entry):
        """Create a sorting key associated to a persona dataset.

        This way we have a standardized sorting order for entries.

        :type entry: {str: object}
        :param entry: A dataset of a persona from the cde or event realm.
        :rtype: str
        """
        return (entry['family_name'] + " " + entry['given_names']).lower()

    @staticmethod
    def given_names(persona):
        return persona['given_names']

    @staticmethod
    def family_name(persona):
        return persona['family_name']

    @staticmethod
    def email(persona):
        return persona['username']

    @staticmethod
    def address(persona):
        postal_code = persona.get('postal_code', "") or ""
        location = persona.get('location', "") or ""
        address = persona.get('address', "") or ""
        return (postal_code, location, address)

    @staticmethod
    def event(event):
        return (event['begin'], event['end'], event['title'], event['id'])

    @staticmethod
    def course(course):
        return (course['nr'], course['shortname'], course['id'])

    @staticmethod
    def lodgement(lodgement):
        return (lodgement['moniker'], lodgement['id'])

    @staticmethod
    def lodgement_group(lodgement_group):
        return (lodgement_group['moniker'], lodgement_group['id'])

    @staticmethod
    def event_part(event_part):
        return (event_part['part_begin'], event_part['part_end'],
                event_part['shortname'], event_part['id'])

    @staticmethod
    def course_track(course_track):
        return (course_track['sortkey'], course_track['id'])

    @staticmethod
    def event_field(event_field):
        return (event_field['field_name'], event_field['id'])

    @staticmethod
    def candidates(candidates):
        return (candidates['moniker'], candidates['id'])

    @staticmethod
    def assembly(assembly):
        return (assembly['signup_end'], assembly['id'])

    @staticmethod
    def ballot(ballot):
        return (ballot['title'], ballot['id'])

    @staticmethod
    def attachment(attachment):
        return (attachment['title'], attachment['id'])

    @staticmethod
    def past_event(past_event):
        return (past_event['tempus'], past_event['id'])

    @staticmethod
    def past_course(past_course):
        return (past_course['nr'], past_course['title'], past_course['id'])

    @staticmethod
    def institution(institution):
        return (institution['moniker'], institution['id'])

    @staticmethod
    def transaction(transaction):
        return (transaction['issued_at'], transaction['id'])

    @staticmethod
    def genesis_case(genesis_case):
        return (genesis_case['ctime'], genesis_case['id'])

    @staticmethod
    def changelog(changelog_entry):
        return (changelog_entry['ctime'], changelog_entry['id'])

    @staticmethod
    def mailinglist(mailinglist):
        return (mailinglist['title'], mailinglist['id'])


def compute_checkdigit(value):
    """Map an integer to the checksum used for UI purposes.

    This checkdigit allows for error detection if somebody messes up a
    handwritten ID or such.

    Most of the time, the integer will be a persona id.

    :type value: int
    :rtype: str
    """
    digits = []
    tmp = value
    while tmp > 0:
        digits.append(tmp % 10)
        tmp = tmp // 10
    dsum = sum((i + 2) * d for i, d in enumerate(digits))
    return "0123456789X"[-dsum % 11]


def lastschrift_reference(persona_id, lastschrift_id):
    """Return an identifier for usage with the bank.

    This is the so called 'Mandatsreferenz'.

    :type persona_id: int
    :type lastschrift_id: int
    :rtype: str
    """
    return "CDE-I25-{}-{}-{}-{}".format(
        persona_id, compute_checkdigit(persona_id), lastschrift_id,
        compute_checkdigit(lastschrift_id))


def _small_int_to_words(num, lang):
    """Convert a small integer into a written representation.

    Helper for the general function.

    :type num: int
    :param num: Must be between 0 and 999
    :type lang: str
    :param lang: Currently we only suppert 'de'.
    :rtype: str
    """
    if num < 0 or num > 999:
        raise ValueError(n_("Out of supported scope."))
    digits = tuple((num // 10 ** i) % 10 for i in range(3))
    if lang == "de":
        atoms = ("null", "ein", "zwei", "drei", "vier", "fünf", "sechs",
                 "sieben", "acht", "neun", "zehn", "elf", "zwölf", "dreizehn",
                 "vierzehn", "fünfzehn", "sechzehn", "siebzehn", "achtzehn",
                 "neunzehn")
        tens = ("", "", "zwanzig", "dreißig", "vierzig", "fünfzig", "sechzig",
                "siebzig", "achtzig", "neunzig")
        ret = ""
        if digits[2]:
            ret += atoms[digits[2]] + "hundert"
        if num % 100 < 20:
            if num % 100:
                ret += atoms[num % 100]
            return ret
        if digits[0]:
            ret += atoms[digits[0]]
        if digits[0] and digits[1]:
            ret += "und"
        if digits[1]:
            ret += tens[digits[1]]
        return ret
    else:
        raise NotImplementedError(n_("Not supported."))


def int_to_words(num, lang):
    """Convert an integer into a written representation.

    This is for the usage such as '2 apples' -> 'two apples'.

    :type num: int
    :type lang: str
    :param lang: Currently we only suppert 'de'.
    :rtype: str
    """
    if num < 0 or num > 999999:
        raise ValueError(n_("Out of supported scope."))
    if lang == "de":
        if num == 0:
            return "null"
        multipliers = ("", "tausend")
        number_words = []
        tmp = num
        while tmp > 0:
            number_words.append(_small_int_to_words(tmp % 1000, lang))
            tmp = tmp // 1000
        ret = ""
        for number_word, multiplier in reversed(tuple(zip(number_words,
                                                          multipliers))):
            if number_word != "null":
                ret += number_word + multiplier
        return ret
    else:
        raise NotImplementedError(n_("Not supported."))


class CustomJSONEncoder(json.JSONEncoder):
    """Custom JSON encoder to handle the types that occur for us."""

    def default(self, obj):
        if isinstance(obj, (datetime.datetime, datetime.date)):
            return obj.isoformat()
        elif isinstance(obj, decimal.Decimal):
            return str(obj)
        elif isinstance(obj, set):
            return tuple(obj)
        return super().default(obj)


def json_serialize(data, **kwargs):
    """Do beefed up JSON serialization.

    :type data: obj
    :rtype: str
    """
    return json.dumps(data, indent=4, cls=CustomJSONEncoder, **kwargs)


class PsycoJson(psycopg2.extras.Json):
    """Json encoder for consumption by psycopg.

    This is the official way of customizing the serialization process by
    subclassing the appropriate class.
    """

    def dumps(self, obj):
        return json_serialize(obj)


def shutil_copy(*args, **kwargs):
    """Wrapper around shutil.copy() converting pathlib.Path to str.

    This is just a convenience function.
    """
    args = tuple(str(a) if isinstance(a, pathlib.Path) else a for a in args)
    kwargs = {k: str(v) if isinstance(v, pathlib.Path) else v
              for k, v in kwargs.items()}
    return shutil.copy(*args, **kwargs)


def pairwise(iterable):
    """Iterate over adjacent pairs of values of an iterable.

    For the input [1, 3, 6, 10] this returns [(1, 3), (3, 6), (6, 10)].

    :type iterable: iterable
    :rtype: iterable
    """
    x, y = itertools.tee(iterable)
    next(y, None)
    return zip(x, y)


def _schulze_winners(d, candidates):
    """This is the abstract part of the Schulze method doing the actual work.

    The candidates are the vertices of a graph and the metric (in form
    of ``d``) describes the strength of the links between the
    candidates, that is edge weights.

    We determine the strongest path from each vertex to each other
    vertex. This gives a transitive relation, which enables us thus to
    determine winners as maximal elements.

    :type d: {(str, str): int}
    :type candidates: [str]
    :rtype: [str]
    """
    # First determine the strongst paths
    p = {(x, y): d[(x, y)] for x in candidates for y in candidates}
    for i in candidates:
        for j in candidates:
            if i == j:
                continue
            for k in candidates:
                if i == k or j == k:
                    continue
                p[(j, k)] = max(p[(j, k)], min(p[(j, i)], p[(i, k)]))
    # Second determine winners
    winners = []
    for i in candidates:
        if all(p[(i, j)] >= p[(j, i)] for j in candidates):
            winners.append(i)
    return winners


def schulze_evaluate(votes, candidates):
    """Use the Schulze method to cummulate preference list into one list.

    This is used by the assembly realm to tally votes -- however this is
    pretty abstract, so we move it here.

    Votes have the form ``3>0>1=2>4`` where the monikers between the
    relation signs are exactly those passed in the ``candidates`` parameter.

    The Schulze method is described in the pdf found in the ``related``
    folder. Also the Wikipedia article is pretty nice.

    One thing to mention is, that we do not do any tie breaking. Since
    we allow equality in the votes, it seems reasonable to allow
    equality in the result too.

    For a nice set of examples see the test suite.

    :type votes: [str]
    :type candidates: [str]
    :param candidates: We require that the candidates be explicitly
      passed. This allows for more flexibility (like returning a useful
      result for zero votes).
    :rtype: (str, [{}])
    :returns: The first Element is the aggregated result,
    the second is an more extended list, containing every level (descending) as
    dict with some extended information.
    """
    split_votes = tuple(
        tuple(level.split('=') for level in vote.split('>')) for vote in votes)

    def _subindex(alist, element):
        """The element is in the list at which position in the big list.

        :type alist: [[str]]
        :type element: str
        :rtype: int
        :returns: ``ret`` such that ``element in alist[ret]``
        """
        for index, sublist in enumerate(alist):
            if element in sublist:
                return index
        raise ValueError(n_("Not in list."))

    # First we count the number of votes prefering x to y
    counts = {(x, y): 0 for x in candidates for y in candidates}
    for vote in split_votes:
        for x in candidates:
            for y in candidates:
                if _subindex(vote, x) < _subindex(vote, y):
                    counts[(x, y)] += 1

    # Second we calculate a numeric link strength abstracting the problem
    # into the realm of graphs with one vertex per candidate
    def _strength(support, opposition, totalvotes):
        """One thing not specified by the Schulze method is how to asses the
        strength of a link and indeed there are several possibilities. We
        use the strategy called 'winning votes' as advised by the paper of
        Markus Schulze.

        If two two links have more support than opposition, then the link
        with more supporters is stronger, if supporters tie then less
        opposition is used as secondary criterion.

        Another strategy which seems to have a more intuitive appeal is
        called 'margin' and sets the difference between support and
        opposition as strength of a link. However the discrepancy
        between the strategies is rather small, to wit all cases in the
        test suite give the same result for both of them. Moreover if
        the votes contain no ties both strategies (and several more) are
        totally equivalent.

        :type support: int
        :type opposition: int
        :type totalvotes: int
        :rtype: int
        """
        # the margin strategy would be given by the following line
        # return support - opposition
        if support > opposition:
            return totalvotes * support - opposition
        elif support == opposition:
            return 0
        else:
            return -1

    d = {(x, y): _strength(counts[(x, y)], counts[(y, x)], len(votes))
         for x in candidates for y in candidates}
    # Third we execute the Schulze method by iteratively determining
    # winners
    result = []
    while True:
        done = {x for level in result for x in level}
        # avoid sets to preserve ordering
        remaining = tuple(c for c in candidates if c not in done)
        if not remaining:
            break
        winners = _schulze_winners(d, remaining)
        result.append(winners)

    # Return the aggregated preference list in the same format as the input
    # votes are.
    condensed = ">".join("=".join(level) for level in result)
    detailed = []
    for lead, follow in zip(result, result[1:]):
        level = {
            'winner': lead,
            'loser': follow,
            'pro_votes': counts[(lead[0], follow[0])],
            'contra_votes': counts[(follow[0], lead[0])]
        }
        detailed.append(level)

    return condensed, detailed


#: Magic value of moniker of the ballot candidate representing the bar.
ASSEMBLY_BAR_MONIKER = "_bar_"


def unwrap(single_element_list, keys=False):
    """Remove one nesting layer (of lists, etc.).

    This is here to replace code like ``foo = bar[0]`` where bar is a
    list with a single element. This offers some more amenities: it
    works on dicts and performs validation.

    In case of an error (e.g. wrong number of elements) this raises an
    error.

    :type single_element_list: [obj]
    :type keys: bool
    :param keys: If a mapping is input, this toggles between returning
      the key or value.
    :rtype: object or None
    """
    if (not isinstance(single_element_list, collections.abc.Iterable)
            or len(single_element_list) != 1):
        raise RuntimeError(n_("Unable to unwrap!"))
    if isinstance(single_element_list, collections.abc.Mapping):
        if keys:
            single_element_list = single_element_list.keys()
        else:
            single_element_list = single_element_list.values()
    return next(i for i in single_element_list)


@enum.unique
class LodgementsSortkeys(enum.Enum):
    """Sortkeys for lodgement overview."""
    #: default sortkey (currently equal to EntitySorter.lodgement)
    moniker = 1
    #: (capacity - reserve) which are used in this part
    used_regular = 10
    #: reserve which is used in this part
    used_reserve = 11
    #: (capacity - reserve) of this lodgement
    total_regular = 20
    #: reserve of this lodgement
    total_reserve = 21

    def is_used_sorting(self):
        return self in (LodgementsSortkeys.used_regular,
                        LodgementsSortkeys.used_reserve)

    def is_total_sorting(self):
        return self in (LodgementsSortkeys.total_regular,
                        LodgementsSortkeys.total_reserve)


@enum.unique
class AgeClasses(enum.IntEnum):
    """Abstraction for encapsulating properties like legal status changing with
    age.

    If there is any need for additional detail in differentiating this
    can be centrally added here.
    """
    full = 1  #: at least 18 years old
    u18 = 2  #: between 16 and 18 years old
    u16 = 3  #: between 14 and 16 years old
    u14 = 4  #: less than 14 years old

    def is_minor(self):
        """Checks whether a legal guardian is required.

        :rtype: bool
        """
        return self in {AgeClasses.u14, AgeClasses.u16, AgeClasses.u18}

    def may_mix(self):
        """Whether persons of this age may be legally accomodated in a mixed
        lodging together with the opposite gender.

        :rtype: bool
        """
        return self in {AgeClasses.full, AgeClasses.u18}


def deduct_years(date, years):
    """Convenience function to go back in time.

    Dates are nasty, in theory this should be a simple subtraction, but
    leap years create problems.

    :type date: datetime.date
    :type years: int
    :rtype: datetime.date
    """
    try:
        return date.replace(year=date.year - years)
    except ValueError:
        # this can happen in only one situation: we tried to move a leap
        # day into a year without leap
        assert (date.month == 2 and date.day == 29)
        return date.replace(year=date.year - years, day=28)


def determine_age_class(birth, reference):
    """Basically a constructor for :py:class:`AgeClasses`.

    :type birth: datetime.date
    :type reference: datetime.date
    :param reference: Time at which to check age status (e.g. the first day of
      a scheduled event).
    :rtype: :py:class:`AgeClasses`
    """
    if birth <= deduct_years(reference, 18):
        return AgeClasses.full
    if birth <= deduct_years(reference, 16):
        return AgeClasses.u18
    if birth <= deduct_years(reference, 14):
        return AgeClasses.u16
    return AgeClasses.u14


@enum.unique
class LineResolutions(enum.IntEnum):
    """Possible actions during batch admission
    """
    create = 1  #: Create a new account with this data.
    skip = 2  #: Do nothing with this line.
    renew_trial = 3  #: Renew the trial membership of an existing account.
    update = 4  #: Update an existing account with this data.
    renew_and_update = 5  #: A combination of renew_trial and update.

    def do_trial(self):
        """Whether to grant a trial membership.

        :rtype: bool
        """
        return self in {LineResolutions.renew_trial,
                        LineResolutions.renew_and_update}

    def do_update(self):
        """Whether to incorporate the new data (address, ...).

        :rtype: bool
        """
        return self in {LineResolutions.update,
                        LineResolutions.renew_and_update}

    def is_modification(self):
        """Whether we modify an existing account.

        In this case we do not create a new account.

        :rtype: bool
        """
        return self in {LineResolutions.renew_trial,
                        LineResolutions.update,
                        LineResolutions.renew_and_update}


#: magic number which signals our makeshift algebraic data type
INFINITE_ENUM_MAGIC_NUMBER = 0


def infinite_enum(aclass):
    """Decorator to document infinite enums.

    This does nothing and is only for documentation purposes.

    Infinite enums are sadly not directly supported by python which
    means, that we have to emulate them on our own.

    We implement them by pairing the enum with an int and assigning a
    special enum value to the meaning "see the int value" (namely
    :py:const:`INFINITE_ENUM_MAGIC_NUMBER`).

    Furthermore by convention the int is always non-negative and the
    enum can have additional states which are all associated with
    negative values. In case of an additional enum state, the int is
    None.

    In the code they are stored as an :py:data:`InfiniteEnum`.

    :type aclass: obj
    :rtype: obj

    """
    return aclass


#: Storage facility for infinite enums with associated data, see
#: :py:func:`infinite_enum`
@functools.total_ordering
class InfiniteEnum:
    def __init__(self, enum, int):
        self.enum = enum
        self.int = int

    @property
    def value(self):
        if self.enum == INFINITE_ENUM_MAGIC_NUMBER:
            return self.int
        return self.enum.value

    def __str__(self):
        if self.enum == INFINITE_ENUM_MAGIC_NUMBER:
            return "{}({})".format(self.enum, self.int)
        return str(self.enum)

    def __eq__(self, other):
        if isinstance(other, InfiniteEnum):
            return self.value == other.value
        if isinstance(other, int):
            return self.value == other
        return NotImplemented

    def __lt__(self, other):
        if isinstance(other, InfiniteEnum):
            return self.value < other.value
        if isinstance(other, int):
            return self.value < other
        return NotImplemented


@infinite_enum
@enum.unique
class CourseFilterPositions(enum.IntEnum):
    """Selection possibilities for the course assignment tool.

    We want to find registrations which have a specific course as choice
    or something else. Where exactly we search for the course is
    specified via this enum.
    """
    #: This is the reference to the infinite enum int.
    specific_rank = INFINITE_ENUM_MAGIC_NUMBER
    instructor = -1  #: Being a course instructor for the course in question.
    any_choice = -5  #: Having chosen the course (in any choice)
    assigned = -6  #: Being in this course either as participant or instructor.
    anywhere = -7  #: Having chosen the course, being instructor or participant.


@infinite_enum
@enum.unique
class CourseChoiceToolActions(enum.IntEnum):
    """Selection possibilities for the course assignment tool.

    Specify the action to take.
    """
    #: reference to the infinite enum int
    specific_rank = INFINITE_ENUM_MAGIC_NUMBER
    assign_fixed = -4  #: the course is specified separately
    assign_auto = -5  #: somewhat intelligent algorithm


@enum.unique
class Accounts(enum.Enum):
    """Store the existing CdE Accounts."""
    Account0 = 8068900
    Account1 = 8068901
    Account2 = 8068902
    # Fallback if Account is none of the above
    Unknown = 0

    def __str__(self):
        return str(self.value)


@enum.unique
class TransactionType(enum.IntEnum):
    """Store the type of a Transactions."""
    MembershipFee = 1
    EventFee = 2
    Donation = 3
    I25p = 4
    Other = 5

    EventFeeRefund = 10
    InstructorRefund = 11
    EventExpenses = 12
    Expenses = 13
    AccountFee = 14
    OtherPayment = 15

    Unknown = 1000

    @property
    def has_event(self):
        return self in {TransactionType.EventFee,
                        TransactionType.EventFeeRefund,
                        TransactionType.InstructorRefund,
                        TransactionType.EventExpenses,
                        }

    @property
    def has_member(self):
        return self in {TransactionType.MembershipFee,
                        TransactionType.EventFee,
                        TransactionType.I25p,
                        }

    @property
    def is_unknown(self):
        return self in {TransactionType.Unknown,
                        TransactionType.Other,
                        TransactionType.OtherPayment
                        }

    def old(self):
        """
        Return a string representation compatible with the old excel style.

        :rtype: str
        """
        if self == TransactionType.MembershipFee:
            return "Mitgliedsbeitrag"
        if self in {TransactionType.EventFee,
                    TransactionType.EventExpenses,
                    TransactionType.EventFeeRefund,
                    TransactionType.InstructorRefund}:
            return "Teilnehmerbeitrag"
        if self == TransactionType.I25p:
            return "Initiative 25+"
        if self == TransactionType.Donation:
            return "Spende"
        else:
            return "Sonstiges"

    def __str__(self):
        """
        Return a string represantation for the TransactionType.

        These are _not_ translated on purpose, so that the generated download
        is the same regardless of locale.
        """
        to_string = {TransactionType.MembershipFee.name: "Mitgliedsbeitrag",
                     TransactionType.EventFee.name: "Teilnehmerbeitrag",
                     TransactionType.Donation.name: "Spende",
                     TransactionType.I25p.name: "Initiative25+",
                     TransactionType.Other.name: "Sonstiges",
                     TransactionType.EventFeeRefund.name: "Teilnehmererstattung",
                     TransactionType.InstructorRefund.name: "KL-Erstattung",
                     TransactionType.EventExpenses.name: "Veranstaltungsausgabe",
                     TransactionType.Expenses.name: "Ausgabe",
                     TransactionType.AccountFee.name: "Kontogebühr",
                     TransactionType.OtherPayment.name: "Andere Zahlung",
                     TransactionType.Unknown.name: "Unbekannt",
                     }
        if self.name in to_string:
            return to_string[self.name]
        else:
            return repr(self)


def mixed_existence_sorter(iterable):
    """Iterate over a set of indices in the relevant way.

    That is first over the non-negative indices in ascending order and
    then over the negative indices in descending order.

    This is the desired order if the UI offers the possibility to
    create multiple new entities enumerated by negative IDs.

    :type iterable: [int]
    """
    for i in xsorted(iterable):
        if i >= 0:
            yield i
    for i in reversed(xsorted(iterable)):
        if i < 0:
            yield i


def n_(x):
    """
    Alias of the identity for i18n.
    Identity function that shadows the gettext alias to trick pybabel into
    adding string to the translated strings.
    """
    return x


def deep_update(adict, update):
    """Update a dict with multiple layers.

    :type adict: dict
    :type update: collections.abc.Mapping
    :rtype: dict
    """
    new_dict = copy.deepcopy(adict)
    for k, v in update.items():
        if isinstance(v, collections.abc.Mapping):
            new_dict[k] = deep_update(new_dict.get(k, {}), v)
        else:
            new_dict[k] = v
    return new_dict


def asciificator(s):
    """Pacify a string.

    Replace or omit all characters outside a known good set. This is to
    be used if your use case does not tolerate any fancy characters
    (like SEPA files).

    :type s: str
    :rtype: str
    """
    umlaut_map = {
        "ä": "ae", "æ": "ae",
        "Ä": "AE", "Æ": "AE",
        "ö": "oe", "ø": "oe", "œ": "oe",
        "Ö": "Oe", "Ø": "Oe", "Œ": "Oe",
        "ü": "ue",
        "Ü": "Ue",
        "ß": "ss",
        "à": "a", "á": "a", "â": "a", "ã": "a", "å": "a", "ą": "a",
        "À": "A", "Á": "A", "Â": "A", "Ã": "A", "Å": "A", "Ą": "A",
        "ç": "c", "č": "c", "ć": "c",
        "Ç": "C", "Č": "C", "Ć": "C",
        "è": "e", "é": "e", "ê": "e", "ë": "e", "ę": "e",
        "È": "E", "É": "E", "Ê": "E", "Ë": "E", "Ę": "E",
        "ì": "i", "í": "i", "î": "i", "ï": "i",
        "Ì": "I", "Í": "I", "Î": "I", "Ï": "I",
        "ł": "l",
        "Ł": "L",
        "ñ": "n", "ń": "n",
        "Ñ": "N", "Ń": "N",
        "ò": "o", "ó": "o", "ô": "o", "õ": "o", "ő": "o",
        "Ò": "O", "Ó": "O", "Ô": "O", "Õ": "O", "Ő": "O",
        "ù": "u", "ú": "u", "û": "u", "ű": "u",
        "Ù": "U", "Ú": "U", "Û": "U", "Ű": "U",
        "ý": "y", "ÿ": "y",
        "Ý": "Y", "Ÿ": "Y",
        "ź": "z",
        "Ź": "Z",
    }
    ret = ""
    for char in s:
        if char in umlaut_map:
            ret += umlaut_map[char]
        elif char in (string.ascii_letters + string.digits + " /-?:().,+"):
            ret += char
        else:
            ret += ' '
    return ret


def diacritic_patterns(s, two_way_replace=False):
    """Replace letters with a pattern matching expressions.

    Thus ommitting diacritics in the query input is possible.

    This is intended for use with regular expressions.

    :type s: str or None
    :type two_way_replace: bool
    :param two_way_replace: If this is True, replace all letter with a
      potential diacritic (independent of the presence of the diacritic)
      with a pattern matching all diacritic variations. If this is False
      only replace in case of no diacritic present.

      This can be used to search for occurences of names stored
      in the db within input, that may not contain proper diacritics
      (e.g. it may be constrained to ASCII).
    :rtype: str or None
    """
    if s is None:
        return s
    # if fragile special chars are present do nothing
    special_chars = r'\*+?{}()[]|'  # .^$ are also special but do not interfere
    if any(char in s for char in special_chars):
        return s
    # some of the diacritics in use according to wikipedia
    umlaut_map = (
        ("ae", "(ae|ä|æ)"),
        ("oe", "(oe|ö|ø|œ)"),
        ("ue", "(ue|ü)"),
        ("ss", "(ss|ß)"),
        ("a", "[aàáâãäåą]"),
        ("c", "[cçčć]"),
        ("e", "[eèéêëę]"),
        ("i", "[iìíîï]"),
        ("l", "[lł]"),
        ("n", "[nñń]"),
        ("o", "[oòóôõöøő]"),
        ("u", "[uùúûüű]"),
        ("y", "[yýÿ]"),
        ("z", "[zźż]"),
    )
    if not two_way_replace:
        for normal, replacement in umlaut_map:
            s = re.sub(normal, replacement, s, flags=re.IGNORECASE)
    else:
        for _, regex in umlaut_map:
            s = re.sub(regex, regex, s, flags=re.IGNORECASE)
    return s


def encode_parameter(salt, target, name, param,
                     timeout=datetime.timedelta(seconds=60)):
    """Crypographically secure a parameter. This allows two things:

    * trust user submitted data (which we beforehand gave to the user in
      signed form and which he is echoing back at us); this is used for
      example to preserve notifications during redirecting a POST-request,
      and
    * verify the origin of the data (since only we have the key for
      signing), this is convenient since we are mostly state-less (except
      the SQL layer) and thus the user can obtain a small amount of state
      where necessary; this is for example used by the password reset path
      to generate a short-lived reset link to be sent via mail, without
      storing a challenge in the database.

    All ingredients used here are necessary for security. The timestamp
    guarantees a short lifespan via the decoding function.

    The message format is A--B--C, where

    * A is 128 chars sha512 checksum of 'X--Y--Z--B--C' where X == salt, Y
      == target, Z == name
    * B is 24 chars timestamp of format '%Y-%m-%d %H:%M:%S%z' or 24 dots
      describing when the parameter expires (and the latter meaning never)
    * C is an arbitrary amount chars of payload

    :type salt: str
    :param salt: secret used for signing the parameter
    :type target: str
    :param target: The endpoint the parameter is designated for. If this is
      omitted, there are nasty replay attacks.
    :type name: str
    :param name: name of parameter, same security implications as ``target``
    :type param: str
    :param timeout: time until parameter expires, if this is None, the
      parameter never expires
    :type timeout: datetime.timedelta or None
    :rtype: str
    """
    h = hmac.new(salt.encode('ascii'), digestmod="sha512")
    if timeout is None:
        timestamp = 24 * '.'
    else:
        ttl = now() + timeout
        timestamp = ttl.strftime("%Y-%m-%d %H:%M:%S%z")
    message = "{}--{}".format(timestamp, param)
    tohash = "{}--{}--{}".format(target, name, message)
    h.update(tohash.encode("utf-8"))
    return "{}--{}".format(h.hexdigest(), message)


def decode_parameter(salt, target, name, param):
    """Inverse of :py:func:`encode_parameter`. See there for
    documentation.

    :type salt: str
    :type target: str
    :type name: str
    :type param: str
    :rtype: (bool or None, str or None)
    :returns: The string is the decoded message or ``None`` if any failure
      occured. The boolean is True if the failure was a timeout, False if
      the failure was something else and None if no failure occured.
    """
    h = hmac.new(salt.encode('ascii'), digestmod="sha512")
    mac, message = param[0:128], param[130:]
    tohash = "{}--{}--{}".format(target, name, message)
    h.update(tohash.encode("utf-8"))
    if not hmac.compare_digest(h.hexdigest(), mac):
        _LOGGER.debug("Hash mismatch ({} != {}) for {}".format(
            h.hexdigest(), mac, tohash))
        return False, None
    timestamp = message[:24]
    if timestamp == 24 * '.':
        pass
    else:
        ttl = datetime.datetime.strptime(timestamp, "%Y-%m-%d %H:%M:%S%z")
        if ttl <= now():
            _LOGGER.debug("Expired protected parameter {}".format(tohash))
            return True, None
    return None, message[26:]


def extract_roles(session, introspection_only=False):
    """Associate some roles to a data set.

    The data contains the relevant portion of attributes from the
    core.personas table. We have some more logic than simply grabbing
    the flags from the dict like only allowing admin privileges in a
    realm if access to the realm is already granted.

    Note that this also works on non-personas (i.e. dicts of is_* flags).

    :type session: {str: object}
    :type introspection_only: bool
    :param introspection_only: If True the result should only be used to
      take an extrinsic look on a persona and not the determine the privilege
      level of the data set passed.
    :rtype: {str}
    """
    ret = {"anonymous"}
    if session['is_active']:
        ret.add("persona")
    elif not introspection_only:
        return ret
    realms = {"cde", "event", "ml", "assembly"}
    for realm in realms:
        if session["is_{}_realm".format(realm)]:
            ret.add(realm)
            if session.get("is_{}_admin".format(realm)):
                ret.add("{}_admin".format(realm))
    if "cde" in ret:
        if session.get("is_core_admin"):
            ret.add("core_admin")
        if session.get("is_meta_admin"):
            ret.add("meta_admin")
        if session["is_member"]:
            ret.add("member")
            if session.get("is_searchable"):
                ret.add("searchable")
    if "cde_admin" in ret:
        if session.get("is_finance_admin"):
            ret.add("finance_admin")
    return ret


# The following dict defines the hierarchy of realms. This has direct impact on
# the admin privileges: An admin of a specific realm can only query and edit
# members of that realm, who are not member of another realm implying that
# realm.
#
# This defines an ordering on the realms making the realms a partially
# ordered set. Later we will use the notion of maximal elements of subsets,
# which are those which have nothing above them. To clarify this two examples:
#
# * in the set {'assembly', 'event', 'ml'} the elements 'assembly' and
#   'event' are maximal
#
# * in the set {'cde', 'assembly', 'event'} only 'cde' is maximal
#
# This dict is not evaluated recursively, so recursively implied realms must
# be added manually to make the implication transitive.
REALM_INHERITANCE = {
    'cde': {'event', 'assembly', 'ml'},
    'event': {'ml'},
    'assembly': {'ml'},
    'ml': set(),
}


def extract_realms(roles):
    """Get the set of realms from a set of user roles.

    When checking admin privileges, we must often check, if the user's realms
    are a subset of some other set of realms. To help with this, this function
    helps with this task, by extracting only the actual realms from a user's
    set of roles.

    :param roles: All roles of a user
    :type roles: {str}
    :return: The realms the user is member of
    :rtype: {str}
    """
    return roles & REALM_INHERITANCE.keys()


def implied_realms(realm):
    """Get additional realms implied by membership in one realm

    :param realm: The name of the realm to check
    :type realm: str
    :return: A set of the names of all implied realms
    :rtype: {str}
    """
    return REALM_INHERITANCE.get(realm, set())


def implying_realms(realm):
    """Get all realms where membership implies the given realm.

    This can be used to determine the realms in which a user must *not* be to be
    listed in a specific realm or be edited by its admins.

    :param realm: The realm to search implying realms for
    :type realm: str
    :return: A set of all realms implying
    """
    return set(r
               for r, implied in REALM_INHERITANCE.items()
               if realm in implied)


def privilege_tier(roles, conjunctive=False):
    """Required admin privilege relative to a persona (signified by its roles)

    Basically this answers the question: If a user has access to the passed
    realms, what kind of admin privilege does one need to perform an
    operation on the user?

    First we determine the relevant subset of the passed roles. These are
    the maximal elements according to the realm inheritance. These apex
    roles regulate the access.

    The answer now depends on whether the operation pertains to some
    specific realm (editing a user is the prime example here) or affects all
    realms (creating a user is the corresponding example). This distinction
    is controlled by the conjunctive parameter, if it is True the operation
    lies in the intersection of all realms.

    Note that core admins and meta admins are always allowed access.

    :type roles: {str}
    :type conjunctive: bool
    :rtype: [{str}]
    :returns: List of sets of admin roles. Any of these sets is sufficient.

    """
    # Get primary user realms (those, that don't imply other realms)
    relevant = roles & REALM_INHERITANCE.keys()
    if relevant:
        implied_roles = set.union(*(
            REALM_INHERITANCE.get(k, set()) for k in relevant))
        relevant -= implied_roles
    if conjunctive:
        ret = ({realm + "_admin" for realm in relevant},
               {"core_admin"})
    else:
        ret = tuple({realm + "_admin"} for realm in relevant)
        ret += ({"core_admin"},)
    return ret


#: Creating a persona requires one to supply values for nearly all fields,
#: although in some realms they are meaningless. Here we provide a base skeleton
#: which can be used, so that these realms do not need to have any knowledge of
#: these fields.
PERSONA_DEFAULTS = {
    'is_cde_realm': False,
    'is_event_realm': False,
    'is_ml_realm': False,
    'is_assembly_realm': False,
    'is_member': False,
    'is_searchable': False,
    'is_active': True,
    'title': None,
    'name_supplement': None,
    'gender': None,
    'birthday': None,
    'telephone': None,
    'mobile': None,
    'address_supplement': None,
    'address': None,
    'postal_code': None,
    'location': None,
    'country': None,
    'birth_name': None,
    'address_supplement2': None,
    'address2': None,
    'postal_code2': None,
    'location2': None,
    'country2': None,
    'weblink': None,
    'specialisation': None,
    'affiliation': None,
    'timeline': None,
    'interests': None,
    'free_form': None,
    'trial_member': None,
    'decided_search': None,
    'bub_search': None,
    'foto': None,
}

#: Set of possible values for ``ntype`` in
#: :py:meth:`RequestState.notify`. Must conform to the regex
#: ``[a-z]+``.
NOTIFICATION_TYPES = {"success", "info", "question", "warning", "error"}

#: The form field name used for the anti CSRF token.
#: It should be added to all data modifying form using the
#: util.anti_csrf_token template macro and is check by the application.
ANTI_CSRF_TOKEN_NAME = "_anti_csrf"

#: Map of available privilege levels to those present in the SQL database
#: (where we have less differentiation for the sake of simplicity).
#:
#: This is an ordered dict, so that we can select the highest privilege
#: level.
DB_ROLE_MAPPING = collections.OrderedDict((
    ("meta_admin", "cdb_admin"),
    ("core_admin", "cdb_admin"),
    ("cde_admin", "cdb_admin"),
    ("ml_admin", "cdb_admin"),
    ("assembly_admin", "cdb_admin"),
    ("event_admin", "cdb_admin"),

    ("searchable", "cdb_member"),
    ("member", "cdb_member"),
    ("cde", "cdb_member"),
    ("assembly", "cdb_member"),

    ("event", "cdb_persona"),
    ("ml", "cdb_persona"),
    ("persona", "cdb_persona"),
    ("ml_script", "cdb_persona"),

    ("anonymous", "cdb_anonymous"),
))


def roles_to_db_role(roles):
    """Convert a set of application level roles into a database level role.

    :type roles: {str}
    :rtype: str
    """
    for role in DB_ROLE_MAPPING:
        if role in roles:
            return DB_ROLE_MAPPING[role]


ADMIN_VIEWS_COOKIE_NAME = "enabled_admin_views"

ALL_ADMIN_VIEWS = {
    "meta_admin", "core_user", "core", "cde_user", "past_event", "finance",
    "event_user", "event_mgmt", "event_orga", "ml_user", "ml_mgmt",
    "ml_moderator", "assembly_user", "assembly_mgmt", "assembly_contents",
    "genesis"}


def roles_to_admin_views(roles):
    """ Get the set of available admin views for a user with given roles.
    
    :type roles: {str} 
    :return: {str}
    """
    result = set()
    if "meta_admin" in roles:
        result |= {"meta_admin"}
    if "core_admin" in roles:
        result |= {"core_user", "core"}
    if "cde_admin" in roles:
        result |= {"cde_user", "past_event"}
    if "finance_admin" in roles:
        result |= {"finance"}
    if "event_admin" in roles:
        result |= {"event_user", "event_mgmt", "event_orga"}
    if "ml_admin" in roles:
        result |= {"ml_user", "ml_mgmt", "ml_moderator"}
    if "assembly_admin" in roles:
        result |= {"assembly_user", "assembly_mgmt", "assembly_contents"}
    if roles & ({'core_admin'} | set(
            "{}_admin".format(realm)
            for realm in realm_specific_genesis_fields)):
        result |= {"genesis"}
    return result


#: Version tag, so we know that we don't run out of sync with exported event
#: data. This has to be incremented whenever the event schema changes.
<<<<<<< HEAD
=======
#: If you increment this, it must be incremented in make_offline_vm.py as well.
>>>>>>> 7cf68d09
CDEDB_EXPORT_EVENT_VERSION = 10

#: Default number of course choices of new event course tracks
DEFAULT_NUM_COURSE_CHOICES = 3

#: All columns deciding on the current status of a persona
PERSONA_STATUS_FIELDS = (
    "is_active", "is_meta_admin", "is_core_admin", "is_cde_admin",
    "is_finance_admin", "is_event_admin", "is_ml_admin", "is_assembly_admin",
    "is_cde_realm", "is_event_realm", "is_ml_realm", "is_assembly_realm",
    "is_member", "is_searchable", "is_archived")

#: Names of all columns associated to an abstract persona.
#: This does not include the ``password_hash`` for security reasons.
PERSONA_CORE_FIELDS = PERSONA_STATUS_FIELDS + (
    "id", "username", "display_name", "family_name", "given_names",
    "title", "name_supplement")

#: Names of columns associated to a cde (formor)member
PERSONA_CDE_FIELDS = PERSONA_CORE_FIELDS + (
    "gender", "birthday", "telephone", "mobile", "address_supplement",
    "address", "postal_code", "location", "country", "birth_name",
    "address_supplement2", "address2", "postal_code2", "location2",
    "country2", "weblink", "specialisation", "affiliation", "timeline",
    "interests", "free_form", "balance", "decided_search", "trial_member",
    "bub_search", "foto")

#: Names of columns associated to an event user. This should be a subset of
#: :py:data:`PERSONA_CDE_FIELDS` to facilitate upgrading of event users to
#: members.
PERSONA_EVENT_FIELDS = PERSONA_CORE_FIELDS + (
    "gender", "birthday", "telephone", "mobile", "address_supplement",
    "address", "postal_code", "location", "country")

#: Names of columns associated to a ml user.
PERSONA_ML_FIELDS = PERSONA_CORE_FIELDS

#: Names of columns associated to an assembly user.
PERSONA_ASSEMBLY_FIELDS = PERSONA_CORE_FIELDS

#: Names of all columns associated to an abstract persona.
#: This does not include the ``password_hash`` for security reasons.
PERSONA_ALL_FIELDS = PERSONA_CDE_FIELDS + ("notes",)

#: Fields of a persona creation case.
GENESIS_CASE_FIELDS = (
    "id", "ctime", "username", "given_names", "family_name",
    "gender", "birthday", "telephone", "mobile", "address_supplement",
    "address", "postal_code", "location", "country", "birth_name", "attachment",
    "realm", "notes", "case_status", "reviewer")

# The following dict defines, which additional fields are required for genesis
# request for distinct realms. Additionally, it is used to define for which
# realms genesis requrests are allowed
realm_specific_genesis_fields = {
    "ml": tuple(),
    "event": ("gender", "birthday", "telephone", "mobile",
              "address_supplement", "address", "postal_code", "location",
              "country"),
    "cde": ("gender", "birthday", "telephone", "mobile",
            "address_supplement", "address", "postal_code", "location",
            "country", "birth_name", "attachment"),
}

genesis_realm_access_bits = {
    'event': {
        'is_cde_realm': False,
        'is_event_realm': True,
        'is_assembly_realm': False,
        'is_ml_realm': True,
        'is_member': False,
        'is_searchable': False,
    },
    'ml': {
        'is_cde_realm': False,
        'is_event_realm': False,
        'is_assembly_realm': False,
        'is_ml_realm': True,
        'is_member': False,
        'is_searchable': False,
    },
    'cde': {
        'is_cde_realm': True,
        'is_event_realm': True,
        'is_assembly_realm': True,
        'is_ml_realm': True,
        'is_member': True,
        'is_searchable': False,
        'trial_member': True,
        'decided_search': False,
        'bub_search': False,
    }
}

#: Fields of a pending privilege change.
PRIVILEGE_CHANGE_FIELDS = (
    "id", "ctime", "ftime", "persona_id", "submitted_by", "status",
    "is_meta_admin", "is_core_admin", "is_cde_admin",
    "is_finance_admin", "is_event_admin", "is_ml_admin",
    "is_assembly_admin", "notes", "reviewer")

#: Fields for institutions of events
INSTITUTION_FIELDS = ("id", "title", "moniker")

#: Fields of a concluded event
PAST_EVENT_FIELDS = ("id", "title", "shortname", "institution", "description",
                     "tempus", "notes")

#: Fields of an event organized via the CdEDB
EVENT_FIELDS = (
    "id", "title", "institution", "description", "shortname",
    "registration_start", "registration_soft_limit", "registration_hard_limit",
    "iban", "nonmember_surcharge", "orga_address", "registration_text",
    "mail_text", "use_questionnaire", "notes", "offline_lock", "is_visible",
    "is_course_list_visible", "is_course_state_visible",
    "is_participant_list_visible", "courses_in_participant_list", "is_cancelled",
    "is_archived", "lodge_field", "reserve_field", "course_room_field")

#: Fields of an event part organized via CdEDB
EVENT_PART_FIELDS = ("id", "event_id", "title", "shortname", "part_begin",
                     "part_end", "fee")

#: Fields of a track where courses can happen
COURSE_TRACK_FIELDS = ("id", "part_id", "title", "shortname", "num_choices",
                       "min_choices", "sortkey")

#: Fields of an extended attribute associated to an event entity
FIELD_DEFINITION_FIELDS = ("id", "event_id", "field_name", "kind",
                           "association", "entries")

#: Fields of a modifier for an event_parts fee.
FEE_MODIFIER_FIELDS = ("id", "part_id", "modifier_name", "amount", "field_id")

#: Fields of a concluded course
PAST_COURSE_FIELDS = ("id", "pevent_id", "nr", "title", "description")

#: Fields of a course associated to an event organized via the CdEDB
COURSE_FIELDS = ("id", "event_id", "title", "description", "nr", "shortname",
                 "instructors", "max_size", "min_size", "notes", "fields")

#: Fields specifying in which part a course is available
COURSE_SEGMENT_FIELDS = ("course_id", "track_id", "is_active")

#: Fields of a registration to an event organized via the CdEDB
REGISTRATION_FIELDS = (
    "id", "persona_id", "event_id", "notes", "orga_notes", "payment",
    "parental_agreement", "mixed_lodging", "checkin", "list_consent", "fields",
    "real_persona_id", "amount_paid", "amount_owed")

#: Fields of a registration which are specific for each part of the event
REGISTRATION_PART_FIELDS = ("registration_id", "part_id", "status",
                            "lodgement_id", "is_reserve")

#: Fields of a registration which are specific for each course track
REGISTRATION_TRACK_FIELDS = ("registration_id", "track_id", "course_id",
                             "course_instructor")

#: Fields of a lodgement group
LODGEMENT_GROUP_FIELDS = ("id", "event_id", "moniker")

#: Fields of a lodgement entry (one house/room)
LODGEMENT_FIELDS = ("id", "event_id", "moniker", "capacity", "reserve", "notes",
                    "group_id", "fields")

# Fields of a row in a questionnaire.
# (This can be displayed in different places according to `kind`).
QUESTIONNAIRE_ROW_FIELDS = ("field_id", "pos", "title", "info",
                            "input_size", "readonly", "default_value", "kind")

#: Fields of a mailing list entry (that is one mailinglist)
MAILINGLIST_FIELDS = (
    "id", "title", "address", "local_part", "domain", "description",
    "mod_policy", "notes", "attachment_policy", "ml_type",
    "subject_prefix", "maxsize", "is_active", "event_id", "registration_stati",
    "assembly_id")

#: Fields of an assembly
ASSEMBLY_FIELDS = ("id", "title", "description", "mail_address", "signup_end",
                   "is_active", "notes")

#: Fields of a ballot
BALLOT_FIELDS = (
    "id", "assembly_id", "title", "description", "vote_begin", "vote_end",
    "vote_extension_end", "extended", "use_bar", "quorum", "votes",
    "is_tallied", "notes")

#: Fields of an attachment in the assembly realm (attached either to an
#: assembly or a ballot)
ASSEMBLY_ATTACHMENT_FIELDS = ("id", "assembly_id", "ballot_id", "title",
                              "filename")

#: Fields of a semester
ORG_PERIOD_FIELDS = (
    "id", "billing_state", "billing_done", "ejection_state", "ejection_done",
    "ejection_count", "ejection_balance", "balance_state", "balance_done",
    "balance_trialmembers", "balance_total")

#: Fielsd of an expuls
EXPULS_PERIOD_FIELDS = ("id", "addresscheck_state", "addresscheck_done")

#: Fields of one direct debit permit
LASTSCHRIFT_FIELDS = (
    "id", "submitted_by", "persona_id", "amount", "iban",
    "account_owner", "account_address", "granted_at", "revoked_at", "notes")

#: Fields of one interaction on behalf of a direct debit permit
LASTSCHRIFT_TRANSACTION_FIELDS = (
    "id", "submitted_by", "lastschrift_id", "period_id", "status", "amount",
    "issued_at", "processed_at", "tally")

EPSILON = 10 ** (-6)  #:

#: Timestamp which lies in the future. Make a constant so we do not have to
#: hardcode the value otherwere
FUTURE_TIMESTAMP = datetime.datetime(9996, 1, 1, 0, 0, 0, tzinfo=pytz.utc)<|MERGE_RESOLUTION|>--- conflicted
+++ resolved
@@ -1249,7 +1249,7 @@
     for i in xsorted(iterable):
         if i >= 0:
             yield i
-    for i in reversed(xsorted(iterable)):
+    for i in xsorted(iterable):
         if i < 0:
             yield i
 
@@ -1740,10 +1740,7 @@
 
 #: Version tag, so we know that we don't run out of sync with exported event
 #: data. This has to be incremented whenever the event schema changes.
-<<<<<<< HEAD
-=======
 #: If you increment this, it must be incremented in make_offline_vm.py as well.
->>>>>>> 7cf68d09
 CDEDB_EXPORT_EVENT_VERSION = 10
 
 #: Default number of course choices of new event course tracks
