#!/usr/bin/env python3

"""The event backend provides means to organize events and provides a user
variant for external participants.
"""

import collections
import copy
import hashlib
import decimal
<<<<<<< HEAD
import datetime

from typing import (
    Dict, Set, Collection, Callable, Tuple, Optional, List, Sequence
=======
import pathlib
from os import PathLike
from typing import (
    Optional, Union
>>>>>>> e97557a4
)

from cdedb.backend.common import (
    access, affirm_validation as affirm, AbstractBackend, Silencer,
    affirm_set_validation as affirm_set, singularize, PYTHON_TO_SQL_MAP,
    cast_fields, internal,
)
from cdedb.common import (
    n_, glue, PrivilegeError, EVENT_PART_FIELDS, EVENT_FIELDS, COURSE_FIELDS,
    REGISTRATION_FIELDS, REGISTRATION_PART_FIELDS, LODGEMENT_GROUP_FIELDS,
    LODGEMENT_FIELDS, COURSE_SEGMENT_FIELDS, unwrap, now,
    PERSONA_EVENT_FIELDS, CourseFilterPositions, FIELD_DEFINITION_FIELDS,
    COURSE_TRACK_FIELDS, REGISTRATION_TRACK_FIELDS, PsycoJson, implying_realms,
    json_serialize, PartialImportError, CDEDB_EXPORT_EVENT_VERSION,
    mixed_existence_sorter, FEE_MODIFIER_FIELDS, QUESTIONNAIRE_ROW_FIELDS,
<<<<<<< HEAD
    xsorted, RequestState, extract_roles, CdEDBObject, CdEDBObjectMap, CdEDBLog,
    DefaultReturnCode, DeletionBlockers, InfiniteEnum
=======
    xsorted, get_hash, RequestState, DefaultReturnCode, PathLike
>>>>>>> e97557a4
)
from cdedb.database.connection import Atomizer
from cdedb.query import QueryOperators, Query
import cdedb.database.constants as const
from cdedb.validation import parse_date, parse_datetime


class EventBackend(AbstractBackend):
    """Take note of the fact that some personas are orgas and thus have
    additional actions available."""
    realm = "event"

    def __init__(self, configpath: PathLike):
        super().__init__(configpath)
        self.minor_form_dir = Union[pathlib.Path, PathLike]
        self.minor_form_dir = self.conf['STORAGE_DIR'] / 'minor_form'

    @classmethod
    def is_admin(cls, rs: RequestState) -> bool:
        return super().is_admin(rs)

    def is_orga(self, rs: RequestState, *, event_id: int = None,
                course_id: int = None, registration_id: int = None) -> bool:
        """Check for orga privileges as specified in the event.orgas table.

        Exactly one of the inputs has to be provided.
        """
        num_inputs = sum(1 for anid in (event_id, course_id, registration_id)
                         if anid is not None)
        if num_inputs < 1:
            raise ValueError(n_("No input specified."))
        if num_inputs > 1:
            raise ValueError(n_("Too many inputs specified."))
        if course_id is not None:
            event_id = unwrap(self.sql_select_one(
                rs, "event.courses", ("event_id",), course_id))
        elif registration_id is not None:
            event_id = unwrap(self.sql_select_one(
                rs, "event.registrations", ("event_id",), registration_id))
        return event_id in rs.user.orga

    @access("event")
    def is_offline_locked(self, rs: RequestState, *, event_id: int = None,
                          course_id: int = None) -> bool:
        """Helper to determine if an event or course is locked for offline
        usage.

        Exactly one of the inputs has to be provided.
        """
        if event_id is not None and course_id is not None:
            raise ValueError(n_("Too many inputs specified."))
        elif event_id is not None:
            anid = affirm("id", event_id)
            query = "SELECT offline_lock FROM event.events WHERE id = %s"
        elif course_id is not None:
            anid = affirm("id", course_id)
            query = glue(
                "SELECT offline_lock FROM event.events AS e",
                "LEFT OUTER JOIN event.courses AS c ON c.event_id = e.id",
                "WHERE c.id = %s")
        else:  # event_id is None and course_id is None:
            raise ValueError(n_("No input specified."))

        data = self.query_one(rs, query, (anid,))
        return data['offline_lock']

    def assert_offline_lock(self, rs: RequestState, *, event_id: int = None,
                            course_id: int = None) -> None:
        """Helper to check locking state of an event or course.

        This raises an exception in case of the wrong locking state. Exactly
        one of the inputs has to be provided.
        """
        # the following does the argument checking
        is_locked = self.is_offline_locked(rs, event_id=event_id,
                                           course_id=course_id)
        if is_locked != self.conf["CDEDB_OFFLINE_DEPLOYMENT"]:
            raise RuntimeError(n_("Event offline lock error."))

    @access("persona")
    def orga_infos(self, rs: RequestState,
                   ids: Collection[int]) -> Dict[int, Set[int]]:
        """List events organized by specific personas."""
        ids = affirm_set("id", ids)
        data = self.sql_select(rs, "event.orgas", ("persona_id", "event_id"),
                               ids, entity_key="persona_id")
        ret = {}
        for anid in ids:
            ret[anid] = {x['event_id'] for x in data if x['persona_id'] == anid}
        return ret
    orga_info: Callable[[RequestState, int], Set[int]] = singularize(orga_infos)

    def event_log(self, rs: RequestState, code: const.EventLogCodes,
                  event_id: Optional[int], persona_id: int = None,
                  additional_info: str = None) -> DefaultReturnCode:
        """Make an entry in the log.

        See
        :py:meth:`cdedb.backend.common.AbstractBackend.generic_retrieve_log`.

        :param persona_id: ID of affected user
        :param additional_info: Infos not conveyed by other columns.
        """
        if rs.is_quiet:
            return 0
        data = {
            "code": code,
            "event_id": event_id,
            "submitted_by": rs.user.persona_id,
            "persona_id": persona_id,
            "additional_info": additional_info,
        }
        return self.sql_insert(rs, "event.log", data)

    @access("event")
    def retrieve_log(self, rs: RequestState, codes: const.EventLogCodes = None,
                     event_id: int = None, offset: int = None,
                     length: int = None, persona_id: int = None,
                     submitted_by: int = None, additional_info: str = None,
                     time_start: datetime.datetime = None,
                     time_stop: datetime.datetime = None) -> CdEDBLog:
        """Get recorded activity.

        See
        :py:meth:`cdedb.backend.common.AbstractBackend.generic_retrieve_log`.
        """
        event_id = affirm("id_or_None", event_id)
        if (not (event_id and self.is_orga(rs, event_id=event_id))
                and not self.is_admin(rs)):
            raise PrivilegeError(n_("Not privileged."))
        event_ids = [event_id] if event_id else None
        return self.generic_retrieve_log(
            rs, "enum_eventlogcodes", "event", "event.log", codes=codes,
            entity_ids=event_ids, offset=offset, length=length,
            persona_id=persona_id, submitted_by=submitted_by,
            additional_info=additional_info, time_start=time_start,
            time_stop=time_stop)

    @access("anonymous")
    def list_db_events(self, rs: RequestState, visible: bool = None,
                       current: bool = None,
                       archived: bool = None) -> CdEDBObjectMap:
        """List all events organized via DB.

        :returns: Mapping of event ids to titles.
        """
        subquery = glue(
            "SELECT e.id, e.registration_start, e.title, e.is_visible,",
            "e.is_archived, e.is_cancelled, MAX(p.part_end) AS event_end",
            "FROM event.events AS e JOIN event.event_parts AS p",
            "ON p.event_id = e.id",
            "GROUP BY e.id")
        query = "SELECT e.* from ({}) as e".format(subquery)
        constraints = []
        params = []
        if visible is not None:
            constraints.append("is_visible = %s")
            params.append(visible)
        if current is not None:
            if current:
                constraints.append("e.event_end > now()")
                constraints.append("e.is_cancelled = False")
            else:
                constraints.append(
                    "(e.event_end <= now() OR e.is_cancelled = True)")
        if archived is not None:
            constraints.append("is_archived = %s")
            params.append(archived)

        if constraints:
            query += " WHERE " + " AND ".join(constraints)

        data = self.query_all(rs, query, params)
        return {e['id']: e['title'] for e in data}

    @access("anonymous")
    def list_db_courses(self, rs: RequestState,
                        event_id: int) -> CdEDBObjectMap:
        """List all courses organized via DB.

        :returns: Mapping of course ids to titles.
        """
        event_id = affirm("id", event_id)
        data = self.sql_select(rs, "event.courses", ("id", "title"),
                               (event_id,), entity_key="event_id")
        return {e['id']: e['title'] for e in data}

    @access("event", "ml_admin")
    def submit_general_query(self, rs: RequestState, query: Query,
                             event_id: int = None) -> Tuple[CdEDBObject, ...]:
        """Realm specific wrapper around
        :py:meth:`cdedb.backend.common.AbstractBackend.general_query`.`

        :param event_id: For registration queries, specify the event.
        """
        query = affirm("query", query)
        view = None
        if query.scope == "qview_registration":
            event_id = affirm("id", event_id)
            # ml_admins are allowed to do this to be able to manage
            # subscribers of event mailinglists.
            if (not self.is_orga(rs, event_id=event_id)
                    and not self.is_admin(rs)
                    and "ml_admin" not in rs.user.roles):
                raise PrivilegeError(n_("Not privileged."))
            event = self.get_event(rs, event_id)

            # For more details about this see `doc/Registration_Query`.
            # The template for the final view.
            registration_table = \
            """event.registrations AS reg
            LEFT OUTER JOIN
                core.personas AS persona ON reg.persona_id = persona.id
            {registration_fields_table}
            {part_tables}
            {track_tables}
            {creation_date_table}
            {modification_date_table}"""

            # Dynamically construct columns for custom registration datafields.
            # noinspection PyArgumentList
            reg_fields = {
                e['field_name']:
                    PYTHON_TO_SQL_MAP[const.FieldDatatypes(e['kind']).name]
                for e in event['fields'].values()
                if e['association'] == const.FieldAssociations.registration
            }
            reg_field_columns = ", ".join(
                ['''(fields->>'{0}')::{1} AS "xfield_{0}"'''.format(
                    name, kind)
                    for name, kind in reg_fields.items()])

            if reg_field_columns:
                reg_field_columns += ", "
            registration_fields_table = \
                """LEFT OUTER JOIN (
                    SELECT
                        {reg_field_columns}
                        id
                    FROM
                        event.registrations
                    WHERE
                        event_id = {event_id}
                ) AS reg_fields ON reg.id = reg_fields.id""".format(
                    event_id=event_id, reg_field_columns=reg_field_columns)

            # Dynamically construct the columns for custom lodgement fields.
            # noinspection PyArgumentList
            lodgement_fields = {
                e['field_name']:
                    PYTHON_TO_SQL_MAP[const.FieldDatatypes(e['kind']).name]
                for e in event['fields'].values()
                if e['association'] == const.FieldAssociations.lodgement
            }
            lodge_field_columns = ", ".join(
                ['''(fields->>'{0}')::{1} AS "xfield_{0}"'''.format(
                    name, kind)
                 for name, kind in lodgement_fields.items()]
            )
            if lodge_field_columns:
                lodge_field_columns += ", "
            lodge_view = """SELECT
                {lodge_field_columns}
                moniker, notes, id
            FROM
                event.lodgements
            WHERE
                event_id = {event_id}""".format(
                event_id=event_id, lodge_field_columns=lodge_field_columns)

            # The template for registration part and lodgement information.
            part_table = \
            """LEFT OUTER JOIN (
                SELECT
                    registration_id, status, lodgement_id, is_camping_mat
                FROM
                    event.registration_parts
                WHERE
                    part_id = {part_id}
            ) AS part{part_id} ON reg.id = part{part_id}.registration_id
            LEFT OUTER JOIN (
                {lodge_view}
            ) AS lodgement{part_id}
            ON part{part_id}.lodgement_id = lodgement{part_id}.id"""

            part_tables = " ".join(
                part_table.format(
                    part_id=part['id'], lodge_view=lodge_view)
                for part in event['parts'].values()
            )
            # Dynamically construct columns for custom course fields.
            # noinspection PyArgumentList
            course_fields = {
                e['field_name']:
                    PYTHON_TO_SQL_MAP[const.FieldDatatypes(e['kind']).name]
                for e in event['fields'].values()
                if e['association'] == const.FieldAssociations.course
            }
            course_field_columns = ", ".join(
                ['''(fields->>'{0}')::{1} AS "xfield_{0}"'''.format(
                    name, kind)
                 for name, kind in course_fields.items()]
            )
            if course_field_columns:
                course_field_columns += ", "
            course_view = \
            """SELECT
                {course_field_columns}
                id, nr, title, shortname, notes, instructors
            FROM
                event.courses
            WHERE
                event_id = {event_id}""".format(
                event_id=event_id, course_field_columns=course_field_columns)

            course_choices_template = """
            LEFT OUTER JOIN (
                SELECT
                    {columns}
                FROM (
                    (
                        SELECT
                            id as base_id
                        FROM
                            event.registrations
                        WHERE
                            event_id = {event_id}
                    ) AS base
                    {rank_tables}
                )
            ) AS course_choices{t_id} ON reg.id = course_choices{t_id}.base_id
            """
            rank_template = \
            """LEFT OUTER JOIN (
                SELECT
                    registration_id, track_id, course_id as rank{rank}
                FROM
                    event.course_choices
                WHERE
                    track_id = {track_id} AND rank = {rank}
            ) AS rank{rank} ON base.base_id = rank{rank}.registration_id"""

            def course_choices_table(t_id: int, ranks: int) -> str:
                # Trying to join these tables fails if there are no choices.
                if ranks < 1:
                    return ""
                rank_tables = "\n".join(
                    rank_template.format(rank=i, track_id=t_id)
                    for i in range(ranks))
                columns = ", ".join(["base_id"] +
                                    [f"rank{i}" for i in range(ranks)])
                return course_choices_template.format(
                    columns=columns, event_id=event_id, rank_tables=rank_tables,
                    t_id=t_id)

            track_table = \
            """LEFT OUTER JOIN (
                SELECT
                    registration_id, course_id, course_instructor,
                    (NOT(course_id IS NULL AND course_instructor IS NOT NULL)
                     AND course_id = course_instructor) AS is_course_instructor
                FROM
                    event.registration_tracks
                WHERE
                    track_id = {track_id}
            ) AS track{track_id} ON reg.id = track{track_id}.registration_id
            LEFT OUTER JOIN (
                {course_view}
            ) AS course{track_id}
                ON track{track_id}.course_id = course{track_id}.id
            LEFT OUTER JOIN (
                {course_view}
            ) AS course_instructor{track_id}
                ON track{track_id}.course_instructor =
                course_instructor{track_id}.id
            {course_choices_table}"""

            track_tables = " ".join(
                track_table.format(
                    track_id=track['id'], course_view=course_view,
                    course_choices_table=course_choices_table(
                        track['id'], track['num_choices']),
                )
                for track in event['tracks'].values()
            )

            # Retrieve creation and modification timestamps from log.
            creation_date_table = \
            """LEFT OUTER JOIN (
                SELECT
                    persona_id, MAX(ctime) AS creation_time
                FROM
                    event.log
                WHERE
                    event_id = {event_id} AND code = {reg_create_code}
                GROUP BY
                    persona_id
            ) AS ctime ON reg.persona_id = ctime.persona_id""".format(
                event_id=event_id,
                reg_create_code=const.EventLogCodes.registration_created.value)
            modification_date_table = \
            """LEFT OUTER JOIN (
                SELECT
                    persona_id, MAX(ctime) AS modification_time
                FROM
                    event.log
                WHERE
                    event_id = {event_id} AND code = {reg_changed_code}
                GROUP BY
                    persona_id
            ) AS mtime ON reg.persona_id = mtime.persona_id""".format(
                event_id=event_id,
                reg_changed_code=const.EventLogCodes.registration_changed.value)

            view = registration_table.format(
                registration_fields_table=registration_fields_table,
                part_tables=part_tables,
                track_tables=track_tables,
                creation_date_table=creation_date_table,
                modification_date_table=modification_date_table,
            )

            query.constraints.append(("event_id", QueryOperators.equal,
                                      event_id))
            query.spec['event_id'] = "id"
        elif query.scope == "qview_quick_registration":
            event_id = affirm("id", event_id)
            if (not self.is_orga(rs, event_id=event_id)
                    and not self.is_admin(rs)):
                raise PrivilegeError(n_("Not privileged."))
            query.constraints.append(("event_id", QueryOperators.equal,
                                      event_id))
            query.spec['event_id'] = "id"
        elif query.scope == "qview_event_user":
            if not self.is_admin(rs):
                raise PrivilegeError(n_("Admin only."))
            # Include only un-archived event-users
            query.constraints.append(("is_event_realm", QueryOperators.equal,
                                      True))
            query.constraints.append(("is_archived", QueryOperators.equal,
                                      False))
            query.spec["is_event_realm"] = "bool"
            query.spec["is_archived"] = "bool"
            # Exclude users of any higher realm (implying event)
            for realm in implying_realms('event'):
                query.constraints.append(
                    ("is_{}_realm".format(realm), QueryOperators.equal, False))
                query.spec["is_{}_realm".format(realm)] = "bool"
        elif query.scope == "qview_event_course":
            event_id = affirm("id", event_id)
            if (not self.is_orga(rs, event_id=event_id)
                    and not self.is_admin(rs)):
                raise PrivilegeError(n_("Not privileged."))
            event = self.get_event(rs, event_id)

            # Template for the final view.
            # For more in depth information see `doc/Course_Query`.
            # We retrieve general course, custom field and track specific info.
            template = """
            (
                {course_table}
            ) AS course
            LEFT OUTER JOIN (
                {course_fields_table}
            ) AS course_fields ON course.id = course_fields.id
            {track_tables}
            """

            course_table = """
            SELECT
                id, id AS course_id, event_id,
                nr, title, description, shortname, instructors, min_size,
                max_size, notes
            FROM event.courses"""

            # Dynamically construct the custom field view.
            # noinspection PyArgumentList
            course_fields = {
                e['field_name']:
                    PYTHON_TO_SQL_MAP[const.FieldDatatypes(e['kind']).name]
                for e in event['fields'].values()
                if e['association'] == const.FieldAssociations.course
            }
            course_field_columns = ", ".join(
                ['''(fields->>'{0}')::{1} AS "xfield_{0}"'''.format(
                    name, kind)
                 for name, kind in course_fields.items()]
            )
            if course_field_columns:
                course_field_columns += ", "
            course_fields_table = \
            """SELECT
                {course_field_columns}
                id
            FROM
                event.courses
            WHERE
                event_id = {event_id}""".format(
                course_field_columns=course_field_columns, event_id=event_id)

            # Template for retrieving course information for one specific track.
            # We don't use the {base} table from below, because we need
            # the id to be distinct.
            track_table = lambda track: \
                """LEFT OUTER JOIN (
                    (
                        SELECT
                            id AS base_id
                        FROM
                            event.courses
                        WHERE
                            event_id = {event_id}
                    ) AS base
                    LEFT OUTER JOIN (
                        {segment_table}
                    ) AS segment{track_id} ON base_id = segment{track_id}.id
                    LEFT OUTER JOIN (
                        {attendees_table}
                    ) AS attendees{track_id} ON base_id = attendees{track_id}.id
                    LEFT OUTER JOIN (
                        {instructors_table}
                    ) AS instructors{track_id}
                        ON base_id = instructors{track_id}.id
                    LEFT OUTER JOIN (
                        {choices_tables}
                    ) AS choices{track_id} ON base_id = choices{track_id}.id
                ) AS track{track_id}
                    ON course.id = track{track_id}.base_id""".format(
                    event_id=event_id, track_id=track['id'],
                    segment_table=segment_table(track['id']),
                    attendees_table=attendees_table(track['id']),
                    instructors_table=instructors_table(track['id']),
                    choices_tables=choices_tables(track),  # pass full track.
                )

            # A base table with all course ids we need in the following tables.
            base = "(SELECT id FROM event.courses WHERE event_id = {}) AS c".\
                format(event_id)

            # General course information specific to a track.
            segment_table = lambda t_id: \
            """SELECT
                id, COALESCE(is_active, False) AS takes_place,
                is_active IS NOT NULL AS is_offered
            FROM (
                {base}
                LEFT OUTER JOIN (
                    SELECT
                        is_active, course_id
                    FROM
                        event.course_segments
                    WHERE track_id = {track_id}
                ) AS segment ON c.id = segment.course_id
            ) AS segment""".format(
                base=base,
                track_id=t_id,
            )

            # Retrieve attendee count.
            attendees_table = lambda t_id: \
                """SELECT
                    id, COUNT(registration_id) AS attendees
                FROM (
                    {base}
                    LEFT OUTER JOIN (
                        SELECT
                            registration_id, course_id
                        FROM
                            event.registration_tracks
                        WHERE track_id = {track_id}
                    ) AS rt ON c.id = rt.course_id
                ) AS attendee_count
                GROUP BY
                    id""".format(
                    base=base,
                    track_id=t_id,
                )

            # Retrieve instructor count.
            instructors_table = lambda t_id: \
                """SELECT
                    id, COUNT(registration_id) as instructors
                FROM (
                    {base}
                    LEFT OUTER JOIN (
                        SELECT
                            registration_id, course_instructor
                        FROM
                            event.registration_tracks
                        WHERE
                            track_id = {track_id}
                        ) as rt on c.id = rt.course_instructor
                ) AS instructor_count
                GROUP BY
                    id""".format(
                    base=base,
                    track_id=t_id,
                )

            # Retrieve course choice count. Limit to regs with relevant stati.
            stati = {
                const.RegistrationPartStati.participant,
                const.RegistrationPartStati.guest,
                const.RegistrationPartStati.waitlist,
                const.RegistrationPartStati.applied,
            }
            # Template for a specific course choice in a specific track.
            choices_table = lambda t_id, p_id, rank: \
                """SELECT
                    id AS course_id, COUNT(registration_id) AS num_choices{rank}
                FROM (
                    {base}
                    LEFT OUTER JOIN (
                        SELECT
                            registration_id, course_id AS c_id
                        FROM (
                            (
                                SELECT registration_id, course_id
                                FROM event.course_choices
                                WHERE rank = {rank} AND track_id = {track_id}
                            ) AS choices
                            LEFT OUTER JOIN (
                                SELECT
                                    registration_id AS reg_id, status
                                FROM
                                    event.registration_parts
                                WHERE
                                    part_id = {part_id}
                            ) AS reg_part
                            ON choices.registration_id = reg_part.reg_id
                        ) AS choices
                        WHERE
                            status = ANY({stati})
                    ) AS status ON c.id = status.c_id
                ) AS choices_count
                GROUP BY
                    course_id""".format(
                    base=base, track_id=t_id, rank=rank, part_id=p_id,
                    stati="ARRAY[{}]".format(
                        ",".join(str(x.value) for x in stati)),
                )
            # Combine all the choices for a specific track.
            choices_tables = lambda track: \
                base + "\n" + " ".join(
                    """LEFT OUTER JOIN (
                        {choices_table}
                    ) AS choices{track_id}_{rank}
                        ON c.id = choices{track_id}_{rank}.course_id""".format(
                        choices_table=choices_table(
                            track['id'], track['part_id'], rank),
                        track_id=track['id'],
                        rank=rank,
                    )
                    for rank in range(track['num_choices'])
                )

            view = template.format(
                course_table=course_table,
                course_fields_table=course_fields_table,
                track_tables=" ".join(
                    track_table(track)
                    for track in event['tracks'].values()),
            )

            query.constraints.append(
                ("event_id", QueryOperators.equal, event_id))
            query.spec['event_id'] = "id"
        elif query.scope == "qview_event_lodgement":
            event_id: int = affirm("id", event_id)
            if (not self.is_orga(rs, event_id=event_id)
                    and not self.is_admin(rs)):
                raise PrivilegeError(n_("Not privileged."))
            event = self.get_event(rs, event_id)

            # Template for the final view.
            # For more detailed information see `doc/Lodgement_Query`.
            # We retrieve general lodgement, event-field and part specific info.
            template = """
            (
                {lodgement_table}
            ) AS lodgement
            LEFT OUTER JOIN (
                SELECT
                    -- replace NULL ids with temp value so we can join.
                    id, COALESCE(group_id, -1) AS tmp_group_id
                FROM
                    event.lodgements
                WHERE
                    event_id = {event_id}
            ) AS tmp_group ON lodgement.id = tmp_group.id
            LEFT OUTER JOIN (
                {lodgement_fields_table}
            ) AS lodgement_fields ON lodgement.id = lodgement_fields.id
            LEFT OUTER JOIN (
                {lodgement_group_table}
            ) AS lodgement_group
                ON tmp_group.tmp_group_id = lodgement_group.tmp_id
            {part_tables}
            """

            lodgement_table = """
            SELECT
                id, id as lodgement_id, event_id,
                moniker, regular_capacity, camping_mat_capacity, notes, group_id
            FROM
                event.lodgements"""

            # Dynamically construct the view for custom event-fields:
            # noinspection PyArgumentList
            lodgement_fields = {
                e['field_name']:
                    PYTHON_TO_SQL_MAP[const.FieldDatatypes(e['kind']).name]
                for e in event['fields'].values()
                if e['association'] == const.FieldAssociations.lodgement
            }
            lodgement_fields_columns = ", ".join(
                '''(fields->>'{0}')::{1} AS "xfield_{0}"'''.format(
                    name, kind)
                for name, kind in lodgement_fields.items()
            )
            if lodgement_fields_columns:
                lodgement_fields_columns += ", "
            lodgement_fields_table = \
            """SELECT
                {lodgement_fields_columns}
                id
            FROM
                event.lodgements
            WHERE
                event_id = {event_id}""".format(
                lodgement_fields_columns=lodgement_fields_columns,
                event_id=event_id)

            # Retrieve generic lodgemnt group information.
            lodgement_group_table = \
            """SELECT
                tmp_id, moniker, regular_capacity, camping_mat_capacity
            FROM (
                (
                    (
                        SELECT
                            id AS tmp_id, moniker
                        FROM
                            event.lodgement_groups
                        WHERE
                            event_id = {event_id}
                    )
                    UNION
                    (
                        SELECT
                            -1, ''
                    )
                ) AS group_base
                LEFT OUTER JOIN (
                    SELECT
                        COALESCE(group_id, -1) as tmp_group_id,
                        SUM(regular_capacity) as regular_capacity,
                        SUM(camping_mat_capacity) as camping_mat_capacity
                    FROM
                        event.lodgements
                    WHERE
                        event_id = {event_id}
                    GROUP BY
                        tmp_group_id
                ) AS group_totals
                    ON group_base.tmp_id = group_totals.tmp_group_id
            )""".format(event_id=event_id)

            # Template for retrieveing lodgement information for one
            # specific part. We don't youse the {base} table from below, because
            # we need the id to be distinct.
            part_table_template = \
                """(
                    SELECT
                        id as base_id, COALESCE(group_id, -1) AS tmp_group_id
                    FROM
                        event.lodgements
                    WHERE
                        event_id = {event_id}
                ) AS base
                LEFT OUTER JOIN (
                    {inhabitants_view}
                ) AS inhabitants_view{part_id}
                    ON base.base_id = inhabitants_view{part_id}.id
                LEFT OUTER JOIN (
                    {group_inhabitants_view}
                ) AS group_inhabitants_view{part_id}
                    ON base.tmp_group_id =
                    group_inhabitants_view{part_id}.tmp_group_id"""

            def part_table(p_id):
                ptable = part_table_template.format(
                    event_id=event_id, part_id=p_id,
                    inhabitants_view=inhabitants_view(p_id),
                    group_inhabitants_view=group_inhabitants_view(p_id),
                )
                ret = f"""LEFT OUTER JOIN (
                    {ptable}
                ) AS part{p_id} ON lodgement.id = part{p_id}.base_id"""
                return ret

            inhabitants_counter = lambda p_id, rc: \
            """SELECT
                lodgement_id, COUNT(registration_id) AS inhabitants
            FROM
                event.registration_parts
            WHERE
                part_id = {part_id}
                {rc}
            GROUP BY
                lodgement_id""".format(part_id=p_id, rc=rc)

            inhabitants_view = lambda p_id: \
            """SELECT
                id, tmp_group_id,
                COALESCE(rp_regular.inhabitants, 0) AS regular_inhabitants,
                COALESCE(rp_camping_mat.inhabitants, 0)
                    AS camping_mat_inhabitants,
                COALESCE(rp_total.inhabitants, 0) AS total_inhabitants
            FROM
                (
                    SELECT id, COALESCE(group_id, -1) as tmp_group_id
                    FROM event.lodgements
                    WHERE event_id = {event_id}
                ) AS l
                LEFT OUTER JOIN (
                    {rp_regular}
                ) AS rp_regular ON l.id = rp_regular.lodgement_id
                LEFT OUTER JOIN (
                    {rp_camping_mat}
                ) AS rp_camping_mat ON l.id = rp_camping_mat.lodgement_id
                LEFT OUTER JOIN (
                    {rp_total}
                ) AS rp_total ON l.id = rp_total.lodgement_id""".format(
                    event_id=event_id, part_id=p_id,
                    rp_regular=inhabitants_counter(
                        p_id, "AND is_camping_mat = False"),
                    rp_camping_mat=inhabitants_counter(
                        p_id, "AND is_camping_mat = True"),
                    rp_total=inhabitants_counter(p_id, ""),
            )

            group_inhabitants_view = lambda p_id: \
            """SELECT
                tmp_group_id,
                COALESCE(SUM(regular_inhabitants)::bigint, 0)
                    AS group_regular_inhabitants,
                COALESCE(SUM(camping_mat_inhabitants)::bigint, 0)
                    AS group_camping_mat_inhabitants,
                COALESCE(SUM(total_inhabitants)::bigint, 0)
                    AS group_total_inhabitants
            FROM (
                {inhabitants_view}
            ) AS inhabitants_view{part_id}
            GROUP BY
                tmp_group_id""".format(
                inhabitants_view=inhabitants_view(p_id), part_id=p_id,
            )

            view = template.format(
                lodgement_table=lodgement_table,
                lodgement_fields_table=lodgement_fields_table,
                lodgement_group_table=lodgement_group_table,
                part_tables=" ".join(part_table(p_id)
                                     for p_id in event['parts']),
                event_id=event_id,
            )

            query.constraints.append(
                ("event_id", QueryOperators.equal, event_id))
            query.spec['event_id'] = "id"
        else:
            raise RuntimeError(n_("Bad scope."))
        return self.general_query(rs, query, view=view)

    @access("anonymous")
    def get_events(self, rs: RequestState,
                   ids: Collection[int]) -> CdEDBObjectMap:
        """Retrieve data for some events organized via DB.

        This queries quite a lot of additional tables since there is quite
        some data attached to such an event. Namely we have additional data on:

        * parts,
        * orgas,
        * fields.

        The tracks are inside the parts entry. This allows to create tracks
        during event creation.

        Furthermore we have the following derived keys:

        * tracks,
        * begin,
        * end,
        * is_open.
        """
        ids = affirm_set("id", ids)
        with Atomizer(rs):
            data = self.sql_select(rs, "event.events", EVENT_FIELDS, ids)
            ret = {e['id']: e for e in data}
            data = self.sql_select(rs, "event.event_parts", EVENT_PART_FIELDS,
                                   ids, entity_key="event_id")
            all_parts = tuple(e['id'] for e in data)
            for anid in ids:
                parts = {d['id']: d for d in data if d['event_id'] == anid}
                assert ('parts' not in ret[anid])
                ret[anid]['parts'] = parts
            track_data = self.sql_select(
                rs, "event.course_tracks", COURSE_TRACK_FIELDS,
                all_parts, entity_key="part_id")
            fee_modifier_data = self.sql_select(
                rs, "event.fee_modifiers", FEE_MODIFIER_FIELDS,
                all_parts, entity_key="part_id")
            for anid in ids:
                for part_id in ret[anid]['parts']:
                    tracks = {d['id']: d for d in track_data
                              if d['part_id'] == part_id}
                    assert ('tracks' not in ret[anid]['parts'][part_id])
                    ret[anid]['parts'][part_id]['tracks'] = tracks
                ret[anid]['tracks'] = {d['id']: d for d in track_data
                                       if d['part_id'] in ret[anid]['parts']}
                ret[anid]['fee_modifiers'] = {
                    d['id']: d for d in fee_modifier_data
                    if d['part_id'] in ret[anid]['parts']}
            data = self.sql_select(
                rs, "event.orgas", ("persona_id", "event_id"), ids,
                entity_key="event_id")
            for anid in ids:
                orgas = {d['persona_id'] for d in data if d['event_id'] == anid}
                assert ('orgas' not in ret[anid])
                ret[anid]['orgas'] = orgas
            data = self.sql_select(
                rs, "event.field_definitions", FIELD_DEFINITION_FIELDS,
                ids, entity_key="event_id")
            for anid in ids:
                fields = {d['id']: d for d in data if d['event_id'] == anid}
                assert ('fields' not in ret[anid])
                ret[anid]['fields'] = fields
        for anid in ids:
            ret[anid]['begin'] = min((p['part_begin']
                                      for p in ret[anid]['parts'].values()))
            ret[anid]['end'] = max((p['part_end']
                                    for p in ret[anid]['parts'].values()))
            ret[anid]['is_open'] = (
                    ret[anid]['registration_start']
                    and ret[anid]['registration_start'] <= now()
                    and (ret[anid]['registration_hard_limit'] is None
                         or ret[anid]['registration_hard_limit'] >= now()))
        return ret
    get_event: Callable[[RequestState, int], CdEDBObject]
    get_event = singularize(get_events)

    def _get_event_fields(self, rs: RequestState,
                          event_id: int) -> CdEDBObjectMap:
        """
        Helper function to retrieve the custom field definitions of an event.
        This is required by multiple backend functions.

        :type rs: :py:class:`cdedb.common.RequestState`
        :type event_id: int
        :return: A dict mapping each event id to the dict of its fields
        :rtype: {int: {str: object}}
        """
        data = self.sql_select(
            rs, "event.field_definitions", FIELD_DEFINITION_FIELDS,
            [event_id], entity_key="event_id")
        return {d['id']: d for d in data}

    def _delete_course_track_blockers(self, rs: RequestState,
                                      track_id: int) -> DeletionBlockers:
        """Determine what keeps a course track from being deleted.

        Possible blockers:

        * course_segments: Courses that are offered in this track.
        * registration_tracks: Registration information for this track.
            This includes course_assignment and possible course instructors.
        * course_choices: Course choices for this track.

        :return: List of blockers, separated by type. The values of the dict
            are the ids of the blockers.
        """
        track_id = affirm("id", track_id)
        blockers = {}

        course_segments = self.sql_select(
            rs, "event.course_segments", ("id",), (track_id,),
            entity_key="track_id")
        if course_segments:
            blockers["course_segments"] = [e["id"] for e in course_segments]

        reg_tracks = self.sql_select(
            rs, "event.registration_tracks", ("id",), (track_id,),
            entity_key="track_id")
        if reg_tracks:
            blockers["registration_tracks"] = [e["id"] for e in reg_tracks]

        course_choices = self.sql_select(
            rs, "event.course_choices", ("id",), (track_id,),
            entity_key="track_id")
        if course_choices:
            blockers["course_choices"] = [e["id"] for e in course_choices]

        return blockers

    def _delete_course_track(self, rs: RequestState, track_id: int,
                             cascade: Collection[str] = None
                             ) -> DefaultReturnCode:
        """Remove course track.

        This has to be called from an atomized context.

        :param cascade: Specify which deletion blockers to cascadingly
            remove or ignore. If None or empty, cascade none.
        """
        track_id = affirm("id", track_id)
        blockers = self._delete_course_track_blockers(rs, track_id)
        if not cascade:
            cascade = set()
        cascade = affirm_set("str", cascade)
        cascade = cascade & blockers.keys()
        if blockers.keys() - cascade:
            raise ValueError(n_("Deletion of %(type)s blocked by %(block)s."),
                             {
                                 "type": "course track",
                                 "block": blockers.keys() - cascade,
                             })

        ret = 1
        # implicit atomized context.
        self.affirm_atomized_context(rs)
        if cascade:
            if "course_segments" in cascade:
                ret *= self.sql_delete(rs, "event.course_segments",
                                       blockers["course_segments"])
            if "registration_tracks" in cascade:
                ret *= self.sql_delete(rs, "event.registration_tracks",
                                       blockers["registration_tracks"])
            if "course_choices" in cascade:
                ret *= self.sql_delete(rs, "event.course_choices",
                                       blockers["course_choices"])

            blockers = self._delete_course_track_blockers(rs, track_id)

        if not blockers:
            track = unwrap(self.sql_select(rs, "event.course_tracks",
                                           ("part_id", "title",),
                                           (track_id,)))
            part = unwrap(self.sql_select(rs, "event.event_parts",
                                          ("event_id",),
                                          (track["part_id"],)))
            ret *= self.sql_delete_one(
                rs, "event.course_tracks", track_id)
            self.event_log(rs, const.EventLogCodes.track_removed,
                           event_id=part["event_id"],
                           additional_info=track["title"])
        else:
            raise ValueError(
                n_("Deletion of %(type)s blocked by %(block)s."),
                {"type": "course track", "block": blockers.keys()})
        return ret

    def _set_tracks(self, rs: RequestState, event_id: int, part_id: int,
                    data: Dict[int, Optional[CdEDBObject]]
                    ) -> DefaultReturnCode:
        """Helper for handling of course tracks.

        This is basically uninlined code from ``set_event()``.

        :note: This has to be called inside an atomized context.
        """
        ret = 1
        if not data:
            return ret
        # implicit Atomizer by caller
        self.affirm_atomized_context(rs)
        current = self.sql_select(
            rs, "event.course_tracks", COURSE_TRACK_FIELDS, (part_id,),
            entity_key="part_id")
        current = {e['id']: e for e in current}
        existing = set(current)
        if not (existing >= {x for x in data if x > 0}):
            raise ValueError(n_("Non-existing tracks specified."))
        new = {x for x in data if x < 0}
        updated = {x for x in data
                   if x > 0 and data[x] is not None}
        deleted = {x for x in data
                   if x > 0 and data[x] is None}
        # new
        for x in reversed(xsorted(new)):
            new_track = {
                "part_id": part_id,
                **data[x]
            }
            new_track_id = self.sql_insert(rs, "event.course_tracks", new_track)
            ret *= new_track_id
            self.event_log(
                rs, const.EventLogCodes.track_added, event_id,
                additional_info=data[x]['title'])
            reg_ids = self.list_registrations(rs, event_id)
            for reg_id in reg_ids:
                reg_track = {
                    'registration_id': reg_id,
                    'track_id': new_track_id,
                    'course_id': None,
                    'course_instructor': None,
                }
                ret *= self.sql_insert(
                    rs, "event.registration_tracks", reg_track)
        # updated
        for x in updated:
            if current[x] != data[x]:
                update = {
                    'id': x,
                    **data[x]
                }
                ret *= self.sql_update(rs, "event.course_tracks", update)
                self.event_log(
                    rs, const.EventLogCodes.track_updated, event_id,
                    additional_info=data[x]['title'])

        # deleted
        if deleted:
            cascade = ("course_segments", "registration_tracks",
                       "course_choices")
            for track_id in deleted:
                self._delete_course_track(rs, track_id, cascade=cascade)
        return ret

    def _delete_field_values(self, rs: RequestState,
                             field_data: CdEDBObject) -> None:
        """
        Helper function for ``set_event()`` to clean up all the JSON data, when
        removing a field definition.

        :param field_data: The data of the field definition to be deleted
        """
        if field_data['association'] == const.FieldAssociations.registration:
            table = 'event.registrations'
        elif field_data['association'] == const.FieldAssociations.course:
            table = 'event.courses'
        elif field_data['association'] == const.FieldAssociations.lodgement:
            table = 'event.lodgements'
        else:
            raise RuntimeError(n_("This should not happen."))

        query = f"UPDATE {table} SET fields = fields - %s WHERE event_id = %s"
        self.query_exec(rs, query, (field_data['field_name'],
                                    field_data['event_id']))

    def _cast_field_values(self, rs: RequestState, field_data: CdEDBObject,
                           new_kind: const.FieldDatatypes) -> None:
        """
        Helper function for ``set_event()`` to cast the existing JSON data to
        a new datatype (or set it to None, if casting fails), when a field
        defintion is updated with a new datatype.

        :param field_data: The data of the field definition to be updated
        :param new_kind: The new kind/datatype of the field.
        """
        if field_data['association'] == const.FieldAssociations.registration:
            table = 'event.registrations'
        elif field_data['association'] == const.FieldAssociations.course:
            table = 'event.courses'
        elif field_data['association'] == const.FieldAssociations.lodgement:
            table = 'event.lodgements'
        else:
            raise RuntimeError(n_("This should not happen."))

        casters = {
            const.FieldDatatypes.int: int,
            const.FieldDatatypes.str: str,
            const.FieldDatatypes.float: float,
            const.FieldDatatypes.date: parse_date,
            const.FieldDatatypes.datetime: parse_datetime,
            const.FieldDatatypes.bool: bool,
        }

        data = self.sql_select(rs, table, ("id", "fields",),
                               (field_data['event_id'],), entity_key='event_id')
        for entry in data:
            fdata = entry['fields']
            value = fdata.get(field_data['field_name'], None)
            if value is None:
                continue
            try:
                new_value = casters[new_kind](value)
            except (ValueError, TypeError):
                new_value = None
            fdata[field_data['field_name']] = new_value
            new = {
                'id': entry['id'],
                'fields': PsycoJson(fdata),
            }
            self.sql_update(rs, table, new)

    def _delete_event_part_blockers(self, rs: RequestState,
                                    part_id: int) -> DeletionBlockers:
        """Determine what keeps an event part from being deleted.

        Possible blockers:

        * fee_modifiers: A modification to the fee for this part depending on
                         registration fields.
        * course_tracks: A course track in this part.
        * registration_part: A registration part for this part.

        :return: List of blockers, separated by type. The values of the dict
            are the ids of the blockers.
        """
        part_id = affirm("id", part_id)
        blockers = {}

        fee_modifiers = self.sql_select(
            rs, "event.fee_modifiers", ("id",), (part_id,),
            entity_key="part_id")
        if fee_modifiers:
            blockers["fee_modifiers"] = [e["id"] for e in fee_modifiers]

        course_tracks = self.sql_select(
            rs, "event.course_tracks", ("id",), (part_id,),
            entity_key="part_id")
        if course_tracks:
            blockers["course_tracks"] = [e["id"] for e in course_tracks]

        registration_parts = self.sql_select(
            rs, "event.registration_parts", ("id",), (part_id,),
            entity_key="part_id")
        if registration_parts:
            blockers["registration_parts"] = [
                e["id"] for e in registration_parts]

        return blockers

    def _delete_event_part(self, rs: RequestState, part_id: int,
                           cascade: Collection[str] = None
                           ) -> DefaultReturnCode:
        """Remove event part.

        This has to be called from an atomized context.

        :param cascade: Specify which deletion blockers to cascadingly
            remove or ignore. If None or empty, cascade none.
        """
        part_id = affirm("id", part_id)
        blockers = self._delete_event_part_blockers(rs, part_id)
        if not cascade:
            cascade = set()
        cascade = affirm_set("str", cascade) & blockers.keys()
        if blockers.keys() - cascade:
            raise ValueError(n_("Deletion of %(type)s blocked by %(block)s."),
                             {
                                 "type": "event part",
                                 "block": blockers.keys() - cascade,
                             })

        ret = 1
        # Implicit atomized context.
        if cascade:
            if "fee_modifiers" in cascade:
                ret *= self.sql_delete(rs, "event.fee_modifiers",
                                       blockers["fee_modifiers"])
            if "course_tracks" in cascade:
                cascade = ("course_segments", "registration_tracks",
                           "course_choices")
                # TODO use Silencer?
                for anid in blockers["course_tracks"]:
                    ret *= self._delete_course_track(rs, anid, cascade)
            if "registration_parts" in cascade:
                ret *= self.sql_delete(rs, "event.registration_parts",
                                       blockers["registration_parts"])
            blockers = self._delete_event_part_blockers(rs, part_id)

        if not blockers:
            part = self.sql_select_one(rs, "event.event_parts",
                                       ("event_id", "title"), part_id)
            ret *= self.sql_delete_one(rs, "event.event_parts", part_id)
            self.event_log(rs, const.EventLogCodes.part_deleted,
                           event_id=part["event_id"],
                           additional_info=part["title"])
        else:
            raise ValueError(
                n_("Deletion of %(type)s blocked by %(block)s."),
                {"type": "event part", "block": blockers.keys()})
        return ret

    def _delete_event_field_blockers(self, rs: RequestState,
                                     field_id: int) -> DeletionBlockers:
        """Determine what keeps an event part from being deleted.

        Possible blockers:

        * fee_modifiers:      A modification to the fee for a part depending on
                              this event field.
        * questionnaire_rows: A questionnaire row that uses this field.
        * lodge_fields:       An event that uses this field for lodging wishes.
        * camping_mat_fields: An event that uses this field for camping mat
                              wishes.
        * course_room_fields: An event that uses this field for course room
                              assignment.

        :return: List of blockers, separated by type. The values of the dict
            are the ids of the blockers.
        """
        field_id = affirm("id", field_id)
        blockers = {}

        fee_modifiers = self.sql_select(
            rs, "event.fee_modifiers", ("id",), (field_id,),
            entity_key="field_id")
        if fee_modifiers:
            blockers["fee_modifiers"] = [e["id"] for e in fee_modifiers]

        questionnaire_rows = self.sql_select(
            rs, "event.questionnaire_rows", ("id",), (field_id,),
            entity_key="field_id")
        if questionnaire_rows:
            blockers["questionnaire_rows"] = [
                e["id"] for e in questionnaire_rows]

        lodge_fields = self.sql_select(
            rs, "event.events", ("id",), (field_id,),
            entity_key="lodge_field")
        if lodge_fields:
            blockers["lodge_fields"] = [e["id"] for e in lodge_fields]

        camping_mat_fields = self.sql_select(
            rs, "event.events", ("id",), (field_id,),
            entity_key="camping_mat_field")
        if camping_mat_fields:
            blockers["camping_mat_fields"] = [
                e["id"] for e in camping_mat_fields]

        course_room_fields = self.sql_select(
            rs, "event.events", ("id",), (field_id,),
            entity_key="course_room_field")
        if course_room_fields:
            blockers["course_room_fields"] = [
                e["id"] for e in course_room_fields]

        return blockers

    def _delete_event_field(self, rs: RequestState, field_id: int,
                            cascade: Collection[str] = None
                            ) -> DefaultReturnCode:
        """Remove an event field.

        This needs to be called from an atomized context.

        :param cascade: Specify which deletion blockers to cascadingly
            remove or ignore. If None or empty, cascade none.

        """
        field_id = affirm("id", field_id)
        blockers = self._delete_event_field_blockers(rs, field_id)
        if not cascade:
            cascade = set()
        cascade = affirm_set("str", cascade)
        cascade = cascade & blockers.keys()
        if blockers.keys() - cascade:
            raise ValueError(n_("Deletion of %(type)s blocked by %(block)s."),
                             {
                                 "type": "event field",
                                 "block": blockers.keys() - cascade,
                             })

        ret = 1
        # implicit atomized context.
        self.affirm_atomized_context(rs)
        if cascade:
            if "fee_modifiers" in cascade:
                ret *= self.sql_delete(rs, "event.fee_modifiers",
                                       blockers["fee_modifiers"])
            if "questionnaire_rows" in cascade:
                ret *= self.sql_delete(rs, "event.questionnaire_rows",
                                       blockers["fee_modifiers"])
            if "lodge_fields" in cascade:
                for anid in blockers["lodge_fields"]:
                    deletor = {
                        'id': anid,
                        'lodge_field': None,
                    }
                    ret += self.sql_update(rs, "event.events", deletor)
            if "camping_mat_fields" in cascade:
                for anid in blockers["camping_mat_fields"]:
                    deletor = {
                        'id': anid,
                        'camping_mat_field': None,
                    }
                    ret += self.sql_update(rs, "event.events", deletor)
            if "course_room_fields" in cascade:
                for anid in blockers["course_room_fields"]:
                    deletor = {
                        'id': anid,
                        'course_room_field': None,
                    }
                    ret += self.sql_update(rs, "event.events", deletor)
            blockers = self._delete_event_field_blockers(rs, field_id)

        if not blockers:
            current = self.sql_select_one(
                rs, "event.field_definitions", FIELD_DEFINITION_FIELDS,
                field_id)
            ret *= self.sql_delete_one(rs, "event.field_definitions", field_id)
            self._delete_field_values(rs, current)
            self.event_log(
                rs, const.EventLogCodes.field_removed, current["event_id"],
                additional_info=current["field_name"])
        else:
            raise ValueError(
                n_("Deletion of %(type)s blocked by %(block)s."),
                {"type": "event part", "block": blockers.keys()})

        return ret

    @access("event")
    def change_minor_form(self, rs: RequestState, event_id: int,
                          minor_form: Optional[bytes]) -> DefaultReturnCode:
        """Change or remove an event's minor form.

        Return 1 on successful change, -1 on successful deletion, 0 otherwise."""
        event_id = affirm("id", event_id)
        minor_form = affirm("pdffile_or_None", minor_form, file_storage=False)
        if not (self.is_orga(rs, event_id=event_id) or self.is_admin(rs)):
            raise PrivilegeError(n_("Must be orga or admin to change the"
                                    " minor form."))
        path = self.minor_form_dir / str(event_id)
        if minor_form is None:
            if path.exists():
                path.unlink()
                self.event_log(rs, const.EventLogCodes.minor_form_removed,
                               event_id)
                return -1
            else:
                return 0
        else:
            with open(path, "wb") as f:
                f.write(minor_form)
            self.event_log(rs, const.EventLogCodes.minor_form_updated, event_id)
            return 1

    @access("event")
    def get_minor_form(self, rs: RequestState,
                       event_id: int) -> Optional[bytes]:
        """Retrieve the minor form for an event.

        Returns None if no minor form exists for the given event."""
        event_id = affirm("id", event_id)
        # TODO accesscheck?
        path = self.minor_form_dir / str(event_id)
        ret = None
        if path.exists():
            with open(path, "rb") as f:
                ret = f.read()
        return ret

    @internal
    @access("event")
    def set_event_archived(self, rs: RequestState, data: CdEDBObject) -> None:
        """Wrapper around ``set_event()`` for archiving an event.
        
        This exists to emit the correct log message. It delegates
        everything else (like validation) to the wrapped method.
        """
        with Atomizer(rs):
            with Silencer(rs):
                self.set_event(rs, data)
            self.event_log(rs, const.EventLogCodes.event_archived,
                           data['id'])

    @access("event")
    def set_event(self, rs: RequestState,
                  data: CdEDBObject) -> DefaultReturnCode:
        """Update some keys of an event organized via DB.

        The syntax for updating the associated data on orgas, parts and
        fields is as follows:

        * If the key 'orgas' is present you have to pass the complete set
          of orga IDs, which will superseed the current list of orgas.
        * If the keys 'parts', 'fee_modifiers' or 'fields' are present,
          the associated dict mapping the part, fee_mdoifier or field ids to
          the respective data sets can contain an arbitrary number of entities,
          absent entities are not modified.

          Any valid entity id that is present has to map to a (partial or
          complete) data set or ``None``. In the first case the entity is
          updated, in the second case it is deleted. Deletion depends on
          the entity being nowhere referenced, otherwise an error is
          raised.

          Any invalid entity id (that is negative integer) has to map to a
          complete data set which will be used to create a new entity.

          The same logic applies to the 'tracks' dicts inside the
          'parts'. Deletion of parts implicitly deletes the dependent
          tracks and fee modifiers.

          Note that due to allowing only subsets of the existing fields,
          fee modifiers, parts and tracks to be given, there are some invalid
          combinations that cannot currently be detected at this point,
          e.g. trying to create a field with a `field_name` that already
          exists for this event. See Issue #1140.
        """
        data = affirm("event", data)
        if not self.is_orga(rs, event_id=data['id']) and not self.is_admin(rs):
            raise PrivilegeError(n_("Not privileged."))
        self.assert_offline_lock(rs, event_id=data['id'])
        ret = 1
        with Atomizer(rs):
            edata = {k: v for k, v in data.items() if k in EVENT_FIELDS}
            if len(edata) > 1:
                indirect_fields = set(filter(
                    None, [edata.get('lodge_field'),
                           edata.get('camping_mat_field'),
                           edata.get('course_room_field')]))
                if indirect_fields:
                    indirect_data = self.sql_select(
                        rs, "event.field_definitions",
                        ("id", "event_id", "kind", "association"),
                        indirect_fields)
                    correct_assoc = const.FieldAssociations.registration
                    correct_datatype = const.FieldDatatypes.str
                    if edata.get('lodge_field'):
                        lodge_data = unwrap(
                            [x for x in indirect_data
                             if x['id'] == edata['lodge_field']])
                        if (lodge_data['event_id'] != data['id']
                                or lodge_data['kind'] != correct_datatype
                                or lodge_data['association'] != correct_assoc):
                            raise ValueError(n_("Unfit field for %(field)s"),
                                             {'field': 'lodge_field'})
                    correct_datatype = const.FieldDatatypes.bool
                    if edata.get('camping_mat_field'):
                        camping_mat_data = unwrap(
                            [x for x in indirect_data
                             if x['id'] == edata['camping_mat_field']])
                        if (camping_mat_data['event_id'] != data['id']
                                or camping_mat_data['kind'] != correct_datatype
                                or camping_mat_data[
                                    'association'] != correct_assoc):
                            raise ValueError(n_("Unfit field for %(field)s"),
                                             {'field': 'camping_mat_field'})
                    correct_assoc = const.FieldAssociations.course
                    # TODO make this include lodgement datatype per Issue #71
                    correct_datatypes = {const.FieldDatatypes.str}
                    if edata.get('course_room_field'):
                        course_room_data = unwrap(
                            [x for x in indirect_data
                             if x['id'] == edata['course_room_field']])
                        if (course_room_data['event_id'] != data['id']
                                or course_room_data[
                                    'kind'] not in correct_datatypes
                                or course_room_data[
                                    'association'] != correct_assoc):
                            raise ValueError(n_("Unfit field for %(field)s"),
                                             {'field': 'course_room_field'})
                ret *= self.sql_update(rs, "event.events", edata)
                self.event_log(rs, const.EventLogCodes.event_changed,
                               data['id'])
            if 'orgas' in data:
                if not self.is_admin(rs):
                    raise PrivilegeError(n_("Not privileged."))
                orgas = self.core.get_personas(rs, data['orgas'])
                if any('event' not in extract_roles(orga,
                                                    introspection_only=True)
                        for orga in orgas.values()):
                    raise ValueError(n_("User is no event user."))
                current = self.sql_select(rs, "event.orgas", ("persona_id",),
                                          (data['id'],), entity_key="event_id")
                existing = {unwrap(e) for e in current}
                new = data['orgas'] - existing
                deleted = existing - data['orgas']
                if new:
                    for anid in mixed_existence_sorter(new):
                        new_orga = {
                            'persona_id': anid,
                            'event_id': data['id'],
                        }
                        ret *= self.sql_insert(rs, "event.orgas", new_orga)
                        self.event_log(rs, const.EventLogCodes.orga_added,
                                       data['id'], persona_id=anid)
                if deleted:
                    query = ("DELETE FROM event.orgas"
                             " WHERE persona_id = ANY(%s) AND event_id = %s")
                    ret *= self.query_exec(rs, query, (deleted, data['id']))
                    for anid in mixed_existence_sorter(deleted):
                        self.event_log(rs, const.EventLogCodes.orga_removed,
                                       data['id'], persona_id=anid)
            if 'parts' in data:
                parts = data['parts']
                has_registrations = self.has_registrations(rs, data['id'])
                current = self.sql_select(rs, "event.event_parts", ("id",),
                                          (data['id'],), entity_key="event_id")
                existing = {unwrap(e) for e in current}
                if not (existing >= {x for x in parts if x > 0}):
                    raise ValueError(n_("Non-existing parts specified."))
                new = {x for x in parts if x < 0}
                updated = {x for x in parts
                           if x > 0 and parts[x] is not None}
                deleted = {x for x in parts
                           if x > 0 and parts[x] is None}
                if has_registrations and (deleted or new):
                    raise ValueError(
                        n_("Registrations exist, modifications only."))
                if deleted >= existing | new:
                    raise ValueError(n_("At least one event part required."))
                for x in mixed_existence_sorter(new):
                    new_part = copy.deepcopy(parts[x])
                    new_part['event_id'] = data['id']
                    tracks = new_part.pop('tracks', {})
                    new_id = self.sql_insert(rs, "event.event_parts", new_part)
                    ret *= new_id
                    ret *= self._set_tracks(rs, data['id'], new_id, tracks)
                    self.event_log(
                        rs, const.EventLogCodes.part_created, data['id'],
                        additional_info=new_part['title'])
                current = self.sql_select(
                    rs, "event.event_parts", ("id", "title"), updated | deleted)
                titles = {e['id']: e['title'] for e in current}
                for x in mixed_existence_sorter(updated):
                    update = copy.deepcopy(parts[x])
                    update['id'] = x
                    tracks = update.pop('tracks', {})
                    ret *= self.sql_update(rs, "event.event_parts", update)
                    ret *= self._set_tracks(rs, data['id'], x, tracks)
                    self.event_log(
                        rs, const.EventLogCodes.part_changed, data['id'],
                        additional_info=titles[x])
                if deleted:
                    for x in mixed_existence_sorter(deleted):
                        # Implicitly delete fee modifiers and course tracks.
                        # In theory we also cascade registrations, but this
                        # is actually prevented above.
                        cascade = ("fee_modifiers", "course_tracks",
                                   "registration_parts")
                        self._delete_event_part(rs, part_id=x, cascade=cascade)
            if 'fields' in data:
                fields = data['fields']
                current = self.sql_select(
                    rs, "event.field_definitions", ("id",), (data['id'],),
                    entity_key="event_id")
                existing = {e['id'] for e in current}
                if not (existing >= {x for x in fields if x > 0}):
                    raise ValueError(n_("Non-existing fields specified."))
                new = {x for x in fields if x < 0}
                updated = {x for x in fields
                           if x > 0 and fields[x] is not None}
                deleted = {x for x in fields
                           if x > 0 and fields[x] is None}
                current = self.sql_select(
                    rs, "event.field_definitions", FIELD_DEFINITION_FIELDS,
                    updated | deleted)
                field_data = {e['id']: e for e in current}
                # new
                for x in mixed_existence_sorter(new):
                    new_field = copy.deepcopy(fields[x])
                    new_field['event_id'] = data['id']
                    ret *= self.sql_insert(rs, "event.field_definitions",
                                           new_field)
                    self.event_log(
                        rs, const.EventLogCodes.field_added, data['id'],
                        additional_info=fields[x]['field_name'])
                # updated
                for x in mixed_existence_sorter(updated):
                    update = copy.deepcopy(fields[x])
                    update['id'] = x
                    if all(field_data[x][k] == update[k] for k in update):
                        continue
                    if self.sql_select_one(
                            rs, "event.fee_modifiers", ("id",), x,
                            entity_key="field_id"):
                        raise ValueError(n_(
                            "Cannot change field that is "
                            "associated with a fee modifier."))
                    if ('kind' in update
                            and update['kind'] != field_data[x]['kind']):
                        self._cast_field_values(rs, field_data[x],
                                                update['kind'])
                    ret *= self.sql_update(rs, "event.field_definitions",
                                           update)
                    self.event_log(
                        rs, const.EventLogCodes.field_updated, data['id'],
                        additional_info=field_data[x]['field_name'])

                # deleted
                if deleted:
                    for x in mixed_existence_sorter(deleted):
                        # TODO what should be cascaded here?
                        cascade = None
                        self._delete_event_field(rs, x, cascade)

            if 'fee_modifiers' in data:
                fee_modifiers = data['fee_modifiers']
                # Do some dynamic validation.
                event_fields = {e['id']: e for e in self.sql_select(
                    rs, "event.field_definitions", FIELD_DEFINITION_FIELDS,
                    (data['id'],), entity_key="event_id")}
                for fee_modifier in fee_modifiers.values():
                    if fee_modifier is None:
                        continue
                    if 'field_id' in fee_modifier:
                        field = event_fields.get(fee_modifier['field_id'])
                        if not field:
                            raise ValueError(n_(
                                "Fee Modifier linked to unknown field."))
                        if not field['association'] == \
                               const.FieldAssociations.registration:
                            raise ValueError(n_(
                                "Fee Modifier linked to non-registration "
                                "field."))
                        if not field['kind'] == const.FieldDatatypes.bool:
                            raise ValueError(n_(
                                "Fee Modifier linked to non-bool field."))
                # Do the actual work.
                part_ids = {e['id'] for e in self.sql_select(
                    rs, "event.event_parts", ("id",), (data['id'],),
                    entity_key="event_id")}
                current = self.sql_select(
                    rs, "event.fee_modifiers", FEE_MODIFIER_FIELDS, part_ids,
                    entity_key="part_id")
                existing = {e['id'] for e in current}
                if not (existing >= {x for x in fee_modifiers if x > 0}):
                    raise ValueError(n_("Non-existing fee modifier specified."))
                new = {x for x in fee_modifiers if x < 0}
                updated = {x for x in fee_modifiers
                           if x > 0 and fee_modifiers[x] is not None}
                deleted = {x for x in fee_modifiers
                           if x > 0 and fee_modifiers[x] is None}
                fee_modifier_data = {e['id']: e for e in current}
                elc = const.EventLogCodes
                for x in mixed_existence_sorter(new):
                    ret *= self.sql_insert(
                        rs, "event.fee_modifiers", fee_modifiers[x])
                    self.event_log(
                        rs, elc.fee_modifier_created, data['id'],
                        additional_info=fee_modifiers[x]['modifier_name'])
                for x in mixed_existence_sorter(updated):
                    ret *= self.sql_update(
                        rs, "event.fee_modifiers", fee_modifiers[x])
                    self.event_log(
                        rs, elc.fee_modifier_changed, data['id'],
                        additional_info=fee_modifier_data[x]['modifier_name'])
                if deleted:
                    ret *= self.sql_delete(rs, "event.fee_modifiers", deleted)
                    for x in mixed_existence_sorter(deleted):
                        modifier_name = fee_modifier_data[x]['modifier_name']
                        self.event_log(
                            rs, elc.fee_modifier_deleted,
                            data['id'], additional_info=modifier_name)

        return ret

    @access("event_admin")
    def create_event(self, rs: RequestState,
                     data: CdEDBObject) -> DefaultReturnCode:
        """Make a new event organized via DB."""
        data = affirm("event", data, creation=True)
        if 'parts' not in data:
            raise ValueError(n_("At least one event part required."))
        with Atomizer(rs):
            edata = {k: v for k, v in data.items() if k in EVENT_FIELDS}
            new_id = self.sql_insert(rs, "event.events", edata)
            self.event_log(rs, const.EventLogCodes.event_created, new_id)
            update_data = {aspect: data[aspect]
                           for aspect in ('parts', 'orgas', 'fields',
                                          'fee_modifiers')
                           if aspect in data}
            if update_data:
                update_data['id'] = new_id
                self.set_event(rs, update_data)
        return new_id

    @access("event_admin")
    def delete_event_blockers(self, rs: RequestState,
                              event_id: int) -> DeletionBlockers:
        """Determine what keeps an event from being deleted.

        Possible blockers:

        * field_definitions: A custom datafield associated with the event.
        * courses: A course associated with the event. This can have it's own
                   blockers.
        * course_tracks: A course track of the event.
        * orgas: An orga of the event.
        * lodgement_groups: A lodgement group associated with the event.
                            This can have it's own blockers.
        * lodgements: A lodgement associated with the event. This can have
                      it's own blockers.
        * registrations: A registration associated with the event. This can
                         have it's own blockers.
        * questionnaire: A questionnaire row configured for the event.
        * log: A log entry for the event.
        * mailinglists: A mailinglist associated with the event. This
                        reference will be removed but the mailinglist will
                        not be deleted.

        :return: List of blockers, separated by type. The values of the dict
            are the ids of the blockers.
        """
        event_id = affirm("id", event_id)
        blockers = {}

        field_definitions = self.sql_select(
            rs, "event.field_definitions", ("id",), (event_id,),
            entity_key="event_id")
        if field_definitions:
            blockers["field_definitions"] = [e["id"] for e in field_definitions]

        courses = self.sql_select(
            rs, "event.courses", ("id",), (event_id,), entity_key="event_id")
        if courses:
            blockers["courses"] = [e["id"] for e in courses]

        event_parts = self.sql_select(rs, "event.event_parts", ("id",),
                                      (event_id,), entity_key="event_id")
        if event_parts:
            blockers["event_parts"] = [e["id"] for e in event_parts]
            course_tracks = self.sql_select(
                rs, "event.course_tracks", ("id",), blockers["event_parts"],
                entity_key="part_id")
            if course_tracks:
                blockers["course_tracks"] = [e["id"] for e in course_tracks]

        orgas = self.sql_select(
            rs, "event.orgas", ("id",), (event_id,), entity_key="event_id")
        if orgas:
            blockers["orgas"] = [e["id"] for e in orgas]

        lodgement_groups = self.sql_select(
            rs, "event.lodgement_groups", ("id",), (event_id,),
            entity_key="event_id")
        if lodgement_groups:
            blockers["lodgement_groups"] = [e["id"] for e in lodgement_groups]

        lodgements = self.sql_select(
            rs, "event.lodgements", ("id",), (event_id,), entity_key="event_id")
        if lodgements:
            blockers["lodgements"] = [e["id"] for e in lodgements]

        registrations = self.sql_select(
            rs, "event.registrations", ("id",), (event_id,),
            entity_key="event_id")
        if registrations:
            blockers["registrations"] = [e["id"] for e in registrations]

        questionnaire_rows = self.sql_select(
            rs, "event.questionnaire_rows", ("id",), (event_id,),
            entity_key="event_id")
        if questionnaire_rows:
            blockers["questionnaire"] = [e["id"] for e in questionnaire_rows]

        log = self.sql_select(
            rs, "event.log", ("id",), (event_id,), entity_key="event_id")
        if log:
            blockers["log"] = [e["id"] for e in log]

        mailinglists = self.sql_select(
            rs, "ml.mailinglists", ("id",), (event_id,), entity_key="event_id")
        if mailinglists:
            blockers["mailinglists"] = [e["id"] for e in mailinglists]

        return blockers

    @access("event_admin")
    def delete_event(self, rs: RequestState, event_id: int,
                     cascade: Collection[str] = None) -> DefaultReturnCode:
        """Remove event.

        :param cascade: Specify which deletion blockers to cascadingly
            remove or ignore. If None or empty, cascade none.
        """
        event_id = affirm("id", event_id)
        blockers = self.delete_event_blockers(rs, event_id)
        if not cascade:
            cascade = set()
        cascade = affirm_set("str", cascade)
        cascade = cascade & blockers.keys()
        if blockers.keys() - cascade:
            raise ValueError(n_("Deletion of %(type)s blocked by %(block)s."),
                             {
                                 "type": "event",
                                 "block": blockers.keys() - cascade,
                             })

        ret = 1
        with Atomizer(rs):
            event = self.get_event(rs, event_id)
            if cascade:
                if "registrations" in cascade:
                    with Silencer(rs):
                        for reg_id in blockers["registrations"]:
                            ret *= self.delete_registration(
                                rs, reg_id,
                                ("registration_parts", "course_choices",
                                 "registration_tracks"))
                if "courses" in cascade:
                    with Silencer(rs):
                        for course_id in blockers["courses"]:
                            ret *= self.delete_course(
                                rs, course_id,
                                ("attendees", "course_choices",
                                 "course_segments", "instructors"))
                if "lodgements" in cascade:
                    ret *= self.sql_delete(rs, "event.lodgements",
                                           blockers["lodgements"])
                if "lodgement_groups" in cascade:
                    ret *= self.sql_delete(rs, "event.lodgement_groups",
                                           blockers["lodgement_groups"])
                if "event_parts" in cascade:
                    part_cascade = ({"course_tracks"} & cascade) \
                                   | {"fee_modifiers"}
                    with Silencer(rs):
                        for anid in blockers["event_parts"]:
                            self._delete_event_part(rs, anid, part_cascade)
                if "questionnaire" in cascade:
                    ret *= self.sql_delete(
                        rs, "event.questionnaire_rows",
                        blockers["questionnaire"])
                if "field_definitions" in cascade:
                    deletor = {
                        'id': event_id,
                        'course_room_field': None,
                        'lodge_field': None,
                        'camping_mat_field': None,
                    }
                    ret *= self.sql_update(rs, "event.events", deletor)
                    field_cascade = {"fee_modifiers"} & cascade
                    with Silencer(rs):
                        for anid in blockers["field_definitions"]:
                            ret *= self._delete_event_field(
                                rs, anid, field_cascade)
                if "orgas" in cascade:
                    ret *= self.sql_delete(rs, "event.orgas", blockers["orgas"])
                if "log" in cascade:
                    ret *= self.sql_delete(
                        rs, "event.log", blockers["log"])
                if "mailinglists" in cascade:
                    for anid in blockers["mailinglists"]:
                        deletor = {
                            'event_id': None,
                            'id': anid,
                            'is_active': False,
                        }
                        ret *= self.sql_update(rs, "ml.mailinglists", deletor)

                blockers = self.delete_event_blockers(rs, event_id)

            if not blockers:
                ret *= self.sql_delete_one(
                    rs, "event.events", event_id)
                self.event_log(rs, const.EventLogCodes.event_deleted,
                               event_id=None, additional_info=event["title"])
            else:
                raise ValueError(
                    n_("Deletion of %(type)s blocked by %(block)s."),
                    {"type": "event", "block": blockers.keys()})
        return ret

    @access("anonymous")
    def get_courses(self, rs: RequestState,
                    ids: Collection[int]) -> CdEDBObjectMap:
        """Retrieve data for some courses organized via DB.

        They must be associated to the same event. This contains additional
        information on the parts in which the course takes place.
        """
        ids = affirm_set("id", ids)
        with Atomizer(rs):
            data = self.sql_select(rs, "event.courses", COURSE_FIELDS, ids)
            if not data:
                return {}
            ret = {e['id']: e for e in data}
            events = {e['event_id'] for e in data}
            if len(events) > 1:
                raise ValueError(n_(
                    "Only courses from one event allowed."))
            event_fields = self._get_event_fields(rs, unwrap(events))
            data = self.sql_select(
                rs, "event.course_segments", COURSE_SEGMENT_FIELDS, ids,
                entity_key="course_id")
            for anid in ids:
                segments = {p['track_id'] for p in data if
                            p['course_id'] == anid}
                assert ('segments' not in ret[anid])
                ret[anid]['segments'] = segments
                active_segments = {p['track_id'] for p in data
                                   if p['course_id'] == anid and p['is_active']}
                assert ('active_segments' not in ret[anid])
                ret[anid]['active_segments'] = active_segments
                ret[anid]['fields'] = cast_fields(ret[anid]['fields'],
                                                  event_fields)
        return ret
    get_course: Callable[[RequestState, int], CdEDBObject]
    get_course = singularize(get_courses)

    @access("event")
    def set_course(self, rs: RequestState,
                   data: CdEDBObject) -> DefaultReturnCode:
        """Update some keys of a course linked to an event organized via DB.

        If the 'segments' key is present you have to pass the complete list
        of track IDs, which will superseed the current list of tracks.

        If the 'active_segments' key is present you have to pass the
        complete list of active track IDs, which will superseed the current
        list of active tracks. This has to be a subset of the segments of
        the course.
        """
        data = affirm("course", data)
        if not self.is_orga(rs, course_id=data['id']) and not self.is_admin(rs):
            raise PrivilegeError(n_("Not privileged."))
        self.assert_offline_lock(rs, course_id=data['id'])
        ret = 1
        with Atomizer(rs):
            current = self.sql_select_one(rs, "event.courses",
                                          ("title", "event_id"), data['id'])

            cdata = {k: v for k, v in data.items()
                     if k in COURSE_FIELDS and k != "fields"}
            changed = False
            if len(cdata) > 1:
                ret *= self.sql_update(rs, "event.courses", cdata)
                changed = True
            if 'fields' in data:
                # delayed validation since we need additional info
                event_fields = self._get_event_fields(rs, current['event_id'])
                fdata = affirm(
                    "event_associated_fields", data['fields'],
                    fields=event_fields,
                    association=const.FieldAssociations.course)

                fupdate = {
                    'id': data['id'],
                    'fields': fdata,
                }
                ret *= self.sql_json_inplace_update(rs, "event.courses",
                                                    fupdate)
                changed = True
            if changed:
                self.event_log(
                    rs, const.EventLogCodes.course_changed, current['event_id'],
                    additional_info=current['title'])
            if 'segments' in data:
                current_segments = self.sql_select(
                    rs, "event.course_segments", ("track_id",),
                    (data['id'],), entity_key="course_id")
                existing = {e['track_id'] for e in current_segments}
                new = data['segments'] - existing
                deleted = existing - data['segments']
                if new:
                    # check, that all new tracks belong to the event of the
                    # course
                    tracks = self.sql_select(
                        rs, "event.course_tracks", ("part_id",), new)
                    associated_parts = list(unwrap(e) for e in tracks)
                    associated_events = self.sql_select(
                        rs, "event.event_parts", ("event_id",),
                        associated_parts)
                    event_ids = {e['event_id'] for e in associated_events}
                    if {current['event_id']} != event_ids:
                        raise ValueError(n_("Non-associated tracks found."))

                    for anid in new:
                        insert = {
                            'course_id': data['id'],
                            'track_id': anid,
                            'is_active': True,
                        }
                        ret *= self.sql_insert(rs, "event.course_segments",
                                               insert)
                if deleted:
                    query = ("DELETE FROM event.course_segments"
                             " WHERE course_id = %s AND track_id = ANY(%s)")
                    ret *= self.query_exec(rs, query, (data['id'], deleted))
                if new or deleted:
                    self.event_log(
                        rs, const.EventLogCodes.course_segments_changed,
                        current['event_id'], additional_info=current['title'])
            if 'active_segments' in data:
                current_segments = self.sql_select(
                    rs, "event.course_segments", ("track_id", "is_active"),
                    (data['id'],), entity_key="course_id")
                existing = {e['track_id'] for e in current_segments}
                # check that all active segments are actual segments of this
                # course
                if not existing >= data['active_segments']:
                    raise ValueError(n_("Wrong-associated segments found."))
                active = {e['track_id'] for e in current_segments
                          if e['is_active']}
                activated = data['active_segments'] - active
                deactivated = active - data['active_segments']
                if activated:
                    query = glue(
                        "UPDATE event.course_segments SET is_active = True",
                        "WHERE course_id = %s AND track_id = ANY(%s)")
                    ret *= self.query_exec(rs, query, (data['id'], activated))
                if deactivated:
                    query = glue(
                        "UPDATE event.course_segments SET is_active = False",
                        "WHERE course_id = %s AND track_id = ANY(%s)")
                    ret *= self.query_exec(rs, query, (data['id'], deactivated))
                if activated or deactivated:
                    self.event_log(
                        rs, const.EventLogCodes.course_segment_activity_changed,
                        current['event_id'], additional_info=current['title'])
        return ret

    @access("event")
    def create_course(self, rs: RequestState,
                      data: CdEDBObject) -> DefaultReturnCode:
        """Make a new course organized via DB."""
        data = affirm("course", data, creation=True)
        # direct validation since we already have an event_id
        event_fields = self._get_event_fields(rs, data['event_id'])
        fdata = data.get('fields') or {}
        fdata = affirm(
            "event_associated_fields", fdata, fields=event_fields,
            association=const.FieldAssociations.course)
        data['fields'] = PsycoJson(fdata)
        if (not self.is_orga(rs, event_id=data['event_id'])
                and not self.is_admin(rs)):
            raise PrivilegeError(n_("Not privileged."))
        self.assert_offline_lock(rs, event_id=data['event_id'])
        with Atomizer(rs):
            # Check for existence of course tracks
            event = self.get_event(rs, data['event_id'])
            if not event['tracks']:
                raise RuntimeError(n_("Event without tracks forbids courses."))

            cdata = {k: v for k, v in data.items()
                     if k in COURSE_FIELDS}
            new_id = self.sql_insert(rs, "event.courses", cdata)
            if 'segments' in data or 'active_segments' in data:
                pdata = {
                    'id': new_id,
                }
                if 'segments' in data:
                    pdata['segments'] = data['segments']
                if 'active_segments' in data:
                    pdata['active_segments'] = data['active_segments']
                self.set_course(rs, pdata)
        self.event_log(rs, const.EventLogCodes.course_created,
                       data['event_id'], additional_info=data['title'])
        return new_id

    @access("event")
    def delete_course_blockers(self, rs: RequestState,
                               course_id: int) -> DeletionBlockers:
        """Determine what keeps a course from beeing deleted.

        Possible blockers:

        * attendees: A registration track that assigns a registration to
                     the course as an attendee.
        * instructors: A registration track that references the course meaning
                       the participant is (potentially) the course's instructor.
        * course_choices: A course choice of the course.
        * course_segments: The course segments of the course.

        :return: List of blockers, separated by type. The values of the dict
            are the ids of the blockers.
        """
        course_id = affirm("id", course_id)
        blockers = {}

        attendees = self.sql_select(
            rs, "event.registration_tracks", ("id",), (course_id,),
            entity_key="course_id")
        if attendees:
            blockers["attendees"] = [e["id"] for e in attendees]

        instructors = self.sql_select(
            rs, "event.registration_tracks", ("id",), (course_id,),
            entity_key="course_instructor")
        if instructors:
            blockers["instructors"] = [e["id"] for e in instructors]

        course_choices = self.sql_select(
            rs, "event.course_choices", ("id",), (course_id,),
            entity_key="course_id")
        if course_choices:
            blockers["course_choices"] = [e["id"] for e in course_choices]

        course_segments = self.sql_select(
            rs, "event.course_segments", ("id",), (course_id,),
            entity_key="course_id")
        if course_segments:
            blockers["course_segments"] = [e["id"] for e in course_segments]

        return blockers

    @access("event")
    def delete_course(self, rs: RequestState, course_id: int,
                      cascade: Collection[str] = None) -> DefaultReturnCode:
        """Remove a course organized via DB from the DB.

        :param cascade: Specify which deletion blockers to cascadingly remove
            or ignore. If None or empty, cascade none.
        """
        course_id = affirm("id", course_id)
        if (not self.is_orga(rs, course_id=course_id)
                and not self.is_admin(rs)):
            raise PrivilegeError(n_("Not privileged."))
        self.assert_offline_lock(rs, course_id=course_id)

        blockers = self.delete_course_blockers(rs, course_id)
        if not cascade:
            cascade = set()
        cascade = affirm_set("str", cascade)
        cascade = cascade & blockers.keys()
        if blockers.keys() - cascade:
            raise ValueError(n_("Deletion of %(type)s blocked by %(block)s."),
                             {
                                 "type": "course",
                                 "block": blockers.keys() - cascade,
                             })

        ret = 1
        with Atomizer(rs):
            course = self.get_course(rs, course_id)
            # cascade specified blockers
            if cascade:
                if "attendees" in cascade:
                    for anid in blockers["attendees"]:
                        deletor = {
                            'course_id': None,
                            'id': anid,
                        }
                        ret *= self.sql_update(
                            rs, "event.registration_tracks", deletor)
                if "instructors" in cascade:
                    for anid in blockers["instructors"]:
                        deletor = {
                            'course_instructor': None,
                            'id': anid,
                        }
                        ret *= self.sql_update(
                            rs, "event.registration_tracks", deletor)
                if "course_choices" in cascade:
                    # Get the data of the affected choices grouped by track.
                    data = self.sql_select(
                        rs, "event.course_choices",
                        ("track_id", "registration_id"),
                        blockers["course_choices"])
                    data_by_tracks = {
                        track_id: [e["registration_id"] for e in data
                                   if e["track_id"] == track_id]
                        for track_id in set(e["track_id"] for e in data)
                    }

                    # Delete choices of the deletable course.
                    ret *= self.sql_delete(
                        rs, "event.course_choices", blockers["course_choices"])

                    # Construct list of inserts.
                    choices = []
                    for track_id, reg_ids in data_by_tracks.items():
                        query = (
                            "SELECT id, course_id, track_id, registration_id "
                            "FROM event.course_choices "
                            "WHERE track_id = {} AND registration_id = ANY(%s) "
                            "ORDER BY registration_id, rank").format(track_id)
                        choices.extend(self.query_all(rs, query, (reg_ids,)))

                    deletion_ids = {e['id'] for e in choices}

                    # Update the ranks and remove the ids from the insert data.
                    i = 0
                    current_id = None
                    for row in choices:
                        if current_id != row['registration_id']:
                            current_id = row['registration_id']
                            i = 0
                        row['rank'] = i
                        del row['id']
                        i += 1

                    self.sql_delete(rs, "event.course_choices", deletion_ids)
                    self.sql_insert_many(rs, "event.course_choices", choices)

                if "course_segments" in cascade:
                    ret *= self.sql_delete(rs, "event.course_segments",
                                           blockers["course_segments"])

                # check if course is deletable after cascading
                blockers = self.delete_course_blockers(rs, course_id)

            if not blockers:
                ret *= self.sql_delete_one(rs, "event.courses", course_id)
                self.event_log(rs, const.EventLogCodes.course_deleted,
                               course['event_id'],
                               additional_info=course['title'])
            else:
                raise ValueError(
                    n_("Deletion of %(type)s blocked by %(block)s."),
                    {"type": "course", "block": blockers.keys()})
        return ret

    @access("event", "ml_admin")
    def list_registrations(self, rs: RequestState, event_id: int,
                           persona_id: int = None) -> Dict[int, int]:
        """List all registrations of an event.

        If an ordinary event_user is requesting this, just participants of this
        event are returned and he himself must have the status 'participant'.

        :param persona_id: If passed restrict to registrations by this persona.
        """
        event_id = affirm("id", event_id)
        persona_id = affirm("id_or_None", persona_id)
        query = glue("SELECT id, persona_id FROM event.registrations",
                     "WHERE event_id = %s")
        params = (event_id,)
        # condition for limited access, f. e. for the online participant list.
        # ml_admins are allowed to do this to be able to manage
        # subscribers of event mailinglists.
        is_limited = (persona_id != rs.user.persona_id
                      and not self.is_orga(rs, event_id=event_id)
                      and not self.is_admin(rs)
                      and "ml_admin" not in rs.user.roles)
        if is_limited:
            query = ("SELECT DISTINCT regs.id, regs.persona_id "
                     "FROM event.registrations AS regs "
                     "LEFT OUTER JOIN event.registration_parts AS rparts "
                     "ON rparts.registration_id = regs.id "
                     "WHERE regs.event_id = %s AND rparts.status = %s")
            params += (const.RegistrationPartStati.participant,)
        if persona_id and not is_limited:
            query = glue(query, "AND persona_id = %s")
            params += (persona_id,)
        data = self.query_all(rs, query, params)
        ret = {e['id']: e['persona_id'] for e in data}
        if is_limited and rs.user.persona_id not in ret.values():
            raise PrivilegeError(n_("Not privileged."))
        return ret

    @internal
    @access("persona")
    def check_registration_status(
            self, rs: RequestState, persona_id: int, event_id: int,
            stati: Collection[const.RegistrationPartStati]) -> bool:
        """Check if any status for a given event matches one of the given stati.

        This is mostly used to determine mailinglist eligibility. Thus,
        ml_admins are allowed to do this to manage subscribers.

        A user may do this for themselves, an orga for their event and an
        event or ml admin for every user.
        """
        event_id = affirm("id", event_id)
        stati = affirm_set("enum_registrationpartstati", stati)

        # First, rule out people who can not participate at any event.
        if (persona_id == rs.user.persona_id and
                "event" not in rs.user.roles):
            return False

        # Check if eligible to check registration status for other users.
        if not (persona_id == rs.user.persona_id
                or self.is_orga(rs, event_id=event_id)
                or self.is_admin(rs)
                or "ml_admin" in rs.user.roles):
            raise PrivilegeError(n_("Not privileged."))

        registration_ids = self.list_registrations(
            rs, event_id, persona_id)
        if not registration_ids:
            return False
        reg_id = unwrap(registration_ids.keys())
        reg = self.get_registration(rs, reg_id)
        return any(part['status'] in stati for part in reg['parts'].values())

    @access("event")
    def get_registration_map(self, rs: RequestState, event_ids: Collection[int]
                             ) -> Dict[Tuple[int, int], int]:
        """Retrieve a map of personas to their registrations."""
        event_ids = affirm_set("id", event_ids)
        if (not all(self.is_orga(rs, event_id=anid) for anid in event_ids) and
                not self.is_admin(rs)):
            raise PrivilegeError(n_("Not privileged."))

        data = self.sql_select(
            rs, "event.registrations", ("id", "persona_id", "event_id"),
            event_ids, entity_key="event_id")
        ret = {(e["event_id"], e["persona_id"]): e["id"] for e in data}

        return ret

    @access("event")
    def registrations_by_course(
            self, rs: RequestState, event_id: int, course_id: int = None,
            track_id: int = None, position: InfiniteEnum = None,
            reg_ids: Collection[int] = None,
            reg_states: Collection[const.RegistrationPartStati] =
            (const.RegistrationPartStati.participant,)) -> Dict[int, int]:
        """List registrations of an event pertaining to a certain course.

        This is a filter function, mainly for the course assignment tool.

        :param position: A :py:class:`cdedb.common.CourseFilterPositions`
        :param reg_ids: List of registration states (in any part) to filter for
        """
        event_id = affirm("id", event_id)
        track_id = affirm("id_or_None", track_id)
        course_id = affirm("id_or_None", course_id)
        position = affirm("infinite_enum_coursefilterpositions_or_None",
                          position)
        reg_ids = reg_ids or set()
        reg_ids = affirm_set("id", reg_ids)
        reg_states = affirm_set("enum_registrationpartstati", reg_states)
        if (not self.is_admin(rs)
                and not self.is_orga(rs, event_id=event_id)):
            raise PrivilegeError(n_("Not privileged."))
        query = glue(
            "SELECT DISTINCT regs.id, regs.persona_id",
            "FROM event.registrations AS regs",
            "LEFT OUTER JOIN event.registration_parts AS rparts",
            "ON rparts.registration_id = regs.id",
            "LEFT OUTER JOIN event.course_tracks AS course_tracks",
            "ON course_tracks.part_id = rparts.part_id",
            "LEFT OUTER JOIN event.registration_tracks AS rtracks",
            "ON rtracks.registration_id = regs.id",
            "AND rtracks.track_id = course_tracks.id",
            "LEFT OUTER JOIN event.course_choices AS choices",
            "ON choices.registration_id = regs.id",
            "AND choices.track_id = course_tracks.id",
            "WHERE regs.event_id = %s AND rparts.status = ANY(%s)")
        params = (event_id, reg_states)
        if track_id:
            query = glue(query, "AND course_tracks.id = %s")
            params += (track_id,)
        if position is not None:
            cfp = CourseFilterPositions
            conditions = []
            if position.enum in (cfp.instructor, cfp.anywhere):
                if course_id:
                    conditions.append("rtracks.course_instructor = %s")
                    params += (course_id,)
                else:
                    conditions.append("rtracks.course_instructor IS NULL")
            if position.enum in (cfp.any_choice, cfp.anywhere) and course_id:
                conditions.append(
                    "(choices.course_id = %s AND "
                    " choices.rank < course_tracks.num_choices)")
                params += (course_id,)
            if position.enum == cfp.specific_rank and course_id:
                conditions.append(
                    "(choices.course_id = %s AND choices.rank = %s)")
                params += (course_id, position.int)
            if position.enum in (cfp.assigned, cfp.anywhere):
                if course_id:
                    conditions.append("rtracks.course_id = %s")
                    params += (course_id,)
                else:
                    conditions.append("rtracks.course_id IS NULL")
            if conditions:
                query = glue(query, "AND (", " OR ".join(conditions), ")")
        if reg_ids:
            query = glue(query, "AND regs.id = ANY(%s)")
            params += (reg_ids,)
        data = self.query_all(rs, query, params)
        return {e['id']: e['persona_id'] for e in data}

    @access("event", "ml_admin")
    def get_registrations(self, rs: RequestState,
                          ids: Collection[int]) -> CdEDBObjectMap:
        """Retrieve data for some registrations.

        All have to be from the same event.
        You must be orga to get additional access to all registrations which are
        not your own. If you are participant of the event, you get access to
        data from other users, being also participant in the same event (this is
        important for the online participant list).
        This includes the following additional data:

        * parts: per part data (like lodgement),
        * tracks: per track data (like course choices)

        ml_admins are allowed to do this to be able to manage
        subscribers of event mailinglists.
        """
        ids = affirm_set("id", ids)
        ret = {}
        with Atomizer(rs):
            # Check associations.
            associated = self.sql_select(rs, "event.registrations",
                                         ("persona_id", "event_id"), ids)
            if not associated:
                return {}
            events = {e['event_id'] for e in associated}
            personas = {e['persona_id'] for e in associated}
            if len(events) > 1:
                raise ValueError(n_(
                    "Only registrations from exactly one event allowed."))
            event_id = unwrap(events)
            # Select appropriate stati filter.
            stati = set(m for m in const.RegistrationPartStati)
            # orgas and admins have full access to all data
            # ml_admins are allowed to do this to be able to manage
            # subscribers of event mailinglists.
            is_privileged = (self.is_orga(rs, event_id=event_id)
                             or self.is_admin(rs)
                             or "ml_admin" in rs.user.roles)
            if not is_privileged:
                if rs.user.persona_id not in personas:
                    raise PrivilegeError(n_("Not privileged."))
                elif not personas <= {rs.user.persona_id}:
                    # Permission check is done later when we know more
                    stati = {const.RegistrationPartStati.participant}

            ret = {e['id']: e for e in self.sql_select(
                rs, "event.registrations", REGISTRATION_FIELDS, ids)}
            event_fields = self._get_event_fields(rs, event_id)
            pdata = self.sql_select(
                rs, "event.registration_parts", REGISTRATION_PART_FIELDS, ids,
                entity_key="registration_id")
            for anid in tuple(ret):
                assert ('parts' not in ret[anid])
                ret[anid]['parts'] = {
                    e['part_id']: e
                    for e in pdata if e['registration_id'] == anid
                }
                # Limit to registrations matching stati filter in any part.
                if not any(e['status'] in stati
                           for e in ret[anid]['parts'].values()):
                    del ret[anid]
            # Here comes the promised permission check
            if not is_privileged and all(reg['persona_id'] != rs.user.persona_id
                                         for reg in ret.values()):
                raise PrivilegeError(n_("No participant of event."))

            tdata = self.sql_select(
                rs, "event.registration_tracks", REGISTRATION_TRACK_FIELDS, ids,
                entity_key="registration_id")
            choices = self.sql_select(
                rs, "event.course_choices",
                ("registration_id", "track_id", "course_id", "rank"), ids,
                entity_key="registration_id")
            for anid in ret:
                assert ('tracks' not in ret[anid])
                tracks = {e['track_id']: e for e in tdata
                          if e['registration_id'] == anid}
                for track_id in tracks:
                    tmp = {e['course_id']: e['rank'] for e in choices
                           if (e['registration_id'] == anid
                               and e['track_id'] == track_id)}
                    tracks[track_id]['choices'] = xsorted(tmp.keys(),
                                                          key=tmp.get)
                ret[anid]['tracks'] = tracks
                ret[anid]['fields'] = cast_fields(ret[anid]['fields'],
                                                  event_fields)
        return ret
    get_registration: Callable[[RequestState, int], CdEDBObject]
    get_registration = singularize(get_registrations)

    @access("event")
    def has_registrations(self, rs: RequestState, event_id: int) -> bool:
        """Determine whether there exist registrations for an event."""
        event_id = affirm("id", event_id)
        if not self.is_orga(rs, event_id=event_id) and not self.is_admin(rs):
            raise PrivilegeError(n_("Not privileged."))
        with Atomizer(rs):
            query = glue("SELECT COUNT(*) FROM event.registrations",
                         "WHERE event_id = %s LIMIT 1")
            return bool(unwrap(self.query_one(rs, query, (event_id,))))

    def _get_event_course_segments(self, rs: RequestState,
                                   event_id: int) -> Dict[int, List[int]]:
        """
        Helper function to get course segments of all courses of an event.

        Required for _set_course_choices().

        :returns: A dict mapping each course id (of the event) to a list of
            track ids (which correspond to its segments)
        """
        query = """
            SELECT courses.id, array_agg(segments.track_id) AS segments
            FROM (
                event.courses AS courses
                LEFT OUTER JOIN event.course_segments AS segments
                ON courses.id = segments.course_id
            )
            WHERE courses.event_id = %s
            GROUP BY courses.id"""
        return {row['id']: row['segments']
                for row in self.query_all(rs, query, (event_id,))}

    def _set_course_choices(self, rs: RequestState, registration_id: int,
                            track_id: int, choices: Sequence[int],
                            course_segments: Dict[int, Sequence[int]],
                            new_registration: bool = False
                            ) -> DefaultReturnCode:
        """Helper for handling of course choices.

        This is basically uninlined code from ``set_registration()``.

        :note: This has to be called inside an atomized context.

        :param course_segments: Dict, course segments, as returned by
            _get_event_course_segments()
        :param new_registration: Performance optimization for creating
            registrations: If true, the deletion of existing choices is skipped.
        """
        ret = 1
        if choices is None:
            # Nothing specified, hence nothing to do
            return ret
        for course_id in choices:
            if track_id not in course_segments[course_id]:
                raise ValueError(n_("Wrong track for course."))
        if not new_registration:
            query = ("DELETE FROM event.course_choices"
                     " WHERE registration_id = %s AND track_id = %s")
            self.query_exec(rs, query, (registration_id, track_id))
        for rank, course_id in enumerate(choices):
            new_choice = {
                "registration_id": registration_id,
                "track_id": track_id,
                "course_id": course_id,
                "rank": rank,
            }
            ret *= self.sql_insert(rs, "event.course_choices",
                                   new_choice)
        return ret

    def _get_registration_info(self, rs: RequestState,
                               reg_id: int) -> CdEDBObject:
        """Helper to retrieve basic registration information."""
        return self.sql_select_one(
            rs, "event.registrations", ("persona_id", "event_id"), reg_id)

    @access("event")
    def set_registration(self, rs: RequestState,
                         data: CdEDBObject) -> DefaultReturnCode:
        """Update some keys of a registration.

        The syntax for updating the non-trivial keys fields, parts and
        choices is as follows:

        * If the key 'fields' is present it must be a dict and is used to
          updated the stored value (in a python dict.update sense).
        * If the key 'parts' is present, the associated dict mapping the
          part ids to the respective data sets can contain an arbitrary
          number of entities, absent entities are not modified. Entries are
          created/updated as applicable.
        * If the key 'tracks' is present, the associated dict mapping the
          track ids to the respective data sets can contain an arbitrary
          number of entities, absent entities are not
          modified. Entries are created/updated as applicable. The
          'choices' key is handled separately and if present replaces
          the current list of course choices.
        """
        data = affirm("registration", data)
        with Atomizer(rs):
            # Retrieve some basic data about the registration.
            current = self._get_registration_info(rs, reg_id=data['id'])
            persona_id, event_id = current['persona_id'], current['event_id']
            self.assert_offline_lock(rs, event_id=event_id)
            if (persona_id != rs.user.persona_id
                    and not self.is_orga(rs, event_id=event_id)
                    and not self.is_admin(rs)):
                raise PrivilegeError(n_("Not privileged."))
            event = self.get_event(rs, event_id)
            course_segments = self._get_event_course_segments(rs, event_id)
            if "amount_owed" in data:
                del data["amount_owed"]

            # now we get to do the actual work
            rdata = {k: v for k, v in data.items()
                     if k in REGISTRATION_FIELDS and k != "fields"}
            ret = 1
            if len(rdata) > 1:
                ret *= self.sql_update(rs, "event.registrations", rdata)
            if 'fields' in data:
                # delayed validation since we need additional info
                fdata = affirm(
                    "event_associated_fields", data['fields'],
                    fields=event['fields'],
                    association=const.FieldAssociations.registration)

                fupdate = {
                    'id': data['id'],
                    'fields': fdata,
                }
                ret *= self.sql_json_inplace_update(rs, "event.registrations",
                                                    fupdate)
            if 'parts' in data:
                parts = data['parts']
                if not (set(event['parts'].keys()) >= {x for x in parts}):
                    raise ValueError(n_("Non-existing parts specified."))
                existing = {e['part_id']: e['id'] for e in self.sql_select(
                    rs, "event.registration_parts", ("id", "part_id"),
                    (data['id'],), entity_key="registration_id")}
                new = {x for x in parts if x not in existing}
                updated = {x for x in parts
                           if x in existing and parts[x] is not None}
                deleted = {x for x in parts
                           if x in existing and parts[x] is None}
                for x in new:
                    new_part = copy.deepcopy(parts[x])
                    new_part['registration_id'] = data['id']
                    new_part['part_id'] = x
                    ret *= self.sql_insert(rs, "event.registration_parts",
                                           new_part)
                for x in updated:
                    update = copy.deepcopy(parts[x])
                    update['id'] = existing[x]
                    ret *= self.sql_update(rs, "event.registration_parts",
                                           update)
                if deleted:
                    raise NotImplementedError(n_("This is not useful."))
            if 'tracks' in data:
                tracks = data['tracks']
                all_tracks = set(event['tracks'])
                if not (all_tracks >= set(tracks)):
                    raise ValueError(n_("Non-existing tracks specified."))
                existing = {e['track_id']: e['id'] for e in self.sql_select(
                    rs, "event.registration_tracks", ("id", "track_id"),
                    (data['id'],), entity_key="registration_id")}
                new = {x for x in tracks if x not in existing}
                updated = {x for x in tracks
                           if x in existing and tracks[x] is not None}
                deleted = {x for x in tracks
                           if x in existing and tracks[x] is None}
                for x in new:
                    new_track = copy.deepcopy(tracks[x])
                    choices = new_track.pop('choices', None)
                    self._set_course_choices(rs, data['id'], x, choices,
                                             course_segments)
                    new_track['registration_id'] = data['id']
                    new_track['track_id'] = x
                    ret *= self.sql_insert(rs, "event.registration_tracks",
                                           new_track)
                for x in updated:
                    update = copy.deepcopy(tracks[x])
                    choices = update.pop('choices', None)
                    self._set_course_choices(rs, data['id'], x, choices,
                                             course_segments)
                    update['id'] = existing[x]
                    ret *= self.sql_update(rs, "event.registration_tracks",
                                           update)
                if deleted:
                    raise NotImplementedError(n_("This is not useful."))

            # Recalculate the amount owed after all changes have been applied.
            current = self.get_registration(rs, data['id'])
            update = {
                'id': data['id'],
                'amount_owed': self._calculate_single_fee(
                    rs, current, event=event)
            }
            ret *= self.sql_update(rs, "event.registrations", update)
            self.event_log(
                rs, const.EventLogCodes.registration_changed, event_id,
                persona_id=persona_id)
        return ret

    @access("event")
    def create_registration(self, rs: RequestState,
                            data: CdEDBObject) -> DefaultReturnCode:
        """Make a new registration.

        The data must contain a dataset for each part and each track
        and may not contain a value for 'fields', which is initialized
        to a default value.
        """
        data = affirm("registration", data, creation=True)
        event = self.get_event(rs, data['event_id'])
        fdata = data.get('fields') or {}
        fdata = affirm(
            "event_associated_fields", fdata, fields=event['fields'],
            association=const.FieldAssociations.registration)
        if (data['persona_id'] != rs.user.persona_id
                and not self.is_orga(rs, event_id=data['event_id'])
                and not self.is_admin(rs)):
            raise PrivilegeError(n_("Not privileged."))
        self.assert_offline_lock(rs, event_id=data['event_id'])
        with Atomizer(rs):
            data['fields'] = fdata
            data['amount_owed'] = self._calculate_single_fee(
                rs, data, event=event)
            data['fields'] = PsycoJson(fdata)
            course_segments = self._get_event_course_segments(rs,
                                                              data['event_id'])
            part_ids = {e['id'] for e in self.sql_select(
                rs, "event.event_parts", ("id",), (data['event_id'],),
                entity_key="event_id")}
            if part_ids != set(data['parts'].keys()):
                raise ValueError(n_("Missing part dataset."))
            track_ids = {e['id'] for e in self.sql_select(
                rs, "event.course_tracks", ("id",), part_ids,
                entity_key="part_id")}
            if track_ids != set(data['tracks'].keys()):
                raise ValueError(n_("Missing track dataset."))
            rdata = {k: v for k, v in data.items() if k in REGISTRATION_FIELDS}
            new_id = self.sql_insert(rs, "event.registrations", rdata)

            # Uninlined code from set_registration to make this more
            # performant.
            #
            # insert parts
            for part_id, part in data['parts'].items():
                new_part = copy.deepcopy(part)
                new_part['registration_id'] = new_id
                new_part['part_id'] = part_id
                self.sql_insert(rs, "event.registration_parts", new_part)
            # insert tracks
            for track_id, track in data['tracks'].items():
                new_track = copy.deepcopy(track)
                choices = new_track.pop('choices', None)
                self._set_course_choices(rs, new_id, track_id, choices,
                                         course_segments, new_registration=True)
                new_track['registration_id'] = new_id
                new_track['track_id'] = track_id
                self.sql_insert(rs, "event.registration_tracks", new_track)
        self.event_log(
            rs, const.EventLogCodes.registration_created, data['event_id'],
            persona_id=data['persona_id'])
        return new_id

    @access("event")
    def delete_registration_blockers(self, rs: RequestState,
                                     registration_id: int) -> DeletionBlockers:
        """Determine what keeps a registration from being deleted.

        Possible blockers:

        * registration_parts: The registration's registration parts.
        * registration_tracks: The registration's registration tracks.
        * course_choices: The registrations course choices.

        :return: List of blockers, separated by type. The values of the dict
            are the ids of the blockers.
        """
        registration_id = affirm("id", registration_id)
        blockers = {}

        reg_parts = self.sql_select(
            rs, "event.registration_parts", ("id",), (registration_id,),
            entity_key="registration_id")
        if reg_parts:
            blockers["registration_parts"] = [e["id"] for e in reg_parts]

        reg_tracks = self.sql_select(
            rs, "event.registration_tracks", ("id",), (registration_id,),
            entity_key="registration_id")
        if reg_tracks:
            blockers["registration_tracks"] = [e["id"] for e in reg_tracks]

        course_choices = self.sql_select(
            rs, "event.course_choices", ("id",), (registration_id,),
            entity_key="registration_id")
        if course_choices:
            blockers["course_choices"] = [e["id"] for e in course_choices]

        return blockers

    @access("event")
    def delete_registration(self, rs: RequestState, registration_id: int,
                            cascade: Collection[str] = None
                            ) -> DefaultReturnCode:
        """Remove a registration.

        :param cascade: Specify which deletion blockers to cascadingly remove
            or ignore. If None or empty, cascade none.
        """
        registration_id = affirm("id", registration_id)
        reg = self.get_registration(rs, registration_id)
        if (not self.is_orga(rs, event_id=reg['event_id'])
                and not self.is_admin(rs)):
            raise PrivilegeError(n_("Not privileged."))
        self.assert_offline_lock(rs, event_id=reg['event_id'])

        blockers = self.delete_registration_blockers(rs, registration_id)
        if not cascade:
            cascade = set()
        cascade = affirm_set("str", cascade)
        cascade = cascade & blockers.keys()
        if blockers.keys() - cascade:
            raise ValueError(n_("Deletion of %(type)s blocked by %(block)s."),
                             {
                                 "type": "registration",
                                 "block": blockers.keys() - cascade,
                             })

        ret = 1
        with Atomizer(rs):
            # cascade specified blockers
            if cascade:
                if "registration_parts" in cascade:
                    ret *= self.sql_delete(rs, "event.registration_parts",
                                           blockers["registration_parts"])
                if "registration_tracks" in cascade:
                    ret *= self.sql_delete(rs, "event.registration_tracks",
                                           blockers["registration_tracks"])
                if "course_choices" in cascade:
                    ret *= self.sql_delete(rs, "event.course_choices",
                                           blockers["course_choices"])

                # check if registration is deletable after cascading
                blockers = self.delete_registration_blockers(
                    rs, registration_id)

            if not blockers:
                ret *= self.sql_delete_one(
                    rs, "event.registrations", registration_id)
                self.event_log(rs, const.EventLogCodes.registration_deleted,
                               reg['event_id'], persona_id=reg['persona_id'])
            else:
                raise ValueError(
                    n_("Deletion of %(type)s blocked by %(block)s."),
                    {"type": "registration", "block": blockers.keys()})
        return ret

    def _calculate_single_fee(self, rs: RequestState, reg: CdEDBObject, *,
                              event: CdEDBObject = None, event_id: int = None,
                              is_member: bool = None) -> decimal.Decimal:
        """Helper function to calculate the fee for one registration.

        This is used inside `create_registration` and `set_registration`,
        so we take the full registration and event as input instead of
        retrieving them via id.

        :param is_member: If this is None, retrieve membership status here.
        """
        fee = decimal.Decimal(0)
        rps = const.RegistrationPartStati

        if event is None and event_id is None:
            raise ValueError("No input given.")
        elif event is not None and event_id is not None:
            raise ValueError("Only one input for event allowed.")
        elif event_id is not None:
            event = self.get_event(rs, event_id)
        for part_id, rpart in reg['parts'].items():
            part = event['parts'][part_id]
            if rps(rpart['status']).is_involved():
                fee += part['fee']

        for fee_modifier in event['fee_modifiers'].values():
            field = event['fields'][fee_modifier['field_id']]
            status = rps(reg['parts'][fee_modifier['part_id']]['status'])
            if status.is_involved():
                if reg['fields'].get(field['field_name']):
                    fee += fee_modifier['amount']

        if is_member is None:
            is_member = self.core.get_persona(
                rs, reg['persona_id'])['is_member']
        if not is_member:
            fee += event['nonmember_surcharge']

        return fee

    @access("event")
    def calculate_fees(self, rs: RequestState,
                       ids: Collection[int]) -> Dict[int, decimal.Decimal]:
        """Calculate the total fees for some registrations.

        This should be called once for multiple registrations, as it would be
        somewhat expensive if called per registration.

        All registrations need to belong to the same event.

        The caller must have priviliged acces to that event.
        """
        ids = affirm_set("id", ids)

        ret = {}
        with Atomizer(rs):
            associated = self.sql_select(rs, "event.registrations",
                                         ("event_id",), ids)
            if not associated:
                return {}
            events = {e['event_id'] for e in associated}
            if len(events) > 1:
                raise ValueError(n_(
                    "Only registrations from exactly one event allowed."))

            event_id = unwrap(events)
            regs = self.get_registrations(rs, ids)
            user_id = rs.user.persona_id
            if (not self.is_orga(rs, event_id=event_id)
                    and not self.is_admin(rs)
                    and {r['persona_id'] for r in regs.values()} != {user_id}):
                raise PrivilegeError(n_("Not privileged."))

            persona_ids = {e['persona_id'] for e in regs.values()}
            personas = self.core.get_personas(rs, persona_ids)

            event = self.get_event(rs, event_id)
            ret = {}
            for reg_id, reg in regs.items():
                is_member = personas[reg['persona_id']]['is_member']
                ret[reg_id] = self._calculate_single_fee(
                    rs, reg, event=event, is_member=is_member)
        return ret
    calculate_fee: Callable[[RequestState, int], decimal.Decimal]
    calculate_fee = singularize(calculate_fees)

    @access("event")
    def check_orga_addition_limit(self, rs: RequestState,
                                  event_id: int) -> bool:
        """Implement a rate limiting check for orgas adding persons.

        Since adding somebody as participant or orga to an event gives all
        orgas basically full access to their data, we rate limit this
        operation.

        :returns: True if limit has not been reached.
        """
        event_id = affirm("id", event_id)
        if (not self.is_orga(rs, event_id=event_id)
                and not self.is_admin(rs)):
            raise PrivilegeError(n_("Not privileged."))
        if self.is_admin(rs):
            # Admins are exempt
            return True
        with Atomizer(rs):
            query = ("SELECT COUNT(*) AS num FROM event.log"
                     " WHERE event_id = %s AND code = %s "
                     " AND submitted_by != persona_id "
                     " AND ctime >= now() - interval '24 hours'")
            params = (event_id, const.EventLogCodes.registration_created)
            num = unwrap(self.query_one(rs, query, params))
        return num < self.conf["ORGA_ADD_LIMIT"]

    @access("event")
    def list_lodgement_groups(self, rs: RequestState,
                              event_id: int) -> Dict[int, str]:
        """List all lodgement groups for an event.

        :returns: dict mapping ids to names
        """
        event_id = affirm("id", event_id)
        if not self.is_orga(rs, event_id=event_id) and not self.is_admin(rs):
            raise PrivilegeError(n_("Not privileged."))
        data = self.sql_select(rs, "event.lodgement_groups", ("id", "moniker"),
                               (event_id,), entity_key="event_id")
        return {e['id']: e['moniker'] for e in data}

    @access("event")
    def get_lodgement_groups(self, rs: RequestState,
                             ids: Collection[int]) -> CdEDBObjectMap:
        """Retrieve data for some lodgement groups.

        All have to be from the same event.
        """
        ids = affirm_set("id", ids)
        with Atomizer(rs):
            data = self.sql_select(
                rs, "event.lodgement_groups", LODGEMENT_GROUP_FIELDS, ids)
            if not data:
                return {}
            events = {e['event_id'] for e in data}
            if len(events) > 1:
                raise ValueError(n_(
                    "Only lodgement groups from exactly one event allowed!"))
            event_id = unwrap(events)
            if (not self.is_orga(rs, event_id=event_id)
                    and not self.is_admin(rs)):
                raise PrivilegeError(n_("Not privileged."))
        return {e['id']: e for e in data}
    get_lodgement_group: Callable[[RequestState, int], CdEDBObject]
    get_lodgement_group = singularize(get_lodgement_groups)

    @access("event")
    def set_lodgement_group(self, rs: RequestState,
                            data: CdEDBObject) -> DefaultReturnCode:
        """Update some keys of a lodgement group."""
        data = affirm("lodgement_group", data)
        ret = 1
        with Atomizer(rs):
            current = unwrap(self.get_lodgement_groups(rs, (data['id'],)))
            event_id, moniker = current['event_id'], current['moniker']
            if (not self.is_orga(rs, event_id=event_id)
                    and not self.is_admin(rs)):
                raise PrivilegeError(n_("Not privileged."))
            self.assert_offline_lock(rs, event_id=event_id)

            # Do the actual work:
            ret *= self.sql_update(rs, "event.lodgement_groups", data)
            self.event_log(
                rs, const.EventLogCodes.lodgement_group_changed, event_id,
                additional_info=moniker)

        return ret

    @access("event")
    def create_lodgement_group(self, rs: RequestState,
                               data: CdEDBObject) -> DefaultReturnCode:
        """Make a new lodgement group."""
        data = affirm("lodgement_group", data, creation=True)

        if (not self.is_orga(rs, event_id=data['event_id'])
                and not self.is_admin(rs)):
            raise PrivilegeError(n_("Not privileged."))
        self.assert_offline_lock(rs, event_id=data['event_id'])
        with Atomizer(rs):
            new_id = self.sql_insert(rs, "event.lodgement_groups", data)
            self.event_log(
                rs, const.EventLogCodes.lodgement_group_created,
                data['event_id'], additional_info=data['moniker'])
        return new_id

    @access("event")
    def delete_lodgement_group_blockers(self, rs: RequestState,
                                        group_id: int) -> DeletionBlockers:
        """Determine what keeps a lodgement group from being deleted.

        Possible blockers:

        * lodgements: A lodgement that is part of this lodgement group.

        :return: List of blockers, separated by type. The values of the dict
            are the ids of the blockers.
        """
        group_id = affirm("id", group_id)
        blockers = {}

        lodgements = self.sql_select(
            rs, "event.lodgements", ("id",), (group_id,),
            entity_key="group_id")
        if lodgements:
            blockers["lodgements"] = [e["id"] for e in lodgements]

        return blockers

    @access("event")
    def delete_lodgement_group(self, rs: RequestState, group_id: int,
                               cascade: Collection[str] = None
                               ) -> DefaultReturnCode:
        """Delete a lodgement group.

        :param cascade: Specify which deletion blockers to cascadingly
            remove or ignore. If None or empty, cascade none.
        """
        group_id = affirm("id", group_id)
        blockers = self.delete_lodgement_group_blockers(rs, group_id)
        if not cascade:
            cascade = set()
        cascade = affirm_set("str", cascade)
        cascade = cascade & blockers.keys()
        if blockers.keys() - cascade:
            raise ValueError(n_("Deletion of %(type)s blocked by %(block)s."),
                             {
                                 "type": "lodgement group",
                                 "block": blockers.keys() - cascade,
                             })

        ret = 1
        with Atomizer(rs):
            if cascade:
                if "lodgements" in cascade:
                    with Silencer(rs):
                        for lodgement_id in blockers["lodgements"]:
                            deletor = {
                                "id": lodgement_id,
                                "group_id": None,
                            }
                            ret *= self.set_lodgement(rs, deletor)

                blockers = self.delete_lodgement_group_blockers(rs, group_id)

            if not blockers:
                group = unwrap(self.get_lodgement_groups(rs, (group_id,)))
                ret *= self.sql_delete_one(
                    rs, "event.lodgement_groups", group_id)
                self.event_log(rs, const.EventLogCodes.lodgement_group_deleted,
                               event_id=group['event_id'],
                               additional_info=group['moniker'])
            else:
                raise ValueError(
                    n_("Deletion of %(type)s blocked by %(block)s."),
                    {"type": "lodgement group", "block": blockers.keys()})
        return ret

    @access("event")
    def list_lodgements(self, rs: RequestState,
                        event_id: int) -> Dict[int, str]:
        """List all lodgements for an event.

        :returns: dict mapping ids to names
        """
        event_id = affirm("id", event_id)
        if not self.is_orga(rs, event_id=event_id) and not self.is_admin(rs):
            raise PrivilegeError(n_("Not privileged."))
        data = self.sql_select(rs, "event.lodgements", ("id", "moniker"),
                               (event_id,), entity_key="event_id")
        return {e['id']: e['moniker'] for e in data}

    @access("event")
    def get_lodgements(self, rs: RequestState,
                       ids: Collection[int]) -> CdEDBObjectMap:
        """Retrieve data for some lodgements.

        All have to be from the same event.
        """
        ids = affirm_set("id", ids)
        with Atomizer(rs):
            data = self.sql_select(rs, "event.lodgements", LODGEMENT_FIELDS,
                                   ids)
            if not data:
                return {}
            events = {e['event_id'] for e in data}
            if len(events) > 1:
                raise ValueError(n_(
                    "Only lodgements from exactly one event allowed!"))
            event_id = unwrap(events)
            if (not self.is_orga(rs, event_id=event_id)
                    and not self.is_admin(rs)):
                raise PrivilegeError(n_("Not privileged."))
            event_fields = self._get_event_fields(rs, event_id)
            ret = {e['id']: e for e in data}
            for entry in ret.values():
                entry['fields'] = cast_fields(entry['fields'], event_fields)
        return {e['id']: e for e in data}
    get_lodgement: Callable[[RequestState, int], CdEDBObject]
    get_lodgement = singularize(get_lodgements)

    @access("event")
    def set_lodgement(self, rs: RequestState, data: CdEDBObject
                      ) -> DefaultReturnCode:
        """Update some keys of a lodgement."""
        data = affirm("lodgement", data)
        with Atomizer(rs):
            current = self.sql_select_one(
                rs, "event.lodgements", ("event_id", "moniker"), data['id'])
            event_id, moniker = current['event_id'], current['moniker']
            if (not self.is_orga(rs, event_id=event_id)
                    and not self.is_admin(rs)):
                raise PrivilegeError(n_("Not privileged."))
            self.assert_offline_lock(rs, event_id=event_id)

            # now we get to do the actual work
            ret = 1
            ldata = {k: v for k, v in data.items()
                     if k in LODGEMENT_FIELDS and k != "fields"}
            if len(ldata) > 1:
                ret *= self.sql_update(rs, "event.lodgements", ldata)
            if 'fields' in data:
                # delayed validation since we need more info
                event_fields = self._get_event_fields(rs, event_id)
                fdata = affirm(
                    "event_associated_fields", data['fields'],
                    fields=event_fields,
                    association=const.FieldAssociations.lodgement)

                fupdate = {
                    'id': data['id'],
                    'fields': fdata,
                }
                ret *= self.sql_json_inplace_update(rs, "event.lodgements",
                                                    fupdate)
            self.event_log(
                rs, const.EventLogCodes.lodgement_changed, event_id,
                additional_info=moniker)
            return ret

    @access("event")
    def create_lodgement(self, rs: RequestState,
                         data: CdEDBObject) -> DefaultReturnCode:
        """Make a new lodgement."""
        data = affirm("lodgement", data, creation=True)
        # direct validation since we already have an event_id
        event_fields = self._get_event_fields(rs, data['event_id'])
        fdata = data.get('fields') or {}
        fdata = affirm(
            "event_associated_fields", fdata, fields=event_fields,
            association=const.FieldAssociations.lodgement)
        data['fields'] = PsycoJson(fdata)
        if (not self.is_orga(rs, event_id=data['event_id'])
                and not self.is_admin(rs)):
            raise PrivilegeError(n_("Not privileged."))
        self.assert_offline_lock(rs, event_id=data['event_id'])
        with Atomizer(rs):
            new_id = self.sql_insert(rs, "event.lodgements", data)
            self.event_log(
                rs, const.EventLogCodes.lodgement_created, data['event_id'],
                additional_info=data['moniker'])
        return new_id

    @access("event")
    def delete_lodgement_blockers(self, rs: RequestState,
                                  lodgement_id: int) -> DeletionBlockers:
        """Determine what keeps a lodgement from beeing deleted.

        Possible blockers:

        * inhabitants: A registration part that assigns a registration to the
                       lodgement as an inhabitant.

        :return: List of blockers, separated by type. The values of the dict
            are the ids of the blockers.
        """
        lodgement_id = affirm("id", lodgement_id)
        blockers = {}

        inhabitants = self.sql_select(
            rs, "event.registration_parts", ("id",), (lodgement_id,),
            entity_key="lodgement_id")
        if inhabitants:
            blockers["inhabitants"] = [e["id"] for e in inhabitants]

        return blockers

    @access("event")
    def delete_lodgement(self, rs: RequestState, lodgement_id: int,
                         cascade: Collection[str] = None) -> DefaultReturnCode:
        """Delete a lodgement.

        :param cascade: Specify which deletion blockers to cascadingly
            remove or ignore. If None or empty, cascade none.
        """
        lodgement_id = affirm("id", lodgement_id)
        lodgement = self.get_lodgement(rs, lodgement_id)
        event_id = lodgement["event_id"]
        if (not self.is_orga(rs, event_id=event_id)
                and not self.is_admin(rs)):
            raise PrivilegeError(n_("Not privileged."))
        self.assert_offline_lock(rs, event_id=event_id)

        blockers = self.delete_lodgement_blockers(rs, lodgement_id)
        if not cascade:
            cascade = set()
        cascade = affirm_set("str", cascade)
        cascade = cascade & blockers.keys()
        if blockers.keys() - cascade:
            raise ValueError(n_("Deletion of %(type)s blocked by %(block)s."),
                             {
                                 "type": "lodgement",
                                 "block": blockers.keys() - cascade,
                             })

        ret = 1
        with Atomizer(rs):
            if cascade:
                if "inhabitants" in cascade:
                    query = ("UPDATE event.registration_parts"
                             " SET lodgement_id = NULL"
                             " WHERE id = ANY(%s)")
                    params = (blockers["inhabitants"])
                    ret *= self.query_exec(rs, query, params)

                blockers = self.delete_lodgement_blockers(rs, lodgement_id)

            if not blockers:
                ret *= self.sql_delete_one(rs, "event.lodgements", lodgement_id)
                self.event_log(rs, const.EventLogCodes.lodgement_deleted,
                               event_id, additional_info=lodgement["moniker"])
            else:
                raise ValueError(
                    n_("Deletion of %(type)s blocked by %(block)s."),
                    {"type": "lodgement", "block": blockers.keys()})
        return ret

    @access("event")
    def get_questionnaire(self, rs: RequestState, event_id: int,
                          kinds: Collection[const.QuestionnaireUsages] = None
                          ) -> Dict[const.QuestionnaireUsages,
                                    List[CdEDBObject]]:
        """Retrieve the questionnaire rows for a specific event.

        Rows are seperated by kind. Specifying a kinds will get you only rows
        of those kinds, otherwise you get them all.
        """
        event_id = affirm("id", event_id)
        kinds = kinds or []
        affirm_set("enum_questionnaireusages", kinds)
        query = "SELECT {fields} FROM event.questionnaire_rows".format(
            fields=", ".join(QUESTIONNAIRE_ROW_FIELDS))
        constraints = ["event_id = %s"]
        params = [event_id]
        if kinds:
            constraints.append("kind = ANY(%s)")
            params.append(kinds)
        query += " WHERE " + " AND ".join(c for c in constraints)
        d = self.query_all(rs, query, params)
        for row in d:
            # noinspection PyArgumentList
            row['kind'] = const.QuestionnaireUsages(row['kind'])
        ret = {
            k: sorted([e for e in d if e['kind'] == k], key=lambda x: x['pos'])
            for k in kinds or const.QuestionnaireUsages
        }
        return ret

    @access("event")
    def set_questionnaire(self, rs: RequestState, event_id: int,
                          data: Dict[const.QuestionnaireUsages,
                                     List[CdEDBObject]]) -> DefaultReturnCode:
        """Replace current questionnaire rows for a specific event, by kind.

        This superseeds the current questionnaire for all given kinds.
        Kinds that are not present in data, will not be touched.

        To delete all questionnaire rows, you can specify data as None.
        """
        event_id = affirm("id", event_id)
        event = self.get_event(rs, event_id)
        if data is not None:
            current = self.get_questionnaire(rs, event_id)
            current.update(data)
            for k, v in current.items():
                for e in v:
                    if 'pos' in e:
                        del e['pos']
            data = affirm("questionnaire", current,
                          field_definitions=event['fields'],
                          fee_modifiers=event['fee_modifiers'])
        if not self.is_orga(rs, event_id=event_id) and not self.is_admin(rs):
            raise PrivilegeError(n_("Not privileged."))
        self.assert_offline_lock(rs, event_id=event_id)
        with Atomizer(rs):
            ret = 1
            # Allow deletion of enitre questionnaire by specifying None.
            if data is None:
                self.sql_delete(rs, "event.questionnaire_rows", (event_id,),
                                entity_key="event_id")
                return 1
            # Otherwise replace rows for all given kinds.
            for kind, rows in data.items():
                query = ("DELETE FROM event.questionnaire_rows"
                         " WHERE event_id = %s AND kind = %s")
                params = (event_id, kind)
                self.query_exec(rs, query, params)
                for pos, row in enumerate(rows):
                    new_row = copy.deepcopy(row)
                    new_row['pos'] = pos
                    new_row['event_id'] = event_id
                    new_row['kind'] = kind
                    ret *= self.sql_insert(
                        rs, "event.questionnaire_rows", new_row)
            self.event_log(
                rs, const.EventLogCodes.questionnaire_changed, event_id)
        return ret

    @access("event")
    def lock_event(self, rs: RequestState, event_id: int) -> DefaultReturnCode:
        """Lock an event for offline usage."""
        event_id = affirm("id", event_id)
        if not self.is_orga(rs, event_id=event_id) and not self.is_admin(rs):
            raise PrivilegeError(n_("Not privileged."))
        self.assert_offline_lock(rs, event_id=event_id)
        # An event in the main instance is considered as locked if offline_lock
        # is true, in the offline instance it is the other way around
        update = {
            'id': event_id,
            'offline_lock': not self.conf["CDEDB_OFFLINE_DEPLOYMENT"],
        }
        ret = self.sql_update(rs, "event.events", update)
        self.event_log(rs, const.EventLogCodes.event_locked, event_id)
        return ret

    @access("event")
    def export_event(self, rs: RequestState, event_id: int) -> CdEDBObject:
        """Export an event for offline usage or after offline usage.

        This provides a more general export functionality which could
        also be used without locking.

        :returns: dict holding all data of the exported event
        """
        event_id = affirm("id", event_id)
        if not self.is_orga(rs, event_id=event_id) and not self.is_admin(rs):
            raise PrivilegeError(n_("Not privileged."))

        def list_to_dict(alist):
            return {e['id']: e for e in alist}

        with Atomizer(rs):
            ret = {
                'CDEDB_EXPORT_EVENT_VERSION': CDEDB_EXPORT_EVENT_VERSION,
                'kind': "full",  # could also be "partial"
                'id': event_id,
                'event.events': list_to_dict(self.sql_select(
                    rs, "event.events", EVENT_FIELDS, (event_id,))),
                'timestamp': now(),
            }
            # Table name; column to scan; fields to extract
            tables = (
                ('event.event_parts', "event_id", EVENT_PART_FIELDS),
                ('event.course_tracks', "part_id", COURSE_TRACK_FIELDS),
                ('event.courses', "event_id", COURSE_FIELDS),
                ('event.course_segments', "track_id", (
                    'id', 'course_id', 'track_id', 'is_active')),
                ('event.orgas', "event_id", (
                    'id', 'persona_id', 'event_id',)),
                ('event.field_definitions', "event_id",
                 FIELD_DEFINITION_FIELDS),
                ('event.fee_modifiers', "part_id", FEE_MODIFIER_FIELDS),
                ('event.lodgement_groups', "event_id", LODGEMENT_GROUP_FIELDS),
                ('event.lodgements', "event_id", LODGEMENT_FIELDS),
                ('event.registrations', "event_id", REGISTRATION_FIELDS),
                ('event.registration_parts', "part_id",
                 REGISTRATION_PART_FIELDS),
                ('event.registration_tracks', "track_id",
                 REGISTRATION_TRACK_FIELDS),
                ('event.course_choices', "track_id", (
                    'id', 'registration_id', 'track_id', 'course_id', 'rank',)),
                ('event.questionnaire_rows', "event_id", (
                    'id', 'event_id', 'field_id', 'pos', 'title', 'info',
                    'input_size', 'readonly', 'kind')),
                ('event.log', "event_id", (
                    'id', 'ctime', 'code', 'submitted_by', 'event_id',
                    'persona_id', 'additional_info')),
            )
            personas = set()
            for table, id_name, columns in tables:
                if id_name == "event_id":
                    id_range = {event_id}
                elif id_name == "part_id":
                    id_range = set(ret['event.event_parts'])
                elif id_name == "track_id":
                    id_range = set(ret['event.course_tracks'])
                else:
                    id_range = None
                if 'id' not in columns:
                    columns += ('id',)
                ret[table] = list_to_dict(self.sql_select(
                    rs, table, columns, id_range, entity_key=id_name))
                # Note the personas present to export them further on
                for e in ret[table].values():
                    if e.get('persona_id'):
                        personas.add(e['persona_id'])
                    if e.get('submitted_by'):  # for log entries
                        personas.add(e['submitted_by'])
            ret['core.personas'] = list_to_dict(self.sql_select(
                rs, "core.personas", PERSONA_EVENT_FIELDS, personas))
            return ret

    @classmethod
    def translate(cls, data: CdEDBObject,
                  translations: Dict[str, Dict[int, int]],
                  extra_translations: Dict[str, str] = None
                  ) -> CdEDBObject:
        """Helper to do the actual translation of IDs which got out of sync.

        This does some additional sanitizing besides applying the
        translation.
        """
        extra_translations = extra_translations or {}
        ret = copy.deepcopy(data)
        for x in ret:
            if x in translations or x in extra_translations:
                target = extra_translations.get(x, x)
                ret[x] = translations[target].get(ret[x], ret[x])
            if isinstance(ret[x], collections.Mapping):
                # All mappings have to be JSON columns in the database
                # (nothing else should be possible).
                ret[x] = PsycoJson(
                    cls.translate(ret[x], translations, extra_translations))
        if ret.get('real_persona_id'):
            ret['real_persona_id'] = None
        if ret.get('amount_owed'):
            del ret['amount_owed']
        return ret

    def synchronize_table(self, rs: RequestState, table: str,
                          data: CdEDBObjectMap, current: CdEDBObjectMap,
                          translations: Dict[str, Dict[int, int]],
                          entity: str = None,
                          extra_translations: Dict[str, str] = None
                          ) -> DefaultReturnCode:
        """Replace one data set in a table with another.

        This is a bit involved, since both DB instances may have been
        modified, so that conflicting primary keys were created. Thus we
        have a snapshot ``current`` of the state at locking time and
        apply the diff to the imported state in ``data``. Any IDs which
        were not previously present in the DB into which we import have
        to be kept track of -- this is done in ``translations``.

        :type rs: :py:class:`cdedb.common.RequestState`
        :type table: str
        :type data: {int: {str: object}}
        :param data: Data set to put in.
        :type current: {int: {str: object}}
        :param current: Current state.
        :type translations: {str: {int: int}}
        :param translations: IDs which got out of sync during offline usage.
        :type entity: str
        :param entity: Name of IDs this table is referenced as. Any of the
          primary keys which are processed here, that got out of sync are
          added to the corresponding entry in ``translations``
        :type extra_translations: {str: str}
        :param extra_translations: Additional references which do not use a
          standard name.
        :rtype: int
        :returns: standard return code
        """
        extra_translations = extra_translations or {}
        ret = 1
        for anid in set(current) - set(data):
            # we do not delete additional log messages; this can mainly
            # happen if somebody gets the order of downloading an export and
            # locking the event wrong
            if table != 'event.log':
                ret *= self.sql_delete_one(rs, table, anid)
        for e in data.values():
            if e != current.get(e['id']):
                new_e = self.translate(e, translations, extra_translations)
                if new_e['id'] in current:
                    ret *= self.sql_update(rs, table, new_e)
                else:
                    if 'id' in new_e:
                        del new_e['id']
                    new_id = self.sql_insert(rs, table, new_e)
                    ret *= new_id
                    if entity:
                        translations[entity][e['id']] = new_id
        return ret

    @access("event")
    def unlock_import_event(self, rs: RequestState,
                            data: CdEDBObject) -> DefaultReturnCode:
        """Unlock an event after offline usage and import changes.

        This is a combined action so that we stay consistent.
        """
        data = affirm("serialized_event", data)
        if not self.is_orga(rs, event_id=data['id']) and not self.is_admin(rs):
            raise PrivilegeError(n_("Not privileged."))
        if self.conf["CDEDB_OFFLINE_DEPLOYMENT"]:
            raise RuntimeError(n_(glue("Imports into an offline instance must",
                                       "happen via shell scripts.")))
        if not self.is_offline_locked(rs, event_id=data['id']):
            raise RuntimeError(n_("Not locked."))
        if data["CDEDB_EXPORT_EVENT_VERSION"] != CDEDB_EXPORT_EVENT_VERSION:
            raise ValueError(n_("Version mismatch – aborting."))

        with Atomizer(rs):
            current = self.export_event(rs, data['id'])
            # First check that all newly created personas have been
            # transferred to the online DB
            claimed = {e['persona_id']
                       for e in data['event.registrations'].values()
                       if not e['real_persona_id']}
            if claimed - set(current['core.personas']):
                raise ValueError(n_("Non-transferred persona found"))

            ret = 1
            # Second synchronize the data sets
            translations = collections.defaultdict(dict)
            for reg in data['event.registrations'].values():
                if reg['real_persona_id']:
                    translations['persona_id'][reg['persona_id']] = \
                        reg['real_persona_id']
            extra_translations = {'course_instructor': 'course_id'}
            # Table name; name of foreign keys referencing this table
            tables = (('event.events', None),
                      ('event.event_parts', 'part_id'),
                      ('event.course_tracks', 'track_id'),
                      ('event.courses', 'course_id'),
                      ('event.course_segments', None),
                      ('event.orgas', None),
                      ('event.field_definitions', 'field_id'),
                      ('event.fee_modifiers', None),
                      ('event.lodgement_groups', 'group_id'),
                      ('event.lodgements', 'lodgement_id'),
                      ('event.registrations', 'registration_id'),
                      ('event.registration_parts', None),
                      ('event.registration_tracks', None),
                      ('event.course_choices', None),
                      ('event.questionnaire_rows', None),
                      ('event.log', None))
            for table, entity in tables:
                ret *= self.synchronize_table(
                    rs, table, data[table], current[table], translations,
                    entity=entity, extra_translations=extra_translations)
            # Third fix the amounts owed for all registrations.
            reg_ids = self.list_registrations(rs, event_id=data['id'])
            fees_owed = self.calculate_fees(rs, reg_ids)
            for reg_id, fee in fees_owed.items():
                update = {
                    'id': reg_id,
                    'amount_owed': fee,
                }
                ret *= self.sql_update(rs, "event.registrations", update)

            # Forth unlock the event
            update = {
                'id': data['id'],
                'offline_lock': False,
            }
            ret *= self.sql_update(rs, "event.events", update)
            self.event_log(rs, const.EventLogCodes.event_unlocked, data['id'])
            return ret

    @access("event", "droid_quick_partial_export")
    def partial_export_event(self, rs: RequestState,
                             event_id: int) -> CdEDBObject:
        """Export an event for third-party applications.

        This provides a consumer-friendly package of event data which can
        later on be reintegrated with the partial import facility.
        """
        event_id = affirm("id", event_id)
        access_ok = (
            (self.conf["CDEDB_OFFLINE_DEPLOYMENT"]  # this grants access for
             and "droid_quick_partial_export" in rs.user.roles)  # the droid
            or self.is_orga(rs, event_id=event_id)
            or self.is_admin(rs))
        if not access_ok:
            raise PrivilegeError(n_("Not privileged."))

        def list_to_dict(alist: Collection) -> Dict:
            return {e['id']: e for e in alist}

        with Atomizer(rs):
            event = self.get_event(rs, event_id)
            # basics
            ret = {
                'CDEDB_EXPORT_EVENT_VERSION': CDEDB_EXPORT_EVENT_VERSION,
                'kind': "partial",  # could also be "full"
                'id': event_id,
                'timestamp': now(),
            }
            # courses
            courses = list_to_dict(self.sql_select(
                rs, 'event.courses', COURSE_FIELDS, (event_id,),
                entity_key='event_id'))
            temp = self.sql_select(
                rs, 'event.course_segments',
                ('course_id', 'track_id', 'is_active'), courses.keys(),
                entity_key='course_id')
            lookup = collections.defaultdict(dict)
            for e in temp:
                lookup[e['course_id']][e['track_id']] = e['is_active']
            for course_id, course in courses.items():
                del course['id']
                del course['event_id']
                course['segments'] = lookup[course_id]
                course['fields'] = cast_fields(
                    course['fields'], event['fields'])
            ret['courses'] = courses
            # lodgement groups
            lodgement_groups = list_to_dict(self.sql_select(
                rs, 'event.lodgement_groups', LODGEMENT_GROUP_FIELDS,
                (event_id,), entity_key='event_id'))
            for lodgement_group in lodgement_groups.values():
                del lodgement_group['id']
                del lodgement_group['event_id']
            ret['lodgement_groups'] = lodgement_groups
            # lodgements
            lodgements = list_to_dict(self.sql_select(
                rs, 'event.lodgements', LODGEMENT_FIELDS, (event_id,),
                entity_key='event_id'))
            for lodgement in lodgements.values():
                del lodgement['id']
                del lodgement['event_id']
                lodgement['fields'] = cast_fields(lodgement['fields'],
                                                  event['fields'])
            ret['lodgements'] = lodgements
            # registrations
            registrations = list_to_dict(self.sql_select(
                rs, 'event.registrations', REGISTRATION_FIELDS, (event_id,),
                entity_key='event_id'))
            backup_registrations = copy.deepcopy(registrations)
            temp = self.sql_select(
                rs, 'event.registration_parts',
                REGISTRATION_PART_FIELDS, registrations.keys(),
                entity_key='registration_id')
            part_lookup = collections.defaultdict(dict)
            for e in temp:
                part_lookup[e['registration_id']][e['part_id']] = e
            temp = self.sql_select(
                rs, 'event.registration_tracks',
                REGISTRATION_TRACK_FIELDS, registrations.keys(),
                entity_key='registration_id')
            track_lookup = collections.defaultdict(dict)
            for e in temp:
                track_lookup[e['registration_id']][e['track_id']] = e
            choices = self.sql_select(
                rs, "event.course_choices",
                ("registration_id", "track_id", "course_id", "rank"),
                registrations.keys(), entity_key="registration_id")
            for registration_id, registration in registrations.items():
                del registration['id']
                del registration['event_id']
                del registration['persona_id']
                del registration['real_persona_id']
                parts = part_lookup[registration_id]
                for part in parts.values():
                    del part['registration_id']
                    del part['part_id']
                registration['parts'] = parts
                tracks = track_lookup[registration_id]
                for track_id, track in tracks.items():
                    tmp = {e['course_id']: e['rank'] for e in choices
                           if (e['registration_id'] == track['registration_id']
                               and e['track_id'] == track_id)}
                    track['choices'] = xsorted(tmp.keys(), key=tmp.get)
                    del track['registration_id']
                    del track['track_id']
                registration['tracks'] = tracks
                registration['fields'] = cast_fields(registration['fields'],
                                                     event['fields'])
            ret['registrations'] = registrations
            # now we add additional information that is only auxillary and
            # does not correspond to changeable entries
            #
            # event
            export_event = copy.deepcopy(event)
            del export_event['id']
            del export_event['begin']
            del export_event['end']
            del export_event['is_open']
            del export_event['orgas']
            del export_event['tracks']
            for part in export_event['parts'].values():
                del part['id']
                del part['event_id']
                for track in part['tracks'].values():
                    del track['id']
                    del track['part_id']
            for f in ('lodge_field', 'camping_mat_field', 'course_room_field'):
                if export_event[f]:
                    export_event[f] = event['fields'][event[f]]['field_name']
            new_fields = {
                field['field_name']: field
                for field in export_event['fields'].values()
            }
            for field in new_fields.values():
                del field['field_name']
                del field['event_id']
                del field['id']
            export_event['fields'] = new_fields
            new_fee_modifiers = {
                mod['modifier_name'] + str(mod['part_id']): mod
                for mod in export_event['fee_modifiers'].values()
            }
            for mod in new_fee_modifiers.values():
                del mod['id']
                del mod['modifier_name']
                mod['part'] = event['parts'][mod['part_id']]['shortname']
                del mod['part_id']
                mod['field'] = event['fields'][mod['field_id']]['field_name']
                del mod['field_id']
            export_event['fee_modifiers'] = new_fee_modifiers
            ret['event'] = export_event
            # personas
            persona_ids = tuple(reg['persona_id']
                                for reg in backup_registrations.values())
            personas = self.core.get_event_users(rs, persona_ids, event_id)
            for reg_id, registration in ret['registrations'].items():
                persona = personas[backup_registrations[reg_id]['persona_id']]
                persona['is_orga'] = persona['id'] in event['orgas']
                for attr in ('is_active', 'is_meta_admin', 'is_archived',
                             'is_assembly_admin', 'is_assembly_realm',
                             'is_cde_admin', 'is_finance_admin', 'is_cde_realm',
                             'is_core_admin', 'is_event_admin',
                             'is_event_realm', 'is_ml_admin', 'is_ml_realm',
                             'is_searchable'):
                    del persona[attr]
                registration['persona'] = persona
            return ret

    @access("event")
    def partial_import_event(self, rs: RequestState, data: CdEDBObject,
                             dryrun: bool, token: str = None
                             ) -> Tuple[str, CdEDBObject]:
        """Incorporate changes into an event.

        In contrast to the full import in this case the data describes a
        delta to be applied to the current online state.

        :param dryrun: If True we do not modify any state.
        :param token: Expected transaction token. If the transaction would
          generate a different token a PartialImportError is raised.
        :returns: A tuple of a transaction token and the datasets that
          are changed by the operation (in the state after the change). The
          transaction token describes the change and can be submitted to
          guarantee a certain effect.
        """
        data = affirm("serialized_partial_event", data)
        dryrun = affirm("bool", dryrun)
        if not self.is_orga(rs, event_id=data['id']) and not self.is_admin(rs):
            raise PrivilegeError(n_("Not privileged."))
        self.assert_offline_lock(rs, event_id=data['id'])
        if data["CDEDB_EXPORT_EVENT_VERSION"] != CDEDB_EXPORT_EVENT_VERSION:
            raise ValueError(n_("Version mismatch – aborting."))

        def dict_diff(old, new):
            delta = {}
            previous = {}
            # keys missing in the new dict are simply ignored
            for key, value in new.items():
                if key not in old:
                    delta[key] = value
                else:
                    if value == old[key]:
                        pass
                    elif isinstance(value, collections.abc.Mapping):
                        d, p = dict_diff(old[key], value)
                        if d:
                            delta[key], previous[key] = d, p
                    else:
                        delta[key] = value
                        previous[key] = old[key]
            return delta, previous

        with Atomizer(rs):
            event = unwrap(self.get_events(rs, (data['id'],)))
            all_current_data = self.partial_export_event(rs, data['id'])
            oregistration_ids = self.list_registrations(rs, data['id'])
            old_registrations = self.get_registrations(rs, oregistration_ids)

            # check referential integrity
            all_track_ids = {key for course in data.get('courses', {}).values()
                             if course
                             for key in course.get('segments', {})}
            all_track_ids |= {
                key for registration in data.get('registrations', {}).values()
                if registration
                for key in registration.get('tracks', {})}
            if not all_track_ids <= set(event['tracks']):
                raise ValueError("Referential integrity of tracks violated.")

            all_part_ids = {
                key for registration in data.get('registrations', {}).values()
                if registration
                for key in registration.get('parts', {})}
            if not all_part_ids <= set(event['parts']):
                raise ValueError("Referential integrity of parts violated.")

            used_lodgement_group_ids = {
                lodgement.get('group_id')
                for lodgement in data.get('lodgements', {}).values()
                if lodgement}
            used_lodgement_group_ids -= {None}
            available_lodgement_group_ids = set(
                all_current_data['lodgement_groups'])
            available_lodgement_group_ids |= set(
                key for key in data.get('lodgement_groups', {}) if key < 0)
            available_lodgement_group_ids -= set(
                k for k, v in data.get('lodgement_groups', {}).items()
                if v is None)
            if not used_lodgement_group_ids <= available_lodgement_group_ids:
                raise ValueError(
                    n_("Referential integrity of lodgement groups violated."))

            used_lodgement_ids = {
                part.get('lodgement_id')
                for registration in data.get('registrations', {}).values()
                if registration
                for part in registration.get('parts', {}).values()}
            used_lodgement_ids -= {None}
            available_lodgement_ids = set(all_current_data['lodgements']) | set(
                key for key in data.get('lodgements', {}) if key < 0)
            available_lodgement_ids -= set(
                k for k, v in data.get('lodgements', {}).items() if v is None)
            if not used_lodgement_ids <= available_lodgement_ids:
                raise ValueError(
                    "Referential integrity of lodgements violated.")

            used_course_ids = set()
            for registration in data.get('registrations', {}).values():
                if registration:
                    for track in registration.get('tracks', {}).values():
                        if track:
                            used_course_ids |= set(track.get('choices', []))
                            used_course_ids.add(track.get('course_id'))
                            used_course_ids.add(track.get('course_instructor'))
            used_course_ids -= {None}
            available_course_ids = set(all_current_data['courses']) | set(
                key for key in data.get('courses', {}) if key < 0)
            available_course_ids -= set(
                k for k, v in data.get('courses', {}).items() if v is None)
            if not used_course_ids <= available_course_ids:
                raise ValueError(
                    "Referential integrity of courses violated.")

            # go to work
            total_delta = {}
            total_previous = {}

            # This needs to be processed in the following order:
            # lodgement groups -> lodgements -> courses -> registrations.

            # We handle these in the specific order of mixed_existence_sorter
            mes = mixed_existence_sorter

            gmap = {}
            gdelta = {}
            gprevious = {}
            for group_id in mes(data.get('lodgement_groups', {}).keys()):
                new_group = data['lodgement_groups'][group_id]
                current = all_current_data['lodgement_groups'].get(group_id)
                if group_id > 0 and current is None:
                    # group was deleted online in the meantime
                    gdelta[group_id] = None
                    gprevious[group_id] = None
                elif new_group is None:
                    gdelta[group_id] = None
                    gprevious[group_id] = current
                    if not dryrun:
                        self.delete_lodgement_group(
                            rs, group_id, ("lodgements",))
                elif group_id < 0:
                    gdelta[group_id] = new_group
                    gprevious[group_id] = None
                    if not dryrun:
                        new = copy.deepcopy(new_group)
                        new['event_id'] = data['id']
                        new_id = self.create_lodgement_group(rs, new)
                        gmap[group_id] = new_id
                else:
                    delta, previous = dict_diff(current, new_group)
                    if delta:
                        gdelta[group_id] = delta
                        gprevious[group_id] = previous
                        if not dryrun:
                            todo = copy.deepcopy(delta)
                            todo['id'] = group_id
                            self.set_lodgement_group(rs, todo)
            if gdelta:
                total_delta['lodgement_groups'] = gdelta
                total_previous['lodgement_groups'] = gprevious

            lmap = {}
            ldelta = {}
            lprevious = {}
            for lodgement_id in mes(data.get('lodgements', {}).keys()):
                new_lodgement = data['lodgements'][lodgement_id]
                current = all_current_data['lodgements'].get(lodgement_id)
                if lodgement_id > 0 and current is None:
                    # lodgement was deleted online in the meantime
                    ldelta[lodgement_id] = None
                    lprevious[lodgement_id] = None
                elif new_lodgement is None:
                    ldelta[lodgement_id] = None
                    lprevious[lodgement_id] = current
                    if not dryrun:
                        self.delete_lodgement(
                            rs, lodgement_id, ("inhabitants",))
                elif lodgement_id < 0:
                    ldelta[lodgement_id] = new_lodgement
                    lprevious[lodgement_id] = None
                    if not dryrun:
                        new = copy.deepcopy(new_lodgement)
                        new['event_id'] = data['id']
                        if new['group_id'] in gmap:
                            old_id = new['group_id']
                            new['group_id'] = gmap[old_id]
                        new_id = self.create_lodgement(rs, new)
                        lmap[lodgement_id] = new_id
                else:
                    delta, previous = dict_diff(current, new_lodgement)
                    if delta:
                        ldelta[lodgement_id] = delta
                        lprevious[lodgement_id] = previous
                        if not dryrun:
                            changed_lodgement = copy.deepcopy(delta)
                            changed_lodgement['id'] = lodgement_id
                            if 'group_id' in changed_lodgement:
                                old_id = changed_lodgement['group_id']
                                if old_id in gmap:
                                    changed_lodgement['group_id'] = gmap[old_id]
                            self.set_lodgement(rs, changed_lodgement)
            if ldelta:
                total_delta['lodgements'] = ldelta
                total_previous['lodgements'] = lprevious

            cmap = {}
            cdelta = {}
            cprevious = {}
            check_seg = lambda track_id, delta, original: (
                 (track_id in delta and delta[track_id] is not None)
                 or (track_id not in delta and track_id in original))
            for course_id in mes(data.get('courses', {}).keys()):
                new_course = data['courses'][course_id]
                current = all_current_data['courses'].get(course_id)
                if course_id > 0 and current is None:
                    # course was deleted online in the meantime
                    cdelta[course_id] = None
                    cprevious[course_id] = None
                elif new_course is None:
                    cdelta[course_id] = None
                    cprevious[course_id] = current
                    if not dryrun:
                        # this will fail to delete a course with attendees
                        self.delete_course(
                            rs, course_id, ("instructors", "course_choices",
                                            "course_segments"))
                elif course_id < 0:
                    cdelta[course_id] = new_course
                    cprevious[course_id] = None
                    if not dryrun:
                        new = copy.deepcopy(new_course)
                        new['event_id'] = data['id']
                        segments = new.pop('segments')
                        new['segments'] = list(segments.keys())
                        new['active_segments'] = [key for key in segments
                                                  if segments[key]]
                        new_id = self.create_course(rs, new)
                        cmap[course_id] = new_id
                else:
                    delta, previous = dict_diff(current, new_course)
                    if delta:
                        cdelta[course_id] = delta
                        cprevious[course_id] = previous
                        if not dryrun:
                            changed_course = copy.deepcopy(delta)
                            segments = changed_course.pop('segments', None)
                            if segments:
                                orig_seg = current['segments']
                                new_segments = [
                                    x for x in event['tracks']
                                    if check_seg(x, segments, orig_seg)]
                                changed_course['segments'] = new_segments
                                orig_active = [
                                    s for s, a in current['segments'].items()
                                    if a]
                                new_active = [
                                    x for x in event['tracks']
                                    if segments.get(x, x in orig_active)]
                                changed_course['active_segments'] = new_active
                            changed_course['id'] = course_id
                            self.set_course(rs, changed_course)
            if cdelta:
                total_delta['courses'] = cdelta
                total_previous['courses'] = cprevious

            rmap = {}
            rdelta = {}
            rprevious = {}

            dup = {
                old_reg['persona_id']: old_reg['id']
                for old_reg in old_registrations.values()
                }

            data_regs = data.get('registrations', {})
            for registration_id in mes(data_regs.keys()):
                new_registration = data_regs[registration_id]
                if (registration_id < 0
                        and dup.get(new_registration.get('persona_id'))):
                    # the process got out of sync and the registration was
                    # already created, so we fix this
                    registration_id = dup[new_registration.get('persona_id')]
                    del new_registration['persona_id']

                current = all_current_data['registrations'].get(
                    registration_id)
                if registration_id > 0 and current is None:
                    # registration was deleted online in the meantime
                    rdelta[registration_id] = None
                    rprevious[registration_id] = None
                elif new_registration is None:
                    rdelta[registration_id] = None
                    rprevious[registration_id] = current
                    if not dryrun:
                        self.delete_registration(
                            rs, registration_id, ("registration_parts",
                                                  "registration_tracks",
                                                  "course_choices"))
                elif registration_id < 0:
                    rdelta[registration_id] = new_registration
                    rprevious[registration_id] = None
                    if not dryrun:
                        new = copy.deepcopy(new_registration)
                        new['event_id'] = data['id']
                        for track in new['tracks'].values():
                            keys = {'course_id', 'course_instructor'}
                            for key in keys:
                                if track[key] in cmap:
                                    tmp_id = track[key]
                                    track[key] = cmap[tmp_id]
                            new_choices = [
                                cmap.get(course_id, course_id)
                                for course_id in track['choices']
                            ]
                            track['choices'] = new_choices
                        for part in new['parts'].values():
                            if part['lodgement_id'] in lmap:
                                tmp_id = part['lodgement_id']
                                part['lodgement_id'] = lmap[tmp_id]
                        new_id = self.create_registration(rs, new)
                        rmap[registration_id] = new_id
                else:
                    delta, previous = dict_diff(current, new_registration)
                    if delta:
                        rdelta[registration_id] = delta
                        rprevious[registration_id] = previous
                        if not dryrun:
                            changed_reg = copy.deepcopy(delta)
                            if 'tracks' in changed_reg:
                                for track in changed_reg['tracks'].values():
                                    keys = {'course_id', 'course_instructor'}
                                    for key in keys:
                                        if key in track:
                                            if track[key] in cmap:
                                                tmp_id = track[key]
                                                track[key] = cmap[tmp_id]
                                    if 'choices' in track:
                                        new_choices = [
                                            cmap.get(course_id, course_id)
                                            for course_id in track['choices']
                                        ]
                                        track['choices'] = new_choices
                            if 'parts' in changed_reg:
                                for part in changed_reg['parts'].values():
                                    if 'lodgement_id' in part:
                                        if part['lodgement_id'] in lmap:
                                            tmp_id = part['lodgement_id']
                                            part['lodgement_id'] = lmap[tmp_id]
                            changed_reg['id'] = registration_id
                            self.set_registration(rs, changed_reg)
            if rdelta:
                total_delta['registrations'] = rdelta
                total_previous['registrations'] = rprevious

            m = hashlib.sha512()
            m.update(json_serialize(total_previous, sort_keys=True).encode(
                'utf-8'))
            m.update(json_serialize(total_delta, sort_keys=True).encode(
                'utf-8'))
            result = m.hexdigest()
            if token is not None and result != token:
                raise PartialImportError("The delta changed.")
            if not dryrun:
                self.event_log(rs, const.EventLogCodes.event_partial_import,
                               data['id'])
            return result, total_delta<|MERGE_RESOLUTION|>--- conflicted
+++ resolved
@@ -8,17 +8,12 @@
 import copy
 import hashlib
 import decimal
-<<<<<<< HEAD
 import datetime
-
-from typing import (
-    Dict, Set, Collection, Callable, Tuple, Optional, List, Sequence
-=======
 import pathlib
 from os import PathLike
+
 from typing import (
-    Optional, Union
->>>>>>> e97557a4
+    Dict, Set, Collection, Callable, Tuple, Optional, List, Sequence, Union
 )
 
 from cdedb.backend.common import (
@@ -34,12 +29,8 @@
     COURSE_TRACK_FIELDS, REGISTRATION_TRACK_FIELDS, PsycoJson, implying_realms,
     json_serialize, PartialImportError, CDEDB_EXPORT_EVENT_VERSION,
     mixed_existence_sorter, FEE_MODIFIER_FIELDS, QUESTIONNAIRE_ROW_FIELDS,
-<<<<<<< HEAD
     xsorted, RequestState, extract_roles, CdEDBObject, CdEDBObjectMap, CdEDBLog,
-    DefaultReturnCode, DeletionBlockers, InfiniteEnum
-=======
-    xsorted, get_hash, RequestState, DefaultReturnCode, PathLike
->>>>>>> e97557a4
+    DefaultReturnCode, DeletionBlockers, InfiniteEnum, get_hash, PathLike
 )
 from cdedb.database.connection import Atomizer
 from cdedb.query import QueryOperators, Query
