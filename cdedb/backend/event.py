#!/usr/bin/env python3

"""The event backend provides means to organize events and provides a user
variant for external participants.
"""

import collections
import copy
import datetime
import decimal
from pathlib import Path
from typing import (
    Any, Callable, Collection, Dict, Iterable, List, Mapping, Optional, Sequence, Set,
    Tuple,
)

from typing_extensions import Protocol

import cdedb.database.constants as const
import cdedb.validationtypes as vtypes
from cdedb.backend.common import (
    PYTHON_TO_SQL_MAP, AbstractBackend, Silencer, DatabaseValue_s, access,
    affirm_set_validation as affirm_set, affirm_validation_typed as affirm,
    affirm_validation_typed_optional as affirm_optional, cast_fields, internal,
    singularize,
)
from cdedb.common import (
    CDEDB_EXPORT_EVENT_VERSION, COURSE_FIELDS, COURSE_SEGMENT_FIELDS,
    COURSE_TRACK_FIELDS, EVENT_FIELD_SPEC, EVENT_FIELDS, EVENT_PART_FIELDS,
    EVENT_SCHEMA_VERSION, FEE_MODIFIER_FIELDS, FIELD_DEFINITION_FIELDS,
    LODGEMENT_FIELDS, LODGEMENT_GROUP_FIELDS, PERSONA_EVENT_FIELDS,
    QUESTIONNAIRE_ROW_FIELDS, REGISTRATION_FIELDS, REGISTRATION_PART_FIELDS,
    REGISTRATION_TRACK_FIELDS, CdEDBLog, CdEDBObject, CdEDBObjectMap, CdEDBOptionalMap,
    CourseFilterPositions, DefaultReturnCode, DeletionBlockers, InfiniteEnum,
    PartialImportError, PathLike, PrivilegeError, PsycoJson, RequestState, get_hash,
    glue, implying_realms, json_serialize, mixed_existence_sorter, n_, now, unwrap,
    xsorted, STORED_EVENT_QUERY_FIELDS,
)
from cdedb.database.connection import Atomizer
from cdedb.query import Query, QueryOperators, QueryScope
from cdedb.validation import parse_date, parse_datetime


class EventBackend(AbstractBackend):
    """Take note of the fact that some personas are orgas and thus have
    additional actions available."""
    realm = "event"

    def __init__(self, configpath: PathLike = None):
        super().__init__(configpath)
        self.minor_form_dir: Path
        self.minor_form_dir = self.conf['STORAGE_DIR'] / 'minor_form'

    @classmethod
    def is_admin(cls, rs: RequestState) -> bool:
        return super().is_admin(rs)

    def is_orga(self, rs: RequestState, *, event_id: int = None,
                course_id: int = None, registration_id: int = None) -> bool:
        """Check for orga privileges as specified in the event.orgas table.

        Exactly one of the inputs has to be provided.
        """
        num_inputs = sum(1 for anid in (event_id, course_id, registration_id)
                         if anid is not None)
        if num_inputs < 1:
            raise ValueError(n_("No input specified."))
        if num_inputs > 1:
            raise ValueError(n_("Too many inputs specified."))
        if course_id is not None:
            event_id = unwrap(self.sql_select_one(
                rs, "event.courses", ("event_id",), course_id))
        elif registration_id is not None:
            event_id = unwrap(self.sql_select_one(
                rs, "event.registrations", ("event_id",), registration_id))
        return event_id in rs.user.orga

    @access("event")
    def is_offline_locked(self, rs: RequestState, *, event_id: int = None,
                          course_id: int = None) -> bool:
        """Helper to determine if an event or course is locked for offline
        usage.

        Exactly one of the inputs has to be provided.
        """
        if event_id is not None and course_id is not None:
            raise ValueError(n_("Too many inputs specified."))
        elif event_id is not None:
            anid = affirm(vtypes.ID, event_id)
            query = "SELECT offline_lock FROM event.events WHERE id = %s"
        elif course_id is not None:
            anid = affirm(vtypes.ID, course_id)
            query = glue(
                "SELECT offline_lock FROM event.events AS e",
                "LEFT OUTER JOIN event.courses AS c ON c.event_id = e.id",
                "WHERE c.id = %s")
        else:  # event_id is None and course_id is None:
            raise ValueError(n_("No input specified."))

        data = self.query_one(rs, query, (anid,))
        if data is None:
            raise ValueError(n_("Event does not exist"))
        return data['offline_lock']

    def assert_offline_lock(self, rs: RequestState, *, event_id: int = None,
                            course_id: int = None) -> None:
        """Helper to check locking state of an event or course.

        This raises an exception in case of the wrong locking state. Exactly
        one of the inputs has to be provided.
        """
        # the following does the argument checking
        is_locked = self.is_offline_locked(rs, event_id=event_id,
                                           course_id=course_id)
        if is_locked != self.conf["CDEDB_OFFLINE_DEPLOYMENT"]:
            raise RuntimeError(n_("Event offline lock error."))

    @access("persona")
    def orga_infos(self, rs: RequestState, persona_ids: Collection[int]
                   ) -> Dict[int, Set[int]]:
        """List events organized by specific personas."""
        persona_ids = affirm_set(vtypes.ID, persona_ids)
        data = self.sql_select(rs, "event.orgas", ("persona_id", "event_id"),
                               persona_ids, entity_key="persona_id")
        ret = {}
        for anid in persona_ids:
            ret[anid] = {x['event_id'] for x in data if x['persona_id'] == anid}
        return ret

    class _OrgaInfoProtocol(Protocol):
        def __call__(self, rs: RequestState, persona_id: int) -> Set[int]: ...
    orga_info: _OrgaInfoProtocol = singularize(orga_infos, "persona_ids", "persona_id")

    def event_log(self, rs: RequestState, code: const.EventLogCodes,
                  event_id: Optional[int], persona_id: int = None,
                  change_note: str = None, atomized: bool = True) -> DefaultReturnCode:
        """Make an entry in the log.

        See
        :py:meth:`cdedb.backend.common.AbstractBackend.generic_retrieve_log`.

        :param atomized: Whether this function should enforce an atomized context
            to be present.
        """
        if rs.is_quiet:
            return 0
        # To ensure logging is done if and only if the corresponding action happened,
        # we require atomization by default.
        if atomized:
            self.affirm_atomized_context(rs)
        data = {
            "code": code,
            "event_id": event_id,
            "submitted_by": rs.user.persona_id,
            "persona_id": persona_id,
            "change_note": change_note,
        }
        return self.sql_insert(rs, "event.log", data)

    @access("event")
    def retrieve_log(self, rs: RequestState,
                     codes: Collection[const.EventLogCodes] = None,
                     event_id: int = None, offset: int = None,
                     length: int = None, persona_id: int = None,
                     submitted_by: int = None, change_note: str = None,
                     time_start: datetime.datetime = None,
                     time_stop: datetime.datetime = None) -> CdEDBLog:
        """Get recorded activity.

        See
        :py:meth:`cdedb.backend.common.AbstractBackend.generic_retrieve_log`.
        """
        event_id = affirm_optional(vtypes.ID, event_id)
        if (not (event_id and self.is_orga(rs, event_id=event_id))
                and not self.is_admin(rs)):
            raise PrivilegeError(n_("Not privileged."))
        event_ids = [event_id] if event_id else None
        return self.generic_retrieve_log(
            rs, const.EventLogCodes, "event", "event.log", codes=codes,
            entity_ids=event_ids, offset=offset, length=length,
            persona_id=persona_id, submitted_by=submitted_by,
            change_note=change_note, time_start=time_start,
            time_stop=time_stop)

    @access("anonymous")
    def list_events(self, rs: RequestState, visible: bool = None,
                       current: bool = None,
                       archived: bool = None) -> CdEDBObjectMap:
        """List all events organized via DB.

        :returns: Mapping of event ids to titles.
        """
        subquery = glue(
            "SELECT e.id, e.registration_start, e.title, e.is_visible,",
            "e.is_archived, e.is_cancelled, MAX(p.part_end) AS event_end",
            "FROM event.events AS e JOIN event.event_parts AS p",
            "ON p.event_id = e.id",
            "GROUP BY e.id")
        query = "SELECT e.* from ({}) as e".format(subquery)
        constraints = []
        params = []
        if visible is not None:
            constraints.append("is_visible = %s")
            params.append(visible)
        if current is not None:
            if current:
                constraints.append("e.event_end > now()")
                constraints.append("e.is_cancelled = False")
            else:
                constraints.append(
                    "(e.event_end <= now() OR e.is_cancelled = True)")
        if archived is not None:
            constraints.append("is_archived = %s")
            params.append(archived)

        if constraints:
            query += " WHERE " + " AND ".join(constraints)

        data = self.query_all(rs, query, params)
        return {e['id']: e['title'] for e in data}

    @access("anonymous")
    def list_courses(self, rs: RequestState,
                        event_id: int) -> CdEDBObjectMap:
        """List all courses organized via DB.

        :returns: Mapping of course ids to titles.
        """
        event_id = affirm(vtypes.ID, event_id)
        data = self.sql_select(rs, "event.courses", ("id", "title"),
                               (event_id,), entity_key="event_id")
        return {e['id']: e['title'] for e in data}

    @access("event", "core_admin", "ml_admin")
    def submit_general_query(self, rs: RequestState, query: Query,
                             event_id: int = None) -> Tuple[CdEDBObject, ...]:
        """Realm specific wrapper around
        :py:meth:`cdedb.backend.common.AbstractBackend.general_query`.`

        :param event_id: For registration queries, specify the event.
        """
        query = affirm(Query, query)
        view = None
        if query.scope == QueryScope.registration:
            event_id = affirm(vtypes.ID, event_id)
            assert event_id is not None
            # ml_admins are allowed to do this to be able to manage
            # subscribers of event mailinglists.
            if not (self.is_orga(rs, event_id=event_id)
                    or self.is_admin(rs)
                    or "ml_admin" in rs.user.roles):
                raise PrivilegeError(n_("Not privileged."))
            event = self.get_event(rs, event_id)

            # For more details about this see `doc/Registration_Query`.
            # The template for the final view.
            registration_table = \
            """event.registrations AS reg
            LEFT OUTER JOIN
                core.personas AS persona ON reg.persona_id = persona.id
            {registration_fields_table}
            {part_tables}
            {track_tables}
            {creation_date_table}
            {modification_date_table}"""

            # Dynamically construct columns for custom registration datafields.
            # noinspection PyArgumentList
            reg_fields = {
                e['field_name']:
                    PYTHON_TO_SQL_MAP[const.FieldDatatypes(e['kind']).name]
                for e in event['fields'].values()
                if e['association'] == const.FieldAssociations.registration
            }
            reg_field_columns = ", ".join(
                ['''(fields->>'{0}')::{1} AS "xfield_{0}"'''.format(
                    name, kind)
                    for name, kind in reg_fields.items()])

            if reg_field_columns:
                reg_field_columns += ", "
            registration_fields_table = \
                """LEFT OUTER JOIN (
                    SELECT
                        {reg_field_columns}
                        id
                    FROM
                        event.registrations
                    WHERE
                        event_id = {event_id}
                ) AS reg_fields ON reg.id = reg_fields.id""".format(
                    event_id=event_id, reg_field_columns=reg_field_columns)

            # Dynamically construct the columns for custom lodgement fields.
            # noinspection PyArgumentList
            lodgement_fields = {
                e['field_name']:
                    PYTHON_TO_SQL_MAP[const.FieldDatatypes(e['kind']).name]
                for e in event['fields'].values()
                if e['association'] == const.FieldAssociations.lodgement
            }
            lodge_field_columns = ", ".join(
                ['''(fields->>'{0}')::{1} AS "xfield_{0}"'''.format(
                    name, kind)
                 for name, kind in lodgement_fields.items()]
            )
            if lodge_field_columns:
                lodge_field_columns += ", "
            lodgement_view = f"""SELECT
                {lodge_field_columns}
                title, notes, id, group_id
            FROM
                event.lodgements
            WHERE
                event_id = {event_id}"""
            lodgement_group_view = (f"SELECT title, id"
                                    f" FROM event.lodgement_groups"
                                    f" WHERE event_id = {event_id}")
            # The template for registration part and lodgement information.
            part_table = lambda part_id: \
                f"""LEFT OUTER JOIN (
                    SELECT
                        registration_id, status, lodgement_id, is_camping_mat
                    FROM
                        event.registration_parts
                    WHERE
                        part_id = {part_id}
                ) AS part{part_id} ON reg.id = part{part_id}.registration_id
                LEFT OUTER JOIN (
                    {lodgement_view}
                ) AS lodgement{part_id}
                ON part{part_id}.lodgement_id = lodgement{part_id}.id
                LEFT OUTER JOIN (
                    {lodgement_group_view}
                ) AS lodgement_group{part_id}
                ON lodgement{part_id}.group_id = lodgement_group{part_id}.id
                """

            part_tables = " ".join(
                part_table(part['id'])
                for part in event['parts'].values()
            )
            # Dynamically construct columns for custom course fields.
            # noinspection PyArgumentList
            course_fields = {
                e['field_name']:
                    PYTHON_TO_SQL_MAP[const.FieldDatatypes(e['kind']).name]
                for e in event['fields'].values()
                if e['association'] == const.FieldAssociations.course
            }
            course_field_columns = ", ".join(
                ['''(fields->>'{0}')::{1} AS "xfield_{0}"'''.format(
                    name, kind)
                 for name, kind in course_fields.items()]
            )
            if course_field_columns:
                course_field_columns += ", "
            course_view = \
            """SELECT
                {course_field_columns}
                id, nr, title, shortname, notes, instructors
            FROM
                event.courses
            WHERE
                event_id = {event_id}""".format(
                event_id=event_id, course_field_columns=course_field_columns)

            course_choices_template = """
            LEFT OUTER JOIN (
                SELECT
                    {columns}
                FROM (
                    (
                        SELECT
                            id as base_id
                        FROM
                            event.registrations
                        WHERE
                            event_id = {event_id}
                    ) AS base
                    {rank_tables}
                )
            ) AS course_choices{t_id} ON reg.id = course_choices{t_id}.base_id
            """
            rank_template = \
            """LEFT OUTER JOIN (
                SELECT
                    registration_id, track_id, course_id as rank{rank}
                FROM
                    event.course_choices
                WHERE
                    track_id = {track_id} AND rank = {rank}
            ) AS rank{rank} ON base.base_id = rank{rank}.registration_id"""

            def course_choices_table(t_id: int, ranks: int) -> str:
                # Trying to join these tables fails if there are no choices.
                if ranks < 1:
                    return ""
                rank_tables = "\n".join(
                    rank_template.format(rank=i, track_id=t_id)
                    for i in range(ranks))
                columns = ", ".join(["base_id"] +
                                    [f"rank{i}" for i in range(ranks)])
                return course_choices_template.format(
                    columns=columns, event_id=event_id, rank_tables=rank_tables,
                    t_id=t_id)

            track_table = lambda track: \
                f"""LEFT OUTER JOIN (
                    SELECT
                        registration_id, course_id, course_instructor,
                        (NOT(course_id IS NULL
                             AND course_instructor IS NOT NULL)
                         AND course_id = course_instructor)
                        AS is_course_instructor
                    FROM
                        event.registration_tracks
                    WHERE
                        track_id = {track['id']}
                ) AS track{track['id']}
                    ON reg.id = track{track['id']}.registration_id
                LEFT OUTER JOIN (
                    {course_view}
                ) AS course{track['id']}
                    ON track{track['id']}.course_id = course{track['id']}.id
                LEFT OUTER JOIN (
                    {course_view}
                ) AS course_instructor{track['id']}
                    ON track{track['id']}.course_instructor =
                    course_instructor{track['id']}.id
                {course_choices_table(track['id'], track['num_choices'])}"""

            track_tables = " ".join(
                track_table(track) for track in event['tracks'].values()
            )

            # Retrieve creation and modification timestamps from log.
            creation_date_table = \
            """LEFT OUTER JOIN (
                SELECT
                    persona_id, MAX(ctime) AS creation_time
                FROM
                    event.log
                WHERE
                    event_id = {event_id} AND code = {reg_create_code}
                GROUP BY
                    persona_id
            ) AS ctime ON reg.persona_id = ctime.persona_id""".format(
                event_id=event_id,
                reg_create_code=const.EventLogCodes.registration_created.value)
            modification_date_table = \
            """LEFT OUTER JOIN (
                SELECT
                    persona_id, MAX(ctime) AS modification_time
                FROM
                    event.log
                WHERE
                    event_id = {event_id} AND code = {reg_changed_code}
                GROUP BY
                    persona_id
            ) AS mtime ON reg.persona_id = mtime.persona_id""".format(
                event_id=event_id,
                reg_changed_code=const.EventLogCodes.registration_changed.value)

            view = registration_table.format(
                registration_fields_table=registration_fields_table,
                part_tables=part_tables,
                track_tables=track_tables,
                creation_date_table=creation_date_table,
                modification_date_table=modification_date_table,
            )

            query.constraints.append(("event_id", QueryOperators.equal,
                                      event_id))
            query.spec['event_id'] = "id"
        elif query.scope == QueryScope.quick_registration:
            event_id = affirm(vtypes.ID, event_id)
            if (not self.is_orga(rs, event_id=event_id)
                    and not self.is_admin(rs)):
                raise PrivilegeError(n_("Not privileged."))
            query.constraints.append(("event_id", QueryOperators.equal,
                                      event_id))
            query.spec['event_id'] = "id"
        elif query.scope in {QueryScope.event_user, QueryScope.archived_past_event_user}:
            if not self.is_admin(rs) and "core_admin" not in rs.user.roles:
                raise PrivilegeError(n_("Admin only."))
            # Include only un-archived event-users
            query.constraints.append(("is_event_realm", QueryOperators.equal,
                                      True))
            query.constraints.append(("is_archived", QueryOperators.equal,
                                      query.scope == QueryScope.archived_past_event_user))
            query.spec["is_event_realm"] = "bool"
            query.spec["is_archived"] = "bool"
            # Exclude users of any higher realm (implying event)
            for realm in implying_realms('event'):
                query.constraints.append(
                    ("is_{}_realm".format(realm), QueryOperators.equal, False))
                query.spec["is_{}_realm".format(realm)] = "bool"
        elif query.scope == QueryScope.event_course:
            event_id = affirm(vtypes.ID, event_id)
            assert event_id is not None
            if (not self.is_orga(rs, event_id=event_id)
                    and not self.is_admin(rs)):
                raise PrivilegeError(n_("Not privileged."))
            event = self.get_event(rs, event_id)

            # Template for the final view.
            # For more in depth information see `doc/Course_Query`.
            # We retrieve general course, custom field and track specific info.
            template = """
            (
                {course_table}
            ) AS course
            LEFT OUTER JOIN (
                {course_fields_table}
            ) AS course_fields ON course.id = course_fields.id
            {track_tables}
            """

            course_table = """
            SELECT
                id, id AS course_id, event_id,
                nr, title, description, shortname, instructors, min_size,
                max_size, notes
            FROM event.courses"""

            # Dynamically construct the custom field view.
            # noinspection PyArgumentList
            course_fields = {
                e['field_name']:
                    PYTHON_TO_SQL_MAP[const.FieldDatatypes(e['kind']).name]
                for e in event['fields'].values()
                if e['association'] == const.FieldAssociations.course
            }
            course_field_columns = ", ".join(
                ['''(fields->>'{0}')::{1} AS "xfield_{0}"'''.format(
                    name, kind)
                 for name, kind in course_fields.items()]
            )
            if course_field_columns:
                course_field_columns += ", "
            course_fields_table = \
            """SELECT
                {course_field_columns}
                id
            FROM
                event.courses
            WHERE
                event_id = {event_id}""".format(
                course_field_columns=course_field_columns, event_id=event_id)

            # Template for retrieving course information for one specific track.
            # We don't use the {base} table from below, because we need
            # the id to be distinct.
            def track_table(track: CdEDBObject) -> str:
                track_id = track['id']
                choices = ""
                if track['num_choices'] > 0:
                    choices = f"""
                    LEFT OUTER JOIN (
                        {choices_tables(track)}
                    ) AS choices{track_id} ON base_id = choices{track_id}.id"""
                return f"""LEFT OUTER JOIN (
                    (
                        SELECT
                            id AS base_id
                        FROM
                            event.courses
                        WHERE
                            event_id = {event_id}
                    ) AS base
                    LEFT OUTER JOIN (
                        {segment_table(track_id)}
                    ) AS segment{track_id} ON base_id = segment{track_id}.id
                    LEFT OUTER JOIN (
                        {attendees_table(track_id)}
                    ) AS attendees{track_id} ON base_id = attendees{track_id}.id
                    LEFT OUTER JOIN (
                        {instructors_table(track_id)}
                    ) AS instructors{track_id}
                        ON base_id = instructors{track_id}.id
                    {choices}
                ) AS track{track_id}
                    ON course.id = track{track_id}.base_id"""

            # A base table with all course ids we need in the following tables.
            base = "(SELECT id FROM event.courses WHERE event_id = {}) AS c".\
                format(event_id)

            # General course information specific to a track.
            segment_table = lambda t_id: \
            """SELECT
                id, COALESCE(is_active, False) AS takes_place,
                is_active IS NOT NULL AS is_offered
            FROM (
                {base}
                LEFT OUTER JOIN (
                    SELECT
                        is_active, course_id
                    FROM
                        event.course_segments
                    WHERE track_id = {track_id}
                ) AS segment ON c.id = segment.course_id
            ) AS segment""".format(
                base=base,
                track_id=t_id,
            )

            # Retrieve attendee count.
            attendees_table = lambda t_id: \
                """SELECT
                    id, COUNT(registration_id) AS attendees
                FROM (
                    {base}
                    LEFT OUTER JOIN (
                        SELECT
                            registration_id, course_id
                        FROM
                            event.registration_tracks
                        WHERE track_id = {track_id}
                    ) AS rt ON c.id = rt.course_id
                ) AS attendee_count
                GROUP BY
                    id""".format(
                    base=base,
                    track_id=t_id,
                )

            # Retrieve instructor count.
            instructors_table = lambda t_id: \
                """SELECT
                    id, COUNT(registration_id) as instructors
                FROM (
                    {base}
                    LEFT OUTER JOIN (
                        SELECT
                            registration_id, course_instructor
                        FROM
                            event.registration_tracks
                        WHERE
                            track_id = {track_id}
                        ) as rt on c.id = rt.course_instructor
                ) AS instructor_count
                GROUP BY
                    id""".format(
                    base=base,
                    track_id=t_id,
                )

            # Retrieve course choice count. Limit to regs with relevant stati.
            stati = {
                const.RegistrationPartStati.participant,
                const.RegistrationPartStati.guest,
                const.RegistrationPartStati.waitlist,
                const.RegistrationPartStati.applied,
            }
            # Template for a specific course choice in a specific track.
            choices_table = lambda t_id, p_id, rank: \
                """SELECT
                    id AS course_id, COUNT(registration_id) AS num_choices{rank}
                FROM (
                    {base}
                    LEFT OUTER JOIN (
                        SELECT
                            registration_id, course_id AS c_id
                        FROM (
                            (
                                SELECT registration_id, course_id
                                FROM event.course_choices
                                WHERE rank = {rank} AND track_id = {track_id}
                            ) AS choices
                            LEFT OUTER JOIN (
                                SELECT
                                    registration_id AS reg_id, status
                                FROM
                                    event.registration_parts
                                WHERE
                                    part_id = {part_id}
                            ) AS reg_part
                            ON choices.registration_id = reg_part.reg_id
                        ) AS choices
                        WHERE
                            status = ANY({stati})
                    ) AS status ON c.id = status.c_id
                ) AS choices_count
                GROUP BY
                    course_id""".format(
                    base=base, track_id=t_id, rank=rank, part_id=p_id,
                    stati="ARRAY[{}]".format(
                        ",".join(str(x.value) for x in stati)),
                )
            # Combine all the choices for a specific track.
            choices_tables = lambda track: \
                base + "\n" + " ".join(
                    """LEFT OUTER JOIN (
                        {choices_table}
                    ) AS choices{track_id}_{rank}
                        ON c.id = choices{track_id}_{rank}.course_id""".format(
                        choices_table=choices_table(
                            track['id'], track['part_id'], rank),
                        track_id=track['id'],
                        rank=rank,
                    )
                    for rank in range(track['num_choices'])
                )

            view = template.format(
                course_table=course_table,
                course_fields_table=course_fields_table,
                track_tables=" ".join(
                    track_table(track)
                    for track in event['tracks'].values()),
            )

            query.constraints.append(
                ("event_id", QueryOperators.equal, event_id))
            query.spec['event_id'] = "id"
        elif query.scope == QueryScope.lodgement:
            event_id = affirm(vtypes.ID, event_id)
            assert event_id is not None
            if (not self.is_orga(rs, event_id=event_id)
                    and not self.is_admin(rs)):
                raise PrivilegeError(n_("Not privileged."))
            event = self.get_event(rs, event_id)

            # Template for the final view.
            # For more detailed information see `doc/Lodgement_Query`.
            # We retrieve general lodgement, event-field and part specific info.
            template = """
            (
                {lodgement_table}
            ) AS lodgement
            LEFT OUTER JOIN (
                SELECT
                    -- replace NULL ids with temp value so we can join.
                    id, COALESCE(group_id, -1) AS tmp_group_id
                FROM
                    event.lodgements
                WHERE
                    event_id = {event_id}
            ) AS tmp_group ON lodgement.id = tmp_group.id
            LEFT OUTER JOIN (
                {lodgement_fields_table}
            ) AS lodgement_fields ON lodgement.id = lodgement_fields.id
            LEFT OUTER JOIN (
                {lodgement_group_table}
            ) AS lodgement_group
                ON tmp_group.tmp_group_id = lodgement_group.tmp_id
            {part_tables}
            """

            lodgement_table = """
            SELECT
                id, id as lodgement_id, event_id,
                title, regular_capacity, camping_mat_capacity, notes, group_id
            FROM
                event.lodgements"""

            # Dynamically construct the view for custom event-fields:
            # noinspection PyArgumentList
            lodgement_fields = {
                e['field_name']:
                    PYTHON_TO_SQL_MAP[const.FieldDatatypes(e['kind']).name]
                for e in event['fields'].values()
                if e['association'] == const.FieldAssociations.lodgement
            }
            lodgement_fields_columns = ", ".join(
                '''(fields->>'{0}')::{1} AS "xfield_{0}"'''.format(
                    name, kind)
                for name, kind in lodgement_fields.items()
            )
            if lodgement_fields_columns:
                lodgement_fields_columns += ", "
            lodgement_fields_table = \
            """SELECT
                {lodgement_fields_columns}
                id
            FROM
                event.lodgements
            WHERE
                event_id = {event_id}""".format(
                lodgement_fields_columns=lodgement_fields_columns,
                event_id=event_id)

            # Retrieve generic lodgemnt group information.
            lodgement_group_table = \
            """SELECT
                tmp_id, title, regular_capacity, camping_mat_capacity
            FROM (
                (
                    (
                        SELECT
                            id AS tmp_id, title
                        FROM
                            event.lodgement_groups
                        WHERE
                            event_id = {event_id}
                    )
                    UNION
                    (
                        SELECT
                            -1, ''
                    )
                ) AS group_base
                LEFT OUTER JOIN (
                    SELECT
                        COALESCE(group_id, -1) as tmp_group_id,
                        SUM(regular_capacity) as regular_capacity,
                        SUM(camping_mat_capacity) as camping_mat_capacity
                    FROM
                        event.lodgements
                    WHERE
                        event_id = {event_id}
                    GROUP BY
                        tmp_group_id
                ) AS group_totals
                    ON group_base.tmp_id = group_totals.tmp_group_id
            )""".format(event_id=event_id)

            # Template for retrieveing lodgement information for one
            # specific part. We don't youse the {base} table from below, because
            # we need the id to be distinct.
            part_table_template = \
                """(
                    SELECT
                        id as base_id, COALESCE(group_id, -1) AS tmp_group_id
                    FROM
                        event.lodgements
                    WHERE
                        event_id = {event_id}
                ) AS base
                LEFT OUTER JOIN (
                    {inhabitants_view}
                ) AS inhabitants_view{part_id}
                    ON base.base_id = inhabitants_view{part_id}.id
                LEFT OUTER JOIN (
                    {group_inhabitants_view}
                ) AS group_inhabitants_view{part_id}
                    ON base.tmp_group_id =
                    group_inhabitants_view{part_id}.tmp_group_id"""

            def part_table(p_id: int) -> str:
                ptable = part_table_template.format(
                    event_id=event_id, part_id=p_id,
                    inhabitants_view=inhabitants_view(p_id),
                    group_inhabitants_view=group_inhabitants_view(p_id),
                )
                ret = f"""LEFT OUTER JOIN (
                    {ptable}
                ) AS part{p_id} ON lodgement.id = part{p_id}.base_id"""
                return ret

            inhabitants_counter = lambda p_id, rc: \
            """SELECT
                lodgement_id, COUNT(registration_id) AS inhabitants
            FROM
                event.registration_parts
            WHERE
                part_id = {part_id}
                {rc}
            GROUP BY
                lodgement_id""".format(part_id=p_id, rc=rc)

            inhabitants_view = lambda p_id: \
            """SELECT
                id, tmp_group_id,
                COALESCE(rp_regular.inhabitants, 0) AS regular_inhabitants,
                COALESCE(rp_camping_mat.inhabitants, 0)
                    AS camping_mat_inhabitants,
                COALESCE(rp_total.inhabitants, 0) AS total_inhabitants
            FROM
                (
                    SELECT id, COALESCE(group_id, -1) as tmp_group_id
                    FROM event.lodgements
                    WHERE event_id = {event_id}
                ) AS l
                LEFT OUTER JOIN (
                    {rp_regular}
                ) AS rp_regular ON l.id = rp_regular.lodgement_id
                LEFT OUTER JOIN (
                    {rp_camping_mat}
                ) AS rp_camping_mat ON l.id = rp_camping_mat.lodgement_id
                LEFT OUTER JOIN (
                    {rp_total}
                ) AS rp_total ON l.id = rp_total.lodgement_id""".format(
                    event_id=event_id,
                    rp_regular=inhabitants_counter(
                        p_id, "AND is_camping_mat = False"),
                    rp_camping_mat=inhabitants_counter(
                        p_id, "AND is_camping_mat = True"),
                    rp_total=inhabitants_counter(p_id, ""),
            )

            group_inhabitants_view = lambda p_id: \
            """SELECT
                tmp_group_id,
                COALESCE(SUM(regular_inhabitants)::bigint, 0)
                    AS group_regular_inhabitants,
                COALESCE(SUM(camping_mat_inhabitants)::bigint, 0)
                    AS group_camping_mat_inhabitants,
                COALESCE(SUM(total_inhabitants)::bigint, 0)
                    AS group_total_inhabitants
            FROM (
                {inhabitants_view}
            ) AS inhabitants_view{part_id}
            GROUP BY
                tmp_group_id""".format(
                inhabitants_view=inhabitants_view(p_id), part_id=p_id,
            )

            view = template.format(
                lodgement_table=lodgement_table,
                lodgement_fields_table=lodgement_fields_table,
                lodgement_group_table=lodgement_group_table,
                part_tables=" ".join(part_table(p_id)
                                     for p_id in event['parts']),
                event_id=event_id,
            )

            query.constraints.append(
                ("event_id", QueryOperators.equal, event_id))
            query.spec['event_id'] = "id"
        else:
            raise RuntimeError(n_("Bad scope."))
        return self.general_query(rs, query, view=view)

    @access("anonymous")
    def get_events(self, rs: RequestState, event_ids: Collection[int]
                   ) -> CdEDBObjectMap:
        """Retrieve data for some events organized via DB.

        This queries quite a lot of additional tables since there is quite
        some data attached to such an event. Namely we have additional data on:

        * parts,
        * orgas,
        * fields.

        The tracks are inside the parts entry. This allows to create tracks
        during event creation.

        Furthermore we have the following derived keys:

        * tracks,
        * begin,
        * end,
        * is_open.
        """
        event_ids = affirm_set(vtypes.ID, event_ids)
        with Atomizer(rs):
            data = self.sql_select(rs, "event.events", EVENT_FIELDS, event_ids)
            ret = {e['id']: e for e in data}
            data = self.sql_select(rs, "event.event_parts", EVENT_PART_FIELDS,
                                   event_ids, entity_key="event_id")
            all_parts = tuple(e['id'] for e in data)
            for anid in event_ids:
                parts = {d['id']: d for d in data if d['event_id'] == anid}
                if 'parts' in ret[anid]:
                    raise RuntimeError()
                ret[anid]['parts'] = parts
            track_data = self.sql_select(
                rs, "event.course_tracks", COURSE_TRACK_FIELDS,
                all_parts, entity_key="part_id")
            fee_modifier_data = self.sql_select(
                rs, "event.fee_modifiers", FEE_MODIFIER_FIELDS,
                all_parts, entity_key="part_id")
            for anid in event_ids:
                for part_id in ret[anid]['parts']:
                    tracks = {d['id']: d for d in track_data if d['part_id'] == part_id}
                    if 'tracks' in ret[anid]['parts'][part_id]:
                        raise RuntimeError()
                    ret[anid]['parts'][part_id]['tracks'] = tracks
                ret[anid]['tracks'] = {d['id']: d for d in track_data
                                       if d['part_id'] in ret[anid]['parts']}
                ret[anid]['fee_modifiers'] = {
                    d['id']: d for d in fee_modifier_data
                    if d['part_id'] in ret[anid]['parts']}
            data = self.sql_select(
                rs, "event.orgas", ("persona_id", "event_id"), event_ids,
                entity_key="event_id")
            for anid in event_ids:
                orgas = {d['persona_id'] for d in data if d['event_id'] == anid}
                if 'orgas' in ret[anid]:
                    raise RuntimeError()
                ret[anid]['orgas'] = orgas
            data = self.sql_select(
                rs, "event.field_definitions", FIELD_DEFINITION_FIELDS,
                event_ids, entity_key="event_id")
            for anid in event_ids:
                fields = {d['id']: d for d in data if d['event_id'] == anid}
                if 'fields' in ret[anid]:
                    raise RuntimeError()
                ret[anid]['fields'] = fields
        for anid in event_ids:
            ret[anid]['begin'] = min((p['part_begin']
                                      for p in ret[anid]['parts'].values()))
            ret[anid]['end'] = max((p['part_end']
                                    for p in ret[anid]['parts'].values()))
            ret[anid]['is_open'] = (
                    ret[anid]['registration_start']
                    and ret[anid]['registration_start'] <= now()
                    and (ret[anid]['registration_hard_limit'] is None
                         or ret[anid]['registration_hard_limit'] >= now()))
        return ret

    class _GetEventProtocol(Protocol):
        def __call__(self, rs: RequestState, event_id: int) -> CdEDBObject: ...
    get_event: _GetEventProtocol = singularize(get_events, "event_ids", "event_id")

    def _get_event_fields(self, rs: RequestState,
                          event_id: int) -> CdEDBObjectMap:
        """
        Helper function to retrieve the custom field definitions of an event.
        This is required by multiple backend functions.

        :return: A dict mapping each event id to the dict of its fields
        """
        data = self.sql_select(
            rs, "event.field_definitions", FIELD_DEFINITION_FIELDS,
            [event_id], entity_key="event_id")
        return {d['id']: d for d in data}

    def _delete_course_track_blockers(self, rs: RequestState,
                                      track_id: int) -> DeletionBlockers:
        """Determine what keeps a course track from being deleted.

        Possible blockers:

        * course_segments: Courses that are offered in this track.
        * registration_tracks: Registration information for this track.
            This includes course_assignment and possible course instructors.
        * course_choices: Course choices for this track.

        :return: List of blockers, separated by type. The values of the dict
            are the ids of the blockers.
        """
        track_id = affirm(vtypes.ID, track_id)
        blockers = {}

        course_segments = self.sql_select(
            rs, "event.course_segments", ("id",), (track_id,),
            entity_key="track_id")
        if course_segments:
            blockers["course_segments"] = [e["id"] for e in course_segments]

        reg_tracks = self.sql_select(
            rs, "event.registration_tracks", ("id",), (track_id,),
            entity_key="track_id")
        if reg_tracks:
            blockers["registration_tracks"] = [e["id"] for e in reg_tracks]

        course_choices = self.sql_select(
            rs, "event.course_choices", ("id",), (track_id,),
            entity_key="track_id")
        if course_choices:
            blockers["course_choices"] = [e["id"] for e in course_choices]

        return blockers

    def _delete_course_track(self, rs: RequestState, track_id: int,
                             cascade: Collection[str] = None
                             ) -> DefaultReturnCode:
        """Remove course track.

        This has to be called from an atomized context.

        :param cascade: Specify which deletion blockers to cascadingly
            remove or ignore. If None or empty, cascade none.
        """
        track_id = affirm(vtypes.ID, track_id)
        blockers = self._delete_course_track_blockers(rs, track_id)
        if not cascade:
            cascade = set()
        cascade = affirm_set(str, cascade)
        cascade = cascade & blockers.keys()
        if blockers.keys() - cascade:
            raise ValueError(n_("Deletion of %(type)s blocked by %(block)s."),
                             {
                                 "type": "course track",
                                 "block": blockers.keys() - cascade,
                             })

        ret = 1
        # implicit atomized context.
        self.affirm_atomized_context(rs)
        if cascade:
            if "course_segments" in cascade:
                ret *= self.sql_delete(rs, "event.course_segments",
                                       blockers["course_segments"])
            if "registration_tracks" in cascade:
                ret *= self.sql_delete(rs, "event.registration_tracks",
                                       blockers["registration_tracks"])
            if "course_choices" in cascade:
                ret *= self.sql_delete(rs, "event.course_choices",
                                       blockers["course_choices"])

            blockers = self._delete_course_track_blockers(rs, track_id)

        if not blockers:
            track = unwrap(self.sql_select(rs, "event.course_tracks",
                                           ("part_id", "title",),
                                           (track_id,)))
            part = unwrap(self.sql_select(rs, "event.event_parts",
                                          ("event_id",),
                                          (track["part_id"],)))
            ret *= self.sql_delete_one(
                rs, "event.course_tracks", track_id)
            self.event_log(rs, const.EventLogCodes.track_removed,
                           event_id=part["event_id"],
                           change_note=track["title"])
        else:
            raise ValueError(
                n_("Deletion of %(type)s blocked by %(block)s."),
                {"type": "course track", "block": blockers.keys()})
        return ret

    def _set_tracks(self, rs: RequestState, event_id: int, part_id: int,
                    data: CdEDBOptionalMap) -> DefaultReturnCode:
        """Helper for handling of course tracks.

        This is basically uninlined code from ``set_event()``.

        :note: This has to be called inside an atomized context.
        """
        ret = 1
        if not data:
            return ret
        # implicit atomized context.
        self.affirm_atomized_context(rs)
        current = self.sql_select(rs, "event.course_tracks", COURSE_TRACK_FIELDS,
                                  (part_id,), entity_key="part_id")
        current = {e['id']: {k: v for k, v in e.items()if k not in {'id', 'part_id'}}
                   for e in current}
        existing = set(current)
        if not (existing >= {x for x in data if x > 0}):
            raise ValueError(n_("Non-existing tracks specified."))
        new = {x for x in data if x < 0}
        updated = {x for x in data if x > 0 and data[x] is not None}
        deleted = {x for x in data if x > 0 and data[x] is None}
        # new
        for x in reversed(xsorted(new)):
            track_data = data[x]
            assert track_data is not None
            new_track = {
                "part_id": part_id,
                **track_data
            }
            new_track_id = self.sql_insert(rs, "event.course_tracks", new_track)
            ret *= new_track_id
            self.event_log(
                rs, const.EventLogCodes.track_added, event_id,
                change_note=track_data['title'])
            reg_ids = self.list_registrations(rs, event_id)
            for reg_id in reg_ids:
                reg_track = {
                    'registration_id': reg_id,
                    'track_id': new_track_id,
                    'course_id': None,
                    'course_instructor': None,
                }
                ret *= self.sql_insert(
                    rs, "event.registration_tracks", reg_track)
        # updated
        for x in updated:
            track_data = data[x]
            assert track_data is not None
            if current[x] != track_data:
                update = {
                    'id': x,
                    **track_data
                }
                ret *= self.sql_update(rs, "event.course_tracks", update)
                self.event_log(rs, const.EventLogCodes.track_updated, event_id,
                               change_note=track_data['title'])

        # deleted
        if deleted:
            cascade = ("course_segments", "registration_tracks",
                       "course_choices")
            for track_id in deleted:
                self._delete_course_track(rs, track_id, cascade=cascade)
        return ret

    def _delete_field_values(self, rs: RequestState,
                             field_data: CdEDBObject) -> None:
        """
        Helper function for ``set_event()`` to clean up all the JSON data, when
        removing a field definition.

        :param field_data: The data of the field definition to be deleted
        """
        if field_data['association'] == const.FieldAssociations.registration:
            table = 'event.registrations'
        elif field_data['association'] == const.FieldAssociations.course:
            table = 'event.courses'
        elif field_data['association'] == const.FieldAssociations.lodgement:
            table = 'event.lodgements'
        else:
            raise RuntimeError(n_("This should not happen."))

        query = f"UPDATE {table} SET fields = fields - %s WHERE event_id = %s"
        self.query_exec(rs, query, (field_data['field_name'],
                                    field_data['event_id']))

    def _cast_field_values(self, rs: RequestState, field_data: CdEDBObject,
                           new_kind: const.FieldDatatypes) -> None:
        """
        Helper function for ``set_event()`` to cast the existing JSON data to
        a new datatype (or set it to None, if casting fails), when a field
        defintion is updated with a new datatype.

        :param field_data: The data of the field definition to be updated
        :param new_kind: The new kind/datatype of the field.
        """
        if field_data['association'] == const.FieldAssociations.registration:
            table = 'event.registrations'
        elif field_data['association'] == const.FieldAssociations.course:
            table = 'event.courses'
        elif field_data['association'] == const.FieldAssociations.lodgement:
            table = 'event.lodgements'
        else:
            raise RuntimeError(n_("This should not happen."))

        casters: Dict[const.FieldDatatypes, Callable[[Any], Any]] = {
            const.FieldDatatypes.int: int,
            const.FieldDatatypes.str: str,
            const.FieldDatatypes.float: float,
            const.FieldDatatypes.date: parse_date,
            const.FieldDatatypes.datetime: parse_datetime,
            const.FieldDatatypes.bool: bool,
        }

        data = self.sql_select(rs, table, ("id", "fields",),
                               (field_data['event_id'],), entity_key='event_id')
        for entry in data:
            fdata = entry['fields']
            value = fdata.get(field_data['field_name'], None)
            if value is None:
                continue
            try:
                new_value = casters[new_kind](value)
            except (ValueError, TypeError):
                new_value = None
            fdata[field_data['field_name']] = new_value
            new = {
                'id': entry['id'],
                'fields': PsycoJson(fdata),
            }
            self.sql_update(rs, table, new)

    def _delete_event_part_blockers(self, rs: RequestState,
                                    part_id: int) -> DeletionBlockers:
        """Determine what keeps an event part from being deleted.

        Possible blockers:

        * fee_modifiers: A modification to the fee for this part depending on
                         registration fields.
        * course_tracks: A course track in this part.
        * registration_part: A registration part for this part.

        :return: List of blockers, separated by type. The values of the dict
            are the ids of the blockers.
        """
        part_id = affirm(vtypes.ID, part_id)
        blockers = {}

        fee_modifiers = self.sql_select(
            rs, "event.fee_modifiers", ("id",), (part_id,),
            entity_key="part_id")
        if fee_modifiers:
            blockers["fee_modifiers"] = [e["id"] for e in fee_modifiers]

        course_tracks = self.sql_select(
            rs, "event.course_tracks", ("id",), (part_id,),
            entity_key="part_id")
        if course_tracks:
            blockers["course_tracks"] = [e["id"] for e in course_tracks]

        registration_parts = self.sql_select(
            rs, "event.registration_parts", ("id",), (part_id,),
            entity_key="part_id")
        if registration_parts:
            blockers["registration_parts"] = [
                e["id"] for e in registration_parts]

        return blockers

    def _delete_event_part(self, rs: RequestState, part_id: int,
                           cascade: Collection[str] = None
                           ) -> DefaultReturnCode:
        """Remove event part.

        This has to be called from an atomized context.

        :param cascade: Specify which deletion blockers to cascadingly
            remove or ignore. If None or empty, cascade none.
        """
        part_id = affirm(vtypes.ID, part_id)
        blockers = self._delete_event_part_blockers(rs, part_id)
        if not cascade:
            cascade = set()
        cascade = affirm_set(str, cascade) & blockers.keys()
        if blockers.keys() - cascade:
            raise ValueError(n_("Deletion of %(type)s blocked by %(block)s."),
                             {
                                 "type": "event part",
                                 "block": blockers.keys() - cascade,
                             })

        ret = 1
        # Implicit atomized context.
        self.affirm_atomized_context(rs)
        if cascade:
            if "fee_modifiers" in cascade:
                ret *= self.sql_delete(rs, "event.fee_modifiers",
                                       blockers["fee_modifiers"])
            if "course_tracks" in cascade:
                track_cascade = ("course_segments", "registration_tracks",
                                 "course_choices")
                for anid in blockers["course_tracks"]:
                    ret *= self._delete_course_track(rs, anid, track_cascade)
            if "registration_parts" in cascade:
                ret *= self.sql_delete(rs, "event.registration_parts",
                                       blockers["registration_parts"])
            blockers = self._delete_event_part_blockers(rs, part_id)

        if not blockers:
            part = self.sql_select_one(rs, "event.event_parts",
                                       ("event_id", "title"), part_id)
            assert part is not None
            ret *= self.sql_delete_one(rs, "event.event_parts", part_id)
            self.event_log(rs, const.EventLogCodes.part_deleted,
                           event_id=part["event_id"],
                           change_note=part["title"])
        else:
            raise ValueError(
                n_("Deletion of %(type)s blocked by %(block)s."),
                {"type": "event part", "block": blockers.keys()})
        return ret

    def _delete_event_field_blockers(self, rs: RequestState,
                                     field_id: int) -> DeletionBlockers:
        """Determine what keeps an event part from being deleted.

        Possible blockers:

        * fee_modifiers:      A modification to the fee for a part depending on
                              this event field.
        * questionnaire_rows: A questionnaire row that uses this field.
        * lodge_fields:       An event that uses this field for lodging wishes.
        * camping_mat_fields: An event that uses this field for camping mat
                              wishes.
        * course_room_fields: An event that uses this field for course room
                              assignment.
        * waitlist_fields:    An event_part that uses this field for waitlist
                              management.

        :return: List of blockers, separated by type. The values of the dict
            are the ids of the blockers.
        """
        field_id = affirm(vtypes.ID, field_id)
        blockers = {}

        fee_modifiers = self.sql_select(
            rs, "event.fee_modifiers", ("id",), (field_id,),
            entity_key="field_id")
        if fee_modifiers:
            blockers["fee_modifiers"] = [e["id"] for e in fee_modifiers]

        questionnaire_rows = self.sql_select(
            rs, "event.questionnaire_rows", ("id",), (field_id,),
            entity_key="field_id")
        if questionnaire_rows:
            blockers["questionnaire_rows"] = [
                e["id"] for e in questionnaire_rows]

        lodge_fields = self.sql_select(
            rs, "event.events", ("id",), (field_id,),
            entity_key="lodge_field")
        if lodge_fields:
            blockers["lodge_fields"] = [e["id"] for e in lodge_fields]

        camping_mat_fields = self.sql_select(
            rs, "event.events", ("id",), (field_id,),
            entity_key="camping_mat_field")
        if camping_mat_fields:
            blockers["camping_mat_fields"] = [
                e["id"] for e in camping_mat_fields]

        course_room_fields = self.sql_select(
            rs, "event.events", ("id",), (field_id,),
            entity_key="course_room_field")
        if course_room_fields:
            blockers["course_room_fields"] = [
                e["id"] for e in course_room_fields]

        waitlist_fields = self.sql_select(
            rs, "event.event_parts", ("id",), (field_id,),
            entity_key="waitlist_field")
        if waitlist_fields:
            blockers["waitlist_fields"] = [
                e["id"] for e in waitlist_fields]

        return blockers

    def _delete_event_field(self, rs: RequestState, field_id: int,
                            cascade: Collection[str] = None
                            ) -> DefaultReturnCode:
        """Remove an event field.

        This needs to be called from an atomized context.

        :param cascade: Specify which deletion blockers to cascadingly
            remove or ignore. If None or empty, cascade none.

        """
        field_id = affirm(vtypes.ID, field_id)
        blockers = self._delete_event_field_blockers(rs, field_id)
        if not cascade:
            cascade = set()
        cascade = affirm_set(str, cascade)
        cascade = cascade & blockers.keys()
        if blockers.keys() - cascade:
            raise ValueError(n_("Deletion of %(type)s blocked by %(block)s."),
                             {
                                 "type": "event field",
                                 "block": blockers.keys() - cascade,
                             })

        ret = 1
        # implicit atomized context.
        self.affirm_atomized_context(rs)
        if cascade:
            if "fee_modifiers" in cascade:
                ret *= self.sql_delete(rs, "event.fee_modifiers",
                                       blockers["fee_modifiers"])
            if "questionnaire_rows" in cascade:
                ret *= self.sql_delete(rs, "event.questionnaire_rows",
                                       blockers["fee_modifiers"])
            if "lodge_fields" in cascade:
                for anid in blockers["lodge_fields"]:
                    deletor = {
                        'id': anid,
                        'lodge_field': None,
                    }
                    ret += self.sql_update(rs, "event.events", deletor)
            if "camping_mat_fields" in cascade:
                for anid in blockers["camping_mat_fields"]:
                    deletor = {
                        'id': anid,
                        'camping_mat_field': None,
                    }
                    ret += self.sql_update(rs, "event.events", deletor)
            if "course_room_fields" in cascade:
                for anid in blockers["course_room_fields"]:
                    deletor = {
                        'id': anid,
                        'course_room_field': None,
                    }
                    ret += self.sql_update(rs, "event.events", deletor)
            if "waitlist_fields" in cascade:
                for anid in blockers["waitlist_fields"]:
                    deletor = {
                        'id': anid,
                        'waitlist_field': None,
                    }
                    ret += self.sql_update(rs, "event.event_parts", deletor)
            blockers = self._delete_event_field_blockers(rs, field_id)

        if not blockers:
            current = self.sql_select_one(
                rs, "event.field_definitions", FIELD_DEFINITION_FIELDS,
                field_id)
            assert current is not None
            ret *= self.sql_delete_one(rs, "event.field_definitions", field_id)
            self._delete_field_values(rs, current)
            self.event_log(
                rs, const.EventLogCodes.field_removed, current["event_id"],
                change_note=current["field_name"])
        else:
            raise ValueError(
                n_("Deletion of %(type)s blocked by %(block)s."),
                {"type": "event part", "block": blockers.keys()})

        return ret

    @access("event")
    def change_minor_form(self, rs: RequestState, event_id: int,
                          minor_form: Optional[bytes]) -> DefaultReturnCode:
        """Change or remove an event's minor form.

        Return 1 on successful change, -1 on successful deletion, 0 otherwise."""
        event_id = affirm(vtypes.ID, event_id)
        minor_form = affirm_optional(
            vtypes.PDFFile, minor_form, file_storage=False)
        if not (self.is_orga(rs, event_id=event_id) or self.is_admin(rs)):
            raise PrivilegeError(n_("Must be orga or admin to change the"
                                    " minor form."))
        path = self.minor_form_dir / str(event_id)
        if minor_form is None:
            if path.exists():
                path.unlink()
                # Since this is not acting on our database, do not demand an atomized
                # context.
                self.event_log(rs, const.EventLogCodes.minor_form_removed, event_id,
                               atomized=False)
                return -1
            else:
                return 0
        else:
            with open(path, "wb") as f:
                f.write(minor_form)
            # Since this is not acting on our database, do not demand an atomized
            # context.
            self.event_log(rs, const.EventLogCodes.minor_form_updated, event_id,
                           atomized=False)
            return 1

    @access("event")
    def get_minor_form(self, rs: RequestState,
                       event_id: int) -> Optional[bytes]:
        """Retrieve the minor form for an event.

        Returns None if no minor form exists for the given event."""
        event_id = affirm(vtypes.ID, event_id)
        # TODO accesscheck?
        path = self.minor_form_dir / str(event_id)
        ret = None
        if path.exists():
            with open(path, "rb") as f:
                ret = f.read()
        return ret

    @access("event")
    def get_event_queries(self, rs: RequestState, event_id: int,
                          scopes: Collection[QueryScope] = None,
                          query_ids: Collection[int] = None,
                          ) -> Dict[str, Query]:
        """Retrieve all stored queries for the given event and scope.

        If no scopes are given, all queries are returned instead.

        If a stored query references a custom datafield, that has been deleted, it can
        still be retrieved, and the reference to the field remains, it will just be
        omitted, so if the field is added again, it will appear in the query again.
        """
        event_id = affirm(vtypes.ID, event_id)
        scopes = affirm_set(QueryScope, scopes or set())
        query_ids = affirm_set(vtypes.ID, query_ids or set())
        if not (self.is_admin(rs) or self.is_orga(rs, event_id=event_id)):
            raise PrivilegeError(n_("Must be orga to retrieve stored queries."))
        try:
            with Atomizer(rs):
                event = self.get_event(rs, event_id)
                select = (f"SELECT {', '.join(STORED_EVENT_QUERY_FIELDS)}"
                          f" FROM event.stored_queries"
                          f" WHERE event_id = %s")
                params: List[DatabaseValue_s] = [event_id]
                if scopes:
                    select += " AND scope = ANY(%s)"
                    params.append(scopes)
                if query_ids:
                    select += " AND id = ANY(%s)"
                    params.append(query_ids)
                query_data = self.query_all(rs, select, params)
                ret = {}
                count = fail_count = 0
                for qd in query_data:
                    qd["serialized_query"]["query_id"] = qd["id"]
                    scope = affirm(QueryScope, qd["scope"])
                    spec = scope.get_spec(event=event)
                    try:
                        # The QueryInput takes care of deserialization.
                        q: Query = affirm(vtypes.QueryInput, qd["serialized_query"],
                                          spec=spec, allow_empty=False)
                        assert q.name is not None and q.query_id is not None
                    except (ValueError, TypeError):
                        fail_count += 1
                        continue
                    ret[q.name] = q
                    count += 1
        except PrivilegeError:
            raise
        # Failsafe in case something very unexpected goes wrong, so we don't break
        # the query pages.
        except Exception:
            self.logger.exception(
                f"Fatal error during retrieval of stored event queries for"
                f" event_id={event_id} and scopes={scopes}.")
            return {}
        if fail_count:
            rs.notify(
                "info", n_("%(count)s stored queries could not be retrieved."),
                {'count': fail_count})
        return ret

    @access("event")
    def delete_event_query(self, rs: RequestState, query_id: int) -> DefaultReturnCode:
        """Delete the stored query with the given query id."""
        query_id = affirm(vtypes.ID, query_id)
        with Atomizer(rs):
            q = self.sql_select_one(
                rs, "event.stored_queries", ("event_id", "query_name"), query_id)
            if q is None:
                return 0
            if not (self.is_admin(rs) or self.is_orga(rs, event_id=q['event_id'])):
                raise PrivilegeError(n_(
                    "Must be orga to delete queries for an event."))

            ret = self.sql_delete_one(rs, "event.stored_queries", query_id)
            if ret:
                self.event_log(rs, const.EventLogCodes.query_deleted,
                               event_id=q['event_id'], change_note=q['query_name'])
            return ret

    @access("event")
    def store_event_query(self, rs: RequestState, event_id: int,
                          query: Query) -> DefaultReturnCode:
        """Store a single event query in the database."""
        event_id = affirm(vtypes.ID, event_id)
        query = affirm(Query, query)

        if not (self.is_admin(rs) or self.is_orga(rs, event_id=event_id)):
            raise PrivilegeError(n_(
                "Must be orga to store queries for an event."))
        if not query.scope.supports_storing():
            raise ValueError(n_("Cannot store this kind of query."))
        if not query.name:
            rs.notify("error", n_("Query must have a name"))
            return 0
        data = {
            'event_id': event_id,
            'query_name': query.name,
            'scope': query.scope,
            'serialized_query': json_serialize(query.serialize()),
        }
        with Atomizer(rs):
            new_id = self.sql_insert(
                rs, "event.stored_queries", data, drop_on_conflict=True)
            if not new_id:
                rs.notify("error", n_("Query with name '%(query)s' already exists"
                                      " for this event."), {"query": query.name})
                return 0
            self.event_log(rs, const.EventLogCodes.query_stored,
                           event_id=event_id, change_note=query.name)
        return new_id

    @access("event_admin")
    def get_invalid_stored_event_queries(self, rs: RequestState, event_id: int
                                         ) -> CdEDBObjectMap:
        """Retrieve raw data for stored event queries that cannot be deserialized."""
        q = (f"SELECT {', '.join(STORED_EVENT_QUERY_FIELDS)}"
             f" FROM event.stored_queries WHERE event_id = %s AND NOT(id = ANY(%s))")
        with Atomizer(rs):
            retrievable_queries = self.get_event_queries(rs, event_id)
            params = (event_id, [q.query_id for q in retrievable_queries.values()])
            data = self.query_all(rs, q, params)
            return {e["id"]: e for e in data}

    @internal
    @access("event")
    def set_event_archived(self, rs: RequestState, data: CdEDBObject) -> None:
        """Wrapper around ``set_event()`` for archiving an event.

        This exists to emit the correct log message. It delegates
        everything else (like validation) to the wrapped method.
        """
        with Atomizer(rs):
            with Silencer(rs):
                self.set_event(rs, data)
            self.event_log(rs, const.EventLogCodes.event_archived,
                           data['id'])

    @access("event_admin")
    def add_event_orgas(self, rs: RequestState, event_id: int,
                        persona_ids: Collection[int]) -> DefaultReturnCode:
        """Add orgas to an event.

        This is basically un-inlined code from `set_event`, but may also be
        called separately.

        Note that this is only available to admins in contrast to `set_event`.
        """
        event_id = affirm(vtypes.ID, event_id)
        persona_ids = affirm_set(vtypes.ID, persona_ids)

        ret = 1
        with Atomizer(rs):
            if not self.core.verify_ids(rs, persona_ids, is_archived=False):
                raise ValueError(n_(
                    "Some of these orgas do not exist or are archived."))
            if not self.core.verify_personas(rs, persona_ids, {"event"}):
                raise ValueError(n_("Some of these orgas are not event users."))
            self.assert_offline_lock(rs, event_id=event_id)

            for anid in xsorted(persona_ids):
                new_orga = {
                    'persona_id': anid,
                    'event_id': event_id,
                }
                # on conflict do nothing
                r = self.sql_insert(rs, "event.orgas", new_orga,
                                    drop_on_conflict=True)
                if r:
                    self.event_log(rs, const.EventLogCodes.orga_added, event_id,
                                   persona_id=anid)
                ret *= r
        return ret

    @access("event_admin")
    def remove_event_orga(self, rs: RequestState, event_id: int,
                          persona_id: int) -> DefaultReturnCode:
        """Remove a single orga of an event.

        Note that this is only available to admins in contrast to `set_event`.
        """
        event_id = affirm(vtypes.ID, event_id)
        persona_id = affirm(vtypes.ID, persona_id)
        self.assert_offline_lock(rs, event_id=event_id)

        query = ("DELETE FROM event.orgas"
                 " WHERE persona_id = %s AND event_id = %s")
        with Atomizer(rs):
            ret = self.query_exec(rs, query, (persona_id, event_id))
            if ret:
                self.event_log(rs, const.EventLogCodes.orga_removed,
                               event_id, persona_id=persona_id)
        return ret

    @access("event")
    def set_event(self, rs: RequestState,
                  data: CdEDBObject) -> DefaultReturnCode:
        """Update some keys of an event organized via DB.

        The syntax for updating the associated data on orgas, parts and
        fields is as follows:

        * If the keys 'parts', 'fee_modifiers' or 'fields' are present,
          the associated dict mapping the part, fee_modifier or field ids to
          the respective data sets can contain an arbitrary number of entities,
          absent entities are not modified.

          Any valid entity id that is present has to map to a (partial or
          complete) data set or ``None``. In the first case the entity is
          updated, in the second case it is deleted. Deletion depends on
          the entity being nowhere referenced, otherwise an error is
          raised.

          Any invalid entity id (that is negative integer) has to map to a
          complete data set which will be used to create a new entity.

          The same logic applies to the 'tracks' dicts inside the
          'parts'. Deletion of parts implicitly deletes the dependent
          tracks and fee modifiers.

          Note that due to allowing only subsets of the existing fields,
          fee modifiers, parts and tracks to be given, there are some invalid
          combinations that cannot currently be detected at this point,
          e.g. trying to create a field with a `field_name` that already
          exists for this event. See Issue #1140.
        """
        data = affirm(vtypes.Event, data)
        if not self.is_orga(rs, event_id=data['id']) and not self.is_admin(rs):
            raise PrivilegeError(n_("Not privileged."))
        self.assert_offline_lock(rs, event_id=data['id'])

        ret = 1
        with Atomizer(rs):
            edata = {k: v for k, v in data.items() if k in EVENT_FIELDS}
            if len(edata) > 1:
                indirect_fields: Set[int] = set(
                    f for f in [edata.get('lodge_field'),
                                edata.get('camping_mat_field'),
                                edata.get('course_room_field')] if f)
                if indirect_fields:
                    indirect_data = self.sql_select(
                        rs, "event.field_definitions",
                        ("id", "event_id", "kind", "association"),
                        indirect_fields)
                    legal_kinds, legal_assocs = EVENT_FIELD_SPEC['lodge']
                    if edata.get('lodge_field'):
                        lodge_data = unwrap(
                            [x for x in indirect_data
                             if x['id'] == edata['lodge_field']])
                        if (lodge_data['event_id'] != data['id']
                                or lodge_data['kind'] not in legal_kinds
                                or lodge_data['association'] not in legal_assocs):
                            raise ValueError(n_("Unfit field for %(field)s"),
                                             {'field': 'lodge_field'})
                    legal_kinds, legal_assocs = EVENT_FIELD_SPEC['camping_mat']
                    if edata.get('camping_mat_field'):
                        camping_mat_data = unwrap(
                            [x for x in indirect_data
                             if x['id'] == edata['camping_mat_field']])
                        if (camping_mat_data['event_id'] != data['id']
                                or camping_mat_data['kind'] not in legal_kinds
                                or camping_mat_data['association'] not in legal_assocs):
                            raise ValueError(n_("Unfit field for %(field)s"),
                                             {'field': 'camping_mat_field'})
                    # TODO make this include lodgement datatype per Issue #71
                    legal_kinds, legal_assocs = EVENT_FIELD_SPEC['course_room']
                    if edata.get('course_room_field'):
                        course_room_data = unwrap(
                            [x for x in indirect_data
                             if x['id'] == edata['course_room_field']])
                        if (course_room_data['event_id'] != data['id']
                                or course_room_data['kind'] not in legal_kinds
                                or course_room_data['association'] not in legal_assocs):
                            raise ValueError(n_("Unfit field for %(field)s"),
                                             {'field': 'course_room_field'})
                ret *= self.sql_update(rs, "event.events", edata)
                self.event_log(rs, const.EventLogCodes.event_changed,
                               data['id'])

            if 'orgas' in data:
                ret *= self.add_event_orgas(rs, data['id'], data['orgas'])
            if 'parts' in data:
                parts = data['parts']
                has_registrations = self.has_registrations(rs, data['id'])
                current = self.sql_select(rs, "event.event_parts", ("id",),
                                          (data['id'],), entity_key="event_id")
                existing = {unwrap(e) for e in current}
                if not (existing >= {x for x in parts if x > 0}):
                    raise ValueError(n_("Non-existing parts specified."))
                new = {x for x in parts if x < 0}
                updated = {x for x in parts
                           if x > 0 and parts[x] is not None}
                deleted = {x for x in parts
                           if x > 0 and parts[x] is None}
                if has_registrations and (deleted or new):
                    raise ValueError(
                        n_("Registrations exist, modifications only."))
                if deleted >= existing | new:
                    raise ValueError(n_("At least one event part required."))
                for x in mixed_existence_sorter(new):
                    new_part = copy.deepcopy(parts[x])
                    new_part['event_id'] = data['id']
                    tracks = new_part.pop('tracks', {})
                    if new_part.get('waitlist_field'):
                        legal_kinds, legal_assocs = EVENT_FIELD_SPEC['waitlist']
                        field = self.sql_select_one(
                            rs, "event.field_definitions",
                            ("id", "event_id", "kind", "association"),
                            new_part['waitlist_field'])
                        if not field:
                            raise ValueError(n_("Unknown field."))
                        if (field['event_id'] != data['id']
                                or field['kind'] not in legal_kinds
                                or field['association'] not in legal_assocs):
                            raise ValueError(n_("Unfit field for %(field)s."),
                                             {'field': 'waitlist_field'})
                    new_id = self.sql_insert(rs, "event.event_parts", new_part)
                    ret *= new_id
                    ret *= self._set_tracks(rs, data['id'], new_id, tracks)
                    self.event_log(
                        rs, const.EventLogCodes.part_created, data['id'],
                        change_note=new_part['title'])
                current = self.sql_select(
                    rs, "event.event_parts", EVENT_PART_FIELDS, updated | deleted)
                current_data = {e['id']: {k: v for k, v in e.items()
                                          if k not in {'event_id'}} for e in current}
                for x in mixed_existence_sorter(updated):
                    update = copy.deepcopy(parts[x])
                    update['id'] = x
                    tracks = update.pop('tracks', {})
                    if update.get('waitlist_field'):
                        legal_kinds, legal_assocs = EVENT_FIELD_SPEC['waitlist']
                        field = self.sql_select_one(
                            rs, "event.field_definitions",
                            ("id", "event_id", "kind", "association"),
                            update['waitlist_field'])
                        if not field:
                            raise ValueError(n_("Unknown field."))
                        if (field['event_id'] != data['id']
                                or field['kind'] not in legal_kinds
                                or field['association'] not in legal_assocs):
                            raise ValueError(n_("Unfit field for %(field)s"),
                                             {'field': 'waitlist_field'})
                    ret *= self._set_tracks(rs, data['id'], x, tracks)
                    if current_data[x] != update:
                        ret *= self.sql_update(rs, "event.event_parts", update)
                        self.event_log(rs, const.EventLogCodes.part_changed, data['id'],
                                       change_note=current_data[x]['title'])
                if deleted:
                    for x in mixed_existence_sorter(deleted):
                        # Implicitly delete fee modifiers and course tracks.
                        # In theory we also cascade registrations, but this
                        # is actually prevented above.
                        cascade = ("fee_modifiers", "course_tracks",
                                   "registration_parts")
                        self._delete_event_part(rs, part_id=x, cascade=cascade)

            if 'fields' in data:
                fields = data['fields']
                current = self.sql_select(
                    rs, "event.field_definitions", ("id",), (data['id'],),
                    entity_key="event_id")
                existing = {e['id'] for e in current}
                if not (existing >= {x for x in fields if x > 0}):
                    raise ValueError(n_("Non-existing fields specified."))
                new = {x for x in fields if x < 0}
                updated = {x for x in fields
                           if x > 0 and fields[x] is not None}
                deleted = {x for x in fields
                           if x > 0 and fields[x] is None}
                current = self.sql_select(
                    rs, "event.field_definitions", FIELD_DEFINITION_FIELDS,
                    updated | deleted)
                field_data = {e['id']: e for e in current}
                # new
                for x in mixed_existence_sorter(new):
                    new_field = copy.deepcopy(fields[x])
                    new_field['event_id'] = data['id']
                    ret *= self.sql_insert(rs, "event.field_definitions",
                                           new_field)
                    self.event_log(
                        rs, const.EventLogCodes.field_added, data['id'],
                        change_note=fields[x]['field_name'])
                # updated
                for x in mixed_existence_sorter(updated):
                    update = copy.deepcopy(fields[x])
                    update['id'] = x
                    if field_data[x]['entries'] is not None:
                        field_data[x]['entries'] = [
                            tuple(e) for e in field_data[x]['entries']]
                    if all(field_data[x][k] == update[k] for k in update):
                        continue
                    if self.sql_select_one(
                            rs, "event.fee_modifiers", ("id",), x,
                            entity_key="field_id"):
                        raise ValueError(n_(
                            "Cannot change field that is "
                            "associated with a fee modifier."))
                    kind = field_data[x]['kind']
                    if update.get('kind', kind) != kind:
                        self._cast_field_values(rs, field_data[x], update['kind'])
                    ret *= self.sql_update(rs, "event.field_definitions", update)
                    self.event_log(
                        rs, const.EventLogCodes.field_updated, data['id'],
                        change_note=field_data[x]['field_name'])

                # deleted
                if deleted:
                    for x in mixed_existence_sorter(deleted):
                        # We only allow deletion of unused fields.
                        field_cascade = None
                        self._delete_event_field(rs, x, field_cascade)

            if 'fee_modifiers' in data:
                fee_modifiers = data['fee_modifiers']
                # Do some dynamic validation.
                part_ids = {e['id'] for e in self.sql_select(
                    rs, "event.event_parts", ("id",), (data['id'],),
                    entity_key="event_id")}
                event_fields = {e['id']: e for e in self.sql_select(
                    rs, "event.field_definitions", FIELD_DEFINITION_FIELDS,
                    (data['id'],), entity_key="event_id")}
                for fee_modifier in fee_modifiers.values():
                    if fee_modifier is None:
                        continue
                    if 'field_id' in fee_modifier:
                        field = event_fields.get(fee_modifier['field_id'])
                        legal_kinds, legal_assocs = EVENT_FIELD_SPEC['fee_modifier']
                        if not field:
                            raise ValueError(n_(
                                "Fee Modifier linked to unknown field."))
                        if field['kind'] not in legal_kinds:
                            raise ValueError(n_(
                                "Fee Modifier linked to non-bool field."))
                        if field['association'] not in legal_assocs:
                            raise ValueError(n_(
                                "Fee Modifier linked to non-registration "
                                "field."))
                    if 'part_id' in fee_modifier:
                        if fee_modifier['part_id'] not in part_ids:
                            raise ValueError(n_("Unknown part for the given event."))
                # Do the actual work.
                current = self.sql_select(
                    rs, "event.fee_modifiers", FEE_MODIFIER_FIELDS, part_ids,
                    entity_key="part_id")
                current_data = {e['id']: e for e in current}
                existing = set(current_data)
                if not (existing >= {x for x in fee_modifiers if x > 0}):
                    raise ValueError(n_("Non-existing fee modifier specified."))
                new = {x for x in fee_modifiers if x < 0}
                updated = {x for x in fee_modifiers
                           if x > 0 and fee_modifiers[x] is not None}
                deleted = {x for x in fee_modifiers
                           if x > 0 and fee_modifiers[x] is None}
                elc = const.EventLogCodes
                for x in mixed_existence_sorter(new):
                    if self.has_registrations(rs, data['id']):
                        raise ValueError(n_(
                            "Cannot alter fee modifier once registrations exist."))
                    ret *= self.sql_insert(
                        rs, "event.fee_modifiers", fee_modifiers[x])
                    self.event_log(
                        rs, elc.fee_modifier_created, data['id'],
                        change_note=fee_modifiers[x]['modifier_name'])
                for x in mixed_existence_sorter(updated):
                    if fee_modifiers[x] != current_data[x]:
                        if self.has_registrations(rs, data['id']):
                            raise ValueError(n_(
                                "Cannot alter fee modifier once registrations exist."))
                        ret *= self.sql_update(
                            rs, "event.fee_modifiers", fee_modifiers[x])
                        self.event_log(
                            rs, elc.fee_modifier_changed, data['id'],
                            change_note=current_data[x]['modifier_name'])
                if deleted:
                    if self.has_registrations(rs, data['id']):
                        raise ValueError(n_(
                            "Cannot alter fee modifier once registrations exist."))
                    ret *= self.sql_delete(rs, "event.fee_modifiers", deleted)
                    for x in mixed_existence_sorter(deleted):
                        self.event_log(
                            rs, elc.fee_modifier_deleted,
                            data['id'], change_note=current_data[x]['modifier_name'])

        return ret

    @access("event_admin")
    def create_event(self, rs: RequestState,
                     data: CdEDBObject) -> DefaultReturnCode:
        """Make a new event organized via DB."""
        data = affirm(vtypes.Event, data, creation=True)
        if 'parts' not in data:
            raise ValueError(n_("At least one event part required."))
        with Atomizer(rs):
            edata = {k: v for k, v in data.items() if k in EVENT_FIELDS}
            new_id = self.sql_insert(rs, "event.events", edata)
            self.event_log(rs, const.EventLogCodes.event_created, new_id)
            update_data = {aspect: data[aspect]
                           for aspect in ('parts', 'orgas', 'fields',
                                          'fee_modifiers')
                           if aspect in data}
            if update_data:
                update_data['id'] = new_id
                self.set_event(rs, update_data)
        return new_id

    @access("event_admin")
    def delete_event_blockers(self, rs: RequestState,
                              event_id: int) -> DeletionBlockers:
        """Determine what keeps an event from being deleted.

        Possible blockers:

        * field_definitions: A custom datafield associated with the event.
        * courses: A course associated with the event. This can have it's own
                   blockers.
        * course_tracks: A course track of the event.
        * orgas: An orga of the event.
        * lodgement_groups: A lodgement group associated with the event.
                            This can have it's own blockers.
        * lodgements: A lodgement associated with the event. This can have
                      it's own blockers.
        * registrations: A registration associated with the event. This can
                         have it's own blockers.
        * questionnaire: A questionnaire row configured for the event.
        * stored_queries: A stored query for the event.
        * log: A log entry for the event.
        * mailinglists: A mailinglist associated with the event. This
                        reference will be removed but the mailinglist will
                        not be deleted.

        :return: List of blockers, separated by type. The values of the dict
            are the ids of the blockers.
        """
        event_id = affirm(vtypes.ID, event_id)
        blockers = {}

        field_definitions = self.sql_select(
            rs, "event.field_definitions", ("id",), (event_id,),
            entity_key="event_id")
        if field_definitions:
            blockers["field_definitions"] = [e["id"] for e in field_definitions]

        courses = self.sql_select(
            rs, "event.courses", ("id",), (event_id,), entity_key="event_id")
        if courses:
            blockers["courses"] = [e["id"] for e in courses]

        event_parts = self.sql_select(rs, "event.event_parts", ("id",),
                                      (event_id,), entity_key="event_id")
        if event_parts:
            blockers["event_parts"] = [e["id"] for e in event_parts]
            course_tracks = self.sql_select(
                rs, "event.course_tracks", ("id",), blockers["event_parts"],
                entity_key="part_id")
            if course_tracks:
                blockers["course_tracks"] = [e["id"] for e in course_tracks]

        orgas = self.sql_select(
            rs, "event.orgas", ("id",), (event_id,), entity_key="event_id")
        if orgas:
            blockers["orgas"] = [e["id"] for e in orgas]

        lodgement_groups = self.sql_select(
            rs, "event.lodgement_groups", ("id",), (event_id,),
            entity_key="event_id")
        if lodgement_groups:
            blockers["lodgement_groups"] = [e["id"] for e in lodgement_groups]

        lodgements = self.sql_select(
            rs, "event.lodgements", ("id",), (event_id,), entity_key="event_id")
        if lodgements:
            blockers["lodgements"] = [e["id"] for e in lodgements]

        registrations = self.sql_select(
            rs, "event.registrations", ("id",), (event_id,),
            entity_key="event_id")
        if registrations:
            blockers["registrations"] = [e["id"] for e in registrations]

        questionnaire_rows = self.sql_select(
            rs, "event.questionnaire_rows", ("id",), (event_id,),
            entity_key="event_id")
        if questionnaire_rows:
            blockers["questionnaire"] = [e["id"] for e in questionnaire_rows]

        stored_queries = self.sql_select(
            rs, "event.stored_queries", ("id",), (event_id,), entity_key="event_id")
        if stored_queries:
            blockers["stored_queries"] = [e["id"] for e in stored_queries]

        log = self.sql_select(
            rs, "event.log", ("id",), (event_id,), entity_key="event_id")
        if log:
            blockers["log"] = [e["id"] for e in log]

        mailinglists = self.sql_select(
            rs, "ml.mailinglists", ("id",), (event_id,), entity_key="event_id")
        if mailinglists:
            blockers["mailinglists"] = [e["id"] for e in mailinglists]

        return blockers

    @access("event_admin")
    def delete_event(self, rs: RequestState, event_id: int,
                     cascade: Collection[str] = None) -> DefaultReturnCode:
        """Remove event.

        :param cascade: Specify which deletion blockers to cascadingly
            remove or ignore. If None or empty, cascade none.
        """
        event_id = affirm(vtypes.ID, event_id)
        blockers = self.delete_event_blockers(rs, event_id)
        if not cascade:
            cascade = set()
        cascade = affirm_set(str, cascade)
        cascade = cascade & blockers.keys()
        if blockers.keys() - cascade:
            raise ValueError(n_("Deletion of %(type)s blocked by %(block)s."),
                             {
                                 "type": "event",
                                 "block": blockers.keys() - cascade,
                             })

        ret = 1
        with Atomizer(rs):
            event = self.get_event(rs, event_id)
            if cascade:
                if "registrations" in cascade:
                    with Silencer(rs):
                        for reg_id in blockers["registrations"]:
                            ret *= self.delete_registration(
                                rs, reg_id,
                                ("registration_parts", "course_choices",
                                 "registration_tracks"))
                if "courses" in cascade:
                    with Silencer(rs):
                        for course_id in blockers["courses"]:
                            ret *= self.delete_course(
                                rs, course_id,
                                ("attendees", "course_choices",
                                 "course_segments", "instructors"))
                if "lodgements" in cascade:
                    ret *= self.sql_delete(rs, "event.lodgements",
                                           blockers["lodgements"])
                if "lodgement_groups" in cascade:
                    ret *= self.sql_delete(rs, "event.lodgement_groups",
                                           blockers["lodgement_groups"])
                if "event_parts" in cascade:
                    part_cascade = ({"course_tracks"} & cascade) \
                                   | {"fee_modifiers"}
                    with Silencer(rs):
                        for anid in blockers["event_parts"]:
                            self._delete_event_part(rs, anid, part_cascade)
                if "questionnaire" in cascade:
                    ret *= self.sql_delete(
                        rs, "event.questionnaire_rows",
                        blockers["questionnaire"])
                if "field_definitions" in cascade:
                    deletor: CdEDBObject = {
                        'id': event_id,
                        'course_room_field': None,
                        'lodge_field': None,
                        'camping_mat_field': None,
                    }
                    ret *= self.sql_update(rs, "event.events", deletor)
                    field_cascade = {"fee_modifiers"} & cascade
                    with Silencer(rs):
                        for anid in blockers["field_definitions"]:
                            ret *= self._delete_event_field(
                                rs, anid, field_cascade)
                if "orgas" in cascade:
                    ret *= self.sql_delete(rs, "event.orgas", blockers["orgas"])
                if "stored_queries" in cascade:
                    ret *= self.sql_delete(
                        rs, "event.stored_queries", blockers["stored_queries"])
                if "log" in cascade:
                    ret *= self.sql_delete(
                        rs, "event.log", blockers["log"])
                if "mailinglists" in cascade:
                    for anid in blockers["mailinglists"]:
                        deletor = {
                            'event_id': None,
                            'id': anid,
                            'is_active': False,
                        }
                        ret *= self.sql_update(rs, "ml.mailinglists", deletor)

                blockers = self.delete_event_blockers(rs, event_id)

            if not blockers:
                ret *= self.sql_delete_one(
                    rs, "event.events", event_id)
                self.event_log(rs, const.EventLogCodes.event_deleted,
                               event_id=None, change_note=event["title"])
            else:
                raise ValueError(
                    n_("Deletion of %(type)s blocked by %(block)s."),
                    {"type": "event", "block": blockers.keys()})
        return ret

    @access("anonymous")
    def get_courses(self, rs: RequestState, course_ids: Collection[int]
                    ) -> CdEDBObjectMap:
        """Retrieve data for some courses organized via DB.

        They must be associated to the same event. This contains additional
        information on the parts in which the course takes place.
        """
        course_ids = affirm_set(vtypes.ID, course_ids)
        with Atomizer(rs):
            data = self.sql_select(rs, "event.courses", COURSE_FIELDS, course_ids)
            if not data:
                return {}
            ret = {e['id']: e for e in data}
            events = {e['event_id'] for e in data}
            if len(events) > 1:
                raise ValueError(n_("Only courses from one event allowed."))
            event_fields = self._get_event_fields(rs, unwrap(events))
            data = self.sql_select(
                rs, "event.course_segments", COURSE_SEGMENT_FIELDS, course_ids,
                entity_key="course_id")
            for anid in course_ids:
                segments = {p['track_id'] for p in data if p['course_id'] == anid}
                if 'segments' in ret[anid]:
                    raise RuntimeError()
                ret[anid]['segments'] = segments
                active_segments = {p['track_id'] for p in data
                                   if p['course_id'] == anid and p['is_active']}
                if 'active_segments' in ret[anid]:
                    raise RuntimeError()
                ret[anid]['active_segments'] = active_segments
                ret[anid]['fields'] = cast_fields(ret[anid]['fields'], event_fields)
        return ret

    class _GetCourseProtocol(Protocol):
        def __call__(self, rs: RequestState, course_id: int) -> CdEDBObject: ...
    get_course: _GetCourseProtocol = singularize(get_courses, "course_ids", "course_id")

    @access("event")
    def set_course(self, rs: RequestState,
                   data: CdEDBObject) -> DefaultReturnCode:
        """Update some keys of a course linked to an event organized via DB.

        If the 'segments' key is present you have to pass the complete list
        of track IDs, which will superseed the current list of tracks.

        If the 'active_segments' key is present you have to pass the
        complete list of active track IDs, which will superseed the current
        list of active tracks. This has to be a subset of the segments of
        the course.
        """
        data = affirm(vtypes.Course, data)
        if not self.is_orga(rs, course_id=data['id']) and not self.is_admin(rs):
            raise PrivilegeError(n_("Not privileged."))
        self.assert_offline_lock(rs, course_id=data['id'])
        ret = 1
        with Atomizer(rs):
            current = self.sql_select_one(rs, "event.courses",
                                          ("title", "event_id"), data['id'])
            assert current is not None

            cdata = {k: v for k, v in data.items()
                     if k in COURSE_FIELDS and k != "fields"}
            changed = False
            if len(cdata) > 1:
                ret *= self.sql_update(rs, "event.courses", cdata)
                changed = True
            if 'fields' in data:
                # delayed validation since we need additional info
                event_fields = self._get_event_fields(rs, current['event_id'])
                fdata = affirm(
                    vtypes.EventAssociatedFields, data['fields'],
                    fields=event_fields,
                    association=const.FieldAssociations.course)

                fupdate = {
                    'id': data['id'],
                    'fields': fdata,
                }
                ret *= self.sql_json_inplace_update(rs, "event.courses",
                                                    fupdate)
                changed = True
            if changed:
                self.event_log(
                    rs, const.EventLogCodes.course_changed, current['event_id'],
                    change_note=current['title'])
            if 'segments' in data:
                current_segments = self.sql_select(
                    rs, "event.course_segments", ("track_id",),
                    (data['id'],), entity_key="course_id")
                existing = {e['track_id'] for e in current_segments}
                new = data['segments'] - existing
                deleted = existing - data['segments']
                if new:
                    # check, that all new tracks belong to the event of the
                    # course
                    tracks = self.sql_select(
                        rs, "event.course_tracks", ("part_id",), new)
                    associated_parts = list(unwrap(e) for e in tracks)
                    associated_events = self.sql_select(
                        rs, "event.event_parts", ("event_id",),
                        associated_parts)
                    event_ids = {e['event_id'] for e in associated_events}
                    if {current['event_id']} != event_ids:
                        raise ValueError(n_("Non-associated tracks found."))

                    for anid in new:
                        insert = {
                            'course_id': data['id'],
                            'track_id': anid,
                            'is_active': True,
                        }
                        ret *= self.sql_insert(rs, "event.course_segments",
                                               insert)
                if deleted:
                    query = ("DELETE FROM event.course_segments"
                             " WHERE course_id = %s AND track_id = ANY(%s)")
                    ret *= self.query_exec(rs, query, (data['id'], deleted))
                if new or deleted:
                    self.event_log(
                        rs, const.EventLogCodes.course_segments_changed,
                        current['event_id'], change_note=current['title'])
            if 'active_segments' in data:
                current_segments = self.sql_select(
                    rs, "event.course_segments", ("track_id", "is_active"),
                    (data['id'],), entity_key="course_id")
                existing = {e['track_id'] for e in current_segments}
                # check that all active segments are actual segments of this
                # course
                if not existing >= data['active_segments']:
                    raise ValueError(n_("Wrong-associated segments found."))
                active = {e['track_id'] for e in current_segments
                          if e['is_active']}
                activated = data['active_segments'] - active
                deactivated = active - data['active_segments']
                if activated:
                    query = glue(
                        "UPDATE event.course_segments SET is_active = True",
                        "WHERE course_id = %s AND track_id = ANY(%s)")
                    ret *= self.query_exec(rs, query, (data['id'], activated))
                if deactivated:
                    query = glue(
                        "UPDATE event.course_segments SET is_active = False",
                        "WHERE course_id = %s AND track_id = ANY(%s)")
                    ret *= self.query_exec(rs, query, (data['id'], deactivated))
                if activated or deactivated:
                    self.event_log(
                        rs, const.EventLogCodes.course_segment_activity_changed,
                        current['event_id'], change_note=current['title'])
        return ret

    @access("event")
    def create_course(self, rs: RequestState,
                      data: CdEDBObject) -> DefaultReturnCode:
        """Make a new course organized via DB."""
        data = affirm(vtypes.Course, data, creation=True)
        # direct validation since we already have an event_id
        event_fields = self._get_event_fields(rs, data['event_id'])
        fdata = data.get('fields') or {}
        fdata = affirm(
            vtypes.EventAssociatedFields, fdata,
            fields=event_fields, association=const.FieldAssociations.course)
        data['fields'] = PsycoJson(fdata)
        if (not self.is_orga(rs, event_id=data['event_id'])
                and not self.is_admin(rs)):
            raise PrivilegeError(n_("Not privileged."))
        self.assert_offline_lock(rs, event_id=data['event_id'])
        with Atomizer(rs):
            # Check for existence of course tracks
            event = self.get_event(rs, data['event_id'])
            if not event['tracks']:
                raise RuntimeError(n_("Event without tracks forbids courses."))

            cdata = {k: v for k, v in data.items()
                     if k in COURSE_FIELDS}
            new_id = self.sql_insert(rs, "event.courses", cdata)
            if 'segments' in data or 'active_segments' in data:
                pdata = {
                    'id': new_id,
                }
                if 'segments' in data:
                    pdata['segments'] = data['segments']
                if 'active_segments' in data:
                    pdata['active_segments'] = data['active_segments']
                self.set_course(rs, pdata)
            self.event_log(rs, const.EventLogCodes.course_created,
                           data['event_id'], change_note=data['title'])
        return new_id

    @access("event")
    def delete_course_blockers(self, rs: RequestState,
                               course_id: int) -> DeletionBlockers:
        """Determine what keeps a course from beeing deleted.

        Possible blockers:

        * attendees: A registration track that assigns a registration to
                     the course as an attendee.
        * instructors: A registration track that references the course meaning
                       the participant is (potentially) the course's instructor.
        * course_choices: A course choice of the course.
        * course_segments: The course segments of the course.

        :return: List of blockers, separated by type. The values of the dict
            are the ids of the blockers.
        """
        course_id = affirm(vtypes.ID, course_id)
        blockers = {}

        attendees = self.sql_select(
            rs, "event.registration_tracks", ("id",), (course_id,),
            entity_key="course_id")
        if attendees:
            blockers["attendees"] = [e["id"] for e in attendees]

        instructors = self.sql_select(
            rs, "event.registration_tracks", ("id",), (course_id,),
            entity_key="course_instructor")
        if instructors:
            blockers["instructors"] = [e["id"] for e in instructors]

        course_choices = self.sql_select(
            rs, "event.course_choices", ("id",), (course_id,),
            entity_key="course_id")
        if course_choices:
            blockers["course_choices"] = [e["id"] for e in course_choices]

        course_segments = self.sql_select(
            rs, "event.course_segments", ("id",), (course_id,),
            entity_key="course_id")
        if course_segments:
            blockers["course_segments"] = [e["id"] for e in course_segments]

        return blockers

    @access("event")
    def delete_course(self, rs: RequestState, course_id: int,
                      cascade: Collection[str] = None) -> DefaultReturnCode:
        """Remove a course organized via DB from the DB.

        :param cascade: Specify which deletion blockers to cascadingly remove
            or ignore. If None or empty, cascade none.
        """
        course_id = affirm(vtypes.ID, course_id)
        if (not self.is_orga(rs, course_id=course_id)
                and not self.is_admin(rs)):
            raise PrivilegeError(n_("Not privileged."))
        self.assert_offline_lock(rs, course_id=course_id)

        blockers = self.delete_course_blockers(rs, course_id)
        if not cascade:
            cascade = set()
        cascade = affirm_set(str, cascade)
        cascade = cascade & blockers.keys()
        if blockers.keys() - cascade:
            raise ValueError(n_("Deletion of %(type)s blocked by %(block)s."),
                             {
                                 "type": "course",
                                 "block": blockers.keys() - cascade,
                             })

        ret = 1
        with Atomizer(rs):
            course = self.get_course(rs, course_id)
            # cascade specified blockers
            if cascade:
                if "attendees" in cascade:
                    for anid in blockers["attendees"]:
                        deletor = {
                            'course_id': None,
                            'id': anid,
                        }
                        ret *= self.sql_update(
                            rs, "event.registration_tracks", deletor)
                if "instructors" in cascade:
                    for anid in blockers["instructors"]:
                        deletor = {
                            'course_instructor': None,
                            'id': anid,
                        }
                        ret *= self.sql_update(
                            rs, "event.registration_tracks", deletor)
                if "course_choices" in cascade:
                    # Get the data of the affected choices grouped by track.
                    data = self.sql_select(
                        rs, "event.course_choices",
                        ("track_id", "registration_id"),
                        blockers["course_choices"])
                    data_by_tracks = {
                        track_id: [e["registration_id"] for e in data
                                   if e["track_id"] == track_id]
                        for track_id in set(e["track_id"] for e in data)
                    }

                    # Delete choices of the deletable course.
                    ret *= self.sql_delete(
                        rs, "event.course_choices", blockers["course_choices"])

                    # Construct list of inserts.
                    choices: List[CdEDBObject] = []
                    for track_id, reg_ids in data_by_tracks.items():
                        query = (
                            "SELECT id, course_id, track_id, registration_id"
                            " FROM event.course_choices"
                            " WHERE track_id = {} AND registration_id = ANY(%s)"
                            " ORDER BY registration_id, rank").format(track_id)
                        choices.extend(self.query_all(rs, query, (reg_ids,)))

                    deletion_ids = {e['id'] for e in choices}

                    # Update the ranks and remove the ids from the insert data.
                    i = 0
                    current_id = None
                    for row in choices:
                        if current_id != row['registration_id']:
                            current_id = row['registration_id']
                            i = 0
                        row['rank'] = i
                        del row['id']
                        i += 1

                    self.sql_delete(rs, "event.course_choices", deletion_ids)
                    self.sql_insert_many(rs, "event.course_choices", choices)

                if "course_segments" in cascade:
                    ret *= self.sql_delete(rs, "event.course_segments",
                                           blockers["course_segments"])

                # check if course is deletable after cascading
                blockers = self.delete_course_blockers(rs, course_id)

            if not blockers:
                ret *= self.sql_delete_one(rs, "event.courses", course_id)
                self.event_log(rs, const.EventLogCodes.course_deleted,
                               course['event_id'],
                               change_note=course['title'])
            else:
                raise ValueError(
                    n_("Deletion of %(type)s blocked by %(block)s."),
                    {"type": "course", "block": blockers.keys()})
        return ret

    @access("event", "ml_admin")
    def list_registrations(self, rs: RequestState, event_id: int,
                           persona_id: int = None) -> Dict[int, int]:
        """List all registrations of an event.

        If an ordinary event_user is requesting this, just participants of this
        event are returned and he himself must have the status 'participant'.

        :param persona_id: If passed restrict to registrations by this persona.
        :returns: Mapping of registration ids to persona_ids.
        """
        event_id = affirm(vtypes.ID, event_id)
        persona_id = affirm_optional(vtypes.ID, persona_id)
        query = "SELECT id, persona_id FROM event.registrations"
        conditions = ["event_id = %s"]
        params: List[Any] = [event_id]
        # condition for limited access, f. e. for the online participant list.
        # ml_admins are allowed to do this to be able to manage
        # subscribers of event mailinglists.
        is_limited = (persona_id != rs.user.persona_id
                      and not self.is_orga(rs, event_id=event_id)
                      and not self.is_admin(rs)
                      and "ml_admin" not in rs.user.roles)
        if is_limited:
            query = """SELECT DISTINCT
                regs.id, regs.persona_id
            FROM
                event.registrations AS regs
                LEFT OUTER JOIN
                    event.registration_parts AS rparts
                ON rparts.registration_id = regs.id"""
            conditions = ["regs.event_id = %s", "rparts.status = %s"]
            params.append(const.RegistrationPartStati.participant)
        elif persona_id:
            conditions.append("persona_id = %s")
            params.append(persona_id)
        if conditions:
            query += " WHERE " + " AND ".join(conditions)
        data = self.query_all(rs, query, params)
        ret = {e['id']: e['persona_id'] for e in data}
        if is_limited and rs.user.persona_id not in ret.values():
            raise PrivilegeError(n_("Not privileged."))
        return ret

    @access("persona")
    def check_registration_status(
            self, rs: RequestState, persona_id: int, event_id: int,
            stati: Collection[const.RegistrationPartStati]) -> bool:
        """Check if any status for a given event matches one of the given stati.

        This is mostly used to determine mailinglist eligibility. Thus,
        ml_admins are allowed to do this to manage subscribers.

        A user may do this for themselves, an orga for their event and an
        event or ml admin for every user.
        """
        event_id = affirm(vtypes.ID, event_id)
        stati = affirm_set(const.RegistrationPartStati, stati)

        # First, rule out people who can not participate at any event.
        if (persona_id == rs.user.persona_id and
                "event" not in rs.user.roles):
            return False

        # Check if eligible to check registration status for other users.
        if not (persona_id == rs.user.persona_id
                or self.is_orga(rs, event_id=event_id)
                or self.is_admin(rs)
                or "ml_admin" in rs.user.roles):
            raise PrivilegeError(n_("Not privileged."))

        registration_ids = self.list_registrations(
            rs, event_id, persona_id)
        if not registration_ids:
            return False
        reg_id = unwrap(registration_ids.keys())
        reg = self.get_registration(rs, reg_id)
        return any(part['status'] in stati for part in reg['parts'].values())

    @access("event")
    def get_registration_map(self, rs: RequestState, event_ids: Collection[int]
                             ) -> Dict[Tuple[int, int], int]:
        """Retrieve a map of personas to their registrations."""
        event_ids = affirm_set(vtypes.ID, event_ids)
        if (not all(self.is_orga(rs, event_id=anid) for anid in event_ids) and
                not self.is_admin(rs)):
            raise PrivilegeError(n_("Not privileged."))

        data = self.sql_select(
            rs, "event.registrations", ("id", "persona_id", "event_id"),
            event_ids, entity_key="event_id")
        ret = {(e["event_id"], e["persona_id"]): e["id"] for e in data}

        return ret

    @internal
    @access("event")
    def _get_waitlist(self, rs: RequestState, event_id: int,
                      part_ids: Collection[int] = None
                      ) -> Dict[int, Optional[List[int]]]:
        """Compute the waitlist in order for the given parts.

        :returns: Part id maping to None, if no waitlist ordering is defined
            or a list of registration ids otherwise.
        """
        event_id = affirm(vtypes.ID, event_id)
        part_ids = affirm_set(vtypes.ID, part_ids or set())
        with Atomizer(rs):
            event = self.get_event(rs, event_id)
            if not part_ids:
                part_ids = event['parts'].keys()
            elif not part_ids <= event['parts'].keys():
                raise ValueError(n_("Unknown part for the given event."))
            ret: Dict[int, Optional[List[int]]] = {}
            waitlist = const.RegistrationPartStati.waitlist
            query = ("SELECT id, fields FROM event.registrations"
                     " WHERE event_id = %s")
            fields_by_id = {
                reg['id']: cast_fields(reg['fields'], event['fields'])
                for reg in self.query_all(rs, query, (event_id,))}
            for part_id in part_ids:
                part = event['parts'][part_id]
                if not part['waitlist_field']:
                    ret[part_id] = None
                    continue
                field = event['fields'][part['waitlist_field']]
                query = ("SELECT reg.id, rparts.status"
                         " FROM event.registrations AS reg"
                         " LEFT OUTER JOIN event.registration_parts AS rparts"
                         " ON reg.id = rparts.registration_id"
                         " WHERE rparts.part_id = %s AND rparts.status = %s")
                data = self.query_all(rs, query, (part_id, waitlist))
                ret[part_id] = xsorted(
                    (reg['id'] for reg in data), key=lambda r_id:
                    (fields_by_id[r_id].get(field['field_name'], 0), r_id))  # pylint: disable=cell-var-from-loop; # noqa
        return ret

    @access("event")
    def get_waitlist(self, rs: RequestState, event_id: int,
                     part_ids: Collection[int] = None
                     ) -> Dict[int, Optional[List[int]]]:
        """Public wrapper around _get_waitlist. Adds privilege check."""
        if not (self.is_admin(rs) or self.is_orga(rs, event_id=event_id)):
            raise PrivilegeError(n_("Must be orga to access full waitlist."))
        return self._get_waitlist(rs, event_id, part_ids)

    @access("event")
    def get_waitlist_position(self, rs: RequestState, event_id: int,
                              part_ids: Collection[int] = None,
                              persona_id: int = None
                              ) -> Dict[int, Optional[int]]:
        """Compute the waitlist position of a user for the given parts.

        :returns: Mapping of part id to position on waitlist or None if user is
            not on the waitlist in that part.
        """
        full_waitlist = self._get_waitlist(rs, event_id, part_ids)
        if persona_id is None:
            persona_id = rs.user.persona_id
        if persona_id != rs.user.persona_id:
            if not (self.is_admin(rs) or self.is_orga(rs, event_id=event_id)):
                raise PrivilegeError(
                    n_("Must be orga to access full waitlist."))
        reg_ids = self.list_registrations(rs, event_id, persona_id)
        if not reg_ids:
            raise ValueError(n_("Not registered for this event."))
        reg_id = unwrap(reg_ids.keys())
        ret: Dict[int, Optional[int]] = {}
        for part_id, waitlist in full_waitlist.items():
            try:
                # If `reg_id` is not in the list, a ValueError will be raised.
                # Offset the index by one.
                ret[part_id] = (waitlist or []).index(reg_id) + 1
            except ValueError:
                ret[part_id] = None
        return ret

    @access("event")
    def registrations_by_course(
            self, rs: RequestState, event_id: int, course_id: int = None,
            track_id: int = None, position: InfiniteEnum[CourseFilterPositions] = None,
            reg_ids: Collection[int] = None,
            reg_states: Collection[const.RegistrationPartStati] =
            (const.RegistrationPartStati.participant,)) -> Dict[int, int]:
        """List registrations of an event pertaining to a certain course.

        This is a filter function, mainly for the course assignment tool.

        :param position: A :py:class:`cdedb.common.CourseFilterPositions`
        :param reg_ids: List of registration states (in any part) to filter for
        """
        event_id = affirm(vtypes.ID, event_id)
        track_id = affirm_optional(vtypes.ID, track_id)
        course_id = affirm_optional(vtypes.ID, course_id)
        position = affirm_optional(InfiniteEnum[CourseFilterPositions], position)
        reg_ids = reg_ids or set()
        reg_ids = affirm_set(vtypes.ID, reg_ids)
        reg_states = affirm_set(const.RegistrationPartStati, reg_states)
        if (not self.is_admin(rs)
                and not self.is_orga(rs, event_id=event_id)):
            raise PrivilegeError(n_("Not privileged."))
        query = """SELECT DISTINCT
            regs.id, regs.persona_id
        FROM
            event.registrations AS regs
            LEFT OUTER JOIN
                event.registration_parts
            AS rparts ON rparts.registration_id = regs.id
            LEFT OUTER JOIN
                event.course_tracks
            AS course_tracks ON course_tracks.part_id = rparts.part_id
            LEFT OUTER JOIN
                event.registration_tracks
            AS rtracks ON rtracks.registration_id = regs.id
                AND rtracks.track_id = course_tracks.id
            LEFT OUTER JOIN
                event.course_choices
            AS choices ON choices.registration_id = regs.id
                AND choices.track_id = course_tracks.id"""
        conditions = ["regs.event_id = %s", "rparts.status = ANY(%s)"]
        params: List[Any] = [event_id, reg_states]
        if track_id:
            conditions.append("course_tracks.id = %s")
            params.append(track_id)
        if position is not None:
            cfp = CourseFilterPositions
            sub_conditions = []
            if position.enum in (cfp.instructor, cfp.anywhere):
                if course_id:
                    sub_conditions.append("rtracks.course_instructor = %s")
                    params.append(course_id)
                else:
                    sub_conditions.append("rtracks.course_instructor IS NULL")
            if position.enum in (cfp.any_choice, cfp.anywhere) and course_id:
                sub_conditions.append(
                    "(choices.course_id = %s AND "
                    " choices.rank < course_tracks.num_choices)")
                params.append(course_id)
            if position.enum == cfp.specific_rank and course_id:
                sub_conditions.append(
                    "(choices.course_id = %s AND choices.rank = %s)")
                params.extend((course_id, position.int))
            if position.enum in (cfp.assigned, cfp.anywhere):
                if course_id:
                    sub_conditions.append("rtracks.course_id = %s")
                    params.append(course_id)
                else:
                    sub_conditions.append("rtracks.course_id IS NULL")
            if sub_conditions:
                conditions.append(f"( {' OR '.join(sub_conditions)} )")
        if reg_ids:
            conditions.append("regs.id = ANY(%s)")
            params.append(reg_ids)

        if conditions:
            query += " WHERE " + " AND ".join(conditions)
        data = self.query_all(rs, query, params)
        return {e['id']: e['persona_id'] for e in data}

    @access("event", "ml_admin")
    def get_registrations(self, rs: RequestState, registration_ids: Collection[int]
                          ) -> CdEDBObjectMap:
        """Retrieve data for some registrations.

        All have to be from the same event.
        You must be orga to get additional access to all registrations which are
        not your own. If you are participant of the event, you get access to
        data from other users, being also participant in the same event (this is
        important for the online participant list).
        This includes the following additional data:

        * parts: per part data (like lodgement),
        * tracks: per track data (like course choices)

        ml_admins are allowed to do this to be able to manage
        subscribers of event mailinglists.
        """
        registration_ids = affirm_set(vtypes.ID, registration_ids)
        with Atomizer(rs):
            # Check associations.
            associated = self.sql_select(rs, "event.registrations",
                                         ("persona_id", "event_id"), registration_ids)
            if not associated:
                return {}
            events = {e['event_id'] for e in associated}
            personas = {e['persona_id'] for e in associated}
            if len(events) > 1:
                raise ValueError(n_(
                    "Only registrations from exactly one event allowed."))
            event_id = unwrap(events)
            # Select appropriate stati filter.
            stati = set(m for m in const.RegistrationPartStati)
            # orgas and admins have full access to all data
            # ml_admins are allowed to do this to be able to manage
            # subscribers of event mailinglists.
            is_privileged = (self.is_orga(rs, event_id=event_id)
                             or self.is_admin(rs)
                             or "ml_admin" in rs.user.roles)
            if not is_privileged:
                if rs.user.persona_id not in personas:
                    raise PrivilegeError(n_("Not privileged."))
                elif not personas <= {rs.user.persona_id}:
                    # Permission check is done later when we know more
                    stati = {const.RegistrationPartStati.participant}

            query = f"""
                SELECT {", ".join(REGISTRATION_FIELDS)}, ctime, mtime
                FROM event.registrations
                LEFT OUTER JOIN (
                    SELECT persona_id AS log_persona_id, MAX(ctime) AS ctime
                    FROM event.log WHERE code = %s GROUP BY log_persona_id
                ) AS ctime
                ON event.registrations.persona_id = ctime.log_persona_id
                LEFT OUTER JOIN (
                    SELECT persona_id AS log_persona_id, MAX(ctime) AS mtime
                    FROM event.log WHERE code = %s GROUP BY log_persona_id
                ) AS mtime
                ON event.registrations.persona_id = mtime.log_persona_id
                WHERE event.registrations.id = ANY(%s)
                """
            params = (const.EventLogCodes.registration_created,
                      const.EventLogCodes.registration_changed, registration_ids)
            rdata = self.query_all(rs, query, params)
            ret = {reg['id']: reg for reg in rdata}

            pdata = self.sql_select(
                rs, "event.registration_parts", REGISTRATION_PART_FIELDS,
                registration_ids, entity_key="registration_id")
            for anid in tuple(ret):
                if 'parts' in ret[anid]:
                    raise RuntimeError()
                ret[anid]['parts'] = {
                    e['part_id']: e for e in pdata if e['registration_id'] == anid
                }
                # Limit to registrations matching stati filter in any part.
                if not any(e['status'] in stati for e in ret[anid]['parts'].values()):
                    del ret[anid]

            # Here comes the promised permission check
            if not is_privileged and all(reg['persona_id'] != rs.user.persona_id
                                         for reg in ret.values()):
                raise PrivilegeError(n_("No participant of event."))

            tdata = self.sql_select(
                rs, "event.registration_tracks", REGISTRATION_TRACK_FIELDS,
                registration_ids, entity_key="registration_id")
            choices = self.sql_select(
                rs, "event.course_choices",
                ("registration_id", "track_id", "course_id", "rank"), registration_ids,
                entity_key="registration_id")
            event_fields = self._get_event_fields(rs, event_id)
            for anid in ret:
                if 'tracks' in ret[anid]:
                    raise RuntimeError()
                tracks = {e['track_id']: e for e in tdata
                          if e['registration_id'] == anid}
                for track_id in tracks:
                    tmp = {e['course_id']: e['rank'] for e in choices
                           if (e['registration_id'] == anid
                               and e['track_id'] == track_id)}
                    tracks[track_id]['choices'] = xsorted(tmp.keys(), key=tmp.get)
                ret[anid]['tracks'] = tracks
                ret[anid]['fields'] = cast_fields(ret[anid]['fields'], event_fields)

        return ret

    class _GetRegistrationProtocol(Protocol):
        def __call__(self, rs: RequestState, registration_id: int) -> CdEDBObject: ...
    get_registration: _GetRegistrationProtocol = singularize(
        get_registrations, "registration_ids", "registration_id")

    @access("event")
    def has_registrations(self, rs: RequestState, event_id: int) -> bool:
        """Determine whether there exist registrations for an event."""
        event_id = affirm(vtypes.ID, event_id)
        if not self.is_orga(rs, event_id=event_id) and not self.is_admin(rs):
            raise PrivilegeError(n_("Not privileged."))
<<<<<<< HEAD
        query = glue("SELECT COUNT(*) FROM event.registrations",
                     "WHERE event_id = %s LIMIT 1")
=======
        query = "SELECT COUNT(*) FROM event.registrations WHERE event_id = %s LIMIT 1"
>>>>>>> fd1ee041
        return bool(unwrap(self.query_one(rs, query, (event_id,))))

    def _get_event_course_segments(self, rs: RequestState,
                                   event_id: int) -> Dict[int, List[int]]:
        """
        Helper function to get course segments of all courses of an event.

        Required for _set_course_choices().

        :returns: A dict mapping each course id (of the event) to a list of
            track ids (which correspond to its segments)
        """
        query = """
            SELECT courses.id, array_agg(segments.track_id) AS segments
            FROM (
                event.courses AS courses
                LEFT OUTER JOIN event.course_segments AS segments
                ON courses.id = segments.course_id
            )
            WHERE courses.event_id = %s
            GROUP BY courses.id"""
        return {row['id']: row['segments']
                for row in self.query_all(rs, query, (event_id,))}

    def _set_course_choices(self, rs: RequestState, registration_id: int,
                            track_id: int, choices: Optional[Sequence[int]],
                            course_segments: Mapping[int, Collection[int]],
                            new_registration: bool = False
                            ) -> DefaultReturnCode:
        """Helper for handling of course choices.

        This is basically uninlined code from ``set_registration()``.

        :note: This has to be called inside an atomized context.

        :param course_segments: Dict, course segments, as returned by
            _get_event_course_segments()
        :param new_registration: Performance optimization for creating
            registrations: If true, the deletion of existing choices is skipped.
        """
        ret = 1
        self.affirm_atomized_context(rs)
        if choices is None:
            # Nothing specified, hence nothing to do
            return ret
        for course_id in choices:
            if track_id not in course_segments[course_id]:
                raise ValueError(n_("Wrong track for course."))
        if not new_registration:
            query = ("DELETE FROM event.course_choices"
                     " WHERE registration_id = %s AND track_id = %s")
            self.query_exec(rs, query, (registration_id, track_id))
        for rank, course_id in enumerate(choices):
            new_choice = {
                "registration_id": registration_id,
                "track_id": track_id,
                "course_id": course_id,
                "rank": rank,
            }
            ret *= self.sql_insert(rs, "event.course_choices",
                                   new_choice)
        return ret

    def _get_registration_info(self, rs: RequestState,
                               reg_id: int) -> Optional[CdEDBObject]:
        """Helper to retrieve basic registration information."""
        return self.sql_select_one(
            rs, "event.registrations", ("persona_id", "event_id"), reg_id)

    @access("event")
    def set_registration(self, rs: RequestState, data: CdEDBObject,
                         change_note: str = None) -> DefaultReturnCode:
        """Update some keys of a registration.

        The syntax for updating the non-trivial keys fields, parts and
        choices is as follows:

        * If the key 'fields' is present it must be a dict and is used to
          updated the stored value (in a python dict.update sense).
        * If the key 'parts' is present, the associated dict mapping the
          part ids to the respective data sets can contain an arbitrary
          number of entities, absent entities are not modified. Entries are
          created/updated as applicable.
        * If the key 'tracks' is present, the associated dict mapping the
          track ids to the respective data sets can contain an arbitrary
          number of entities, absent entities are not
          modified. Entries are created/updated as applicable. The
          'choices' key is handled separately and if present replaces
          the current list of course choices.
        """
        data = affirm(vtypes.Registration, data)
        change_note = affirm_optional(str, change_note)
        with Atomizer(rs):
            # Retrieve some basic data about the registration.
            current = self._get_registration_info(rs, reg_id=data['id'])
            if current is None:
                raise ValueError(n_("Registration does not exist."))
            persona_id, event_id = current['persona_id'], current['event_id']
            self.assert_offline_lock(rs, event_id=event_id)
            if (persona_id != rs.user.persona_id
                    and not self.is_orga(rs, event_id=event_id)
                    and not self.is_admin(rs)):
                raise PrivilegeError(n_("Not privileged."))
            event = self.get_event(rs, event_id)
            course_segments = self._get_event_course_segments(rs, event_id)
            if "amount_owed" in data:
                del data["amount_owed"]

            # now we get to do the actual work
            rdata = {k: v for k, v in data.items()
                     if k in REGISTRATION_FIELDS and k != "fields"}
            ret = 1
            if len(rdata) > 1:
                ret *= self.sql_update(rs, "event.registrations", rdata)
            if 'fields' in data:
                # delayed validation since we need additional info
                fdata = affirm(
                    vtypes.EventAssociatedFields, data['fields'],
                    fields=event['fields'],
                    association=const.FieldAssociations.registration)

                fupdate = {
                    'id': data['id'],
                    'fields': fdata,
                }
                ret *= self.sql_json_inplace_update(rs, "event.registrations",
                                                    fupdate)
            if 'parts' in data:
                parts = data['parts']
                if not (set(event['parts'].keys()) >= {x for x in parts}):
                    raise ValueError(n_("Non-existing parts specified."))
                existing = {e['part_id']: e['id'] for e in self.sql_select(
                    rs, "event.registration_parts", ("id", "part_id"),
                    (data['id'],), entity_key="registration_id")}
                new = {x for x in parts if x not in existing}
                updated = {x for x in parts
                           if x in existing and parts[x] is not None}
                deleted = {x for x in parts
                           if x in existing and parts[x] is None}
                for x in new:
                    new_part = copy.deepcopy(parts[x])
                    new_part['registration_id'] = data['id']
                    new_part['part_id'] = x
                    ret *= self.sql_insert(rs, "event.registration_parts",
                                           new_part)
                for x in updated:
                    update = copy.deepcopy(parts[x])
                    update['id'] = existing[x]
                    ret *= self.sql_update(rs, "event.registration_parts",
                                           update)
                if deleted:
                    raise NotImplementedError(n_("This is not useful."))
            if 'tracks' in data:
                tracks = data['tracks']
                if not set(tracks).issubset(event['tracks']):
                    raise ValueError(n_("Non-existing tracks specified."))
                existing = {e['track_id']: e['id'] for e in self.sql_select(
                    rs, "event.registration_tracks", ("id", "track_id"),
                    (data['id'],), entity_key="registration_id")}
                new = {x for x in tracks if x not in existing}
                updated = {x for x in tracks
                           if x in existing and tracks[x] is not None}
                deleted = {x for x in tracks
                           if x in existing and tracks[x] is None}
                for x in new:
                    new_track = copy.deepcopy(tracks[x])
                    choices = new_track.pop('choices', None)
                    self._set_course_choices(rs, data['id'], x, choices,
                                             course_segments)
                    new_track['registration_id'] = data['id']
                    new_track['track_id'] = x
                    ret *= self.sql_insert(rs, "event.registration_tracks",
                                           new_track)
                for x in updated:
                    update = copy.deepcopy(tracks[x])
                    choices = update.pop('choices', None)
                    self._set_course_choices(rs, data['id'], x, choices,
                                             course_segments)
                    update['id'] = existing[x]
                    ret *= self.sql_update(rs, "event.registration_tracks",
                                           update)
                if deleted:
                    raise NotImplementedError(n_("This is not useful."))

            # Recalculate the amount owed after all changes have been applied.
            current = self.get_registration(rs, data['id'])
            update = {
                'id': data['id'],
                'amount_owed': self._calculate_single_fee(
                    rs, current, event=event)
            }
            ret *= self.sql_update(rs, "event.registrations", update)
            self.event_log(
                rs, const.EventLogCodes.registration_changed, event_id,
                persona_id=persona_id, change_note=change_note)
        return ret

    @access("event")
    def create_registration(self, rs: RequestState,
                            data: CdEDBObject) -> DefaultReturnCode:
        """Make a new registration.

        The data must contain a dataset for each part and each track
        and may not contain a value for 'fields', which is initialized
        to a default value.
        """
        data = affirm(vtypes.Registration, data, creation=True)
        event = self.get_event(rs, data['event_id'])
        fdata = data.get('fields') or {}
        fdata = affirm(
            vtypes.EventAssociatedFields, fdata, fields=event['fields'],
            association=const.FieldAssociations.registration)
        if (data['persona_id'] != rs.user.persona_id
                and not self.is_orga(rs, event_id=data['event_id'])
                and not self.is_admin(rs)):
            raise PrivilegeError(n_("Not privileged."))
        with Atomizer(rs):
            if not self.core.verify_id(rs, data['persona_id'], is_archived=False):
                raise ValueError(n_("This user does not exist or is archived."))
            if not self.core.verify_persona(rs, data['persona_id'], {"event"}):
                raise ValueError(n_("This user is not an event user."))
            self.assert_offline_lock(rs, event_id=data['event_id'])
            data['fields'] = fdata
            data['amount_owed'] = self._calculate_single_fee(
                rs, data, event=event)
            data['fields'] = PsycoJson(fdata)
            course_segments = self._get_event_course_segments(rs,
                                                              data['event_id'])
            part_ids = {e['id'] for e in self.sql_select(
                rs, "event.event_parts", ("id",), (data['event_id'],),
                entity_key="event_id")}
            if part_ids != set(data['parts'].keys()):
                raise ValueError(n_("Missing part dataset."))
            track_ids = {e['id'] for e in self.sql_select(
                rs, "event.course_tracks", ("id",), part_ids,
                entity_key="part_id")}
            if track_ids != set(data['tracks'].keys()):
                raise ValueError(n_("Missing track dataset."))
            rdata = {k: v for k, v in data.items() if k in REGISTRATION_FIELDS}
            new_id = self.sql_insert(rs, "event.registrations", rdata)

            # Uninlined code from set_registration to make this more
            # performant.
            #
            # insert parts
            for part_id, part in data['parts'].items():
                new_part = copy.deepcopy(part)
                new_part['registration_id'] = new_id
                new_part['part_id'] = part_id
                self.sql_insert(rs, "event.registration_parts", new_part)
            # insert tracks
            for track_id, track in data['tracks'].items():
                new_track = copy.deepcopy(track)
                choices = new_track.pop('choices', None)
                self._set_course_choices(rs, new_id, track_id, choices,
                                         course_segments, new_registration=True)
                new_track['registration_id'] = new_id
                new_track['track_id'] = track_id
                self.sql_insert(rs, "event.registration_tracks", new_track)
            self.event_log(
                rs, const.EventLogCodes.registration_created, data['event_id'],
                persona_id=data['persona_id'])
        return new_id

    @access("event")
    def delete_registration_blockers(self, rs: RequestState,
                                     registration_id: int) -> DeletionBlockers:
        """Determine what keeps a registration from being deleted.

        Possible blockers:

        * registration_parts: The registration's registration parts.
        * registration_tracks: The registration's registration tracks.
        * course_choices: The registrations course choices.

        :return: List of blockers, separated by type. The values of the dict
            are the ids of the blockers.
        """
        registration_id = affirm(vtypes.ID, registration_id)
        blockers = {}

        reg_parts = self.sql_select(
            rs, "event.registration_parts", ("id",), (registration_id,),
            entity_key="registration_id")
        if reg_parts:
            blockers["registration_parts"] = [e["id"] for e in reg_parts]

        reg_tracks = self.sql_select(
            rs, "event.registration_tracks", ("id",), (registration_id,),
            entity_key="registration_id")
        if reg_tracks:
            blockers["registration_tracks"] = [e["id"] for e in reg_tracks]

        course_choices = self.sql_select(
            rs, "event.course_choices", ("id",), (registration_id,),
            entity_key="registration_id")
        if course_choices:
            blockers["course_choices"] = [e["id"] for e in course_choices]

        return blockers

    @access("event")
    def delete_registration(self, rs: RequestState, registration_id: int,
                            cascade: Collection[str] = None
                            ) -> DefaultReturnCode:
        """Remove a registration.

        :param cascade: Specify which deletion blockers to cascadingly remove
            or ignore. If None or empty, cascade none.
        """
        registration_id = affirm(vtypes.ID, registration_id)
        reg = self.get_registration(rs, registration_id)
        if (not self.is_orga(rs, event_id=reg['event_id'])
                and not self.is_admin(rs)):
            raise PrivilegeError(n_("Not privileged."))
        self.assert_offline_lock(rs, event_id=reg['event_id'])

        blockers = self.delete_registration_blockers(rs, registration_id)
        if not cascade:
            cascade = set()
        cascade = affirm_set(str, cascade)
        cascade = cascade & blockers.keys()
        if blockers.keys() - cascade:
            raise ValueError(n_("Deletion of %(type)s blocked by %(block)s."),
                             {
                                 "type": "registration",
                                 "block": blockers.keys() - cascade,
                             })

        ret = 1
        with Atomizer(rs):
            # cascade specified blockers
            if cascade:
                if "registration_parts" in cascade:
                    ret *= self.sql_delete(rs, "event.registration_parts",
                                           blockers["registration_parts"])
                if "registration_tracks" in cascade:
                    ret *= self.sql_delete(rs, "event.registration_tracks",
                                           blockers["registration_tracks"])
                if "course_choices" in cascade:
                    ret *= self.sql_delete(rs, "event.course_choices",
                                           blockers["course_choices"])

                # check if registration is deletable after cascading
                blockers = self.delete_registration_blockers(
                    rs, registration_id)

            if not blockers:
                ret *= self.sql_delete_one(
                    rs, "event.registrations", registration_id)
                self.event_log(rs, const.EventLogCodes.registration_deleted,
                               reg['event_id'], persona_id=reg['persona_id'])
            else:
                raise ValueError(
                    n_("Deletion of %(type)s blocked by %(block)s."),
                    {"type": "registration", "block": blockers.keys()})
        return ret

    def _calculate_single_fee(self, rs: RequestState, reg: CdEDBObject, *,
                              event: CdEDBObject = None, event_id: int = None,
                              is_member: bool = None) -> decimal.Decimal:
        """Helper function to calculate the fee for one registration.

        This is used inside `create_registration` and `set_registration`,
        so we take the full registration and event as input instead of
        retrieving them via id.

        :param is_member: If this is None, retrieve membership status here.
        """
        fee = decimal.Decimal(0)
        rps = const.RegistrationPartStati

        if event is None and event_id is None:
            raise ValueError("No input given.")
        elif event is not None and event_id is not None:
            raise ValueError("Only one input for event allowed.")
        elif event_id is not None:
            event = self.get_event(rs, event_id)
        assert event is not None
        for part_id, rpart in reg['parts'].items():
            part = event['parts'][part_id]
            if rps(rpart['status']).is_involved():
                fee += part['fee']

        for fee_modifier in event['fee_modifiers'].values():
            field = event['fields'][fee_modifier['field_id']]
            status = rps(reg['parts'][fee_modifier['part_id']]['status'])
            if status.is_involved():
                if reg['fields'].get(field['field_name']):
                    fee += fee_modifier['amount']

        if is_member is None:
            is_member = self.core.get_persona(
                rs, reg['persona_id'])['is_member']
        if not is_member:
            fee += event['nonmember_surcharge']

        return fee

    @access("event")
    def calculate_fees(self, rs: RequestState, registration_ids: Collection[int]
                       ) -> Dict[int, decimal.Decimal]:
        """Calculate the total fees for some registrations.

        This should be called once for multiple registrations, as it would be
        somewhat expensive if called per registration.

        All registrations need to belong to the same event.

        The caller must have priviliged acces to that event.
        """
        registration_ids = affirm_set(vtypes.ID, registration_ids)

        with Atomizer(rs):
            associated = self.sql_select(rs, "event.registrations",
                                         ("event_id",), registration_ids)
            if not associated:
                return {}
            events = {e['event_id'] for e in associated}
            if len(events) > 1:
                raise ValueError(n_(
                    "Only registrations from exactly one event allowed."))

            event_id = unwrap(events)
            regs = self.get_registrations(rs, registration_ids)
            user_id = rs.user.persona_id
            if (not self.is_orga(rs, event_id=event_id)
                    and not self.is_admin(rs)
                    and {r['persona_id'] for r in regs.values()} != {user_id}):
                raise PrivilegeError(n_("Not privileged."))

            persona_ids = {e['persona_id'] for e in regs.values()}
            personas = self.core.get_personas(rs, persona_ids)

            event = self.get_event(rs, event_id)
            ret: Dict[int, decimal.Decimal] = {}
            for reg_id, reg in regs.items():
                is_member = personas[reg['persona_id']]['is_member']
                ret[reg_id] = self._calculate_single_fee(
                    rs, reg, event=event, is_member=is_member)
        return ret

    class _CalculateFeeProtocol(Protocol):
        def __call__(self, rs: RequestState, registration_id: int
                     ) -> decimal.Decimal: ...
    calculate_fee: _CalculateFeeProtocol = singularize(
        calculate_fees, "registration_ids", "registration_id")

    @access("event")
    def check_orga_addition_limit(self, rs: RequestState,
                                  event_id: int) -> bool:
        """Implement a rate limiting check for orgas adding persons.

        Since adding somebody as participant or orga to an event gives all
        orgas basically full access to their data, we rate limit this
        operation.

        :returns: True if limit has not been reached.
        """
        event_id = affirm(vtypes.ID, event_id)
        if (not self.is_orga(rs, event_id=event_id)
                and not self.is_admin(rs)):
            raise PrivilegeError(n_("Not privileged."))
        if self.is_admin(rs):
            # Admins are exempt
            return True
        query = ("SELECT COUNT(*) AS num FROM event.log"
                 " WHERE event_id = %s AND code = %s "
                 " AND submitted_by != persona_id "
                 " AND ctime >= now() - interval '24 hours'")
        params = (event_id, const.EventLogCodes.registration_created)
        num = unwrap(self.query_one(rs, query, params))
        return num < self.conf["ORGA_ADD_LIMIT"]

    @access("event")
    def list_lodgement_groups(self, rs: RequestState,
                              event_id: int) -> Dict[int, str]:
        """List all lodgement groups for an event.

        :returns: dict mapping ids to names
        """
        event_id = affirm(vtypes.ID, event_id)
        if not self.is_orga(rs, event_id=event_id) and not self.is_admin(rs):
            raise PrivilegeError(n_("Not privileged."))
        data = self.sql_select(rs, "event.lodgement_groups", ("id", "title"),
                               (event_id,), entity_key="event_id")
        return {e['id']: e['title'] for e in data}

    @access("event")
    def get_lodgement_groups(self, rs: RequestState, group_ids: Collection[int]
                             ) -> CdEDBObjectMap:
        """Retrieve data for some lodgement groups.

        All have to be from the same event.
        """
        group_ids = affirm_set(vtypes.ID, group_ids)
        with Atomizer(rs):
            data = self.sql_select(
                rs, "event.lodgement_groups", LODGEMENT_GROUP_FIELDS, group_ids)
            if not data:
                return {}
            events = {e['event_id'] for e in data}
            if len(events) > 1:
                raise ValueError(n_(
                    "Only lodgement groups from exactly one event allowed!"))
            event_id = unwrap(events)
            if (not self.is_orga(rs, event_id=event_id)
                    and not self.is_admin(rs)):
                raise PrivilegeError(n_("Not privileged."))
        return {e['id']: e for e in data}

    class _GetLodgementGroupProtocol(Protocol):
        def __call__(self, rs: RequestState, group_id: int) -> CdEDBObject: ...
    get_lodgement_group: _GetLodgementGroupProtocol = singularize(
        get_lodgement_groups, "group_ids", "group_id")

    @access("event")
    def set_lodgement_group(self, rs: RequestState,
                            data: CdEDBObject) -> DefaultReturnCode:
        """Update some keys of a lodgement group."""
        data = affirm(vtypes.LodgementGroup, data)
        ret = 1
        with Atomizer(rs):
            current = unwrap(self.get_lodgement_groups(rs, (data['id'],)))
            event_id, title = current['event_id'], current['title']
            if (not self.is_orga(rs, event_id=event_id)
                    and not self.is_admin(rs)):
                raise PrivilegeError(n_("Not privileged."))
            self.assert_offline_lock(rs, event_id=event_id)

            # Do the actual work:
            ret *= self.sql_update(rs, "event.lodgement_groups", data)
            self.event_log(
                rs, const.EventLogCodes.lodgement_group_changed, event_id,
                change_note=title)

        return ret

    @access("event")
    def create_lodgement_group(self, rs: RequestState,
                               data: CdEDBObject) -> DefaultReturnCode:
        """Make a new lodgement group."""
        data = affirm(vtypes.LodgementGroup, data, creation=True)

        if (not self.is_orga(rs, event_id=data['event_id'])
                and not self.is_admin(rs)):
            raise PrivilegeError(n_("Not privileged."))
        self.assert_offline_lock(rs, event_id=data['event_id'])
        with Atomizer(rs):
            new_id = self.sql_insert(rs, "event.lodgement_groups", data)
            self.event_log(
                rs, const.EventLogCodes.lodgement_group_created,
                data['event_id'], change_note=data['title'])
        return new_id

    @access("event")
    def delete_lodgement_group_blockers(self, rs: RequestState,
                                        group_id: int) -> DeletionBlockers:
        """Determine what keeps a lodgement group from being deleted.

        Possible blockers:

        * lodgements: A lodgement that is part of this lodgement group.

        :return: List of blockers, separated by type. The values of the dict
            are the ids of the blockers.
        """
        group_id = affirm(vtypes.ID, group_id)
        blockers = {}

        lodgements = self.sql_select(
            rs, "event.lodgements", ("id",), (group_id,),
            entity_key="group_id")
        if lodgements:
            blockers["lodgements"] = [e["id"] for e in lodgements]

        return blockers

    @access("event")
    def delete_lodgement_group(self, rs: RequestState, group_id: int,
                               cascade: Collection[str] = None
                               ) -> DefaultReturnCode:
        """Delete a lodgement group.

        :param cascade: Specify which deletion blockers to cascadingly
            remove or ignore. If None or empty, cascade none.
        """
        group_id = affirm(vtypes.ID, group_id)
        blockers = self.delete_lodgement_group_blockers(rs, group_id)
        if not cascade:
            cascade = set()
        cascade = affirm_set(str, cascade)
        cascade = cascade & blockers.keys()
        if blockers.keys() - cascade:
            raise ValueError(n_("Deletion of %(type)s blocked by %(block)s."),
                             {
                                 "type": "lodgement group",
                                 "block": blockers.keys() - cascade,
                             })

        ret = 1
        with Atomizer(rs):
            if cascade:
                if "lodgements" in cascade:
                    with Silencer(rs):
                        for lodgement_id in blockers["lodgements"]:
                            deletor = {
                                "id": lodgement_id,
                                "group_id": None,
                            }
                            ret *= self.set_lodgement(rs, deletor)

                blockers = self.delete_lodgement_group_blockers(rs, group_id)

            if not blockers:
                group = unwrap(self.get_lodgement_groups(rs, (group_id,)))
                ret *= self.sql_delete_one(
                    rs, "event.lodgement_groups", group_id)
                self.event_log(rs, const.EventLogCodes.lodgement_group_deleted,
                               event_id=group['event_id'],
                               change_note=group['title'])
            else:
                raise ValueError(
                    n_("Deletion of %(type)s blocked by %(block)s."),
                    {"type": "lodgement group", "block": blockers.keys()})
        return ret

    @access("event")
    def list_lodgements(self, rs: RequestState, event_id: int) -> Dict[int, str]:
        """List all lodgements for an event.

        :returns: dict mapping ids to names
        """
        event_id = affirm(vtypes.ID, event_id)
        if not self.is_orga(rs, event_id=event_id) and not self.is_admin(rs):
            raise PrivilegeError(n_("Not privileged."))
        data = self.sql_select(rs, "event.lodgements", ("id", "title"),
                               (event_id,), entity_key="event_id")
        return {e['id']: e['title'] for e in data}

    @access("event")
    def get_lodgements(self, rs: RequestState, lodgement_ids: Collection[int]
                       ) -> CdEDBObjectMap:
        """Retrieve data for some lodgements.

        All have to be from the same event.
        """
        lodgement_ids = affirm_set(vtypes.ID, lodgement_ids)
        with Atomizer(rs):
            data = self.sql_select(rs, "event.lodgements", LODGEMENT_FIELDS,
                                   lodgement_ids)
            if not data:
                return {}
            events = {e['event_id'] for e in data}
            if len(events) > 1:
                raise ValueError(n_(
                    "Only lodgements from exactly one event allowed!"))
            event_id = unwrap(events)
            if (not self.is_orga(rs, event_id=event_id)
                    and not self.is_admin(rs)):
                raise PrivilegeError(n_("Not privileged."))
            event_fields = self._get_event_fields(rs, event_id)
            ret = {e['id']: e for e in data}
            for entry in ret.values():
                entry['fields'] = cast_fields(entry['fields'], event_fields)
        return {e['id']: e for e in data}

    class _GetLodgementProtocol(Protocol):
        def __call__(self, rs: RequestState, lodgement_id: int) -> CdEDBObject: ...
    get_lodgement: _GetLodgementProtocol = singularize(
        get_lodgements, "lodgement_ids", "lodgement_id")

    @access("event")
    def set_lodgement(self, rs: RequestState, data: CdEDBObject) -> DefaultReturnCode:
        """Update some keys of a lodgement."""
        data = affirm(vtypes.Lodgement, data)
        with Atomizer(rs):
            current = self.sql_select_one(
                rs, "event.lodgements", ("event_id", "title"), data['id'])
            if current is None:
                raise ValueError(n_("Lodgement does not exist."))
            event_id, title = current['event_id'], current['title']
            if (not self.is_orga(rs, event_id=event_id)
                    and not self.is_admin(rs)):
                raise PrivilegeError(n_("Not privileged."))
            self.assert_offline_lock(rs, event_id=event_id)

            # now we get to do the actual work
            ret = 1
            ldata = {k: v for k, v in data.items()
                     if k in LODGEMENT_FIELDS and k != "fields"}
            if len(ldata) > 1:
                ret *= self.sql_update(rs, "event.lodgements", ldata)
            if 'fields' in data:
                # delayed validation since we need more info
                event_fields = self._get_event_fields(rs, event_id)
                fdata = affirm(
                    vtypes.EventAssociatedFields, data['fields'],
                    fields=event_fields,
                    association=const.FieldAssociations.lodgement)

                fupdate = {
                    'id': data['id'],
                    'fields': fdata,
                }
                ret *= self.sql_json_inplace_update(rs, "event.lodgements",
                                                    fupdate)
            self.event_log(
                rs, const.EventLogCodes.lodgement_changed, event_id,
                change_note=title)
        return ret

    @access("event")
    def create_lodgement(self, rs: RequestState,
                         data: CdEDBObject) -> DefaultReturnCode:
        """Make a new lodgement."""
        data = affirm(vtypes.Lodgement, data, creation=True)
        # direct validation since we already have an event_id
        event_fields = self._get_event_fields(rs, data['event_id'])
        fdata = data.get('fields') or {}
        fdata = affirm(
            vtypes.EventAssociatedFields, fdata, fields=event_fields,
            association=const.FieldAssociations.lodgement)
        data['fields'] = PsycoJson(fdata)
        if (not self.is_orga(rs, event_id=data['event_id'])
                and not self.is_admin(rs)):
            raise PrivilegeError(n_("Not privileged."))
        self.assert_offline_lock(rs, event_id=data['event_id'])
        with Atomizer(rs):
            new_id = self.sql_insert(rs, "event.lodgements", data)
            self.event_log(
                rs, const.EventLogCodes.lodgement_created, data['event_id'],
                change_note=data['title'])
        return new_id

    @access("event")
    def delete_lodgement_blockers(self, rs: RequestState,
                                  lodgement_id: int) -> DeletionBlockers:
        """Determine what keeps a lodgement from beeing deleted.

        Possible blockers:

        * inhabitants: A registration part that assigns a registration to the
                       lodgement as an inhabitant.

        :return: List of blockers, separated by type. The values of the dict
            are the ids of the blockers.
        """
        lodgement_id = affirm(vtypes.ID, lodgement_id)
        blockers = {}

        inhabitants = self.sql_select(
            rs, "event.registration_parts", ("id",), (lodgement_id,),
            entity_key="lodgement_id")
        if inhabitants:
            blockers["inhabitants"] = [e["id"] for e in inhabitants]

        return blockers

    @access("event")
    def delete_lodgement(self, rs: RequestState, lodgement_id: int,
                         cascade: Collection[str] = None) -> DefaultReturnCode:
        """Delete a lodgement.

        :param cascade: Specify which deletion blockers to cascadingly
            remove or ignore. If None or empty, cascade none.
        """
        lodgement_id = affirm(vtypes.ID, lodgement_id)
        lodgement = self.get_lodgement(rs, lodgement_id)
        event_id = lodgement["event_id"]
        if (not self.is_orga(rs, event_id=event_id)
                and not self.is_admin(rs)):
            raise PrivilegeError(n_("Not privileged."))
        self.assert_offline_lock(rs, event_id=event_id)

        blockers = self.delete_lodgement_blockers(rs, lodgement_id)
        if not cascade:
            cascade = set()
        cascade = affirm_set(str, cascade)
        cascade = cascade & blockers.keys()
        if blockers.keys() - cascade:
            raise ValueError(n_("Deletion of %(type)s blocked by %(block)s."),
                             {
                                 "type": "lodgement",
                                 "block": blockers.keys() - cascade,
                             })

        ret = 1
        with Atomizer(rs):
            if cascade:
                if "inhabitants" in cascade:
                    query = ("UPDATE event.registration_parts"
                             " SET lodgement_id = NULL"
                             " WHERE id = ANY(%s)")
                    params = (blockers["inhabitants"])
                    ret *= self.query_exec(rs, query, params)

                blockers = self.delete_lodgement_blockers(rs, lodgement_id)

            if not blockers:
                ret *= self.sql_delete_one(rs, "event.lodgements", lodgement_id)
                self.event_log(rs, const.EventLogCodes.lodgement_deleted,
                               event_id, change_note=lodgement["title"])
            else:
                raise ValueError(
                    n_("Deletion of %(type)s blocked by %(block)s."),
                    {"type": "lodgement", "block": blockers.keys()})
        return ret

    @access("event")
    def get_questionnaire(self, rs: RequestState, event_id: int,
                          kinds: Collection[const.QuestionnaireUsages] = None
                          ) -> Dict[const.QuestionnaireUsages,
                                    List[CdEDBObject]]:
        """Retrieve the questionnaire rows for a specific event.

        Rows are seperated by kind. Specifying a kinds will get you only rows
        of those kinds, otherwise you get them all.
        """
        event_id = affirm(vtypes.ID, event_id)
        kinds = kinds or []
        affirm_set(const.QuestionnaireUsages, kinds)
        query = "SELECT {fields} FROM event.questionnaire_rows".format(
            fields=", ".join(QUESTIONNAIRE_ROW_FIELDS))
        constraints = ["event_id = %s"]
        params: List[Any] = [event_id]
        if kinds:
            constraints.append("kind = ANY(%s)")
            params.append(kinds)
        query += " WHERE " + " AND ".join(c for c in constraints)
        d = self.query_all(rs, query, params)
        for row in d:
            # noinspection PyArgumentList
            row['kind'] = const.QuestionnaireUsages(row['kind'])
        ret = {
            k: xsorted([e for e in d if e['kind'] == k], key=lambda x: x['pos'])
            for k in kinds or const.QuestionnaireUsages
        }
        return ret

    @access("event")
    def set_questionnaire(self, rs: RequestState, event_id: int,
                          data: Optional[Dict[const.QuestionnaireUsages,
                                              List[CdEDBObject]]]) -> DefaultReturnCode:
        """Replace current questionnaire rows for a specific event, by kind.

        This superseeds the current questionnaire for all given kinds.
        Kinds that are not present in data, will not be touched.

        To delete all questionnaire rows, you can specify data as None.
        """
        event_id = affirm(vtypes.ID, event_id)
        event = self.get_event(rs, event_id)
        if data is not None:
            current = self.get_questionnaire(rs, event_id)
            current.update(data)
            for v in current.values():
                for e in v:
                    if 'pos' in e:
                        del e['pos']
            # FIXME what is the correct type here?
            data = affirm(vtypes.Questionnaire, current,  # type: ignore
                          field_definitions=event['fields'],
                          fee_modifiers=event['fee_modifiers'])
        if not self.is_orga(rs, event_id=event_id) and not self.is_admin(rs):
            raise PrivilegeError(n_("Not privileged."))
        self.assert_offline_lock(rs, event_id=event_id)
        with Atomizer(rs):
            ret = 1
            # Allow deletion of enitre questionnaire by specifying None.
            if data is None:
                self.sql_delete(rs, "event.questionnaire_rows", (event_id,),
                                entity_key="event_id")
                return 1
            # Otherwise replace rows for all given kinds.
            for kind, rows in data.items():
                query = ("DELETE FROM event.questionnaire_rows"
                         " WHERE event_id = %s AND kind = %s")
                params = (event_id, kind)
                self.query_exec(rs, query, params)
                for pos, row in enumerate(rows):
                    new_row = copy.deepcopy(row)
                    new_row['pos'] = pos
                    new_row['event_id'] = event_id
                    new_row['kind'] = kind
                    ret *= self.sql_insert(
                        rs, "event.questionnaire_rows", new_row)
            self.event_log(
                rs, const.EventLogCodes.questionnaire_changed, event_id)
        return ret

    @access("event")
    def lock_event(self, rs: RequestState, event_id: int) -> DefaultReturnCode:
        """Lock an event for offline usage."""
        event_id = affirm(vtypes.ID, event_id)
        if not self.is_orga(rs, event_id=event_id) and not self.is_admin(rs):
            raise PrivilegeError(n_("Not privileged."))
        self.assert_offline_lock(rs, event_id=event_id)
        # An event in the main instance is considered as locked if offline_lock
        # is true, in the offline instance it is the other way around
        update = {
            'id': event_id,
            'offline_lock': not self.conf["CDEDB_OFFLINE_DEPLOYMENT"],
        }
        with Atomizer(rs):
            ret = self.sql_update(rs, "event.events", update)
            self.event_log(rs, const.EventLogCodes.event_locked, event_id)
        return ret

    @access("event")
    def export_event(self, rs: RequestState, event_id: int) -> CdEDBObject:
        """Export an event for offline usage or after offline usage.

        This provides a more general export functionality which could
        also be used without locking.

        :returns: dict holding all data of the exported event
        """
        event_id = affirm(vtypes.ID, event_id)
        if not self.is_orga(rs, event_id=event_id) and not self.is_admin(rs):
            raise PrivilegeError(n_("Not privileged."))

        def list_to_dict(alist: Iterable[CdEDBObject]) -> CdEDBObjectMap:
            return {e['id']: e for e in alist}

        with Atomizer(rs):
            ret: CdEDBObject = {
                'CDEDB_EXPORT_EVENT_VERSION': CDEDB_EXPORT_EVENT_VERSION,
                'EVENT_SCHEMA_VERSION': EVENT_SCHEMA_VERSION,
                'kind': "full",  # could also be "partial"
                'id': event_id,
                'event.events': list_to_dict(self.sql_select(
                    rs, "event.events", EVENT_FIELDS, (event_id,))),
                'timestamp': now(),
            }
            # Table name; column to scan; fields to extract
            tables: List[Tuple[str, str, Tuple[str, ...]]] = [
                ('event.event_parts', "event_id", EVENT_PART_FIELDS),
                ('event.course_tracks', "part_id", COURSE_TRACK_FIELDS),
                ('event.courses', "event_id", COURSE_FIELDS),
                ('event.course_segments', "track_id", (
                    'id', 'course_id', 'track_id', 'is_active')),
                ('event.orgas', "event_id", (
                    'id', 'persona_id', 'event_id',)),
                ('event.field_definitions', "event_id",
                 FIELD_DEFINITION_FIELDS),
                ('event.fee_modifiers', "part_id", FEE_MODIFIER_FIELDS),
                ('event.lodgement_groups', "event_id", LODGEMENT_GROUP_FIELDS),
                ('event.lodgements', "event_id", LODGEMENT_FIELDS),
                ('event.registrations', "event_id", REGISTRATION_FIELDS),
                ('event.registration_parts', "part_id",
                 REGISTRATION_PART_FIELDS),
                ('event.registration_tracks', "track_id",
                 REGISTRATION_TRACK_FIELDS),
                ('event.course_choices', "track_id", (
                    'id', 'registration_id', 'track_id', 'course_id', 'rank',)),
                ('event.questionnaire_rows', "event_id", (
                    'id', 'event_id', 'field_id', 'pos', 'title', 'info',
                    'input_size', 'readonly', 'kind')),
                ('event.log', "event_id", (
                    'id', 'ctime', 'code', 'submitted_by', 'event_id',
                    'persona_id', 'change_note')),
            ]
            personas = set()
            for table, id_name, columns in tables:
                if id_name == "event_id":
                    id_range = {event_id}
                elif id_name == "part_id":
                    id_range = set(ret['event.event_parts'])
                elif id_name == "track_id":
                    id_range = set(ret['event.course_tracks'])
                else:
                    raise RuntimeError("Impossible.")
                if 'id' not in columns:
                    columns += ('id',)
                ret[table] = list_to_dict(self.sql_select(
                    rs, table, columns, id_range, entity_key=id_name))
                # Note the personas present to export them further on
                for e in ret[table].values():
                    if e.get('persona_id'):
                        personas.add(e['persona_id'])
                    if e.get('submitted_by'):  # for log entries
                        personas.add(e['submitted_by'])
            ret['core.personas'] = list_to_dict(self.sql_select(
                rs, "core.personas", PERSONA_EVENT_FIELDS, personas))
        return ret

    @classmethod
    def translate(cls, data: CdEDBObject,
                  translations: Dict[str, Dict[int, int]],
                  extra_translations: Dict[str, str] = None
                  ) -> CdEDBObject:
        """Helper to do the actual translation of IDs which got out of sync.

        This does some additional sanitizing besides applying the
        translation.
        """
        extra_translations = extra_translations or {}
        ret = copy.deepcopy(data)
        for x in ret:
            if x in translations or x in extra_translations:
                target = extra_translations.get(x, x)
                ret[x] = translations[target].get(ret[x], ret[x])
            if isinstance(ret[x], collections.Mapping):
                # All mappings have to be JSON columns in the database
                # (nothing else should be possible).
                ret[x] = PsycoJson(
                    cls.translate(ret[x], translations, extra_translations))
        if ret.get('real_persona_id'):
            ret['real_persona_id'] = None
        if ret.get('amount_owed'):
            del ret['amount_owed']
        return ret

    def synchronize_table(self, rs: RequestState, table: str,
                          data: CdEDBObjectMap, current: CdEDBObjectMap,
                          translations: Dict[str, Dict[int, int]],
                          entity: str = None,
                          extra_translations: Dict[str, str] = None
                          ) -> DefaultReturnCode:
        """Replace one data set in a table with another.

        This is a bit involved, since both DB instances may have been
        modified, so that conflicting primary keys were created. Thus we
        have a snapshot ``current`` of the state at locking time and
        apply the diff to the imported state in ``data``. Any IDs which
        were not previously present in the DB into which we import have
        to be kept track of -- this is done in ``translations``.

        :param data: Data set to put in.
        :param current: Current state.
        :param translations: IDs which got out of sync during offline usage.
        :param entity: Name of IDs this table is referenced as. Any of the
          primary keys which are processed here, that got out of sync are
          added to the corresponding entry in ``translations``
        :param extra_translations: Additional references which do not use a
          standard name.
        """
        extra_translations = extra_translations or {}
        ret = 1
        for anid in set(current) - set(data):
            # we do not delete additional log messages; this can mainly
            # happen if somebody gets the order of downloading an export and
            # locking the event wrong
            if table != 'event.log':
                ret *= self.sql_delete_one(rs, table, anid)
        for e in data.values():
            if e != current.get(e['id']):
                new_e = self.translate(e, translations, extra_translations)
                if new_e['id'] in current:
                    ret *= self.sql_update(rs, table, new_e)
                else:
                    if 'id' in new_e:
                        del new_e['id']
                    new_id = self.sql_insert(rs, table, new_e)
                    ret *= new_id
                    if entity:
                        translations[entity][e['id']] = new_id
        return ret

    @access("event")
    def unlock_import_event(self, rs: RequestState,
                            data: CdEDBObject) -> DefaultReturnCode:
        """Unlock an event after offline usage and import changes.

        This is a combined action so that we stay consistent.
        """
        data = affirm(vtypes.SerializedEvent, data)
        if not self.is_orga(rs, event_id=data['id']) and not self.is_admin(rs):
            raise PrivilegeError(n_("Not privileged."))
        if self.conf["CDEDB_OFFLINE_DEPLOYMENT"]:
            raise RuntimeError(n_(glue("Imports into an offline instance must",
                                       "happen via shell scripts.")))
        if not self.is_offline_locked(rs, event_id=data['id']):
            raise RuntimeError(n_("Not locked."))
        if data["EVENT_SCHEMA_VERSION"] != EVENT_SCHEMA_VERSION:
            raise ValueError(n_("Version mismatch – aborting."))

        with Atomizer(rs):
            current = self.export_event(rs, data['id'])
            # First check that all newly created personas have been
            # transferred to the online DB
            claimed = {e['persona_id']
                       for e in data['event.registrations'].values()
                       if not e['real_persona_id']}
            if claimed - set(current['core.personas']):
                raise ValueError(n_("Non-transferred persona found"))

            ret = 1
            # Second synchronize the data sets
            translations: Dict[str, Dict[int, int]]
            translations = collections.defaultdict(dict)
            for reg in data['event.registrations'].values():
                if reg['real_persona_id']:
                    translations['persona_id'][reg['persona_id']] = \
                        reg['real_persona_id']
            extra_translations = {'course_instructor': 'course_id'}
            # Table name; name of foreign keys referencing this table
            tables = (('event.events', None),
                      ('event.event_parts', 'part_id'),
                      ('event.course_tracks', 'track_id'),
                      ('event.courses', 'course_id'),
                      ('event.course_segments', None),
                      ('event.orgas', None),
                      ('event.field_definitions', 'field_id'),
                      ('event.fee_modifiers', None),
                      ('event.lodgement_groups', 'group_id'),
                      ('event.lodgements', 'lodgement_id'),
                      ('event.registrations', 'registration_id'),
                      ('event.registration_parts', None),
                      ('event.registration_tracks', None),
                      ('event.course_choices', None),
                      ('event.questionnaire_rows', None),
                      ('event.log', None))
            for table, entity in tables:
                ret *= self.synchronize_table(
                    rs, table, data[table], current[table], translations,
                    entity=entity, extra_translations=extra_translations)
            # Third fix the amounts owed for all registrations.
            reg_ids = self.list_registrations(rs, event_id=data['id'])
            fees_owed = self.calculate_fees(rs, reg_ids)
            for reg_id, fee in fees_owed.items():
                update = {
                    'id': reg_id,
                    'amount_owed': fee,
                }
                ret *= self.sql_update(rs, "event.registrations", update)

            # Forth unlock the event
            update = {
                'id': data['id'],
                'offline_lock': False,
            }
            ret *= self.sql_update(rs, "event.events", update)
            self.event_log(rs, const.EventLogCodes.event_unlocked, data['id'])
        return ret

    @access("event", "droid_quick_partial_export")
    def partial_export_event(self, rs: RequestState,
                             event_id: int) -> CdEDBObject:
        """Export an event for third-party applications.

        This provides a consumer-friendly package of event data which can
        later on be reintegrated with the partial import facility.
        """
        event_id = affirm(vtypes.ID, event_id)
        access_ok = (
            (self.conf["CDEDB_OFFLINE_DEPLOYMENT"]  # this grants access for
             and "droid_quick_partial_export" in rs.user.roles)  # the droid
            or self.is_orga(rs, event_id=event_id)
            or self.is_admin(rs))
        if not access_ok:
            raise PrivilegeError(n_("Not privileged."))

        def list_to_dict(alist: Collection[CdEDBObject]) -> CdEDBObjectMap:
            return {e['id']: e for e in alist}

        # First gather all the data and give up the database lock afterwards.
        with Atomizer(rs):
            event = self.get_event(rs, event_id)
            courses = list_to_dict(self.sql_select(
                rs, 'event.courses', COURSE_FIELDS, (event_id,),
                entity_key='event_id'))
            course_segments = self.sql_select(
                rs, 'event.course_segments',
                ('course_id', 'track_id', 'is_active'), courses.keys(),
                entity_key='course_id')
            lodgement_groups = list_to_dict(self.sql_select(
                rs, 'event.lodgement_groups', LODGEMENT_GROUP_FIELDS,
                (event_id,), entity_key='event_id'))
            lodgements = list_to_dict(self.sql_select(
                rs, 'event.lodgements', LODGEMENT_FIELDS, (event_id,),
                entity_key='event_id'))
            registrations = list_to_dict(self.sql_select(
                rs, 'event.registrations', REGISTRATION_FIELDS, (event_id,),
                entity_key='event_id'))
            registration_parts = self.sql_select(
                rs, 'event.registration_parts',
                REGISTRATION_PART_FIELDS, registrations.keys(),
                entity_key='registration_id')
            registration_tracks = self.sql_select(
                rs, 'event.registration_tracks',
                REGISTRATION_TRACK_FIELDS, registrations.keys(),
                entity_key='registration_id')
            choices = self.sql_select(
                rs, "event.course_choices",
                ("registration_id", "track_id", "course_id", "rank"),
                registrations.keys(), entity_key="registration_id")
            persona_ids = tuple(reg['persona_id']
                                for reg in registrations.values())
            personas = self.core.get_event_users(rs, persona_ids, event_id)
<<<<<<< HEAD
            for reg_id, registration in ret['registrations'].items():
                persona = personas[backup_registrations[reg_id]['persona_id']]
                persona['is_orga'] = persona['id'] in event['orgas']
                for attr in ('is_active', 'is_meta_admin', 'is_archived',
                             'is_assembly_admin', 'is_assembly_realm',
                             'is_cde_admin', 'is_finance_admin', 'is_cde_realm',
                             'is_core_admin', 'is_event_admin',
                             'is_event_realm', 'is_ml_admin', 'is_ml_realm',
                             'is_searchable', 'is_cdelokal_admin', 'is_purged'):
                    del persona[attr]
                registration['persona'] = persona
=======

        # Now process all the data.
        # basics
        ret: CdEDBObject = {
            'CDEDB_EXPORT_EVENT_VERSION': CDEDB_EXPORT_EVENT_VERSION,
            'EVENT_SCHEMA_VERSION': EVENT_SCHEMA_VERSION,
            'kind': "partial",  # could also be "full"
            'id': event_id,
            'timestamp': now(),
        }
        # courses
        lookup: Dict[int, Dict[int, bool]] = collections.defaultdict(dict)
        for e in course_segments:
            lookup[e['course_id']][e['track_id']] = e['is_active']
        for course_id, course in courses.items():
            del course['id']
            del course['event_id']
            course['segments'] = lookup[course_id]
            course['fields'] = cast_fields(
                course['fields'], event['fields'])
        ret['courses'] = courses
        # lodgement groups
        for lodgement_group in lodgement_groups.values():
            del lodgement_group['id']
            del lodgement_group['event_id']
        ret['lodgement_groups'] = lodgement_groups
        # lodgements
        for lodgement in lodgements.values():
            del lodgement['id']
            del lodgement['event_id']
            lodgement['fields'] = cast_fields(lodgement['fields'],
                                              event['fields'])
        ret['lodgements'] = lodgements
        # registrations
        backup_registrations = copy.deepcopy(registrations)
        part_lookup: Dict[int, Dict[int, CdEDBObject]]
        part_lookup = collections.defaultdict(dict)
        for e in registration_parts:
            part_lookup[e['registration_id']][e['part_id']] = e
        track_lookup: Dict[int, Dict[int, CdEDBObject]]
        track_lookup = collections.defaultdict(dict)
        for e in registration_tracks:
            track_lookup[e['registration_id']][e['track_id']] = e
        for registration_id, registration in registrations.items():
            del registration['id']
            del registration['event_id']
            del registration['persona_id']
            del registration['real_persona_id']
            parts = part_lookup[registration_id]
            for part in parts.values():
                del part['registration_id']
                del part['part_id']
            registration['parts'] = parts
            tracks = track_lookup[registration_id]
            for track_id, track in tracks.items():
                tmp = {e['course_id']: e['rank'] for e in choices
                       if (e['registration_id'] == track['registration_id']
                           and e['track_id'] == track_id)}
                track['choices'] = xsorted(tmp.keys(), key=tmp.get)
                del track['registration_id']
                del track['track_id']
            registration['tracks'] = tracks
            registration['fields'] = cast_fields(registration['fields'],
                                                 event['fields'])
        ret['registrations'] = registrations
        # now we add additional information that is only auxillary and
        # does not correspond to changeable entries
        #
        # event
        export_event = copy.deepcopy(event)
        del export_event['id']
        del export_event['begin']
        del export_event['end']
        del export_event['is_open']
        del export_event['orgas']
        del export_event['tracks']
        for part in export_event['parts'].values():
            del part['id']
            del part['event_id']
            for f in ('waitlist_field',):
                if part[f]:
                    part[f] = event['fields'][part[f]]['field_name']
            for track in part['tracks'].values():
                del track['id']
                del track['part_id']
        for f in ('lodge_field', 'camping_mat_field', 'course_room_field'):
            if export_event[f]:
                export_event[f] = event['fields'][event[f]]['field_name']
        new_fields = {
            field['field_name']: field
            for field in export_event['fields'].values()
        }
        for field in new_fields.values():
            del field['field_name']
            del field['event_id']
            del field['id']
        export_event['fields'] = new_fields
        new_fee_modifiers = {
            mod['modifier_name'] + str(mod['part_id']): mod
            for mod in export_event['fee_modifiers'].values()
        }
        for mod in new_fee_modifiers.values():
            del mod['id']
            del mod['modifier_name']
            mod['part'] = event['parts'][mod['part_id']]['shortname']
            del mod['part_id']
            mod['field'] = event['fields'][mod['field_id']]['field_name']
            del mod['field_id']
        export_event['fee_modifiers'] = new_fee_modifiers
        ret['event'] = export_event
        # personas
        for reg_id, registration in ret['registrations'].items():
            persona = personas[backup_registrations[reg_id]['persona_id']]
            persona['is_orga'] = persona['id'] in event['orgas']
            for attr in ('is_active', 'is_meta_admin', 'is_archived',
                         'is_assembly_admin', 'is_assembly_realm',
                         'is_cde_admin', 'is_finance_admin', 'is_cde_realm',
                         'is_core_admin', 'is_event_admin',
                         'is_event_realm', 'is_ml_admin', 'is_ml_realm',
                         'is_searchable', 'is_cdelokal_admin', 'is_purged'):
                del persona[attr]
            registration['persona'] = persona
>>>>>>> fd1ee041
        return ret

    @access("event")
    def partial_import_event(self, rs: RequestState, data: CdEDBObject,
                             dryrun: bool, token: str = None
                             ) -> Tuple[str, CdEDBObject]:
        """Incorporate changes into an event.

        In contrast to the full import in this case the data describes a
        delta to be applied to the current online state.

        :param dryrun: If True we do not modify any state.
        :param token: Expected transaction token. If the transaction would
          generate a different token a PartialImportError is raised.
        :returns: A tuple of a transaction token and the datasets that
          are changed by the operation (in the state after the change). The
          transaction token describes the change and can be submitted to
          guarantee a certain effect.
        """
        data = affirm(vtypes.SerializedPartialEvent, data)
        dryrun = affirm(bool, dryrun)
        if not self.is_orga(rs, event_id=data['id']) and not self.is_admin(rs):
            raise PrivilegeError(n_("Not privileged."))
        self.assert_offline_lock(rs, event_id=data['id'])
        if not ((EVENT_SCHEMA_VERSION[0], 0) <= data["EVENT_SCHEMA_VERSION"]
                <= EVENT_SCHEMA_VERSION):
            raise ValueError(n_("Version mismatch – aborting."))

        def dict_diff(old: Mapping[Any, Any], new: Mapping[Any, Any]
                      ) -> Tuple[Dict[Any, Any], Dict[Any, Any]]:
            delta = {}
            previous = {}
            # keys missing in the new dict are simply ignored
            for key, value in new.items():
                if key not in old:
                    delta[key] = value
                else:
                    if value == old[key]:
                        pass
                    elif isinstance(value, collections.abc.Mapping):
                        d, p = dict_diff(old[key], value)
                        if d:
                            delta[key], previous[key] = d, p
                    else:
                        delta[key] = value
                        previous[key] = old[key]
            return delta, previous

        with Atomizer(rs):
            event = unwrap(self.get_events(rs, (data['id'],)))
            all_current_data = self.partial_export_event(rs, data['id'])
            oregistration_ids = self.list_registrations(rs, data['id'])
            old_registrations = self.get_registrations(rs, oregistration_ids)

            # check referential integrity
            all_track_ids = {key for course in data.get('courses', {}).values()
                             if course
                             for key in course.get('segments', {})}
            all_track_ids |= {
                key for registration in data.get('registrations', {}).values()
                if registration
                for key in registration.get('tracks', {})}
            if not all_track_ids <= set(event['tracks']):
                raise ValueError("Referential integrity of tracks violated.")

            all_part_ids = {
                key for registration in data.get('registrations', {}).values()
                if registration
                for key in registration.get('parts', {})}
            if not all_part_ids <= set(event['parts']):
                raise ValueError("Referential integrity of parts violated.")

            used_lodgement_group_ids = {
                lodgement.get('group_id')
                for lodgement in data.get('lodgements', {}).values()
                if lodgement}
            used_lodgement_group_ids -= {None}
            available_lodgement_group_ids = set(
                all_current_data['lodgement_groups'])
            available_lodgement_group_ids |= set(
                key for key in data.get('lodgement_groups', {}) if key < 0)
            available_lodgement_group_ids -= set(
                k for k, v in data.get('lodgement_groups', {}).items()
                if v is None)
            if not used_lodgement_group_ids <= available_lodgement_group_ids:
                raise ValueError(
                    n_("Referential integrity of lodgement groups violated."))

            used_lodgement_ids = {
                part.get('lodgement_id')
                for registration in data.get('registrations', {}).values()
                if registration
                for part in registration.get('parts', {}).values()}
            used_lodgement_ids -= {None}
            available_lodgement_ids = set(all_current_data['lodgements']) | set(
                key for key in data.get('lodgements', {}) if key < 0)
            available_lodgement_ids -= set(
                k for k, v in data.get('lodgements', {}).items() if v is None)
            if not used_lodgement_ids <= available_lodgement_ids:
                raise ValueError(
                    "Referential integrity of lodgements violated.")

            used_course_ids: Set[int] = set()
            for registration in data.get('registrations', {}).values():
                if registration:
                    for track in registration.get('tracks', {}).values():
                        if track:
                            used_course_ids |= set(track.get('choices', []))
                            used_course_ids.add(track.get('course_id'))
                            used_course_ids.add(track.get('course_instructor'))
            used_course_ids -= {None}
            available_course_ids = set(all_current_data['courses']) | set(
                key for key in data.get('courses', {}) if key < 0)
            available_course_ids -= set(
                k for k, v in data.get('courses', {}).items() if v is None)
            if not used_course_ids <= available_course_ids:
                raise ValueError(
                    "Referential integrity of courses violated.")

            # go to work
            total_delta = {}
            total_previous = {}

            # This needs to be processed in the following order:
            # lodgement groups -> lodgements -> courses -> registrations.

            # We handle these in the specific order of mixed_existence_sorter
            mes = mixed_existence_sorter
            # noinspection PyPep8Naming
            IDMap = Dict[int, int]

            gmap: IDMap = {}
            gdelta: CdEDBOptionalMap = {}
            gprevious: CdEDBOptionalMap = {}
            for group_id in mes(data.get('lodgement_groups', {}).keys()):
                new_group = data['lodgement_groups'][group_id]
                current = all_current_data['lodgement_groups'].get(group_id)
                if group_id > 0 and current is None:
                    # group was deleted online in the meantime
                    gdelta[group_id] = None
                    gprevious[group_id] = None
                elif new_group is None:
                    gdelta[group_id] = None
                    gprevious[group_id] = current
                    if not dryrun:
                        self.delete_lodgement_group(
                            rs, group_id, ("lodgements",))
                elif group_id < 0:
                    gdelta[group_id] = new_group
                    gprevious[group_id] = None
                    if not dryrun:
                        new = copy.deepcopy(new_group)
                        new['event_id'] = data['id']
                        new_id = self.create_lodgement_group(rs, new)
                        gmap[group_id] = new_id
                else:
                    delta, previous = dict_diff(current, new_group)
                    if delta:
                        gdelta[group_id] = delta
                        gprevious[group_id] = previous
                        if not dryrun:
                            todo = copy.deepcopy(delta)
                            todo['id'] = group_id
                            self.set_lodgement_group(rs, todo)
            if gdelta:
                total_delta['lodgement_groups'] = gdelta
                total_previous['lodgement_groups'] = gprevious

            lmap: IDMap = {}
            ldelta: CdEDBOptionalMap = {}
            lprevious: CdEDBOptionalMap = {}
            for lodgement_id in mes(data.get('lodgements', {}).keys()):
                new_lodgement = data['lodgements'][lodgement_id]
                current = all_current_data['lodgements'].get(lodgement_id)
                if lodgement_id > 0 and current is None:
                    # lodgement was deleted online in the meantime
                    ldelta[lodgement_id] = None
                    lprevious[lodgement_id] = None
                elif new_lodgement is None:
                    ldelta[lodgement_id] = None
                    lprevious[lodgement_id] = current
                    if not dryrun:
                        self.delete_lodgement(
                            rs, lodgement_id, ("inhabitants",))
                elif lodgement_id < 0:
                    ldelta[lodgement_id] = new_lodgement
                    lprevious[lodgement_id] = None
                    if not dryrun:
                        new = copy.deepcopy(new_lodgement)
                        new['event_id'] = data['id']
                        if new['group_id'] in gmap:
                            old_id = new['group_id']
                            new['group_id'] = gmap[old_id]
                        new_id = self.create_lodgement(rs, new)
                        lmap[lodgement_id] = new_id
                else:
                    delta, previous = dict_diff(current, new_lodgement)
                    if delta:
                        ldelta[lodgement_id] = delta
                        lprevious[lodgement_id] = previous
                        if not dryrun:
                            changed_lodgement = copy.deepcopy(delta)
                            changed_lodgement['id'] = lodgement_id
                            if 'group_id' in changed_lodgement:
                                old_id = changed_lodgement['group_id']
                                if old_id in gmap:
                                    changed_lodgement['group_id'] = gmap[old_id]
                            self.set_lodgement(rs, changed_lodgement)
            if ldelta:
                total_delta['lodgements'] = ldelta
                total_previous['lodgements'] = lprevious

            cmap: IDMap = {}
            cdelta: CdEDBOptionalMap = {}
            cprevious: CdEDBOptionalMap = {}

            def check_seg(track_id, delta, original) -> bool:  # type: ignore
                return ((track_id in delta and delta[track_id] is not None)
                        or (track_id not in delta and track_id in original))

            for course_id in mes(data.get('courses', {}).keys()):
                new_course = data['courses'][course_id]
                current = all_current_data['courses'].get(course_id)
                if course_id > 0 and current is None:
                    # course was deleted online in the meantime
                    cdelta[course_id] = None
                    cprevious[course_id] = None
                elif new_course is None:
                    cdelta[course_id] = None
                    cprevious[course_id] = current
                    if not dryrun:
                        # this will fail to delete a course with attendees
                        self.delete_course(
                            rs, course_id, ("instructors", "course_choices",
                                            "course_segments"))
                elif course_id < 0:
                    cdelta[course_id] = new_course
                    cprevious[course_id] = None
                    if not dryrun:
                        new = copy.deepcopy(new_course)
                        new['event_id'] = data['id']
                        segments = new.pop('segments')
                        new['segments'] = list(segments.keys())
                        new['active_segments'] = [key for key in segments
                                                  if segments[key]]
                        new_id = self.create_course(rs, new)
                        cmap[course_id] = new_id
                else:
                    delta, previous = dict_diff(current, new_course)
                    if delta:
                        cdelta[course_id] = delta
                        cprevious[course_id] = previous
                        if not dryrun:
                            changed_course = copy.deepcopy(delta)
                            segments = changed_course.pop('segments', None)
                            if segments:
                                orig_seg = current['segments']
                                new_segments = [
                                    x for x in event['tracks']
                                    if check_seg(x, segments, orig_seg)]
                                changed_course['segments'] = new_segments
                                orig_active = [
                                    s for s, a in current['segments'].items()
                                    if a]
                                new_active = [
                                    x for x in event['tracks']
                                    if segments.get(x, x in orig_active)]
                                changed_course['active_segments'] = new_active
                            changed_course['id'] = course_id
                            self.set_course(rs, changed_course)
            if cdelta:
                total_delta['courses'] = cdelta
                total_previous['courses'] = cprevious

            rmap: IDMap = {}
            rdelta: CdEDBOptionalMap = {}
            rprevious: CdEDBOptionalMap = {}

            dup = {
                old_reg['persona_id']: old_reg['id']
                for old_reg in old_registrations.values()
                }

            data_regs = data.get('registrations', {})
            for registration_id in mes(data_regs.keys()):
                new_registration = data_regs[registration_id]
                if (registration_id < 0
                        and dup.get(new_registration.get('persona_id'))):
                    # the process got out of sync and the registration was
                    # already created, so we fix this
                    registration_id = dup[new_registration.get('persona_id')]
                    del new_registration['persona_id']

                current = all_current_data['registrations'].get(
                    registration_id)
                if registration_id > 0 and current is None:
                    # registration was deleted online in the meantime
                    rdelta[registration_id] = None
                    rprevious[registration_id] = None
                elif new_registration is None:
                    rdelta[registration_id] = None
                    rprevious[registration_id] = current
                    if not dryrun:
                        self.delete_registration(
                            rs, registration_id, ("registration_parts",
                                                  "registration_tracks",
                                                  "course_choices"))
                elif registration_id < 0:
                    rdelta[registration_id] = new_registration
                    rprevious[registration_id] = None
                    if not dryrun:
                        new = copy.deepcopy(new_registration)
                        new['event_id'] = data['id']
                        for track in new['tracks'].values():
                            keys = {'course_id', 'course_instructor'}
                            for key in keys:
                                if track[key] in cmap:
                                    tmp_id = track[key]
                                    track[key] = cmap[tmp_id]
                            new_choices = [
                                cmap.get(course_id, course_id)
                                for course_id in track['choices']
                            ]
                            track['choices'] = new_choices
                        for part in new['parts'].values():
                            if part['lodgement_id'] in lmap:
                                tmp_id = part['lodgement_id']
                                part['lodgement_id'] = lmap[tmp_id]
                        new_id = self.create_registration(rs, new)
                        rmap[registration_id] = new_id
                else:
                    delta, previous = dict_diff(current, new_registration)
                    if delta:
                        rdelta[registration_id] = delta
                        rprevious[registration_id] = previous
                        if not dryrun:
                            changed_reg = copy.deepcopy(delta)
                            if 'tracks' in changed_reg:
                                for track in changed_reg['tracks'].values():
                                    keys = {'course_id', 'course_instructor'}
                                    for key in keys:
                                        if key in track:
                                            if track[key] in cmap:
                                                tmp_id = track[key]
                                                track[key] = cmap[tmp_id]
                                    if 'choices' in track:
                                        new_choices = [
                                            cmap.get(course_id, course_id)
                                            for course_id in track['choices']
                                        ]
                                        track['choices'] = new_choices
                            if 'parts' in changed_reg:
                                for part in changed_reg['parts'].values():
                                    if 'lodgement_id' in part:
                                        if part['lodgement_id'] in lmap:
                                            tmp_id = part['lodgement_id']
                                            part['lodgement_id'] = lmap[tmp_id]
                            changed_reg['id'] = registration_id
                            # change_note for log entry for registrations
                            change_note = "Partieller Import."
                            if data.get('summary'):
                                change_note = ("Partieller Import: "
                                               + data['summary'])
                            self.set_registration(rs, changed_reg, change_note)
            if rdelta:
                total_delta['registrations'] = rdelta
                total_previous['registrations'] = rprevious

            result = get_hash(
                json_serialize(total_delta, sort_keys=True).encode('utf-8'),
                json_serialize(total_previous, sort_keys=True).encode('utf-8')
            )
            if token is not None and result != token:
                raise PartialImportError("The delta changed.")
            if not dryrun:
                self.event_log(rs, const.EventLogCodes.event_partial_import,
                               data['id'], change_note=data.get('summary'))
        return result, total_delta<|MERGE_RESOLUTION|>--- conflicted
+++ resolved
@@ -2954,12 +2954,7 @@
         event_id = affirm(vtypes.ID, event_id)
         if not self.is_orga(rs, event_id=event_id) and not self.is_admin(rs):
             raise PrivilegeError(n_("Not privileged."))
-<<<<<<< HEAD
-        query = glue("SELECT COUNT(*) FROM event.registrations",
-                     "WHERE event_id = %s LIMIT 1")
-=======
         query = "SELECT COUNT(*) FROM event.registrations WHERE event_id = %s LIMIT 1"
->>>>>>> fd1ee041
         return bool(unwrap(self.query_one(rs, query, (event_id,))))
 
     def _get_event_course_segments(self, rs: RequestState,
@@ -4151,19 +4146,6 @@
             persona_ids = tuple(reg['persona_id']
                                 for reg in registrations.values())
             personas = self.core.get_event_users(rs, persona_ids, event_id)
-<<<<<<< HEAD
-            for reg_id, registration in ret['registrations'].items():
-                persona = personas[backup_registrations[reg_id]['persona_id']]
-                persona['is_orga'] = persona['id'] in event['orgas']
-                for attr in ('is_active', 'is_meta_admin', 'is_archived',
-                             'is_assembly_admin', 'is_assembly_realm',
-                             'is_cde_admin', 'is_finance_admin', 'is_cde_realm',
-                             'is_core_admin', 'is_event_admin',
-                             'is_event_realm', 'is_ml_admin', 'is_ml_realm',
-                             'is_searchable', 'is_cdelokal_admin', 'is_purged'):
-                    del persona[attr]
-                registration['persona'] = persona
-=======
 
         # Now process all the data.
         # basics
@@ -4286,7 +4268,6 @@
                          'is_searchable', 'is_cdelokal_admin', 'is_purged'):
                 del persona[attr]
             registration['persona'] = persona
->>>>>>> fd1ee041
         return ret
 
     @access("event")
