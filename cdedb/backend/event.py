#!/usr/bin/env python3

"""The event backend provides means to organize events and provides a user
variant for external participants.
"""

import collections
import copy
import decimal
import datetime
from pathlib import Path

from typing import (
    Dict, Set, Collection, Callable, Tuple, Optional, List, Sequence, Any,
    Mapping
)

from cdedb.backend.common import (
    access, affirm_validation as affirm, AbstractBackend, Silencer,
    affirm_set_validation as affirm_set, singularize, PYTHON_TO_SQL_MAP,
    cast_fields, internal,
)
from cdedb.common import (
    n_, glue, PrivilegeError, EVENT_PART_FIELDS, EVENT_FIELDS, COURSE_FIELDS,
    REGISTRATION_FIELDS, REGISTRATION_PART_FIELDS, LODGEMENT_GROUP_FIELDS,
    LODGEMENT_FIELDS, COURSE_SEGMENT_FIELDS, unwrap, now,
    PERSONA_EVENT_FIELDS, CourseFilterPositions, FIELD_DEFINITION_FIELDS,
    COURSE_TRACK_FIELDS, REGISTRATION_TRACK_FIELDS, PsycoJson, implying_realms,
    json_serialize, PartialImportError, CDEDB_EXPORT_EVENT_VERSION,
    mixed_existence_sorter, FEE_MODIFIER_FIELDS, QUESTIONNAIRE_ROW_FIELDS,
    xsorted, RequestState, extract_roles, CdEDBObject, CdEDBObjectMap, CdEDBLog,
    DefaultReturnCode, DeletionBlockers, InfiniteEnum, get_hash, PathLike,
    EVENT_SCHEMA_VERSION, CdEDBOptionalMap, EVENT_FIELD_SPEC
)
from cdedb.database.connection import Atomizer
from cdedb.query import QueryOperators, Query
import cdedb.database.constants as const
from cdedb.validation import parse_date, parse_datetime


class EventBackend(AbstractBackend):
    """Take note of the fact that some personas are orgas and thus have
    additional actions available."""
    realm = "event"

    def __init__(self, configpath: PathLike = None):
        super().__init__(configpath)
        self.minor_form_dir: Path
        self.minor_form_dir = self.conf['STORAGE_DIR'] / 'minor_form'

    @classmethod
    def is_admin(cls, rs: RequestState) -> bool:
        return super().is_admin(rs)

    def is_orga(self, rs: RequestState, *, event_id: int = None,
                course_id: int = None, registration_id: int = None) -> bool:
        """Check for orga privileges as specified in the event.orgas table.

        Exactly one of the inputs has to be provided.
        """
        num_inputs = sum(1 for anid in (event_id, course_id, registration_id)
                         if anid is not None)
        if num_inputs < 1:
            raise ValueError(n_("No input specified."))
        if num_inputs > 1:
            raise ValueError(n_("Too many inputs specified."))
        if course_id is not None:
            event_id = unwrap(self.sql_select_one(
                rs, "event.courses", ("event_id",), course_id))
        elif registration_id is not None:
            event_id = unwrap(self.sql_select_one(
                rs, "event.registrations", ("event_id",), registration_id))
        return event_id in rs.user.orga

    @access("event")
    def is_offline_locked(self, rs: RequestState, *, event_id: int = None,
                          course_id: int = None) -> bool:
        """Helper to determine if an event or course is locked for offline
        usage.

        Exactly one of the inputs has to be provided.
        """
        if event_id is not None and course_id is not None:
            raise ValueError(n_("Too many inputs specified."))
        elif event_id is not None:
            anid = affirm("id", event_id)
            query = "SELECT offline_lock FROM event.events WHERE id = %s"
        elif course_id is not None:
            anid = affirm("id", course_id)
            query = glue(
                "SELECT offline_lock FROM event.events AS e",
                "LEFT OUTER JOIN event.courses AS c ON c.event_id = e.id",
                "WHERE c.id = %s")
        else:  # event_id is None and course_id is None:
            raise ValueError(n_("No input specified."))

        data = self.query_one(rs, query, (anid,))
        if data is None:
            raise ValueError(n_("Event does not exist"))
        return data['offline_lock']

    def assert_offline_lock(self, rs: RequestState, *, event_id: int = None,
                            course_id: int = None) -> None:
        """Helper to check locking state of an event or course.

        This raises an exception in case of the wrong locking state. Exactly
        one of the inputs has to be provided.
        """
        # the following does the argument checking
        is_locked = self.is_offline_locked(rs, event_id=event_id,
                                           course_id=course_id)
        if is_locked != self.conf["CDEDB_OFFLINE_DEPLOYMENT"]:
            raise RuntimeError(n_("Event offline lock error."))

    @access("persona")
    def orga_infos(self, rs: RequestState,
                   ids: Collection[int]) -> Dict[int, Set[int]]:
        """List events organized by specific personas."""
        ids = affirm_set("id", ids)
        data = self.sql_select(rs, "event.orgas", ("persona_id", "event_id"),
                               ids, entity_key="persona_id")
        ret = {}
        for anid in ids:
            ret[anid] = {x['event_id'] for x in data if x['persona_id'] == anid}
        return ret
    orga_info: Callable[['EventBackend', RequestState, int], Set[int]]
    orga_info = singularize(orga_infos)

    def event_log(self, rs: RequestState, code: const.EventLogCodes,
                  event_id: Optional[int], persona_id: int = None,
                  change_note: str = None) -> DefaultReturnCode:
        """Make an entry in the log.

        See
        :py:meth:`cdedb.backend.common.AbstractBackend.generic_retrieve_log`.

        :param persona_id: ID of affected user
        :param change_note: Infos not conveyed by other columns.
        """
        if rs.is_quiet:
            return 0
        data = {
            "code": code,
            "event_id": event_id,
            "submitted_by": rs.user.persona_id,
            "persona_id": persona_id,
            "change_note": change_note,
        }
        return self.sql_insert(rs, "event.log", data)

    @access("event")
    def retrieve_log(self, rs: RequestState,
                     codes: Collection[const.EventLogCodes] = None,
                     event_id: int = None, offset: int = None,
                     length: int = None, persona_id: int = None,
                     submitted_by: int = None, change_note: str = None,
                     time_start: datetime.datetime = None,
                     time_stop: datetime.datetime = None) -> CdEDBLog:
        """Get recorded activity.

        See
        :py:meth:`cdedb.backend.common.AbstractBackend.generic_retrieve_log`.
        """
        event_id = affirm("id_or_None", event_id)
        if (not (event_id and self.is_orga(rs, event_id=event_id))
                and not self.is_admin(rs)):
            raise PrivilegeError(n_("Not privileged."))
        event_ids = [event_id] if event_id else None
        return self.generic_retrieve_log(
            rs, "enum_eventlogcodes", "event", "event.log", codes=codes,
            entity_ids=event_ids, offset=offset, length=length,
            persona_id=persona_id, submitted_by=submitted_by,
            change_note=change_note, time_start=time_start,
            time_stop=time_stop)

    @access("anonymous")
    def list_db_events(self, rs: RequestState, visible: bool = None,
                       current: bool = None,
                       archived: bool = None) -> CdEDBObjectMap:
        """List all events organized via DB.

        :returns: Mapping of event ids to titles.
        """
        subquery = glue(
            "SELECT e.id, e.registration_start, e.title, e.is_visible,",
            "e.is_archived, e.is_cancelled, MAX(p.part_end) AS event_end",
            "FROM event.events AS e JOIN event.event_parts AS p",
            "ON p.event_id = e.id",
            "GROUP BY e.id")
        query = "SELECT e.* from ({}) as e".format(subquery)
        constraints = []
        params = []
        if visible is not None:
            constraints.append("is_visible = %s")
            params.append(visible)
        if current is not None:
            if current:
                constraints.append("e.event_end > now()")
                constraints.append("e.is_cancelled = False")
            else:
                constraints.append(
                    "(e.event_end <= now() OR e.is_cancelled = True)")
        if archived is not None:
            constraints.append("is_archived = %s")
            params.append(archived)

        if constraints:
            query += " WHERE " + " AND ".join(constraints)

        data = self.query_all(rs, query, params)
        return {e['id']: e['title'] for e in data}

    @access("anonymous")
    def list_db_courses(self, rs: RequestState,
                        event_id: int) -> CdEDBObjectMap:
        """List all courses organized via DB.

        :returns: Mapping of course ids to titles.
        """
        event_id = affirm("id", event_id)
        data = self.sql_select(rs, "event.courses", ("id", "title"),
                               (event_id,), entity_key="event_id")
        return {e['id']: e['title'] for e in data}

    @access("event", "ml_admin")
    def submit_general_query(self, rs: RequestState, query: Query,
                             event_id: int = None) -> Tuple[CdEDBObject, ...]:
        """Realm specific wrapper around
        :py:meth:`cdedb.backend.common.AbstractBackend.general_query`.`

        :param event_id: For registration queries, specify the event.
        """
        query = affirm("query", query)
        view = None
        if query.scope == "qview_registration":
            event_id = affirm("id", event_id)
            assert event_id is not None
            # ml_admins are allowed to do this to be able to manage
            # subscribers of event mailinglists.
            if (not self.is_orga(rs, event_id=event_id)
                    and not self.is_admin(rs)
                    and "ml_admin" not in rs.user.roles):
                raise PrivilegeError(n_("Not privileged."))
            event = self.get_event(rs, event_id)

            # For more details about this see `doc/Registration_Query`.
            # The template for the final view.
            registration_table = \
            """event.registrations AS reg
            LEFT OUTER JOIN
                core.personas AS persona ON reg.persona_id = persona.id
            {registration_fields_table}
            {part_tables}
            {track_tables}
            {creation_date_table}
            {modification_date_table}"""

            # Dynamically construct columns for custom registration datafields.
            # noinspection PyArgumentList
            reg_fields = {
                e['field_name']:
                    PYTHON_TO_SQL_MAP[const.FieldDatatypes(e['kind']).name]
                for e in event['fields'].values()
                if e['association'] == const.FieldAssociations.registration
            }
            reg_field_columns = ", ".join(
                ['''(fields->>'{0}')::{1} AS "xfield_{0}"'''.format(
                    name, kind)
                    for name, kind in reg_fields.items()])

            if reg_field_columns:
                reg_field_columns += ", "
            registration_fields_table = \
                """LEFT OUTER JOIN (
                    SELECT
                        {reg_field_columns}
                        id
                    FROM
                        event.registrations
                    WHERE
                        event_id = {event_id}
                ) AS reg_fields ON reg.id = reg_fields.id""".format(
                    event_id=event_id, reg_field_columns=reg_field_columns)

            # Dynamically construct the columns for custom lodgement fields.
            # noinspection PyArgumentList
            lodgement_fields = {
                e['field_name']:
                    PYTHON_TO_SQL_MAP[const.FieldDatatypes(e['kind']).name]
                for e in event['fields'].values()
                if e['association'] == const.FieldAssociations.lodgement
            }
            lodge_field_columns = ", ".join(
                ['''(fields->>'{0}')::{1} AS "xfield_{0}"'''.format(
                    name, kind)
                 for name, kind in lodgement_fields.items()]
            )
            if lodge_field_columns:
                lodge_field_columns += ", "
            lodge_view = """SELECT
                {lodge_field_columns}
                moniker, notes, id
            FROM
                event.lodgements
            WHERE
                event_id = {event_id}""".format(
                event_id=event_id, lodge_field_columns=lodge_field_columns)

            # The template for registration part and lodgement information.
            part_table = lambda part_id: \
                f"""LEFT OUTER JOIN (
                    SELECT
                        registration_id, status, lodgement_id, is_camping_mat
                    FROM
                        event.registration_parts
                    WHERE
                        part_id = {part_id}
                ) AS part{part_id} ON reg.id = part{part_id}.registration_id
                LEFT OUTER JOIN (
                    {lodge_view}
                ) AS lodgement{part_id}
                ON part{part_id}.lodgement_id = lodgement{part_id}.id"""

            part_tables = " ".join(
                part_table(part['id'])
                for part in event['parts'].values()
            )
            # Dynamically construct columns for custom course fields.
            # noinspection PyArgumentList
            course_fields = {
                e['field_name']:
                    PYTHON_TO_SQL_MAP[const.FieldDatatypes(e['kind']).name]
                for e in event['fields'].values()
                if e['association'] == const.FieldAssociations.course
            }
            course_field_columns = ", ".join(
                ['''(fields->>'{0}')::{1} AS "xfield_{0}"'''.format(
                    name, kind)
                 for name, kind in course_fields.items()]
            )
            if course_field_columns:
                course_field_columns += ", "
            course_view = \
            """SELECT
                {course_field_columns}
                id, nr, title, shortname, notes, instructors
            FROM
                event.courses
            WHERE
                event_id = {event_id}""".format(
                event_id=event_id, course_field_columns=course_field_columns)

            course_choices_template = """
            LEFT OUTER JOIN (
                SELECT
                    {columns}
                FROM (
                    (
                        SELECT
                            id as base_id
                        FROM
                            event.registrations
                        WHERE
                            event_id = {event_id}
                    ) AS base
                    {rank_tables}
                )
            ) AS course_choices{t_id} ON reg.id = course_choices{t_id}.base_id
            """
            rank_template = \
            """LEFT OUTER JOIN (
                SELECT
                    registration_id, track_id, course_id as rank{rank}
                FROM
                    event.course_choices
                WHERE
                    track_id = {track_id} AND rank = {rank}
            ) AS rank{rank} ON base.base_id = rank{rank}.registration_id"""

            def course_choices_table(t_id: int, ranks: int) -> str:
                # Trying to join these tables fails if there are no choices.
                if ranks < 1:
                    return ""
                rank_tables = "\n".join(
                    rank_template.format(rank=i, track_id=t_id)
                    for i in range(ranks))
                columns = ", ".join(["base_id"] +
                                    [f"rank{i}" for i in range(ranks)])
                return course_choices_template.format(
                    columns=columns, event_id=event_id, rank_tables=rank_tables,
                    t_id=t_id)

            track_table = lambda track: \
                f"""LEFT OUTER JOIN (
                    SELECT
                        registration_id, course_id, course_instructor,
                        (NOT(course_id IS NULL
                             AND course_instructor IS NOT NULL)
                         AND course_id = course_instructor)
                        AS is_course_instructor
                    FROM
                        event.registration_tracks
                    WHERE
                        track_id = {track['id']}
                ) AS track{track['id']}
                    ON reg.id = track{track['id']}.registration_id
                LEFT OUTER JOIN (
                    {course_view}
                ) AS course{track['id']}
                    ON track{track['id']}.course_id = course{track['id']}.id
                LEFT OUTER JOIN (
                    {course_view}
                ) AS course_instructor{track['id']}
                    ON track{track['id']}.course_instructor =
                    course_instructor{track['id']}.id
                {course_choices_table(track['id'], track['num_choices'])}"""

            track_tables = " ".join(
                track_table(track) for track in event['tracks'].values()
            )

            # Retrieve creation and modification timestamps from log.
            creation_date_table = \
            """LEFT OUTER JOIN (
                SELECT
                    persona_id, MAX(ctime) AS creation_time
                FROM
                    event.log
                WHERE
                    event_id = {event_id} AND code = {reg_create_code}
                GROUP BY
                    persona_id
            ) AS ctime ON reg.persona_id = ctime.persona_id""".format(
                event_id=event_id,
                reg_create_code=const.EventLogCodes.registration_created.value)
            modification_date_table = \
            """LEFT OUTER JOIN (
                SELECT
                    persona_id, MAX(ctime) AS modification_time
                FROM
                    event.log
                WHERE
                    event_id = {event_id} AND code = {reg_changed_code}
                GROUP BY
                    persona_id
            ) AS mtime ON reg.persona_id = mtime.persona_id""".format(
                event_id=event_id,
                reg_changed_code=const.EventLogCodes.registration_changed.value)

            view = registration_table.format(
                registration_fields_table=registration_fields_table,
                part_tables=part_tables,
                track_tables=track_tables,
                creation_date_table=creation_date_table,
                modification_date_table=modification_date_table,
            )

            query.constraints.append(("event_id", QueryOperators.equal,
                                      event_id))
            query.spec['event_id'] = "id"
        elif query.scope == "qview_quick_registration":
            event_id = affirm("id", event_id)
            if (not self.is_orga(rs, event_id=event_id)
                    and not self.is_admin(rs)):
                raise PrivilegeError(n_("Not privileged."))
            query.constraints.append(("event_id", QueryOperators.equal,
                                      event_id))
            query.spec['event_id'] = "id"
        elif query.scope == "qview_event_user":
            if not self.is_admin(rs):
                raise PrivilegeError(n_("Admin only."))
            # Include only un-archived event-users
            query.constraints.append(("is_event_realm", QueryOperators.equal,
                                      True))
            query.constraints.append(("is_archived", QueryOperators.equal,
                                      False))
            query.spec["is_event_realm"] = "bool"
            query.spec["is_archived"] = "bool"
            # Exclude users of any higher realm (implying event)
            for realm in implying_realms('event'):
                query.constraints.append(
                    ("is_{}_realm".format(realm), QueryOperators.equal, False))
                query.spec["is_{}_realm".format(realm)] = "bool"
        elif query.scope == "qview_event_course":
            event_id = affirm("id", event_id)
            assert event_id is not None
            if (not self.is_orga(rs, event_id=event_id)
                    and not self.is_admin(rs)):
                raise PrivilegeError(n_("Not privileged."))
            event = self.get_event(rs, event_id)

            # Template for the final view.
            # For more in depth information see `doc/Course_Query`.
            # We retrieve general course, custom field and track specific info.
            template = """
            (
                {course_table}
            ) AS course
            LEFT OUTER JOIN (
                {course_fields_table}
            ) AS course_fields ON course.id = course_fields.id
            {track_tables}
            """

            course_table = """
            SELECT
                id, id AS course_id, event_id,
                nr, title, description, shortname, instructors, min_size,
                max_size, notes
            FROM event.courses"""

            # Dynamically construct the custom field view.
            # noinspection PyArgumentList
            course_fields = {
                e['field_name']:
                    PYTHON_TO_SQL_MAP[const.FieldDatatypes(e['kind']).name]
                for e in event['fields'].values()
                if e['association'] == const.FieldAssociations.course
            }
            course_field_columns = ", ".join(
                ['''(fields->>'{0}')::{1} AS "xfield_{0}"'''.format(
                    name, kind)
                 for name, kind in course_fields.items()]
            )
            if course_field_columns:
                course_field_columns += ", "
            course_fields_table = \
            """SELECT
                {course_field_columns}
                id
            FROM
                event.courses
            WHERE
                event_id = {event_id}""".format(
                course_field_columns=course_field_columns, event_id=event_id)

            # Template for retrieving course information for one specific track.
            # We don't use the {base} table from below, because we need
            # the id to be distinct.
            def track_table(track):
                track_id = track['id']
                choices = ""
                if track['num_choices'] > 0:
                    choices = f"""
                    LEFT OUTER JOIN (
                        {choices_tables(track)}
                    ) AS choices{track_id} ON base_id = choices{track_id}.id"""
                return f"""LEFT OUTER JOIN (
                    (
                        SELECT
                            id AS base_id
                        FROM
                            event.courses
                        WHERE
                            event_id = {event_id}
                    ) AS base
                    LEFT OUTER JOIN (
                        {segment_table(track_id)}
                    ) AS segment{track_id} ON base_id = segment{track_id}.id
                    LEFT OUTER JOIN (
                        {attendees_table(track_id)}
                    ) AS attendees{track_id} ON base_id = attendees{track_id}.id
                    LEFT OUTER JOIN (
                        {instructors_table(track_id)}
                    ) AS instructors{track_id}
                        ON base_id = instructors{track_id}.id
                    {choices}
                ) AS track{track_id}
                    ON course.id = track{track_id}.base_id"""

            # A base table with all course ids we need in the following tables.
            base = "(SELECT id FROM event.courses WHERE event_id = {}) AS c".\
                format(event_id)

            # General course information specific to a track.
            segment_table = lambda t_id: \
            """SELECT
                id, COALESCE(is_active, False) AS takes_place,
                is_active IS NOT NULL AS is_offered
            FROM (
                {base}
                LEFT OUTER JOIN (
                    SELECT
                        is_active, course_id
                    FROM
                        event.course_segments
                    WHERE track_id = {track_id}
                ) AS segment ON c.id = segment.course_id
            ) AS segment""".format(
                base=base,
                track_id=t_id,
            )

            # Retrieve attendee count.
            attendees_table = lambda t_id: \
                """SELECT
                    id, COUNT(registration_id) AS attendees
                FROM (
                    {base}
                    LEFT OUTER JOIN (
                        SELECT
                            registration_id, course_id
                        FROM
                            event.registration_tracks
                        WHERE track_id = {track_id}
                    ) AS rt ON c.id = rt.course_id
                ) AS attendee_count
                GROUP BY
                    id""".format(
                    base=base,
                    track_id=t_id,
                )

            # Retrieve instructor count.
            instructors_table = lambda t_id: \
                """SELECT
                    id, COUNT(registration_id) as instructors
                FROM (
                    {base}
                    LEFT OUTER JOIN (
                        SELECT
                            registration_id, course_instructor
                        FROM
                            event.registration_tracks
                        WHERE
                            track_id = {track_id}
                        ) as rt on c.id = rt.course_instructor
                ) AS instructor_count
                GROUP BY
                    id""".format(
                    base=base,
                    track_id=t_id,
                )

            # Retrieve course choice count. Limit to regs with relevant stati.
            stati = {
                const.RegistrationPartStati.participant,
                const.RegistrationPartStati.guest,
                const.RegistrationPartStati.waitlist,
                const.RegistrationPartStati.applied,
            }
            # Template for a specific course choice in a specific track.
            choices_table = lambda t_id, p_id, rank: \
                """SELECT
                    id AS course_id, COUNT(registration_id) AS num_choices{rank}
                FROM (
                    {base}
                    LEFT OUTER JOIN (
                        SELECT
                            registration_id, course_id AS c_id
                        FROM (
                            (
                                SELECT registration_id, course_id
                                FROM event.course_choices
                                WHERE rank = {rank} AND track_id = {track_id}
                            ) AS choices
                            LEFT OUTER JOIN (
                                SELECT
                                    registration_id AS reg_id, status
                                FROM
                                    event.registration_parts
                                WHERE
                                    part_id = {part_id}
                            ) AS reg_part
                            ON choices.registration_id = reg_part.reg_id
                        ) AS choices
                        WHERE
                            status = ANY({stati})
                    ) AS status ON c.id = status.c_id
                ) AS choices_count
                GROUP BY
                    course_id""".format(
                    base=base, track_id=t_id, rank=rank, part_id=p_id,
                    stati="ARRAY[{}]".format(
                        ",".join(str(x.value) for x in stati)),
                )
            # Combine all the choices for a specific track.
            choices_tables = lambda track: \
                base + "\n" + " ".join(
                    """LEFT OUTER JOIN (
                        {choices_table}
                    ) AS choices{track_id}_{rank}
                        ON c.id = choices{track_id}_{rank}.course_id""".format(
                        choices_table=choices_table(
                            track['id'], track['part_id'], rank),
                        track_id=track['id'],
                        rank=rank,
                    )
                    for rank in range(track['num_choices'])
                )

            view = template.format(
                course_table=course_table,
                course_fields_table=course_fields_table,
                track_tables=" ".join(
                    track_table(track)
                    for track in event['tracks'].values()),
            )

            query.constraints.append(
                ("event_id", QueryOperators.equal, event_id))
            query.spec['event_id'] = "id"
        elif query.scope == "qview_event_lodgement":
            event_id = affirm("id", event_id)
            assert event_id is not None
            if (not self.is_orga(rs, event_id=event_id)
                    and not self.is_admin(rs)):
                raise PrivilegeError(n_("Not privileged."))
            event = self.get_event(rs, event_id)

            # Template for the final view.
            # For more detailed information see `doc/Lodgement_Query`.
            # We retrieve general lodgement, event-field and part specific info.
            template = """
            (
                {lodgement_table}
            ) AS lodgement
            LEFT OUTER JOIN (
                SELECT
                    -- replace NULL ids with temp value so we can join.
                    id, COALESCE(group_id, -1) AS tmp_group_id
                FROM
                    event.lodgements
                WHERE
                    event_id = {event_id}
            ) AS tmp_group ON lodgement.id = tmp_group.id
            LEFT OUTER JOIN (
                {lodgement_fields_table}
            ) AS lodgement_fields ON lodgement.id = lodgement_fields.id
            LEFT OUTER JOIN (
                {lodgement_group_table}
            ) AS lodgement_group
                ON tmp_group.tmp_group_id = lodgement_group.tmp_id
            {part_tables}
            """

            lodgement_table = """
            SELECT
                id, id as lodgement_id, event_id,
                moniker, regular_capacity, camping_mat_capacity, notes, group_id
            FROM
                event.lodgements"""

            # Dynamically construct the view for custom event-fields:
            # noinspection PyArgumentList
            lodgement_fields = {
                e['field_name']:
                    PYTHON_TO_SQL_MAP[const.FieldDatatypes(e['kind']).name]
                for e in event['fields'].values()
                if e['association'] == const.FieldAssociations.lodgement
            }
            lodgement_fields_columns = ", ".join(
                '''(fields->>'{0}')::{1} AS "xfield_{0}"'''.format(
                    name, kind)
                for name, kind in lodgement_fields.items()
            )
            if lodgement_fields_columns:
                lodgement_fields_columns += ", "
            lodgement_fields_table = \
            """SELECT
                {lodgement_fields_columns}
                id
            FROM
                event.lodgements
            WHERE
                event_id = {event_id}""".format(
                lodgement_fields_columns=lodgement_fields_columns,
                event_id=event_id)

            # Retrieve generic lodgemnt group information.
            lodgement_group_table = \
            """SELECT
                tmp_id, moniker, regular_capacity, camping_mat_capacity
            FROM (
                (
                    (
                        SELECT
                            id AS tmp_id, moniker
                        FROM
                            event.lodgement_groups
                        WHERE
                            event_id = {event_id}
                    )
                    UNION
                    (
                        SELECT
                            -1, ''
                    )
                ) AS group_base
                LEFT OUTER JOIN (
                    SELECT
                        COALESCE(group_id, -1) as tmp_group_id,
                        SUM(regular_capacity) as regular_capacity,
                        SUM(camping_mat_capacity) as camping_mat_capacity
                    FROM
                        event.lodgements
                    WHERE
                        event_id = {event_id}
                    GROUP BY
                        tmp_group_id
                ) AS group_totals
                    ON group_base.tmp_id = group_totals.tmp_group_id
            )""".format(event_id=event_id)

            # Template for retrieveing lodgement information for one
            # specific part. We don't youse the {base} table from below, because
            # we need the id to be distinct.
            part_table_template = \
                """(
                    SELECT
                        id as base_id, COALESCE(group_id, -1) AS tmp_group_id
                    FROM
                        event.lodgements
                    WHERE
                        event_id = {event_id}
                ) AS base
                LEFT OUTER JOIN (
                    {inhabitants_view}
                ) AS inhabitants_view{part_id}
                    ON base.base_id = inhabitants_view{part_id}.id
                LEFT OUTER JOIN (
                    {group_inhabitants_view}
                ) AS group_inhabitants_view{part_id}
                    ON base.tmp_group_id =
                    group_inhabitants_view{part_id}.tmp_group_id"""

            def part_table(p_id):
                ptable = part_table_template.format(
                    event_id=event_id, part_id=p_id,
                    inhabitants_view=inhabitants_view(p_id),
                    group_inhabitants_view=group_inhabitants_view(p_id),
                )
                ret = f"""LEFT OUTER JOIN (
                    {ptable}
                ) AS part{p_id} ON lodgement.id = part{p_id}.base_id"""
                return ret

            inhabitants_counter = lambda p_id, rc: \
            """SELECT
                lodgement_id, COUNT(registration_id) AS inhabitants
            FROM
                event.registration_parts
            WHERE
                part_id = {part_id}
                {rc}
            GROUP BY
                lodgement_id""".format(part_id=p_id, rc=rc)

            inhabitants_view = lambda p_id: \
            """SELECT
                id, tmp_group_id,
                COALESCE(rp_regular.inhabitants, 0) AS regular_inhabitants,
                COALESCE(rp_camping_mat.inhabitants, 0)
                    AS camping_mat_inhabitants,
                COALESCE(rp_total.inhabitants, 0) AS total_inhabitants
            FROM
                (
                    SELECT id, COALESCE(group_id, -1) as tmp_group_id
                    FROM event.lodgements
                    WHERE event_id = {event_id}
                ) AS l
                LEFT OUTER JOIN (
                    {rp_regular}
                ) AS rp_regular ON l.id = rp_regular.lodgement_id
                LEFT OUTER JOIN (
                    {rp_camping_mat}
                ) AS rp_camping_mat ON l.id = rp_camping_mat.lodgement_id
                LEFT OUTER JOIN (
                    {rp_total}
                ) AS rp_total ON l.id = rp_total.lodgement_id""".format(
                    event_id=event_id,
                    rp_regular=inhabitants_counter(
                        p_id, "AND is_camping_mat = False"),
                    rp_camping_mat=inhabitants_counter(
                        p_id, "AND is_camping_mat = True"),
                    rp_total=inhabitants_counter(p_id, ""),
            )

            group_inhabitants_view = lambda p_id: \
            """SELECT
                tmp_group_id,
                COALESCE(SUM(regular_inhabitants)::bigint, 0)
                    AS group_regular_inhabitants,
                COALESCE(SUM(camping_mat_inhabitants)::bigint, 0)
                    AS group_camping_mat_inhabitants,
                COALESCE(SUM(total_inhabitants)::bigint, 0)
                    AS group_total_inhabitants
            FROM (
                {inhabitants_view}
            ) AS inhabitants_view{part_id}
            GROUP BY
                tmp_group_id""".format(
                inhabitants_view=inhabitants_view(p_id), part_id=p_id,
            )

            view = template.format(
                lodgement_table=lodgement_table,
                lodgement_fields_table=lodgement_fields_table,
                lodgement_group_table=lodgement_group_table,
                part_tables=" ".join(part_table(p_id)
                                     for p_id in event['parts']),
                event_id=event_id,
            )

            query.constraints.append(
                ("event_id", QueryOperators.equal, event_id))
            query.spec['event_id'] = "id"
        else:
            raise RuntimeError(n_("Bad scope."))
        return self.general_query(rs, query, view=view)

    @access("anonymous")
    def get_events(self, rs: RequestState,
                   ids: Collection[int]) -> CdEDBObjectMap:
        """Retrieve data for some events organized via DB.

        This queries quite a lot of additional tables since there is quite
        some data attached to such an event. Namely we have additional data on:

        * parts,
        * orgas,
        * fields.

        The tracks are inside the parts entry. This allows to create tracks
        during event creation.

        Furthermore we have the following derived keys:

        * tracks,
        * begin,
        * end,
        * is_open.
        """
        ids = affirm_set("id", ids)
        with Atomizer(rs):
            data = self.sql_select(rs, "event.events", EVENT_FIELDS, ids)
            ret = {e['id']: e for e in data}
            data = self.sql_select(rs, "event.event_parts", EVENT_PART_FIELDS,
                                   ids, entity_key="event_id")
            all_parts = tuple(e['id'] for e in data)
            for anid in ids:
                parts = {d['id']: d for d in data if d['event_id'] == anid}
                assert ('parts' not in ret[anid])
                ret[anid]['parts'] = parts
            track_data = self.sql_select(
                rs, "event.course_tracks", COURSE_TRACK_FIELDS,
                all_parts, entity_key="part_id")
            fee_modifier_data = self.sql_select(
                rs, "event.fee_modifiers", FEE_MODIFIER_FIELDS,
                all_parts, entity_key="part_id")
            for anid in ids:
                for part_id in ret[anid]['parts']:
                    tracks = {d['id']: d for d in track_data
                              if d['part_id'] == part_id}
                    assert ('tracks' not in ret[anid]['parts'][part_id])
                    ret[anid]['parts'][part_id]['tracks'] = tracks
                ret[anid]['tracks'] = {d['id']: d for d in track_data
                                       if d['part_id'] in ret[anid]['parts']}
                ret[anid]['fee_modifiers'] = {
                    d['id']: d for d in fee_modifier_data
                    if d['part_id'] in ret[anid]['parts']}
            data = self.sql_select(
                rs, "event.orgas", ("persona_id", "event_id"), ids,
                entity_key="event_id")
            for anid in ids:
                orgas = {d['persona_id'] for d in data if d['event_id'] == anid}
                assert ('orgas' not in ret[anid])
                ret[anid]['orgas'] = orgas
            data = self.sql_select(
                rs, "event.field_definitions", FIELD_DEFINITION_FIELDS,
                ids, entity_key="event_id")
            for anid in ids:
                fields = {d['id']: d for d in data if d['event_id'] == anid}
                assert ('fields' not in ret[anid])
                ret[anid]['fields'] = fields
        for anid in ids:
            ret[anid]['begin'] = min((p['part_begin']
                                      for p in ret[anid]['parts'].values()))
            ret[anid]['end'] = max((p['part_end']
                                    for p in ret[anid]['parts'].values()))
            ret[anid]['is_open'] = (
                    ret[anid]['registration_start']
                    and ret[anid]['registration_start'] <= now()
                    and (ret[anid]['registration_hard_limit'] is None
                         or ret[anid]['registration_hard_limit'] >= now()))
        return ret
    get_event: Callable[['EventBackend', RequestState, int], CdEDBObject]
    get_event = singularize(get_events)

    def _get_event_fields(self, rs: RequestState,
                          event_id: int) -> CdEDBObjectMap:
        """
        Helper function to retrieve the custom field definitions of an event.
        This is required by multiple backend functions.

        :type rs: :py:class:`cdedb.common.RequestState`
        :type event_id: int
        :return: A dict mapping each event id to the dict of its fields
        :rtype: {int: {str: object}}
        """
        data = self.sql_select(
            rs, "event.field_definitions", FIELD_DEFINITION_FIELDS,
            [event_id], entity_key="event_id")
        return {d['id']: d for d in data}

    def _delete_course_track_blockers(self, rs: RequestState,
                                      track_id: int) -> DeletionBlockers:
        """Determine what keeps a course track from being deleted.

        Possible blockers:

        * course_segments: Courses that are offered in this track.
        * registration_tracks: Registration information for this track.
            This includes course_assignment and possible course instructors.
        * course_choices: Course choices for this track.

        :return: List of blockers, separated by type. The values of the dict
            are the ids of the blockers.
        """
        track_id = affirm("id", track_id)
        blockers = {}

        course_segments = self.sql_select(
            rs, "event.course_segments", ("id",), (track_id,),
            entity_key="track_id")
        if course_segments:
            blockers["course_segments"] = [e["id"] for e in course_segments]

        reg_tracks = self.sql_select(
            rs, "event.registration_tracks", ("id",), (track_id,),
            entity_key="track_id")
        if reg_tracks:
            blockers["registration_tracks"] = [e["id"] for e in reg_tracks]

        course_choices = self.sql_select(
            rs, "event.course_choices", ("id",), (track_id,),
            entity_key="track_id")
        if course_choices:
            blockers["course_choices"] = [e["id"] for e in course_choices]

        return blockers

    def _delete_course_track(self, rs: RequestState, track_id: int,
                             cascade: Collection[str] = None
                             ) -> DefaultReturnCode:
        """Remove course track.

        This has to be called from an atomized context.

        :param cascade: Specify which deletion blockers to cascadingly
            remove or ignore. If None or empty, cascade none.
        """
        track_id = affirm("id", track_id)
        blockers = self._delete_course_track_blockers(rs, track_id)
        if not cascade:
            cascade = set()
        cascade = affirm_set("str", cascade)
        cascade = cascade & blockers.keys()
        if blockers.keys() - cascade:
            raise ValueError(n_("Deletion of %(type)s blocked by %(block)s."),
                             {
                                 "type": "course track",
                                 "block": blockers.keys() - cascade,
                             })

        ret = 1
        # implicit atomized context.
        self.affirm_atomized_context(rs)
        if cascade:
            if "course_segments" in cascade:
                ret *= self.sql_delete(rs, "event.course_segments",
                                       blockers["course_segments"])
            if "registration_tracks" in cascade:
                ret *= self.sql_delete(rs, "event.registration_tracks",
                                       blockers["registration_tracks"])
            if "course_choices" in cascade:
                ret *= self.sql_delete(rs, "event.course_choices",
                                       blockers["course_choices"])

            blockers = self._delete_course_track_blockers(rs, track_id)

        if not blockers:
            track = unwrap(self.sql_select(rs, "event.course_tracks",
                                           ("part_id", "title",),
                                           (track_id,)))
            part = unwrap(self.sql_select(rs, "event.event_parts",
                                          ("event_id",),
                                          (track["part_id"],)))
            ret *= self.sql_delete_one(
                rs, "event.course_tracks", track_id)
            self.event_log(rs, const.EventLogCodes.track_removed,
                           event_id=part["event_id"],
                           change_note=track["title"])
        else:
            raise ValueError(
                n_("Deletion of %(type)s blocked by %(block)s."),
                {"type": "course track", "block": blockers.keys()})
        return ret

    def _set_tracks(self, rs: RequestState, event_id: int, part_id: int,
                    data: CdEDBOptionalMap) -> DefaultReturnCode:
        """Helper for handling of course tracks.

        This is basically uninlined code from ``set_event()``.

        :note: This has to be called inside an atomized context.
        """
        ret = 1
        if not data:
            return ret
        # implicit Atomizer by caller
        self.affirm_atomized_context(rs)
        current = self.sql_select(
            rs, "event.course_tracks", COURSE_TRACK_FIELDS, (part_id,),
            entity_key="part_id")
        current = {e['id']: e for e in current}
        existing = set(current)
        if not (existing >= {x for x in data if x > 0}):
            raise ValueError(n_("Non-existing tracks specified."))
        new = {x for x in data if x < 0}
        updated = {x for x in data
                   if x > 0 and data[x] is not None}
        deleted = {x for x in data
                   if x > 0 and data[x] is None}
        # new
        for x in reversed(xsorted(new)):
            track_data = data[x]
            assert track_data is not None
            new_track = {
                "part_id": part_id,
                **track_data
            }
            new_track_id = self.sql_insert(rs, "event.course_tracks", new_track)
            ret *= new_track_id
            self.event_log(
                rs, const.EventLogCodes.track_added, event_id,
                change_note=track_data['title'])
            reg_ids = self.list_registrations(rs, event_id)
            for reg_id in reg_ids:
                reg_track = {
                    'registration_id': reg_id,
                    'track_id': new_track_id,
                    'course_id': None,
                    'course_instructor': None,
                }
                ret *= self.sql_insert(
                    rs, "event.registration_tracks", reg_track)
        # updated
        for x in updated:
            track_data = data[x]
            assert track_data is not None
            if current[x] != track_data:
                update = {
                    'id': x,
                    **track_data
                }
                ret *= self.sql_update(rs, "event.course_tracks", update)
                self.event_log(
                    rs, const.EventLogCodes.track_updated, event_id,
                    change_note=track_data['title'])

        # deleted
        if deleted:
            cascade = ("course_segments", "registration_tracks",
                       "course_choices")
            for track_id in deleted:
                self._delete_course_track(rs, track_id, cascade=cascade)
        return ret

    def _delete_field_values(self, rs: RequestState,
                             field_data: CdEDBObject) -> None:
        """
        Helper function for ``set_event()`` to clean up all the JSON data, when
        removing a field definition.

        :param field_data: The data of the field definition to be deleted
        """
        if field_data['association'] == const.FieldAssociations.registration:
            table = 'event.registrations'
        elif field_data['association'] == const.FieldAssociations.course:
            table = 'event.courses'
        elif field_data['association'] == const.FieldAssociations.lodgement:
            table = 'event.lodgements'
        else:
            raise RuntimeError(n_("This should not happen."))

        query = f"UPDATE {table} SET fields = fields - %s WHERE event_id = %s"
        self.query_exec(rs, query, (field_data['field_name'],
                                    field_data['event_id']))

    def _cast_field_values(self, rs: RequestState, field_data: CdEDBObject,
                           new_kind: const.FieldDatatypes) -> None:
        """
        Helper function for ``set_event()`` to cast the existing JSON data to
        a new datatype (or set it to None, if casting fails), when a field
        defintion is updated with a new datatype.

        :param field_data: The data of the field definition to be updated
        :param new_kind: The new kind/datatype of the field.
        """
        if field_data['association'] == const.FieldAssociations.registration:
            table = 'event.registrations'
        elif field_data['association'] == const.FieldAssociations.course:
            table = 'event.courses'
        elif field_data['association'] == const.FieldAssociations.lodgement:
            table = 'event.lodgements'
        else:
            raise RuntimeError(n_("This should not happen."))

        casters: Dict[const.FieldDatatypes, Callable[[Any], Any]] = {
            const.FieldDatatypes.int: int,
            const.FieldDatatypes.str: str,
            const.FieldDatatypes.float: float,
            const.FieldDatatypes.date: parse_date,
            const.FieldDatatypes.datetime: parse_datetime,
            const.FieldDatatypes.bool: bool,
        }

        data = self.sql_select(rs, table, ("id", "fields",),
                               (field_data['event_id'],), entity_key='event_id')
        for entry in data:
            fdata = entry['fields']
            value = fdata.get(field_data['field_name'], None)
            if value is None:
                continue
            try:
                new_value = casters[new_kind](value)
            except (ValueError, TypeError):
                new_value = None
            fdata[field_data['field_name']] = new_value
            new = {
                'id': entry['id'],
                'fields': PsycoJson(fdata),
            }
            self.sql_update(rs, table, new)

    def _delete_event_part_blockers(self, rs: RequestState,
                                    part_id: int) -> DeletionBlockers:
        """Determine what keeps an event part from being deleted.

        Possible blockers:

        * fee_modifiers: A modification to the fee for this part depending on
                         registration fields.
        * course_tracks: A course track in this part.
        * registration_part: A registration part for this part.

        :return: List of blockers, separated by type. The values of the dict
            are the ids of the blockers.
        """
        part_id = affirm("id", part_id)
        blockers = {}

        fee_modifiers = self.sql_select(
            rs, "event.fee_modifiers", ("id",), (part_id,),
            entity_key="part_id")
        if fee_modifiers:
            blockers["fee_modifiers"] = [e["id"] for e in fee_modifiers]

        course_tracks = self.sql_select(
            rs, "event.course_tracks", ("id",), (part_id,),
            entity_key="part_id")
        if course_tracks:
            blockers["course_tracks"] = [e["id"] for e in course_tracks]

        registration_parts = self.sql_select(
            rs, "event.registration_parts", ("id",), (part_id,),
            entity_key="part_id")
        if registration_parts:
            blockers["registration_parts"] = [
                e["id"] for e in registration_parts]

        return blockers

    def _delete_event_part(self, rs: RequestState, part_id: int,
                           cascade: Collection[str] = None
                           ) -> DefaultReturnCode:
        """Remove event part.

        This has to be called from an atomized context.

        :param cascade: Specify which deletion blockers to cascadingly
            remove or ignore. If None or empty, cascade none.
        """
        part_id = affirm("id", part_id)
        blockers = self._delete_event_part_blockers(rs, part_id)
        if not cascade:
            cascade = set()
        cascade = affirm_set("str", cascade) & blockers.keys()
        if blockers.keys() - cascade:
            raise ValueError(n_("Deletion of %(type)s blocked by %(block)s."),
                             {
                                 "type": "event part",
                                 "block": blockers.keys() - cascade,
                             })

        ret = 1
        # Implicit atomized context.
        self.affirm_atomized_context(rs)
        if cascade:
            if "fee_modifiers" in cascade:
                ret *= self.sql_delete(rs, "event.fee_modifiers",
                                       blockers["fee_modifiers"])
            if "course_tracks" in cascade:
                track_cascade = ("course_segments", "registration_tracks",
                                 "course_choices")
                for anid in blockers["course_tracks"]:
                    ret *= self._delete_course_track(rs, anid, track_cascade)
            if "registration_parts" in cascade:
                ret *= self.sql_delete(rs, "event.registration_parts",
                                       blockers["registration_parts"])
            blockers = self._delete_event_part_blockers(rs, part_id)

        if not blockers:
            part = self.sql_select_one(rs, "event.event_parts",
                                       ("event_id", "title"), part_id)
            assert part is not None
            ret *= self.sql_delete_one(rs, "event.event_parts", part_id)
            self.event_log(rs, const.EventLogCodes.part_deleted,
                           event_id=part["event_id"],
                           change_note=part["title"])
        else:
            raise ValueError(
                n_("Deletion of %(type)s blocked by %(block)s."),
                {"type": "event part", "block": blockers.keys()})
        return ret

    def _delete_event_field_blockers(self, rs: RequestState,
                                     field_id: int) -> DeletionBlockers:
        """Determine what keeps an event part from being deleted.

        Possible blockers:

        * fee_modifiers:      A modification to the fee for a part depending on
                              this event field.
        * questionnaire_rows: A questionnaire row that uses this field.
        * lodge_fields:       An event that uses this field for lodging wishes.
        * camping_mat_fields: An event that uses this field for camping mat
                              wishes.
        * course_room_fields: An event that uses this field for course room
                              assignment.
        * waitlist_fields:    An event_part that uses this field for waitlist
                              management.

        :return: List of blockers, separated by type. The values of the dict
            are the ids of the blockers.
        """
        field_id = affirm("id", field_id)
        blockers = {}

        fee_modifiers = self.sql_select(
            rs, "event.fee_modifiers", ("id",), (field_id,),
            entity_key="field_id")
        if fee_modifiers:
            blockers["fee_modifiers"] = [e["id"] for e in fee_modifiers]

        questionnaire_rows = self.sql_select(
            rs, "event.questionnaire_rows", ("id",), (field_id,),
            entity_key="field_id")
        if questionnaire_rows:
            blockers["questionnaire_rows"] = [
                e["id"] for e in questionnaire_rows]

        lodge_fields = self.sql_select(
            rs, "event.events", ("id",), (field_id,),
            entity_key="lodge_field")
        if lodge_fields:
            blockers["lodge_fields"] = [e["id"] for e in lodge_fields]

        camping_mat_fields = self.sql_select(
            rs, "event.events", ("id",), (field_id,),
            entity_key="camping_mat_field")
        if camping_mat_fields:
            blockers["camping_mat_fields"] = [
                e["id"] for e in camping_mat_fields]

        course_room_fields = self.sql_select(
            rs, "event.events", ("id",), (field_id,),
            entity_key="course_room_field")
        if course_room_fields:
            blockers["course_room_fields"] = [
                e["id"] for e in course_room_fields]

        waitlist_fields = self.sql_select(
            rs, "event.event_parts", ("id",), (field_id,),
            entity_key="waitlist_field")
        if waitlist_fields:
            blockers["waitlist_fields"] = [
                e["id"] for e in waitlist_fields]

        return blockers

    def _delete_event_field(self, rs: RequestState, field_id: int,
                            cascade: Collection[str] = None
                            ) -> DefaultReturnCode:
        """Remove an event field.

        This needs to be called from an atomized context.

        :param cascade: Specify which deletion blockers to cascadingly
            remove or ignore. If None or empty, cascade none.

        """
        field_id = affirm("id", field_id)
        blockers = self._delete_event_field_blockers(rs, field_id)
        if not cascade:
            cascade = set()
        cascade = affirm_set("str", cascade)
        cascade = cascade & blockers.keys()
        if blockers.keys() - cascade:
            raise ValueError(n_("Deletion of %(type)s blocked by %(block)s."),
                             {
                                 "type": "event field",
                                 "block": blockers.keys() - cascade,
                             })

        ret = 1
        # implicit atomized context.
        self.affirm_atomized_context(rs)
        if cascade:
            if "fee_modifiers" in cascade:
                ret *= self.sql_delete(rs, "event.fee_modifiers",
                                       blockers["fee_modifiers"])
            if "questionnaire_rows" in cascade:
                ret *= self.sql_delete(rs, "event.questionnaire_rows",
                                       blockers["fee_modifiers"])
            if "lodge_fields" in cascade:
                for anid in blockers["lodge_fields"]:
                    deletor = {
                        'id': anid,
                        'lodge_field': None,
                    }
                    ret += self.sql_update(rs, "event.events", deletor)
            if "camping_mat_fields" in cascade:
                for anid in blockers["camping_mat_fields"]:
                    deletor = {
                        'id': anid,
                        'camping_mat_field': None,
                    }
                    ret += self.sql_update(rs, "event.events", deletor)
            if "course_room_fields" in cascade:
                for anid in blockers["course_room_fields"]:
                    deletor = {
                        'id': anid,
                        'course_room_field': None,
                    }
                    ret += self.sql_update(rs, "event.events", deletor)
            if "waitlist_fields" in cascade:
                for anid in blockers["waitlist_fields"]:
                    deletor = {
                        'id': anid,
                        'waitlist_field': None,
                    }
                    ret += self.sql_update(rs, "event.event_parts", deletor)
            blockers = self._delete_event_field_blockers(rs, field_id)

        if not blockers:
            current = self.sql_select_one(
                rs, "event.field_definitions", FIELD_DEFINITION_FIELDS,
                field_id)
            assert current is not None
            ret *= self.sql_delete_one(rs, "event.field_definitions", field_id)
            self._delete_field_values(rs, current)
            self.event_log(
                rs, const.EventLogCodes.field_removed, current["event_id"],
                change_note=current["field_name"])
        else:
            raise ValueError(
                n_("Deletion of %(type)s blocked by %(block)s."),
                {"type": "event part", "block": blockers.keys()})

        return ret

    @access("event")
    def change_minor_form(self, rs: RequestState, event_id: int,
                          minor_form: Optional[bytes]) -> DefaultReturnCode:
        """Change or remove an event's minor form.

        Return 1 on successful change, -1 on successful deletion, 0 otherwise."""
        event_id = affirm("id", event_id)
        minor_form = affirm("pdffile_or_None", minor_form, file_storage=False)
        if not (self.is_orga(rs, event_id=event_id) or self.is_admin(rs)):
            raise PrivilegeError(n_("Must be orga or admin to change the"
                                    " minor form."))
        path = self.minor_form_dir / str(event_id)
        if minor_form is None:
            if path.exists():
                path.unlink()
                self.event_log(rs, const.EventLogCodes.minor_form_removed,
                               event_id)
                return -1
            else:
                return 0
        else:
            with open(path, "wb") as f:
                f.write(minor_form)
            self.event_log(rs, const.EventLogCodes.minor_form_updated, event_id)
            return 1

    @access("event")
    def get_minor_form(self, rs: RequestState,
                       event_id: int) -> Optional[bytes]:
        """Retrieve the minor form for an event.

        Returns None if no minor form exists for the given event."""
        event_id = affirm("id", event_id)
        # TODO accesscheck?
        path = self.minor_form_dir / str(event_id)
        ret = None
        if path.exists():
            with open(path, "rb") as f:
                ret = f.read()
        return ret

    @internal
    @access("event")
    def set_event_archived(self, rs: RequestState, data: CdEDBObject) -> None:
        """Wrapper around ``set_event()`` for archiving an event.
        
        This exists to emit the correct log message. It delegates
        everything else (like validation) to the wrapped method.
        """
        with Atomizer(rs):
            with Silencer(rs):
                self.set_event(rs, data)
            self.event_log(rs, const.EventLogCodes.event_archived,
                           data['id'])

    @access("event_admin")
    def set_event_orgas(self, rs: RequestState, event_id: int,
                        ids: Collection[int]) -> DefaultReturnCode:
        """Set the orgas of an event.

        This is basically un-inlined code from `set_event`, but may also be
        called separately.

        Note that this is only available to admins in contrast to `set_event`.

        A complete set of orga IDs needs to be passed, since this will
        overwrite the current set.
        """
        event_id = affirm("id", event_id)
        ids = affirm_set("id", ids)
        if not self.core.verify_ids(rs, ids, is_archived=False):
            raise ValueError(n_(
                "Some of these orgas do not exist or are archived."))
        if not self.core.verify_personas(rs, ids, {"event"}):
            raise ValueError(n_("Some of these orgas are not event users."))
        self.assert_offline_lock(rs, event_id=event_id)

        ret = 1
        with Atomizer(rs):
            current = self.sql_select(rs, "event.orgas", ("persona_id",),
                                      (event_id,), entity_key="event_id")
            existing = {unwrap(e) for e in current}
            new = ids - existing
            deleted = existing - ids
            if new:
                for anid in mixed_existence_sorter(new):
                    new_orga = {
                        'persona_id': anid,
                        'event_id': event_id,
                    }
                    ret *= self.sql_insert(rs, "event.orgas", new_orga)
                    self.event_log(rs, const.EventLogCodes.orga_added,
                                   event_id, persona_id=anid)
            if deleted:
                query = ("DELETE FROM event.orgas"
                         " WHERE persona_id = ANY(%s) AND event_id = %s")
                ret *= self.query_exec(rs, query, (deleted, event_id))
                for anid in mixed_existence_sorter(deleted):
                    self.event_log(rs, const.EventLogCodes.orga_removed,
                                   event_id, persona_id=anid)
        return ret

    @access("event")
    def set_event(self, rs: RequestState,
                  data: CdEDBObject) -> DefaultReturnCode:
        """Update some keys of an event organized via DB.

        The syntax for updating the associated data on orgas, parts and
        fields is as follows:

        * If the key 'orgas' is present you have to pass the complete set
          of orga IDs, which will superseed the current list of orgas.
        * If the keys 'parts', 'fee_modifiers' or 'fields' are present,
          the associated dict mapping the part, fee_modifier or field ids to
          the respective data sets can contain an arbitrary number of entities,
          absent entities are not modified.

          Any valid entity id that is present has to map to a (partial or
          complete) data set or ``None``. In the first case the entity is
          updated, in the second case it is deleted. Deletion depends on
          the entity being nowhere referenced, otherwise an error is
          raised.

          Any invalid entity id (that is negative integer) has to map to a
          complete data set which will be used to create a new entity.

          The same logic applies to the 'tracks' dicts inside the
          'parts'. Deletion of parts implicitly deletes the dependent
          tracks and fee modifiers.

          Note that due to allowing only subsets of the existing fields,
          fee modifiers, parts and tracks to be given, there are some invalid
          combinations that cannot currently be detected at this point,
          e.g. trying to create a field with a `field_name` that already
          exists for this event. See Issue #1140.
        """
        data = affirm("event", data)
        if not self.is_orga(rs, event_id=data['id']) and not self.is_admin(rs):
            raise PrivilegeError(n_("Not privileged."))
        self.assert_offline_lock(rs, event_id=data['id'])

        ret = 1
        with Atomizer(rs):
            edata = {k: v for k, v in data.items() if k in EVENT_FIELDS}
            if len(edata) > 1:
                indirect_fields: Set[int] = set(
                    f for f in [edata.get('lodge_field'),
                                edata.get('camping_mat_field'),
                                edata.get('course_room_field')] if f)
                if indirect_fields:
                    indirect_data = self.sql_select(
                        rs, "event.field_definitions",
                        ("id", "event_id", "kind", "association"),
                        indirect_fields)
                    legal_kinds, legal_assocs = EVENT_FIELD_SPEC['lodge']
                    if edata.get('lodge_field'):
                        lodge_data = unwrap(
                            [x for x in indirect_data
                             if x['id'] == edata['lodge_field']])
                        if (lodge_data['event_id'] != data['id']
                                or lodge_data['kind'] not in legal_kinds
                                or lodge_data['association'] not in legal_assocs):
                            raise ValueError(n_("Unfit field for %(field)s"),
                                             {'field': 'lodge_field'})
                    legal_kinds, legal_assocs = EVENT_FIELD_SPEC['camping_mat']
                    if edata.get('camping_mat_field'):
                        camping_mat_data = unwrap(
                            [x for x in indirect_data
                             if x['id'] == edata['camping_mat_field']])
                        if (camping_mat_data['event_id'] != data['id']
                                or camping_mat_data['kind'] not in legal_kinds
                                or camping_mat_data['association'] not in legal_assocs):
                            raise ValueError(n_("Unfit field for %(field)s"),
                                             {'field': 'camping_mat_field'})
                    # TODO make this include lodgement datatype per Issue #71
                    legal_kinds, legal_assocs = EVENT_FIELD_SPEC['course_room']
                    if edata.get('course_room_field'):
                        course_room_data = unwrap(
                            [x for x in indirect_data
                             if x['id'] == edata['course_room_field']])
                        if (course_room_data['event_id'] != data['id']
                                or course_room_data['kind'] not in legal_kinds
                                or course_room_data['association'] not in legal_assocs):
                            raise ValueError(n_("Unfit field for %(field)s"),
                                             {'field': 'course_room_field'})
                ret *= self.sql_update(rs, "event.events", edata)
                self.event_log(rs, const.EventLogCodes.event_changed,
                               data['id'])

            if 'orgas' in data:
<<<<<<< HEAD
                ret *= self.set_event_orgas(rs, data['id'], data['orgas'])
=======
                if not self.is_admin(rs):
                    raise PrivilegeError(n_("Not privileged."))
                orgas = self.core.get_personas(rs, data['orgas'])
                if any('event' not in extract_roles(orga,
                                                    introspection_only=True)
                        for orga in orgas.values()):
                    raise ValueError(n_("User is no event user."))
                current = self.sql_select(rs, "event.orgas", ("persona_id",),
                                          (data['id'],), entity_key="event_id")
                existing = {unwrap(e) for e in current}
                new = data['orgas'] - existing
                deleted = existing - data['orgas']
                if new:
                    for anid in mixed_existence_sorter(new):
                        new_orga = {
                            'persona_id': anid,
                            'event_id': data['id'],
                        }
                        ret *= self.sql_insert(rs, "event.orgas", new_orga)
                        self.event_log(rs, const.EventLogCodes.orga_added,
                                       data['id'], persona_id=anid)
                if deleted:
                    query = ("DELETE FROM event.orgas"
                             " WHERE persona_id = ANY(%s) AND event_id = %s")
                    ret *= self.query_exec(rs, query, (deleted, data['id']))
                    for anid in mixed_existence_sorter(deleted):
                        self.event_log(rs, const.EventLogCodes.orga_removed,
                                       data['id'], persona_id=anid)

>>>>>>> 5933acca
            if 'parts' in data:
                parts = data['parts']
                has_registrations = self.has_registrations(rs, data['id'])
                current = self.sql_select(rs, "event.event_parts", ("id",),
                                          (data['id'],), entity_key="event_id")
                existing = {unwrap(e) for e in current}
                if not (existing >= {x for x in parts if x > 0}):
                    raise ValueError(n_("Non-existing parts specified."))
                new = {x for x in parts if x < 0}
                updated = {x for x in parts
                           if x > 0 and parts[x] is not None}
                deleted = {x for x in parts
                           if x > 0 and parts[x] is None}
                if has_registrations and (deleted or new):
                    raise ValueError(
                        n_("Registrations exist, modifications only."))
                if deleted >= existing | new:
                    raise ValueError(n_("At least one event part required."))
                for x in mixed_existence_sorter(new):
                    new_part = copy.deepcopy(parts[x])
                    new_part['event_id'] = data['id']
                    tracks = new_part.pop('tracks', {})
                    if new_part.get('waitlist_field'):
                        legal_kinds, legal_assocs = EVENT_FIELD_SPEC['waitlist']
                        field = self.sql_select_one(
                            rs, "event.field_definitions",
                            ("id", "event_id", "kind", "association"),
                            new_part['waitlist_field'])
                        if not field:
                            raise ValueError(n_("Unknown field."))
                        if (field['event_id'] != data['id']
                                or field['kind'] not in legal_kinds
                                or field['association'] not in legal_assocs):
                            raise ValueError(n_("Unfit field for %(field)s."),
                                             {'field': 'waitlist_field'})
                    new_id = self.sql_insert(rs, "event.event_parts", new_part)
                    ret *= new_id
                    ret *= self._set_tracks(rs, data['id'], new_id, tracks)
                    self.event_log(
                        rs, const.EventLogCodes.part_created, data['id'],
                        change_note=new_part['title'])
                current = self.sql_select(
                    rs, "event.event_parts", ("id", "title"), updated | deleted)
                titles = {e['id']: e['title'] for e in current}
                for x in mixed_existence_sorter(updated):
                    update = copy.deepcopy(parts[x])
                    update['id'] = x
                    tracks = update.pop('tracks', {})
                    if update.get('waitlist_field'):
                        legal_kinds, legal_assocs = EVENT_FIELD_SPEC['waitlist']
                        field = self.sql_select_one(
                            rs, "event.field_definitions",
                            ("id", "event_id", "kind", "association"),
                            update['waitlist_field'])
                        if not field:
                            raise ValueError(n_("Unknown field."))
                        if (field['event_id'] != data['id']
                                or field['kind'] not in legal_kinds
                                or field['association'] not in legal_assocs):
                            raise ValueError(n_("Unfit field for %(field)s"),
                                             {'field': 'waitlist_field'})
                    ret *= self.sql_update(rs, "event.event_parts", update)
                    ret *= self._set_tracks(rs, data['id'], x, tracks)
                    self.event_log(
                        rs, const.EventLogCodes.part_changed, data['id'],
                        change_note=titles[x])
                if deleted:
                    for x in mixed_existence_sorter(deleted):
                        # Implicitly delete fee modifiers and course tracks.
                        # In theory we also cascade registrations, but this
                        # is actually prevented above.
                        cascade = ("fee_modifiers", "course_tracks",
                                   "registration_parts")
                        self._delete_event_part(rs, part_id=x, cascade=cascade)

            if 'fields' in data:
                fields = data['fields']
                current = self.sql_select(
                    rs, "event.field_definitions", ("id",), (data['id'],),
                    entity_key="event_id")
                existing = {e['id'] for e in current}
                if not (existing >= {x for x in fields if x > 0}):
                    raise ValueError(n_("Non-existing fields specified."))
                new = {x for x in fields if x < 0}
                updated = {x for x in fields
                           if x > 0 and fields[x] is not None}
                deleted = {x for x in fields
                           if x > 0 and fields[x] is None}
                current = self.sql_select(
                    rs, "event.field_definitions", FIELD_DEFINITION_FIELDS,
                    updated | deleted)
                field_data = {e['id']: e for e in current}
                # new
                for x in mixed_existence_sorter(new):
                    new_field = copy.deepcopy(fields[x])
                    new_field['event_id'] = data['id']
                    ret *= self.sql_insert(rs, "event.field_definitions",
                                           new_field)
                    self.event_log(
                        rs, const.EventLogCodes.field_added, data['id'],
                        change_note=fields[x]['field_name'])
                # updated
                for x in mixed_existence_sorter(updated):
                    update = copy.deepcopy(fields[x])
                    update['id'] = x
                    if all(field_data[x][k] == update[k] for k in update):
                        continue
                    if self.sql_select_one(
                            rs, "event.fee_modifiers", ("id",), x,
                            entity_key="field_id"):
                        raise ValueError(n_(
                            "Cannot change field that is "
                            "associated with a fee modifier."))
                    if ('kind' in update
                            and update['kind'] != field_data[x]['kind']):
                        self._cast_field_values(rs, field_data[x],
                                                update['kind'])
                    ret *= self.sql_update(rs, "event.field_definitions",
                                           update)
                    self.event_log(
                        rs, const.EventLogCodes.field_updated, data['id'],
                        change_note=field_data[x]['field_name'])

                # deleted
                if deleted:
                    for x in mixed_existence_sorter(deleted):
                        # We only allow deletion of unused fields.
                        field_cascade = None
                        self._delete_event_field(rs, x, field_cascade)

            if 'fee_modifiers' in data:
                fee_modifiers = data['fee_modifiers']
                # Do some dynamic validation.
                event_fields = {e['id']: e for e in self.sql_select(
                    rs, "event.field_definitions", FIELD_DEFINITION_FIELDS,
                    (data['id'],), entity_key="event_id")}
                for fee_modifier in fee_modifiers.values():
                    if fee_modifier is None:
                        continue
                    if 'field_id' in fee_modifier:
                        field = event_fields.get(fee_modifier['field_id'])
                        legal_kinds, legal_assocs = EVENT_FIELD_SPEC['fee_modifier']
                        if not field:
                            raise ValueError(n_(
                                "Fee Modifier linked to unknown field."))
                        if field['kind'] not in legal_kinds:
                            raise ValueError(n_(
                                "Fee Modifier linked to non-bool field."))
                        if field['association'] not in legal_assocs:
                            raise ValueError(n_(
                                "Fee Modifier linked to non-registration "
                                "field."))
                # Do the actual work.
                part_ids = {e['id'] for e in self.sql_select(
                    rs, "event.event_parts", ("id",), (data['id'],),
                    entity_key="event_id")}
                current = self.sql_select(
                    rs, "event.fee_modifiers", FEE_MODIFIER_FIELDS, part_ids,
                    entity_key="part_id")
                existing = {e['id'] for e in current}
                if not (existing >= {x for x in fee_modifiers if x > 0}):
                    raise ValueError(n_("Non-existing fee modifier specified."))
                new = {x for x in fee_modifiers if x < 0}
                updated = {x for x in fee_modifiers
                           if x > 0 and fee_modifiers[x] is not None}
                deleted = {x for x in fee_modifiers
                           if x > 0 and fee_modifiers[x] is None}
                fee_modifier_data = {e['id']: e for e in current}
                elc = const.EventLogCodes
                for x in mixed_existence_sorter(new):
                    ret *= self.sql_insert(
                        rs, "event.fee_modifiers", fee_modifiers[x])
                    self.event_log(
                        rs, elc.fee_modifier_created, data['id'],
                        change_note=fee_modifiers[x]['modifier_name'])
                for x in mixed_existence_sorter(updated):
                    ret *= self.sql_update(
                        rs, "event.fee_modifiers", fee_modifiers[x])
                    self.event_log(
                        rs, elc.fee_modifier_changed, data['id'],
                        change_note=fee_modifier_data[x]['modifier_name'])
                if deleted:
                    ret *= self.sql_delete(rs, "event.fee_modifiers", deleted)
                    for x in mixed_existence_sorter(deleted):
                        modifier_name = fee_modifier_data[x]['modifier_name']
                        self.event_log(
                            rs, elc.fee_modifier_deleted,
                            data['id'], change_note=modifier_name)

        return ret

    @access("event_admin")
    def create_event(self, rs: RequestState,
                     data: CdEDBObject) -> DefaultReturnCode:
        """Make a new event organized via DB."""
        data = affirm("event", data, creation=True)
        if 'parts' not in data:
            raise ValueError(n_("At least one event part required."))
        with Atomizer(rs):
            edata = {k: v for k, v in data.items() if k in EVENT_FIELDS}
            new_id = self.sql_insert(rs, "event.events", edata)
            self.event_log(rs, const.EventLogCodes.event_created, new_id)
            update_data = {aspect: data[aspect]
                           for aspect in ('parts', 'orgas', 'fields',
                                          'fee_modifiers')
                           if aspect in data}
            if update_data:
                update_data['id'] = new_id
                self.set_event(rs, update_data)
        return new_id

    @access("event_admin")
    def delete_event_blockers(self, rs: RequestState,
                              event_id: int) -> DeletionBlockers:
        """Determine what keeps an event from being deleted.

        Possible blockers:

        * field_definitions: A custom datafield associated with the event.
        * courses: A course associated with the event. This can have it's own
                   blockers.
        * course_tracks: A course track of the event.
        * orgas: An orga of the event.
        * lodgement_groups: A lodgement group associated with the event.
                            This can have it's own blockers.
        * lodgements: A lodgement associated with the event. This can have
                      it's own blockers.
        * registrations: A registration associated with the event. This can
                         have it's own blockers.
        * questionnaire: A questionnaire row configured for the event.
        * log: A log entry for the event.
        * mailinglists: A mailinglist associated with the event. This
                        reference will be removed but the mailinglist will
                        not be deleted.

        :return: List of blockers, separated by type. The values of the dict
            are the ids of the blockers.
        """
        event_id = affirm("id", event_id)
        blockers = {}

        field_definitions = self.sql_select(
            rs, "event.field_definitions", ("id",), (event_id,),
            entity_key="event_id")
        if field_definitions:
            blockers["field_definitions"] = [e["id"] for e in field_definitions]

        courses = self.sql_select(
            rs, "event.courses", ("id",), (event_id,), entity_key="event_id")
        if courses:
            blockers["courses"] = [e["id"] for e in courses]

        event_parts = self.sql_select(rs, "event.event_parts", ("id",),
                                      (event_id,), entity_key="event_id")
        if event_parts:
            blockers["event_parts"] = [e["id"] for e in event_parts]
            course_tracks = self.sql_select(
                rs, "event.course_tracks", ("id",), blockers["event_parts"],
                entity_key="part_id")
            if course_tracks:
                blockers["course_tracks"] = [e["id"] for e in course_tracks]

        orgas = self.sql_select(
            rs, "event.orgas", ("id",), (event_id,), entity_key="event_id")
        if orgas:
            blockers["orgas"] = [e["id"] for e in orgas]

        lodgement_groups = self.sql_select(
            rs, "event.lodgement_groups", ("id",), (event_id,),
            entity_key="event_id")
        if lodgement_groups:
            blockers["lodgement_groups"] = [e["id"] for e in lodgement_groups]

        lodgements = self.sql_select(
            rs, "event.lodgements", ("id",), (event_id,), entity_key="event_id")
        if lodgements:
            blockers["lodgements"] = [e["id"] for e in lodgements]

        registrations = self.sql_select(
            rs, "event.registrations", ("id",), (event_id,),
            entity_key="event_id")
        if registrations:
            blockers["registrations"] = [e["id"] for e in registrations]

        questionnaire_rows = self.sql_select(
            rs, "event.questionnaire_rows", ("id",), (event_id,),
            entity_key="event_id")
        if questionnaire_rows:
            blockers["questionnaire"] = [e["id"] for e in questionnaire_rows]

        log = self.sql_select(
            rs, "event.log", ("id",), (event_id,), entity_key="event_id")
        if log:
            blockers["log"] = [e["id"] for e in log]

        mailinglists = self.sql_select(
            rs, "ml.mailinglists", ("id",), (event_id,), entity_key="event_id")
        if mailinglists:
            blockers["mailinglists"] = [e["id"] for e in mailinglists]

        return blockers

    @access("event_admin")
    def delete_event(self, rs: RequestState, event_id: int,
                     cascade: Collection[str] = None) -> DefaultReturnCode:
        """Remove event.

        :param cascade: Specify which deletion blockers to cascadingly
            remove or ignore. If None or empty, cascade none.
        """
        event_id = affirm("id", event_id)
        blockers = self.delete_event_blockers(rs, event_id)
        if not cascade:
            cascade = set()
        cascade = affirm_set("str", cascade)
        cascade = cascade & blockers.keys()
        if blockers.keys() - cascade:
            raise ValueError(n_("Deletion of %(type)s blocked by %(block)s."),
                             {
                                 "type": "event",
                                 "block": blockers.keys() - cascade,
                             })

        ret = 1
        with Atomizer(rs):
            event = self.get_event(rs, event_id)
            if cascade:
                if "registrations" in cascade:
                    with Silencer(rs):
                        for reg_id in blockers["registrations"]:
                            ret *= self.delete_registration(
                                rs, reg_id,
                                ("registration_parts", "course_choices",
                                 "registration_tracks"))
                if "courses" in cascade:
                    with Silencer(rs):
                        for course_id in blockers["courses"]:
                            ret *= self.delete_course(
                                rs, course_id,
                                ("attendees", "course_choices",
                                 "course_segments", "instructors"))
                if "lodgements" in cascade:
                    ret *= self.sql_delete(rs, "event.lodgements",
                                           blockers["lodgements"])
                if "lodgement_groups" in cascade:
                    ret *= self.sql_delete(rs, "event.lodgement_groups",
                                           blockers["lodgement_groups"])
                if "event_parts" in cascade:
                    part_cascade = ({"course_tracks"} & cascade) \
                                   | {"fee_modifiers"}
                    with Silencer(rs):
                        for anid in blockers["event_parts"]:
                            self._delete_event_part(rs, anid, part_cascade)
                if "questionnaire" in cascade:
                    ret *= self.sql_delete(
                        rs, "event.questionnaire_rows",
                        blockers["questionnaire"])
                if "field_definitions" in cascade:
                    deletor = {
                        'id': event_id,
                        'course_room_field': None,
                        'lodge_field': None,
                        'camping_mat_field': None,
                    }
                    ret *= self.sql_update(rs, "event.events", deletor)
                    field_cascade = {"fee_modifiers"} & cascade
                    with Silencer(rs):
                        for anid in blockers["field_definitions"]:
                            ret *= self._delete_event_field(
                                rs, anid, field_cascade)
                if "orgas" in cascade:
                    ret *= self.sql_delete(rs, "event.orgas", blockers["orgas"])
                if "log" in cascade:
                    ret *= self.sql_delete(
                        rs, "event.log", blockers["log"])
                if "mailinglists" in cascade:
                    for anid in blockers["mailinglists"]:
                        deletor = {
                            'event_id': None,
                            'id': anid,
                            'is_active': False,
                        }
                        ret *= self.sql_update(rs, "ml.mailinglists", deletor)

                blockers = self.delete_event_blockers(rs, event_id)

            if not blockers:
                ret *= self.sql_delete_one(
                    rs, "event.events", event_id)
                self.event_log(rs, const.EventLogCodes.event_deleted,
                               event_id=None, change_note=event["title"])
            else:
                raise ValueError(
                    n_("Deletion of %(type)s blocked by %(block)s."),
                    {"type": "event", "block": blockers.keys()})
        return ret

    @access("anonymous")
    def get_courses(self, rs: RequestState,
                    ids: Collection[int]) -> CdEDBObjectMap:
        """Retrieve data for some courses organized via DB.

        They must be associated to the same event. This contains additional
        information on the parts in which the course takes place.
        """
        ids = affirm_set("id", ids)
        with Atomizer(rs):
            data = self.sql_select(rs, "event.courses", COURSE_FIELDS, ids)
            if not data:
                return {}
            ret = {e['id']: e for e in data}
            events = {e['event_id'] for e in data}
            if len(events) > 1:
                raise ValueError(n_(
                    "Only courses from one event allowed."))
            event_fields = self._get_event_fields(rs, unwrap(events))
            data = self.sql_select(
                rs, "event.course_segments", COURSE_SEGMENT_FIELDS, ids,
                entity_key="course_id")
            for anid in ids:
                segments = {p['track_id'] for p in data if
                            p['course_id'] == anid}
                assert ('segments' not in ret[anid])
                ret[anid]['segments'] = segments
                active_segments = {p['track_id'] for p in data
                                   if p['course_id'] == anid and p['is_active']}
                assert ('active_segments' not in ret[anid])
                ret[anid]['active_segments'] = active_segments
                ret[anid]['fields'] = cast_fields(ret[anid]['fields'],
                                                  event_fields)
        return ret
    get_course: Callable[['EventBackend', RequestState, int], CdEDBObject]
    get_course = singularize(get_courses)

    @access("event")
    def set_course(self, rs: RequestState,
                   data: CdEDBObject) -> DefaultReturnCode:
        """Update some keys of a course linked to an event organized via DB.

        If the 'segments' key is present you have to pass the complete list
        of track IDs, which will superseed the current list of tracks.

        If the 'active_segments' key is present you have to pass the
        complete list of active track IDs, which will superseed the current
        list of active tracks. This has to be a subset of the segments of
        the course.
        """
        data = affirm("course", data)
        if not self.is_orga(rs, course_id=data['id']) and not self.is_admin(rs):
            raise PrivilegeError(n_("Not privileged."))
        self.assert_offline_lock(rs, course_id=data['id'])
        ret = 1
        with Atomizer(rs):
            current = self.sql_select_one(rs, "event.courses",
                                          ("title", "event_id"), data['id'])
            assert current is not None

            cdata = {k: v for k, v in data.items()
                     if k in COURSE_FIELDS and k != "fields"}
            changed = False
            if len(cdata) > 1:
                ret *= self.sql_update(rs, "event.courses", cdata)
                changed = True
            if 'fields' in data:
                # delayed validation since we need additional info
                event_fields = self._get_event_fields(rs, current['event_id'])
                fdata = affirm(
                    "event_associated_fields", data['fields'],
                    fields=event_fields,
                    association=const.FieldAssociations.course)

                fupdate = {
                    'id': data['id'],
                    'fields': fdata,
                }
                ret *= self.sql_json_inplace_update(rs, "event.courses",
                                                    fupdate)
                changed = True
            if changed:
                self.event_log(
                    rs, const.EventLogCodes.course_changed, current['event_id'],
                    change_note=current['title'])
            if 'segments' in data:
                current_segments = self.sql_select(
                    rs, "event.course_segments", ("track_id",),
                    (data['id'],), entity_key="course_id")
                existing = {e['track_id'] for e in current_segments}
                new = data['segments'] - existing
                deleted = existing - data['segments']
                if new:
                    # check, that all new tracks belong to the event of the
                    # course
                    tracks = self.sql_select(
                        rs, "event.course_tracks", ("part_id",), new)
                    associated_parts = list(unwrap(e) for e in tracks)
                    associated_events = self.sql_select(
                        rs, "event.event_parts", ("event_id",),
                        associated_parts)
                    event_ids = {e['event_id'] for e in associated_events}
                    if {current['event_id']} != event_ids:
                        raise ValueError(n_("Non-associated tracks found."))

                    for anid in new:
                        insert = {
                            'course_id': data['id'],
                            'track_id': anid,
                            'is_active': True,
                        }
                        ret *= self.sql_insert(rs, "event.course_segments",
                                               insert)
                if deleted:
                    query = ("DELETE FROM event.course_segments"
                             " WHERE course_id = %s AND track_id = ANY(%s)")
                    ret *= self.query_exec(rs, query, (data['id'], deleted))
                if new or deleted:
                    self.event_log(
                        rs, const.EventLogCodes.course_segments_changed,
                        current['event_id'], change_note=current['title'])
            if 'active_segments' in data:
                current_segments = self.sql_select(
                    rs, "event.course_segments", ("track_id", "is_active"),
                    (data['id'],), entity_key="course_id")
                existing = {e['track_id'] for e in current_segments}
                # check that all active segments are actual segments of this
                # course
                if not existing >= data['active_segments']:
                    raise ValueError(n_("Wrong-associated segments found."))
                active = {e['track_id'] for e in current_segments
                          if e['is_active']}
                activated = data['active_segments'] - active
                deactivated = active - data['active_segments']
                if activated:
                    query = glue(
                        "UPDATE event.course_segments SET is_active = True",
                        "WHERE course_id = %s AND track_id = ANY(%s)")
                    ret *= self.query_exec(rs, query, (data['id'], activated))
                if deactivated:
                    query = glue(
                        "UPDATE event.course_segments SET is_active = False",
                        "WHERE course_id = %s AND track_id = ANY(%s)")
                    ret *= self.query_exec(rs, query, (data['id'], deactivated))
                if activated or deactivated:
                    self.event_log(
                        rs, const.EventLogCodes.course_segment_activity_changed,
                        current['event_id'], change_note=current['title'])
        return ret

    @access("event")
    def create_course(self, rs: RequestState,
                      data: CdEDBObject) -> DefaultReturnCode:
        """Make a new course organized via DB."""
        data = affirm("course", data, creation=True)
        # direct validation since we already have an event_id
        event_fields = self._get_event_fields(rs, data['event_id'])
        fdata = data.get('fields') or {}
        fdata = affirm(
            "event_associated_fields", fdata, fields=event_fields,
            association=const.FieldAssociations.course)
        data['fields'] = PsycoJson(fdata)
        if (not self.is_orga(rs, event_id=data['event_id'])
                and not self.is_admin(rs)):
            raise PrivilegeError(n_("Not privileged."))
        self.assert_offline_lock(rs, event_id=data['event_id'])
        with Atomizer(rs):
            # Check for existence of course tracks
            event = self.get_event(rs, data['event_id'])
            if not event['tracks']:
                raise RuntimeError(n_("Event without tracks forbids courses."))

            cdata = {k: v for k, v in data.items()
                     if k in COURSE_FIELDS}
            new_id = self.sql_insert(rs, "event.courses", cdata)
            if 'segments' in data or 'active_segments' in data:
                pdata = {
                    'id': new_id,
                }
                if 'segments' in data:
                    pdata['segments'] = data['segments']
                if 'active_segments' in data:
                    pdata['active_segments'] = data['active_segments']
                self.set_course(rs, pdata)
        self.event_log(rs, const.EventLogCodes.course_created,
                       data['event_id'], change_note=data['title'])
        return new_id

    @access("event")
    def delete_course_blockers(self, rs: RequestState,
                               course_id: int) -> DeletionBlockers:
        """Determine what keeps a course from beeing deleted.

        Possible blockers:

        * attendees: A registration track that assigns a registration to
                     the course as an attendee.
        * instructors: A registration track that references the course meaning
                       the participant is (potentially) the course's instructor.
        * course_choices: A course choice of the course.
        * course_segments: The course segments of the course.

        :return: List of blockers, separated by type. The values of the dict
            are the ids of the blockers.
        """
        course_id = affirm("id", course_id)
        blockers = {}

        attendees = self.sql_select(
            rs, "event.registration_tracks", ("id",), (course_id,),
            entity_key="course_id")
        if attendees:
            blockers["attendees"] = [e["id"] for e in attendees]

        instructors = self.sql_select(
            rs, "event.registration_tracks", ("id",), (course_id,),
            entity_key="course_instructor")
        if instructors:
            blockers["instructors"] = [e["id"] for e in instructors]

        course_choices = self.sql_select(
            rs, "event.course_choices", ("id",), (course_id,),
            entity_key="course_id")
        if course_choices:
            blockers["course_choices"] = [e["id"] for e in course_choices]

        course_segments = self.sql_select(
            rs, "event.course_segments", ("id",), (course_id,),
            entity_key="course_id")
        if course_segments:
            blockers["course_segments"] = [e["id"] for e in course_segments]

        return blockers

    @access("event")
    def delete_course(self, rs: RequestState, course_id: int,
                      cascade: Collection[str] = None) -> DefaultReturnCode:
        """Remove a course organized via DB from the DB.

        :param cascade: Specify which deletion blockers to cascadingly remove
            or ignore. If None or empty, cascade none.
        """
        course_id = affirm("id", course_id)
        if (not self.is_orga(rs, course_id=course_id)
                and not self.is_admin(rs)):
            raise PrivilegeError(n_("Not privileged."))
        self.assert_offline_lock(rs, course_id=course_id)

        blockers = self.delete_course_blockers(rs, course_id)
        if not cascade:
            cascade = set()
        cascade = affirm_set("str", cascade)
        cascade = cascade & blockers.keys()
        if blockers.keys() - cascade:
            raise ValueError(n_("Deletion of %(type)s blocked by %(block)s."),
                             {
                                 "type": "course",
                                 "block": blockers.keys() - cascade,
                             })

        ret = 1
        with Atomizer(rs):
            course = self.get_course(rs, course_id)
            # cascade specified blockers
            if cascade:
                if "attendees" in cascade:
                    for anid in blockers["attendees"]:
                        deletor = {
                            'course_id': None,
                            'id': anid,
                        }
                        ret *= self.sql_update(
                            rs, "event.registration_tracks", deletor)
                if "instructors" in cascade:
                    for anid in blockers["instructors"]:
                        deletor = {
                            'course_instructor': None,
                            'id': anid,
                        }
                        ret *= self.sql_update(
                            rs, "event.registration_tracks", deletor)
                if "course_choices" in cascade:
                    # Get the data of the affected choices grouped by track.
                    data = self.sql_select(
                        rs, "event.course_choices",
                        ("track_id", "registration_id"),
                        blockers["course_choices"])
                    data_by_tracks = {
                        track_id: [e["registration_id"] for e in data
                                   if e["track_id"] == track_id]
                        for track_id in set(e["track_id"] for e in data)
                    }

                    # Delete choices of the deletable course.
                    ret *= self.sql_delete(
                        rs, "event.course_choices", blockers["course_choices"])

                    # Construct list of inserts.
                    choices: List[CdEDBObject] = []
                    for track_id, reg_ids in data_by_tracks.items():
                        query = (
                            "SELECT id, course_id, track_id, registration_id"
                            " FROM event.course_choices"
                            " WHERE track_id = {} AND registration_id = ANY(%s)"
                            " ORDER BY registration_id, rank").format(track_id)
                        choices.extend(self.query_all(rs, query, (reg_ids,)))

                    deletion_ids = {e['id'] for e in choices}

                    # Update the ranks and remove the ids from the insert data.
                    i = 0
                    current_id = None
                    for row in choices:
                        if current_id != row['registration_id']:
                            current_id = row['registration_id']
                            i = 0
                        row['rank'] = i
                        del row['id']
                        i += 1

                    self.sql_delete(rs, "event.course_choices", deletion_ids)
                    self.sql_insert_many(rs, "event.course_choices", choices)

                if "course_segments" in cascade:
                    ret *= self.sql_delete(rs, "event.course_segments",
                                           blockers["course_segments"])

                # check if course is deletable after cascading
                blockers = self.delete_course_blockers(rs, course_id)

            if not blockers:
                ret *= self.sql_delete_one(rs, "event.courses", course_id)
                self.event_log(rs, const.EventLogCodes.course_deleted,
                               course['event_id'],
                               change_note=course['title'])
            else:
                raise ValueError(
                    n_("Deletion of %(type)s blocked by %(block)s."),
                    {"type": "course", "block": blockers.keys()})
        return ret

    @access("event", "ml_admin")
    def list_registrations(self, rs: RequestState, event_id: int,
                           persona_id: int = None) -> Dict[int, int]:
        """List all registrations of an event.

        If an ordinary event_user is requesting this, just participants of this
        event are returned and he himself must have the status 'participant'.

        :param persona_id: If passed restrict to registrations by this persona.
        :returns: Mapping of registration ids to persona_ids.
        """
        event_id = affirm("id", event_id)
        persona_id = affirm("id_or_None", persona_id)
        query = "SELECT id, persona_id FROM event.registrations"
        conditions = ["event_id = %s"]
        params: List[Any] = [event_id]
        # condition for limited access, f. e. for the online participant list.
        # ml_admins are allowed to do this to be able to manage
        # subscribers of event mailinglists.
        is_limited = (persona_id != rs.user.persona_id
                      and not self.is_orga(rs, event_id=event_id)
                      and not self.is_admin(rs)
                      and "ml_admin" not in rs.user.roles)
        if is_limited:
            query = """SELECT DISTINCT
                regs.id, regs.persona_id
            FROM
                event.registrations AS regs
                LEFT OUTER JOIN
                    event.registration_parts AS rparts
                ON rparts.registration_id = regs.id"""
            conditions = ["regs.event_id = %s", "rparts.status = %s"]
            params.append(const.RegistrationPartStati.participant)
        elif persona_id:
            conditions.append("persona_id = %s")
            params.append(persona_id)
        if conditions:
            query += " WHERE " + " AND ".join(conditions)
        data = self.query_all(rs, query, params)
        ret = {e['id']: e['persona_id'] for e in data}
        if is_limited and rs.user.persona_id not in ret.values():
            raise PrivilegeError(n_("Not privileged."))
        return ret

    @internal
    @access("persona")
    def check_registration_status(
            self, rs: RequestState, persona_id: int, event_id: int,
            stati: Collection[const.RegistrationPartStati]) -> bool:
        """Check if any status for a given event matches one of the given stati.

        This is mostly used to determine mailinglist eligibility. Thus,
        ml_admins are allowed to do this to manage subscribers.

        A user may do this for themselves, an orga for their event and an
        event or ml admin for every user.
        """
        event_id = affirm("id", event_id)
        stati = affirm_set("enum_registrationpartstati", stati)

        # First, rule out people who can not participate at any event.
        if (persona_id == rs.user.persona_id and
                "event" not in rs.user.roles):
            return False

        # Check if eligible to check registration status for other users.
        if not (persona_id == rs.user.persona_id
                or self.is_orga(rs, event_id=event_id)
                or self.is_admin(rs)
                or "ml_admin" in rs.user.roles):
            raise PrivilegeError(n_("Not privileged."))

        registration_ids = self.list_registrations(
            rs, event_id, persona_id)
        if not registration_ids:
            return False
        reg_id = unwrap(registration_ids.keys())
        reg = self.get_registration(rs, reg_id)
        return any(part['status'] in stati for part in reg['parts'].values())

    @access("event")
    def get_registration_map(self, rs: RequestState, event_ids: Collection[int]
                             ) -> Dict[Tuple[int, int], int]:
        """Retrieve a map of personas to their registrations."""
        event_ids = affirm_set("id", event_ids)
        if (not all(self.is_orga(rs, event_id=anid) for anid in event_ids) and
                not self.is_admin(rs)):
            raise PrivilegeError(n_("Not privileged."))

        data = self.sql_select(
            rs, "event.registrations", ("id", "persona_id", "event_id"),
            event_ids, entity_key="event_id")
        ret = {(e["event_id"], e["persona_id"]): e["id"] for e in data}

        return ret

    @internal
    @access("event")
    def _get_waitlist(self, rs: RequestState, event_id: int,
                      part_ids: Collection[int] = None
                      ) -> Dict[int, Optional[List[int]]]:
        """Compute the waitlist in order for the given parts.

        :returns: Part id maping to None, if no waitlist ordering is defined
            or a list of registration ids otherwise.
        """
        event_id = affirm("id", event_id)
        part_ids = affirm_set("id", part_ids, allow_None=True)
        with Atomizer(rs):
            event = self.get_event(rs, event_id)
            if part_ids is None:
                part_ids = event['parts'].keys()
            elif not part_ids <= event['parts'].keys():
                raise ValueError(n_("Unknown part for the given event."))
            ret: Dict[int, Optional[List[int]]] = {}
            waitlist = const.RegistrationPartStati.waitlist
            query = ("SELECT id, fields FROM event.registrations"
                     " WHERE event_id = %s")
            fields_by_id = {
                reg['id']: cast_fields(reg['fields'], event['fields'])
                for reg in self.query_all(rs, query, (event_id,))}
            for part_id in part_ids:
                part = event['parts'][part_id]
                if not part['waitlist_field']:
                    ret[part_id] = None
                    continue
                field = event['fields'][part['waitlist_field']]
                query = ("SELECT reg.id, rparts.status"
                         " FROM event.registrations AS reg"
                         " LEFT OUTER JOIN event.registration_parts AS rparts"
                         " ON reg.id = rparts.registration_id"
                         " WHERE rparts.part_id = %s AND rparts.status = %s")
                data = self.query_all(rs, query, (part_id, waitlist))
                ret[part_id] = xsorted(
                    (reg['id'] for reg in data), key=lambda r_id:
                    (fields_by_id[r_id].get(field['field_name'], 0), r_id))
            return ret

    @access("event")
    def get_waitlist(self, rs: RequestState, event_id: int,
                     part_ids: Collection[int] = None
                     ) -> Dict[int, Optional[List[int]]]:
        """Public wrapper around _get_waitlist. Adds privilege check."""
        if not (self.is_admin(rs) or self.is_orga(rs, event_id=event_id)):
            raise PrivilegeError(n_("Must be orga to access full waitlist."))
        return self._get_waitlist(rs, event_id, part_ids)

    @access("event")
    def get_waitlist_position(self, rs: RequestState, event_id: int,
                              part_ids: Collection[int] = None,
                              persona_id: int = None
                              ) -> Dict[int, Optional[int]]:
        """Compute the waitlist position of a user for the given parts.

        :returns: Mapping of part id to position on waitlist or None if user is
            not on the waitlist in that part.
        """
        full_waitlist = self._get_waitlist(rs, event_id, part_ids)
        if persona_id is None:
            persona_id = rs.user.persona_id
        if persona_id != rs.user.persona_id:
            if not (self.is_admin(rs) or self.is_orga(rs, event_id=event_id)):
                raise PrivilegeError(
                    n_("Must be orga to access full waitlist."))
        reg_ids = self.list_registrations(rs, event_id, persona_id)
        if not reg_ids:
            raise ValueError(n_("Not registered for this event."))
        reg_id = unwrap(reg_ids.keys())
        ret: Dict[int, Optional[int]] = {}
        for part_id, waitlist in full_waitlist.items():
            try:
                # If `reg_id` is not in the list, a ValueError will be raised.
                # Offset the index by one.
                ret[part_id] = (waitlist or []).index(reg_id) + 1
            except ValueError:
                ret[part_id] = None
        return ret

    @access("event")
    def registrations_by_course(
            self, rs: RequestState, event_id: int, course_id: int = None,
            track_id: int = None, position: InfiniteEnum = None,
            reg_ids: Collection[int] = None,
            reg_states: Collection[const.RegistrationPartStati] =
            (const.RegistrationPartStati.participant,)) -> Dict[int, int]:
        """List registrations of an event pertaining to a certain course.

        This is a filter function, mainly for the course assignment tool.

        :param position: A :py:class:`cdedb.common.CourseFilterPositions`
        :param reg_ids: List of registration states (in any part) to filter for
        """
        event_id = affirm("id", event_id)
        track_id = affirm("id_or_None", track_id)
        course_id = affirm("id_or_None", course_id)
        position = affirm("infinite_enum_coursefilterpositions_or_None",
                          position)
        reg_ids = reg_ids or set()
        reg_ids = affirm_set("id", reg_ids)
        reg_states = affirm_set("enum_registrationpartstati", reg_states)
        if (not self.is_admin(rs)
                and not self.is_orga(rs, event_id=event_id)):
            raise PrivilegeError(n_("Not privileged."))
        query = """SELECT DISTINCT
            regs.id, regs.persona_id
        FROM
            event.registrations AS regs
            LEFT OUTER JOIN
                event.registration_parts
            AS rparts ON rparts.registration_id = regs.id
            LEFT OUTER JOIN
                event.course_tracks
            AS course_tracks ON course_tracks.part_id = rparts.part_id
            LEFT OUTER JOIN
                event.registration_tracks
            AS rtracks ON rtracks.registration_id = regs.id
                AND rtracks.track_id = course_tracks.id
            LEFT OUTER JOIN
                event.course_choices
            AS choices ON choices.registration_id = regs.id
                AND choices.track_id = course_tracks.id"""
        conditions = ["regs.event_id = %s", "rparts.status = ANY(%s)"]
        params: List[Any] = [event_id, reg_states]
        if track_id:
            conditions.append("course_tracks.id = %s")
            params.append(track_id)
        if position is not None:
            cfp = CourseFilterPositions
            sub_conditions = []
            if position.enum in (cfp.instructor, cfp.anywhere):
                if course_id:
                    sub_conditions.append("rtracks.course_instructor = %s")
                    params.append(course_id)
                else:
                    sub_conditions.append("rtracks.course_instructor IS NULL")
            if position.enum in (cfp.any_choice, cfp.anywhere) and course_id:
                sub_conditions.append(
                    "(choices.course_id = %s AND "
                    " choices.rank < course_tracks.num_choices)")
                params.append(course_id)
            if position.enum == cfp.specific_rank and course_id:
                sub_conditions.append(
                    "(choices.course_id = %s AND choices.rank = %s)")
                params.extend((course_id, position.int))
            if position.enum in (cfp.assigned, cfp.anywhere):
                if course_id:
                    sub_conditions.append("rtracks.course_id = %s")
                    params.append(course_id)
                else:
                    sub_conditions.append("rtracks.course_id IS NULL")
            if sub_conditions:
                conditions.append(f"( {' OR '.join(sub_conditions)} )")
        if reg_ids:
            conditions.append("regs.id = ANY(%s)")
            params.append(reg_ids)

        if conditions:
            query += " WHERE " + " AND ".join(conditions)
        data = self.query_all(rs, query, params)
        return {e['id']: e['persona_id'] for e in data}

    @access("event", "ml_admin")
    def get_registrations(self, rs: RequestState,
                          ids: Collection[int]) -> CdEDBObjectMap:
        """Retrieve data for some registrations.

        All have to be from the same event.
        You must be orga to get additional access to all registrations which are
        not your own. If you are participant of the event, you get access to
        data from other users, being also participant in the same event (this is
        important for the online participant list).
        This includes the following additional data:

        * parts: per part data (like lodgement),
        * tracks: per track data (like course choices)

        ml_admins are allowed to do this to be able to manage
        subscribers of event mailinglists.
        """
        ids = affirm_set("id", ids)
        with Atomizer(rs):
            # Check associations.
            associated = self.sql_select(rs, "event.registrations",
                                         ("persona_id", "event_id"), ids)
            if not associated:
                return {}
            events = {e['event_id'] for e in associated}
            personas = {e['persona_id'] for e in associated}
            if len(events) > 1:
                raise ValueError(n_(
                    "Only registrations from exactly one event allowed."))
            event_id = unwrap(events)
            # Select appropriate stati filter.
            stati = set(m for m in const.RegistrationPartStati)
            # orgas and admins have full access to all data
            # ml_admins are allowed to do this to be able to manage
            # subscribers of event mailinglists.
            is_privileged = (self.is_orga(rs, event_id=event_id)
                             or self.is_admin(rs)
                             or "ml_admin" in rs.user.roles)
            if not is_privileged:
                if rs.user.persona_id not in personas:
                    raise PrivilegeError(n_("Not privileged."))
                elif not personas <= {rs.user.persona_id}:
                    # Permission check is done later when we know more
                    stati = {const.RegistrationPartStati.participant}

            ret = {e['id']: e for e in self.sql_select(
                rs, "event.registrations", REGISTRATION_FIELDS, ids)}
            event_fields = self._get_event_fields(rs, event_id)
            pdata = self.sql_select(
                rs, "event.registration_parts", REGISTRATION_PART_FIELDS, ids,
                entity_key="registration_id")
            for anid in tuple(ret):
                assert ('parts' not in ret[anid])
                ret[anid]['parts'] = {
                    e['part_id']: e
                    for e in pdata if e['registration_id'] == anid
                }
                # Limit to registrations matching stati filter in any part.
                if not any(e['status'] in stati
                           for e in ret[anid]['parts'].values()):
                    del ret[anid]
            # Here comes the promised permission check
            if not is_privileged and all(reg['persona_id'] != rs.user.persona_id
                                         for reg in ret.values()):
                raise PrivilegeError(n_("No participant of event."))

            tdata = self.sql_select(
                rs, "event.registration_tracks", REGISTRATION_TRACK_FIELDS, ids,
                entity_key="registration_id")
            choices = self.sql_select(
                rs, "event.course_choices",
                ("registration_id", "track_id", "course_id", "rank"), ids,
                entity_key="registration_id")
            for anid in ret:
                assert ('tracks' not in ret[anid])
                tracks = {e['track_id']: e for e in tdata
                          if e['registration_id'] == anid}
                for track_id in tracks:
                    tmp = {e['course_id']: e['rank'] for e in choices
                           if (e['registration_id'] == anid
                               and e['track_id'] == track_id)}
                    tracks[track_id]['choices'] = xsorted(tmp.keys(),
                                                          key=tmp.get)
                ret[anid]['tracks'] = tracks
                ret[anid]['fields'] = cast_fields(ret[anid]['fields'],
                                                  event_fields)
        return ret
    get_registration: Callable[['EventBackend', RequestState, int], CdEDBObject]
    get_registration = singularize(get_registrations)

    @access("event")
    def has_registrations(self, rs: RequestState, event_id: int) -> bool:
        """Determine whether there exist registrations for an event."""
        event_id = affirm("id", event_id)
        if not self.is_orga(rs, event_id=event_id) and not self.is_admin(rs):
            raise PrivilegeError(n_("Not privileged."))
        with Atomizer(rs):
            query = glue("SELECT COUNT(*) FROM event.registrations",
                         "WHERE event_id = %s LIMIT 1")
            return bool(unwrap(self.query_one(rs, query, (event_id,))))

    def _get_event_course_segments(self, rs: RequestState,
                                   event_id: int) -> Dict[int, List[int]]:
        """
        Helper function to get course segments of all courses of an event.

        Required for _set_course_choices().

        :returns: A dict mapping each course id (of the event) to a list of
            track ids (which correspond to its segments)
        """
        query = """
            SELECT courses.id, array_agg(segments.track_id) AS segments
            FROM (
                event.courses AS courses
                LEFT OUTER JOIN event.course_segments AS segments
                ON courses.id = segments.course_id
            )
            WHERE courses.event_id = %s
            GROUP BY courses.id"""
        return {row['id']: row['segments']
                for row in self.query_all(rs, query, (event_id,))}

    def _set_course_choices(self, rs: RequestState, registration_id: int,
                            track_id: int, choices: Sequence[int],
                            course_segments: Mapping[int, Collection[int]],
                            new_registration: bool = False
                            ) -> DefaultReturnCode:
        """Helper for handling of course choices.

        This is basically uninlined code from ``set_registration()``.

        :note: This has to be called inside an atomized context.

        :param course_segments: Dict, course segments, as returned by
            _get_event_course_segments()
        :param new_registration: Performance optimization for creating
            registrations: If true, the deletion of existing choices is skipped.
        """
        ret = 1
        self.affirm_atomized_context(rs)
        if choices is None:
            # Nothing specified, hence nothing to do
            return ret
        for course_id in choices:
            if track_id not in course_segments[course_id]:
                raise ValueError(n_("Wrong track for course."))
        if not new_registration:
            query = ("DELETE FROM event.course_choices"
                     " WHERE registration_id = %s AND track_id = %s")
            self.query_exec(rs, query, (registration_id, track_id))
        for rank, course_id in enumerate(choices):
            new_choice = {
                "registration_id": registration_id,
                "track_id": track_id,
                "course_id": course_id,
                "rank": rank,
            }
            ret *= self.sql_insert(rs, "event.course_choices",
                                   new_choice)
        return ret

    def _get_registration_info(self, rs: RequestState,
                               reg_id: int) -> Optional[CdEDBObject]:
        """Helper to retrieve basic registration information."""
        return self.sql_select_one(
            rs, "event.registrations", ("persona_id", "event_id"), reg_id)

    @access("event")
    def set_registration(self, rs: RequestState,
                         data: CdEDBObject) -> DefaultReturnCode:
        """Update some keys of a registration.

        The syntax for updating the non-trivial keys fields, parts and
        choices is as follows:

        * If the key 'fields' is present it must be a dict and is used to
          updated the stored value (in a python dict.update sense).
        * If the key 'parts' is present, the associated dict mapping the
          part ids to the respective data sets can contain an arbitrary
          number of entities, absent entities are not modified. Entries are
          created/updated as applicable.
        * If the key 'tracks' is present, the associated dict mapping the
          track ids to the respective data sets can contain an arbitrary
          number of entities, absent entities are not
          modified. Entries are created/updated as applicable. The
          'choices' key is handled separately and if present replaces
          the current list of course choices.
        """
        data = affirm("registration", data)
        with Atomizer(rs):
            # Retrieve some basic data about the registration.
            current = self._get_registration_info(rs, reg_id=data['id'])
            if current is None:
                raise ValueError(n_("Registration does not exist."))
            persona_id, event_id = current['persona_id'], current['event_id']
            self.assert_offline_lock(rs, event_id=event_id)
            if (persona_id != rs.user.persona_id
                    and not self.is_orga(rs, event_id=event_id)
                    and not self.is_admin(rs)):
                raise PrivilegeError(n_("Not privileged."))
            event = self.get_event(rs, event_id)
            course_segments = self._get_event_course_segments(rs, event_id)
            if "amount_owed" in data:
                del data["amount_owed"]

            # now we get to do the actual work
            rdata = {k: v for k, v in data.items()
                     if k in REGISTRATION_FIELDS and k != "fields"}
            ret = 1
            if len(rdata) > 1:
                ret *= self.sql_update(rs, "event.registrations", rdata)
            if 'fields' in data:
                # delayed validation since we need additional info
                fdata = affirm(
                    "event_associated_fields", data['fields'],
                    fields=event['fields'],
                    association=const.FieldAssociations.registration)

                fupdate = {
                    'id': data['id'],
                    'fields': fdata,
                }
                ret *= self.sql_json_inplace_update(rs, "event.registrations",
                                                    fupdate)
            if 'parts' in data:
                parts = data['parts']
                if not (set(event['parts'].keys()) >= {x for x in parts}):
                    raise ValueError(n_("Non-existing parts specified."))
                existing = {e['part_id']: e['id'] for e in self.sql_select(
                    rs, "event.registration_parts", ("id", "part_id"),
                    (data['id'],), entity_key="registration_id")}
                new = {x for x in parts if x not in existing}
                updated = {x for x in parts
                           if x in existing and parts[x] is not None}
                deleted = {x for x in parts
                           if x in existing and parts[x] is None}
                for x in new:
                    new_part = copy.deepcopy(parts[x])
                    new_part['registration_id'] = data['id']
                    new_part['part_id'] = x
                    ret *= self.sql_insert(rs, "event.registration_parts",
                                           new_part)
                for x in updated:
                    update = copy.deepcopy(parts[x])
                    update['id'] = existing[x]
                    ret *= self.sql_update(rs, "event.registration_parts",
                                           update)
                if deleted:
                    raise NotImplementedError(n_("This is not useful."))
            if 'tracks' in data:
                tracks = data['tracks']
                all_tracks = set(event['tracks'])
                if not (all_tracks >= set(tracks)):
                    raise ValueError(n_("Non-existing tracks specified."))
                existing = {e['track_id']: e['id'] for e in self.sql_select(
                    rs, "event.registration_tracks", ("id", "track_id"),
                    (data['id'],), entity_key="registration_id")}
                new = {x for x in tracks if x not in existing}
                updated = {x for x in tracks
                           if x in existing and tracks[x] is not None}
                deleted = {x for x in tracks
                           if x in existing and tracks[x] is None}
                for x in new:
                    new_track = copy.deepcopy(tracks[x])
                    choices = new_track.pop('choices', None)
                    self._set_course_choices(rs, data['id'], x, choices,
                                             course_segments)
                    new_track['registration_id'] = data['id']
                    new_track['track_id'] = x
                    ret *= self.sql_insert(rs, "event.registration_tracks",
                                           new_track)
                for x in updated:
                    update = copy.deepcopy(tracks[x])
                    choices = update.pop('choices', None)
                    self._set_course_choices(rs, data['id'], x, choices,
                                             course_segments)
                    update['id'] = existing[x]
                    ret *= self.sql_update(rs, "event.registration_tracks",
                                           update)
                if deleted:
                    raise NotImplementedError(n_("This is not useful."))

            # Recalculate the amount owed after all changes have been applied.
            current = self.get_registration(rs, data['id'])
            update = {
                'id': data['id'],
                'amount_owed': self._calculate_single_fee(
                    rs, current, event=event)
            }
            ret *= self.sql_update(rs, "event.registrations", update)
            self.event_log(
                rs, const.EventLogCodes.registration_changed, event_id,
                persona_id=persona_id)
        return ret

    @access("event")
    def create_registration(self, rs: RequestState,
                            data: CdEDBObject) -> DefaultReturnCode:
        """Make a new registration.

        The data must contain a dataset for each part and each track
        and may not contain a value for 'fields', which is initialized
        to a default value.
        """
        data = affirm("registration", data, creation=True)
        event = self.get_event(rs, data['event_id'])
        fdata = data.get('fields') or {}
        fdata = affirm(
            "event_associated_fields", fdata, fields=event['fields'],
            association=const.FieldAssociations.registration)
        if (data['persona_id'] != rs.user.persona_id
                and not self.is_orga(rs, event_id=data['event_id'])
                and not self.is_admin(rs)):
            raise PrivilegeError(n_("Not privileged."))
        if not self.core.verify_id(rs, data['persona_id'], is_archived=False):
            raise ValueError(n_("The user does not exist or is archived."))
        if not self.core.verify_persona(rs, data['persona_id'], {"event"}):
            raise ValueError(n_("The user is not an event user."))
        self.assert_offline_lock(rs, event_id=data['event_id'])
        with Atomizer(rs):
            data['fields'] = fdata
            data['amount_owed'] = self._calculate_single_fee(
                rs, data, event=event)
            data['fields'] = PsycoJson(fdata)
            course_segments = self._get_event_course_segments(rs,
                                                              data['event_id'])
            part_ids = {e['id'] for e in self.sql_select(
                rs, "event.event_parts", ("id",), (data['event_id'],),
                entity_key="event_id")}
            if part_ids != set(data['parts'].keys()):
                raise ValueError(n_("Missing part dataset."))
            track_ids = {e['id'] for e in self.sql_select(
                rs, "event.course_tracks", ("id",), part_ids,
                entity_key="part_id")}
            if track_ids != set(data['tracks'].keys()):
                raise ValueError(n_("Missing track dataset."))
            rdata = {k: v for k, v in data.items() if k in REGISTRATION_FIELDS}
            new_id = self.sql_insert(rs, "event.registrations", rdata)

            # Uninlined code from set_registration to make this more
            # performant.
            #
            # insert parts
            for part_id, part in data['parts'].items():
                new_part = copy.deepcopy(part)
                new_part['registration_id'] = new_id
                new_part['part_id'] = part_id
                self.sql_insert(rs, "event.registration_parts", new_part)
            # insert tracks
            for track_id, track in data['tracks'].items():
                new_track = copy.deepcopy(track)
                choices = new_track.pop('choices', None)
                self._set_course_choices(rs, new_id, track_id, choices,
                                         course_segments, new_registration=True)
                new_track['registration_id'] = new_id
                new_track['track_id'] = track_id
                self.sql_insert(rs, "event.registration_tracks", new_track)
        self.event_log(
            rs, const.EventLogCodes.registration_created, data['event_id'],
            persona_id=data['persona_id'])
        return new_id

    @access("event")
    def delete_registration_blockers(self, rs: RequestState,
                                     registration_id: int) -> DeletionBlockers:
        """Determine what keeps a registration from being deleted.

        Possible blockers:

        * registration_parts: The registration's registration parts.
        * registration_tracks: The registration's registration tracks.
        * course_choices: The registrations course choices.

        :return: List of blockers, separated by type. The values of the dict
            are the ids of the blockers.
        """
        registration_id = affirm("id", registration_id)
        blockers = {}

        reg_parts = self.sql_select(
            rs, "event.registration_parts", ("id",), (registration_id,),
            entity_key="registration_id")
        if reg_parts:
            blockers["registration_parts"] = [e["id"] for e in reg_parts]

        reg_tracks = self.sql_select(
            rs, "event.registration_tracks", ("id",), (registration_id,),
            entity_key="registration_id")
        if reg_tracks:
            blockers["registration_tracks"] = [e["id"] for e in reg_tracks]

        course_choices = self.sql_select(
            rs, "event.course_choices", ("id",), (registration_id,),
            entity_key="registration_id")
        if course_choices:
            blockers["course_choices"] = [e["id"] for e in course_choices]

        return blockers

    @access("event")
    def delete_registration(self, rs: RequestState, registration_id: int,
                            cascade: Collection[str] = None
                            ) -> DefaultReturnCode:
        """Remove a registration.

        :param cascade: Specify which deletion blockers to cascadingly remove
            or ignore. If None or empty, cascade none.
        """
        registration_id = affirm("id", registration_id)
        reg = self.get_registration(rs, registration_id)
        if (not self.is_orga(rs, event_id=reg['event_id'])
                and not self.is_admin(rs)):
            raise PrivilegeError(n_("Not privileged."))
        self.assert_offline_lock(rs, event_id=reg['event_id'])

        blockers = self.delete_registration_blockers(rs, registration_id)
        if not cascade:
            cascade = set()
        cascade = affirm_set("str", cascade)
        cascade = cascade & blockers.keys()
        if blockers.keys() - cascade:
            raise ValueError(n_("Deletion of %(type)s blocked by %(block)s."),
                             {
                                 "type": "registration",
                                 "block": blockers.keys() - cascade,
                             })

        ret = 1
        with Atomizer(rs):
            # cascade specified blockers
            if cascade:
                if "registration_parts" in cascade:
                    ret *= self.sql_delete(rs, "event.registration_parts",
                                           blockers["registration_parts"])
                if "registration_tracks" in cascade:
                    ret *= self.sql_delete(rs, "event.registration_tracks",
                                           blockers["registration_tracks"])
                if "course_choices" in cascade:
                    ret *= self.sql_delete(rs, "event.course_choices",
                                           blockers["course_choices"])

                # check if registration is deletable after cascading
                blockers = self.delete_registration_blockers(
                    rs, registration_id)

            if not blockers:
                ret *= self.sql_delete_one(
                    rs, "event.registrations", registration_id)
                self.event_log(rs, const.EventLogCodes.registration_deleted,
                               reg['event_id'], persona_id=reg['persona_id'])
            else:
                raise ValueError(
                    n_("Deletion of %(type)s blocked by %(block)s."),
                    {"type": "registration", "block": blockers.keys()})
        return ret

    def _calculate_single_fee(self, rs: RequestState, reg: CdEDBObject, *,
                              event: CdEDBObject = None, event_id: int = None,
                              is_member: bool = None) -> decimal.Decimal:
        """Helper function to calculate the fee for one registration.

        This is used inside `create_registration` and `set_registration`,
        so we take the full registration and event as input instead of
        retrieving them via id.

        :param is_member: If this is None, retrieve membership status here.
        """
        fee = decimal.Decimal(0)
        rps = const.RegistrationPartStati

        if event is None and event_id is None:
            raise ValueError("No input given.")
        elif event is not None and event_id is not None:
            raise ValueError("Only one input for event allowed.")
        elif event_id is not None:
            event = self.get_event(rs, event_id)
        assert event is not None
        for part_id, rpart in reg['parts'].items():
            part = event['parts'][part_id]
            if rps(rpart['status']).is_involved():
                fee += part['fee']

        for fee_modifier in event['fee_modifiers'].values():
            field = event['fields'][fee_modifier['field_id']]
            status = rps(reg['parts'][fee_modifier['part_id']]['status'])
            if status.is_involved():
                if reg['fields'].get(field['field_name']):
                    fee += fee_modifier['amount']

        if is_member is None:
            is_member = self.core.get_persona(
                rs, reg['persona_id'])['is_member']
        if not is_member:
            fee += event['nonmember_surcharge']

        return fee

    @access("event")
    def calculate_fees(self, rs: RequestState,
                       ids: Collection[int]) -> Dict[int, decimal.Decimal]:
        """Calculate the total fees for some registrations.

        This should be called once for multiple registrations, as it would be
        somewhat expensive if called per registration.

        All registrations need to belong to the same event.

        The caller must have priviliged acces to that event.
        """
        ids = affirm_set("id", ids)

        with Atomizer(rs):
            associated = self.sql_select(rs, "event.registrations",
                                         ("event_id",), ids)
            if not associated:
                return {}
            events = {e['event_id'] for e in associated}
            if len(events) > 1:
                raise ValueError(n_(
                    "Only registrations from exactly one event allowed."))

            event_id = unwrap(events)
            regs = self.get_registrations(rs, ids)
            user_id = rs.user.persona_id
            if (not self.is_orga(rs, event_id=event_id)
                    and not self.is_admin(rs)
                    and {r['persona_id'] for r in regs.values()} != {user_id}):
                raise PrivilegeError(n_("Not privileged."))

            persona_ids = {e['persona_id'] for e in regs.values()}
            personas = self.core.get_personas(rs, persona_ids)

            event = self.get_event(rs, event_id)
            ret: Dict[int, decimal.Decimal] = {}
            for reg_id, reg in regs.items():
                is_member = personas[reg['persona_id']]['is_member']
                ret[reg_id] = self._calculate_single_fee(
                    rs, reg, event=event, is_member=is_member)
        return ret
    calculate_fee: Callable[['EventBackend', RequestState, int],
                            decimal.Decimal]
    calculate_fee = singularize(calculate_fees)

    @access("event")
    def check_orga_addition_limit(self, rs: RequestState,
                                  event_id: int) -> bool:
        """Implement a rate limiting check for orgas adding persons.

        Since adding somebody as participant or orga to an event gives all
        orgas basically full access to their data, we rate limit this
        operation.

        :returns: True if limit has not been reached.
        """
        event_id = affirm("id", event_id)
        if (not self.is_orga(rs, event_id=event_id)
                and not self.is_admin(rs)):
            raise PrivilegeError(n_("Not privileged."))
        if self.is_admin(rs):
            # Admins are exempt
            return True
        with Atomizer(rs):
            query = ("SELECT COUNT(*) AS num FROM event.log"
                     " WHERE event_id = %s AND code = %s "
                     " AND submitted_by != persona_id "
                     " AND ctime >= now() - interval '24 hours'")
            params = (event_id, const.EventLogCodes.registration_created)
            num = unwrap(self.query_one(rs, query, params))
        return num < self.conf["ORGA_ADD_LIMIT"]

    @access("event")
    def list_lodgement_groups(self, rs: RequestState,
                              event_id: int) -> Dict[int, str]:
        """List all lodgement groups for an event.

        :returns: dict mapping ids to names
        """
        event_id = affirm("id", event_id)
        if not self.is_orga(rs, event_id=event_id) and not self.is_admin(rs):
            raise PrivilegeError(n_("Not privileged."))
        data = self.sql_select(rs, "event.lodgement_groups", ("id", "moniker"),
                               (event_id,), entity_key="event_id")
        return {e['id']: e['moniker'] for e in data}

    @access("event")
    def get_lodgement_groups(self, rs: RequestState,
                             ids: Collection[int]) -> CdEDBObjectMap:
        """Retrieve data for some lodgement groups.

        All have to be from the same event.
        """
        ids = affirm_set("id", ids)
        with Atomizer(rs):
            data = self.sql_select(
                rs, "event.lodgement_groups", LODGEMENT_GROUP_FIELDS, ids)
            if not data:
                return {}
            events = {e['event_id'] for e in data}
            if len(events) > 1:
                raise ValueError(n_(
                    "Only lodgement groups from exactly one event allowed!"))
            event_id = unwrap(events)
            if (not self.is_orga(rs, event_id=event_id)
                    and not self.is_admin(rs)):
                raise PrivilegeError(n_("Not privileged."))
        return {e['id']: e for e in data}
    get_lodgement_group: Callable[['EventBackend', RequestState, int],
                                  CdEDBObject]
    get_lodgement_group = singularize(get_lodgement_groups)

    @access("event")
    def set_lodgement_group(self, rs: RequestState,
                            data: CdEDBObject) -> DefaultReturnCode:
        """Update some keys of a lodgement group."""
        data = affirm("lodgement_group", data)
        ret = 1
        with Atomizer(rs):
            current = unwrap(self.get_lodgement_groups(rs, (data['id'],)))
            event_id, moniker = current['event_id'], current['moniker']
            if (not self.is_orga(rs, event_id=event_id)
                    and not self.is_admin(rs)):
                raise PrivilegeError(n_("Not privileged."))
            self.assert_offline_lock(rs, event_id=event_id)

            # Do the actual work:
            ret *= self.sql_update(rs, "event.lodgement_groups", data)
            self.event_log(
                rs, const.EventLogCodes.lodgement_group_changed, event_id,
                change_note=moniker)

        return ret

    @access("event")
    def create_lodgement_group(self, rs: RequestState,
                               data: CdEDBObject) -> DefaultReturnCode:
        """Make a new lodgement group."""
        data = affirm("lodgement_group", data, creation=True)

        if (not self.is_orga(rs, event_id=data['event_id'])
                and not self.is_admin(rs)):
            raise PrivilegeError(n_("Not privileged."))
        self.assert_offline_lock(rs, event_id=data['event_id'])
        with Atomizer(rs):
            new_id = self.sql_insert(rs, "event.lodgement_groups", data)
            self.event_log(
                rs, const.EventLogCodes.lodgement_group_created,
                data['event_id'], change_note=data['moniker'])
        return new_id

    @access("event")
    def delete_lodgement_group_blockers(self, rs: RequestState,
                                        group_id: int) -> DeletionBlockers:
        """Determine what keeps a lodgement group from being deleted.

        Possible blockers:

        * lodgements: A lodgement that is part of this lodgement group.

        :return: List of blockers, separated by type. The values of the dict
            are the ids of the blockers.
        """
        group_id = affirm("id", group_id)
        blockers = {}

        lodgements = self.sql_select(
            rs, "event.lodgements", ("id",), (group_id,),
            entity_key="group_id")
        if lodgements:
            blockers["lodgements"] = [e["id"] for e in lodgements]

        return blockers

    @access("event")
    def delete_lodgement_group(self, rs: RequestState, group_id: int,
                               cascade: Collection[str] = None
                               ) -> DefaultReturnCode:
        """Delete a lodgement group.

        :param cascade: Specify which deletion blockers to cascadingly
            remove or ignore. If None or empty, cascade none.
        """
        group_id = affirm("id", group_id)
        blockers = self.delete_lodgement_group_blockers(rs, group_id)
        if not cascade:
            cascade = set()
        cascade = affirm_set("str", cascade)
        cascade = cascade & blockers.keys()
        if blockers.keys() - cascade:
            raise ValueError(n_("Deletion of %(type)s blocked by %(block)s."),
                             {
                                 "type": "lodgement group",
                                 "block": blockers.keys() - cascade,
                             })

        ret = 1
        with Atomizer(rs):
            if cascade:
                if "lodgements" in cascade:
                    with Silencer(rs):
                        for lodgement_id in blockers["lodgements"]:
                            deletor = {
                                "id": lodgement_id,
                                "group_id": None,
                            }
                            ret *= self.set_lodgement(rs, deletor)

                blockers = self.delete_lodgement_group_blockers(rs, group_id)

            if not blockers:
                group = unwrap(self.get_lodgement_groups(rs, (group_id,)))
                ret *= self.sql_delete_one(
                    rs, "event.lodgement_groups", group_id)
                self.event_log(rs, const.EventLogCodes.lodgement_group_deleted,
                               event_id=group['event_id'],
                               change_note=group['moniker'])
            else:
                raise ValueError(
                    n_("Deletion of %(type)s blocked by %(block)s."),
                    {"type": "lodgement group", "block": blockers.keys()})
        return ret

    @access("event")
    def list_lodgements(self, rs: RequestState,
                        event_id: int) -> Dict[int, str]:
        """List all lodgements for an event.

        :returns: dict mapping ids to names
        """
        event_id = affirm("id", event_id)
        if not self.is_orga(rs, event_id=event_id) and not self.is_admin(rs):
            raise PrivilegeError(n_("Not privileged."))
        data = self.sql_select(rs, "event.lodgements", ("id", "moniker"),
                               (event_id,), entity_key="event_id")
        return {e['id']: e['moniker'] for e in data}

    @access("event")
    def get_lodgements(self, rs: RequestState,
                       ids: Collection[int]) -> CdEDBObjectMap:
        """Retrieve data for some lodgements.

        All have to be from the same event.
        """
        ids = affirm_set("id", ids)
        with Atomizer(rs):
            data = self.sql_select(rs, "event.lodgements", LODGEMENT_FIELDS,
                                   ids)
            if not data:
                return {}
            events = {e['event_id'] for e in data}
            if len(events) > 1:
                raise ValueError(n_(
                    "Only lodgements from exactly one event allowed!"))
            event_id = unwrap(events)
            if (not self.is_orga(rs, event_id=event_id)
                    and not self.is_admin(rs)):
                raise PrivilegeError(n_("Not privileged."))
            event_fields = self._get_event_fields(rs, event_id)
            ret = {e['id']: e for e in data}
            for entry in ret.values():
                entry['fields'] = cast_fields(entry['fields'], event_fields)
        return {e['id']: e for e in data}
    get_lodgement: Callable[['EventBackend', RequestState, int], CdEDBObject]
    get_lodgement = singularize(get_lodgements)

    @access("event")
    def set_lodgement(self, rs: RequestState, data: CdEDBObject
                      ) -> DefaultReturnCode:
        """Update some keys of a lodgement."""
        data = affirm("lodgement", data)
        with Atomizer(rs):
            current = self.sql_select_one(
                rs, "event.lodgements", ("event_id", "moniker"), data['id'])
            if current is None:
                raise ValueError(n_("Lodgement does not exist."))
            event_id, moniker = current['event_id'], current['moniker']
            if (not self.is_orga(rs, event_id=event_id)
                    and not self.is_admin(rs)):
                raise PrivilegeError(n_("Not privileged."))
            self.assert_offline_lock(rs, event_id=event_id)

            # now we get to do the actual work
            ret = 1
            ldata = {k: v for k, v in data.items()
                     if k in LODGEMENT_FIELDS and k != "fields"}
            if len(ldata) > 1:
                ret *= self.sql_update(rs, "event.lodgements", ldata)
            if 'fields' in data:
                # delayed validation since we need more info
                event_fields = self._get_event_fields(rs, event_id)
                fdata = affirm(
                    "event_associated_fields", data['fields'],
                    fields=event_fields,
                    association=const.FieldAssociations.lodgement)

                fupdate = {
                    'id': data['id'],
                    'fields': fdata,
                }
                ret *= self.sql_json_inplace_update(rs, "event.lodgements",
                                                    fupdate)
            self.event_log(
                rs, const.EventLogCodes.lodgement_changed, event_id,
                change_note=moniker)
            return ret

    @access("event")
    def create_lodgement(self, rs: RequestState,
                         data: CdEDBObject) -> DefaultReturnCode:
        """Make a new lodgement."""
        data = affirm("lodgement", data, creation=True)
        # direct validation since we already have an event_id
        event_fields = self._get_event_fields(rs, data['event_id'])
        fdata = data.get('fields') or {}
        fdata = affirm(
            "event_associated_fields", fdata, fields=event_fields,
            association=const.FieldAssociations.lodgement)
        data['fields'] = PsycoJson(fdata)
        if (not self.is_orga(rs, event_id=data['event_id'])
                and not self.is_admin(rs)):
            raise PrivilegeError(n_("Not privileged."))
        self.assert_offline_lock(rs, event_id=data['event_id'])
        with Atomizer(rs):
            new_id = self.sql_insert(rs, "event.lodgements", data)
            self.event_log(
                rs, const.EventLogCodes.lodgement_created, data['event_id'],
                change_note=data['moniker'])
        return new_id

    @access("event")
    def delete_lodgement_blockers(self, rs: RequestState,
                                  lodgement_id: int) -> DeletionBlockers:
        """Determine what keeps a lodgement from beeing deleted.

        Possible blockers:

        * inhabitants: A registration part that assigns a registration to the
                       lodgement as an inhabitant.

        :return: List of blockers, separated by type. The values of the dict
            are the ids of the blockers.
        """
        lodgement_id = affirm("id", lodgement_id)
        blockers = {}

        inhabitants = self.sql_select(
            rs, "event.registration_parts", ("id",), (lodgement_id,),
            entity_key="lodgement_id")
        if inhabitants:
            blockers["inhabitants"] = [e["id"] for e in inhabitants]

        return blockers

    @access("event")
    def delete_lodgement(self, rs: RequestState, lodgement_id: int,
                         cascade: Collection[str] = None) -> DefaultReturnCode:
        """Delete a lodgement.

        :param cascade: Specify which deletion blockers to cascadingly
            remove or ignore. If None or empty, cascade none.
        """
        lodgement_id = affirm("id", lodgement_id)
        lodgement = self.get_lodgement(rs, lodgement_id)
        event_id = lodgement["event_id"]
        if (not self.is_orga(rs, event_id=event_id)
                and not self.is_admin(rs)):
            raise PrivilegeError(n_("Not privileged."))
        self.assert_offline_lock(rs, event_id=event_id)

        blockers = self.delete_lodgement_blockers(rs, lodgement_id)
        if not cascade:
            cascade = set()
        cascade = affirm_set("str", cascade)
        cascade = cascade & blockers.keys()
        if blockers.keys() - cascade:
            raise ValueError(n_("Deletion of %(type)s blocked by %(block)s."),
                             {
                                 "type": "lodgement",
                                 "block": blockers.keys() - cascade,
                             })

        ret = 1
        with Atomizer(rs):
            if cascade:
                if "inhabitants" in cascade:
                    query = ("UPDATE event.registration_parts"
                             " SET lodgement_id = NULL"
                             " WHERE id = ANY(%s)")
                    params = (blockers["inhabitants"])
                    ret *= self.query_exec(rs, query, params)

                blockers = self.delete_lodgement_blockers(rs, lodgement_id)

            if not blockers:
                ret *= self.sql_delete_one(rs, "event.lodgements", lodgement_id)
                self.event_log(rs, const.EventLogCodes.lodgement_deleted,
                               event_id, change_note=lodgement["moniker"])
            else:
                raise ValueError(
                    n_("Deletion of %(type)s blocked by %(block)s."),
                    {"type": "lodgement", "block": blockers.keys()})
        return ret

    @access("event")
    def get_questionnaire(self, rs: RequestState, event_id: int,
                          kinds: Collection[const.QuestionnaireUsages] = None
                          ) -> Dict[const.QuestionnaireUsages,
                                    List[CdEDBObject]]:
        """Retrieve the questionnaire rows for a specific event.

        Rows are seperated by kind. Specifying a kinds will get you only rows
        of those kinds, otherwise you get them all.
        """
        event_id = affirm("id", event_id)
        kinds = kinds or []
        affirm_set("enum_questionnaireusages", kinds)
        query = "SELECT {fields} FROM event.questionnaire_rows".format(
            fields=", ".join(QUESTIONNAIRE_ROW_FIELDS))
        constraints = ["event_id = %s"]
        params: List[Any] = [event_id]
        if kinds:
            constraints.append("kind = ANY(%s)")
            params.append(kinds)
        query += " WHERE " + " AND ".join(c for c in constraints)
        d = self.query_all(rs, query, params)
        for row in d:
            # noinspection PyArgumentList
            row['kind'] = const.QuestionnaireUsages(row['kind'])
        ret = {
            k: sorted([e for e in d if e['kind'] == k], key=lambda x: x['pos'])
            for k in kinds or const.QuestionnaireUsages
        }
        return ret

    @access("event")
    def set_questionnaire(self, rs: RequestState, event_id: int,
                          data: Dict[const.QuestionnaireUsages,
                                     List[CdEDBObject]]) -> DefaultReturnCode:
        """Replace current questionnaire rows for a specific event, by kind.

        This superseeds the current questionnaire for all given kinds.
        Kinds that are not present in data, will not be touched.

        To delete all questionnaire rows, you can specify data as None.
        """
        event_id = affirm("id", event_id)
        event = self.get_event(rs, event_id)
        if data is not None:
            current = self.get_questionnaire(rs, event_id)
            current.update(data)
            for k, v in current.items():
                for e in v:
                    if 'pos' in e:
                        del e['pos']
            data = affirm("questionnaire", current,
                          field_definitions=event['fields'],
                          fee_modifiers=event['fee_modifiers'])
        if not self.is_orga(rs, event_id=event_id) and not self.is_admin(rs):
            raise PrivilegeError(n_("Not privileged."))
        self.assert_offline_lock(rs, event_id=event_id)
        with Atomizer(rs):
            ret = 1
            # Allow deletion of enitre questionnaire by specifying None.
            if data is None:
                self.sql_delete(rs, "event.questionnaire_rows", (event_id,),
                                entity_key="event_id")
                return 1
            # Otherwise replace rows for all given kinds.
            for kind, rows in data.items():
                query = ("DELETE FROM event.questionnaire_rows"
                         " WHERE event_id = %s AND kind = %s")
                params = (event_id, kind)
                self.query_exec(rs, query, params)
                for pos, row in enumerate(rows):
                    new_row = copy.deepcopy(row)
                    new_row['pos'] = pos
                    new_row['event_id'] = event_id
                    new_row['kind'] = kind
                    ret *= self.sql_insert(
                        rs, "event.questionnaire_rows", new_row)
            self.event_log(
                rs, const.EventLogCodes.questionnaire_changed, event_id)
        return ret

    @access("event")
    def lock_event(self, rs: RequestState, event_id: int) -> DefaultReturnCode:
        """Lock an event for offline usage."""
        event_id = affirm("id", event_id)
        if not self.is_orga(rs, event_id=event_id) and not self.is_admin(rs):
            raise PrivilegeError(n_("Not privileged."))
        self.assert_offline_lock(rs, event_id=event_id)
        # An event in the main instance is considered as locked if offline_lock
        # is true, in the offline instance it is the other way around
        update = {
            'id': event_id,
            'offline_lock': not self.conf["CDEDB_OFFLINE_DEPLOYMENT"],
        }
        ret = self.sql_update(rs, "event.events", update)
        self.event_log(rs, const.EventLogCodes.event_locked, event_id)
        return ret

    @access("event")
    def export_event(self, rs: RequestState, event_id: int) -> CdEDBObject:
        """Export an event for offline usage or after offline usage.

        This provides a more general export functionality which could
        also be used without locking.

        :returns: dict holding all data of the exported event
        """
        event_id = affirm("id", event_id)
        if not self.is_orga(rs, event_id=event_id) and not self.is_admin(rs):
            raise PrivilegeError(n_("Not privileged."))

        def list_to_dict(alist):
            return {e['id']: e for e in alist}

        with Atomizer(rs):
            ret = {
                'CDEDB_EXPORT_EVENT_VERSION': CDEDB_EXPORT_EVENT_VERSION,
                'EVENT_SCHEMA_VERSION': EVENT_SCHEMA_VERSION,
                'kind': "full",  # could also be "partial"
                'id': event_id,
                'event.events': list_to_dict(self.sql_select(
                    rs, "event.events", EVENT_FIELDS, (event_id,))),
                'timestamp': now(),
            }
            # Table name; column to scan; fields to extract
            tables: List[Tuple[str, str, Tuple[str, ...]]] = [
                ('event.event_parts', "event_id", EVENT_PART_FIELDS),
                ('event.course_tracks', "part_id", COURSE_TRACK_FIELDS),
                ('event.courses', "event_id", COURSE_FIELDS),
                ('event.course_segments', "track_id", (
                    'id', 'course_id', 'track_id', 'is_active')),
                ('event.orgas', "event_id", (
                    'id', 'persona_id', 'event_id',)),
                ('event.field_definitions', "event_id",
                 FIELD_DEFINITION_FIELDS),
                ('event.fee_modifiers', "part_id", FEE_MODIFIER_FIELDS),
                ('event.lodgement_groups', "event_id", LODGEMENT_GROUP_FIELDS),
                ('event.lodgements', "event_id", LODGEMENT_FIELDS),
                ('event.registrations', "event_id", REGISTRATION_FIELDS),
                ('event.registration_parts', "part_id",
                 REGISTRATION_PART_FIELDS),
                ('event.registration_tracks', "track_id",
                 REGISTRATION_TRACK_FIELDS),
                ('event.course_choices', "track_id", (
                    'id', 'registration_id', 'track_id', 'course_id', 'rank',)),
                ('event.questionnaire_rows', "event_id", (
                    'id', 'event_id', 'field_id', 'pos', 'title', 'info',
                    'input_size', 'readonly', 'kind')),
                ('event.log', "event_id", (
                    'id', 'ctime', 'code', 'submitted_by', 'event_id',
                    'persona_id', 'change_note')),
            ]
            personas = set()
            for table, id_name, columns in tables:
                if id_name == "event_id":
                    id_range = {event_id}
                elif id_name == "part_id":
                    id_range = set(ret['event.event_parts'])
                elif id_name == "track_id":
                    id_range = set(ret['event.course_tracks'])
                else:
                    raise RuntimeError("Impossible.")
                if 'id' not in columns:
                    columns += ('id',)
                ret[table] = list_to_dict(self.sql_select(
                    rs, table, columns, id_range, entity_key=id_name))
                # Note the personas present to export them further on
                for e in ret[table].values():
                    if e.get('persona_id'):
                        personas.add(e['persona_id'])
                    if e.get('submitted_by'):  # for log entries
                        personas.add(e['submitted_by'])
            ret['core.personas'] = list_to_dict(self.sql_select(
                rs, "core.personas", PERSONA_EVENT_FIELDS, personas))
            return ret

    @classmethod
    def translate(cls, data: CdEDBObject,
                  translations: Dict[str, Dict[int, int]],
                  extra_translations: Dict[str, str] = None
                  ) -> CdEDBObject:
        """Helper to do the actual translation of IDs which got out of sync.

        This does some additional sanitizing besides applying the
        translation.
        """
        extra_translations = extra_translations or {}
        ret = copy.deepcopy(data)
        for x in ret:
            if x in translations or x in extra_translations:
                target = extra_translations.get(x, x)
                ret[x] = translations[target].get(ret[x], ret[x])
            if isinstance(ret[x], collections.Mapping):
                # All mappings have to be JSON columns in the database
                # (nothing else should be possible).
                ret[x] = PsycoJson(
                    cls.translate(ret[x], translations, extra_translations))
        if ret.get('real_persona_id'):
            ret['real_persona_id'] = None
        if ret.get('amount_owed'):
            del ret['amount_owed']
        return ret

    def synchronize_table(self, rs: RequestState, table: str,
                          data: CdEDBObjectMap, current: CdEDBObjectMap,
                          translations: Dict[str, Dict[int, int]],
                          entity: str = None,
                          extra_translations: Dict[str, str] = None
                          ) -> DefaultReturnCode:
        """Replace one data set in a table with another.

        This is a bit involved, since both DB instances may have been
        modified, so that conflicting primary keys were created. Thus we
        have a snapshot ``current`` of the state at locking time and
        apply the diff to the imported state in ``data``. Any IDs which
        were not previously present in the DB into which we import have
        to be kept track of -- this is done in ``translations``.

        :param data: Data set to put in.
        :param current: Current state.
        :param translations: IDs which got out of sync during offline usage.
        :param entity: Name of IDs this table is referenced as. Any of the
          primary keys which are processed here, that got out of sync are
          added to the corresponding entry in ``translations``
        :param extra_translations: Additional references which do not use a
          standard name.
        """
        extra_translations = extra_translations or {}
        ret = 1
        for anid in set(current) - set(data):
            # we do not delete additional log messages; this can mainly
            # happen if somebody gets the order of downloading an export and
            # locking the event wrong
            if table != 'event.log':
                ret *= self.sql_delete_one(rs, table, anid)
        for e in data.values():
            if e != current.get(e['id']):
                new_e = self.translate(e, translations, extra_translations)
                if new_e['id'] in current:
                    ret *= self.sql_update(rs, table, new_e)
                else:
                    if 'id' in new_e:
                        del new_e['id']
                    new_id = self.sql_insert(rs, table, new_e)
                    ret *= new_id
                    if entity:
                        translations[entity][e['id']] = new_id
        return ret

    @access("event")
    def unlock_import_event(self, rs: RequestState,
                            data: CdEDBObject) -> DefaultReturnCode:
        """Unlock an event after offline usage and import changes.

        This is a combined action so that we stay consistent.
        """
        data = affirm("serialized_event", data)
        if not self.is_orga(rs, event_id=data['id']) and not self.is_admin(rs):
            raise PrivilegeError(n_("Not privileged."))
        if self.conf["CDEDB_OFFLINE_DEPLOYMENT"]:
            raise RuntimeError(n_(glue("Imports into an offline instance must",
                                       "happen via shell scripts.")))
        if not self.is_offline_locked(rs, event_id=data['id']):
            raise RuntimeError(n_("Not locked."))
        if data["EVENT_SCHEMA_VERSION"] != EVENT_SCHEMA_VERSION:
            raise ValueError(n_("Version mismatch – aborting."))

        with Atomizer(rs):
            current = self.export_event(rs, data['id'])
            # First check that all newly created personas have been
            # transferred to the online DB
            claimed = {e['persona_id']
                       for e in data['event.registrations'].values()
                       if not e['real_persona_id']}
            if claimed - set(current['core.personas']):
                raise ValueError(n_("Non-transferred persona found"))

            ret = 1
            # Second synchronize the data sets
            translations: Dict[str, Dict[int, int]]
            translations = collections.defaultdict(dict)
            for reg in data['event.registrations'].values():
                if reg['real_persona_id']:
                    translations['persona_id'][reg['persona_id']] = \
                        reg['real_persona_id']
            extra_translations = {'course_instructor': 'course_id'}
            # Table name; name of foreign keys referencing this table
            tables = (('event.events', None),
                      ('event.event_parts', 'part_id'),
                      ('event.course_tracks', 'track_id'),
                      ('event.courses', 'course_id'),
                      ('event.course_segments', None),
                      ('event.orgas', None),
                      ('event.field_definitions', 'field_id'),
                      ('event.fee_modifiers', None),
                      ('event.lodgement_groups', 'group_id'),
                      ('event.lodgements', 'lodgement_id'),
                      ('event.registrations', 'registration_id'),
                      ('event.registration_parts', None),
                      ('event.registration_tracks', None),
                      ('event.course_choices', None),
                      ('event.questionnaire_rows', None),
                      ('event.log', None))
            for table, entity in tables:
                ret *= self.synchronize_table(
                    rs, table, data[table], current[table], translations,
                    entity=entity, extra_translations=extra_translations)
            # Third fix the amounts owed for all registrations.
            reg_ids = self.list_registrations(rs, event_id=data['id'])
            fees_owed = self.calculate_fees(rs, reg_ids)
            for reg_id, fee in fees_owed.items():
                update = {
                    'id': reg_id,
                    'amount_owed': fee,
                }
                ret *= self.sql_update(rs, "event.registrations", update)

            # Forth unlock the event
            update = {
                'id': data['id'],
                'offline_lock': False,
            }
            ret *= self.sql_update(rs, "event.events", update)
            self.event_log(rs, const.EventLogCodes.event_unlocked, data['id'])
            return ret

    @access("event", "droid_quick_partial_export")
    def partial_export_event(self, rs: RequestState,
                             event_id: int) -> CdEDBObject:
        """Export an event for third-party applications.

        This provides a consumer-friendly package of event data which can
        later on be reintegrated with the partial import facility.
        """
        event_id = affirm("id", event_id)
        access_ok = (
            (self.conf["CDEDB_OFFLINE_DEPLOYMENT"]  # this grants access for
             and "droid_quick_partial_export" in rs.user.roles)  # the droid
            or self.is_orga(rs, event_id=event_id)
            or self.is_admin(rs))
        if not access_ok:
            raise PrivilegeError(n_("Not privileged."))

        def list_to_dict(alist: Collection[CdEDBObject]) -> CdEDBObjectMap:
            return {e['id']: e for e in alist}

        with Atomizer(rs):
            event = self.get_event(rs, event_id)
            # basics
            ret: CdEDBObject = {
                'CDEDB_EXPORT_EVENT_VERSION': CDEDB_EXPORT_EVENT_VERSION,
                'EVENT_SCHEMA_VERSION': EVENT_SCHEMA_VERSION,
                'kind': "partial",  # could also be "full"
                'id': event_id,
                'timestamp': now(),
            }
            # courses
            courses = list_to_dict(self.sql_select(
                rs, 'event.courses', COURSE_FIELDS, (event_id,),
                entity_key='event_id'))
            temp = self.sql_select(
                rs, 'event.course_segments',
                ('course_id', 'track_id', 'is_active'), courses.keys(),
                entity_key='course_id')
            lookup: Dict[int, Dict[int, bool]] = collections.defaultdict(dict)
            for e in temp:
                lookup[e['course_id']][e['track_id']] = e['is_active']
            for course_id, course in courses.items():
                del course['id']
                del course['event_id']
                course['segments'] = lookup[course_id]
                course['fields'] = cast_fields(
                    course['fields'], event['fields'])
            ret['courses'] = courses
            # lodgement groups
            lodgement_groups = list_to_dict(self.sql_select(
                rs, 'event.lodgement_groups', LODGEMENT_GROUP_FIELDS,
                (event_id,), entity_key='event_id'))
            for lodgement_group in lodgement_groups.values():
                del lodgement_group['id']
                del lodgement_group['event_id']
            ret['lodgement_groups'] = lodgement_groups
            # lodgements
            lodgements = list_to_dict(self.sql_select(
                rs, 'event.lodgements', LODGEMENT_FIELDS, (event_id,),
                entity_key='event_id'))
            for lodgement in lodgements.values():
                del lodgement['id']
                del lodgement['event_id']
                lodgement['fields'] = cast_fields(lodgement['fields'],
                                                  event['fields'])
            ret['lodgements'] = lodgements
            # registrations
            registrations = list_to_dict(self.sql_select(
                rs, 'event.registrations', REGISTRATION_FIELDS, (event_id,),
                entity_key='event_id'))
            backup_registrations = copy.deepcopy(registrations)
            temp = self.sql_select(
                rs, 'event.registration_parts',
                REGISTRATION_PART_FIELDS, registrations.keys(),
                entity_key='registration_id')
            part_lookup: Dict[int, Dict[int, CdEDBObject]]
            part_lookup = collections.defaultdict(dict)
            for e in temp:
                part_lookup[e['registration_id']][e['part_id']] = e
            temp = self.sql_select(
                rs, 'event.registration_tracks',
                REGISTRATION_TRACK_FIELDS, registrations.keys(),
                entity_key='registration_id')
            track_lookup: Dict[int, Dict[int, CdEDBObject]]
            track_lookup = collections.defaultdict(dict)
            for e in temp:
                track_lookup[e['registration_id']][e['track_id']] = e
            choices = self.sql_select(
                rs, "event.course_choices",
                ("registration_id", "track_id", "course_id", "rank"),
                registrations.keys(), entity_key="registration_id")
            for registration_id, registration in registrations.items():
                del registration['id']
                del registration['event_id']
                del registration['persona_id']
                del registration['real_persona_id']
                parts = part_lookup[registration_id]
                for part in parts.values():
                    del part['registration_id']
                    del part['part_id']
                registration['parts'] = parts
                tracks = track_lookup[registration_id]
                for track_id, track in tracks.items():
                    tmp = {e['course_id']: e['rank'] for e in choices
                           if (e['registration_id'] == track['registration_id']
                               and e['track_id'] == track_id)}
                    track['choices'] = xsorted(tmp.keys(), key=tmp.get)
                    del track['registration_id']
                    del track['track_id']
                registration['tracks'] = tracks
                registration['fields'] = cast_fields(registration['fields'],
                                                     event['fields'])
            ret['registrations'] = registrations
            # now we add additional information that is only auxillary and
            # does not correspond to changeable entries
            #
            # event
            export_event = copy.deepcopy(event)
            del export_event['id']
            del export_event['begin']
            del export_event['end']
            del export_event['is_open']
            del export_event['orgas']
            del export_event['tracks']
            for part in export_event['parts'].values():
                del part['id']
                del part['event_id']
                for f in ('waitlist_field',):
                    if part[f]:
                        part[f] = event['fields'][part[f]]['field_name']
                for track in part['tracks'].values():
                    del track['id']
                    del track['part_id']
            for f in ('lodge_field', 'camping_mat_field', 'course_room_field'):
                if export_event[f]:
                    export_event[f] = event['fields'][event[f]]['field_name']
            new_fields = {
                field['field_name']: field
                for field in export_event['fields'].values()
            }
            for field in new_fields.values():
                del field['field_name']
                del field['event_id']
                del field['id']
            export_event['fields'] = new_fields
            new_fee_modifiers = {
                mod['modifier_name'] + str(mod['part_id']): mod
                for mod in export_event['fee_modifiers'].values()
            }
            for mod in new_fee_modifiers.values():
                del mod['id']
                del mod['modifier_name']
                mod['part'] = event['parts'][mod['part_id']]['shortname']
                del mod['part_id']
                mod['field'] = event['fields'][mod['field_id']]['field_name']
                del mod['field_id']
            export_event['fee_modifiers'] = new_fee_modifiers
            ret['event'] = export_event
            # personas
            persona_ids = tuple(reg['persona_id']
                                for reg in backup_registrations.values())
            personas = self.core.get_event_users(rs, persona_ids, event_id)
            for reg_id, registration in ret['registrations'].items():
                persona = personas[backup_registrations[reg_id]['persona_id']]
                persona['is_orga'] = persona['id'] in event['orgas']
                for attr in ('is_active', 'is_meta_admin', 'is_archived',
                             'is_assembly_admin', 'is_assembly_realm',
                             'is_cde_admin', 'is_finance_admin', 'is_cde_realm',
                             'is_core_admin', 'is_event_admin',
                             'is_event_realm', 'is_ml_admin', 'is_ml_realm',
                             'is_searchable', 'is_cdelokal_admin'):
                    del persona[attr]
                registration['persona'] = persona
            return ret

    @access("event")
    def partial_import_event(self, rs: RequestState, data: CdEDBObject,
                             dryrun: bool, token: str = None
                             ) -> Tuple[str, CdEDBObject]:
        """Incorporate changes into an event.

        In contrast to the full import in this case the data describes a
        delta to be applied to the current online state.

        :param dryrun: If True we do not modify any state.
        :param token: Expected transaction token. If the transaction would
          generate a different token a PartialImportError is raised.
        :returns: A tuple of a transaction token and the datasets that
          are changed by the operation (in the state after the change). The
          transaction token describes the change and can be submitted to
          guarantee a certain effect.
        """
        data = affirm("serialized_partial_event", data)
        dryrun = affirm("bool", dryrun)
        if not self.is_orga(rs, event_id=data['id']) and not self.is_admin(rs):
            raise PrivilegeError(n_("Not privileged."))
        self.assert_offline_lock(rs, event_id=data['id'])
        if not ((EVENT_SCHEMA_VERSION[0], 0) <= data["EVENT_SCHEMA_VERSION"]
                <= EVENT_SCHEMA_VERSION):
            raise ValueError(n_("Version mismatch – aborting."))

        def dict_diff(old: Mapping[Any, Any], new: Mapping[Any, Any]
                      ) -> Tuple[Dict[Any, Any], Dict[Any, Any]]:
            delta = {}
            previous = {}
            # keys missing in the new dict are simply ignored
            for key, value in new.items():
                if key not in old:
                    delta[key] = value
                else:
                    if value == old[key]:
                        pass
                    elif isinstance(value, collections.abc.Mapping):
                        d, p = dict_diff(old[key], value)
                        if d:
                            delta[key], previous[key] = d, p
                    else:
                        delta[key] = value
                        previous[key] = old[key]
            return delta, previous

        with Atomizer(rs):
            event = unwrap(self.get_events(rs, (data['id'],)))
            all_current_data = self.partial_export_event(rs, data['id'])
            oregistration_ids = self.list_registrations(rs, data['id'])
            old_registrations = self.get_registrations(rs, oregistration_ids)

            # check referential integrity
            all_track_ids = {key for course in data.get('courses', {}).values()
                             if course
                             for key in course.get('segments', {})}
            all_track_ids |= {
                key for registration in data.get('registrations', {}).values()
                if registration
                for key in registration.get('tracks', {})}
            if not all_track_ids <= set(event['tracks']):
                raise ValueError("Referential integrity of tracks violated.")

            all_part_ids = {
                key for registration in data.get('registrations', {}).values()
                if registration
                for key in registration.get('parts', {})}
            if not all_part_ids <= set(event['parts']):
                raise ValueError("Referential integrity of parts violated.")

            used_lodgement_group_ids = {
                lodgement.get('group_id')
                for lodgement in data.get('lodgements', {}).values()
                if lodgement}
            used_lodgement_group_ids -= {None}
            available_lodgement_group_ids = set(
                all_current_data['lodgement_groups'])
            available_lodgement_group_ids |= set(
                key for key in data.get('lodgement_groups', {}) if key < 0)
            available_lodgement_group_ids -= set(
                k for k, v in data.get('lodgement_groups', {}).items()
                if v is None)
            if not used_lodgement_group_ids <= available_lodgement_group_ids:
                raise ValueError(
                    n_("Referential integrity of lodgement groups violated."))

            used_lodgement_ids = {
                part.get('lodgement_id')
                for registration in data.get('registrations', {}).values()
                if registration
                for part in registration.get('parts', {}).values()}
            used_lodgement_ids -= {None}
            available_lodgement_ids = set(all_current_data['lodgements']) | set(
                key for key in data.get('lodgements', {}) if key < 0)
            available_lodgement_ids -= set(
                k for k, v in data.get('lodgements', {}).items() if v is None)
            if not used_lodgement_ids <= available_lodgement_ids:
                raise ValueError(
                    "Referential integrity of lodgements violated.")

            used_course_ids: Set[int] = set()
            for registration in data.get('registrations', {}).values():
                if registration:
                    for track in registration.get('tracks', {}).values():
                        if track:
                            used_course_ids |= set(track.get('choices', []))
                            used_course_ids.add(track.get('course_id'))
                            used_course_ids.add(track.get('course_instructor'))
            used_course_ids -= {None}
            available_course_ids = set(all_current_data['courses']) | set(
                key for key in data.get('courses', {}) if key < 0)
            available_course_ids -= set(
                k for k, v in data.get('courses', {}).items() if v is None)
            if not used_course_ids <= available_course_ids:
                raise ValueError(
                    "Referential integrity of courses violated.")

            # go to work
            total_delta = {}
            total_previous = {}

            # This needs to be processed in the following order:
            # lodgement groups -> lodgements -> courses -> registrations.

            # We handle these in the specific order of mixed_existence_sorter
            mes = mixed_existence_sorter
            IDMap = Dict[int, int]

            gmap: IDMap = {}
            gdelta: CdEDBOptionalMap = {}
            gprevious: CdEDBOptionalMap = {}
            for group_id in mes(data.get('lodgement_groups', {}).keys()):
                new_group = data['lodgement_groups'][group_id]
                current = all_current_data['lodgement_groups'].get(group_id)
                if group_id > 0 and current is None:
                    # group was deleted online in the meantime
                    gdelta[group_id] = None
                    gprevious[group_id] = None
                elif new_group is None:
                    gdelta[group_id] = None
                    gprevious[group_id] = current
                    if not dryrun:
                        self.delete_lodgement_group(
                            rs, group_id, ("lodgements",))
                elif group_id < 0:
                    gdelta[group_id] = new_group
                    gprevious[group_id] = None
                    if not dryrun:
                        new = copy.deepcopy(new_group)
                        new['event_id'] = data['id']
                        new_id = self.create_lodgement_group(rs, new)
                        gmap[group_id] = new_id
                else:
                    delta, previous = dict_diff(current, new_group)
                    if delta:
                        gdelta[group_id] = delta
                        gprevious[group_id] = previous
                        if not dryrun:
                            todo = copy.deepcopy(delta)
                            todo['id'] = group_id
                            self.set_lodgement_group(rs, todo)
            if gdelta:
                total_delta['lodgement_groups'] = gdelta
                total_previous['lodgement_groups'] = gprevious

            lmap: IDMap = {}
            ldelta: CdEDBOptionalMap = {}
            lprevious: CdEDBOptionalMap = {}
            for lodgement_id in mes(data.get('lodgements', {}).keys()):
                new_lodgement = data['lodgements'][lodgement_id]
                current = all_current_data['lodgements'].get(lodgement_id)
                if lodgement_id > 0 and current is None:
                    # lodgement was deleted online in the meantime
                    ldelta[lodgement_id] = None
                    lprevious[lodgement_id] = None
                elif new_lodgement is None:
                    ldelta[lodgement_id] = None
                    lprevious[lodgement_id] = current
                    if not dryrun:
                        self.delete_lodgement(
                            rs, lodgement_id, ("inhabitants",))
                elif lodgement_id < 0:
                    ldelta[lodgement_id] = new_lodgement
                    lprevious[lodgement_id] = None
                    if not dryrun:
                        new = copy.deepcopy(new_lodgement)
                        new['event_id'] = data['id']
                        if new['group_id'] in gmap:
                            old_id = new['group_id']
                            new['group_id'] = gmap[old_id]
                        new_id = self.create_lodgement(rs, new)
                        lmap[lodgement_id] = new_id
                else:
                    delta, previous = dict_diff(current, new_lodgement)
                    if delta:
                        ldelta[lodgement_id] = delta
                        lprevious[lodgement_id] = previous
                        if not dryrun:
                            changed_lodgement = copy.deepcopy(delta)
                            changed_lodgement['id'] = lodgement_id
                            if 'group_id' in changed_lodgement:
                                old_id = changed_lodgement['group_id']
                                if old_id in gmap:
                                    changed_lodgement['group_id'] = gmap[old_id]
                            self.set_lodgement(rs, changed_lodgement)
            if ldelta:
                total_delta['lodgements'] = ldelta
                total_previous['lodgements'] = lprevious

            cmap: IDMap = {}
            cdelta: CdEDBOptionalMap = {}
            cprevious: CdEDBOptionalMap = {}
            check_seg = lambda track_id, delta, original: (
                 (track_id in delta and delta[track_id] is not None)
                 or (track_id not in delta and track_id in original))
            for course_id in mes(data.get('courses', {}).keys()):
                new_course = data['courses'][course_id]
                current = all_current_data['courses'].get(course_id)
                if course_id > 0 and current is None:
                    # course was deleted online in the meantime
                    cdelta[course_id] = None
                    cprevious[course_id] = None
                elif new_course is None:
                    cdelta[course_id] = None
                    cprevious[course_id] = current
                    if not dryrun:
                        # this will fail to delete a course with attendees
                        self.delete_course(
                            rs, course_id, ("instructors", "course_choices",
                                            "course_segments"))
                elif course_id < 0:
                    cdelta[course_id] = new_course
                    cprevious[course_id] = None
                    if not dryrun:
                        new = copy.deepcopy(new_course)
                        new['event_id'] = data['id']
                        segments = new.pop('segments')
                        new['segments'] = list(segments.keys())
                        new['active_segments'] = [key for key in segments
                                                  if segments[key]]
                        new_id = self.create_course(rs, new)
                        cmap[course_id] = new_id
                else:
                    delta, previous = dict_diff(current, new_course)
                    if delta:
                        cdelta[course_id] = delta
                        cprevious[course_id] = previous
                        if not dryrun:
                            changed_course = copy.deepcopy(delta)
                            segments = changed_course.pop('segments', None)
                            if segments:
                                orig_seg = current['segments']
                                new_segments = [
                                    x for x in event['tracks']
                                    if check_seg(x, segments, orig_seg)]
                                changed_course['segments'] = new_segments
                                orig_active = [
                                    s for s, a in current['segments'].items()
                                    if a]
                                new_active = [
                                    x for x in event['tracks']
                                    if segments.get(x, x in orig_active)]
                                changed_course['active_segments'] = new_active
                            changed_course['id'] = course_id
                            self.set_course(rs, changed_course)
            if cdelta:
                total_delta['courses'] = cdelta
                total_previous['courses'] = cprevious

            rmap: IDMap = {}
            rdelta: CdEDBOptionalMap = {}
            rprevious: CdEDBOptionalMap = {}

            dup = {
                old_reg['persona_id']: old_reg['id']
                for old_reg in old_registrations.values()
                }

            data_regs = data.get('registrations', {})
            for registration_id in mes(data_regs.keys()):
                new_registration = data_regs[registration_id]
                if (registration_id < 0
                        and dup.get(new_registration.get('persona_id'))):
                    # the process got out of sync and the registration was
                    # already created, so we fix this
                    registration_id = dup[new_registration.get('persona_id')]
                    del new_registration['persona_id']

                current = all_current_data['registrations'].get(
                    registration_id)
                if registration_id > 0 and current is None:
                    # registration was deleted online in the meantime
                    rdelta[registration_id] = None
                    rprevious[registration_id] = None
                elif new_registration is None:
                    rdelta[registration_id] = None
                    rprevious[registration_id] = current
                    if not dryrun:
                        self.delete_registration(
                            rs, registration_id, ("registration_parts",
                                                  "registration_tracks",
                                                  "course_choices"))
                elif registration_id < 0:
                    rdelta[registration_id] = new_registration
                    rprevious[registration_id] = None
                    if not dryrun:
                        new = copy.deepcopy(new_registration)
                        new['event_id'] = data['id']
                        for track in new['tracks'].values():
                            keys = {'course_id', 'course_instructor'}
                            for key in keys:
                                if track[key] in cmap:
                                    tmp_id = track[key]
                                    track[key] = cmap[tmp_id]
                            new_choices = [
                                cmap.get(course_id, course_id)
                                for course_id in track['choices']
                            ]
                            track['choices'] = new_choices
                        for part in new['parts'].values():
                            if part['lodgement_id'] in lmap:
                                tmp_id = part['lodgement_id']
                                part['lodgement_id'] = lmap[tmp_id]
                        new_id = self.create_registration(rs, new)
                        rmap[registration_id] = new_id
                else:
                    delta, previous = dict_diff(current, new_registration)
                    if delta:
                        rdelta[registration_id] = delta
                        rprevious[registration_id] = previous
                        if not dryrun:
                            changed_reg = copy.deepcopy(delta)
                            if 'tracks' in changed_reg:
                                for track in changed_reg['tracks'].values():
                                    keys = {'course_id', 'course_instructor'}
                                    for key in keys:
                                        if key in track:
                                            if track[key] in cmap:
                                                tmp_id = track[key]
                                                track[key] = cmap[tmp_id]
                                    if 'choices' in track:
                                        new_choices = [
                                            cmap.get(course_id, course_id)
                                            for course_id in track['choices']
                                        ]
                                        track['choices'] = new_choices
                            if 'parts' in changed_reg:
                                for part in changed_reg['parts'].values():
                                    if 'lodgement_id' in part:
                                        if part['lodgement_id'] in lmap:
                                            tmp_id = part['lodgement_id']
                                            part['lodgement_id'] = lmap[tmp_id]
                            changed_reg['id'] = registration_id
                            self.set_registration(rs, changed_reg)
            if rdelta:
                total_delta['registrations'] = rdelta
                total_previous['registrations'] = rprevious

            result = get_hash(
                json_serialize(total_delta, sort_keys=True).encode('utf-8'),
                json_serialize(total_previous, sort_keys=True).encode('utf-8')
            )
            if token is not None and result != token:
                raise PartialImportError("The delta changed.")
            if not dryrun:
                self.event_log(rs, const.EventLogCodes.event_partial_import,
                               data['id'])
            return result, total_delta<|MERGE_RESOLUTION|>--- conflicted
+++ resolved
@@ -28,7 +28,7 @@
     COURSE_TRACK_FIELDS, REGISTRATION_TRACK_FIELDS, PsycoJson, implying_realms,
     json_serialize, PartialImportError, CDEDB_EXPORT_EVENT_VERSION,
     mixed_existence_sorter, FEE_MODIFIER_FIELDS, QUESTIONNAIRE_ROW_FIELDS,
-    xsorted, RequestState, extract_roles, CdEDBObject, CdEDBObjectMap, CdEDBLog,
+    xsorted, RequestState, CdEDBObject, CdEDBObjectMap, CdEDBLog,
     DefaultReturnCode, DeletionBlockers, InfiniteEnum, get_hash, PathLike,
     EVENT_SCHEMA_VERSION, CdEDBOptionalMap, EVENT_FIELD_SPEC
 )
@@ -1661,39 +1661,7 @@
                                data['id'])
 
             if 'orgas' in data:
-<<<<<<< HEAD
                 ret *= self.set_event_orgas(rs, data['id'], data['orgas'])
-=======
-                if not self.is_admin(rs):
-                    raise PrivilegeError(n_("Not privileged."))
-                orgas = self.core.get_personas(rs, data['orgas'])
-                if any('event' not in extract_roles(orga,
-                                                    introspection_only=True)
-                        for orga in orgas.values()):
-                    raise ValueError(n_("User is no event user."))
-                current = self.sql_select(rs, "event.orgas", ("persona_id",),
-                                          (data['id'],), entity_key="event_id")
-                existing = {unwrap(e) for e in current}
-                new = data['orgas'] - existing
-                deleted = existing - data['orgas']
-                if new:
-                    for anid in mixed_existence_sorter(new):
-                        new_orga = {
-                            'persona_id': anid,
-                            'event_id': data['id'],
-                        }
-                        ret *= self.sql_insert(rs, "event.orgas", new_orga)
-                        self.event_log(rs, const.EventLogCodes.orga_added,
-                                       data['id'], persona_id=anid)
-                if deleted:
-                    query = ("DELETE FROM event.orgas"
-                             " WHERE persona_id = ANY(%s) AND event_id = %s")
-                    ret *= self.query_exec(rs, query, (deleted, data['id']))
-                    for anid in mixed_existence_sorter(deleted):
-                        self.event_log(rs, const.EventLogCodes.orga_removed,
-                                       data['id'], persona_id=anid)
-
->>>>>>> 5933acca
             if 'parts' in data:
                 parts = data['parts']
                 has_registrations = self.has_registrations(rs, data['id'])
