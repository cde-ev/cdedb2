--- conflicted
+++ resolved
@@ -14,12 +14,8 @@
     Sequence, Set, Tuple,
 )
 
-<<<<<<< HEAD
-=======
-import psycopg2.extensions
-from typing_extensions import Protocol
-
->>>>>>> 30919988
+import psycopg2
+
 import cdedb.database.constants as const
 import cdedb.validationtypes as vtypes
 from cdedb.backend.common import (
