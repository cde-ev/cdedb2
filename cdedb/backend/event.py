#!/usr/bin/env python3

"""The event backend provides means to organize events and provides a user
variant for external participants.
"""

import collections
import copy
import datetime
import decimal
from pathlib import Path
from typing import (
    Any, Callable, Collection, Dict, Iterable, List, Mapping, Optional, Sequence, Set,
    Tuple,
)

from typing_extensions import Protocol

import cdedb.database.constants as const
import cdedb.validationtypes as vtypes
from cdedb.backend.common import (
    PYTHON_TO_SQL_MAP, AbstractBackend, Silencer, DatabaseValue_s, access,
    affirm_set_validation as affirm_set, affirm_validation_typed as affirm,
    affirm_validation_typed_optional as affirm_optional, cast_fields, internal,
    singularize,
)
from cdedb.common import (
    COURSE_FIELDS, COURSE_SEGMENT_FIELDS,
    COURSE_TRACK_FIELDS, EVENT_FIELD_SPEC, EVENT_FIELDS, EVENT_PART_FIELDS,
    EVENT_SCHEMA_VERSION, FEE_MODIFIER_FIELDS, FIELD_DEFINITION_FIELDS,
    LODGEMENT_FIELDS, LODGEMENT_GROUP_FIELDS, PERSONA_EVENT_FIELDS,
    QUESTIONNAIRE_ROW_FIELDS, REGISTRATION_FIELDS, REGISTRATION_PART_FIELDS,
    REGISTRATION_TRACK_FIELDS, CdEDBLog, CdEDBObject, CdEDBObjectMap, CdEDBOptionalMap,
    CourseFilterPositions, DefaultReturnCode, DeletionBlockers, InfiniteEnum,
    PartialImportError, PathLike, PrivilegeError, PsycoJson, RequestState, get_hash,
    glue, implying_realms, json_serialize, mixed_existence_sorter, n_, now, unwrap,
    xsorted, STORED_EVENT_QUERY_FIELDS,
)
from cdedb.database.connection import Atomizer
from cdedb.query import Query, QueryOperators, QueryScope
from cdedb.validation import parse_date, parse_datetime


class EventBackend(AbstractBackend):
    """Take note of the fact that some personas are orgas and thus have
    additional actions available."""
    realm = "event"

    def __init__(self, configpath: PathLike = None):
        super().__init__(configpath)
        self.minor_form_dir: Path
        self.minor_form_dir = self.conf['STORAGE_DIR'] / 'minor_form'

    @classmethod
    def is_admin(cls, rs: RequestState) -> bool:
        return super().is_admin(rs)

    def is_orga(self, rs: RequestState, *, event_id: int = None,
                course_id: int = None, registration_id: int = None) -> bool:
        """Check for orga privileges as specified in the event.orgas table.

        Exactly one of the inputs has to be provided.
        """
        num_inputs = sum(1 for anid in (event_id, course_id, registration_id)
                         if anid is not None)
        if num_inputs < 1:
            raise ValueError(n_("No input specified."))
        if num_inputs > 1:
            raise ValueError(n_("Too many inputs specified."))
        if course_id is not None:
            event_id = unwrap(self.sql_select_one(
                rs, "event.courses", ("event_id",), course_id))
        elif registration_id is not None:
            event_id = unwrap(self.sql_select_one(
                rs, "event.registrations", ("event_id",), registration_id))
        return event_id in rs.user.orga

    @access("event")
    def is_offline_locked(self, rs: RequestState, *, event_id: int = None,
                          course_id: int = None) -> bool:
        """Helper to determine if an event or course is locked for offline
        usage.

        Exactly one of the inputs has to be provided.
        """
        if event_id is not None and course_id is not None:
            raise ValueError(n_("Too many inputs specified."))
        elif event_id is not None:
            anid = affirm(vtypes.ID, event_id)
            query = "SELECT offline_lock FROM event.events WHERE id = %s"
        elif course_id is not None:
            anid = affirm(vtypes.ID, course_id)
            query = glue(
                "SELECT offline_lock FROM event.events AS e",
                "LEFT OUTER JOIN event.courses AS c ON c.event_id = e.id",
                "WHERE c.id = %s")
        else:  # event_id is None and course_id is None:
            raise ValueError(n_("No input specified."))

        data = self.query_one(rs, query, (anid,))
        if data is None:
            raise ValueError(n_("Event does not exist"))
        return data['offline_lock']

    def assert_offline_lock(self, rs: RequestState, *, event_id: int = None,
                            course_id: int = None) -> None:
        """Helper to check locking state of an event or course.

        This raises an exception in case of the wrong locking state. Exactly
        one of the inputs has to be provided.
        """
        # the following does the argument checking
        is_locked = self.is_offline_locked(rs, event_id=event_id,
                                           course_id=course_id)
        if is_locked != self.conf["CDEDB_OFFLINE_DEPLOYMENT"]:
            raise RuntimeError(n_("Event offline lock error."))

    @access("persona")
    def orga_infos(self, rs: RequestState, persona_ids: Collection[int]
                   ) -> Dict[int, Set[int]]:
        """List events organized by specific personas."""
        persona_ids = affirm_set(vtypes.ID, persona_ids)
        data = self.sql_select(rs, "event.orgas", ("persona_id", "event_id"),
                               persona_ids, entity_key="persona_id")
        ret = {}
        for anid in persona_ids:
            ret[anid] = {x['event_id'] for x in data if x['persona_id'] == anid}
        return ret

    class _OrgaInfoProtocol(Protocol):
        def __call__(self, rs: RequestState, persona_id: int) -> Set[int]: ...
    orga_info: _OrgaInfoProtocol = singularize(orga_infos, "persona_ids", "persona_id")

    def event_log(self, rs: RequestState, code: const.EventLogCodes,
                  event_id: Optional[int], persona_id: int = None,
                  change_note: str = None, atomized: bool = True) -> DefaultReturnCode:
        """Make an entry in the log.

        See
        :py:meth:`cdedb.backend.common.AbstractBackend.generic_retrieve_log`.

        :param atomized: Whether this function should enforce an atomized context
            to be present.
        """
        if rs.is_quiet:
            return 0
        # To ensure logging is done if and only if the corresponding action happened,
        # we require atomization by default.
        if atomized:
            self.affirm_atomized_context(rs)
        data = {
            "code": code,
            "event_id": event_id,
            "submitted_by": rs.user.persona_id,
            "persona_id": persona_id,
            "change_note": change_note,
        }
        return self.sql_insert(rs, "event.log", data)

    @access("event")
    def retrieve_log(self, rs: RequestState,
                     codes: Collection[const.EventLogCodes] = None,
                     event_id: int = None, offset: int = None,
                     length: int = None, persona_id: int = None,
                     submitted_by: int = None, change_note: str = None,
                     time_start: datetime.datetime = None,
                     time_stop: datetime.datetime = None) -> CdEDBLog:
        """Get recorded activity.

        See
        :py:meth:`cdedb.backend.common.AbstractBackend.generic_retrieve_log`.
        """
        event_id = affirm_optional(vtypes.ID, event_id)
        if (not (event_id and self.is_orga(rs, event_id=event_id))
                and not self.is_admin(rs)):
            raise PrivilegeError(n_("Not privileged."))
        event_ids = [event_id] if event_id else None
        return self.generic_retrieve_log(
            rs, const.EventLogCodes, "event", "event.log", codes=codes,
            entity_ids=event_ids, offset=offset, length=length,
            persona_id=persona_id, submitted_by=submitted_by,
            change_note=change_note, time_start=time_start,
            time_stop=time_stop)

    @access("anonymous")
    def list_events(self, rs: RequestState, visible: bool = None,
                       current: bool = None,
                       archived: bool = None) -> CdEDBObjectMap:
        """List all events organized via DB.

        :returns: Mapping of event ids to titles.
        """
        subquery = glue(
            "SELECT e.id, e.registration_start, e.title, e.is_visible,",
            "e.is_archived, e.is_cancelled, MAX(p.part_end) AS event_end",
            "FROM event.events AS e JOIN event.event_parts AS p",
            "ON p.event_id = e.id",
            "GROUP BY e.id")
        query = "SELECT e.* from ({}) as e".format(subquery)
        constraints = []
        params = []
        if visible is not None:
            constraints.append("is_visible = %s")
            params.append(visible)
        if current is not None:
            if current:
                constraints.append("e.event_end > now()")
                constraints.append("e.is_cancelled = False")
            else:
                constraints.append(
                    "(e.event_end <= now() OR e.is_cancelled = True)")
        if archived is not None:
            constraints.append("is_archived = %s")
            params.append(archived)

        if constraints:
            query += " WHERE " + " AND ".join(constraints)

        data = self.query_all(rs, query, params)
        return {e['id']: e['title'] for e in data}

    @access("anonymous")
    def list_courses(self, rs: RequestState,
                        event_id: int) -> CdEDBObjectMap:
        """List all courses organized via DB.

        :returns: Mapping of course ids to titles.
        """
        event_id = affirm(vtypes.ID, event_id)
        data = self.sql_select(rs, "event.courses", ("id", "title"),
                               (event_id,), entity_key="event_id")
        return {e['id']: e['title'] for e in data}

    @access("event", "core_admin", "ml_admin")
    def submit_general_query(self, rs: RequestState, query: Query,
                             event_id: int = None) -> Tuple[CdEDBObject, ...]:
        """Realm specific wrapper around
        :py:meth:`cdedb.backend.common.AbstractBackend.general_query`.`

        :param event_id: For registration queries, specify the event.
        """
        query = affirm(Query, query)
        view = None
        if query.scope == QueryScope.registration:
            event_id = affirm(vtypes.ID, event_id)
            assert event_id is not None
            # ml_admins are allowed to do this to be able to manage
            # subscribers of event mailinglists.
            if not (self.is_orga(rs, event_id=event_id)
                    or self.is_admin(rs)
                    or "ml_admin" in rs.user.roles):
                raise PrivilegeError(n_("Not privileged."))
            event = self.get_event(rs, event_id)

            # For more details about this see `doc/Registration_Query`.
            # The template for the final view.
            registration_table = \
            """event.registrations AS reg
            LEFT OUTER JOIN
                core.personas AS persona ON reg.persona_id = persona.id
            {registration_fields_table}
            {part_tables}
            {track_tables}
            {creation_date_table}
            {modification_date_table}"""

            # Dynamically construct columns for custom registration datafields.
            # noinspection PyArgumentList
            reg_fields = {
                e['field_name']:
                    PYTHON_TO_SQL_MAP[const.FieldDatatypes(e['kind']).name]
                for e in event['fields'].values()
                if e['association'] == const.FieldAssociations.registration
            }
            reg_field_columns = ", ".join(
                ['''(fields->>'{0}')::{1} AS "xfield_{0}"'''.format(
                    name, kind)
                    for name, kind in reg_fields.items()])

            if reg_field_columns:
                reg_field_columns += ", "
            registration_fields_table = \
                """LEFT OUTER JOIN (
                    SELECT
                        {reg_field_columns}
                        id
                    FROM
                        event.registrations
                    WHERE
                        event_id = {event_id}
                ) AS reg_fields ON reg.id = reg_fields.id""".format(
                    event_id=event_id, reg_field_columns=reg_field_columns)

            # Dynamically construct the columns for custom lodgement fields.
            # noinspection PyArgumentList
            lodgement_fields = {
                e['field_name']:
                    PYTHON_TO_SQL_MAP[const.FieldDatatypes(e['kind']).name]
                for e in event['fields'].values()
                if e['association'] == const.FieldAssociations.lodgement
            }
            lodge_field_columns = ", ".join(
                ['''(fields->>'{0}')::{1} AS "xfield_{0}"'''.format(
                    name, kind)
                 for name, kind in lodgement_fields.items()]
            )
            if lodge_field_columns:
                lodge_field_columns += ", "
            lodgement_view = f"""SELECT
                {lodge_field_columns}
                title, notes, id, group_id
            FROM
                event.lodgements
            WHERE
                event_id = {event_id}"""
            lodgement_group_view = (f"SELECT title, id"
                                    f" FROM event.lodgement_groups"
                                    f" WHERE event_id = {event_id}")
            # The template for registration part and lodgement information.
            part_table = lambda part_id: \
                f"""LEFT OUTER JOIN (
                    SELECT
                        registration_id, status, lodgement_id, is_camping_mat
                    FROM
                        event.registration_parts
                    WHERE
                        part_id = {part_id}
                ) AS part{part_id} ON reg.id = part{part_id}.registration_id
                LEFT OUTER JOIN (
                    {lodgement_view}
                ) AS lodgement{part_id}
                ON part{part_id}.lodgement_id = lodgement{part_id}.id
                LEFT OUTER JOIN (
                    {lodgement_group_view}
                ) AS lodgement_group{part_id}
                ON lodgement{part_id}.group_id = lodgement_group{part_id}.id
                """

            part_tables = " ".join(
                part_table(part['id'])
                for part in event['parts'].values()
            )
            # Dynamically construct columns for custom course fields.
            # noinspection PyArgumentList
            course_fields = {
                e['field_name']:
                    PYTHON_TO_SQL_MAP[const.FieldDatatypes(e['kind']).name]
                for e in event['fields'].values()
                if e['association'] == const.FieldAssociations.course
            }
            course_field_columns = ", ".join(
                ['''(fields->>'{0}')::{1} AS "xfield_{0}"'''.format(
                    name, kind)
                 for name, kind in course_fields.items()]
            )
            if course_field_columns:
                course_field_columns += ", "
            course_view = \
            """SELECT
                {course_field_columns}
                id, nr, title, shortname, notes, instructors
            FROM
                event.courses
            WHERE
                event_id = {event_id}""".format(
                event_id=event_id, course_field_columns=course_field_columns)

            course_choices_template = """
            LEFT OUTER JOIN (
                SELECT
                    {columns}
                FROM (
                    (
                        SELECT
                            id as base_id
                        FROM
                            event.registrations
                        WHERE
                            event_id = {event_id}
                    ) AS base
                    {rank_tables}
                )
            ) AS course_choices{t_id} ON reg.id = course_choices{t_id}.base_id
            """
            rank_template = \
            """LEFT OUTER JOIN (
                SELECT
                    registration_id, track_id, course_id as rank{rank}
                FROM
                    event.course_choices
                WHERE
                    track_id = {track_id} AND rank = {rank}
            ) AS rank{rank} ON base.base_id = rank{rank}.registration_id"""

            def course_choices_table(t_id: int, ranks: int) -> str:
                # Trying to join these tables fails if there are no choices.
                if ranks < 1:
                    return ""
                rank_tables = "\n".join(
                    rank_template.format(rank=i, track_id=t_id)
                    for i in range(ranks))
                columns = ", ".join(["base_id"] +
                                    [f"rank{i}" for i in range(ranks)])
                return course_choices_template.format(
                    columns=columns, event_id=event_id, rank_tables=rank_tables,
                    t_id=t_id)

            track_table = lambda track: \
                f"""LEFT OUTER JOIN (
                    SELECT
                        registration_id, course_id, course_instructor,
                        (NOT(course_id IS NULL
                             AND course_instructor IS NOT NULL)
                         AND course_id = course_instructor)
                        AS is_course_instructor
                    FROM
                        event.registration_tracks
                    WHERE
                        track_id = {track['id']}
                ) AS track{track['id']}
                    ON reg.id = track{track['id']}.registration_id
                LEFT OUTER JOIN (
                    {course_view}
                ) AS course{track['id']}
                    ON track{track['id']}.course_id = course{track['id']}.id
                LEFT OUTER JOIN (
                    {course_view}
                ) AS course_instructor{track['id']}
                    ON track{track['id']}.course_instructor =
                    course_instructor{track['id']}.id
                {course_choices_table(track['id'], track['num_choices'])}"""

            track_tables = " ".join(
                track_table(track) for track in event['tracks'].values()
            )

            # Retrieve creation and modification timestamps from log.
            creation_date_table = \
            """LEFT OUTER JOIN (
                SELECT
                    persona_id, MAX(ctime) AS creation_time
                FROM
                    event.log
                WHERE
                    event_id = {event_id} AND code = {reg_create_code}
                GROUP BY
                    persona_id
            ) AS ctime ON reg.persona_id = ctime.persona_id""".format(
                event_id=event_id,
                reg_create_code=const.EventLogCodes.registration_created.value)
            modification_date_table = \
            """LEFT OUTER JOIN (
                SELECT
                    persona_id, MAX(ctime) AS modification_time
                FROM
                    event.log
                WHERE
                    event_id = {event_id} AND code = {reg_changed_code}
                GROUP BY
                    persona_id
            ) AS mtime ON reg.persona_id = mtime.persona_id""".format(
                event_id=event_id,
                reg_changed_code=const.EventLogCodes.registration_changed.value)

            view = registration_table.format(
                registration_fields_table=registration_fields_table,
                part_tables=part_tables,
                track_tables=track_tables,
                creation_date_table=creation_date_table,
                modification_date_table=modification_date_table,
            )

            query.constraints.append(("event_id", QueryOperators.equal,
                                      event_id))
            query.spec['event_id'] = "id"
        elif query.scope == QueryScope.quick_registration:
            event_id = affirm(vtypes.ID, event_id)
            if (not self.is_orga(rs, event_id=event_id)
                    and not self.is_admin(rs)):
                raise PrivilegeError(n_("Not privileged."))
            query.constraints.append(("event_id", QueryOperators.equal,
                                      event_id))
            query.spec['event_id'] = "id"
        elif query.scope in {QueryScope.event_user, QueryScope.archived_past_event_user}:
            if not self.is_admin(rs) and "core_admin" not in rs.user.roles:
                raise PrivilegeError(n_("Admin only."))
            # Include only un-archived event-users
            query.constraints.append(("is_event_realm", QueryOperators.equal,
                                      True))
            query.constraints.append(("is_archived", QueryOperators.equal,
                                      query.scope == QueryScope.archived_past_event_user))
            query.spec["is_event_realm"] = "bool"
            query.spec["is_archived"] = "bool"
            # Exclude users of any higher realm (implying event)
            for realm in implying_realms('event'):
                query.constraints.append(
                    ("is_{}_realm".format(realm), QueryOperators.equal, False))
                query.spec["is_{}_realm".format(realm)] = "bool"
        elif query.scope == QueryScope.event_course:
            event_id = affirm(vtypes.ID, event_id)
            assert event_id is not None
            if (not self.is_orga(rs, event_id=event_id)
                    and not self.is_admin(rs)):
                raise PrivilegeError(n_("Not privileged."))
            event = self.get_event(rs, event_id)

            # Template for the final view.
            # For more in depth information see `doc/Course_Query`.
            # We retrieve general course, custom field and track specific info.
            template = """
            (
                {course_table}
            ) AS course
            LEFT OUTER JOIN (
                {course_fields_table}
            ) AS course_fields ON course.id = course_fields.id
            {track_tables}
            """

            course_table = """
            SELECT
                id, id AS course_id, event_id,
                nr, title, description, shortname, instructors, min_size,
                max_size, notes
            FROM event.courses"""

            # Dynamically construct the custom field view.
            # noinspection PyArgumentList
            course_fields = {
                e['field_name']:
                    PYTHON_TO_SQL_MAP[const.FieldDatatypes(e['kind']).name]
                for e in event['fields'].values()
                if e['association'] == const.FieldAssociations.course
            }
            course_field_columns = ", ".join(
                ['''(fields->>'{0}')::{1} AS "xfield_{0}"'''.format(
                    name, kind)
                 for name, kind in course_fields.items()]
            )
            if course_field_columns:
                course_field_columns += ", "
            course_fields_table = \
            """SELECT
                {course_field_columns}
                id
            FROM
                event.courses
            WHERE
                event_id = {event_id}""".format(
                course_field_columns=course_field_columns, event_id=event_id)

            # Template for retrieving course information for one specific track.
            # We don't use the {base} table from below, because we need
            # the id to be distinct.
            def track_table(track: CdEDBObject) -> str:
                track_id = track['id']
                choices = ""
                if track['num_choices'] > 0:
                    choices = f"""
                    LEFT OUTER JOIN (
                        {choices_tables(track)}
                    ) AS choices{track_id} ON base_id = choices{track_id}.id"""
                return f"""LEFT OUTER JOIN (
                    (
                        SELECT
                            id AS base_id
                        FROM
                            event.courses
                        WHERE
                            event_id = {event_id}
                    ) AS base
                    LEFT OUTER JOIN (
                        {segment_table(track_id)}
                    ) AS segment{track_id} ON base_id = segment{track_id}.id
                    LEFT OUTER JOIN (
                        {attendees_table(track_id)}
                    ) AS attendees{track_id} ON base_id = attendees{track_id}.id
                    LEFT OUTER JOIN (
                        {instructors_table(track_id)}
                    ) AS instructors{track_id}
                        ON base_id = instructors{track_id}.id
                    {choices}
                ) AS track{track_id}
                    ON course.id = track{track_id}.base_id"""

            # A base table with all course ids we need in the following tables.
            base = "(SELECT id FROM event.courses WHERE event_id = {}) AS c".\
                format(event_id)

            # General course information specific to a track.
            segment_table = lambda t_id: \
            """SELECT
                id, COALESCE(is_active, False) AS takes_place,
                is_active IS NOT NULL AS is_offered
            FROM (
                {base}
                LEFT OUTER JOIN (
                    SELECT
                        is_active, course_id
                    FROM
                        event.course_segments
                    WHERE track_id = {track_id}
                ) AS segment ON c.id = segment.course_id
            ) AS segment""".format(
                base=base,
                track_id=t_id,
            )

            # Retrieve attendee count.
            attendees_table = lambda t_id: \
                """SELECT
                    id, COUNT(registration_id) AS attendees
                FROM (
                    {base}
                    LEFT OUTER JOIN (
                        SELECT
                            registration_id, course_id
                        FROM
                            event.registration_tracks
                        WHERE track_id = {track_id}
                    ) AS rt ON c.id = rt.course_id
                ) AS attendee_count
                GROUP BY
                    id""".format(
                    base=base,
                    track_id=t_id,
                )

            # Retrieve instructor count.
            instructors_table = lambda t_id: \
                """SELECT
                    id, COUNT(registration_id) as instructors
                FROM (
                    {base}
                    LEFT OUTER JOIN (
                        SELECT
                            registration_id, course_instructor
                        FROM
                            event.registration_tracks
                        WHERE
                            track_id = {track_id}
                        ) as rt on c.id = rt.course_instructor
                ) AS instructor_count
                GROUP BY
                    id""".format(
                    base=base,
                    track_id=t_id,
                )

            # Retrieve course choice count. Limit to regs with relevant stati.
            stati = {
                const.RegistrationPartStati.participant,
                const.RegistrationPartStati.guest,
                const.RegistrationPartStati.waitlist,
                const.RegistrationPartStati.applied,
            }
            # Template for a specific course choice in a specific track.
            choices_table = lambda t_id, p_id, rank: \
                """SELECT
                    id AS course_id, COUNT(registration_id) AS num_choices{rank}
                FROM (
                    {base}
                    LEFT OUTER JOIN (
                        SELECT
                            registration_id, course_id AS c_id
                        FROM (
                            (
                                SELECT registration_id, course_id
                                FROM event.course_choices
                                WHERE rank = {rank} AND track_id = {track_id}
                            ) AS choices
                            LEFT OUTER JOIN (
                                SELECT
                                    registration_id AS reg_id, status
                                FROM
                                    event.registration_parts
                                WHERE
                                    part_id = {part_id}
                            ) AS reg_part
                            ON choices.registration_id = reg_part.reg_id
                        ) AS choices
                        WHERE
                            status = ANY({stati})
                    ) AS status ON c.id = status.c_id
                ) AS choices_count
                GROUP BY
                    course_id""".format(
                    base=base, track_id=t_id, rank=rank, part_id=p_id,
                    stati="ARRAY[{}]".format(
                        ",".join(str(x.value) for x in stati)),
                )
            # Combine all the choices for a specific track.
            choices_tables = lambda track: \
                base + "\n" + " ".join(
                    """LEFT OUTER JOIN (
                        {choices_table}
                    ) AS choices{track_id}_{rank}
                        ON c.id = choices{track_id}_{rank}.course_id""".format(
                        choices_table=choices_table(
                            track['id'], track['part_id'], rank),
                        track_id=track['id'],
                        rank=rank,
                    )
                    for rank in range(track['num_choices'])
                )

            view = template.format(
                course_table=course_table,
                course_fields_table=course_fields_table,
                track_tables=" ".join(
                    track_table(track)
                    for track in event['tracks'].values()),
            )

            query.constraints.append(
                ("event_id", QueryOperators.equal, event_id))
            query.spec['event_id'] = "id"
        elif query.scope == QueryScope.lodgement:
            event_id = affirm(vtypes.ID, event_id)
            assert event_id is not None
            if (not self.is_orga(rs, event_id=event_id)
                    and not self.is_admin(rs)):
                raise PrivilegeError(n_("Not privileged."))
            event = self.get_event(rs, event_id)

            # Template for the final view.
            # For more detailed information see `doc/Lodgement_Query`.
            # We retrieve general lodgement, event-field and part specific info.
            template = """
            (
                {lodgement_table}
            ) AS lodgement
            LEFT OUTER JOIN (
                SELECT
                    -- replace NULL ids with temp value so we can join.
                    id, COALESCE(group_id, -1) AS tmp_group_id
                FROM
                    event.lodgements
                WHERE
                    event_id = {event_id}
            ) AS tmp_group ON lodgement.id = tmp_group.id
            LEFT OUTER JOIN (
                {lodgement_fields_table}
            ) AS lodgement_fields ON lodgement.id = lodgement_fields.id
            LEFT OUTER JOIN (
                {lodgement_group_table}
            ) AS lodgement_group
                ON tmp_group.tmp_group_id = lodgement_group.tmp_id
            {part_tables}
            """

            lodgement_table = """
            SELECT
                id, id as lodgement_id, event_id,
                title, regular_capacity, camping_mat_capacity, notes, group_id
            FROM
                event.lodgements"""

            # Dynamically construct the view for custom event-fields:
            # noinspection PyArgumentList
            lodgement_fields = {
                e['field_name']:
                    PYTHON_TO_SQL_MAP[const.FieldDatatypes(e['kind']).name]
                for e in event['fields'].values()
                if e['association'] == const.FieldAssociations.lodgement
            }
            lodgement_fields_columns = ", ".join(
                '''(fields->>'{0}')::{1} AS "xfield_{0}"'''.format(
                    name, kind)
                for name, kind in lodgement_fields.items()
            )
            if lodgement_fields_columns:
                lodgement_fields_columns += ", "
            lodgement_fields_table = \
            """SELECT
                {lodgement_fields_columns}
                id
            FROM
                event.lodgements
            WHERE
                event_id = {event_id}""".format(
                lodgement_fields_columns=lodgement_fields_columns,
                event_id=event_id)

            # Retrieve generic lodgemnt group information.
            lodgement_group_table = \
            """SELECT
                tmp_id, title, regular_capacity, camping_mat_capacity
            FROM (
                (
                    (
                        SELECT
                            id AS tmp_id, title
                        FROM
                            event.lodgement_groups
                        WHERE
                            event_id = {event_id}
                    )
                    UNION
                    (
                        SELECT
                            -1, ''
                    )
                ) AS group_base
                LEFT OUTER JOIN (
                    SELECT
                        COALESCE(group_id, -1) as tmp_group_id,
                        SUM(regular_capacity) as regular_capacity,
                        SUM(camping_mat_capacity) as camping_mat_capacity
                    FROM
                        event.lodgements
                    WHERE
                        event_id = {event_id}
                    GROUP BY
                        tmp_group_id
                ) AS group_totals
                    ON group_base.tmp_id = group_totals.tmp_group_id
            )""".format(event_id=event_id)

            # Template for retrieveing lodgement information for one
            # specific part. We don't youse the {base} table from below, because
            # we need the id to be distinct.
            part_table_template = \
                """(
                    SELECT
                        id as base_id, COALESCE(group_id, -1) AS tmp_group_id
                    FROM
                        event.lodgements
                    WHERE
                        event_id = {event_id}
                ) AS base
                LEFT OUTER JOIN (
                    {inhabitants_view}
                ) AS inhabitants_view{part_id}
                    ON base.base_id = inhabitants_view{part_id}.id
                LEFT OUTER JOIN (
                    {group_inhabitants_view}
                ) AS group_inhabitants_view{part_id}
                    ON base.tmp_group_id =
                    group_inhabitants_view{part_id}.tmp_group_id"""

            def part_table(p_id: int) -> str:
                ptable = part_table_template.format(
                    event_id=event_id, part_id=p_id,
                    inhabitants_view=inhabitants_view(p_id),
                    group_inhabitants_view=group_inhabitants_view(p_id),
                )
                ret = f"""LEFT OUTER JOIN (
                    {ptable}
                ) AS part{p_id} ON lodgement.id = part{p_id}.base_id"""
                return ret

            inhabitants_counter = lambda p_id, rc: \
            """SELECT
                lodgement_id, COUNT(registration_id) AS inhabitants
            FROM
                event.registration_parts
            WHERE
                part_id = {part_id}
                {rc}
            GROUP BY
                lodgement_id""".format(part_id=p_id, rc=rc)

            inhabitants_view = lambda p_id: \
            """SELECT
                id, tmp_group_id,
                COALESCE(rp_regular.inhabitants, 0) AS regular_inhabitants,
                COALESCE(rp_camping_mat.inhabitants, 0)
                    AS camping_mat_inhabitants,
                COALESCE(rp_total.inhabitants, 0) AS total_inhabitants
            FROM
                (
                    SELECT id, COALESCE(group_id, -1) as tmp_group_id
                    FROM event.lodgements
                    WHERE event_id = {event_id}
                ) AS l
                LEFT OUTER JOIN (
                    {rp_regular}
                ) AS rp_regular ON l.id = rp_regular.lodgement_id
                LEFT OUTER JOIN (
                    {rp_camping_mat}
                ) AS rp_camping_mat ON l.id = rp_camping_mat.lodgement_id
                LEFT OUTER JOIN (
                    {rp_total}
                ) AS rp_total ON l.id = rp_total.lodgement_id""".format(
                    event_id=event_id,
                    rp_regular=inhabitants_counter(
                        p_id, "AND is_camping_mat = False"),
                    rp_camping_mat=inhabitants_counter(
                        p_id, "AND is_camping_mat = True"),
                    rp_total=inhabitants_counter(p_id, ""),
            )

            group_inhabitants_view = lambda p_id: \
            """SELECT
                tmp_group_id,
                COALESCE(SUM(regular_inhabitants)::bigint, 0)
                    AS group_regular_inhabitants,
                COALESCE(SUM(camping_mat_inhabitants)::bigint, 0)
                    AS group_camping_mat_inhabitants,
                COALESCE(SUM(total_inhabitants)::bigint, 0)
                    AS group_total_inhabitants
            FROM (
                {inhabitants_view}
            ) AS inhabitants_view{part_id}
            GROUP BY
                tmp_group_id""".format(
                inhabitants_view=inhabitants_view(p_id), part_id=p_id,
            )

            view = template.format(
                lodgement_table=lodgement_table,
                lodgement_fields_table=lodgement_fields_table,
                lodgement_group_table=lodgement_group_table,
                part_tables=" ".join(part_table(p_id)
                                     for p_id in event['parts']),
                event_id=event_id,
            )

            query.constraints.append(
                ("event_id", QueryOperators.equal, event_id))
            query.spec['event_id'] = "id"
        else:
            raise RuntimeError(n_("Bad scope."))
        return self.general_query(rs, query, view=view)

    @access("anonymous")
    def get_events(self, rs: RequestState, event_ids: Collection[int]
                   ) -> CdEDBObjectMap:
        """Retrieve data for some events organized via DB.

        This queries quite a lot of additional tables since there is quite
        some data attached to such an event. Namely we have additional data on:

        * parts,
        * orgas,
        * fields.

        The tracks are inside the parts entry. This allows to create tracks
        during event creation.

        Furthermore we have the following derived keys:

        * tracks,
        * begin,
        * end,
        * is_open.
        """
        event_ids = affirm_set(vtypes.ID, event_ids)
        with Atomizer(rs):
            data = self.sql_select(rs, "event.events", EVENT_FIELDS, event_ids)
            ret = {e['id']: e for e in data}
            data = self.sql_select(rs, "event.event_parts", EVENT_PART_FIELDS,
                                   event_ids, entity_key="event_id")
            all_parts = tuple(e['id'] for e in data)
            for anid in event_ids:
                parts = {d['id']: d for d in data if d['event_id'] == anid}
                if 'parts' in ret[anid]:
                    raise RuntimeError()
                ret[anid]['parts'] = parts
            track_data = self.sql_select(
                rs, "event.course_tracks", COURSE_TRACK_FIELDS,
                all_parts, entity_key="part_id")
            fee_modifier_data = self.sql_select(
                rs, "event.fee_modifiers", FEE_MODIFIER_FIELDS,
                all_parts, entity_key="part_id")
            for anid in event_ids:
                for part_id in ret[anid]['parts']:
                    tracks = {d['id']: d for d in track_data if d['part_id'] == part_id}
                    if 'tracks' in ret[anid]['parts'][part_id]:
                        raise RuntimeError()
                    ret[anid]['parts'][part_id]['tracks'] = tracks
                    fee_modifiers = {d['id']: d for d in fee_modifier_data
                                     if d['part_id'] == part_id}
                    if 'fee_modifiers' in ret[anid]['parts'][part_id]:
                        raise RuntimeError()
                    ret[anid]['parts'][part_id]['fee_modifiers'] = fee_modifiers
                ret[anid]['tracks'] = {d['id']: d for d in track_data
                                       if d['part_id'] in ret[anid]['parts']}
                ret[anid]['fee_modifiers'] = {
                    d['id']: d for d in fee_modifier_data
                    if d['part_id'] in ret[anid]['parts']}
            data = self.sql_select(
                rs, "event.orgas", ("persona_id", "event_id"), event_ids,
                entity_key="event_id")
            for anid in event_ids:
                orgas = {d['persona_id'] for d in data if d['event_id'] == anid}
                if 'orgas' in ret[anid]:
                    raise RuntimeError()
                ret[anid]['orgas'] = orgas
            data = self.sql_select(
                rs, "event.field_definitions", FIELD_DEFINITION_FIELDS,
                event_ids, entity_key="event_id")
            for anid in event_ids:
                fields = {d['id']: d for d in data if d['event_id'] == anid}
                if 'fields' in ret[anid]:
                    raise RuntimeError()
                ret[anid]['fields'] = fields
        for anid in event_ids:
            ret[anid]['begin'] = min((p['part_begin']
                                      for p in ret[anid]['parts'].values()))
            ret[anid]['end'] = max((p['part_end']
                                    for p in ret[anid]['parts'].values()))
            ret[anid]['is_open'] = (
                    ret[anid]['registration_start']
                    and ret[anid]['registration_start'] <= now()
                    and (ret[anid]['registration_hard_limit'] is None
                         or ret[anid]['registration_hard_limit'] >= now()))
        return ret

    class _GetEventProtocol(Protocol):
        def __call__(self, rs: RequestState, event_id: int) -> CdEDBObject: ...
    get_event: _GetEventProtocol = singularize(get_events, "event_ids", "event_id")

    def _get_event_fields(self, rs: RequestState,
                          event_id: int) -> CdEDBObjectMap:
        """
        Helper function to retrieve the custom field definitions of an event.
        This is required by multiple backend functions.

        :return: A dict mapping each event id to the dict of its fields
        """
        data = self.sql_select(
            rs, "event.field_definitions", FIELD_DEFINITION_FIELDS,
            [event_id], entity_key="event_id")
        return {d['id']: d for d in data}

    def _delete_course_track_blockers(self, rs: RequestState,
                                      track_id: int) -> DeletionBlockers:
        """Determine what keeps a course track from being deleted.

        Possible blockers:

        * course_segments: Courses that are offered in this track.
        * registration_tracks: Registration information for this track.
            This includes course_assignment and possible course instructors.
        * course_choices: Course choices for this track.

        :return: List of blockers, separated by type. The values of the dict
            are the ids of the blockers.
        """
        track_id = affirm(vtypes.ID, track_id)
        blockers = {}

        course_segments = self.sql_select(
            rs, "event.course_segments", ("id",), (track_id,),
            entity_key="track_id")
        if course_segments:
            blockers["course_segments"] = [e["id"] for e in course_segments]

        reg_tracks = self.sql_select(
            rs, "event.registration_tracks", ("id",), (track_id,),
            entity_key="track_id")
        if reg_tracks:
            blockers["registration_tracks"] = [e["id"] for e in reg_tracks]

        course_choices = self.sql_select(
            rs, "event.course_choices", ("id",), (track_id,),
            entity_key="track_id")
        if course_choices:
            blockers["course_choices"] = [e["id"] for e in course_choices]

        return blockers

    def _delete_course_track(self, rs: RequestState, track_id: int,
                             cascade: Collection[str] = None
                             ) -> DefaultReturnCode:
        """Remove course track.

        This has to be called from an atomized context.

        :param cascade: Specify which deletion blockers to cascadingly
            remove or ignore. If None or empty, cascade none.
        """
        track_id = affirm(vtypes.ID, track_id)
        blockers = self._delete_course_track_blockers(rs, track_id)
        if not cascade:
            cascade = set()
        cascade = affirm_set(str, cascade)
        cascade = cascade & blockers.keys()
        if blockers.keys() - cascade:
            raise ValueError(n_("Deletion of %(type)s blocked by %(block)s."),
                             {
                                 "type": "course track",
                                 "block": blockers.keys() - cascade,
                             })

        ret = 1
        # implicit atomized context.
        self.affirm_atomized_context(rs)
        if cascade:
            if "course_segments" in cascade:
                ret *= self.sql_delete(rs, "event.course_segments",
                                       blockers["course_segments"])
            if "registration_tracks" in cascade:
                ret *= self.sql_delete(rs, "event.registration_tracks",
                                       blockers["registration_tracks"])
            if "course_choices" in cascade:
                ret *= self.sql_delete(rs, "event.course_choices",
                                       blockers["course_choices"])

            blockers = self._delete_course_track_blockers(rs, track_id)

        if not blockers:
            track = unwrap(self.sql_select(rs, "event.course_tracks",
                                           ("part_id", "title",),
                                           (track_id,)))
            part = unwrap(self.sql_select(rs, "event.event_parts",
                                          ("event_id",),
                                          (track["part_id"],)))
            ret *= self.sql_delete_one(
                rs, "event.course_tracks", track_id)
            self.event_log(rs, const.EventLogCodes.track_removed,
                           event_id=part["event_id"],
                           change_note=track["title"])
        else:
            raise ValueError(
                n_("Deletion of %(type)s blocked by %(block)s."),
                {"type": "course track", "block": blockers.keys()})
        return ret

    def _set_tracks(self, rs: RequestState, event_id: int, part_id: int,
                    data: CdEDBOptionalMap) -> DefaultReturnCode:
        """Helper for handling of course tracks.

        This is basically uninlined code from ``set_event()``.

        :note: This has to be called inside an atomized context.
        """
        ret = 1
        if not data:
            return ret
        # implicit atomized context.
        self.affirm_atomized_context(rs)
        current = self.sql_select(rs, "event.course_tracks", COURSE_TRACK_FIELDS,
                                  (part_id,), entity_key="part_id")
        current = {e['id']: {k: v for k, v in e.items()if k not in {'id', 'part_id'}}
                   for e in current}
        existing = set(current)
        if not (existing >= {x for x in data if x > 0}):
            raise ValueError(n_("Non-existing tracks specified."))
        new = {x for x in data if x < 0}
        updated = {x for x in data if x > 0 and data[x] is not None}
        deleted = {x for x in data if x > 0 and data[x] is None}
        # new
        for x in mixed_existence_sorter(new):
            track_data = data[x]
            assert track_data is not None
            new_track = {
                "part_id": part_id,
                **track_data
            }
            new_track_id = self.sql_insert(rs, "event.course_tracks", new_track)
            ret *= new_track_id
            self.event_log(
                rs, const.EventLogCodes.track_added, event_id,
                change_note=track_data['title'])
            reg_ids = self.list_registrations(rs, event_id)
            for reg_id in reg_ids:
                reg_track = {
                    'registration_id': reg_id,
                    'track_id': new_track_id,
                    'course_id': None,
                    'course_instructor': None,
                }
                ret *= self.sql_insert(
                    rs, "event.registration_tracks", reg_track)
        # updated
        for x in mixed_existence_sorter(updated):
            track_data = data[x]
            assert track_data is not None
            if current[x] != track_data:
                update = {
                    'id': x,
                    **track_data
                }
                ret *= self.sql_update(rs, "event.course_tracks", update)
                self.event_log(rs, const.EventLogCodes.track_updated, event_id,
                               change_note=track_data['title'])

        # deleted
        if deleted:
            cascade = ("course_segments", "registration_tracks",
                       "course_choices")
            for track_id in mixed_existence_sorter(deleted):
                self._delete_course_track(rs, track_id, cascade=cascade)
        return ret

    def _delete_field_values(self, rs: RequestState,
                             field_data: CdEDBObject) -> None:
        """
        Helper function for ``set_event()`` to clean up all the JSON data, when
        removing a field definition.

        :param field_data: The data of the field definition to be deleted
        """
        if field_data['association'] == const.FieldAssociations.registration:
            table = 'event.registrations'
        elif field_data['association'] == const.FieldAssociations.course:
            table = 'event.courses'
        elif field_data['association'] == const.FieldAssociations.lodgement:
            table = 'event.lodgements'
        else:
            raise RuntimeError(n_("This should not happen."))

        query = f"UPDATE {table} SET fields = fields - %s WHERE event_id = %s"
        self.query_exec(rs, query, (field_data['field_name'],
                                    field_data['event_id']))

    def _cast_field_values(self, rs: RequestState, field_data: CdEDBObject,
                           new_kind: const.FieldDatatypes) -> None:
        """
        Helper function for ``set_event()`` to cast the existing JSON data to
        a new datatype (or set it to None, if casting fails), when a field
        defintion is updated with a new datatype.

        :param field_data: The data of the field definition to be updated
        :param new_kind: The new kind/datatype of the field.
        """
        if field_data['association'] == const.FieldAssociations.registration:
            table = 'event.registrations'
        elif field_data['association'] == const.FieldAssociations.course:
            table = 'event.courses'
        elif field_data['association'] == const.FieldAssociations.lodgement:
            table = 'event.lodgements'
        else:
            raise RuntimeError(n_("This should not happen."))

        casters: Dict[const.FieldDatatypes, Callable[[Any], Any]] = {
            const.FieldDatatypes.int: int,
            const.FieldDatatypes.str: str,
            const.FieldDatatypes.float: float,
            const.FieldDatatypes.date: parse_date,
            const.FieldDatatypes.datetime: parse_datetime,
            const.FieldDatatypes.bool: bool,
        }

        data = self.sql_select(rs, table, ("id", "fields",),
                               (field_data['event_id'],), entity_key='event_id')
        for entry in data:
            fdata = entry['fields']
            value = fdata.get(field_data['field_name'], None)
            if value is None:
                continue
            try:
                new_value = casters[new_kind](value)
            except (ValueError, TypeError):
                new_value = None
            fdata[field_data['field_name']] = new_value
            new = {
                'id': entry['id'],
                'fields': PsycoJson(fdata),
            }
            self.sql_update(rs, table, new)

    def _delete_event_part_blockers(self, rs: RequestState,
                                    part_id: int) -> DeletionBlockers:
        """Determine what keeps an event part from being deleted.

        Possible blockers:

        * fee_modifiers: A modification to the fee for this part depending on
                         registration fields.
        * course_tracks: A course track in this part.
        * registration_part: A registration part for this part.

        :return: List of blockers, separated by type. The values of the dict
            are the ids of the blockers.
        """
        part_id = affirm(vtypes.ID, part_id)
        blockers = {}

        fee_modifiers = self.sql_select(
            rs, "event.fee_modifiers", ("id",), (part_id,),
            entity_key="part_id")
        if fee_modifiers:
            blockers["fee_modifiers"] = [e["id"] for e in fee_modifiers]

        course_tracks = self.sql_select(
            rs, "event.course_tracks", ("id",), (part_id,),
            entity_key="part_id")
        if course_tracks:
            blockers["course_tracks"] = [e["id"] for e in course_tracks]

        registration_parts = self.sql_select(
            rs, "event.registration_parts", ("id",), (part_id,),
            entity_key="part_id")
        if registration_parts:
            blockers["registration_parts"] = [
                e["id"] for e in registration_parts]

        return blockers

    def _delete_event_part(self, rs: RequestState, part_id: int,
                           cascade: Collection[str] = None
                           ) -> DefaultReturnCode:
        """Remove event part.

        This has to be called from an atomized context.

        :param cascade: Specify which deletion blockers to cascadingly
            remove or ignore. If None or empty, cascade none.
        """
        part_id = affirm(vtypes.ID, part_id)
        blockers = self._delete_event_part_blockers(rs, part_id)
        if not cascade:
            cascade = set()
        cascade = affirm_set(str, cascade) & blockers.keys()
        if blockers.keys() - cascade:
            raise ValueError(n_("Deletion of %(type)s blocked by %(block)s."),
                             {
                                 "type": "event part",
                                 "block": blockers.keys() - cascade,
                             })

        ret = 1
        # Implicit atomized context.
        self.affirm_atomized_context(rs)
        if cascade:
            if "fee_modifiers" in cascade:
                ret *= self.sql_delete(rs, "event.fee_modifiers",
                                       blockers["fee_modifiers"])
            if "course_tracks" in cascade:
                track_cascade = ("course_segments", "registration_tracks",
                                 "course_choices")
                for anid in blockers["course_tracks"]:
                    ret *= self._delete_course_track(rs, anid, track_cascade)
            if "registration_parts" in cascade:
                ret *= self.sql_delete(rs, "event.registration_parts",
                                       blockers["registration_parts"])
            blockers = self._delete_event_part_blockers(rs, part_id)

        if not blockers:
            part = self.sql_select_one(rs, "event.event_parts",
                                       ("event_id", "title"), part_id)
            assert part is not None
            ret *= self.sql_delete_one(rs, "event.event_parts", part_id)
            self.event_log(rs, const.EventLogCodes.part_deleted,
                           event_id=part["event_id"],
                           change_note=part["title"])
        else:
            raise ValueError(
                n_("Deletion of %(type)s blocked by %(block)s."),
                {"type": "event part", "block": blockers.keys()})
        return ret

    @internal
    def _set_event_parts(self, rs: RequestState, event_id: int,
                         parts: CdEDBOptionalMap) -> DefaultReturnCode:
        """Helper for handling the setting of event parts..

        This is basically uninlined code from ``set_event()``.

        :note: This has to be called inside an atomized context.
        """
        ret = 1
        if not parts:
            return ret
        self.affirm_atomized_context(rs)
        has_registrations = self.has_registrations(rs, event_id)

        existing_parts = {unwrap(e) for e in self.sql_select(
            rs, "event.event_parts", ("id",), (event_id,), entity_key="event_id")}
        new_parts = {x for x in parts if x < 0}
        updated_parts = {x for x in parts if x > 0 and parts[x] is not None}
        deleted_parts = {x for x in parts if x > 0 and parts[x] is None}
        if has_registrations and (deleted_parts or new_parts):
            raise ValueError(
                n_("Registrations exist, modifications only."))
        if deleted_parts >= existing_parts | new_parts:
            raise ValueError(n_("At least one event part required."))

        # Do some additional validation for any given waitlist fields.
        waitlist_fields = {p['waitlist_field'] for p in parts.values()
                           if p and 'waitlist_field' in p} - {None}
        waitlist_field_data = self.sql_select(
            rs, "event.field_definitions", ("id", "event_id", "kind", "association"),
            waitlist_fields)
        if len(waitlist_fields) != len(waitlist_field_data):
            raise ValueError(n_("Unknown field."))
        for field in waitlist_field_data:
            self._validate_special_event_field(rs, event_id, "waitlist", field)

        for x in mixed_existence_sorter(new_parts):
            new_part = copy.deepcopy(parts[x])
            assert new_part is not None
            new_part['event_id'] = event_id
            tracks = new_part.pop('tracks', {})
            fee_modifiers = new_part.pop('fee_modifiers', {})
            new_id = self.sql_insert(rs, "event.event_parts", new_part)
            ret *= new_id
            self.event_log(rs, const.EventLogCodes.part_created, event_id,
                           change_note=new_part['title'])
            ret *= self._set_tracks(rs, event_id, new_id, tracks)
            ret *= self._set_event_fee_modifiers(rs, event_id, new_id, fee_modifiers)

        if updated_parts:
            # Retrieve current data, so we can check if anything actually changed.
            current_part_data = {e['id']: e for e in self.sql_select(
                rs, "event.event_parts", EVENT_PART_FIELDS, updated_parts)}
            for x in mixed_existence_sorter(updated_parts):
                updated = copy.deepcopy(parts[x])
                assert updated is not None
                updated['id'] = x
                tracks = updated.pop('tracks', {})
                fee_modifiers = updated.pop('fee_modifiers', {})
                if any(updated[k] != current_part_data[x][k] for k in updated):
                    ret *= self.sql_update(rs, "event.event_parts", updated)
                    self.event_log(rs, const.EventLogCodes.part_changed, event_id,
                                   change_note=current_part_data[x]['title'])
                ret *= self._set_tracks(rs, event_id, x, tracks)
                ret *= self._set_event_fee_modifiers(rs, event_id, x, fee_modifiers)

        if deleted_parts:
            # Recursively delete fee modifiers and tracks, but not registrations, since
            # this is only allowed if no registrations exist anyway.
            cascade = ("fee_modifiers", "course_tracks")
            for x in mixed_existence_sorter(deleted_parts):
                ret *= self._delete_event_part(rs, part_id=x, cascade=cascade)

        return ret

    def _delete_event_field_blockers(self, rs: RequestState,
                                     field_id: int) -> DeletionBlockers:
        """Determine what keeps an event part from being deleted.

        Possible blockers:

        * fee_modifiers:      A modification to the fee for a part depending on
                              this event field.
        * questionnaire_rows: A questionnaire row that uses this field.
        * lodge_fields:       An event that uses this field for lodging wishes.
        * camping_mat_fields: An event that uses this field for camping mat
                              wishes.
        * course_room_fields: An event that uses this field for course room
                              assignment.
        * waitlist_fields:    An event_part that uses this field for waitlist
                              management.

        :return: List of blockers, separated by type. The values of the dict
            are the ids of the blockers.
        """
        field_id = affirm(vtypes.ID, field_id)
        blockers = {}

        fee_modifiers = self.sql_select(
            rs, "event.fee_modifiers", ("id",), (field_id,),
            entity_key="field_id")
        if fee_modifiers:
            blockers["fee_modifiers"] = [e["id"] for e in fee_modifiers]

        questionnaire_rows = self.sql_select(
            rs, "event.questionnaire_rows", ("id",), (field_id,),
            entity_key="field_id")
        if questionnaire_rows:
            blockers["questionnaire_rows"] = [
                e["id"] for e in questionnaire_rows]

        lodge_fields = self.sql_select(
            rs, "event.events", ("id",), (field_id,),
            entity_key="lodge_field")
        if lodge_fields:
            blockers["lodge_fields"] = [e["id"] for e in lodge_fields]

        camping_mat_fields = self.sql_select(
            rs, "event.events", ("id",), (field_id,),
            entity_key="camping_mat_field")
        if camping_mat_fields:
            blockers["camping_mat_fields"] = [
                e["id"] for e in camping_mat_fields]

        course_room_fields = self.sql_select(
            rs, "event.events", ("id",), (field_id,),
            entity_key="course_room_field")
        if course_room_fields:
            blockers["course_room_fields"] = [
                e["id"] for e in course_room_fields]

        waitlist_fields = self.sql_select(
            rs, "event.event_parts", ("id",), (field_id,),
            entity_key="waitlist_field")
        if waitlist_fields:
            blockers["waitlist_fields"] = [
                e["id"] for e in waitlist_fields]

        return blockers

    def _delete_event_field(self, rs: RequestState, field_id: int,
                            cascade: Collection[str] = None
                            ) -> DefaultReturnCode:
        """Remove an event field.

        This needs to be called from an atomized context.

        :param cascade: Specify which deletion blockers to cascadingly
            remove or ignore. If None or empty, cascade none.

        """
        field_id = affirm(vtypes.ID, field_id)
        blockers = self._delete_event_field_blockers(rs, field_id)
        if not cascade:
            cascade = set()
        cascade = affirm_set(str, cascade)
        cascade = cascade & blockers.keys()
        if blockers.keys() - cascade:
            raise ValueError(n_("Deletion of %(type)s blocked by %(block)s."),
                             {
                                 "type": "event field",
                                 "block": blockers.keys() - cascade,
                             })

        ret = 1
        # implicit atomized context.
        self.affirm_atomized_context(rs)
        if cascade:
            if "fee_modifiers" in cascade:
                ret *= self.sql_delete(rs, "event.fee_modifiers",
                                       blockers["fee_modifiers"])
            if "questionnaire_rows" in cascade:
                ret *= self.sql_delete(rs, "event.questionnaire_rows",
                                       blockers["fee_modifiers"])
            if "lodge_fields" in cascade:
                for anid in blockers["lodge_fields"]:
                    deletor = {
                        'id': anid,
                        'lodge_field': None,
                    }
                    ret += self.sql_update(rs, "event.events", deletor)
            if "camping_mat_fields" in cascade:
                for anid in blockers["camping_mat_fields"]:
                    deletor = {
                        'id': anid,
                        'camping_mat_field': None,
                    }
                    ret += self.sql_update(rs, "event.events", deletor)
            if "course_room_fields" in cascade:
                for anid in blockers["course_room_fields"]:
                    deletor = {
                        'id': anid,
                        'course_room_field': None,
                    }
                    ret += self.sql_update(rs, "event.events", deletor)
            if "waitlist_fields" in cascade:
                for anid in blockers["waitlist_fields"]:
                    deletor = {
                        'id': anid,
                        'waitlist_field': None,
                    }
                    ret += self.sql_update(rs, "event.event_parts", deletor)
            blockers = self._delete_event_field_blockers(rs, field_id)

        if not blockers:
            current = self.sql_select_one(
                rs, "event.field_definitions", FIELD_DEFINITION_FIELDS,
                field_id)
            assert current is not None
            ret *= self.sql_delete_one(rs, "event.field_definitions", field_id)
            self._delete_field_values(rs, current)
            self.event_log(
                rs, const.EventLogCodes.field_removed, current["event_id"],
                change_note=current["field_name"])
        else:
            raise ValueError(
                n_("Deletion of %(type)s blocked by %(block)s."),
                {"type": "event part", "block": blockers.keys()})

        return ret

    @internal
    def _set_event_fields(self, rs: RequestState, event_id: int,
                          fields: CdEDBOptionalMap) -> DefaultReturnCode:

        """Helper for creating, updating or deleting custom event fields.

        This is basically uninlined code from ``set_event()``.

        :note: This has to be called inside an atomized context.
        """
        ret = 1
        if not fields:
            return ret
        self.affirm_atomized_context(rs)

        existing_fields = {unwrap(e) for e in self.sql_select(
            rs, "event.field_definitions", ("id",), (event_id,), entity_key="event_id")}
        new_fields = {x for x in fields if x < 0}
        updated_fields = {x for x in fields if x > 0 and fields[x] is not None}
        deleted_fields = {x for x in fields if x > 0 and fields[x] is None}
        if not updated_fields | deleted_fields <= existing_fields:
            raise ValueError(n_("Non-existing fields specified."))

        for x in mixed_existence_sorter(new_fields):
            new_field = copy.deepcopy(fields[x])
            assert new_field is not None
            new_field['event_id'] = event_id
            ret *= self.sql_insert(rs, "event.field_definitions", new_field)
            self.event_log(rs, const.EventLogCodes.field_added, event_id,
                           change_note=new_field['field_name'])

        if updated_fields:
            fee_modifier_fields = {unwrap(e) for e in self.sql_select(
                rs, "event.fee_modifiers", ("field_id",),
                updated_fields | deleted_fields,
                entity_key="field_id")}
            current_field_data = {e['id']: e for e in self.sql_select(
                rs, "event.field_definitions", FIELD_DEFINITION_FIELDS, updated_fields)}
            for x in mixed_existence_sorter(updated_fields):
                updated_field = copy.deepcopy(fields[x])
                assert updated_field is not None
                updated_field['id'] = x
                updated_field['event_id'] = event_id
                current = current_field_data[x]
                if any(updated_field[k] != current[k] for k in updated_field):
                    if x in fee_modifier_fields:
                        raise ValueError(n_("Cannot change field that is "
                                            "associated with a fee modifier."))
                    kind = current_field_data[x]['kind']
                    if updated_field.get('kind', kind) != kind:
                        self._cast_field_values(rs, current, updated_field['kind'])
                    ret *= self.sql_update(rs, "event.field_definitions", updated_field)
                    self.event_log(rs, const.EventLogCodes.field_updated, event_id,
                                   change_note=current_field_data[x]['field_name'])

        for x in mixed_existence_sorter(deleted_fields):
            # Only allow deletion of unused fields.
            self._delete_event_field(rs, x, cascade=None)

        return ret

    @access("event")
    def change_minor_form(self, rs: RequestState, event_id: int,
                          minor_form: Optional[bytes]) -> DefaultReturnCode:
        """Change or remove an event's minor form.

        Return 1 on successful change, -1 on successful deletion, 0 otherwise."""
        event_id = affirm(vtypes.ID, event_id)
        minor_form = affirm_optional(
            vtypes.PDFFile, minor_form, file_storage=False)
        if not (self.is_orga(rs, event_id=event_id) or self.is_admin(rs)):
            raise PrivilegeError(n_("Must be orga or admin to change the"
                                    " minor form."))
        path = self.minor_form_dir / str(event_id)
        if minor_form is None:
            if path.exists():
                path.unlink()
                # Since this is not acting on our database, do not demand an atomized
                # context.
                self.event_log(rs, const.EventLogCodes.minor_form_removed, event_id,
                               atomized=False)
                return -1
            else:
                return 0
        else:
            with open(path, "wb") as f:
                f.write(minor_form)
            # Since this is not acting on our database, do not demand an atomized
            # context.
            self.event_log(rs, const.EventLogCodes.minor_form_updated, event_id,
                           atomized=False)
            return 1

    @access("event")
    def get_minor_form(self, rs: RequestState,
                       event_id: int) -> Optional[bytes]:
        """Retrieve the minor form for an event.

        Returns None if no minor form exists for the given event."""
        event_id = affirm(vtypes.ID, event_id)
        # TODO accesscheck?
        path = self.minor_form_dir / str(event_id)
        ret = None
        if path.exists():
            with open(path, "rb") as f:
                ret = f.read()
        return ret

    @access("event")
    def get_event_queries(self, rs: RequestState, event_id: int,
                          scopes: Collection[QueryScope] = None,
                          query_ids: Collection[int] = None,
                          ) -> Dict[str, Query]:
        """Retrieve all stored queries for the given event and scope.

        If no scopes are given, all queries are returned instead.

        If a stored query references a custom datafield, that has been deleted, it can
        still be retrieved, and the reference to the field remains, it will just be
        omitted, so if the field is added again, it will appear in the query again.
        """
        event_id = affirm(vtypes.ID, event_id)
        scopes = affirm_set(QueryScope, scopes or set())
        query_ids = affirm_set(vtypes.ID, query_ids or set())
        if not (self.is_admin(rs) or self.is_orga(rs, event_id=event_id)):
            raise PrivilegeError(n_("Must be orga to retrieve stored queries."))
        try:
            with Atomizer(rs):
                event = self.get_event(rs, event_id)
                select = (f"SELECT {', '.join(STORED_EVENT_QUERY_FIELDS)}"
                          f" FROM event.stored_queries"
                          f" WHERE event_id = %s")
                params: List[DatabaseValue_s] = [event_id]
                if scopes:
                    select += " AND scope = ANY(%s)"
                    params.append(scopes)
                if query_ids:
                    select += " AND id = ANY(%s)"
                    params.append(query_ids)
                query_data = self.query_all(rs, select, params)
                ret = {}
                count = fail_count = 0
                for qd in query_data:
                    qd["serialized_query"]["query_id"] = qd["id"]
                    scope = affirm(QueryScope, qd["scope"])
                    spec = scope.get_spec(event=event)
                    try:
                        # The QueryInput takes care of deserialization.
                        q: Query = affirm(vtypes.QueryInput, qd["serialized_query"],
                                          spec=spec, allow_empty=False)
                        assert q.name is not None and q.query_id is not None
                    except (ValueError, TypeError):
                        fail_count += 1
                        continue
                    ret[q.name] = q
                    count += 1
        except PrivilegeError:
            raise
        # Failsafe in case something very unexpected goes wrong, so we don't break
        # the query pages.
        except Exception:
            self.logger.exception(
                f"Fatal error during retrieval of stored event queries for"
                f" event_id={event_id} and scopes={scopes}.")
            return {}
        if fail_count:
            rs.notify(
                "info", n_("%(count)s stored queries could not be retrieved."),
                {'count': fail_count})
        return ret

    @access("event")
    def delete_event_query(self, rs: RequestState, query_id: int) -> DefaultReturnCode:
        """Delete the stored query with the given query id."""
        query_id = affirm(vtypes.ID, query_id)
        with Atomizer(rs):
            q = self.sql_select_one(
                rs, "event.stored_queries", ("event_id", "query_name"), query_id)
            if q is None:
                return 0
            if not (self.is_admin(rs) or self.is_orga(rs, event_id=q['event_id'])):
                raise PrivilegeError(n_(
                    "Must be orga to delete queries for an event."))

            ret = self.sql_delete_one(rs, "event.stored_queries", query_id)
            if ret:
                self.event_log(rs, const.EventLogCodes.query_deleted,
                               event_id=q['event_id'], change_note=q['query_name'])
            return ret

    @access("event")
    def store_event_query(self, rs: RequestState, event_id: int,
                          query: Query) -> DefaultReturnCode:
        """Store a single event query in the database."""
        event_id = affirm(vtypes.ID, event_id)
        query = affirm(Query, query)

        if not (self.is_admin(rs) or self.is_orga(rs, event_id=event_id)):
            raise PrivilegeError(n_(
                "Must be orga to store queries for an event."))
        if not query.scope.supports_storing():
            raise ValueError(n_("Cannot store this kind of query."))
        if not query.name:
            rs.notify("error", n_("Query must have a name"))
            return 0
        data = {
            'event_id': event_id,
            'query_name': query.name,
            'scope': query.scope,
            'serialized_query': json_serialize(query.serialize()),
        }
        with Atomizer(rs):
            new_id = self.sql_insert(
                rs, "event.stored_queries", data, drop_on_conflict=True)
            if not new_id:
                rs.notify("error", n_("Query with name '%(query)s' already exists"
                                      " for this event."), {"query": query.name})
                return 0
            self.event_log(rs, const.EventLogCodes.query_stored,
                           event_id=event_id, change_note=query.name)
        return new_id

    @access("event_admin")
    def get_invalid_stored_event_queries(self, rs: RequestState, event_id: int
                                         ) -> CdEDBObjectMap:
        """Retrieve raw data for stored event queries that cannot be deserialized."""
        q = (f"SELECT {', '.join(STORED_EVENT_QUERY_FIELDS)}"
             f" FROM event.stored_queries WHERE event_id = %s AND NOT(id = ANY(%s))")
        with Atomizer(rs):
            retrievable_queries = self.get_event_queries(rs, event_id)
            params = (event_id, [q.query_id for q in retrievable_queries.values()])
            data = self.query_all(rs, q, params)
            return {e["id"]: e for e in data}

    @internal
    @access("event")
    def set_event_archived(self, rs: RequestState, data: CdEDBObject) -> None:
        """Wrapper around ``set_event()`` for archiving an event.

        This exists to emit the correct log message. It delegates
        everything else (like validation) to the wrapped method.
        """
        with Atomizer(rs):
            with Silencer(rs):
                self.set_event(rs, data)
            self.event_log(rs, const.EventLogCodes.event_archived,
                           data['id'])

    @access("event_admin")
    def add_event_orgas(self, rs: RequestState, event_id: int,
                        persona_ids: Collection[int]) -> DefaultReturnCode:
        """Add orgas to an event.

        This is basically un-inlined code from `set_event`, but may also be
        called separately.

        Note that this is only available to admins in contrast to `set_event`.
        """
        event_id = affirm(vtypes.ID, event_id)
        persona_ids = affirm_set(vtypes.ID, persona_ids)

        ret = 1
        with Atomizer(rs):
            if not self.core.verify_ids(rs, persona_ids, is_archived=False):
                raise ValueError(n_(
                    "Some of these orgas do not exist or are archived."))
            if not self.core.verify_personas(rs, persona_ids, {"event"}):
                raise ValueError(n_("Some of these orgas are not event users."))
            self.assert_offline_lock(rs, event_id=event_id)

            for anid in xsorted(persona_ids):
                new_orga = {
                    'persona_id': anid,
                    'event_id': event_id,
                }
                # on conflict do nothing
                r = self.sql_insert(rs, "event.orgas", new_orga,
                                    drop_on_conflict=True)
                if r:
                    self.event_log(rs, const.EventLogCodes.orga_added, event_id,
                                   persona_id=anid)
                ret *= r
        return ret

    @access("event_admin")
    def remove_event_orga(self, rs: RequestState, event_id: int,
                          persona_id: int) -> DefaultReturnCode:
        """Remove a single orga of an event.

        Note that this is only available to admins in contrast to `set_event`.
        """
        event_id = affirm(vtypes.ID, event_id)
        persona_id = affirm(vtypes.ID, persona_id)
        self.assert_offline_lock(rs, event_id=event_id)

        query = ("DELETE FROM event.orgas"
                 " WHERE persona_id = %s AND event_id = %s")
        with Atomizer(rs):
            ret = self.query_exec(rs, query, (persona_id, event_id))
            if ret:
                self.event_log(rs, const.EventLogCodes.orga_removed,
                               event_id, persona_id=persona_id)
        return ret

    @internal
    def _set_event_fee_modifiers(self, rs: RequestState, event_id: int, part_id: int,
                                 modifiers: CdEDBOptionalMap) -> DefaultReturnCode:
        ret = 1
        if not modifiers:
            return ret
        self.affirm_atomized_context(rs)
        has_registrations = self.has_registrations(rs, event_id)

        existing_modifiers = {unwrap(e) for e in self.sql_select(
            rs, "event.fee_modifiers", ("id",), (part_id,), entity_key="part_id")}
        new_modifiers = {x for x in modifiers if x < 0}
        updated_modifiers = {x for x in modifiers if x > 0 and modifiers[x] is not None}
        deleted_modifiers = {x for x in modifiers if x > 0 and modifiers[x] is None}
        if not updated_modifiers | deleted_modifiers <= existing_modifiers:
            raise ValueError(n_("Non-existing fee modifier specified."))
        if has_registrations and (new_modifiers or deleted_modifiers):
            raise ValueError(n_("Cannot alter fee modifier once registrations exist."))

        # Do some additional validation of the linked fields.
        field_ids = {fm['field_id'] for fm in modifiers.values() if fm}
        field_data = self.sql_select(
            rs, "event.field_definitions", ("id", "event_id", "kind", "association"),
            field_ids)
        if len(field_ids) != len(field_data):
            raise ValueError(n_("Unknown field."))
        for field in field_data:
            self._validate_special_event_field(rs, event_id, "fee_modifier", field)

        # the order of deleting, updating and creating matters: The field of a deleted
        # modifier may be used in another existing or new modifier at the same request.
        if updated_modifiers or deleted_modifiers:
            current_modifier_data = {e['id']: e for e in self.sql_select(
                rs, "event.fee_modifiers", FEE_MODIFIER_FIELDS,
                updated_modifiers | deleted_modifiers)}

            if deleted_modifiers:
                ret *= self.sql_delete(rs, "event.fee_modifiers", deleted_modifiers)
                for x in mixed_existence_sorter(deleted_modifiers):
                    current = current_modifier_data[x]
                    self.event_log(rs, const.EventLogCodes.fee_modifier_deleted,
                                   event_id, change_note=current['modifier_name'])

            for x in mixed_existence_sorter(updated_modifiers):
                updated_modifier = copy.deepcopy(modifiers[x])
                assert updated_modifier is not None
                updated_modifier['id'] = x
                updated_modifier['part_id'] = part_id
                current = current_modifier_data[x]
                if any(updated_modifier[k] != current[k] for k in updated_modifier):
                    if has_registrations:
                        raise ValueError(n_(
                            "Cannot alter fee modifier once registrations exist."))
                    ret *= self.sql_update(rs, "event.fee_modifiers", updated_modifier)
                    self.event_log(rs, const.EventLogCodes.fee_modifier_changed,
                                   event_id, change_note=current['modifier_name'])

        for x in mixed_existence_sorter(new_modifiers):
            new_modifier = copy.deepcopy(modifiers[x])
            assert new_modifier is not None
            new_modifier['part_id'] = part_id
            ret *= self.sql_insert(rs, "event.fee_modifiers", new_modifier)
            self.event_log(rs, const.EventLogCodes.fee_modifier_created, event_id,
                           change_note=new_modifier['modifier_name'])

        return ret

    @internal
    def _validate_special_event_field(self, rs: RequestState, event_id: int,
                                      field_name: str, field_data: CdEDBObject) -> None:
        """Uninlined and deduplicated validation for special event fields.

        This will raise an error if the field is unfit.

        Valid values for `field_name` are "lodge_field", "camping_mat_field",
        "course_room_field", "waitlist" and "fee_modifier".
        """
        self.affirm_atomized_context(rs)
        legal_field_kinds, legal_field_associations = EVENT_FIELD_SPEC[field_name]
        if (field_data["event_id"] != event_id
                or field_data["kind"] not in legal_field_kinds
                or field_data["association"] not in legal_field_associations):
            raise ValueError(n_("Unfit field for %(field)s."), {'field': field_name})

    @access("event")
    def set_event(self, rs: RequestState,
                  data: CdEDBObject) -> DefaultReturnCode:
        """Update some keys of an event organized via DB.

        The syntax for updating the associated data on orgas, parts and
        fields is as follows:

        * If the keys 'parts', 'fee_modifiers' or 'fields' are present,
          the associated dict mapping the part, fee_modifier or field ids to
          the respective data sets can contain an arbitrary number of entities,
          absent entities are not modified.

          Any valid entity id that is present has to map to a (partial or
          complete) data set or ``None``. In the first case the entity is
          updated, in the second case it is deleted. Deletion depends on
          the entity being nowhere referenced, otherwise an error is
          raised.

          Any invalid entity id (that is negative integer) has to map to a
          complete data set which will be used to create a new entity.

          The same logic applies to the 'tracks' dicts inside the
          'parts'. Deletion of parts implicitly deletes the dependent
          tracks and fee modifiers.

          Note that due to allowing only subsets of the existing fields,
          fee modifiers, parts and tracks to be given, there are some invalid
          combinations that cannot currently be detected at this point,
          e.g. trying to create a field with a `field_name` that already
          exists for this event. See Issue #1140.
        """
        data = affirm(vtypes.Event, data)
        if not self.is_orga(rs, event_id=data['id']) and not self.is_admin(rs):
            raise PrivilegeError(n_("Not privileged."))
        self.assert_offline_lock(rs, event_id=data['id'])

        ret = 1
        with Atomizer(rs):
            edata = {k: v for k, v in data.items() if k in EVENT_FIELDS}
            # Set top-level event fields.
            if len(edata) > 1:
                # Do additional validation for these references to custom datafields.
                indirect_fields = set(
                    edata[f] for f in ("lodge_field", "camping_mat_field",
                                       "course_room_field") if f in edata)
                if indirect_fields:
                    indirect_data = {e['id']: e for e in self.sql_select(
                        rs, "event.field_definitions",
                        ("id", "event_id", "kind", "association"), indirect_fields)}
                    if edata.get('lodge_field'):
                        self._validate_special_event_field(
                            rs, data['id'], "lodge_field",
                            indirect_data[edata['lodge_field']])
                    if edata.get('camping_mat_field'):
                        self._validate_special_event_field(
                            rs, data['id'], "camping_mat_field",
                            indirect_data[edata['camping_mat_field']])
                    if edata.get('course_room_field'):
                        self._validate_special_event_field(
                            rs, data['id'], "course_room_field",
                            indirect_data[edata['course_room_field']])
                ret *= self.sql_update(rs, "event.events", edata)
                self.event_log(rs, const.EventLogCodes.event_changed,
                               data['id'])

            if 'orgas' in data:
                ret *= self.add_event_orgas(rs, data['id'], data['orgas'])
            if 'fields' in data:
                ret *= self._set_event_fields(rs, data['id'], data['fields'])
            # This also includes taking care of course tracks and fee modifiers, since
            # they are each linked to a single event part.
            if 'parts' in data:
                ret *= self._set_event_parts(rs, data['id'], data['parts'])

        return ret

    @access("event_admin")
    def create_event(self, rs: RequestState,
                     data: CdEDBObject) -> DefaultReturnCode:
        """Make a new event organized via DB."""
        data = affirm(vtypes.Event, data, creation=True)
        if 'parts' not in data:
            raise ValueError(n_("At least one event part required."))
        with Atomizer(rs):
            edata = {k: v for k, v in data.items() if k in EVENT_FIELDS}
            new_id = self.sql_insert(rs, "event.events", edata)
            self.event_log(rs, const.EventLogCodes.event_created, new_id)
            update_data = {aspect: data[aspect]
                           for aspect in ('parts', 'orgas', 'fields',
                                          'fee_modifiers')
                           if aspect in data}
            if update_data:
                update_data['id'] = new_id
                self.set_event(rs, update_data)
        return new_id

    @access("event_admin")
    def delete_event_blockers(self, rs: RequestState,
                              event_id: int) -> DeletionBlockers:
        """Determine what keeps an event from being deleted.

        Possible blockers:

        * field_definitions: A custom datafield associated with the event.
        * courses: A course associated with the event. This can have it's own
                   blockers.
        * course_tracks: A course track of the event.
        * orgas: An orga of the event.
        * lodgement_groups: A lodgement group associated with the event.
                            This can have it's own blockers.
        * lodgements: A lodgement associated with the event. This can have
                      it's own blockers.
        * registrations: A registration associated with the event. This can
                         have it's own blockers.
        * questionnaire: A questionnaire row configured for the event.
        * stored_queries: A stored query for the event.
        * log: A log entry for the event.
        * mailinglists: A mailinglist associated with the event. This
                        reference will be removed but the mailinglist will
                        not be deleted.

        :return: List of blockers, separated by type. The values of the dict
            are the ids of the blockers.
        """
        event_id = affirm(vtypes.ID, event_id)
        blockers = {}

        field_definitions = self.sql_select(
            rs, "event.field_definitions", ("id",), (event_id,),
            entity_key="event_id")
        if field_definitions:
            blockers["field_definitions"] = [e["id"] for e in field_definitions]

        courses = self.sql_select(
            rs, "event.courses", ("id",), (event_id,), entity_key="event_id")
        if courses:
            blockers["courses"] = [e["id"] for e in courses]

        event_parts = self.sql_select(rs, "event.event_parts", ("id",),
                                      (event_id,), entity_key="event_id")
        if event_parts:
            blockers["event_parts"] = [e["id"] for e in event_parts]
            course_tracks = self.sql_select(
                rs, "event.course_tracks", ("id",), blockers["event_parts"],
                entity_key="part_id")
            if course_tracks:
                blockers["course_tracks"] = [e["id"] for e in course_tracks]

        orgas = self.sql_select(
            rs, "event.orgas", ("id",), (event_id,), entity_key="event_id")
        if orgas:
            blockers["orgas"] = [e["id"] for e in orgas]

        lodgement_groups = self.sql_select(
            rs, "event.lodgement_groups", ("id",), (event_id,),
            entity_key="event_id")
        if lodgement_groups:
            blockers["lodgement_groups"] = [e["id"] for e in lodgement_groups]

        lodgements = self.sql_select(
            rs, "event.lodgements", ("id",), (event_id,), entity_key="event_id")
        if lodgements:
            blockers["lodgements"] = [e["id"] for e in lodgements]

        registrations = self.sql_select(
            rs, "event.registrations", ("id",), (event_id,),
            entity_key="event_id")
        if registrations:
            blockers["registrations"] = [e["id"] for e in registrations]

        questionnaire_rows = self.sql_select(
            rs, "event.questionnaire_rows", ("id",), (event_id,),
            entity_key="event_id")
        if questionnaire_rows:
            blockers["questionnaire"] = [e["id"] for e in questionnaire_rows]

        stored_queries = self.sql_select(
            rs, "event.stored_queries", ("id",), (event_id,), entity_key="event_id")
        if stored_queries:
            blockers["stored_queries"] = [e["id"] for e in stored_queries]

        log = self.sql_select(
            rs, "event.log", ("id",), (event_id,), entity_key="event_id")
        if log:
            blockers["log"] = [e["id"] for e in log]

        mailinglists = self.sql_select(
            rs, "ml.mailinglists", ("id",), (event_id,), entity_key="event_id")
        if mailinglists:
            blockers["mailinglists"] = [e["id"] for e in mailinglists]

        return blockers

    @access("event_admin")
    def delete_event(self, rs: RequestState, event_id: int,
                     cascade: Collection[str] = None) -> DefaultReturnCode:
        """Remove event.

        :param cascade: Specify which deletion blockers to cascadingly
            remove or ignore. If None or empty, cascade none.
        """
        event_id = affirm(vtypes.ID, event_id)
        blockers = self.delete_event_blockers(rs, event_id)
        if not cascade:
            cascade = set()
        cascade = affirm_set(str, cascade)
        cascade = cascade & blockers.keys()
        if blockers.keys() - cascade:
            raise ValueError(n_("Deletion of %(type)s blocked by %(block)s."),
                             {
                                 "type": "event",
                                 "block": blockers.keys() - cascade,
                             })

        ret = 1
        with Atomizer(rs):
            event = self.get_event(rs, event_id)
            if cascade:
                if "registrations" in cascade:
                    with Silencer(rs):
                        for reg_id in blockers["registrations"]:
                            ret *= self.delete_registration(
                                rs, reg_id,
                                ("registration_parts", "course_choices",
                                 "registration_tracks"))
                if "courses" in cascade:
                    with Silencer(rs):
                        for course_id in blockers["courses"]:
                            ret *= self.delete_course(
                                rs, course_id,
                                ("attendees", "course_choices",
                                 "course_segments", "instructors"))
                if "lodgements" in cascade:
                    ret *= self.sql_delete(rs, "event.lodgements",
                                           blockers["lodgements"])
                if "lodgement_groups" in cascade:
                    ret *= self.sql_delete(rs, "event.lodgement_groups",
                                           blockers["lodgement_groups"])
                if "event_parts" in cascade:
                    part_cascade = ({"course_tracks"} & cascade) \
                                   | {"fee_modifiers"}
                    with Silencer(rs):
                        for anid in blockers["event_parts"]:
                            self._delete_event_part(rs, anid, part_cascade)
                if "questionnaire" in cascade:
                    ret *= self.sql_delete(
                        rs, "event.questionnaire_rows",
                        blockers["questionnaire"])
                if "field_definitions" in cascade:
                    deletor: CdEDBObject = {
                        'id': event_id,
                        'course_room_field': None,
                        'lodge_field': None,
                        'camping_mat_field': None,
                    }
                    ret *= self.sql_update(rs, "event.events", deletor)
                    field_cascade = {"fee_modifiers"} & cascade
                    with Silencer(rs):
                        for anid in blockers["field_definitions"]:
                            ret *= self._delete_event_field(
                                rs, anid, field_cascade)
                if "orgas" in cascade:
                    ret *= self.sql_delete(rs, "event.orgas", blockers["orgas"])
                if "stored_queries" in cascade:
                    ret *= self.sql_delete(
                        rs, "event.stored_queries", blockers["stored_queries"])
                if "log" in cascade:
                    ret *= self.sql_delete(
                        rs, "event.log", blockers["log"])
                if "mailinglists" in cascade:
                    for anid in blockers["mailinglists"]:
                        deletor = {
                            'event_id': None,
                            'id': anid,
                            'is_active': False,
                        }
                        ret *= self.sql_update(rs, "ml.mailinglists", deletor)

                blockers = self.delete_event_blockers(rs, event_id)

            if not blockers:
                ret *= self.sql_delete_one(
                    rs, "event.events", event_id)
                self.event_log(rs, const.EventLogCodes.event_deleted,
                               event_id=None, change_note=event["title"])
            else:
                raise ValueError(
                    n_("Deletion of %(type)s blocked by %(block)s."),
                    {"type": "event", "block": blockers.keys()})
        return ret

    @access("anonymous")
    def get_courses(self, rs: RequestState, course_ids: Collection[int]
                    ) -> CdEDBObjectMap:
        """Retrieve data for some courses organized via DB.

        They must be associated to the same event. This contains additional
        information on the parts in which the course takes place.
        """
        course_ids = affirm_set(vtypes.ID, course_ids)
        with Atomizer(rs):
            data = self.sql_select(rs, "event.courses", COURSE_FIELDS, course_ids)
            if not data:
                return {}
            ret = {e['id']: e for e in data}
            events = {e['event_id'] for e in data}
            if len(events) > 1:
                raise ValueError(n_("Only courses from one event allowed."))
            event_fields = self._get_event_fields(rs, unwrap(events))
            data = self.sql_select(
                rs, "event.course_segments", COURSE_SEGMENT_FIELDS, course_ids,
                entity_key="course_id")
            for anid in course_ids:
                segments = {p['track_id'] for p in data if p['course_id'] == anid}
                if 'segments' in ret[anid]:
                    raise RuntimeError()
                ret[anid]['segments'] = segments
                active_segments = {p['track_id'] for p in data
                                   if p['course_id'] == anid and p['is_active']}
                if 'active_segments' in ret[anid]:
                    raise RuntimeError()
                ret[anid]['active_segments'] = active_segments
                ret[anid]['fields'] = cast_fields(ret[anid]['fields'], event_fields)
        return ret

    class _GetCourseProtocol(Protocol):
        def __call__(self, rs: RequestState, course_id: int) -> CdEDBObject: ...
    get_course: _GetCourseProtocol = singularize(get_courses, "course_ids", "course_id")

    @access("event")
    def set_course(self, rs: RequestState,
                   data: CdEDBObject) -> DefaultReturnCode:
        """Update some keys of a course linked to an event organized via DB.

        If the 'segments' key is present you have to pass the complete list
        of track IDs, which will superseed the current list of tracks.

        If the 'active_segments' key is present you have to pass the
        complete list of active track IDs, which will superseed the current
        list of active tracks. This has to be a subset of the segments of
        the course.
        """
        data = affirm(vtypes.Course, data)
        if not self.is_orga(rs, course_id=data['id']) and not self.is_admin(rs):
            raise PrivilegeError(n_("Not privileged."))
        self.assert_offline_lock(rs, course_id=data['id'])
        ret = 1
        with Atomizer(rs):
            current = self.sql_select_one(rs, "event.courses",
                                          ("title", "event_id"), data['id'])
            assert current is not None

            cdata = {k: v for k, v in data.items()
                     if k in COURSE_FIELDS and k != "fields"}
            changed = False
            if len(cdata) > 1:
                ret *= self.sql_update(rs, "event.courses", cdata)
                changed = True
            if 'fields' in data:
                # delayed validation since we need additional info
                event_fields = self._get_event_fields(rs, current['event_id'])
                fdata = affirm(
                    vtypes.EventAssociatedFields, data['fields'],
                    fields=event_fields,
                    association=const.FieldAssociations.course)

                fupdate = {
                    'id': data['id'],
                    'fields': fdata,
                }
                ret *= self.sql_json_inplace_update(rs, "event.courses",
                                                    fupdate)
                changed = True
            if changed:
                self.event_log(
                    rs, const.EventLogCodes.course_changed, current['event_id'],
                    change_note=current['title'])
            if 'segments' in data:
                current_segments = self.sql_select(
                    rs, "event.course_segments", ("track_id",),
                    (data['id'],), entity_key="course_id")
                existing = {e['track_id'] for e in current_segments}
                new = data['segments'] - existing
                deleted = existing - data['segments']
                if new:
                    # check, that all new tracks belong to the event of the
                    # course
                    tracks = self.sql_select(
                        rs, "event.course_tracks", ("part_id",), new)
                    associated_parts = list(unwrap(e) for e in tracks)
                    associated_events = self.sql_select(
                        rs, "event.event_parts", ("event_id",),
                        associated_parts)
                    event_ids = {e['event_id'] for e in associated_events}
                    if {current['event_id']} != event_ids:
                        raise ValueError(n_("Non-associated tracks found."))

                    for anid in new:
                        insert = {
                            'course_id': data['id'],
                            'track_id': anid,
                            'is_active': True,
                        }
                        ret *= self.sql_insert(rs, "event.course_segments",
                                               insert)
                if deleted:
                    query = ("DELETE FROM event.course_segments"
                             " WHERE course_id = %s AND track_id = ANY(%s)")
                    ret *= self.query_exec(rs, query, (data['id'], deleted))
                if new or deleted:
                    self.event_log(
                        rs, const.EventLogCodes.course_segments_changed,
                        current['event_id'], change_note=current['title'])
            if 'active_segments' in data:
                current_segments = self.sql_select(
                    rs, "event.course_segments", ("track_id", "is_active"),
                    (data['id'],), entity_key="course_id")
                existing = {e['track_id'] for e in current_segments}
                # check that all active segments are actual segments of this
                # course
                if not existing >= data['active_segments']:
                    raise ValueError(n_("Wrong-associated segments found."))
                active = {e['track_id'] for e in current_segments
                          if e['is_active']}
                activated = data['active_segments'] - active
                deactivated = active - data['active_segments']
                if activated:
                    query = glue(
                        "UPDATE event.course_segments SET is_active = True",
                        "WHERE course_id = %s AND track_id = ANY(%s)")
                    ret *= self.query_exec(rs, query, (data['id'], activated))
                if deactivated:
                    query = glue(
                        "UPDATE event.course_segments SET is_active = False",
                        "WHERE course_id = %s AND track_id = ANY(%s)")
                    ret *= self.query_exec(rs, query, (data['id'], deactivated))
                if activated or deactivated:
                    self.event_log(
                        rs, const.EventLogCodes.course_segment_activity_changed,
                        current['event_id'], change_note=current['title'])
        return ret

    @access("event")
    def create_course(self, rs: RequestState,
                      data: CdEDBObject) -> DefaultReturnCode:
        """Make a new course organized via DB."""
        data = affirm(vtypes.Course, data, creation=True)
        # direct validation since we already have an event_id
        event_fields = self._get_event_fields(rs, data['event_id'])
        fdata = data.get('fields') or {}
        fdata = affirm(
            vtypes.EventAssociatedFields, fdata,
            fields=event_fields, association=const.FieldAssociations.course)
        data['fields'] = PsycoJson(fdata)
        if (not self.is_orga(rs, event_id=data['event_id'])
                and not self.is_admin(rs)):
            raise PrivilegeError(n_("Not privileged."))
        self.assert_offline_lock(rs, event_id=data['event_id'])
        with Atomizer(rs):
            # Check for existence of course tracks
            event = self.get_event(rs, data['event_id'])
            if not event['tracks']:
                raise RuntimeError(n_("Event without tracks forbids courses."))

            cdata = {k: v for k, v in data.items()
                     if k in COURSE_FIELDS}
            new_id = self.sql_insert(rs, "event.courses", cdata)
            if 'segments' in data or 'active_segments' in data:
                pdata = {
                    'id': new_id,
                }
                if 'segments' in data:
                    pdata['segments'] = data['segments']
                if 'active_segments' in data:
                    pdata['active_segments'] = data['active_segments']
                self.set_course(rs, pdata)
            self.event_log(rs, const.EventLogCodes.course_created,
                           data['event_id'], change_note=data['title'])
        return new_id

    @access("event")
    def delete_course_blockers(self, rs: RequestState,
                               course_id: int) -> DeletionBlockers:
        """Determine what keeps a course from beeing deleted.

        Possible blockers:

        * attendees: A registration track that assigns a registration to
                     the course as an attendee.
        * instructors: A registration track that references the course meaning
                       the participant is (potentially) the course's instructor.
        * course_choices: A course choice of the course.
        * course_segments: The course segments of the course.

        :return: List of blockers, separated by type. The values of the dict
            are the ids of the blockers.
        """
        course_id = affirm(vtypes.ID, course_id)
        blockers = {}

        attendees = self.sql_select(
            rs, "event.registration_tracks", ("id",), (course_id,),
            entity_key="course_id")
        if attendees:
            blockers["attendees"] = [e["id"] for e in attendees]

        instructors = self.sql_select(
            rs, "event.registration_tracks", ("id",), (course_id,),
            entity_key="course_instructor")
        if instructors:
            blockers["instructors"] = [e["id"] for e in instructors]

        course_choices = self.sql_select(
            rs, "event.course_choices", ("id",), (course_id,),
            entity_key="course_id")
        if course_choices:
            blockers["course_choices"] = [e["id"] for e in course_choices]

        course_segments = self.sql_select(
            rs, "event.course_segments", ("id",), (course_id,),
            entity_key="course_id")
        if course_segments:
            blockers["course_segments"] = [e["id"] for e in course_segments]

        return blockers

    @access("event")
    def delete_course(self, rs: RequestState, course_id: int,
                      cascade: Collection[str] = None) -> DefaultReturnCode:
        """Remove a course organized via DB from the DB.

        :param cascade: Specify which deletion blockers to cascadingly remove
            or ignore. If None or empty, cascade none.
        """
        course_id = affirm(vtypes.ID, course_id)
        if (not self.is_orga(rs, course_id=course_id)
                and not self.is_admin(rs)):
            raise PrivilegeError(n_("Not privileged."))
        self.assert_offline_lock(rs, course_id=course_id)

        blockers = self.delete_course_blockers(rs, course_id)
        if not cascade:
            cascade = set()
        cascade = affirm_set(str, cascade)
        cascade = cascade & blockers.keys()
        if blockers.keys() - cascade:
            raise ValueError(n_("Deletion of %(type)s blocked by %(block)s."),
                             {
                                 "type": "course",
                                 "block": blockers.keys() - cascade,
                             })

        ret = 1
        with Atomizer(rs):
            course = self.get_course(rs, course_id)
            # cascade specified blockers
            if cascade:
                if "attendees" in cascade:
                    for anid in blockers["attendees"]:
                        deletor = {
                            'course_id': None,
                            'id': anid,
                        }
                        ret *= self.sql_update(
                            rs, "event.registration_tracks", deletor)
                if "instructors" in cascade:
                    for anid in blockers["instructors"]:
                        deletor = {
                            'course_instructor': None,
                            'id': anid,
                        }
                        ret *= self.sql_update(
                            rs, "event.registration_tracks", deletor)
                if "course_choices" in cascade:
                    # Get the data of the affected choices grouped by track.
                    data = self.sql_select(
                        rs, "event.course_choices",
                        ("track_id", "registration_id"),
                        blockers["course_choices"])
                    data_by_tracks = {
                        track_id: [e["registration_id"] for e in data
                                   if e["track_id"] == track_id]
                        for track_id in set(e["track_id"] for e in data)
                    }

                    # Delete choices of the deletable course.
                    ret *= self.sql_delete(
                        rs, "event.course_choices", blockers["course_choices"])

                    # Construct list of inserts.
                    choices: List[CdEDBObject] = []
                    for track_id, reg_ids in data_by_tracks.items():
                        query = (
                            "SELECT id, course_id, track_id, registration_id"
                            " FROM event.course_choices"
                            " WHERE track_id = {} AND registration_id = ANY(%s)"
                            " ORDER BY registration_id, rank").format(track_id)
                        choices.extend(self.query_all(rs, query, (reg_ids,)))

                    deletion_ids = {e['id'] for e in choices}

                    # Update the ranks and remove the ids from the insert data.
                    i = 0
                    current_id = None
                    for row in choices:
                        if current_id != row['registration_id']:
                            current_id = row['registration_id']
                            i = 0
                        row['rank'] = i
                        del row['id']
                        i += 1

                    self.sql_delete(rs, "event.course_choices", deletion_ids)
                    self.sql_insert_many(rs, "event.course_choices", choices)

                if "course_segments" in cascade:
                    ret *= self.sql_delete(rs, "event.course_segments",
                                           blockers["course_segments"])

                # check if course is deletable after cascading
                blockers = self.delete_course_blockers(rs, course_id)

            if not blockers:
                ret *= self.sql_delete_one(rs, "event.courses", course_id)
                self.event_log(rs, const.EventLogCodes.course_deleted,
                               course['event_id'],
                               change_note=course['title'])
            else:
                raise ValueError(
                    n_("Deletion of %(type)s blocked by %(block)s."),
                    {"type": "course", "block": blockers.keys()})
        return ret

    @access("event")
    def list_persona_registrations(
        self, rs: RequestState, persona_id: int
    ) -> Dict[int, Dict[int, Dict[int, const.RegistrationPartStati]]]:
        """List all events a given user has a registration for.

        :returns: Mapping of event ids to
            (registration id to (part id to registration status))
        """
        if not (self.is_admin(rs) or self.core.is_relative_admin(rs, persona_id)
                or rs.user.persona_id == persona_id):
            raise PrivilegeError(n_("Not privileged."))
        persona_id = affirm(vtypes.ID, persona_id)

        query = ("SELECT event_id, registration_id, part_id, status"
                 " FROM event.registrations"
                 " LEFT JOIN event.registration_parts"
                 " ON registrations.id = registration_parts.registration_id"
                 " WHERE persona_id = %s")
        data = self.query_all(rs, query, (persona_id,))
        ret: Dict[int, Dict[int, Dict[int, const.RegistrationPartStati]]] = {}
        for e in data:
            ret.setdefault(
                e['event_id'], {}
            ).setdefault(
                e['registration_id'], {}
            )[e['part_id']] = const.RegistrationPartStati(e['status'])
        return ret

    @access("event", "ml_admin")
    def list_registrations(self, rs: RequestState, event_id: int,
                           persona_id: int = None) -> Dict[int, int]:
        """List all registrations of an event.

        If an ordinary event_user is requesting this, just participants of this
        event are returned and he himself must have the status 'participant'.

        :param persona_id: If passed restrict to registrations by this persona.
        :returns: Mapping of registration ids to persona_ids.
        """
        event_id = affirm(vtypes.ID, event_id)
        persona_id = affirm_optional(vtypes.ID, persona_id)
        query = "SELECT id, persona_id FROM event.registrations"
        conditions = ["event_id = %s"]
        params: List[Any] = [event_id]
        # condition for limited access, f. e. for the online participant list.
        # ml_admins are allowed to do this to be able to manage
        # subscribers of event mailinglists.
        is_limited = (persona_id != rs.user.persona_id
                      and not self.is_orga(rs, event_id=event_id)
                      and not self.is_admin(rs)
                      and "ml_admin" not in rs.user.roles)
        if is_limited:
            query = """SELECT DISTINCT
                regs.id, regs.persona_id
            FROM
                event.registrations AS regs
                LEFT OUTER JOIN
                    event.registration_parts AS rparts
                ON rparts.registration_id = regs.id"""
            conditions = ["regs.event_id = %s", "rparts.status = %s"]
            params.append(const.RegistrationPartStati.participant)
        elif persona_id:
            conditions.append("persona_id = %s")
            params.append(persona_id)
        if conditions:
            query += " WHERE " + " AND ".join(conditions)
        data = self.query_all(rs, query, params)
        ret = {e['id']: e['persona_id'] for e in data}
        if is_limited and rs.user.persona_id not in ret.values():
            raise PrivilegeError(n_("Not privileged."))
        return ret

    @access("persona")
    def check_registration_status(
            self, rs: RequestState, persona_id: int, event_id: int,
            stati: Collection[const.RegistrationPartStati]) -> bool:
        """Check if any status for a given event matches one of the given stati.

        This is mostly used to determine mailinglist eligibility. Thus,
        ml_admins are allowed to do this to manage subscribers.

        A user may do this for themselves, an orga for their event and an
        event or ml admin for every user.
        """
        event_id = affirm(vtypes.ID, event_id)
        stati = affirm_set(const.RegistrationPartStati, stati)

        # First, rule out people who can not participate at any event.
        if (persona_id == rs.user.persona_id and
                "event" not in rs.user.roles):
            return False

        # Check if eligible to check registration status for other users.
        if not (persona_id == rs.user.persona_id
                or self.is_orga(rs, event_id=event_id)
                or self.is_admin(rs)
                or "ml_admin" in rs.user.roles):
            raise PrivilegeError(n_("Not privileged."))

        registration_ids = self.list_registrations(
            rs, event_id, persona_id)
        if not registration_ids:
            return False
        reg_id = unwrap(registration_ids.keys())
        reg = self.get_registration(rs, reg_id)
        return any(part['status'] in stati for part in reg['parts'].values())

    @access("event")
    def get_registration_map(self, rs: RequestState, event_ids: Collection[int]
                             ) -> Dict[Tuple[int, int], int]:
        """Retrieve a map of personas to their registrations."""
        event_ids = affirm_set(vtypes.ID, event_ids)
        if (not all(self.is_orga(rs, event_id=anid) for anid in event_ids) and
                not self.is_admin(rs)):
            raise PrivilegeError(n_("Not privileged."))

        data = self.sql_select(
            rs, "event.registrations", ("id", "persona_id", "event_id"),
            event_ids, entity_key="event_id")
        ret = {(e["event_id"], e["persona_id"]): e["id"] for e in data}

        return ret

    @internal
    @access("event")
    def _get_waitlist(self, rs: RequestState, event_id: int,
                      part_ids: Collection[int] = None
                      ) -> Dict[int, Optional[List[int]]]:
        """Compute the waitlist in order for the given parts.

        :returns: Part id maping to None, if no waitlist ordering is defined
            or a list of registration ids otherwise.
        """
        event_id = affirm(vtypes.ID, event_id)
        part_ids = affirm_set(vtypes.ID, part_ids or set())
        with Atomizer(rs):
            event = self.get_event(rs, event_id)
            if not part_ids:
                part_ids = event['parts'].keys()
            elif not part_ids <= event['parts'].keys():
                raise ValueError(n_("Unknown part for the given event."))
            ret: Dict[int, Optional[List[int]]] = {}
            waitlist = const.RegistrationPartStati.waitlist
            query = ("SELECT id, fields FROM event.registrations"
                     " WHERE event_id = %s")
            fields_by_id = {
                reg['id']: cast_fields(reg['fields'], event['fields'])
                for reg in self.query_all(rs, query, (event_id,))}
            for part_id in part_ids:
                part = event['parts'][part_id]
                if not part['waitlist_field']:
                    ret[part_id] = None
                    continue
                field_name = event['fields'][part['waitlist_field']]['field_name']
                query = ("SELECT reg.id, rparts.status"
                         " FROM event.registrations AS reg"
                         " LEFT OUTER JOIN event.registration_parts AS rparts"
                         " ON reg.id = rparts.registration_id"
                         " WHERE rparts.part_id = %s AND rparts.status = %s")
                data = self.query_all(rs, query, (part_id, waitlist))
                ret[part_id] = xsorted(
<<<<<<< HEAD
                    (reg['id'] for reg in data), key=lambda r_id:
                    (fields_by_id[r_id].get(field['field_name'], 0), r_id))  # pylint: disable=cell-var-from-loop # noqa
        return ret
=======
                    (reg['id'] for reg in data),
                    key=lambda r_id: (fields_by_id[r_id].get(field_name, 0) or 0, r_id))  # pylint: disable=cell-var-from-loop; # noqa
            return ret
>>>>>>> 752a48e5

    @access("event")
    def get_waitlist(self, rs: RequestState, event_id: int,
                     part_ids: Collection[int] = None
                     ) -> Dict[int, Optional[List[int]]]:
        """Public wrapper around _get_waitlist. Adds privilege check."""
        if not (self.is_admin(rs) or self.is_orga(rs, event_id=event_id)):
            raise PrivilegeError(n_("Must be orga to access full waitlist."))
        return self._get_waitlist(rs, event_id, part_ids)

    @access("event")
    def get_waitlist_position(self, rs: RequestState, event_id: int,
                              part_ids: Collection[int] = None,
                              persona_id: int = None
                              ) -> Dict[int, Optional[int]]:
        """Compute the waitlist position of a user for the given parts.

        :returns: Mapping of part id to position on waitlist or None if user is
            not on the waitlist in that part.
        """
        full_waitlist = self._get_waitlist(rs, event_id, part_ids)
        if persona_id is None:
            persona_id = rs.user.persona_id
        if persona_id != rs.user.persona_id:
            if not (self.is_admin(rs) or self.is_orga(rs, event_id=event_id)):
                raise PrivilegeError(
                    n_("Must be orga to access full waitlist."))
        reg_ids = self.list_registrations(rs, event_id, persona_id)
        if not reg_ids:
            raise ValueError(n_("Not registered for this event."))
        reg_id = unwrap(reg_ids.keys())
        ret: Dict[int, Optional[int]] = {}
        for part_id, waitlist in full_waitlist.items():
            try:
                # If `reg_id` is not in the list, a ValueError will be raised.
                # Offset the index by one.
                ret[part_id] = (waitlist or []).index(reg_id) + 1
            except ValueError:
                ret[part_id] = None
        return ret

    @access("event")
    def registrations_by_course(
            self, rs: RequestState, event_id: int, course_id: int = None,
            track_id: int = None, position: InfiniteEnum[CourseFilterPositions] = None,
            reg_ids: Collection[int] = None,
            reg_states: Collection[const.RegistrationPartStati] =
            (const.RegistrationPartStati.participant,)) -> Dict[int, int]:
        """List registrations of an event pertaining to a certain course.

        This is a filter function, mainly for the course assignment tool.

        :param position: A :py:class:`cdedb.common.CourseFilterPositions`
        :param reg_ids: List of registration states (in any part) to filter for
        """
        event_id = affirm(vtypes.ID, event_id)
        track_id = affirm_optional(vtypes.ID, track_id)
        course_id = affirm_optional(vtypes.ID, course_id)
        position = affirm_optional(InfiniteEnum[CourseFilterPositions], position)
        reg_ids = reg_ids or set()
        reg_ids = affirm_set(vtypes.ID, reg_ids)
        reg_states = affirm_set(const.RegistrationPartStati, reg_states)
        if (not self.is_admin(rs)
                and not self.is_orga(rs, event_id=event_id)):
            raise PrivilegeError(n_("Not privileged."))
        query = """SELECT DISTINCT
            regs.id, regs.persona_id
        FROM
            event.registrations AS regs
            LEFT OUTER JOIN
                event.registration_parts
            AS rparts ON rparts.registration_id = regs.id
            LEFT OUTER JOIN
                event.course_tracks
            AS course_tracks ON course_tracks.part_id = rparts.part_id
            LEFT OUTER JOIN
                event.registration_tracks
            AS rtracks ON rtracks.registration_id = regs.id
                AND rtracks.track_id = course_tracks.id
            LEFT OUTER JOIN
                event.course_choices
            AS choices ON choices.registration_id = regs.id
                AND choices.track_id = course_tracks.id"""
        conditions = ["regs.event_id = %s", "rparts.status = ANY(%s)"]
        params: List[Any] = [event_id, reg_states]
        if track_id:
            conditions.append("course_tracks.id = %s")
            params.append(track_id)
        if position is not None:
            cfp = CourseFilterPositions
            sub_conditions = []
            if position.enum in (cfp.instructor, cfp.anywhere):
                if course_id:
                    sub_conditions.append("rtracks.course_instructor = %s")
                    params.append(course_id)
                else:
                    sub_conditions.append("rtracks.course_instructor IS NULL")
            if position.enum in (cfp.any_choice, cfp.anywhere) and course_id:
                sub_conditions.append(
                    "(choices.course_id = %s AND "
                    " choices.rank < course_tracks.num_choices)")
                params.append(course_id)
            if position.enum == cfp.specific_rank and course_id:
                sub_conditions.append(
                    "(choices.course_id = %s AND choices.rank = %s)")
                params.extend((course_id, position.int))
            if position.enum in (cfp.assigned, cfp.anywhere):
                if course_id:
                    sub_conditions.append("rtracks.course_id = %s")
                    params.append(course_id)
                else:
                    sub_conditions.append("rtracks.course_id IS NULL")
            if sub_conditions:
                conditions.append(f"( {' OR '.join(sub_conditions)} )")
        if reg_ids:
            conditions.append("regs.id = ANY(%s)")
            params.append(reg_ids)

        if conditions:
            query += " WHERE " + " AND ".join(conditions)
        data = self.query_all(rs, query, params)
        return {e['id']: e['persona_id'] for e in data}

    @access("event", "ml_admin")
    def get_registrations(self, rs: RequestState, registration_ids: Collection[int]
                          ) -> CdEDBObjectMap:
        """Retrieve data for some registrations.

        All have to be from the same event.
        You must be orga to get additional access to all registrations which are
        not your own. If you are participant of the event, you get access to
        data from other users, being also participant in the same event (this is
        important for the online participant list).
        This includes the following additional data:

        * parts: per part data (like lodgement),
        * tracks: per track data (like course choices)

        ml_admins are allowed to do this to be able to manage
        subscribers of event mailinglists.
        """
        registration_ids = affirm_set(vtypes.ID, registration_ids)
        with Atomizer(rs):
            # Check associations.
            associated = self.sql_select(rs, "event.registrations",
                                         ("persona_id", "event_id"), registration_ids)
            if not associated:
                return {}
            events = {e['event_id'] for e in associated}
            personas = {e['persona_id'] for e in associated}
            if len(events) > 1:
                raise ValueError(n_(
                    "Only registrations from exactly one event allowed."))
            event_id = unwrap(events)
            # Select appropriate stati filter.
            stati = set(m for m in const.RegistrationPartStati)
            # orgas and admins have full access to all data
            # ml_admins are allowed to do this to be able to manage
            # subscribers of event mailinglists.
            is_privileged = (self.is_orga(rs, event_id=event_id)
                             or self.is_admin(rs)
                             or "ml_admin" in rs.user.roles)
            if not is_privileged:
                if rs.user.persona_id not in personas:
                    raise PrivilegeError(n_("Not privileged."))
                elif not personas <= {rs.user.persona_id}:
                    # Permission check is done later when we know more
                    stati = {const.RegistrationPartStati.participant}

            query = f"""
                SELECT {", ".join(REGISTRATION_FIELDS)}, ctime, mtime
                FROM event.registrations
                LEFT OUTER JOIN (
                    SELECT persona_id AS log_persona_id, MAX(ctime) AS ctime
                    FROM event.log WHERE code = %s GROUP BY log_persona_id
                ) AS ctime
                ON event.registrations.persona_id = ctime.log_persona_id
                LEFT OUTER JOIN (
                    SELECT persona_id AS log_persona_id, MAX(ctime) AS mtime
                    FROM event.log WHERE code = %s GROUP BY log_persona_id
                ) AS mtime
                ON event.registrations.persona_id = mtime.log_persona_id
                WHERE event.registrations.id = ANY(%s)
                """
            params = (const.EventLogCodes.registration_created,
                      const.EventLogCodes.registration_changed, registration_ids)
            rdata = self.query_all(rs, query, params)
            ret = {reg['id']: reg for reg in rdata}

            pdata = self.sql_select(
                rs, "event.registration_parts", REGISTRATION_PART_FIELDS,
                registration_ids, entity_key="registration_id")
            for anid in tuple(ret):
                if 'parts' in ret[anid]:
                    raise RuntimeError()
                ret[anid]['parts'] = {
                    e['part_id']: e for e in pdata if e['registration_id'] == anid
                }
                # Limit to registrations matching stati filter in any part.
                if not any(e['status'] in stati for e in ret[anid]['parts'].values()):
                    del ret[anid]

            # Here comes the promised permission check
            if not is_privileged and all(reg['persona_id'] != rs.user.persona_id
                                         for reg in ret.values()):
                raise PrivilegeError(n_("No participant of event."))

            tdata = self.sql_select(
                rs, "event.registration_tracks", REGISTRATION_TRACK_FIELDS,
                registration_ids, entity_key="registration_id")
            choices = self.sql_select(
                rs, "event.course_choices",
                ("registration_id", "track_id", "course_id", "rank"), registration_ids,
                entity_key="registration_id")
            event_fields = self._get_event_fields(rs, event_id)
            for anid in ret:
                if 'tracks' in ret[anid]:
                    raise RuntimeError()
                tracks = {e['track_id']: e for e in tdata
                          if e['registration_id'] == anid}
                for track_id in tracks:
                    tmp = {e['course_id']: e['rank'] for e in choices
                           if (e['registration_id'] == anid
                               and e['track_id'] == track_id)}
                    tracks[track_id]['choices'] = xsorted(tmp.keys(), key=tmp.get)
                ret[anid]['tracks'] = tracks
                ret[anid]['fields'] = cast_fields(ret[anid]['fields'], event_fields)

        return ret

    class _GetRegistrationProtocol(Protocol):
        def __call__(self, rs: RequestState, registration_id: int) -> CdEDBObject: ...
    get_registration: _GetRegistrationProtocol = singularize(
        get_registrations, "registration_ids", "registration_id")

    @access("event")
    def has_registrations(self, rs: RequestState, event_id: int) -> bool:
        """Determine whether there exist registrations for an event."""
        event_id = affirm(vtypes.ID, event_id)
        if not self.is_orga(rs, event_id=event_id) and not self.is_admin(rs):
            raise PrivilegeError(n_("Not privileged."))
        query = "SELECT COUNT(*) FROM event.registrations WHERE event_id = %s LIMIT 1"
        return bool(unwrap(self.query_one(rs, query, (event_id,))))

    def _get_event_course_segments(self, rs: RequestState,
                                   event_id: int) -> Dict[int, List[int]]:
        """
        Helper function to get course segments of all courses of an event.

        Required for _set_course_choices().

        :returns: A dict mapping each course id (of the event) to a list of
            track ids (which correspond to its segments)
        """
        query = """
            SELECT courses.id, array_agg(segments.track_id) AS segments
            FROM (
                event.courses AS courses
                LEFT OUTER JOIN event.course_segments AS segments
                ON courses.id = segments.course_id
            )
            WHERE courses.event_id = %s
            GROUP BY courses.id"""
        return {row['id']: row['segments']
                for row in self.query_all(rs, query, (event_id,))}

    def _set_course_choices(self, rs: RequestState, registration_id: int,
                            track_id: int, choices: Optional[Sequence[int]],
                            course_segments: Mapping[int, Collection[int]],
                            new_registration: bool = False
                            ) -> DefaultReturnCode:
        """Helper for handling of course choices.

        This is basically uninlined code from ``set_registration()``.

        :note: This has to be called inside an atomized context.

        :param course_segments: Dict, course segments, as returned by
            _get_event_course_segments()
        :param new_registration: Performance optimization for creating
            registrations: If true, the deletion of existing choices is skipped.
        """
        ret = 1
        self.affirm_atomized_context(rs)
        if choices is None:
            # Nothing specified, hence nothing to do
            return ret
        for course_id in choices:
            if track_id not in course_segments[course_id]:
                raise ValueError(n_("Wrong track for course."))
        if not new_registration:
            query = ("DELETE FROM event.course_choices"
                     " WHERE registration_id = %s AND track_id = %s")
            self.query_exec(rs, query, (registration_id, track_id))
        for rank, course_id in enumerate(choices):
            new_choice = {
                "registration_id": registration_id,
                "track_id": track_id,
                "course_id": course_id,
                "rank": rank,
            }
            ret *= self.sql_insert(rs, "event.course_choices",
                                   new_choice)
        return ret

    def _get_registration_info(self, rs: RequestState,
                               reg_id: int) -> Optional[CdEDBObject]:
        """Helper to retrieve basic registration information."""
        return self.sql_select_one(
            rs, "event.registrations", ("persona_id", "event_id"), reg_id)

    @access("event")
    def set_registration(self, rs: RequestState, data: CdEDBObject,
                         change_note: str = None) -> DefaultReturnCode:
        """Update some keys of a registration.

        The syntax for updating the non-trivial keys fields, parts and
        choices is as follows:

        * If the key 'fields' is present it must be a dict and is used to
          updated the stored value (in a python dict.update sense).
        * If the key 'parts' is present, the associated dict mapping the
          part ids to the respective data sets can contain an arbitrary
          number of entities, absent entities are not modified. Entries are
          created/updated as applicable.
        * If the key 'tracks' is present, the associated dict mapping the
          track ids to the respective data sets can contain an arbitrary
          number of entities, absent entities are not
          modified. Entries are created/updated as applicable. The
          'choices' key is handled separately and if present replaces
          the current list of course choices.
        """
        data = affirm(vtypes.Registration, data)
        change_note = affirm_optional(str, change_note)
        with Atomizer(rs):
            # Retrieve some basic data about the registration.
            current = self._get_registration_info(rs, reg_id=data['id'])
            if current is None:
                raise ValueError(n_("Registration does not exist."))
            persona_id, event_id = current['persona_id'], current['event_id']
            self.assert_offline_lock(rs, event_id=event_id)
            if (persona_id != rs.user.persona_id
                    and not self.is_orga(rs, event_id=event_id)
                    and not self.is_admin(rs)):
                raise PrivilegeError(n_("Not privileged."))
            event = self.get_event(rs, event_id)
            course_segments = self._get_event_course_segments(rs, event_id)
            if "amount_owed" in data:
                del data["amount_owed"]

            # now we get to do the actual work
            rdata = {k: v for k, v in data.items()
                     if k in REGISTRATION_FIELDS and k != "fields"}
            ret = 1
            if len(rdata) > 1:
                ret *= self.sql_update(rs, "event.registrations", rdata)
            if 'fields' in data:
                # delayed validation since we need additional info
                fdata = affirm(
                    vtypes.EventAssociatedFields, data['fields'],
                    fields=event['fields'],
                    association=const.FieldAssociations.registration)

                fupdate = {
                    'id': data['id'],
                    'fields': fdata,
                }
                ret *= self.sql_json_inplace_update(rs, "event.registrations",
                                                    fupdate)
            if 'parts' in data:
                parts = data['parts']
                if not (set(event['parts'].keys()) >= {x for x in parts}):
                    raise ValueError(n_("Non-existing parts specified."))
                existing = {e['part_id']: e['id'] for e in self.sql_select(
                    rs, "event.registration_parts", ("id", "part_id"),
                    (data['id'],), entity_key="registration_id")}
                new = {x for x in parts if x not in existing}
                updated = {x for x in parts
                           if x in existing and parts[x] is not None}
                deleted = {x for x in parts
                           if x in existing and parts[x] is None}
                for x in new:
                    new_part = copy.deepcopy(parts[x])
                    new_part['registration_id'] = data['id']
                    new_part['part_id'] = x
                    ret *= self.sql_insert(rs, "event.registration_parts",
                                           new_part)
                for x in updated:
                    update = copy.deepcopy(parts[x])
                    update['id'] = existing[x]
                    ret *= self.sql_update(rs, "event.registration_parts",
                                           update)
                if deleted:
                    raise NotImplementedError(n_("This is not useful."))
            if 'tracks' in data:
                tracks = data['tracks']
                if not set(tracks).issubset(event['tracks']):
                    raise ValueError(n_("Non-existing tracks specified."))
                existing = {e['track_id']: e['id'] for e in self.sql_select(
                    rs, "event.registration_tracks", ("id", "track_id"),
                    (data['id'],), entity_key="registration_id")}
                new = {x for x in tracks if x not in existing}
                updated = {x for x in tracks
                           if x in existing and tracks[x] is not None}
                deleted = {x for x in tracks
                           if x in existing and tracks[x] is None}
                for x in new:
                    new_track = copy.deepcopy(tracks[x])
                    choices = new_track.pop('choices', None)
                    self._set_course_choices(rs, data['id'], x, choices,
                                             course_segments)
                    new_track['registration_id'] = data['id']
                    new_track['track_id'] = x
                    ret *= self.sql_insert(rs, "event.registration_tracks",
                                           new_track)
                for x in updated:
                    update = copy.deepcopy(tracks[x])
                    choices = update.pop('choices', None)
                    self._set_course_choices(rs, data['id'], x, choices,
                                             course_segments)
                    update['id'] = existing[x]
                    ret *= self.sql_update(rs, "event.registration_tracks",
                                           update)
                if deleted:
                    raise NotImplementedError(n_("This is not useful."))

            # Recalculate the amount owed after all changes have been applied.
            current = self.get_registration(rs, data['id'])
            update = {
                'id': data['id'],
                'amount_owed': self._calculate_single_fee(
                    rs, current, event=event)
            }
            ret *= self.sql_update(rs, "event.registrations", update)
            self.event_log(
                rs, const.EventLogCodes.registration_changed, event_id,
                persona_id=persona_id, change_note=change_note)
        return ret

    @access("event")
    def create_registration(self, rs: RequestState,
                            data: CdEDBObject) -> DefaultReturnCode:
        """Make a new registration.

        The data must contain a dataset for each part and each track
        and may not contain a value for 'fields', which is initialized
        to a default value.
        """
        data = affirm(vtypes.Registration, data, creation=True)
        event = self.get_event(rs, data['event_id'])
        fdata = data.get('fields') or {}
        fdata = affirm(
            vtypes.EventAssociatedFields, fdata, fields=event['fields'],
            association=const.FieldAssociations.registration)
        if (data['persona_id'] != rs.user.persona_id
                and not self.is_orga(rs, event_id=data['event_id'])
                and not self.is_admin(rs)):
            raise PrivilegeError(n_("Not privileged."))
        with Atomizer(rs):
            if not self.core.verify_id(rs, data['persona_id'], is_archived=False):
                raise ValueError(n_("This user does not exist or is archived."))
            if not self.core.verify_persona(rs, data['persona_id'], {"event"}):
                raise ValueError(n_("This user is not an event user."))
            self.assert_offline_lock(rs, event_id=data['event_id'])
            data['fields'] = fdata
            data['amount_owed'] = self._calculate_single_fee(
                rs, data, event=event)
            data['fields'] = PsycoJson(fdata)
            course_segments = self._get_event_course_segments(rs,
                                                              data['event_id'])
            part_ids = {e['id'] for e in self.sql_select(
                rs, "event.event_parts", ("id",), (data['event_id'],),
                entity_key="event_id")}
            if part_ids != set(data['parts'].keys()):
                raise ValueError(n_("Missing part dataset."))
            track_ids = {e['id'] for e in self.sql_select(
                rs, "event.course_tracks", ("id",), part_ids,
                entity_key="part_id")}
            if track_ids != set(data['tracks'].keys()):
                raise ValueError(n_("Missing track dataset."))
            rdata = {k: v for k, v in data.items() if k in REGISTRATION_FIELDS}
            new_id = self.sql_insert(rs, "event.registrations", rdata)

            # Uninlined code from set_registration to make this more
            # performant.
            #
            # insert parts
            for part_id, part in data['parts'].items():
                new_part = copy.deepcopy(part)
                new_part['registration_id'] = new_id
                new_part['part_id'] = part_id
                self.sql_insert(rs, "event.registration_parts", new_part)
            # insert tracks
            for track_id, track in data['tracks'].items():
                new_track = copy.deepcopy(track)
                choices = new_track.pop('choices', None)
                self._set_course_choices(rs, new_id, track_id, choices,
                                         course_segments, new_registration=True)
                new_track['registration_id'] = new_id
                new_track['track_id'] = track_id
                self.sql_insert(rs, "event.registration_tracks", new_track)
            self.event_log(
                rs, const.EventLogCodes.registration_created, data['event_id'],
                persona_id=data['persona_id'])
        return new_id

    @access("event")
    def delete_registration_blockers(self, rs: RequestState,
                                     registration_id: int) -> DeletionBlockers:
        """Determine what keeps a registration from being deleted.

        Possible blockers:

        * registration_parts: The registration's registration parts.
        * registration_tracks: The registration's registration tracks.
        * course_choices: The registrations course choices.

        :return: List of blockers, separated by type. The values of the dict
            are the ids of the blockers.
        """
        registration_id = affirm(vtypes.ID, registration_id)
        blockers = {}

        reg_parts = self.sql_select(
            rs, "event.registration_parts", ("id",), (registration_id,),
            entity_key="registration_id")
        if reg_parts:
            blockers["registration_parts"] = [e["id"] for e in reg_parts]

        reg_tracks = self.sql_select(
            rs, "event.registration_tracks", ("id",), (registration_id,),
            entity_key="registration_id")
        if reg_tracks:
            blockers["registration_tracks"] = [e["id"] for e in reg_tracks]

        course_choices = self.sql_select(
            rs, "event.course_choices", ("id",), (registration_id,),
            entity_key="registration_id")
        if course_choices:
            blockers["course_choices"] = [e["id"] for e in course_choices]

        return blockers

    @access("event")
    def delete_registration(self, rs: RequestState, registration_id: int,
                            cascade: Collection[str] = None
                            ) -> DefaultReturnCode:
        """Remove a registration.

        :param cascade: Specify which deletion blockers to cascadingly remove
            or ignore. If None or empty, cascade none.
        """
        registration_id = affirm(vtypes.ID, registration_id)
        reg = self.get_registration(rs, registration_id)
        if (not self.is_orga(rs, event_id=reg['event_id'])
                and not self.is_admin(rs)):
            raise PrivilegeError(n_("Not privileged."))
        self.assert_offline_lock(rs, event_id=reg['event_id'])

        blockers = self.delete_registration_blockers(rs, registration_id)
        if not cascade:
            cascade = set()
        cascade = affirm_set(str, cascade)
        cascade = cascade & blockers.keys()
        if blockers.keys() - cascade:
            raise ValueError(n_("Deletion of %(type)s blocked by %(block)s."),
                             {
                                 "type": "registration",
                                 "block": blockers.keys() - cascade,
                             })

        ret = 1
        with Atomizer(rs):
            # cascade specified blockers
            if cascade:
                if "registration_parts" in cascade:
                    ret *= self.sql_delete(rs, "event.registration_parts",
                                           blockers["registration_parts"])
                if "registration_tracks" in cascade:
                    ret *= self.sql_delete(rs, "event.registration_tracks",
                                           blockers["registration_tracks"])
                if "course_choices" in cascade:
                    ret *= self.sql_delete(rs, "event.course_choices",
                                           blockers["course_choices"])

                # check if registration is deletable after cascading
                blockers = self.delete_registration_blockers(
                    rs, registration_id)

            if not blockers:
                ret *= self.sql_delete_one(
                    rs, "event.registrations", registration_id)
                self.event_log(rs, const.EventLogCodes.registration_deleted,
                               reg['event_id'], persona_id=reg['persona_id'])
            else:
                raise ValueError(
                    n_("Deletion of %(type)s blocked by %(block)s."),
                    {"type": "registration", "block": blockers.keys()})
        return ret

    def _calculate_single_fee(self, rs: RequestState, reg: CdEDBObject, *,
                              event: CdEDBObject = None, event_id: int = None,
                              is_member: bool = None) -> decimal.Decimal:
        """Helper function to calculate the fee for one registration.

        This is used inside `create_registration` and `set_registration`,
        so we take the full registration and event as input instead of
        retrieving them via id.

        :param is_member: If this is None, retrieve membership status here.
        """
        fee = decimal.Decimal(0)
        rps = const.RegistrationPartStati

        if event is None and event_id is None:
            raise ValueError("No input given.")
        elif event is not None and event_id is not None:
            raise ValueError("Only one input for event allowed.")
        elif event_id is not None:
            event = self.get_event(rs, event_id)
        assert event is not None
        for part_id, rpart in reg['parts'].items():
            part = event['parts'][part_id]
            if rps(rpart['status']).is_involved():
                fee += part['fee']

        for fee_modifier in event['fee_modifiers'].values():
            field = event['fields'][fee_modifier['field_id']]
            status = rps(reg['parts'][fee_modifier['part_id']]['status'])
            if status.is_involved():
                if reg['fields'].get(field['field_name']):
                    fee += fee_modifier['amount']

        if is_member is None:
            is_member = self.core.get_persona(
                rs, reg['persona_id'])['is_member']
        if not is_member:
            fee += event['nonmember_surcharge']

        return fee

    @access("event")
    def calculate_fees(self, rs: RequestState, registration_ids: Collection[int]
                       ) -> Dict[int, decimal.Decimal]:
        """Calculate the total fees for some registrations.

        This should be called once for multiple registrations, as it would be
        somewhat expensive if called per registration.

        All registrations need to belong to the same event.

        The caller must have priviliged acces to that event.
        """
        registration_ids = affirm_set(vtypes.ID, registration_ids)

        with Atomizer(rs):
            associated = self.sql_select(rs, "event.registrations",
                                         ("event_id",), registration_ids)
            if not associated:
                return {}
            events = {e['event_id'] for e in associated}
            if len(events) > 1:
                raise ValueError(n_(
                    "Only registrations from exactly one event allowed."))

            event_id = unwrap(events)
            regs = self.get_registrations(rs, registration_ids)
            user_id = rs.user.persona_id
            if (not self.is_orga(rs, event_id=event_id)
                    and not self.is_admin(rs)
                    and {r['persona_id'] for r in regs.values()} != {user_id}):
                raise PrivilegeError(n_("Not privileged."))

            persona_ids = {e['persona_id'] for e in regs.values()}
            personas = self.core.get_personas(rs, persona_ids)

            event = self.get_event(rs, event_id)
            ret: Dict[int, decimal.Decimal] = {}
            for reg_id, reg in regs.items():
                is_member = personas[reg['persona_id']]['is_member']
                ret[reg_id] = self._calculate_single_fee(
                    rs, reg, event=event, is_member=is_member)
        return ret

    class _CalculateFeeProtocol(Protocol):
        def __call__(self, rs: RequestState, registration_id: int
                     ) -> decimal.Decimal: ...
    calculate_fee: _CalculateFeeProtocol = singularize(
        calculate_fees, "registration_ids", "registration_id")

    @access("event")
    def check_orga_addition_limit(self, rs: RequestState,
                                  event_id: int) -> bool:
        """Implement a rate limiting check for orgas adding persons.

        Since adding somebody as participant or orga to an event gives all
        orgas basically full access to their data, we rate limit this
        operation.

        :returns: True if limit has not been reached.
        """
        event_id = affirm(vtypes.ID, event_id)
        if (not self.is_orga(rs, event_id=event_id)
                and not self.is_admin(rs)):
            raise PrivilegeError(n_("Not privileged."))
        if self.is_admin(rs):
            # Admins are exempt
            return True
        query = ("SELECT COUNT(*) AS num FROM event.log"
                 " WHERE event_id = %s AND code = %s "
                 " AND submitted_by != persona_id "
                 " AND ctime >= now() - interval '24 hours'")
        params = (event_id, const.EventLogCodes.registration_created)
        num = unwrap(self.query_one(rs, query, params))
        return num < self.conf["ORGA_ADD_LIMIT"]

    @access("event")
    def list_lodgement_groups(self, rs: RequestState,
                              event_id: int) -> Dict[int, str]:
        """List all lodgement groups for an event.

        :returns: dict mapping ids to names
        """
        event_id = affirm(vtypes.ID, event_id)
        if not self.is_orga(rs, event_id=event_id) and not self.is_admin(rs):
            raise PrivilegeError(n_("Not privileged."))
        data = self.sql_select(rs, "event.lodgement_groups", ("id", "title"),
                               (event_id,), entity_key="event_id")
        return {e['id']: e['title'] for e in data}

    @access("event")
    def get_lodgement_groups(self, rs: RequestState, group_ids: Collection[int]
                             ) -> CdEDBObjectMap:
        """Retrieve data for some lodgement groups.

        All have to be from the same event.
        """
        group_ids = affirm_set(vtypes.ID, group_ids)
        with Atomizer(rs):
            data = self.sql_select(
                rs, "event.lodgement_groups", LODGEMENT_GROUP_FIELDS, group_ids)
            if not data:
                return {}
            events = {e['event_id'] for e in data}
            if len(events) > 1:
                raise ValueError(n_(
                    "Only lodgement groups from exactly one event allowed!"))
            event_id = unwrap(events)
            if (not self.is_orga(rs, event_id=event_id)
                    and not self.is_admin(rs)):
                raise PrivilegeError(n_("Not privileged."))
        return {e['id']: e for e in data}

    class _GetLodgementGroupProtocol(Protocol):
        def __call__(self, rs: RequestState, group_id: int) -> CdEDBObject: ...
    get_lodgement_group: _GetLodgementGroupProtocol = singularize(
        get_lodgement_groups, "group_ids", "group_id")

    @access("event")
    def set_lodgement_group(self, rs: RequestState,
                            data: CdEDBObject) -> DefaultReturnCode:
        """Update some keys of a lodgement group."""
        data = affirm(vtypes.LodgementGroup, data)
        ret = 1
        with Atomizer(rs):
            current = unwrap(self.get_lodgement_groups(rs, (data['id'],)))
            event_id, title = current['event_id'], current['title']
            if (not self.is_orga(rs, event_id=event_id)
                    and not self.is_admin(rs)):
                raise PrivilegeError(n_("Not privileged."))
            self.assert_offline_lock(rs, event_id=event_id)

            # Do the actual work:
            ret *= self.sql_update(rs, "event.lodgement_groups", data)
            self.event_log(
                rs, const.EventLogCodes.lodgement_group_changed, event_id,
                change_note=title)

        return ret

    @access("event")
    def create_lodgement_group(self, rs: RequestState,
                               data: CdEDBObject) -> DefaultReturnCode:
        """Make a new lodgement group."""
        data = affirm(vtypes.LodgementGroup, data, creation=True)

        if (not self.is_orga(rs, event_id=data['event_id'])
                and not self.is_admin(rs)):
            raise PrivilegeError(n_("Not privileged."))
        self.assert_offline_lock(rs, event_id=data['event_id'])
        with Atomizer(rs):
            new_id = self.sql_insert(rs, "event.lodgement_groups", data)
            self.event_log(
                rs, const.EventLogCodes.lodgement_group_created,
                data['event_id'], change_note=data['title'])
        return new_id

    @access("event")
    def delete_lodgement_group_blockers(self, rs: RequestState,
                                        group_id: int) -> DeletionBlockers:
        """Determine what keeps a lodgement group from being deleted.

        Possible blockers:

        * lodgements: A lodgement that is part of this lodgement group.

        :return: List of blockers, separated by type. The values of the dict
            are the ids of the blockers.
        """
        group_id = affirm(vtypes.ID, group_id)
        blockers = {}

        lodgements = self.sql_select(
            rs, "event.lodgements", ("id",), (group_id,),
            entity_key="group_id")
        if lodgements:
            blockers["lodgements"] = [e["id"] for e in lodgements]

        return blockers

    @access("event")
    def delete_lodgement_group(self, rs: RequestState, group_id: int,
                               cascade: Collection[str] = None
                               ) -> DefaultReturnCode:
        """Delete a lodgement group.

        :param cascade: Specify which deletion blockers to cascadingly
            remove or ignore. If None or empty, cascade none.
        """
        group_id = affirm(vtypes.ID, group_id)
        blockers = self.delete_lodgement_group_blockers(rs, group_id)
        if not cascade:
            cascade = set()
        cascade = affirm_set(str, cascade)
        cascade = cascade & blockers.keys()
        if blockers.keys() - cascade:
            raise ValueError(n_("Deletion of %(type)s blocked by %(block)s."),
                             {
                                 "type": "lodgement group",
                                 "block": blockers.keys() - cascade,
                             })

        ret = 1
        with Atomizer(rs):
            if cascade:
                if "lodgements" in cascade:
                    with Silencer(rs):
                        for lodgement_id in blockers["lodgements"]:
                            deletor = {
                                "id": lodgement_id,
                                "group_id": None,
                            }
                            ret *= self.set_lodgement(rs, deletor)

                blockers = self.delete_lodgement_group_blockers(rs, group_id)

            if not blockers:
                group = unwrap(self.get_lodgement_groups(rs, (group_id,)))
                ret *= self.sql_delete_one(
                    rs, "event.lodgement_groups", group_id)
                self.event_log(rs, const.EventLogCodes.lodgement_group_deleted,
                               event_id=group['event_id'],
                               change_note=group['title'])
            else:
                raise ValueError(
                    n_("Deletion of %(type)s blocked by %(block)s."),
                    {"type": "lodgement group", "block": blockers.keys()})
        return ret

    @access("event")
    def list_lodgements(self, rs: RequestState, event_id: int) -> Dict[int, str]:
        """List all lodgements for an event.

        :returns: dict mapping ids to names
        """
        event_id = affirm(vtypes.ID, event_id)
        if not self.is_orga(rs, event_id=event_id) and not self.is_admin(rs):
            raise PrivilegeError(n_("Not privileged."))
        data = self.sql_select(rs, "event.lodgements", ("id", "title"),
                               (event_id,), entity_key="event_id")
        return {e['id']: e['title'] for e in data}

    @access("event")
    def get_lodgements(self, rs: RequestState, lodgement_ids: Collection[int]
                       ) -> CdEDBObjectMap:
        """Retrieve data for some lodgements.

        All have to be from the same event.
        """
        lodgement_ids = affirm_set(vtypes.ID, lodgement_ids)
        with Atomizer(rs):
            data = self.sql_select(rs, "event.lodgements", LODGEMENT_FIELDS,
                                   lodgement_ids)
            if not data:
                return {}
            events = {e['event_id'] for e in data}
            if len(events) > 1:
                raise ValueError(n_(
                    "Only lodgements from exactly one event allowed!"))
            event_id = unwrap(events)
            if (not self.is_orga(rs, event_id=event_id)
                    and not self.is_admin(rs)):
                raise PrivilegeError(n_("Not privileged."))
            event_fields = self._get_event_fields(rs, event_id)
            ret = {e['id']: e for e in data}
            for entry in ret.values():
                entry['fields'] = cast_fields(entry['fields'], event_fields)
        return {e['id']: e for e in data}

    class _GetLodgementProtocol(Protocol):
        def __call__(self, rs: RequestState, lodgement_id: int) -> CdEDBObject: ...
    get_lodgement: _GetLodgementProtocol = singularize(
        get_lodgements, "lodgement_ids", "lodgement_id")

    @access("event")
    def set_lodgement(self, rs: RequestState, data: CdEDBObject) -> DefaultReturnCode:
        """Update some keys of a lodgement."""
        data = affirm(vtypes.Lodgement, data)
        with Atomizer(rs):
            current = self.sql_select_one(
                rs, "event.lodgements", ("event_id", "title"), data['id'])
            if current is None:
                raise ValueError(n_("Lodgement does not exist."))
            event_id, title = current['event_id'], current['title']
            if (not self.is_orga(rs, event_id=event_id)
                    and not self.is_admin(rs)):
                raise PrivilegeError(n_("Not privileged."))
            self.assert_offline_lock(rs, event_id=event_id)

            # now we get to do the actual work
            ret = 1
            ldata = {k: v for k, v in data.items()
                     if k in LODGEMENT_FIELDS and k != "fields"}
            if len(ldata) > 1:
                ret *= self.sql_update(rs, "event.lodgements", ldata)
            if 'fields' in data:
                # delayed validation since we need more info
                event_fields = self._get_event_fields(rs, event_id)
                fdata = affirm(
                    vtypes.EventAssociatedFields, data['fields'],
                    fields=event_fields,
                    association=const.FieldAssociations.lodgement)

                fupdate = {
                    'id': data['id'],
                    'fields': fdata,
                }
                ret *= self.sql_json_inplace_update(rs, "event.lodgements",
                                                    fupdate)
            self.event_log(
                rs, const.EventLogCodes.lodgement_changed, event_id,
                change_note=title)
        return ret

    @access("event")
    def create_lodgement(self, rs: RequestState,
                         data: CdEDBObject) -> DefaultReturnCode:
        """Make a new lodgement."""
        data = affirm(vtypes.Lodgement, data, creation=True)
        # direct validation since we already have an event_id
        event_fields = self._get_event_fields(rs, data['event_id'])
        fdata = data.get('fields') or {}
        fdata = affirm(
            vtypes.EventAssociatedFields, fdata, fields=event_fields,
            association=const.FieldAssociations.lodgement)
        data['fields'] = PsycoJson(fdata)
        if (not self.is_orga(rs, event_id=data['event_id'])
                and not self.is_admin(rs)):
            raise PrivilegeError(n_("Not privileged."))
        self.assert_offline_lock(rs, event_id=data['event_id'])
        with Atomizer(rs):
            new_id = self.sql_insert(rs, "event.lodgements", data)
            self.event_log(
                rs, const.EventLogCodes.lodgement_created, data['event_id'],
                change_note=data['title'])
        return new_id

    @access("event")
    def delete_lodgement_blockers(self, rs: RequestState,
                                  lodgement_id: int) -> DeletionBlockers:
        """Determine what keeps a lodgement from beeing deleted.

        Possible blockers:

        * inhabitants: A registration part that assigns a registration to the
                       lodgement as an inhabitant.

        :return: List of blockers, separated by type. The values of the dict
            are the ids of the blockers.
        """
        lodgement_id = affirm(vtypes.ID, lodgement_id)
        blockers = {}

        inhabitants = self.sql_select(
            rs, "event.registration_parts", ("id",), (lodgement_id,),
            entity_key="lodgement_id")
        if inhabitants:
            blockers["inhabitants"] = [e["id"] for e in inhabitants]

        return blockers

    @access("event")
    def delete_lodgement(self, rs: RequestState, lodgement_id: int,
                         cascade: Collection[str] = None) -> DefaultReturnCode:
        """Delete a lodgement.

        :param cascade: Specify which deletion blockers to cascadingly
            remove or ignore. If None or empty, cascade none.
        """
        lodgement_id = affirm(vtypes.ID, lodgement_id)
        lodgement = self.get_lodgement(rs, lodgement_id)
        event_id = lodgement["event_id"]
        if (not self.is_orga(rs, event_id=event_id)
                and not self.is_admin(rs)):
            raise PrivilegeError(n_("Not privileged."))
        self.assert_offline_lock(rs, event_id=event_id)

        blockers = self.delete_lodgement_blockers(rs, lodgement_id)
        if not cascade:
            cascade = set()
        cascade = affirm_set(str, cascade)
        cascade = cascade & blockers.keys()
        if blockers.keys() - cascade:
            raise ValueError(n_("Deletion of %(type)s blocked by %(block)s."),
                             {
                                 "type": "lodgement",
                                 "block": blockers.keys() - cascade,
                             })

        ret = 1
        with Atomizer(rs):
            if cascade:
                if "inhabitants" in cascade:
                    query = ("UPDATE event.registration_parts"
                             " SET lodgement_id = NULL"
                             " WHERE id = ANY(%s)")
                    params = (blockers["inhabitants"])
                    ret *= self.query_exec(rs, query, params)

                blockers = self.delete_lodgement_blockers(rs, lodgement_id)

            if not blockers:
                ret *= self.sql_delete_one(rs, "event.lodgements", lodgement_id)
                self.event_log(rs, const.EventLogCodes.lodgement_deleted,
                               event_id, change_note=lodgement["title"])
            else:
                raise ValueError(
                    n_("Deletion of %(type)s blocked by %(block)s."),
                    {"type": "lodgement", "block": blockers.keys()})
        return ret

    @access("event")
    def get_questionnaire(self, rs: RequestState, event_id: int,
                          kinds: Collection[const.QuestionnaireUsages] = None
                          ) -> Dict[const.QuestionnaireUsages,
                                    List[CdEDBObject]]:
        """Retrieve the questionnaire rows for a specific event.

        Rows are seperated by kind. Specifying a kinds will get you only rows
        of those kinds, otherwise you get them all.
        """
        event_id = affirm(vtypes.ID, event_id)
        kinds = kinds or []
        affirm_set(const.QuestionnaireUsages, kinds)
        query = "SELECT {fields} FROM event.questionnaire_rows".format(
            fields=", ".join(QUESTIONNAIRE_ROW_FIELDS))
        constraints = ["event_id = %s"]
        params: List[Any] = [event_id]
        if kinds:
            constraints.append("kind = ANY(%s)")
            params.append(kinds)
        query += " WHERE " + " AND ".join(c for c in constraints)
        d = self.query_all(rs, query, params)
        for row in d:
            # noinspection PyArgumentList
            row['kind'] = const.QuestionnaireUsages(row['kind'])
        ret = {
            k: xsorted([e for e in d if e['kind'] == k], key=lambda x: x['pos'])
            for k in kinds or const.QuestionnaireUsages
        }
        return ret

    @access("event")
    def set_questionnaire(self, rs: RequestState, event_id: int,
                          data: Optional[Dict[const.QuestionnaireUsages,
                                              List[CdEDBObject]]]) -> DefaultReturnCode:
        """Replace current questionnaire rows for a specific event, by kind.

        This superseeds the current questionnaire for all given kinds.
        Kinds that are not present in data, will not be touched.

        To delete all questionnaire rows, you can specify data as None.
        """
        event_id = affirm(vtypes.ID, event_id)
        event = self.get_event(rs, event_id)
        if data is not None:
            current = self.get_questionnaire(rs, event_id)
            current.update(data)
            for v in current.values():
                for e in v:
                    if 'pos' in e:
                        del e['pos']
            # FIXME what is the correct type here?
            data = affirm(vtypes.Questionnaire, current,  # type: ignore
                          field_definitions=event['fields'],
                          fee_modifiers=event['fee_modifiers'])
        if not self.is_orga(rs, event_id=event_id) and not self.is_admin(rs):
            raise PrivilegeError(n_("Not privileged."))
        self.assert_offline_lock(rs, event_id=event_id)
        with Atomizer(rs):
            ret = 1
            # Allow deletion of enitre questionnaire by specifying None.
            if data is None:
                self.sql_delete(rs, "event.questionnaire_rows", (event_id,),
                                entity_key="event_id")
                return 1
            # Otherwise replace rows for all given kinds.
            for kind, rows in data.items():
                query = ("DELETE FROM event.questionnaire_rows"
                         " WHERE event_id = %s AND kind = %s")
                params = (event_id, kind)
                self.query_exec(rs, query, params)
                for pos, row in enumerate(rows):
                    new_row = copy.deepcopy(row)
                    new_row['pos'] = pos
                    new_row['event_id'] = event_id
                    new_row['kind'] = kind
                    ret *= self.sql_insert(
                        rs, "event.questionnaire_rows", new_row)
            self.event_log(
                rs, const.EventLogCodes.questionnaire_changed, event_id)
        return ret

    @access("event")
    def lock_event(self, rs: RequestState, event_id: int) -> DefaultReturnCode:
        """Lock an event for offline usage."""
        event_id = affirm(vtypes.ID, event_id)
        if not self.is_orga(rs, event_id=event_id) and not self.is_admin(rs):
            raise PrivilegeError(n_("Not privileged."))
        self.assert_offline_lock(rs, event_id=event_id)
        # An event in the main instance is considered as locked if offline_lock
        # is true, in the offline instance it is the other way around
        update = {
            'id': event_id,
            'offline_lock': not self.conf["CDEDB_OFFLINE_DEPLOYMENT"],
        }
        with Atomizer(rs):
            ret = self.sql_update(rs, "event.events", update)
            self.event_log(rs, const.EventLogCodes.event_locked, event_id)
        return ret

    @access("event")
    def export_event(self, rs: RequestState, event_id: int) -> CdEDBObject:
        """Export an event for offline usage or after offline usage.

        This provides a more general export functionality which could
        also be used without locking.

        :returns: dict holding all data of the exported event
        """
        event_id = affirm(vtypes.ID, event_id)
        if not self.is_orga(rs, event_id=event_id) and not self.is_admin(rs):
            raise PrivilegeError(n_("Not privileged."))

        def list_to_dict(alist: Iterable[CdEDBObject]) -> CdEDBObjectMap:
            return {e['id']: e for e in alist}

        with Atomizer(rs):
            ret: CdEDBObject = {
                'EVENT_SCHEMA_VERSION': EVENT_SCHEMA_VERSION,
                'kind': "full",  # could also be "partial"
                'id': event_id,
                'event.events': list_to_dict(self.sql_select(
                    rs, "event.events", EVENT_FIELDS, (event_id,))),
                'timestamp': now(),
            }
            # Table name; column to scan; fields to extract
            tables: List[Tuple[str, str, Tuple[str, ...]]] = [
                ('event.event_parts', "event_id", EVENT_PART_FIELDS),
                ('event.course_tracks', "part_id", COURSE_TRACK_FIELDS),
                ('event.courses', "event_id", COURSE_FIELDS),
                ('event.course_segments', "track_id", (
                    'id', 'course_id', 'track_id', 'is_active')),
                ('event.orgas', "event_id", (
                    'id', 'persona_id', 'event_id',)),
                ('event.field_definitions', "event_id",
                 FIELD_DEFINITION_FIELDS),
                ('event.fee_modifiers', "part_id", FEE_MODIFIER_FIELDS),
                ('event.lodgement_groups', "event_id", LODGEMENT_GROUP_FIELDS),
                ('event.lodgements', "event_id", LODGEMENT_FIELDS),
                ('event.registrations', "event_id", REGISTRATION_FIELDS),
                ('event.registration_parts', "part_id",
                 REGISTRATION_PART_FIELDS),
                ('event.registration_tracks', "track_id",
                 REGISTRATION_TRACK_FIELDS),
                ('event.course_choices', "track_id", (
                    'id', 'registration_id', 'track_id', 'course_id', 'rank',)),
                ('event.questionnaire_rows', "event_id", (
                    'id', 'event_id', 'field_id', 'pos', 'title', 'info',
                    'input_size', 'readonly', 'kind')),
                ('event.log', "event_id", (
                    'id', 'ctime', 'code', 'submitted_by', 'event_id',
                    'persona_id', 'change_note')),
            ]
            personas = set()
            for table, id_name, columns in tables:
                if id_name == "event_id":
                    id_range = {event_id}
                elif id_name == "part_id":
                    id_range = set(ret['event.event_parts'])
                elif id_name == "track_id":
                    id_range = set(ret['event.course_tracks'])
                else:
                    raise RuntimeError("Impossible.")
                if 'id' not in columns:
                    columns += ('id',)
                ret[table] = list_to_dict(self.sql_select(
                    rs, table, columns, id_range, entity_key=id_name))
                # Note the personas present to export them further on
                for e in ret[table].values():
                    if e.get('persona_id'):
                        personas.add(e['persona_id'])
                    if e.get('submitted_by'):  # for log entries
                        personas.add(e['submitted_by'])
            ret['core.personas'] = list_to_dict(self.sql_select(
                rs, "core.personas", PERSONA_EVENT_FIELDS, personas))
        return ret

    @classmethod
    def translate(cls, data: CdEDBObject,
                  translations: Dict[str, Dict[int, int]],
                  extra_translations: Dict[str, str] = None
                  ) -> CdEDBObject:
        """Helper to do the actual translation of IDs which got out of sync.

        This does some additional sanitizing besides applying the
        translation.
        """
        extra_translations = extra_translations or {}
        ret = copy.deepcopy(data)
        for x in ret:
            if x in translations or x in extra_translations:
                target = extra_translations.get(x, x)
                ret[x] = translations[target].get(ret[x], ret[x])
            if isinstance(ret[x], collections.Mapping):
                # All mappings have to be JSON columns in the database
                # (nothing else should be possible).
                ret[x] = PsycoJson(
                    cls.translate(ret[x], translations, extra_translations))
        if ret.get('real_persona_id'):
            ret['real_persona_id'] = None
        if ret.get('amount_owed'):
            del ret['amount_owed']
        return ret

    def synchronize_table(self, rs: RequestState, table: str,
                          data: CdEDBObjectMap, current: CdEDBObjectMap,
                          translations: Dict[str, Dict[int, int]],
                          entity: str = None,
                          extra_translations: Dict[str, str] = None
                          ) -> DefaultReturnCode:
        """Replace one data set in a table with another.

        This is a bit involved, since both DB instances may have been
        modified, so that conflicting primary keys were created. Thus we
        have a snapshot ``current`` of the state at locking time and
        apply the diff to the imported state in ``data``. Any IDs which
        were not previously present in the DB into which we import have
        to be kept track of -- this is done in ``translations``.

        :param data: Data set to put in.
        :param current: Current state.
        :param translations: IDs which got out of sync during offline usage.
        :param entity: Name of IDs this table is referenced as. Any of the
          primary keys which are processed here, that got out of sync are
          added to the corresponding entry in ``translations``
        :param extra_translations: Additional references which do not use a
          standard name.
        """
        extra_translations = extra_translations or {}
        ret = 1
        for anid in set(current) - set(data):
            # we do not delete additional log messages; this can mainly
            # happen if somebody gets the order of downloading an export and
            # locking the event wrong
            if table != 'event.log':
                ret *= self.sql_delete_one(rs, table, anid)
        for e in data.values():
            if e != current.get(e['id']):
                new_e = self.translate(e, translations, extra_translations)
                if new_e['id'] in current:
                    ret *= self.sql_update(rs, table, new_e)
                else:
                    if 'id' in new_e:
                        del new_e['id']
                    new_id = self.sql_insert(rs, table, new_e)
                    ret *= new_id
                    if entity:
                        translations[entity][e['id']] = new_id
        return ret

    @access("event")
    def unlock_import_event(self, rs: RequestState,
                            data: CdEDBObject) -> DefaultReturnCode:
        """Unlock an event after offline usage and import changes.

        This is a combined action so that we stay consistent.
        """
        data = affirm(vtypes.SerializedEvent, data)
        if not self.is_orga(rs, event_id=data['id']) and not self.is_admin(rs):
            raise PrivilegeError(n_("Not privileged."))
        if self.conf["CDEDB_OFFLINE_DEPLOYMENT"]:
            raise RuntimeError(n_(glue("Imports into an offline instance must",
                                       "happen via shell scripts.")))
        if not self.is_offline_locked(rs, event_id=data['id']):
            raise RuntimeError(n_("Not locked."))
        if data["EVENT_SCHEMA_VERSION"] != EVENT_SCHEMA_VERSION:
            raise ValueError(n_("Version mismatch – aborting."))

        with Atomizer(rs):
            current = self.export_event(rs, data['id'])
            # First check that all newly created personas have been
            # transferred to the online DB
            claimed = {e['persona_id']
                       for e in data['event.registrations'].values()
                       if not e['real_persona_id']}
            if claimed - set(current['core.personas']):
                raise ValueError(n_("Non-transferred persona found"))

            ret = 1
            # Second synchronize the data sets
            translations: Dict[str, Dict[int, int]]
            translations = collections.defaultdict(dict)
            for reg in data['event.registrations'].values():
                if reg['real_persona_id']:
                    translations['persona_id'][reg['persona_id']] = \
                        reg['real_persona_id']
            extra_translations = {'course_instructor': 'course_id'}
            # Table name; name of foreign keys referencing this table
            tables = (('event.events', None),
                      ('event.event_parts', 'part_id'),
                      ('event.course_tracks', 'track_id'),
                      ('event.courses', 'course_id'),
                      ('event.course_segments', None),
                      ('event.orgas', None),
                      ('event.field_definitions', 'field_id'),
                      ('event.fee_modifiers', None),
                      ('event.lodgement_groups', 'group_id'),
                      ('event.lodgements', 'lodgement_id'),
                      ('event.registrations', 'registration_id'),
                      ('event.registration_parts', None),
                      ('event.registration_tracks', None),
                      ('event.course_choices', None),
                      ('event.questionnaire_rows', None),
                      ('event.log', None))
            for table, entity in tables:
                ret *= self.synchronize_table(
                    rs, table, data[table], current[table], translations,
                    entity=entity, extra_translations=extra_translations)
            # Third fix the amounts owed for all registrations.
            reg_ids = self.list_registrations(rs, event_id=data['id'])
            fees_owed = self.calculate_fees(rs, reg_ids)
            for reg_id, fee in fees_owed.items():
                update = {
                    'id': reg_id,
                    'amount_owed': fee,
                }
                ret *= self.sql_update(rs, "event.registrations", update)

            # Forth unlock the event
            update = {
                'id': data['id'],
                'offline_lock': False,
            }
            ret *= self.sql_update(rs, "event.events", update)
            self.event_log(rs, const.EventLogCodes.event_unlocked, data['id'])
        return ret

    @access("event", "droid_quick_partial_export")
    def partial_export_event(self, rs: RequestState,
                             event_id: int) -> CdEDBObject:
        """Export an event for third-party applications.

        This provides a consumer-friendly package of event data which can
        later on be reintegrated with the partial import facility.
        """
        event_id = affirm(vtypes.ID, event_id)
        access_ok = (
            (self.conf["CDEDB_OFFLINE_DEPLOYMENT"]  # this grants access for
             and "droid_quick_partial_export" in rs.user.roles)  # the droid
            or self.is_orga(rs, event_id=event_id)
            or self.is_admin(rs))
        if not access_ok:
            raise PrivilegeError(n_("Not privileged."))

        def list_to_dict(alist: Collection[CdEDBObject]) -> CdEDBObjectMap:
            return {e['id']: e for e in alist}

        # First gather all the data and give up the database lock afterwards.
        with Atomizer(rs):
            event = self.get_event(rs, event_id)
            courses = list_to_dict(self.sql_select(
                rs, 'event.courses', COURSE_FIELDS, (event_id,),
                entity_key='event_id'))
            course_segments = self.sql_select(
                rs, 'event.course_segments',
                ('course_id', 'track_id', 'is_active'), courses.keys(),
                entity_key='course_id')
            lodgement_groups = list_to_dict(self.sql_select(
                rs, 'event.lodgement_groups', LODGEMENT_GROUP_FIELDS,
                (event_id,), entity_key='event_id'))
            lodgements = list_to_dict(self.sql_select(
                rs, 'event.lodgements', LODGEMENT_FIELDS, (event_id,),
                entity_key='event_id'))
            registrations = list_to_dict(self.sql_select(
                rs, 'event.registrations', REGISTRATION_FIELDS, (event_id,),
                entity_key='event_id'))
            registration_parts = self.sql_select(
                rs, 'event.registration_parts',
                REGISTRATION_PART_FIELDS, registrations.keys(),
                entity_key='registration_id')
            registration_tracks = self.sql_select(
                rs, 'event.registration_tracks',
                REGISTRATION_TRACK_FIELDS, registrations.keys(),
                entity_key='registration_id')
            choices = self.sql_select(
                rs, "event.course_choices",
                ("registration_id", "track_id", "course_id", "rank"),
                registrations.keys(), entity_key="registration_id")
            persona_ids = tuple(reg['persona_id']
                                for reg in registrations.values())
            personas = self.core.get_event_users(rs, persona_ids, event_id)

        # Now process all the data.
        # basics
        ret: CdEDBObject = {
            'EVENT_SCHEMA_VERSION': EVENT_SCHEMA_VERSION,
            'kind': "partial",  # could also be "full"
            'id': event_id,
            'timestamp': now(),
        }
        # courses
        lookup: Dict[int, Dict[int, bool]] = collections.defaultdict(dict)
        for e in course_segments:
            lookup[e['course_id']][e['track_id']] = e['is_active']
        for course_id, course in courses.items():
            del course['id']
            del course['event_id']
            course['segments'] = lookup[course_id]
            course['fields'] = cast_fields(
                course['fields'], event['fields'])
        ret['courses'] = courses
        # lodgement groups
        for lodgement_group in lodgement_groups.values():
            del lodgement_group['id']
            del lodgement_group['event_id']
        ret['lodgement_groups'] = lodgement_groups
        # lodgements
        for lodgement in lodgements.values():
            del lodgement['id']
            del lodgement['event_id']
            lodgement['fields'] = cast_fields(lodgement['fields'],
                                              event['fields'])
        ret['lodgements'] = lodgements
        # registrations
        backup_registrations = copy.deepcopy(registrations)
        part_lookup: Dict[int, Dict[int, CdEDBObject]]
        part_lookup = collections.defaultdict(dict)
        for e in registration_parts:
            part_lookup[e['registration_id']][e['part_id']] = e
        track_lookup: Dict[int, Dict[int, CdEDBObject]]
        track_lookup = collections.defaultdict(dict)
        for e in registration_tracks:
            track_lookup[e['registration_id']][e['track_id']] = e
        for registration_id, registration in registrations.items():
            del registration['id']
            del registration['event_id']
            del registration['persona_id']
            del registration['real_persona_id']
            parts = part_lookup[registration_id]
            for part in parts.values():
                del part['registration_id']
                del part['part_id']
            registration['parts'] = parts
            tracks = track_lookup[registration_id]
            for track_id, track in tracks.items():
                tmp = {e['course_id']: e['rank'] for e in choices
                       if (e['registration_id'] == track['registration_id']
                           and e['track_id'] == track_id)}
                track['choices'] = xsorted(tmp.keys(), key=tmp.get)
                del track['registration_id']
                del track['track_id']
            registration['tracks'] = tracks
            registration['fields'] = cast_fields(registration['fields'],
                                                 event['fields'])
        ret['registrations'] = registrations
        # now we add additional information that is only auxillary and
        # does not correspond to changeable entries
        #
        # event
        export_event = copy.deepcopy(event)
        del export_event['id']
        del export_event['begin']
        del export_event['end']
        del export_event['is_open']
        del export_event['orgas']
        del export_event['tracks']
        del export_event['fee_modifiers']
        for part in export_event['parts'].values():
            del part['id']
            del part['event_id']
            for f in ('waitlist_field',):
                if part[f]:
                    part[f] = event['fields'][part[f]]['field_name']
            for track in part['tracks'].values():
                del track['id']
                del track['part_id']
            part['fee_modifiers'] = {fm['modifier_name']: fm
                                     for fm in part['fee_modifiers'].values()}
            for fm in part['fee_modifiers'].values():
                del fm['id']
                del fm['modifier_name']
                del fm['part_id']
                fm['field_name'] = event['fields'][fm['field_id']]['field_name']
                del fm['field_id']
        for f in ('lodge_field', 'camping_mat_field', 'course_room_field'):
            if export_event[f]:
                export_event[f] = event['fields'][event[f]]['field_name']
        new_fields = {
            field['field_name']: field
            for field in export_event['fields'].values()
        }
        for field in new_fields.values():
            del field['field_name']
            del field['event_id']
            del field['id']
        export_event['fields'] = new_fields
        ret['event'] = export_event
        # personas
        for reg_id, registration in ret['registrations'].items():
            persona = personas[backup_registrations[reg_id]['persona_id']]
            persona['is_orga'] = persona['id'] in event['orgas']
            for attr in ('is_active', 'is_meta_admin', 'is_archived',
                         'is_assembly_admin', 'is_assembly_realm',
                         'is_cde_admin', 'is_finance_admin', 'is_cde_realm',
                         'is_core_admin', 'is_event_admin',
                         'is_event_realm', 'is_ml_admin', 'is_ml_realm',
                         'is_searchable', 'is_cdelokal_admin', 'is_purged'):
                del persona[attr]
            registration['persona'] = persona
        return ret

    @access("event")
    def partial_import_event(self, rs: RequestState, data: CdEDBObject,
                             dryrun: bool, token: str = None
                             ) -> Tuple[str, CdEDBObject]:
        """Incorporate changes into an event.

        In contrast to the full import in this case the data describes a
        delta to be applied to the current online state.

        :param dryrun: If True we do not modify any state.
        :param token: Expected transaction token. If the transaction would
          generate a different token a PartialImportError is raised.
        :returns: A tuple of a transaction token and the datasets that
          are changed by the operation (in the state after the change). The
          transaction token describes the change and can be submitted to
          guarantee a certain effect.
        """
        data = affirm(vtypes.SerializedPartialEvent, data)
        dryrun = affirm(bool, dryrun)
        if not self.is_orga(rs, event_id=data['id']) and not self.is_admin(rs):
            raise PrivilegeError(n_("Not privileged."))
        self.assert_offline_lock(rs, event_id=data['id'])
        if not ((EVENT_SCHEMA_VERSION[0], 0) <= data["EVENT_SCHEMA_VERSION"]
                <= EVENT_SCHEMA_VERSION):
            raise ValueError(n_("Version mismatch – aborting."))

        def dict_diff(old: Mapping[Any, Any], new: Mapping[Any, Any]
                      ) -> Tuple[Dict[Any, Any], Dict[Any, Any]]:
            delta = {}
            previous = {}
            # keys missing in the new dict are simply ignored
            for key, value in new.items():
                if key not in old:
                    delta[key] = value
                else:
                    if value == old[key]:
                        pass
                    elif isinstance(value, collections.abc.Mapping):
                        d, p = dict_diff(old[key], value)
                        if d:
                            delta[key], previous[key] = d, p
                    else:
                        delta[key] = value
                        previous[key] = old[key]
            return delta, previous

        with Atomizer(rs):
            event = unwrap(self.get_events(rs, (data['id'],)))
            all_current_data = self.partial_export_event(rs, data['id'])
            oregistration_ids = self.list_registrations(rs, data['id'])
            old_registrations = self.get_registrations(rs, oregistration_ids)

            # check referential integrity
            all_track_ids = {key for course in data.get('courses', {}).values()
                             if course
                             for key in course.get('segments', {})}
            all_track_ids |= {
                key for registration in data.get('registrations', {}).values()
                if registration
                for key in registration.get('tracks', {})}
            if not all_track_ids <= set(event['tracks']):
                raise ValueError("Referential integrity of tracks violated.")

            all_part_ids = {
                key for registration in data.get('registrations', {}).values()
                if registration
                for key in registration.get('parts', {})}
            if not all_part_ids <= set(event['parts']):
                raise ValueError("Referential integrity of parts violated.")

            used_lodgement_group_ids = {
                lodgement.get('group_id')
                for lodgement in data.get('lodgements', {}).values()
                if lodgement}
            used_lodgement_group_ids -= {None}
            available_lodgement_group_ids = set(
                all_current_data['lodgement_groups'])
            available_lodgement_group_ids |= set(
                key for key in data.get('lodgement_groups', {}) if key < 0)
            available_lodgement_group_ids -= set(
                k for k, v in data.get('lodgement_groups', {}).items()
                if v is None)
            if not used_lodgement_group_ids <= available_lodgement_group_ids:
                raise ValueError(
                    n_("Referential integrity of lodgement groups violated."))

            used_lodgement_ids = {
                part.get('lodgement_id')
                for registration in data.get('registrations', {}).values()
                if registration
                for part in registration.get('parts', {}).values()}
            used_lodgement_ids -= {None}
            available_lodgement_ids = set(all_current_data['lodgements']) | set(
                key for key in data.get('lodgements', {}) if key < 0)
            available_lodgement_ids -= set(
                k for k, v in data.get('lodgements', {}).items() if v is None)
            if not used_lodgement_ids <= available_lodgement_ids:
                raise ValueError(
                    "Referential integrity of lodgements violated.")

            used_course_ids: Set[int] = set()
            for registration in data.get('registrations', {}).values():
                if registration:
                    for track in registration.get('tracks', {}).values():
                        if track:
                            used_course_ids |= set(track.get('choices', []))
                            used_course_ids.add(track.get('course_id'))
                            used_course_ids.add(track.get('course_instructor'))
            used_course_ids -= {None}
            available_course_ids = set(all_current_data['courses']) | set(
                key for key in data.get('courses', {}) if key < 0)
            available_course_ids -= set(
                k for k, v in data.get('courses', {}).items() if v is None)
            if not used_course_ids <= available_course_ids:
                raise ValueError(
                    "Referential integrity of courses violated.")

            # go to work
            total_delta = {}
            total_previous = {}

            # This needs to be processed in the following order:
            # lodgement groups -> lodgements -> courses -> registrations.

            # We handle these in the specific order of mixed_existence_sorter
            mes = mixed_existence_sorter
            # noinspection PyPep8Naming
            IDMap = Dict[int, int]

            gmap: IDMap = {}
            gdelta: CdEDBOptionalMap = {}
            gprevious: CdEDBOptionalMap = {}
            for group_id in mes(data.get('lodgement_groups', {}).keys()):
                new_group = data['lodgement_groups'][group_id]
                current = all_current_data['lodgement_groups'].get(group_id)
                if group_id > 0 and current is None:
                    # group was deleted online in the meantime
                    gdelta[group_id] = None
                    gprevious[group_id] = None
                elif new_group is None:
                    gdelta[group_id] = None
                    gprevious[group_id] = current
                    if not dryrun:
                        self.delete_lodgement_group(
                            rs, group_id, ("lodgements",))
                elif group_id < 0:
                    gdelta[group_id] = new_group
                    gprevious[group_id] = None
                    if not dryrun:
                        new = copy.deepcopy(new_group)
                        new['event_id'] = data['id']
                        new_id = self.create_lodgement_group(rs, new)
                        gmap[group_id] = new_id
                else:
                    delta, previous = dict_diff(current, new_group)
                    if delta:
                        gdelta[group_id] = delta
                        gprevious[group_id] = previous
                        if not dryrun:
                            todo = copy.deepcopy(delta)
                            todo['id'] = group_id
                            self.set_lodgement_group(rs, todo)
            if gdelta:
                total_delta['lodgement_groups'] = gdelta
                total_previous['lodgement_groups'] = gprevious

            lmap: IDMap = {}
            ldelta: CdEDBOptionalMap = {}
            lprevious: CdEDBOptionalMap = {}
            for lodgement_id in mes(data.get('lodgements', {}).keys()):
                new_lodgement = data['lodgements'][lodgement_id]
                current = all_current_data['lodgements'].get(lodgement_id)
                if lodgement_id > 0 and current is None:
                    # lodgement was deleted online in the meantime
                    ldelta[lodgement_id] = None
                    lprevious[lodgement_id] = None
                elif new_lodgement is None:
                    ldelta[lodgement_id] = None
                    lprevious[lodgement_id] = current
                    if not dryrun:
                        self.delete_lodgement(
                            rs, lodgement_id, ("inhabitants",))
                elif lodgement_id < 0:
                    ldelta[lodgement_id] = new_lodgement
                    lprevious[lodgement_id] = None
                    if not dryrun:
                        new = copy.deepcopy(new_lodgement)
                        new['event_id'] = data['id']
                        if new['group_id'] in gmap:
                            old_id = new['group_id']
                            new['group_id'] = gmap[old_id]
                        new_id = self.create_lodgement(rs, new)
                        lmap[lodgement_id] = new_id
                else:
                    delta, previous = dict_diff(current, new_lodgement)
                    if delta:
                        ldelta[lodgement_id] = delta
                        lprevious[lodgement_id] = previous
                        if not dryrun:
                            changed_lodgement = copy.deepcopy(delta)
                            changed_lodgement['id'] = lodgement_id
                            if 'group_id' in changed_lodgement:
                                old_id = changed_lodgement['group_id']
                                if old_id in gmap:
                                    changed_lodgement['group_id'] = gmap[old_id]
                            self.set_lodgement(rs, changed_lodgement)
            if ldelta:
                total_delta['lodgements'] = ldelta
                total_previous['lodgements'] = lprevious

            cmap: IDMap = {}
            cdelta: CdEDBOptionalMap = {}
            cprevious: CdEDBOptionalMap = {}

            def check_seg(track_id, delta, original) -> bool:  # type: ignore
                return ((track_id in delta and delta[track_id] is not None)
                        or (track_id not in delta and track_id in original))

            for course_id in mes(data.get('courses', {}).keys()):
                new_course = data['courses'][course_id]
                current = all_current_data['courses'].get(course_id)
                if course_id > 0 and current is None:
                    # course was deleted online in the meantime
                    cdelta[course_id] = None
                    cprevious[course_id] = None
                elif new_course is None:
                    cdelta[course_id] = None
                    cprevious[course_id] = current
                    if not dryrun:
                        # this will fail to delete a course with attendees
                        self.delete_course(
                            rs, course_id, ("instructors", "course_choices",
                                            "course_segments"))
                elif course_id < 0:
                    cdelta[course_id] = new_course
                    cprevious[course_id] = None
                    if not dryrun:
                        new = copy.deepcopy(new_course)
                        new['event_id'] = data['id']
                        segments = new.pop('segments')
                        new['segments'] = list(segments.keys())
                        new['active_segments'] = [key for key in segments
                                                  if segments[key]]
                        new_id = self.create_course(rs, new)
                        cmap[course_id] = new_id
                else:
                    delta, previous = dict_diff(current, new_course)
                    if delta:
                        cdelta[course_id] = delta
                        cprevious[course_id] = previous
                        if not dryrun:
                            changed_course = copy.deepcopy(delta)
                            segments = changed_course.pop('segments', None)
                            if segments:
                                orig_seg = current['segments']
                                new_segments = [
                                    x for x in event['tracks']
                                    if check_seg(x, segments, orig_seg)]
                                changed_course['segments'] = new_segments
                                orig_active = [
                                    s for s, a in current['segments'].items()
                                    if a]
                                new_active = [
                                    x for x in event['tracks']
                                    if segments.get(x, x in orig_active)]
                                changed_course['active_segments'] = new_active
                            changed_course['id'] = course_id
                            self.set_course(rs, changed_course)
            if cdelta:
                total_delta['courses'] = cdelta
                total_previous['courses'] = cprevious

            rmap: IDMap = {}
            rdelta: CdEDBOptionalMap = {}
            rprevious: CdEDBOptionalMap = {}

            dup = {
                old_reg['persona_id']: old_reg['id']
                for old_reg in old_registrations.values()
                }

            data_regs = data.get('registrations', {})
            for registration_id in mes(data_regs.keys()):
                new_registration = data_regs[registration_id]
                if (registration_id < 0
                        and dup.get(new_registration.get('persona_id'))):
                    # the process got out of sync and the registration was
                    # already created, so we fix this
                    registration_id = dup[new_registration.get('persona_id')]
                    del new_registration['persona_id']

                current = all_current_data['registrations'].get(
                    registration_id)
                if registration_id > 0 and current is None:
                    # registration was deleted online in the meantime
                    rdelta[registration_id] = None
                    rprevious[registration_id] = None
                elif new_registration is None:
                    rdelta[registration_id] = None
                    rprevious[registration_id] = current
                    if not dryrun:
                        self.delete_registration(
                            rs, registration_id, ("registration_parts",
                                                  "registration_tracks",
                                                  "course_choices"))
                elif registration_id < 0:
                    rdelta[registration_id] = new_registration
                    rprevious[registration_id] = None
                    if not dryrun:
                        new = copy.deepcopy(new_registration)
                        new['event_id'] = data['id']
                        for track in new['tracks'].values():
                            keys = {'course_id', 'course_instructor'}
                            for key in keys:
                                if track[key] in cmap:
                                    tmp_id = track[key]
                                    track[key] = cmap[tmp_id]
                            new_choices = [
                                cmap.get(course_id, course_id)
                                for course_id in track['choices']
                            ]
                            track['choices'] = new_choices
                        for part in new['parts'].values():
                            if part['lodgement_id'] in lmap:
                                tmp_id = part['lodgement_id']
                                part['lodgement_id'] = lmap[tmp_id]
                        new_id = self.create_registration(rs, new)
                        rmap[registration_id] = new_id
                else:
                    delta, previous = dict_diff(current, new_registration)
                    if delta:
                        rdelta[registration_id] = delta
                        rprevious[registration_id] = previous
                        if not dryrun:
                            changed_reg = copy.deepcopy(delta)
                            if 'tracks' in changed_reg:
                                for track in changed_reg['tracks'].values():
                                    keys = {'course_id', 'course_instructor'}
                                    for key in keys:
                                        if key in track:
                                            if track[key] in cmap:
                                                tmp_id = track[key]
                                                track[key] = cmap[tmp_id]
                                    if 'choices' in track:
                                        new_choices = [
                                            cmap.get(course_id, course_id)
                                            for course_id in track['choices']
                                        ]
                                        track['choices'] = new_choices
                            if 'parts' in changed_reg:
                                for part in changed_reg['parts'].values():
                                    if 'lodgement_id' in part:
                                        if part['lodgement_id'] in lmap:
                                            tmp_id = part['lodgement_id']
                                            part['lodgement_id'] = lmap[tmp_id]
                            changed_reg['id'] = registration_id
                            # change_note for log entry for registrations
                            change_note = "Partieller Import."
                            if data.get('summary'):
                                change_note = ("Partieller Import: "
                                               + data['summary'])
                            self.set_registration(rs, changed_reg, change_note)
            if rdelta:
                total_delta['registrations'] = rdelta
                total_previous['registrations'] = rprevious

            result = get_hash(
                json_serialize(total_delta, sort_keys=True).encode('utf-8'),
                json_serialize(total_previous, sort_keys=True).encode('utf-8')
            )
            if token is not None and result != token:
                raise PartialImportError("The delta changed.")
            if not dryrun:
                self.event_log(rs, const.EventLogCodes.event_partial_import,
                               data['id'], change_note=data.get('summary'))
        return result, total_delta<|MERGE_RESOLUTION|>--- conflicted
+++ resolved
@@ -2750,15 +2750,9 @@
                          " WHERE rparts.part_id = %s AND rparts.status = %s")
                 data = self.query_all(rs, query, (part_id, waitlist))
                 ret[part_id] = xsorted(
-<<<<<<< HEAD
-                    (reg['id'] for reg in data), key=lambda r_id:
-                    (fields_by_id[r_id].get(field['field_name'], 0), r_id))  # pylint: disable=cell-var-from-loop # noqa
-        return ret
-=======
                     (reg['id'] for reg in data),
-                    key=lambda r_id: (fields_by_id[r_id].get(field_name, 0) or 0, r_id))  # pylint: disable=cell-var-from-loop; # noqa
+                    key=lambda r_id: (fields_by_id[r_id].get(field_name, 0) or 0, r_id))  # pylint: disable=cell-var-from-loop # noqa
             return ret
->>>>>>> 752a48e5
 
     @access("event")
     def get_waitlist(self, rs: RequestState, event_id: int,
