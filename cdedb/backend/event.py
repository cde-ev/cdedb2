#!/usr/bin/env python3

"""The event backend provides means to organize events and provides a user
variant for external participants.
"""

import collections
import copy
<<<<<<< HEAD
from typing import Any, Collection, Dict, Mapping, Set, Tuple
=======
import datetime
import decimal
from pathlib import Path
from typing import (
    Any, Callable, Collection, Dict, Iterable, List, Mapping, Optional, Protocol,
    Sequence, Set, Tuple,
)

import psycopg2.extensions

import cdedb.database.constants as const
import cdedb.validationtypes as vtypes
from cdedb.backend.common import (
    PYTHON_TO_SQL_MAP, AbstractBackend, Silencer, DatabaseValue_s, access,
    affirm_set_validation as affirm_set, affirm_validation as affirm,
    affirm_validation_optional as affirm_optional, cast_fields, internal,
    singularize, read_conditional_write_composer,
    affirm_array_validation as affirm_array,
)
from cdedb.common import (
    COURSE_FIELDS, COURSE_SEGMENT_FIELDS,
    COURSE_TRACK_FIELDS, EVENT_FIELD_SPEC, EVENT_FIELDS, EVENT_PART_FIELDS,
    EVENT_SCHEMA_VERSION, FEE_MODIFIER_FIELDS, FIELD_DEFINITION_FIELDS,
    LODGEMENT_FIELDS, LODGEMENT_GROUP_FIELDS, PERSONA_EVENT_FIELDS,
    QUESTIONNAIRE_ROW_FIELDS, REGISTRATION_FIELDS, REGISTRATION_PART_FIELDS,
    REGISTRATION_TRACK_FIELDS, CdEDBLog, CdEDBObject, CdEDBObjectMap, CdEDBOptionalMap,
    CourseFilterPositions, DefaultReturnCode, DeletionBlockers, InfiniteEnum,
    PartialImportError, PathLike, PrivilegeError, PsycoJson, RequestState, get_hash,
    glue, implying_realms, json_serialize, mixed_existence_sorter, n_, now, unwrap,
    xsorted, STORED_EVENT_QUERY_FIELDS,
)
from cdedb.filter import money_filter, date_filter
from cdedb.database.connection import Atomizer
from cdedb.query import Query, QueryOperators, QueryScope
from cdedb.validation import parse_date, parse_datetime


# type alias for questionnaire specification.
CdEDBQuestionnaire = Dict[const.QuestionnaireUsages, List[CdEDBObject]]


class EventBackend(AbstractBackend):
    """Take note of the fact that some personas are orgas and thus have
    additional actions available."""
    realm = "event"

    def __init__(self, configpath: PathLike = None):
        super().__init__(configpath)
        self.minor_form_dir: Path
        self.minor_form_dir = self.conf['STORAGE_DIR'] / 'minor_form'

    @classmethod
    def is_admin(cls, rs: RequestState) -> bool:
        return super().is_admin(rs)

    def is_orga(self, rs: RequestState, *, event_id: int = None,
                course_id: int = None, registration_id: int = None) -> bool:
        """Check for orga privileges as specified in the event.orgas table.

        Exactly one of the inputs has to be provided.
        """
        num_inputs = sum(1 for anid in (event_id, course_id, registration_id)
                         if anid is not None)
        if num_inputs < 1:
            raise ValueError(n_("No input specified."))
        if num_inputs > 1:
            raise ValueError(n_("Too many inputs specified."))
        if course_id is not None:
            event_id = unwrap(self.sql_select_one(
                rs, "event.courses", ("event_id",), course_id))
        elif registration_id is not None:
            event_id = unwrap(self.sql_select_one(
                rs, "event.registrations", ("event_id",), registration_id))
        return event_id in rs.user.orga

    @access("event")
    def is_offline_locked(self, rs: RequestState, *, event_id: int = None,
                          course_id: int = None) -> bool:
        """Helper to determine if an event or course is locked for offline
        usage.

        Exactly one of the inputs has to be provided.
        """
        if event_id is not None and course_id is not None:
            raise ValueError(n_("Too many inputs specified."))
        elif event_id is not None:
            anid = affirm(vtypes.ID, event_id)
            query = "SELECT offline_lock FROM event.events WHERE id = %s"
        elif course_id is not None:
            anid = affirm(vtypes.ID, course_id)
            query = glue(
                "SELECT offline_lock FROM event.events AS e",
                "LEFT OUTER JOIN event.courses AS c ON c.event_id = e.id",
                "WHERE c.id = %s")
        else:  # event_id is None and course_id is None:
            raise ValueError(n_("No input specified."))

        data = self.query_one(rs, query, (anid,))
        if data is None:
            raise ValueError(n_("Event does not exist"))
        return data['offline_lock']

    def assert_offline_lock(self, rs: RequestState, *, event_id: int = None,
                            course_id: int = None) -> None:
        """Helper to check locking state of an event or course.

        This raises an exception in case of the wrong locking state. Exactly
        one of the inputs has to be provided.
        """
        # the following does the argument checking
        is_locked = self.is_offline_locked(rs, event_id=event_id,
                                           course_id=course_id)
        if is_locked != self.conf["CDEDB_OFFLINE_DEPLOYMENT"]:
            raise RuntimeError(n_("Event offline lock error."))

    @access("persona")
    def orga_infos(self, rs: RequestState, persona_ids: Collection[int]
                   ) -> Dict[int, Set[int]]:
        """List events organized by specific personas."""
        persona_ids = affirm_set(vtypes.ID, persona_ids)
        data = self.sql_select(rs, "event.orgas", ("persona_id", "event_id"),
                               persona_ids, entity_key="persona_id")
        ret = {}
        for anid in persona_ids:
            ret[anid] = {x['event_id'] for x in data if x['persona_id'] == anid}
        return ret

    class _OrgaInfoProtocol(Protocol):
        def __call__(self, rs: RequestState, persona_id: int) -> Set[int]: ...
    orga_info: _OrgaInfoProtocol = singularize(orga_infos, "persona_ids", "persona_id")

    def event_log(self, rs: RequestState, code: const.EventLogCodes,
                  event_id: Optional[int], persona_id: int = None,
                  change_note: str = None, atomized: bool = True) -> DefaultReturnCode:
        """Make an entry in the log.

        See
        :py:meth:`cdedb.backend.common.AbstractBackend.generic_retrieve_log`.

        :param atomized: Whether this function should enforce an atomized context
            to be present.
        """
        if rs.is_quiet:
            return 0
        # To ensure logging is done if and only if the corresponding action happened,
        # we require atomization by default.
        if atomized:
            self.affirm_atomized_context(rs)
        data = {
            "code": code,
            "event_id": event_id,
            "submitted_by": rs.user.persona_id,
            "persona_id": persona_id,
            "change_note": change_note,
        }
        return self.sql_insert(rs, "event.log", data)

    @access("event")
    def retrieve_log(self, rs: RequestState,
                     codes: Collection[const.EventLogCodes] = None,
                     event_id: int = None, offset: int = None,
                     length: int = None, persona_id: int = None,
                     submitted_by: int = None, change_note: str = None,
                     time_start: datetime.datetime = None,
                     time_stop: datetime.datetime = None) -> CdEDBLog:
        """Get recorded activity.

        See
        :py:meth:`cdedb.backend.common.AbstractBackend.generic_retrieve_log`.
        """
        event_id = affirm_optional(vtypes.ID, event_id)
        if (not (event_id and self.is_orga(rs, event_id=event_id))
                and not self.is_admin(rs)):
            raise PrivilegeError(n_("Not privileged."))
        event_ids = [event_id] if event_id else None
        return self.generic_retrieve_log(
            rs, const.EventLogCodes, "event", "event.log", codes=codes,
            entity_ids=event_ids, offset=offset, length=length,
            persona_id=persona_id, submitted_by=submitted_by,
            change_note=change_note, time_start=time_start,
            time_stop=time_stop)

    @access("anonymous")
    def list_events(self, rs: RequestState, visible: bool = None,
                       current: bool = None,
                       archived: bool = None) -> CdEDBObjectMap:
        """List all events organized via DB.

        :returns: Mapping of event ids to titles.
        """
        subquery = glue(
            "SELECT e.id, e.registration_start, e.title, e.is_visible,",
            "e.is_archived, e.is_cancelled, MAX(p.part_end) AS event_end",
            "FROM event.events AS e JOIN event.event_parts AS p",
            "ON p.event_id = e.id",
            "GROUP BY e.id")
        query = "SELECT e.* from ({}) as e".format(subquery)
        constraints = []
        params = []
        if visible is not None:
            constraints.append("is_visible = %s")
            params.append(visible)
        if current is not None:
            if current:
                constraints.append("e.event_end > now()")
                constraints.append("e.is_cancelled = False")
            else:
                constraints.append(
                    "(e.event_end <= now() OR e.is_cancelled = True)")
        if archived is not None:
            constraints.append("is_archived = %s")
            params.append(archived)

        if constraints:
            query += " WHERE " + " AND ".join(constraints)

        data = self.query_all(rs, query, params)
        return {e['id']: e['title'] for e in data}

    @access("anonymous")
    def list_courses(self, rs: RequestState,
                        event_id: int) -> CdEDBObjectMap:
        """List all courses organized via DB.

        :returns: Mapping of course ids to titles.
        """
        event_id = affirm(vtypes.ID, event_id)
        data = self.sql_select(rs, "event.courses", ("id", "title"),
                               (event_id,), entity_key="event_id")
        return {e['id']: e['title'] for e in data}

    @access("event", "core_admin", "ml_admin")
    def submit_general_query(self, rs: RequestState, query: Query,
                             event_id: int = None) -> Tuple[CdEDBObject, ...]:
        """Realm specific wrapper around
        :py:meth:`cdedb.backend.common.AbstractBackend.general_query`.`

        :param event_id: For registration queries, specify the event.
        """
        query = affirm(Query, query)
        view = None
        if query.scope == QueryScope.registration:
            event_id = affirm(vtypes.ID, event_id)
            assert event_id is not None
            # ml_admins are allowed to do this to be able to manage
            # subscribers of event mailinglists.
            if not (self.is_orga(rs, event_id=event_id)
                    or self.is_admin(rs)
                    or "ml_admin" in rs.user.roles):
                raise PrivilegeError(n_("Not privileged."))
            event = self.get_event(rs, event_id)

            # For more details about this see `doc/Registration_Query`.
            # The template for the final view.
            registration_table = \
            """event.registrations AS reg
            LEFT OUTER JOIN
                core.personas AS persona ON reg.persona_id = persona.id
            {registration_fields_table}
            {part_tables}
            {track_tables}
            {creation_date_table}
            {modification_date_table}"""

            # Dynamically construct columns for custom registration datafields.
            # noinspection PyArgumentList
            reg_fields = {
                e['field_name']:
                    PYTHON_TO_SQL_MAP[const.FieldDatatypes(e['kind']).name]
                for e in event['fields'].values()
                if e['association'] == const.FieldAssociations.registration
            }
            reg_field_columns = ", ".join(
                ['''(fields->>'{0}')::{1} AS "xfield_{0}"'''.format(
                    name, kind)
                    for name, kind in reg_fields.items()])

            if reg_field_columns:
                reg_field_columns += ", "
            registration_fields_table = \
                """LEFT OUTER JOIN (
                    SELECT
                        {reg_field_columns}
                        id
                    FROM
                        event.registrations
                    WHERE
                        event_id = {event_id}
                ) AS reg_fields ON reg.id = reg_fields.id""".format(
                    event_id=event_id, reg_field_columns=reg_field_columns)

            # Dynamically construct the columns for custom lodgement fields.
            # noinspection PyArgumentList
            lodgement_fields = {
                e['field_name']:
                    PYTHON_TO_SQL_MAP[const.FieldDatatypes(e['kind']).name]
                for e in event['fields'].values()
                if e['association'] == const.FieldAssociations.lodgement
            }
            lodge_field_columns = ", ".join(
                ['''(fields->>'{0}')::{1} AS "xfield_{0}"'''.format(
                    name, kind)
                 for name, kind in lodgement_fields.items()]
            )
            if lodge_field_columns:
                lodge_field_columns += ", "
            lodgement_view = f"""SELECT
                {lodge_field_columns}
                title, notes, id, group_id
            FROM
                event.lodgements
            WHERE
                event_id = {event_id}"""
            lodgement_group_view = (f"SELECT title, id"
                                    f" FROM event.lodgement_groups"
                                    f" WHERE event_id = {event_id}")
            # The template for registration part and lodgement information.
            part_table = lambda part_id: \
                f"""LEFT OUTER JOIN (
                    SELECT
                        registration_id, status, lodgement_id, is_camping_mat
                    FROM
                        event.registration_parts
                    WHERE
                        part_id = {part_id}
                ) AS part{part_id} ON reg.id = part{part_id}.registration_id
                LEFT OUTER JOIN (
                    {lodgement_view}
                ) AS lodgement{part_id}
                ON part{part_id}.lodgement_id = lodgement{part_id}.id
                LEFT OUTER JOIN (
                    {lodgement_group_view}
                ) AS lodgement_group{part_id}
                ON lodgement{part_id}.group_id = lodgement_group{part_id}.id
                """

            part_tables = " ".join(
                part_table(part['id'])
                for part in event['parts'].values()
            )
            # Dynamically construct columns for custom course fields.
            # noinspection PyArgumentList
            course_fields = {
                e['field_name']:
                    PYTHON_TO_SQL_MAP[const.FieldDatatypes(e['kind']).name]
                for e in event['fields'].values()
                if e['association'] == const.FieldAssociations.course
            }
            course_field_columns = ", ".join(
                ['''(fields->>'{0}')::{1} AS "xfield_{0}"'''.format(
                    name, kind)
                 for name, kind in course_fields.items()]
            )
            if course_field_columns:
                course_field_columns += ", "
            course_view = \
            """SELECT
                {course_field_columns}
                id, nr, title, shortname, notes, instructors
            FROM
                event.courses
            WHERE
                event_id = {event_id}""".format(
                event_id=event_id, course_field_columns=course_field_columns)

            course_choices_template = """
            LEFT OUTER JOIN (
                SELECT
                    {columns}
                FROM (
                    (
                        SELECT
                            id as base_id
                        FROM
                            event.registrations
                        WHERE
                            event_id = {event_id}
                    ) AS base
                    {rank_tables}
                )
            ) AS course_choices{t_id} ON reg.id = course_choices{t_id}.base_id
            """
            rank_template = \
            """LEFT OUTER JOIN (
                SELECT
                    registration_id, track_id, course_id as rank{rank}
                FROM
                    event.course_choices
                WHERE
                    track_id = {track_id} AND rank = {rank}
            ) AS rank{rank} ON base.base_id = rank{rank}.registration_id"""

            def course_choices_table(t_id: int, ranks: int) -> str:
                # Trying to join these tables fails if there are no choices.
                if ranks < 1:
                    return ""
                rank_tables = "\n".join(
                    rank_template.format(rank=i, track_id=t_id)
                    for i in range(ranks))
                columns = ", ".join(["base_id"] +
                                    [f"rank{i}" for i in range(ranks)])
                return course_choices_template.format(
                    columns=columns, event_id=event_id, rank_tables=rank_tables,
                    t_id=t_id)

            track_table = lambda track: \
                f"""LEFT OUTER JOIN (
                    SELECT
                        registration_id, course_id, course_instructor,
                        (NOT(course_id IS NULL
                             AND course_instructor IS NOT NULL)
                         AND course_id = course_instructor)
                        AS is_course_instructor
                    FROM
                        event.registration_tracks
                    WHERE
                        track_id = {track['id']}
                ) AS track{track['id']}
                    ON reg.id = track{track['id']}.registration_id
                LEFT OUTER JOIN (
                    {course_view}
                ) AS course{track['id']}
                    ON track{track['id']}.course_id = course{track['id']}.id
                LEFT OUTER JOIN (
                    {course_view}
                ) AS course_instructor{track['id']}
                    ON track{track['id']}.course_instructor =
                    course_instructor{track['id']}.id
                {course_choices_table(track['id'], track['num_choices'])}"""

            track_tables = " ".join(
                track_table(track) for track in event['tracks'].values()
            )

            # Retrieve creation and modification timestamps from log.
            creation_date_table = \
            """LEFT OUTER JOIN (
                SELECT
                    persona_id, MAX(ctime) AS creation_time
                FROM
                    event.log
                WHERE
                    event_id = {event_id} AND code = {reg_create_code}
                GROUP BY
                    persona_id
            ) AS ctime ON reg.persona_id = ctime.persona_id""".format(
                event_id=event_id,
                reg_create_code=const.EventLogCodes.registration_created.value)
            modification_date_table = \
            """LEFT OUTER JOIN (
                SELECT
                    persona_id, MAX(ctime) AS modification_time
                FROM
                    event.log
                WHERE
                    event_id = {event_id} AND code = {reg_changed_code}
                GROUP BY
                    persona_id
            ) AS mtime ON reg.persona_id = mtime.persona_id""".format(
                event_id=event_id,
                reg_changed_code=const.EventLogCodes.registration_changed.value)

            view = registration_table.format(
                registration_fields_table=registration_fields_table,
                part_tables=part_tables,
                track_tables=track_tables,
                creation_date_table=creation_date_table,
                modification_date_table=modification_date_table,
            )

            query.constraints.append(("event_id", QueryOperators.equal,
                                      event_id))
            query.spec['event_id'] = "id"
        elif query.scope == QueryScope.quick_registration:
            event_id = affirm(vtypes.ID, event_id)
            if (not self.is_orga(rs, event_id=event_id)
                    and not self.is_admin(rs)):
                raise PrivilegeError(n_("Not privileged."))
            query.constraints.append(("event_id", QueryOperators.equal,
                                      event_id))
            query.spec['event_id'] = "id"
        elif query.scope in {QueryScope.event_user,
                             QueryScope.archived_past_event_user}:
            if not self.is_admin(rs) and "core_admin" not in rs.user.roles:
                raise PrivilegeError(n_("Admin only."))
            # Include only un-archived event-users
            query.constraints.append(("is_event_realm", QueryOperators.equal,
                                      True))
            query.constraints.append(
                ("is_archived", QueryOperators.equal,
                 query.scope == QueryScope.archived_past_event_user))
            query.spec["is_event_realm"] = "bool"
            query.spec["is_archived"] = "bool"
            # Exclude users of any higher realm (implying event)
            for realm in implying_realms('event'):
                query.constraints.append(
                    ("is_{}_realm".format(realm), QueryOperators.equal, False))
                query.spec["is_{}_realm".format(realm)] = "bool"
        elif query.scope == QueryScope.event_course:
            event_id = affirm(vtypes.ID, event_id)
            assert event_id is not None
            if (not self.is_orga(rs, event_id=event_id)
                    and not self.is_admin(rs)):
                raise PrivilegeError(n_("Not privileged."))
            event = self.get_event(rs, event_id)

            # Template for the final view.
            # For more in depth information see `doc/Course_Query`.
            # We retrieve general course, custom field and track specific info.
            template = """
            (
                {course_table}
            ) AS course
            LEFT OUTER JOIN (
                {course_fields_table}
            ) AS course_fields ON course.id = course_fields.id
            {track_tables}
            """

            course_table = """
            SELECT
                id, id AS course_id, event_id,
                nr, title, description, shortname, instructors, min_size,
                max_size, notes
            FROM event.courses"""

            # Dynamically construct the custom field view.
            # noinspection PyArgumentList
            course_fields = {
                e['field_name']:
                    PYTHON_TO_SQL_MAP[const.FieldDatatypes(e['kind']).name]
                for e in event['fields'].values()
                if e['association'] == const.FieldAssociations.course
            }
            course_field_columns = ", ".join(
                ['''(fields->>'{0}')::{1} AS "xfield_{0}"'''.format(
                    name, kind)
                 for name, kind in course_fields.items()]
            )
            if course_field_columns:
                course_field_columns += ", "
            course_fields_table = \
            """SELECT
                {course_field_columns}
                id
            FROM
                event.courses
            WHERE
                event_id = {event_id}""".format(
                course_field_columns=course_field_columns, event_id=event_id)

            # Template for retrieving course information for one specific track.
            # We don't use the {base} table from below, because we need
            # the id to be distinct.
            def track_table(track: CdEDBObject) -> str:
                track_id = track['id']
                choices = ""
                if track['num_choices'] > 0:
                    choices = f"""
                    LEFT OUTER JOIN (
                        {choices_tables(track)}
                    ) AS choices{track_id} ON base_id = choices{track_id}.id"""
                return f"""LEFT OUTER JOIN (
                    (
                        SELECT
                            id AS base_id
                        FROM
                            event.courses
                        WHERE
                            event_id = {event_id}
                    ) AS base
                    LEFT OUTER JOIN (
                        {segment_table(track_id)}
                    ) AS segment{track_id} ON base_id = segment{track_id}.id
                    LEFT OUTER JOIN (
                        {attendees_table(track_id)}
                    ) AS attendees{track_id} ON base_id = attendees{track_id}.id
                    LEFT OUTER JOIN (
                        {instructors_table(track_id)}
                    ) AS instructors{track_id}
                        ON base_id = instructors{track_id}.id
                    {choices}
                ) AS track{track_id}
                    ON course.id = track{track_id}.base_id"""

            # A base table with all course ids we need in the following tables.
            base = "(SELECT id FROM event.courses WHERE event_id = {}) AS c".\
                format(event_id)

            # General course information specific to a track.
            segment_table = lambda t_id: \
            """SELECT
                id, COALESCE(is_active, False) AS takes_place,
                is_active IS NOT NULL AS is_offered
            FROM (
                {base}
                LEFT OUTER JOIN (
                    SELECT
                        is_active, course_id
                    FROM
                        event.course_segments
                    WHERE track_id = {track_id}
                ) AS segment ON c.id = segment.course_id
            ) AS segment""".format(
                base=base,
                track_id=t_id,
            )

            # Retrieve attendee count.
            attendees_table = lambda t_id: \
                """SELECT
                    id, COUNT(registration_id) AS attendees
                FROM (
                    {base}
                    LEFT OUTER JOIN (
                        SELECT
                            registration_id, course_id
                        FROM
                            event.registration_tracks
                        WHERE track_id = {track_id}
                    ) AS rt ON c.id = rt.course_id
                ) AS attendee_count
                GROUP BY
                    id""".format(
                    base=base,
                    track_id=t_id,
                )

            # Retrieve instructor count.
            instructors_table = lambda t_id: \
                """SELECT
                    id, COUNT(registration_id) as instructors
                FROM (
                    {base}
                    LEFT OUTER JOIN (
                        SELECT
                            registration_id, course_instructor
                        FROM
                            event.registration_tracks
                        WHERE
                            track_id = {track_id}
                        ) as rt on c.id = rt.course_instructor
                ) AS instructor_count
                GROUP BY
                    id""".format(
                    base=base,
                    track_id=t_id,
                )

            # Retrieve course choice count. Limit to regs with relevant stati.
            stati = {
                const.RegistrationPartStati.participant,
                const.RegistrationPartStati.guest,
                const.RegistrationPartStati.waitlist,
                const.RegistrationPartStati.applied,
            }
            # Template for a specific course choice in a specific track.
            choices_table = lambda t_id, p_id, rank: \
                """SELECT
                    id AS course_id, COUNT(registration_id) AS num_choices{rank}
                FROM (
                    {base}
                    LEFT OUTER JOIN (
                        SELECT
                            registration_id, course_id AS c_id
                        FROM (
                            (
                                SELECT registration_id, course_id
                                FROM event.course_choices
                                WHERE rank = {rank} AND track_id = {track_id}
                            ) AS choices
                            LEFT OUTER JOIN (
                                SELECT
                                    registration_id AS reg_id, status
                                FROM
                                    event.registration_parts
                                WHERE
                                    part_id = {part_id}
                            ) AS reg_part
                            ON choices.registration_id = reg_part.reg_id
                        ) AS choices
                        WHERE
                            status = ANY({stati})
                    ) AS status ON c.id = status.c_id
                ) AS choices_count
                GROUP BY
                    course_id""".format(
                    base=base, track_id=t_id, rank=rank, part_id=p_id,
                    stati="ARRAY[{}]".format(
                        ",".join(str(x.value) for x in stati)),
                )
            # Combine all the choices for a specific track.
            choices_tables = lambda track: \
                base + "\n" + " ".join(
                    """LEFT OUTER JOIN (
                        {choices_table}
                    ) AS choices{track_id}_{rank}
                        ON c.id = choices{track_id}_{rank}.course_id""".format(
                        choices_table=choices_table(
                            track['id'], track['part_id'], rank),
                        track_id=track['id'],
                        rank=rank,
                    )
                    for rank in range(track['num_choices'])
                )

            view = template.format(
                course_table=course_table,
                course_fields_table=course_fields_table,
                track_tables=" ".join(
                    track_table(track)
                    for track in event['tracks'].values()),
            )

            query.constraints.append(
                ("event_id", QueryOperators.equal, event_id))
            query.spec['event_id'] = "id"
        elif query.scope == QueryScope.lodgement:
            event_id = affirm(vtypes.ID, event_id)
            assert event_id is not None
            if (not self.is_orga(rs, event_id=event_id)
                    and not self.is_admin(rs)):
                raise PrivilegeError(n_("Not privileged."))
            event = self.get_event(rs, event_id)

            # Template for the final view.
            # For more detailed information see `doc/Lodgement_Query`.
            # We retrieve general lodgement, event-field and part specific info.
            template = """
            (
                {lodgement_table}
            ) AS lodgement
            LEFT OUTER JOIN (
                SELECT
                    -- replace NULL ids with temp value so we can join.
                    id, COALESCE(group_id, -1) AS tmp_group_id
                FROM
                    event.lodgements
                WHERE
                    event_id = {event_id}
            ) AS tmp_group ON lodgement.id = tmp_group.id
            LEFT OUTER JOIN (
                {lodgement_fields_table}
            ) AS lodgement_fields ON lodgement.id = lodgement_fields.id
            LEFT OUTER JOIN (
                {lodgement_group_table}
            ) AS lodgement_group
                ON tmp_group.tmp_group_id = lodgement_group.tmp_id
            {part_tables}
            """

            lodgement_table = """
            SELECT
                id, id as lodgement_id, event_id,
                title, regular_capacity, camping_mat_capacity, notes, group_id
            FROM
                event.lodgements"""

            # Dynamically construct the view for custom event-fields:
            # noinspection PyArgumentList
            lodgement_fields = {
                e['field_name']:
                    PYTHON_TO_SQL_MAP[const.FieldDatatypes(e['kind']).name]
                for e in event['fields'].values()
                if e['association'] == const.FieldAssociations.lodgement
            }
            lodgement_fields_columns = ", ".join(
                '''(fields->>'{0}')::{1} AS "xfield_{0}"'''.format(
                    name, kind)
                for name, kind in lodgement_fields.items()
            )
            if lodgement_fields_columns:
                lodgement_fields_columns += ", "
            lodgement_fields_table = \
            """SELECT
                {lodgement_fields_columns}
                id
            FROM
                event.lodgements
            WHERE
                event_id = {event_id}""".format(
                lodgement_fields_columns=lodgement_fields_columns,
                event_id=event_id)

            # Retrieve generic lodgemnt group information.
            lodgement_group_table = \
            """SELECT
                tmp_id, title, regular_capacity, camping_mat_capacity
            FROM (
                (
                    (
                        SELECT
                            id AS tmp_id, title
                        FROM
                            event.lodgement_groups
                        WHERE
                            event_id = {event_id}
                    )
                    UNION
                    (
                        SELECT
                            -1, ''
                    )
                ) AS group_base
                LEFT OUTER JOIN (
                    SELECT
                        COALESCE(group_id, -1) as tmp_group_id,
                        SUM(regular_capacity) as regular_capacity,
                        SUM(camping_mat_capacity) as camping_mat_capacity
                    FROM
                        event.lodgements
                    WHERE
                        event_id = {event_id}
                    GROUP BY
                        tmp_group_id
                ) AS group_totals
                    ON group_base.tmp_id = group_totals.tmp_group_id
            )""".format(event_id=event_id)

            # Template for retrieveing lodgement information for one
            # specific part. We don't youse the {base} table from below, because
            # we need the id to be distinct.
            part_table_template = \
                """(
                    SELECT
                        id as base_id, COALESCE(group_id, -1) AS tmp_group_id
                    FROM
                        event.lodgements
                    WHERE
                        event_id = {event_id}
                ) AS base
                LEFT OUTER JOIN (
                    {inhabitants_view}
                ) AS inhabitants_view{part_id}
                    ON base.base_id = inhabitants_view{part_id}.id
                LEFT OUTER JOIN (
                    {group_inhabitants_view}
                ) AS group_inhabitants_view{part_id}
                    ON base.tmp_group_id =
                    group_inhabitants_view{part_id}.tmp_group_id"""

            def part_table(p_id: int) -> str:
                ptable = part_table_template.format(
                    event_id=event_id, part_id=p_id,
                    inhabitants_view=inhabitants_view(p_id),
                    group_inhabitants_view=group_inhabitants_view(p_id),
                )
                ret = f"""LEFT OUTER JOIN (
                    {ptable}
                ) AS part{p_id} ON lodgement.id = part{p_id}.base_id"""
                return ret

            inhabitants_counter = lambda p_id, rc: \
            """SELECT
                lodgement_id, COUNT(registration_id) AS inhabitants
            FROM
                event.registration_parts
            WHERE
                part_id = {part_id}
                {rc}
            GROUP BY
                lodgement_id""".format(part_id=p_id, rc=rc)

            inhabitants_view = lambda p_id: \
            """SELECT
                id, tmp_group_id,
                COALESCE(rp_regular.inhabitants, 0) AS regular_inhabitants,
                COALESCE(rp_camping_mat.inhabitants, 0)
                    AS camping_mat_inhabitants,
                COALESCE(rp_total.inhabitants, 0) AS total_inhabitants
            FROM
                (
                    SELECT id, COALESCE(group_id, -1) as tmp_group_id
                    FROM event.lodgements
                    WHERE event_id = {event_id}
                ) AS l
                LEFT OUTER JOIN (
                    {rp_regular}
                ) AS rp_regular ON l.id = rp_regular.lodgement_id
                LEFT OUTER JOIN (
                    {rp_camping_mat}
                ) AS rp_camping_mat ON l.id = rp_camping_mat.lodgement_id
                LEFT OUTER JOIN (
                    {rp_total}
                ) AS rp_total ON l.id = rp_total.lodgement_id""".format(
                    event_id=event_id,
                    rp_regular=inhabitants_counter(
                        p_id, "AND is_camping_mat = False"),
                    rp_camping_mat=inhabitants_counter(
                        p_id, "AND is_camping_mat = True"),
                    rp_total=inhabitants_counter(p_id, ""),
            )

            group_inhabitants_view = lambda p_id: \
            """SELECT
                tmp_group_id,
                COALESCE(SUM(regular_inhabitants)::bigint, 0)
                    AS group_regular_inhabitants,
                COALESCE(SUM(camping_mat_inhabitants)::bigint, 0)
                    AS group_camping_mat_inhabitants,
                COALESCE(SUM(total_inhabitants)::bigint, 0)
                    AS group_total_inhabitants
            FROM (
                {inhabitants_view}
            ) AS inhabitants_view{part_id}
            GROUP BY
                tmp_group_id""".format(
                inhabitants_view=inhabitants_view(p_id), part_id=p_id,
            )

            view = template.format(
                lodgement_table=lodgement_table,
                lodgement_fields_table=lodgement_fields_table,
                lodgement_group_table=lodgement_group_table,
                part_tables=" ".join(part_table(p_id)
                                     for p_id in event['parts']),
                event_id=event_id,
            )

            query.constraints.append(
                ("event_id", QueryOperators.equal, event_id))
            query.spec['event_id'] = "id"
        else:
            raise RuntimeError(n_("Bad scope."))
        return self.general_query(rs, query, view=view)

    @access("anonymous")
    def get_events(self, rs: RequestState, event_ids: Collection[int]
                   ) -> CdEDBObjectMap:
        """Retrieve data for some events organized via DB.

        This queries quite a lot of additional tables since there is quite
        some data attached to such an event. Namely we have additional data on:

        * parts,
        * orgas,
        * fields.

        The tracks are inside the parts entry. This allows to create tracks
        during event creation.

        Furthermore we have the following derived keys:

        * tracks,
        * begin,
        * end,
        * is_open.
        """
        event_ids = affirm_set(vtypes.ID, event_ids)
        with Atomizer(rs):
            data = self.sql_select(rs, "event.events", EVENT_FIELDS, event_ids)
            ret = {e['id']: e for e in data}
            data = self.sql_select(rs, "event.event_parts", EVENT_PART_FIELDS,
                                   event_ids, entity_key="event_id")
            all_parts = tuple(e['id'] for e in data)
            for anid in event_ids:
                parts = {d['id']: d for d in data if d['event_id'] == anid}
                if 'parts' in ret[anid]:
                    raise RuntimeError()
                ret[anid]['parts'] = parts
            track_data = self.sql_select(
                rs, "event.course_tracks", COURSE_TRACK_FIELDS,
                all_parts, entity_key="part_id")
            fee_modifier_data = self.sql_select(
                rs, "event.fee_modifiers", FEE_MODIFIER_FIELDS,
                all_parts, entity_key="part_id")
            for anid in event_ids:
                for part_id in ret[anid]['parts']:
                    tracks = {d['id']: d for d in track_data if d['part_id'] == part_id}
                    if 'tracks' in ret[anid]['parts'][part_id]:
                        raise RuntimeError()
                    ret[anid]['parts'][part_id]['tracks'] = tracks
                    fee_modifiers = {d['id']: d for d in fee_modifier_data
                                     if d['part_id'] == part_id}
                    if 'fee_modifiers' in ret[anid]['parts'][part_id]:
                        raise RuntimeError()
                    ret[anid]['parts'][part_id]['fee_modifiers'] = fee_modifiers
                ret[anid]['tracks'] = {d['id']: d for d in track_data
                                       if d['part_id'] in ret[anid]['parts']}
                ret[anid]['fee_modifiers'] = {
                    d['id']: d for d in fee_modifier_data
                    if d['part_id'] in ret[anid]['parts']}
            data = self.sql_select(
                rs, "event.orgas", ("persona_id", "event_id"), event_ids,
                entity_key="event_id")
            for anid in event_ids:
                orgas = {d['persona_id'] for d in data if d['event_id'] == anid}
                if 'orgas' in ret[anid]:
                    raise RuntimeError()
                ret[anid]['orgas'] = orgas
            for event_id, fields in self._get_events_fields(rs, event_ids).items():
                ret[event_id]['fields'] = fields
        for anid in event_ids:
            ret[anid]['begin'] = min((p['part_begin']
                                      for p in ret[anid]['parts'].values()))
            ret[anid]['end'] = max((p['part_end']
                                    for p in ret[anid]['parts'].values()))
            ret[anid]['is_open'] = (
                    ret[anid]['registration_start']
                    and ret[anid]['registration_start'] <= now()
                    and (ret[anid]['registration_hard_limit'] is None
                         or ret[anid]['registration_hard_limit'] >= now()))
        return ret

    class _GetEventProtocol(Protocol):
        def __call__(self, rs: RequestState, event_id: int) -> CdEDBObject: ...
    get_event: _GetEventProtocol = singularize(get_events, "event_ids", "event_id")

    def _get_events_fields(self, rs: RequestState, event_ids: Collection[int],
                           field_ids: Optional[Collection[int]] = None,
                           ) -> Dict[int, CdEDBObjectMap]:
        """
        Helper function to retrieve the custom field definitions of an event.
        This is required by multiple backend functions.

        :param field_ids: If given, only include fields with these ids.
        :return: A dict mapping each event id to the dict of its fields
        """
        data = self.sql_select(
            rs, "event.field_definitions", FIELD_DEFINITION_FIELDS,
            event_ids, entity_key="event_id")
        ret: Dict[int, CdEDBObjectMap] = {event_id: {} for event_id in event_ids}
        for field in data:
            field['association'] = const.FieldAssociations(field['association'])
            field['kind'] = const.FieldDatatypes(field['kind'])
            # Optionally limit to the specified fields.
            if field_ids is not None and field['id'] not in field_ids:
                continue
            ret[field['event_id']][field['id']] = field
        return ret

    class _GetEventFieldsProtocol(Protocol):
        def __call__(self, rs: RequestState, event_id: int,
                     field_ids: Optional[Collection[int]] = None) -> CdEDBObjectMap: ...
    _get_event_fields: _GetEventFieldsProtocol = singularize(
        _get_events_fields, "event_ids", "event_id")

    def _delete_course_track_blockers(self, rs: RequestState,
                                      track_id: int) -> DeletionBlockers:
        """Determine what keeps a course track from being deleted.

        Possible blockers:

        * course_segments: Courses that are offered in this track.
        * registration_tracks: Registration information for this track.
            This includes course_assignment and possible course instructors.
        * course_choices: Course choices for this track.

        :return: List of blockers, separated by type. The values of the dict
            are the ids of the blockers.
        """
        track_id = affirm(vtypes.ID, track_id)
        blockers = {}

        course_segments = self.sql_select(
            rs, "event.course_segments", ("id",), (track_id,),
            entity_key="track_id")
        if course_segments:
            blockers["course_segments"] = [e["id"] for e in course_segments]

        reg_tracks = self.sql_select(
            rs, "event.registration_tracks", ("id",), (track_id,),
            entity_key="track_id")
        if reg_tracks:
            blockers["registration_tracks"] = [e["id"] for e in reg_tracks]

        course_choices = self.sql_select(
            rs, "event.course_choices", ("id",), (track_id,),
            entity_key="track_id")
        if course_choices:
            blockers["course_choices"] = [e["id"] for e in course_choices]

        return blockers

    def _delete_course_track(self, rs: RequestState, track_id: int,
                             cascade: Collection[str] = None
                             ) -> DefaultReturnCode:
        """Remove course track.

        This has to be called from an atomized context.

        :param cascade: Specify which deletion blockers to cascadingly
            remove or ignore. If None or empty, cascade none.
        """
        track_id = affirm(vtypes.ID, track_id)
        blockers = self._delete_course_track_blockers(rs, track_id)
        if not cascade:
            cascade = set()
        cascade = affirm_set(str, cascade)
        cascade = cascade & blockers.keys()
        if blockers.keys() - cascade:
            raise ValueError(n_("Deletion of %(type)s blocked by %(block)s."),
                             {
                                 "type": "course track",
                                 "block": blockers.keys() - cascade,
                             })

        ret = 1
        # implicit atomized context.
        self.affirm_atomized_context(rs)
        if cascade:
            if "course_segments" in cascade:
                ret *= self.sql_delete(rs, "event.course_segments",
                                       blockers["course_segments"])
            if "registration_tracks" in cascade:
                ret *= self.sql_delete(rs, "event.registration_tracks",
                                       blockers["registration_tracks"])
            if "course_choices" in cascade:
                ret *= self.sql_delete(rs, "event.course_choices",
                                       blockers["course_choices"])

            blockers = self._delete_course_track_blockers(rs, track_id)

        if not blockers:
            track = unwrap(self.sql_select(rs, "event.course_tracks",
                                           ("part_id", "title",),
                                           (track_id,)))
            part = unwrap(self.sql_select(rs, "event.event_parts",
                                          ("event_id",),
                                          (track["part_id"],)))
            ret *= self.sql_delete_one(
                rs, "event.course_tracks", track_id)
            self.event_log(rs, const.EventLogCodes.track_removed,
                           event_id=part["event_id"],
                           change_note=track["title"])
        else:
            raise ValueError(
                n_("Deletion of %(type)s blocked by %(block)s."),
                {"type": "course track", "block": blockers.keys()})
        return ret

    def _set_tracks(self, rs: RequestState, event_id: int, part_id: int,
                    data: CdEDBOptionalMap) -> DefaultReturnCode:
        """Helper for handling of course tracks.

        This is basically uninlined code from ``set_event()``.

        :note: This has to be called inside an atomized context.
        """
        ret = 1
        if not data:
            return ret
        # implicit atomized context.
        self.affirm_atomized_context(rs)
        current = self.sql_select(rs, "event.course_tracks", COURSE_TRACK_FIELDS,
                                  (part_id,), entity_key="part_id")
        current = {e['id']: {k: v for k, v in e.items()if k not in {'id', 'part_id'}}
                   for e in current}
        existing = set(current)
        if not (existing >= {x for x in data if x > 0}):
            raise ValueError(n_("Non-existing tracks specified."))
        new = {x for x in data if x < 0}
        updated = {x for x in data if x > 0 and data[x] is not None}
        deleted = {x for x in data if x > 0 and data[x] is None}
        # new
        for x in mixed_existence_sorter(new):
            track_data = data[x]
            assert track_data is not None
            new_track = {
                "part_id": part_id,
                **track_data
            }
            new_track_id = self.sql_insert(rs, "event.course_tracks", new_track)
            ret *= new_track_id
            self.event_log(
                rs, const.EventLogCodes.track_added, event_id,
                change_note=track_data['title'])
            reg_ids = self.list_registrations(rs, event_id)
            for reg_id in reg_ids:
                reg_track = {
                    'registration_id': reg_id,
                    'track_id': new_track_id,
                    'course_id': None,
                    'course_instructor': None,
                }
                ret *= self.sql_insert(
                    rs, "event.registration_tracks", reg_track)
        # updated
        for x in mixed_existence_sorter(updated):
            track_data = data[x]
            assert track_data is not None
            if current[x] != track_data:
                update = {
                    'id': x,
                    **track_data
                }
                ret *= self.sql_update(rs, "event.course_tracks", update)
                self.event_log(rs, const.EventLogCodes.track_updated, event_id,
                               change_note=track_data['title'])

        # deleted
        if deleted:
            cascade = ("course_segments", "registration_tracks",
                       "course_choices")
            for track_id in mixed_existence_sorter(deleted):
                self._delete_course_track(rs, track_id, cascade=cascade)
        return ret

    def _delete_field_values(self, rs: RequestState,
                             field_data: CdEDBObject) -> None:
        """
        Helper function for ``set_event()`` to clean up all the JSON data, when
        removing a field definition.

        :param field_data: The data of the field definition to be deleted
        """
        if field_data['association'] == const.FieldAssociations.registration:
            table = 'event.registrations'
        elif field_data['association'] == const.FieldAssociations.course:
            table = 'event.courses'
        elif field_data['association'] == const.FieldAssociations.lodgement:
            table = 'event.lodgements'
        else:
            raise RuntimeError(n_("This should not happen."))

        query = f"UPDATE {table} SET fields = fields - %s WHERE event_id = %s"
        self.query_exec(rs, query, (field_data['field_name'],
                                    field_data['event_id']))

    def _cast_field_values(self, rs: RequestState, field_data: CdEDBObject,
                           new_kind: const.FieldDatatypes) -> None:
        """
        Helper function for ``set_event()`` to cast the existing JSON data to
        a new datatype (or set it to None, if casting fails), when a field
        defintion is updated with a new datatype.

        :param field_data: The data of the field definition to be updated
        :param new_kind: The new kind/datatype of the field.
        """
        if field_data['association'] == const.FieldAssociations.registration:
            table = 'event.registrations'
        elif field_data['association'] == const.FieldAssociations.course:
            table = 'event.courses'
        elif field_data['association'] == const.FieldAssociations.lodgement:
            table = 'event.lodgements'
        else:
            raise RuntimeError(n_("This should not happen."))

        casters: Dict[const.FieldDatatypes, Callable[[Any], Any]] = {
            const.FieldDatatypes.int: int,
            const.FieldDatatypes.str: str,
            const.FieldDatatypes.float: float,
            const.FieldDatatypes.date: parse_date,
            const.FieldDatatypes.datetime: parse_datetime,
            const.FieldDatatypes.bool: bool,
        }

        data = self.sql_select(rs, table, ("id", "fields",),
                               (field_data['event_id'],), entity_key='event_id')
        for entry in data:
            fdata = entry['fields']
            value = fdata.get(field_data['field_name'], None)
            if value is None:
                continue
            try:
                new_value = casters[new_kind](value)
            except (ValueError, TypeError):
                new_value = None
            fdata[field_data['field_name']] = new_value
            new = {
                'id': entry['id'],
                'fields': PsycoJson(fdata),
            }
            self.sql_update(rs, table, new)

    def _delete_event_part_blockers(self, rs: RequestState,
                                    part_id: int) -> DeletionBlockers:
        """Determine what keeps an event part from being deleted.

        Possible blockers:

        * fee_modifiers: A modification to the fee for this part depending on
                         registration fields.
        * course_tracks: A course track in this part.
        * registration_part: A registration part for this part.

        :return: List of blockers, separated by type. The values of the dict
            are the ids of the blockers.
        """
        part_id = affirm(vtypes.ID, part_id)
        blockers = {}

        fee_modifiers = self.sql_select(
            rs, "event.fee_modifiers", ("id",), (part_id,),
            entity_key="part_id")
        if fee_modifiers:
            blockers["fee_modifiers"] = [e["id"] for e in fee_modifiers]

        course_tracks = self.sql_select(
            rs, "event.course_tracks", ("id",), (part_id,),
            entity_key="part_id")
        if course_tracks:
            blockers["course_tracks"] = [e["id"] for e in course_tracks]

        registration_parts = self.sql_select(
            rs, "event.registration_parts", ("id",), (part_id,),
            entity_key="part_id")
        if registration_parts:
            blockers["registration_parts"] = [
                e["id"] for e in registration_parts]

        return blockers

    def _delete_event_part(self, rs: RequestState, part_id: int,
                           cascade: Collection[str] = None
                           ) -> DefaultReturnCode:
        """Remove event part.

        This has to be called from an atomized context.

        :param cascade: Specify which deletion blockers to cascadingly
            remove or ignore. If None or empty, cascade none.
        """
        part_id = affirm(vtypes.ID, part_id)
        blockers = self._delete_event_part_blockers(rs, part_id)
        if not cascade:
            cascade = set()
        cascade = affirm_set(str, cascade) & blockers.keys()
        if blockers.keys() - cascade:
            raise ValueError(n_("Deletion of %(type)s blocked by %(block)s."),
                             {
                                 "type": "event part",
                                 "block": blockers.keys() - cascade,
                             })

        ret = 1
        # Implicit atomized context.
        self.affirm_atomized_context(rs)
        if cascade:
            if "fee_modifiers" in cascade:
                ret *= self.sql_delete(rs, "event.fee_modifiers",
                                       blockers["fee_modifiers"])
            if "course_tracks" in cascade:
                track_cascade = ("course_segments", "registration_tracks",
                                 "course_choices")
                for anid in blockers["course_tracks"]:
                    ret *= self._delete_course_track(rs, anid, track_cascade)
            if "registration_parts" in cascade:
                ret *= self.sql_delete(rs, "event.registration_parts",
                                       blockers["registration_parts"])
            blockers = self._delete_event_part_blockers(rs, part_id)

        if not blockers:
            part = self.sql_select_one(rs, "event.event_parts",
                                       ("event_id", "title"), part_id)
            assert part is not None
            ret *= self.sql_delete_one(rs, "event.event_parts", part_id)
            self.event_log(rs, const.EventLogCodes.part_deleted,
                           event_id=part["event_id"],
                           change_note=part["title"])
        else:
            raise ValueError(
                n_("Deletion of %(type)s blocked by %(block)s."),
                {"type": "event part", "block": blockers.keys()})
        return ret

    @internal
    def _set_event_parts(self, rs: RequestState, event_id: int,
                         parts: CdEDBOptionalMap) -> DefaultReturnCode:
        """Helper for handling the setting of event parts..

        This is basically uninlined code from ``set_event()``.

        :note: This has to be called inside an atomized context.
        """
        ret = 1
        if not parts:
            return ret
        self.affirm_atomized_context(rs)
        has_registrations = self.has_registrations(rs, event_id)

        existing_parts = {unwrap(e) for e in self.sql_select(
            rs, "event.event_parts", ("id",), (event_id,), entity_key="event_id")}
        new_parts = {x for x in parts if x < 0}
        updated_parts = {x for x in parts if x > 0 and parts[x] is not None}
        deleted_parts = {x for x in parts if x > 0 and parts[x] is None}
        if has_registrations and (deleted_parts or new_parts):
            raise ValueError(
                n_("Registrations exist, modifications only."))
        if deleted_parts >= existing_parts | new_parts:
            raise ValueError(n_("At least one event part required."))

        # Do some additional validation for any given waitlist fields.
        waitlist_fields: Set[int] = set(
            filter(None, (p.get('waitlist_field') for p in parts.values() if p)))
        waitlist_field_data = self._get_event_fields(rs, event_id, waitlist_fields)
        if len(waitlist_fields) != len(waitlist_field_data):
            raise ValueError(n_("Unknown field."))
        for field in waitlist_field_data.values():
            self._validate_special_event_field(rs, event_id, "waitlist", field)

        for x in mixed_existence_sorter(new_parts):
            new_part = copy.deepcopy(parts[x])
            assert new_part is not None
            new_part['event_id'] = event_id
            tracks = new_part.pop('tracks', {})
            fee_modifiers = new_part.pop('fee_modifiers', {})
            new_id = self.sql_insert(rs, "event.event_parts", new_part)
            ret *= new_id
            self.event_log(rs, const.EventLogCodes.part_created, event_id,
                           change_note=new_part['title'])
            ret *= self._set_tracks(rs, event_id, new_id, tracks)
            ret *= self._set_event_fee_modifiers(rs, event_id, new_id, fee_modifiers)

        if updated_parts:
            # Retrieve current data, so we can check if anything actually changed.
            current_part_data = {e['id']: e for e in self.sql_select(
                rs, "event.event_parts", EVENT_PART_FIELDS, updated_parts)}
            for x in mixed_existence_sorter(updated_parts):
                updated = copy.deepcopy(parts[x])
                assert updated is not None
                updated['id'] = x
                tracks = updated.pop('tracks', {})
                fee_modifiers = updated.pop('fee_modifiers', {})
                if any(updated[k] != current_part_data[x][k] for k in updated):
                    ret *= self.sql_update(rs, "event.event_parts", updated)
                    self.event_log(rs, const.EventLogCodes.part_changed, event_id,
                                   change_note=current_part_data[x]['title'])
                ret *= self._set_tracks(rs, event_id, x, tracks)
                ret *= self._set_event_fee_modifiers(rs, event_id, x, fee_modifiers)

        if deleted_parts:
            # Recursively delete fee modifiers and tracks, but not registrations, since
            # this is only allowed if no registrations exist anyway.
            cascade = ("fee_modifiers", "course_tracks")
            for x in mixed_existence_sorter(deleted_parts):
                ret *= self._delete_event_part(rs, part_id=x, cascade=cascade)

        return ret

    def _delete_event_field_blockers(self, rs: RequestState,
                                     field_id: int) -> DeletionBlockers:
        """Determine what keeps an event part from being deleted.

        Possible blockers:

        * fee_modifiers:      A modification to the fee for a part depending on
                              this event field.
        * questionnaire_rows: A questionnaire row that uses this field.
        * lodge_fields:       An event that uses this field for lodging wishes.
        * camping_mat_fields: An event that uses this field for camping mat
                              wishes.
        * course_room_fields: An event that uses this field for course room
                              assignment.
        * waitlist_fields:    An event_part that uses this field for waitlist
                              management.

        :return: List of blockers, separated by type. The values of the dict
            are the ids of the blockers.
        """
        field_id = affirm(vtypes.ID, field_id)
        blockers = {}

        fee_modifiers = self.sql_select(
            rs, "event.fee_modifiers", ("id",), (field_id,),
            entity_key="field_id")
        if fee_modifiers:
            blockers["fee_modifiers"] = [e["id"] for e in fee_modifiers]

        questionnaire_rows = self.sql_select(
            rs, "event.questionnaire_rows", ("id",), (field_id,),
            entity_key="field_id")
        if questionnaire_rows:
            blockers["questionnaire_rows"] = [
                e["id"] for e in questionnaire_rows]

        lodge_fields = self.sql_select(
            rs, "event.events", ("id",), (field_id,),
            entity_key="lodge_field")
        if lodge_fields:
            blockers["lodge_fields"] = [e["id"] for e in lodge_fields]

        camping_mat_fields = self.sql_select(
            rs, "event.events", ("id",), (field_id,),
            entity_key="camping_mat_field")
        if camping_mat_fields:
            blockers["camping_mat_fields"] = [
                e["id"] for e in camping_mat_fields]

        course_room_fields = self.sql_select(
            rs, "event.events", ("id",), (field_id,),
            entity_key="course_room_field")
        if course_room_fields:
            blockers["course_room_fields"] = [
                e["id"] for e in course_room_fields]

        waitlist_fields = self.sql_select(
            rs, "event.event_parts", ("id",), (field_id,),
            entity_key="waitlist_field")
        if waitlist_fields:
            blockers["waitlist_fields"] = [
                e["id"] for e in waitlist_fields]

        return blockers

    def _delete_event_field(self, rs: RequestState, field_id: int,
                            cascade: Collection[str] = None
                            ) -> DefaultReturnCode:
        """Remove an event field.

        This needs to be called from an atomized context.

        :param cascade: Specify which deletion blockers to cascadingly
            remove or ignore. If None or empty, cascade none.

        """
        field_id = affirm(vtypes.ID, field_id)
        blockers = self._delete_event_field_blockers(rs, field_id)
        if not cascade:
            cascade = set()
        cascade = affirm_set(str, cascade)
        cascade = cascade & blockers.keys()
        if blockers.keys() - cascade:
            raise ValueError(n_("Deletion of %(type)s blocked by %(block)s."),
                             {
                                 "type": "event field",
                                 "block": blockers.keys() - cascade,
                             })

        ret = 1
        # implicit atomized context.
        self.affirm_atomized_context(rs)
        if cascade:
            if "fee_modifiers" in cascade:
                ret *= self.sql_delete(rs, "event.fee_modifiers",
                                       blockers["fee_modifiers"])
            if "questionnaire_rows" in cascade:
                ret *= self.sql_delete(rs, "event.questionnaire_rows",
                                       blockers["fee_modifiers"])
            if "lodge_fields" in cascade:
                for anid in blockers["lodge_fields"]:
                    deletor = {
                        'id': anid,
                        'lodge_field': None,
                    }
                    ret += self.sql_update(rs, "event.events", deletor)
            if "camping_mat_fields" in cascade:
                for anid in blockers["camping_mat_fields"]:
                    deletor = {
                        'id': anid,
                        'camping_mat_field': None,
                    }
                    ret += self.sql_update(rs, "event.events", deletor)
            if "course_room_fields" in cascade:
                for anid in blockers["course_room_fields"]:
                    deletor = {
                        'id': anid,
                        'course_room_field': None,
                    }
                    ret += self.sql_update(rs, "event.events", deletor)
            if "waitlist_fields" in cascade:
                for anid in blockers["waitlist_fields"]:
                    deletor = {
                        'id': anid,
                        'waitlist_field': None,
                    }
                    ret += self.sql_update(rs, "event.event_parts", deletor)
            blockers = self._delete_event_field_blockers(rs, field_id)

        if not blockers:
            current = self.sql_select_one(
                rs, "event.field_definitions", FIELD_DEFINITION_FIELDS,
                field_id)
            assert current is not None
            ret *= self.sql_delete_one(rs, "event.field_definitions", field_id)
            self._delete_field_values(rs, current)
            self.event_log(
                rs, const.EventLogCodes.field_removed, current["event_id"],
                change_note=current["field_name"])
        else:
            raise ValueError(
                n_("Deletion of %(type)s blocked by %(block)s."),
                {"type": "event part", "block": blockers.keys()})

        return ret

    @internal
    def _set_event_fields(self, rs: RequestState, event_id: int,
                          fields: CdEDBOptionalMap) -> DefaultReturnCode:

        """Helper for creating, updating or deleting custom event fields.

        This is basically uninlined code from ``set_event()``.

        :note: This has to be called inside an atomized context.
        """
        ret = 1
        if not fields:
            return ret
        self.affirm_atomized_context(rs)

        current_field_data = self._get_event_fields(rs, event_id)
        existing_fields = current_field_data.keys()
        new_fields = {x for x in fields if x < 0}
        updated_fields = {x for x in fields if x > 0 and fields[x] is not None}
        deleted_fields = {x for x in fields if x > 0 and fields[x] is None}
        if not updated_fields | deleted_fields <= existing_fields:
            raise ValueError(n_("Non-existing fields specified."))

        for x in mixed_existence_sorter(new_fields):
            new_field = copy.deepcopy(fields[x])
            assert new_field is not None
            new_field['event_id'] = event_id
            ret *= self.sql_insert(rs, "event.field_definitions", new_field)
            self.event_log(rs, const.EventLogCodes.field_added, event_id,
                           change_note=new_field['field_name'])

        if updated_fields:
            fee_modifier_fields = {unwrap(e) for e in self.sql_select(
                rs, "event.fee_modifiers", ("field_id",),
                updated_fields | deleted_fields,
                entity_key="field_id")}
            for x in mixed_existence_sorter(updated_fields):
                updated_field = copy.deepcopy(fields[x])
                assert updated_field is not None
                updated_field['id'] = x
                updated_field['event_id'] = event_id
                current = current_field_data[x]
                if any(updated_field[k] != current[k] for k in updated_field):
                    if x in fee_modifier_fields:
                        raise ValueError(n_("Cannot change field that is "
                                            "associated with a fee modifier."))
                    kind = current_field_data[x]['kind']
                    if updated_field.get('kind', kind) != kind:
                        self._cast_field_values(rs, current, updated_field['kind'])
                    ret *= self.sql_update(rs, "event.field_definitions", updated_field)
                    self.event_log(rs, const.EventLogCodes.field_updated, event_id,
                                   change_note=current_field_data[x]['field_name'])

        for x in mixed_existence_sorter(deleted_fields):
            # Only allow deletion of unused fields.
            self._delete_event_field(rs, x, cascade=None)

        return ret

    @access("event")
    def change_minor_form(self, rs: RequestState, event_id: int,
                          minor_form: Optional[bytes]) -> DefaultReturnCode:
        """Change or remove an event's minor form.

        Return 1 on successful change, -1 on successful deletion, 0 otherwise."""
        event_id = affirm(vtypes.ID, event_id)
        minor_form = affirm_optional(
            vtypes.PDFFile, minor_form, file_storage=False)
        if not (self.is_orga(rs, event_id=event_id) or self.is_admin(rs)):
            raise PrivilegeError(n_("Must be orga or admin to change the"
                                    " minor form."))
        path = self.minor_form_dir / str(event_id)
        if minor_form is None:
            if path.exists():
                path.unlink()
                # Since this is not acting on our database, do not demand an atomized
                # context.
                self.event_log(rs, const.EventLogCodes.minor_form_removed, event_id,
                               atomized=False)
                return -1
            else:
                return 0
        else:
            with open(path, "wb") as f:
                f.write(minor_form)
            # Since this is not acting on our database, do not demand an atomized
            # context.
            self.event_log(rs, const.EventLogCodes.minor_form_updated, event_id,
                           atomized=False)
            return 1

    @access("event")
    def get_minor_form(self, rs: RequestState,
                       event_id: int) -> Optional[bytes]:
        """Retrieve the minor form for an event.

        Returns None if no minor form exists for the given event."""
        event_id = affirm(vtypes.ID, event_id)
        # TODO accesscheck?
        path = self.minor_form_dir / str(event_id)
        ret = None
        if path.exists():
            with open(path, "rb") as f:
                ret = f.read()
        return ret

    @access("event")
    def get_event_queries(self, rs: RequestState, event_id: int,
                          scopes: Collection[QueryScope] = None,
                          query_ids: Collection[int] = None,
                          ) -> Dict[str, Query]:
        """Retrieve all stored queries for the given event and scope.

        If no scopes are given, all queries are returned instead.

        If a stored query references a custom datafield, that has been deleted, it can
        still be retrieved, and the reference to the field remains, it will just be
        omitted, so if the field is added again, it will appear in the query again.
        """
        event_id = affirm(vtypes.ID, event_id)
        scopes = affirm_set(QueryScope, scopes or set())
        query_ids = affirm_set(vtypes.ID, query_ids or set())
        if not (self.is_admin(rs) or self.is_orga(rs, event_id=event_id)):
            raise PrivilegeError(n_("Must be orga to retrieve stored queries."))
        try:
            with Atomizer(rs):
                event = self.get_event(rs, event_id)
                select = (f"SELECT {', '.join(STORED_EVENT_QUERY_FIELDS)}"
                          f" FROM event.stored_queries"
                          f" WHERE event_id = %s")
                params: List[DatabaseValue_s] = [event_id]
                if scopes:
                    select += " AND scope = ANY(%s)"
                    params.append(scopes)
                if query_ids:
                    select += " AND id = ANY(%s)"
                    params.append(query_ids)
                query_data = self.query_all(rs, select, params)
                ret = {}
                count = fail_count = 0
                for qd in query_data:
                    qd["serialized_query"]["query_id"] = qd["id"]
                    scope = affirm(QueryScope, qd["scope"])
                    spec = scope.get_spec(event=event)
                    try:
                        # The QueryInput takes care of deserialization.
                        q: Query = affirm(vtypes.QueryInput, qd["serialized_query"],
                                          spec=spec, allow_empty=False)
                        assert q.name is not None and q.query_id is not None
                    except (ValueError, TypeError):
                        fail_count += 1
                        continue
                    ret[q.name] = q
                    count += 1
        except PrivilegeError:
            raise
        # Failsafe in case something very unexpected goes wrong, so we don't break
        # the query pages.
        except Exception:
            self.logger.exception(
                f"Fatal error during retrieval of stored event queries for"
                f" event_id={event_id} and scopes={scopes}.")
            return {}
        if fail_count:
            rs.notify(
                "info", n_("%(count)s stored queries could not be retrieved."),
                {'count': fail_count})
        return ret

    @access("event")
    def delete_event_query(self, rs: RequestState, query_id: int) -> DefaultReturnCode:
        """Delete the stored query with the given query id."""
        query_id = affirm(vtypes.ID, query_id)
        with Atomizer(rs):
            q = self.sql_select_one(
                rs, "event.stored_queries", ("event_id", "query_name"), query_id)
            if q is None:
                return 0
            if not (self.is_admin(rs) or self.is_orga(rs, event_id=q['event_id'])):
                raise PrivilegeError(n_(
                    "Must be orga to delete queries for an event."))

            ret = self.sql_delete_one(rs, "event.stored_queries", query_id)
            if ret:
                self.event_log(rs, const.EventLogCodes.query_deleted,
                               event_id=q['event_id'], change_note=q['query_name'])
            return ret

    @access("event")
    def store_event_query(self, rs: RequestState, event_id: int,
                          query: Query) -> DefaultReturnCode:
        """Store a single event query in the database."""
        event_id = affirm(vtypes.ID, event_id)
        query = affirm(Query, query)

        if not (self.is_admin(rs) or self.is_orga(rs, event_id=event_id)):
            raise PrivilegeError(n_(
                "Must be orga to store queries for an event."))
        if not query.scope.supports_storing():
            raise ValueError(n_("Cannot store this kind of query."))
        if not query.name:
            rs.notify("error", n_("Query must have a name"))
            return 0
        data = {
            'event_id': event_id,
            'query_name': query.name,
            'scope': query.scope,
            'serialized_query': json_serialize(query.serialize()),
        }
        with Atomizer(rs):
            new_id = self.sql_insert(
                rs, "event.stored_queries", data, drop_on_conflict=True)
            if not new_id:
                rs.notify("error", n_("Query with name '%(query)s' already exists"
                                      " for this event."), {"query": query.name})
                return 0
            self.event_log(rs, const.EventLogCodes.query_stored,
                           event_id=event_id, change_note=query.name)
        return new_id

    @access("event_admin")
    def get_invalid_stored_event_queries(self, rs: RequestState, event_id: int
                                         ) -> CdEDBObjectMap:
        """Retrieve raw data for stored event queries that cannot be deserialized."""
        q = (f"SELECT {', '.join(STORED_EVENT_QUERY_FIELDS)}"
             f" FROM event.stored_queries WHERE event_id = %s AND NOT(id = ANY(%s))")
        with Atomizer(rs):
            retrievable_queries = self.get_event_queries(rs, event_id)
            params = (event_id, [q.query_id for q in retrievable_queries.values()])
            data = self.query_all(rs, q, params)
            return {e["id"]: e for e in data}

    @internal
    @access("event")
    def set_event_archived(self, rs: RequestState, data: CdEDBObject) -> None:
        """Wrapper around ``set_event()`` for archiving an event.

        This exists to emit the correct log message. It delegates
        everything else (like validation) to the wrapped method.
        """
        with Atomizer(rs):
            with Silencer(rs):
                self.set_event(rs, data)
            self.event_log(rs, const.EventLogCodes.event_archived,
                           data['id'])

    @access("event_admin")
    def add_event_orgas(self, rs: RequestState, event_id: int,
                        persona_ids: Collection[int]) -> DefaultReturnCode:
        """Add orgas to an event.

        This is basically un-inlined code from `set_event`, but may also be
        called separately.

        Note that this is only available to admins in contrast to `set_event`.
        """
        event_id = affirm(vtypes.ID, event_id)
        persona_ids = affirm_set(vtypes.ID, persona_ids)

        ret = 1
        with Atomizer(rs):
            if not self.core.verify_ids(rs, persona_ids, is_archived=False):
                raise ValueError(n_(
                    "Some of these orgas do not exist or are archived."))
            if not self.core.verify_personas(rs, persona_ids, {"event"}):
                raise ValueError(n_("Some of these orgas are not event users."))
            self.assert_offline_lock(rs, event_id=event_id)

            for anid in xsorted(persona_ids):
                new_orga = {
                    'persona_id': anid,
                    'event_id': event_id,
                }
                # on conflict do nothing
                r = self.sql_insert(rs, "event.orgas", new_orga,
                                    drop_on_conflict=True)
                if r:
                    self.event_log(rs, const.EventLogCodes.orga_added, event_id,
                                   persona_id=anid)
                ret *= r
        return ret

    @access("event_admin")
    def remove_event_orga(self, rs: RequestState, event_id: int,
                          persona_id: int) -> DefaultReturnCode:
        """Remove a single orga of an event.

        Note that this is only available to admins in contrast to `set_event`.
        """
        event_id = affirm(vtypes.ID, event_id)
        persona_id = affirm(vtypes.ID, persona_id)
        self.assert_offline_lock(rs, event_id=event_id)

        query = ("DELETE FROM event.orgas"
                 " WHERE persona_id = %s AND event_id = %s")
        with Atomizer(rs):
            ret = self.query_exec(rs, query, (persona_id, event_id))
            if ret:
                self.event_log(rs, const.EventLogCodes.orga_removed,
                               event_id, persona_id=persona_id)
        return ret

    @internal
    def _set_event_fee_modifiers(self, rs: RequestState, event_id: int, part_id: int,
                                 modifiers: CdEDBOptionalMap) -> DefaultReturnCode:
        ret = 1
        if not modifiers:
            return ret
        self.affirm_atomized_context(rs)
        has_registrations = self.has_registrations(rs, event_id)

        existing_modifiers = {unwrap(e) for e in self.sql_select(
            rs, "event.fee_modifiers", ("id",), (part_id,), entity_key="part_id")}
        new_modifiers = {x for x in modifiers if x < 0}
        updated_modifiers = {x for x in modifiers if x > 0 and modifiers[x] is not None}
        deleted_modifiers = {x for x in modifiers if x > 0 and modifiers[x] is None}
        if not updated_modifiers | deleted_modifiers <= existing_modifiers:
            raise ValueError(n_("Non-existing fee modifier specified."))
        if has_registrations and (new_modifiers or deleted_modifiers):
            raise ValueError(n_("Cannot alter fee modifier once registrations exist."))

        # Do some additional validation of the linked fields.
        field_ids = {fm['field_id'] for fm in modifiers.values() if fm}
        field_data = self._get_event_fields(rs, event_id, field_ids)
        if len(field_ids) != len(field_data):
            raise ValueError(n_("Unknown field."))
        for field in field_data.values():
            self._validate_special_event_field(rs, event_id, "fee_modifier", field)

        # the order of deleting, updating and creating matters: The field of a deleted
        # modifier may be used in another existing or new modifier at the same request.
        if updated_modifiers or deleted_modifiers:
            current_modifier_data = {e['id']: e for e in self.sql_select(
                rs, "event.fee_modifiers", FEE_MODIFIER_FIELDS,
                updated_modifiers | deleted_modifiers)}

            if deleted_modifiers:
                ret *= self.sql_delete(rs, "event.fee_modifiers", deleted_modifiers)
                for x in mixed_existence_sorter(deleted_modifiers):
                    current = current_modifier_data[x]
                    self.event_log(rs, const.EventLogCodes.fee_modifier_deleted,
                                   event_id, change_note=current['modifier_name'])

            for x in mixed_existence_sorter(updated_modifiers):
                updated_modifier = copy.deepcopy(modifiers[x])
                assert updated_modifier is not None
                updated_modifier['id'] = x
                updated_modifier['part_id'] = part_id
                current = current_modifier_data[x]
                if any(updated_modifier[k] != current[k] for k in updated_modifier):
                    if has_registrations:
                        raise ValueError(n_(
                            "Cannot alter fee modifier once registrations exist."))
                    ret *= self.sql_update(rs, "event.fee_modifiers", updated_modifier)
                    self.event_log(rs, const.EventLogCodes.fee_modifier_changed,
                                   event_id, change_note=current['modifier_name'])

        for x in mixed_existence_sorter(new_modifiers):
            new_modifier = copy.deepcopy(modifiers[x])
            assert new_modifier is not None
            new_modifier['part_id'] = part_id
            ret *= self.sql_insert(rs, "event.fee_modifiers", new_modifier)
            self.event_log(rs, const.EventLogCodes.fee_modifier_created, event_id,
                           change_note=new_modifier['modifier_name'])

        return ret

    @internal
    def _validate_special_event_field(self, rs: RequestState, event_id: int,
                                      field_name: str, field_data: CdEDBObject) -> None:
        """Uninlined and deduplicated validation for special event fields.

        This will raise an error if the field is unfit.

        Valid values for `field_name` are "lodge_field", "camping_mat_field",
        "course_room_field", "waitlist" and "fee_modifier".
        """
        self.affirm_atomized_context(rs)
        legal_field_kinds, legal_field_associations = EVENT_FIELD_SPEC[field_name]
        if (field_data["event_id"] != event_id
                or field_data["kind"] not in legal_field_kinds
                or field_data["association"] not in legal_field_associations):
            raise ValueError(n_("Unfit field for %(field)s."), {'field': field_name})

    @access("event")
    def set_event(self, rs: RequestState,
                  data: CdEDBObject) -> DefaultReturnCode:
        """Update some keys of an event organized via DB.

        The syntax for updating the associated data on orgas, parts and
        fields is as follows:

        * If the keys 'parts', 'fee_modifiers' or 'fields' are present,
          the associated dict mapping the part, fee_modifier or field ids to
          the respective data sets can contain an arbitrary number of entities,
          absent entities are not modified.

          Any valid entity id that is present has to map to a (partial or
          complete) data set or ``None``. In the first case the entity is
          updated, in the second case it is deleted. Deletion depends on
          the entity being nowhere referenced, otherwise an error is
          raised.

          Any invalid entity id (that is negative integer) has to map to a
          complete data set which will be used to create a new entity.

          The same logic applies to the 'tracks' dicts inside the
          'parts'. Deletion of parts implicitly deletes the dependent
          tracks and fee modifiers.

          Note that due to allowing only subsets of the existing fields,
          fee modifiers, parts and tracks to be given, there are some invalid
          combinations that cannot currently be detected at this point,
          e.g. trying to create a field with a `field_name` that already
          exists for this event. See Issue #1140.
        """
        data = affirm(vtypes.Event, data)
        if not self.is_orga(rs, event_id=data['id']) and not self.is_admin(rs):
            raise PrivilegeError(n_("Not privileged."))
        self.assert_offline_lock(rs, event_id=data['id'])

        ret = 1
        with Atomizer(rs):
            edata = {k: v for k, v in data.items() if k in EVENT_FIELDS}
            # Set top-level event fields.
            if len(edata) > 1:
                # Do additional validation for these references to custom datafields.
                indirect_fields = set(
                    edata[f] for f in ("lodge_field", "camping_mat_field",
                                       "course_room_field") if f in edata)
                if indirect_fields:
                    indirect_data = {e['id']: e for e in self.sql_select(
                        rs, "event.field_definitions",
                        ("id", "event_id", "kind", "association"), indirect_fields)}
                    if edata.get('lodge_field'):
                        self._validate_special_event_field(
                            rs, data['id'], "lodge_field",
                            indirect_data[edata['lodge_field']])
                    if edata.get('camping_mat_field'):
                        self._validate_special_event_field(
                            rs, data['id'], "camping_mat_field",
                            indirect_data[edata['camping_mat_field']])
                    if edata.get('course_room_field'):
                        self._validate_special_event_field(
                            rs, data['id'], "course_room_field",
                            indirect_data[edata['course_room_field']])
                ret *= self.sql_update(rs, "event.events", edata)
                self.event_log(rs, const.EventLogCodes.event_changed,
                               data['id'])

            if 'orgas' in data:
                ret *= self.add_event_orgas(rs, data['id'], data['orgas'])
            if 'fields' in data:
                ret *= self._set_event_fields(rs, data['id'], data['fields'])
            # This also includes taking care of course tracks and fee modifiers, since
            # they are each linked to a single event part.
            if 'parts' in data:
                ret *= self._set_event_parts(rs, data['id'], data['parts'])

        return ret

    @access("event_admin")
    def create_event(self, rs: RequestState,
                     data: CdEDBObject) -> DefaultReturnCode:
        """Make a new event organized via DB."""
        data = affirm(vtypes.Event, data, creation=True)
        if 'parts' not in data:
            raise ValueError(n_("At least one event part required."))
        with Atomizer(rs):
            edata = {k: v for k, v in data.items() if k in EVENT_FIELDS}
            new_id = self.sql_insert(rs, "event.events", edata)
            self.event_log(rs, const.EventLogCodes.event_created, new_id)
            update_data = {aspect: data[aspect]
                           for aspect in ('parts', 'orgas', 'fields',
                                          'fee_modifiers')
                           if aspect in data}
            if update_data:
                update_data['id'] = new_id
                self.set_event(rs, update_data)
        return new_id

    @access("event_admin")
    def delete_event_blockers(self, rs: RequestState,
                              event_id: int) -> DeletionBlockers:
        """Determine what keeps an event from being deleted.

        Possible blockers:

        * field_definitions: A custom datafield associated with the event.
        * courses: A course associated with the event. This can have it's own
                   blockers.
        * course_tracks: A course track of the event.
        * orgas: An orga of the event.
        * lodgement_groups: A lodgement group associated with the event.
                            This can have it's own blockers.
        * lodgements: A lodgement associated with the event. This can have
                      it's own blockers.
        * registrations: A registration associated with the event. This can
                         have it's own blockers.
        * questionnaire: A questionnaire row configured for the event.
        * stored_queries: A stored query for the event.
        * log: A log entry for the event.
        * mailinglists: A mailinglist associated with the event. This
                        reference will be removed but the mailinglist will
                        not be deleted.

        :return: List of blockers, separated by type. The values of the dict
            are the ids of the blockers.
        """
        event_id = affirm(vtypes.ID, event_id)
        blockers = {}

        field_definitions = self.sql_select(
            rs, "event.field_definitions", ("id",), (event_id,),
            entity_key="event_id")
        if field_definitions:
            blockers["field_definitions"] = [e["id"] for e in field_definitions]

        courses = self.sql_select(
            rs, "event.courses", ("id",), (event_id,), entity_key="event_id")
        if courses:
            blockers["courses"] = [e["id"] for e in courses]

        event_parts = self.sql_select(rs, "event.event_parts", ("id",),
                                      (event_id,), entity_key="event_id")
        if event_parts:
            blockers["event_parts"] = [e["id"] for e in event_parts]
            course_tracks = self.sql_select(
                rs, "event.course_tracks", ("id",), blockers["event_parts"],
                entity_key="part_id")
            if course_tracks:
                blockers["course_tracks"] = [e["id"] for e in course_tracks]

        orgas = self.sql_select(
            rs, "event.orgas", ("id",), (event_id,), entity_key="event_id")
        if orgas:
            blockers["orgas"] = [e["id"] for e in orgas]

        lodgement_groups = self.sql_select(
            rs, "event.lodgement_groups", ("id",), (event_id,),
            entity_key="event_id")
        if lodgement_groups:
            blockers["lodgement_groups"] = [e["id"] for e in lodgement_groups]

        lodgements = self.sql_select(
            rs, "event.lodgements", ("id",), (event_id,), entity_key="event_id")
        if lodgements:
            blockers["lodgements"] = [e["id"] for e in lodgements]

        registrations = self.sql_select(
            rs, "event.registrations", ("id",), (event_id,),
            entity_key="event_id")
        if registrations:
            blockers["registrations"] = [e["id"] for e in registrations]

        questionnaire_rows = self.sql_select(
            rs, "event.questionnaire_rows", ("id",), (event_id,),
            entity_key="event_id")
        if questionnaire_rows:
            blockers["questionnaire"] = [e["id"] for e in questionnaire_rows]

        stored_queries = self.sql_select(
            rs, "event.stored_queries", ("id",), (event_id,), entity_key="event_id")
        if stored_queries:
            blockers["stored_queries"] = [e["id"] for e in stored_queries]

        log = self.sql_select(
            rs, "event.log", ("id",), (event_id,), entity_key="event_id")
        if log:
            blockers["log"] = [e["id"] for e in log]

        mailinglists = self.sql_select(
            rs, "ml.mailinglists", ("id",), (event_id,), entity_key="event_id")
        if mailinglists:
            blockers["mailinglists"] = [e["id"] for e in mailinglists]

        return blockers

    @access("event_admin")
    def delete_event(self, rs: RequestState, event_id: int,
                     cascade: Collection[str] = None) -> DefaultReturnCode:
        """Remove event.

        :param cascade: Specify which deletion blockers to cascadingly
            remove or ignore. If None or empty, cascade none.
        """
        event_id = affirm(vtypes.ID, event_id)
        blockers = self.delete_event_blockers(rs, event_id)
        if not cascade:
            cascade = set()
        cascade = affirm_set(str, cascade)
        cascade = cascade & blockers.keys()
        if blockers.keys() - cascade:
            raise ValueError(n_("Deletion of %(type)s blocked by %(block)s."),
                             {
                                 "type": "event",
                                 "block": blockers.keys() - cascade,
                             })

        ret = 1
        with Atomizer(rs):
            event = self.get_event(rs, event_id)
            if cascade:
                if "registrations" in cascade:
                    with Silencer(rs):
                        for reg_id in blockers["registrations"]:
                            ret *= self.delete_registration(
                                rs, reg_id,
                                ("registration_parts", "course_choices",
                                 "registration_tracks"))
                if "courses" in cascade:
                    with Silencer(rs):
                        for course_id in blockers["courses"]:
                            ret *= self.delete_course(
                                rs, course_id,
                                ("attendees", "course_choices",
                                 "course_segments", "instructors"))
                if "lodgements" in cascade:
                    ret *= self.sql_delete(rs, "event.lodgements",
                                           blockers["lodgements"])
                if "lodgement_groups" in cascade:
                    ret *= self.sql_delete(rs, "event.lodgement_groups",
                                           blockers["lodgement_groups"])
                if "event_parts" in cascade:
                    part_cascade = ({"course_tracks"} & cascade) \
                                   | {"fee_modifiers"}
                    with Silencer(rs):
                        for anid in blockers["event_parts"]:
                            self._delete_event_part(rs, anid, part_cascade)
                if "questionnaire" in cascade:
                    ret *= self.sql_delete(
                        rs, "event.questionnaire_rows",
                        blockers["questionnaire"])
                if "field_definitions" in cascade:
                    deletor: CdEDBObject = {
                        'id': event_id,
                        'course_room_field': None,
                        'lodge_field': None,
                        'camping_mat_field': None,
                    }
                    ret *= self.sql_update(rs, "event.events", deletor)
                    field_cascade = {"fee_modifiers"} & cascade
                    with Silencer(rs):
                        for anid in blockers["field_definitions"]:
                            ret *= self._delete_event_field(
                                rs, anid, field_cascade)
                if "orgas" in cascade:
                    ret *= self.sql_delete(rs, "event.orgas", blockers["orgas"])
                if "stored_queries" in cascade:
                    ret *= self.sql_delete(
                        rs, "event.stored_queries", blockers["stored_queries"])
                if "log" in cascade:
                    ret *= self.sql_delete(
                        rs, "event.log", blockers["log"])
                if "mailinglists" in cascade:
                    for anid in blockers["mailinglists"]:
                        deletor = {
                            'event_id': None,
                            'id': anid,
                            'is_active': False,
                        }
                        ret *= self.sql_update(rs, "ml.mailinglists", deletor)

                blockers = self.delete_event_blockers(rs, event_id)

            if not blockers:
                ret *= self.sql_delete_one(
                    rs, "event.events", event_id)
                self.event_log(rs, const.EventLogCodes.event_deleted,
                               event_id=None, change_note=event["title"])
            else:
                raise ValueError(
                    n_("Deletion of %(type)s blocked by %(block)s."),
                    {"type": "event", "block": blockers.keys()})
        return ret

    @access("anonymous")
    def get_courses(self, rs: RequestState, course_ids: Collection[int]
                    ) -> CdEDBObjectMap:
        """Retrieve data for some courses organized via DB.

        They must be associated to the same event. This contains additional
        information on the parts in which the course takes place.
        """
        course_ids = affirm_set(vtypes.ID, course_ids)
        with Atomizer(rs):
            data = self.sql_select(rs, "event.courses", COURSE_FIELDS, course_ids)
            if not data:
                return {}
            ret = {e['id']: e for e in data}
            events = {e['event_id'] for e in data}
            if len(events) > 1:
                raise ValueError(n_("Only courses from one event allowed."))
            event_fields = self._get_event_fields(rs, unwrap(events))
            data = self.sql_select(
                rs, "event.course_segments", COURSE_SEGMENT_FIELDS, course_ids,
                entity_key="course_id")
            for anid in course_ids:
                segments = {p['track_id'] for p in data if p['course_id'] == anid}
                if 'segments' in ret[anid]:
                    raise RuntimeError()
                ret[anid]['segments'] = segments
                active_segments = {p['track_id'] for p in data
                                   if p['course_id'] == anid and p['is_active']}
                if 'active_segments' in ret[anid]:
                    raise RuntimeError()
                ret[anid]['active_segments'] = active_segments
                ret[anid]['fields'] = cast_fields(ret[anid]['fields'], event_fields)
        return ret

    class _GetCourseProtocol(Protocol):
        def __call__(self, rs: RequestState, course_id: int) -> CdEDBObject: ...
    get_course: _GetCourseProtocol = singularize(get_courses, "course_ids", "course_id")

    @access("event")
    def set_course(self, rs: RequestState,
                   data: CdEDBObject) -> DefaultReturnCode:
        """Update some keys of a course linked to an event organized via DB.

        If the 'segments' key is present you have to pass the complete list
        of track IDs, which will superseed the current list of tracks.

        If the 'active_segments' key is present you have to pass the
        complete list of active track IDs, which will superseed the current
        list of active tracks. This has to be a subset of the segments of
        the course.
        """
        data = affirm(vtypes.Course, data)
        if not self.is_orga(rs, course_id=data['id']) and not self.is_admin(rs):
            raise PrivilegeError(n_("Not privileged."))
        self.assert_offline_lock(rs, course_id=data['id'])
        ret = 1
        with Atomizer(rs):
            current = self.sql_select_one(rs, "event.courses",
                                          ("title", "event_id"), data['id'])
            assert current is not None

            cdata = {k: v for k, v in data.items()
                     if k in COURSE_FIELDS and k != "fields"}
            changed = False
            if len(cdata) > 1:
                ret *= self.sql_update(rs, "event.courses", cdata)
                changed = True
            if 'fields' in data:
                # delayed validation since we need additional info
                event_fields = self._get_event_fields(rs, current['event_id'])
                fdata = affirm(
                    vtypes.EventAssociatedFields, data['fields'],
                    fields=event_fields,
                    association=const.FieldAssociations.course)

                fupdate = {
                    'id': data['id'],
                    'fields': fdata,
                }
                ret *= self.sql_json_inplace_update(rs, "event.courses",
                                                    fupdate)
                changed = True
            if changed:
                self.event_log(
                    rs, const.EventLogCodes.course_changed, current['event_id'],
                    change_note=current['title'])
            if 'segments' in data:
                current_segments = self.sql_select(
                    rs, "event.course_segments", ("track_id",),
                    (data['id'],), entity_key="course_id")
                existing = {e['track_id'] for e in current_segments}
                new = data['segments'] - existing
                deleted = existing - data['segments']
                if new:
                    # check, that all new tracks belong to the event of the
                    # course
                    tracks = self.sql_select(
                        rs, "event.course_tracks", ("part_id",), new)
                    associated_parts = list(unwrap(e) for e in tracks)
                    associated_events = self.sql_select(
                        rs, "event.event_parts", ("event_id",),
                        associated_parts)
                    event_ids = {e['event_id'] for e in associated_events}
                    if {current['event_id']} != event_ids:
                        raise ValueError(n_("Non-associated tracks found."))

                    for anid in new:
                        insert = {
                            'course_id': data['id'],
                            'track_id': anid,
                            'is_active': True,
                        }
                        ret *= self.sql_insert(rs, "event.course_segments",
                                               insert)
                if deleted:
                    query = ("DELETE FROM event.course_segments"
                             " WHERE course_id = %s AND track_id = ANY(%s)")
                    ret *= self.query_exec(rs, query, (data['id'], deleted))
                if new or deleted:
                    self.event_log(
                        rs, const.EventLogCodes.course_segments_changed,
                        current['event_id'], change_note=current['title'])
            if 'active_segments' in data:
                current_segments = self.sql_select(
                    rs, "event.course_segments", ("track_id", "is_active"),
                    (data['id'],), entity_key="course_id")
                existing = {e['track_id'] for e in current_segments}
                # check that all active segments are actual segments of this
                # course
                if not existing >= data['active_segments']:
                    raise ValueError(n_("Wrong-associated segments found."))
                active = {e['track_id'] for e in current_segments
                          if e['is_active']}
                activated = data['active_segments'] - active
                deactivated = active - data['active_segments']
                if activated:
                    query = glue(
                        "UPDATE event.course_segments SET is_active = True",
                        "WHERE course_id = %s AND track_id = ANY(%s)")
                    ret *= self.query_exec(rs, query, (data['id'], activated))
                if deactivated:
                    query = glue(
                        "UPDATE event.course_segments SET is_active = False",
                        "WHERE course_id = %s AND track_id = ANY(%s)")
                    ret *= self.query_exec(rs, query, (data['id'], deactivated))
                if activated or deactivated:
                    self.event_log(
                        rs, const.EventLogCodes.course_segment_activity_changed,
                        current['event_id'], change_note=current['title'])
        return ret

    @access("event")
    def create_course(self, rs: RequestState,
                      data: CdEDBObject) -> DefaultReturnCode:
        """Make a new course organized via DB."""
        data = affirm(vtypes.Course, data, creation=True)
        # direct validation since we already have an event_id
        event_fields = self._get_event_fields(rs, data['event_id'])
        fdata = data.get('fields') or {}
        fdata = affirm(
            vtypes.EventAssociatedFields, fdata,
            fields=event_fields, association=const.FieldAssociations.course)
        data['fields'] = PsycoJson(fdata)
        if (not self.is_orga(rs, event_id=data['event_id'])
                and not self.is_admin(rs)):
            raise PrivilegeError(n_("Not privileged."))
        self.assert_offline_lock(rs, event_id=data['event_id'])
        with Atomizer(rs):
            # Check for existence of course tracks
            event = self.get_event(rs, data['event_id'])
            if not event['tracks']:
                raise RuntimeError(n_("Event without tracks forbids courses."))

            cdata = {k: v for k, v in data.items()
                     if k in COURSE_FIELDS}
            new_id = self.sql_insert(rs, "event.courses", cdata)
            if 'segments' in data or 'active_segments' in data:
                pdata = {
                    'id': new_id,
                }
                if 'segments' in data:
                    pdata['segments'] = data['segments']
                if 'active_segments' in data:
                    pdata['active_segments'] = data['active_segments']
                self.set_course(rs, pdata)
            self.event_log(rs, const.EventLogCodes.course_created,
                           data['event_id'], change_note=data['title'])
        return new_id

    @access("event")
    def delete_course_blockers(self, rs: RequestState,
                               course_id: int) -> DeletionBlockers:
        """Determine what keeps a course from beeing deleted.

        Possible blockers:

        * attendees: A registration track that assigns a registration to
                     the course as an attendee.
        * instructors: A registration track that references the course meaning
                       the participant is (potentially) the course's instructor.
        * course_choices: A course choice of the course.
        * course_segments: The course segments of the course.

        :return: List of blockers, separated by type. The values of the dict
            are the ids of the blockers.
        """
        course_id = affirm(vtypes.ID, course_id)
        blockers = {}

        attendees = self.sql_select(
            rs, "event.registration_tracks", ("id",), (course_id,),
            entity_key="course_id")
        if attendees:
            blockers["attendees"] = [e["id"] for e in attendees]

        instructors = self.sql_select(
            rs, "event.registration_tracks", ("id",), (course_id,),
            entity_key="course_instructor")
        if instructors:
            blockers["instructors"] = [e["id"] for e in instructors]

        course_choices = self.sql_select(
            rs, "event.course_choices", ("id",), (course_id,),
            entity_key="course_id")
        if course_choices:
            blockers["course_choices"] = [e["id"] for e in course_choices]

        course_segments = self.sql_select(
            rs, "event.course_segments", ("id",), (course_id,),
            entity_key="course_id")
        if course_segments:
            blockers["course_segments"] = [e["id"] for e in course_segments]

        return blockers

    @access("event")
    def delete_course(self, rs: RequestState, course_id: int,
                      cascade: Collection[str] = None) -> DefaultReturnCode:
        """Remove a course organized via DB from the DB.

        :param cascade: Specify which deletion blockers to cascadingly remove
            or ignore. If None or empty, cascade none.
        """
        course_id = affirm(vtypes.ID, course_id)
        if (not self.is_orga(rs, course_id=course_id)
                and not self.is_admin(rs)):
            raise PrivilegeError(n_("Not privileged."))
        self.assert_offline_lock(rs, course_id=course_id)

        blockers = self.delete_course_blockers(rs, course_id)
        if not cascade:
            cascade = set()
        cascade = affirm_set(str, cascade)
        cascade = cascade & blockers.keys()
        if blockers.keys() - cascade:
            raise ValueError(n_("Deletion of %(type)s blocked by %(block)s."),
                             {
                                 "type": "course",
                                 "block": blockers.keys() - cascade,
                             })

        ret = 1
        with Atomizer(rs):
            course = self.get_course(rs, course_id)
            # cascade specified blockers
            if cascade:
                if "attendees" in cascade:
                    for anid in blockers["attendees"]:
                        deletor = {
                            'course_id': None,
                            'id': anid,
                        }
                        ret *= self.sql_update(
                            rs, "event.registration_tracks", deletor)
                if "instructors" in cascade:
                    for anid in blockers["instructors"]:
                        deletor = {
                            'course_instructor': None,
                            'id': anid,
                        }
                        ret *= self.sql_update(
                            rs, "event.registration_tracks", deletor)
                if "course_choices" in cascade:
                    # Get the data of the affected choices grouped by track.
                    data = self.sql_select(
                        rs, "event.course_choices",
                        ("track_id", "registration_id"),
                        blockers["course_choices"])
                    data_by_tracks = {
                        track_id: [e["registration_id"] for e in data
                                   if e["track_id"] == track_id]
                        for track_id in set(e["track_id"] for e in data)
                    }

                    # Delete choices of the deletable course.
                    ret *= self.sql_delete(
                        rs, "event.course_choices", blockers["course_choices"])

                    # Construct list of inserts.
                    choices: List[CdEDBObject] = []
                    for track_id, reg_ids in data_by_tracks.items():
                        query = (
                            "SELECT id, course_id, track_id, registration_id"
                            " FROM event.course_choices"
                            " WHERE track_id = {} AND registration_id = ANY(%s)"
                            " ORDER BY registration_id, rank").format(track_id)
                        choices.extend(self.query_all(rs, query, (reg_ids,)))

                    deletion_ids = {e['id'] for e in choices}

                    # Update the ranks and remove the ids from the insert data.
                    i = 0
                    current_id = None
                    for row in choices:
                        if current_id != row['registration_id']:
                            current_id = row['registration_id']
                            i = 0
                        row['rank'] = i
                        del row['id']
                        i += 1

                    self.sql_delete(rs, "event.course_choices", deletion_ids)
                    self.sql_insert_many(rs, "event.course_choices", choices)

                if "course_segments" in cascade:
                    ret *= self.sql_delete(rs, "event.course_segments",
                                           blockers["course_segments"])

                # check if course is deletable after cascading
                blockers = self.delete_course_blockers(rs, course_id)

            if not blockers:
                ret *= self.sql_delete_one(rs, "event.courses", course_id)
                self.event_log(rs, const.EventLogCodes.course_deleted,
                               course['event_id'],
                               change_note=course['title'])
            else:
                raise ValueError(
                    n_("Deletion of %(type)s blocked by %(block)s."),
                    {"type": "course", "block": blockers.keys()})
        return ret

    @access("event")
    def list_persona_registrations(
        self, rs: RequestState, persona_id: int
    ) -> Dict[int, Dict[int, Dict[int, const.RegistrationPartStati]]]:
        """List all events a given user has a registration for.

        :returns: Mapping of event ids to
            (registration id to (part id to registration status))
        """
        if not (self.is_admin(rs) or self.core.is_relative_admin(rs, persona_id)
                or rs.user.persona_id == persona_id):
            raise PrivilegeError(n_("Not privileged."))
        persona_id = affirm(vtypes.ID, persona_id)

        query = ("SELECT event_id, registration_id, part_id, status"
                 " FROM event.registrations"
                 " LEFT JOIN event.registration_parts"
                 " ON registrations.id = registration_parts.registration_id"
                 " WHERE persona_id = %s")
        data = self.query_all(rs, query, (persona_id,))
        ret: Dict[int, Dict[int, Dict[int, const.RegistrationPartStati]]] = {}
        for e in data:
            ret.setdefault(
                e['event_id'], {}
            ).setdefault(
                e['registration_id'], {}
            )[e['part_id']] = const.RegistrationPartStati(e['status'])
        return ret

    @access("event", "ml_admin")
    def list_registrations_personas(self, rs: RequestState, event_id: int,
                                    persona_ids: Collection[int] = None
                                    ) -> Dict[int, int]:
        """List all registrations of an event.

        :param persona_ids: If passed restrict to registrations by these personas.
        :returns: Mapping of registration ids to persona_ids.
        """
        if not persona_ids:
            persona_ids = set()
        event_id = affirm(vtypes.ID, event_id)
        persona_ids = affirm_set(vtypes.ID, persona_ids)

        # ml_admins are allowed to do this to be able to manage
        # subscribers of event mailinglists.
        if (persona_ids != {rs.user.persona_id}
                and not self.is_orga(rs, event_id=event_id)
                and not self.is_admin(rs)
                and "ml_admin" not in rs.user.roles):
            raise PrivilegeError(n_("Not privileged."))

        query = "SELECT id, persona_id FROM event.registrations"
        conditions = ["event_id = %s"]
        params: List[Any] = [event_id]
        if persona_ids:
            conditions.append("persona_id = ANY(%s)")
            params.append(persona_ids)
        query += " WHERE " + " AND ".join(conditions)
        data = self.query_all(rs, query, params)
        return {e['id']: e['persona_id'] for e in data}

    @access("event", "ml_admin")
    def list_registrations(self, rs: RequestState, event_id: int, persona_id: int = None
                           ) -> Dict[int, int]:
        """Manual singularization of list_registrations_personas

        Handles default values properly.
        """
        if persona_id:
            return self.list_registrations_personas(rs, event_id, {persona_id})
        else:
            return self.list_registrations_personas(rs, event_id)

    @access("event")
    def list_participants(self, rs: RequestState, event_id: int) -> Dict[int, int]:
        """List all participants of an event.

        Just participants of this event are returned and the requester himself must
        have the status 'participant'.

        :returns: Mapping of registration ids to persona_ids.
        """
        event_id = affirm(vtypes.ID, event_id)

        # In this case, privilege check is performed afterwards since it depends on
        # the result of the query.
        query = """SELECT DISTINCT
            regs.id, regs.persona_id
        FROM
            event.registrations AS regs
            LEFT OUTER JOIN
                event.registration_parts AS rparts
            ON rparts.registration_id = regs.id"""
        conditions = ["regs.event_id = %s", "rparts.status = %s"]
        params = [event_id, const.RegistrationPartStati.participant]
        query += " WHERE " + " AND ".join(conditions)
        data = self.query_all(rs, query, params)
        ret = {e['id']: e['persona_id'] for e in data}

        if not (rs.user.persona_id in ret.values()
                or self.is_orga(rs, event_id=event_id)
                or self.is_admin(rs)):
            raise PrivilegeError(n_("Not privileged."))
        return ret

    @access("persona")
    def check_registrations_status(
            self, rs: RequestState, persona_ids: Collection[int], event_id: int,
            stati: Collection[const.RegistrationPartStati]) -> Dict[int, bool]:
        """Check if any status for a given event matches one of the given stati.

        This is mostly used to determine mailinglist eligibility. Thus,
        ml_admins are allowed to do this to manage subscribers.

        A user may do this for themselves, an orga for their event and an
        event or ml admin for every user.
        """
        persona_ids = affirm_set(vtypes.ID, persona_ids)
        event_id = affirm(vtypes.ID, event_id)
        stati = affirm_set(const.RegistrationPartStati, stati)

        # By default, assume no participation.
        ret = {anid: False for anid in persona_ids}

        # First, rule out people who can not participate at any event.
        if (persona_ids == {rs.user.persona_id} and
                "event" not in rs.user.roles):
            return ret

        # Check if eligible to check registration status for other users.
        if not (persona_ids == {rs.user.persona_id}
                or self.is_orga(rs, event_id=event_id)
                or self.is_admin(rs)
                or "ml_admin" in rs.user.roles):
            raise PrivilegeError(n_("Not privileged."))

        registration_ids = self.list_registrations_personas(rs, event_id, persona_ids)
        if not registration_ids:
            return {anid: False for anid in persona_ids}

        registrations = self.get_registrations(rs, registration_ids)
        ret.update({reg['persona_id']:
                        any(part['status'] in stati for part in reg['parts'].values())
                    for reg in registrations.values()})
        return ret

    class _GetRegistrationStatusProtocol(Protocol):
        def __call__(self, rs: RequestState, persona_id: int, event_id: int,
                     stati: Collection[const.RegistrationPartStati]) -> bool: ...
    check_registration_status: _GetRegistrationStatusProtocol = singularize(
        check_registrations_status, "persona_ids", "persona_id")

    @access("event")
    def get_registration_map(self, rs: RequestState, event_ids: Collection[int]
                             ) -> Dict[Tuple[int, int], int]:
        """Retrieve a map of personas to their registrations."""
        event_ids = affirm_set(vtypes.ID, event_ids)
        if (not all(self.is_orga(rs, event_id=anid) for anid in event_ids) and
                not self.is_admin(rs)):
            raise PrivilegeError(n_("Not privileged."))

        data = self.sql_select(
            rs, "event.registrations", ("id", "persona_id", "event_id"),
            event_ids, entity_key="event_id")
        ret = {(e["event_id"], e["persona_id"]): e["id"] for e in data}

        return ret

    @internal
    @access("event")
    def _get_waitlist(self, rs: RequestState, event_id: int,
                      part_ids: Collection[int] = None
                      ) -> Dict[int, Optional[List[int]]]:
        """Compute the waitlist in order for the given parts.

        :returns: Part id maping to None, if no waitlist ordering is defined
            or a list of registration ids otherwise.
        """
        event_id = affirm(vtypes.ID, event_id)
        part_ids = affirm_set(vtypes.ID, part_ids or set())
        with Atomizer(rs):
            event = self.get_event(rs, event_id)
            if not part_ids:
                part_ids = event['parts'].keys()
            elif not part_ids <= event['parts'].keys():
                raise ValueError(n_("Unknown part for the given event."))
            ret: Dict[int, Optional[List[int]]] = {}
            waitlist = const.RegistrationPartStati.waitlist
            query = ("SELECT id, fields FROM event.registrations"
                     " WHERE event_id = %s")
            fields_by_id = {
                reg['id']: cast_fields(reg['fields'], event['fields'])
                for reg in self.query_all(rs, query, (event_id,))}
            for part_id in part_ids:
                part = event['parts'][part_id]
                if not part['waitlist_field']:
                    ret[part_id] = None
                    continue
                field_name = event['fields'][part['waitlist_field']]['field_name']
                query = ("SELECT reg.id, rparts.status"
                         " FROM event.registrations AS reg"
                         " LEFT OUTER JOIN event.registration_parts AS rparts"
                         " ON reg.id = rparts.registration_id"
                         " WHERE rparts.part_id = %s AND rparts.status = %s")
                data = self.query_all(rs, query, (part_id, waitlist))
                ret[part_id] = xsorted(
                    (reg['id'] for reg in data),
                    key=lambda r_id: (fields_by_id[r_id].get(field_name, 0) or 0, r_id))  # pylint: disable=cell-var-from-loop
            return ret

    @access("event")
    def get_waitlist(self, rs: RequestState, event_id: int,
                     part_ids: Collection[int] = None
                     ) -> Dict[int, Optional[List[int]]]:
        """Public wrapper around _get_waitlist. Adds privilege check."""
        if not (self.is_admin(rs) or self.is_orga(rs, event_id=event_id)):
            raise PrivilegeError(n_("Must be orga to access full waitlist."))
        return self._get_waitlist(rs, event_id, part_ids)

    @access("event")
    def get_waitlist_position(self, rs: RequestState, event_id: int,
                              part_ids: Collection[int] = None,
                              persona_id: int = None
                              ) -> Dict[int, Optional[int]]:
        """Compute the waitlist position of a user for the given parts.

        :returns: Mapping of part id to position on waitlist or None if user is
            not on the waitlist in that part.
        """
        full_waitlist = self._get_waitlist(rs, event_id, part_ids)
        if persona_id is None:
            persona_id = rs.user.persona_id
        if persona_id != rs.user.persona_id:
            if not (self.is_admin(rs) or self.is_orga(rs, event_id=event_id)):
                raise PrivilegeError(
                    n_("Must be orga to access full waitlist."))
        reg_ids = self.list_registrations(rs, event_id, persona_id)
        if not reg_ids:
            raise ValueError(n_("Not registered for this event."))
        reg_id = unwrap(reg_ids.keys())
        ret: Dict[int, Optional[int]] = {}
        for part_id, waitlist in full_waitlist.items():
            try:
                # If `reg_id` is not in the list, a ValueError will be raised.
                # Offset the index by one.
                ret[part_id] = (waitlist or []).index(reg_id) + 1
            except ValueError:
                ret[part_id] = None
        return ret

    @access("event")
    def registrations_by_course(
            self, rs: RequestState, event_id: int, course_id: int = None,
            track_id: int = None, position: InfiniteEnum[CourseFilterPositions] = None,
            reg_ids: Collection[int] = None,
            reg_states: Collection[const.RegistrationPartStati] =
            (const.RegistrationPartStati.participant,)) -> Dict[int, int]:
        """List registrations of an event pertaining to a certain course.

        This is a filter function, mainly for the course assignment tool.

        :param position: A :py:class:`cdedb.common.CourseFilterPositions`
        :param reg_ids: List of registration states (in any part) to filter for
        """
        event_id = affirm(vtypes.ID, event_id)
        track_id = affirm_optional(vtypes.ID, track_id)
        course_id = affirm_optional(vtypes.ID, course_id)
        position = affirm_optional(InfiniteEnum[CourseFilterPositions], position)
        reg_ids = reg_ids or set()
        reg_ids = affirm_set(vtypes.ID, reg_ids)
        reg_states = affirm_set(const.RegistrationPartStati, reg_states)
        if (not self.is_admin(rs)
                and not self.is_orga(rs, event_id=event_id)):
            raise PrivilegeError(n_("Not privileged."))
        query = """SELECT DISTINCT
            regs.id, regs.persona_id
        FROM
            event.registrations AS regs
            LEFT OUTER JOIN
                event.registration_parts
            AS rparts ON rparts.registration_id = regs.id
            LEFT OUTER JOIN
                event.course_tracks
            AS course_tracks ON course_tracks.part_id = rparts.part_id
            LEFT OUTER JOIN
                event.registration_tracks
            AS rtracks ON rtracks.registration_id = regs.id
                AND rtracks.track_id = course_tracks.id
            LEFT OUTER JOIN
                event.course_choices
            AS choices ON choices.registration_id = regs.id
                AND choices.track_id = course_tracks.id"""
        conditions = ["regs.event_id = %s", "rparts.status = ANY(%s)"]
        params: List[Any] = [event_id, reg_states]
        if track_id:
            conditions.append("course_tracks.id = %s")
            params.append(track_id)
        if position is not None:
            cfp = CourseFilterPositions
            sub_conditions = []
            if position.enum in (cfp.instructor, cfp.anywhere):
                if course_id:
                    sub_conditions.append("rtracks.course_instructor = %s")
                    params.append(course_id)
                else:
                    sub_conditions.append("rtracks.course_instructor IS NULL")
            if position.enum in (cfp.any_choice, cfp.anywhere) and course_id:
                sub_conditions.append(
                    "(choices.course_id = %s AND "
                    " choices.rank < course_tracks.num_choices)")
                params.append(course_id)
            if position.enum == cfp.specific_rank and course_id:
                sub_conditions.append(
                    "(choices.course_id = %s AND choices.rank = %s)")
                params.extend((course_id, position.int))
            if position.enum in (cfp.assigned, cfp.anywhere):
                if course_id:
                    sub_conditions.append("rtracks.course_id = %s")
                    params.append(course_id)
                else:
                    sub_conditions.append("rtracks.course_id IS NULL")
            if sub_conditions:
                conditions.append(f"( {' OR '.join(sub_conditions)} )")
        if reg_ids:
            conditions.append("regs.id = ANY(%s)")
            params.append(reg_ids)

        if conditions:
            query += " WHERE " + " AND ".join(conditions)
        data = self.query_all(rs, query, params)
        return {e['id']: e['persona_id'] for e in data}

    @access("event", "ml_admin")
    def get_registrations(self, rs: RequestState, registration_ids: Collection[int]
                          ) -> CdEDBObjectMap:
        """Retrieve data for some registrations.

        All have to be from the same event.
        You must be orga to get additional access to all registrations which are
        not your own. If you are participant of the event, you get access to
        data from other users, being also participant in the same event (this is
        important for the online participant list).
        This includes the following additional data:

        * parts: per part data (like lodgement),
        * tracks: per track data (like course choices)

        ml_admins are allowed to do this to be able to manage
        subscribers of event mailinglists.
        """
        registration_ids = affirm_set(vtypes.ID, registration_ids)
        with Atomizer(rs):
            # Check associations.
            associated = self.sql_select(rs, "event.registrations",
                                         ("persona_id", "event_id"), registration_ids)
            if not associated:
                return {}
            events = {e['event_id'] for e in associated}
            personas = {e['persona_id'] for e in associated}
            if len(events) > 1:
                raise ValueError(n_(
                    "Only registrations from exactly one event allowed."))
            event_id = unwrap(events)
            # Select appropriate stati filter.
            stati = set(m for m in const.RegistrationPartStati)
            # orgas and admins have full access to all data
            # ml_admins are allowed to do this to be able to manage
            # subscribers of event mailinglists.
            is_privileged = (self.is_orga(rs, event_id=event_id)
                             or self.is_admin(rs)
                             or "ml_admin" in rs.user.roles)
            if not is_privileged:
                if rs.user.persona_id not in personas:
                    raise PrivilegeError(n_("Not privileged."))
                elif not personas <= {rs.user.persona_id}:
                    # Permission check is done later when we know more
                    stati = {const.RegistrationPartStati.participant}

            query = f"""
                SELECT {", ".join(REGISTRATION_FIELDS)}, ctime, mtime
                FROM event.registrations
                LEFT OUTER JOIN (
                    SELECT persona_id AS log_persona_id, MAX(ctime) AS ctime
                    FROM event.log WHERE code = %s GROUP BY log_persona_id
                ) AS ctime
                ON event.registrations.persona_id = ctime.log_persona_id
                LEFT OUTER JOIN (
                    SELECT persona_id AS log_persona_id, MAX(ctime) AS mtime
                    FROM event.log WHERE code = %s GROUP BY log_persona_id
                ) AS mtime
                ON event.registrations.persona_id = mtime.log_persona_id
                WHERE event.registrations.id = ANY(%s)
                """
            params = (const.EventLogCodes.registration_created,
                      const.EventLogCodes.registration_changed, registration_ids)
            rdata = self.query_all(rs, query, params)
            ret = {reg['id']: reg for reg in rdata}

            pdata = self.sql_select(
                rs, "event.registration_parts", REGISTRATION_PART_FIELDS,
                registration_ids, entity_key="registration_id")
            for p in pdata:
                p['status'] = const.RegistrationPartStati(p['status'])
                ret[p['registration_id']].setdefault('parts', {})[p['part_id']] = p
            # Limit to registrations matching stati filter in any part.
            for anid in tuple(ret):
                if not any(e['status'] in stati for e in ret[anid]['parts'].values()):
                    del ret[anid]

            # Here comes the promised permission check
            if not is_privileged and all(reg['persona_id'] != rs.user.persona_id
                                         for reg in ret.values()):
                raise PrivilegeError(n_("No participant of event."))

            tdata = self.sql_select(
                rs, "event.registration_tracks", REGISTRATION_TRACK_FIELDS,
                registration_ids, entity_key="registration_id")
            choices = self.sql_select(
                rs, "event.course_choices",
                ("registration_id", "track_id", "course_id", "rank"), registration_ids,
                entity_key="registration_id")
            event_fields = self._get_event_fields(rs, event_id)
            for anid in ret:
                if 'tracks' in ret[anid]:
                    raise RuntimeError()
                tracks = {e['track_id']: e for e in tdata
                          if e['registration_id'] == anid}
                for track_id in tracks:
                    tmp = {e['course_id']: e['rank'] for e in choices
                           if (e['registration_id'] == anid
                               and e['track_id'] == track_id)}
                    tracks[track_id]['choices'] = xsorted(tmp.keys(), key=tmp.get)
                ret[anid]['tracks'] = tracks
                ret[anid]['fields'] = cast_fields(ret[anid]['fields'], event_fields)

        return ret

    class _GetRegistrationProtocol(Protocol):
        def __call__(self, rs: RequestState, registration_id: int) -> CdEDBObject: ...
    get_registration: _GetRegistrationProtocol = singularize(
        get_registrations, "registration_ids", "registration_id")

    @access("event")
    def has_registrations(self, rs: RequestState, event_id: int) -> bool:
        """Determine whether there exist registrations for an event."""
        event_id = affirm(vtypes.ID, event_id)
        if not self.is_orga(rs, event_id=event_id) and not self.is_admin(rs):
            raise PrivilegeError(n_("Not privileged."))
        query = "SELECT COUNT(*) FROM event.registrations WHERE event_id = %s LIMIT 1"
        return bool(unwrap(self.query_one(rs, query, (event_id,))))

    def _get_event_course_segments(self, rs: RequestState,
                                   event_id: int) -> Dict[int, List[int]]:
        """
        Helper function to get course segments of all courses of an event.

        Required for _set_course_choices().

        :returns: A dict mapping each course id (of the event) to a list of
            track ids (which correspond to its segments)
        """
        query = """
            SELECT courses.id, array_agg(segments.track_id) AS segments
            FROM (
                event.courses AS courses
                LEFT OUTER JOIN event.course_segments AS segments
                ON courses.id = segments.course_id
            )
            WHERE courses.event_id = %s
            GROUP BY courses.id"""
        return {row['id']: row['segments']
                for row in self.query_all(rs, query, (event_id,))}

    def _set_course_choices(self, rs: RequestState, registration_id: int,
                            track_id: int, choices: Optional[Sequence[int]],
                            course_segments: Mapping[int, Collection[int]],
                            new_registration: bool = False
                            ) -> DefaultReturnCode:
        """Helper for handling of course choices.

        This is basically uninlined code from ``set_registration()``.

        :note: This has to be called inside an atomized context.

        :param course_segments: Dict, course segments, as returned by
            _get_event_course_segments()
        :param new_registration: Performance optimization for creating
            registrations: If true, the deletion of existing choices is skipped.
        """
        ret = 1
        self.affirm_atomized_context(rs)
        if choices is None:
            # Nothing specified, hence nothing to do
            return ret
        for course_id in choices:
            if track_id not in course_segments[course_id]:
                raise ValueError(n_("Wrong track for course."))
        if not new_registration:
            query = ("DELETE FROM event.course_choices"
                     " WHERE registration_id = %s AND track_id = %s")
            self.query_exec(rs, query, (registration_id, track_id))
        for rank, course_id in enumerate(choices):
            new_choice = {
                "registration_id": registration_id,
                "track_id": track_id,
                "course_id": course_id,
                "rank": rank,
            }
            ret *= self.sql_insert(rs, "event.course_choices",
                                   new_choice)
        return ret

    def _get_registration_info(self, rs: RequestState,
                               reg_id: int) -> Optional[CdEDBObject]:
        """Helper to retrieve basic registration information."""
        return self.sql_select_one(
            rs, "event.registrations", ("persona_id", "event_id"), reg_id)

    @access("event")
    def set_registration(self, rs: RequestState, data: CdEDBObject,
                         change_note: str = None) -> DefaultReturnCode:
        """Update some keys of a registration.

        The syntax for updating the non-trivial keys fields, parts and
        choices is as follows:

        * If the key 'fields' is present it must be a dict and is used to
          updated the stored value (in a python dict.update sense).
        * If the key 'parts' is present, the associated dict mapping the
          part ids to the respective data sets can contain an arbitrary
          number of entities, absent entities are not modified. Entries are
          created/updated as applicable.
        * If the key 'tracks' is present, the associated dict mapping the
          track ids to the respective data sets can contain an arbitrary
          number of entities, absent entities are not
          modified. Entries are created/updated as applicable. The
          'choices' key is handled separately and if present replaces
          the current list of course choices.
        """
        data = affirm(vtypes.Registration, data)
        change_note = affirm_optional(str, change_note)
        with Atomizer(rs):
            # Retrieve some basic data about the registration.
            current = self._get_registration_info(rs, reg_id=data['id'])
            if current is None:
                raise ValueError(n_("Registration does not exist."))
            persona_id, event_id = current['persona_id'], current['event_id']
            self.assert_offline_lock(rs, event_id=event_id)
            if (persona_id != rs.user.persona_id
                    and not self.is_orga(rs, event_id=event_id)
                    and not self.is_admin(rs)):
                raise PrivilegeError(n_("Not privileged."))
            event = self.get_event(rs, event_id)
            course_segments = self._get_event_course_segments(rs, event_id)
            if "amount_owed" in data:
                del data["amount_owed"]

            # now we get to do the actual work
            rdata = {k: v for k, v in data.items()
                     if k in REGISTRATION_FIELDS and k != "fields"}
            ret = 1
            if len(rdata) > 1:
                ret *= self.sql_update(rs, "event.registrations", rdata)
            if 'fields' in data:
                # delayed validation since we need additional info
                fdata = affirm(
                    vtypes.EventAssociatedFields, data['fields'],
                    fields=event['fields'],
                    association=const.FieldAssociations.registration)

                fupdate = {
                    'id': data['id'],
                    'fields': fdata,
                }
                ret *= self.sql_json_inplace_update(rs, "event.registrations",
                                                    fupdate)
            if 'parts' in data:
                parts = data['parts']
                if not event['parts'].keys() >= parts.keys():
                    raise ValueError(n_("Non-existing parts specified."))
                existing = {e['part_id']: e['id'] for e in self.sql_select(
                    rs, "event.registration_parts", ("id", "part_id"),
                    (data['id'],), entity_key="registration_id")}
                new = {x for x in parts if x not in existing}
                updated = {x for x in parts
                           if x in existing and parts[x] is not None}
                deleted = {x for x in parts
                           if x in existing and parts[x] is None}
                for x in new:
                    new_part = copy.deepcopy(parts[x])
                    new_part['registration_id'] = data['id']
                    new_part['part_id'] = x
                    ret *= self.sql_insert(rs, "event.registration_parts",
                                           new_part)
                for x in updated:
                    update = copy.deepcopy(parts[x])
                    update['id'] = existing[x]
                    ret *= self.sql_update(rs, "event.registration_parts",
                                           update)
                if deleted:
                    raise NotImplementedError(n_("This is not useful."))
            if 'tracks' in data:
                tracks = data['tracks']
                if not set(tracks).issubset(event['tracks']):
                    raise ValueError(n_("Non-existing tracks specified."))
                existing = {e['track_id']: e['id'] for e in self.sql_select(
                    rs, "event.registration_tracks", ("id", "track_id"),
                    (data['id'],), entity_key="registration_id")}
                new = {x for x in tracks if x not in existing}
                updated = {x for x in tracks
                           if x in existing and tracks[x] is not None}
                deleted = {x for x in tracks
                           if x in existing and tracks[x] is None}
                for x in new:
                    new_track = copy.deepcopy(tracks[x])
                    choices = new_track.pop('choices', None)
                    self._set_course_choices(rs, data['id'], x, choices,
                                             course_segments)
                    new_track['registration_id'] = data['id']
                    new_track['track_id'] = x
                    ret *= self.sql_insert(rs, "event.registration_tracks",
                                           new_track)
                for x in updated:
                    update = copy.deepcopy(tracks[x])
                    choices = update.pop('choices', None)
                    self._set_course_choices(rs, data['id'], x, choices,
                                             course_segments)
                    update['id'] = existing[x]
                    ret *= self.sql_update(rs, "event.registration_tracks",
                                           update)
                if deleted:
                    raise NotImplementedError(n_("This is not useful."))

            # Recalculate the amount owed after all changes have been applied.
            current = self.get_registration(rs, data['id'])
            update = {
                'id': data['id'],
                'amount_owed': self._calculate_single_fee(
                    rs, current, event=event)
            }
            ret *= self.sql_update(rs, "event.registrations", update)
            self.event_log(
                rs, const.EventLogCodes.registration_changed, event_id,
                persona_id=persona_id, change_note=change_note)
        return ret

    @access("event")
    def create_registration(self, rs: RequestState,
                            data: CdEDBObject) -> DefaultReturnCode:
        """Make a new registration.

        The data must contain a dataset for each part and each track
        and may not contain a value for 'fields', which is initialized
        to a default value.
        """
        data = affirm(vtypes.Registration, data, creation=True)
        event = self.get_event(rs, data['event_id'])
        fdata = data.get('fields') or {}
        fdata = affirm(
            vtypes.EventAssociatedFields, fdata, fields=event['fields'],
            association=const.FieldAssociations.registration)
        if (data['persona_id'] != rs.user.persona_id
                and not self.is_orga(rs, event_id=data['event_id'])
                and not self.is_admin(rs)):
            raise PrivilegeError(n_("Not privileged."))
        with Atomizer(rs):
            if not self.core.verify_id(rs, data['persona_id'], is_archived=False):
                raise ValueError(n_("This user does not exist or is archived."))
            if not self.core.verify_persona(rs, data['persona_id'], {"event"}):
                raise ValueError(n_("This user is not an event user."))
            if self.list_registrations(rs, data['event_id'], data['persona_id']):
                raise ValueError(n_("Already registered."))
            self.assert_offline_lock(rs, event_id=data['event_id'])
            data['fields'] = fdata
            data['amount_owed'] = self._calculate_single_fee(rs, data, event=event)
            data['fields'] = PsycoJson(fdata)
            course_segments = self._get_event_course_segments(rs, data['event_id'])
            part_ids = {e['id'] for e in self.sql_select(
                rs, "event.event_parts", ("id",), (data['event_id'],),
                entity_key="event_id")}
            if part_ids != set(data['parts'].keys()):
                raise ValueError(n_("Missing part dataset."))
            track_ids = {e['id'] for e in self.sql_select(
                rs, "event.course_tracks", ("id",), part_ids, entity_key="part_id")}
            if track_ids != set(data['tracks'].keys()):
                raise ValueError(n_("Missing track dataset."))
            rdata = {k: v for k, v in data.items() if k in REGISTRATION_FIELDS}
            new_id = self.sql_insert(rs, "event.registrations", rdata)

            # Uninlined code from set_registration to make this more
            # performant.
            #
            # insert parts
            for part_id, part in data['parts'].items():
                new_part = copy.deepcopy(part)
                new_part['registration_id'] = new_id
                new_part['part_id'] = part_id
                self.sql_insert(rs, "event.registration_parts", new_part)
            # insert tracks
            for track_id, track in data['tracks'].items():
                new_track = copy.deepcopy(track)
                choices = new_track.pop('choices', None)
                self._set_course_choices(rs, new_id, track_id, choices,
                                         course_segments, new_registration=True)
                new_track['registration_id'] = new_id
                new_track['track_id'] = track_id
                self.sql_insert(rs, "event.registration_tracks", new_track)
            self.event_log(
                rs, const.EventLogCodes.registration_created, data['event_id'],
                persona_id=data['persona_id'])
        return new_id

    @access("event")
    def delete_registration_blockers(self, rs: RequestState,
                                     registration_id: int) -> DeletionBlockers:
        """Determine what keeps a registration from being deleted.

        Possible blockers:

        * registration_parts: The registration's registration parts.
        * registration_tracks: The registration's registration tracks.
        * course_choices: The registrations course choices.

        :return: List of blockers, separated by type. The values of the dict
            are the ids of the blockers.
        """
        registration_id = affirm(vtypes.ID, registration_id)
        blockers = {}

        reg_parts = self.sql_select(
            rs, "event.registration_parts", ("id",), (registration_id,),
            entity_key="registration_id")
        if reg_parts:
            blockers["registration_parts"] = [e["id"] for e in reg_parts]

        reg_tracks = self.sql_select(
            rs, "event.registration_tracks", ("id",), (registration_id,),
            entity_key="registration_id")
        if reg_tracks:
            blockers["registration_tracks"] = [e["id"] for e in reg_tracks]

        course_choices = self.sql_select(
            rs, "event.course_choices", ("id",), (registration_id,),
            entity_key="registration_id")
        if course_choices:
            blockers["course_choices"] = [e["id"] for e in course_choices]

        return blockers

    @access("event")
    def delete_registration(self, rs: RequestState, registration_id: int,
                            cascade: Collection[str] = None
                            ) -> DefaultReturnCode:
        """Remove a registration.

        :param cascade: Specify which deletion blockers to cascadingly remove
            or ignore. If None or empty, cascade none.
        """
        registration_id = affirm(vtypes.ID, registration_id)
        reg = self.get_registration(rs, registration_id)
        if (not self.is_orga(rs, event_id=reg['event_id'])
                and not self.is_admin(rs)):
            raise PrivilegeError(n_("Not privileged."))
        self.assert_offline_lock(rs, event_id=reg['event_id'])

        blockers = self.delete_registration_blockers(rs, registration_id)
        if not cascade:
            cascade = set()
        cascade = affirm_set(str, cascade)
        cascade = cascade & blockers.keys()
        if blockers.keys() - cascade:
            raise ValueError(n_("Deletion of %(type)s blocked by %(block)s."),
                             {
                                 "type": "registration",
                                 "block": blockers.keys() - cascade,
                             })

        ret = 1
        with Atomizer(rs):
            # cascade specified blockers
            if cascade:
                if "registration_parts" in cascade:
                    ret *= self.sql_delete(rs, "event.registration_parts",
                                           blockers["registration_parts"])
                if "registration_tracks" in cascade:
                    ret *= self.sql_delete(rs, "event.registration_tracks",
                                           blockers["registration_tracks"])
                if "course_choices" in cascade:
                    ret *= self.sql_delete(rs, "event.course_choices",
                                           blockers["course_choices"])

                # check if registration is deletable after cascading
                blockers = self.delete_registration_blockers(
                    rs, registration_id)

            if not blockers:
                ret *= self.sql_delete_one(
                    rs, "event.registrations", registration_id)
                self.event_log(rs, const.EventLogCodes.registration_deleted,
                               reg['event_id'], persona_id=reg['persona_id'])
            else:
                raise ValueError(
                    n_("Deletion of %(type)s blocked by %(block)s."),
                    {"type": "registration", "block": blockers.keys()})
        return ret

    def _calculate_single_fee(self, rs: RequestState, reg: CdEDBObject, *,
                              event: CdEDBObject = None, event_id: int = None,
                              is_member: bool = None) -> decimal.Decimal:
        """Helper function to calculate the fee for one registration.

        This is used inside `create_registration` and `set_registration`,
        so we take the full registration and event as input instead of
        retrieving them via id.

        :param is_member: If this is None, retrieve membership status here.
        """
        fee = decimal.Decimal(0)
        rps = const.RegistrationPartStati

        if event is None and event_id is None:
            raise ValueError("No input given.")
        elif event is not None and event_id is not None:
            raise ValueError("Only one input for event allowed.")
        elif event_id is not None:
            event = self.get_event(rs, event_id)
        assert event is not None
        for part_id, rpart in reg['parts'].items():
            part = event['parts'][part_id]
            if rps(rpart['status']).is_involved():
                fee += part['fee']

        for fee_modifier in event['fee_modifiers'].values():
            field = event['fields'][fee_modifier['field_id']]
            status = rps(reg['parts'][fee_modifier['part_id']]['status'])
            if status.is_involved():
                if reg['fields'].get(field['field_name']):
                    fee += fee_modifier['amount']

        if is_member is None:
            is_member = self.core.get_persona(
                rs, reg['persona_id'])['is_member']
        if not is_member:
            fee += event['nonmember_surcharge']

        return fee

    @access("event")
    def calculate_fees(self, rs: RequestState, registration_ids: Collection[int]
                       ) -> Dict[int, decimal.Decimal]:
        """Calculate the total fees for some registrations.

        This should be called once for multiple registrations, as it would be
        somewhat expensive if called per registration.

        All registrations need to belong to the same event.

        The caller must have priviliged acces to that event.
        """
        registration_ids = affirm_set(vtypes.ID, registration_ids)

        with Atomizer(rs):
            associated = self.sql_select(rs, "event.registrations",
                                         ("event_id",), registration_ids)
            if not associated:
                return {}
            events = {e['event_id'] for e in associated}
            if len(events) > 1:
                raise ValueError(n_(
                    "Only registrations from exactly one event allowed."))

            event_id = unwrap(events)
            regs = self.get_registrations(rs, registration_ids)
            user_id = rs.user.persona_id
            if (not self.is_orga(rs, event_id=event_id)
                    and not self.is_admin(rs)
                    and {r['persona_id'] for r in regs.values()} != {user_id}):
                raise PrivilegeError(n_("Not privileged."))

            persona_ids = {e['persona_id'] for e in regs.values()}
            personas = self.core.get_personas(rs, persona_ids)

            event = self.get_event(rs, event_id)
            ret: Dict[int, decimal.Decimal] = {}
            for reg_id, reg in regs.items():
                is_member = personas[reg['persona_id']]['is_member']
                ret[reg_id] = self._calculate_single_fee(
                    rs, reg, event=event, is_member=is_member)
        return ret

    class _CalculateFeeProtocol(Protocol):
        def __call__(self, rs: RequestState, registration_id: int
                     ) -> decimal.Decimal: ...
    calculate_fee: _CalculateFeeProtocol = singularize(
        calculate_fees, "registration_ids", "registration_id")

    @access("event")
    def book_fees(self, rs: RequestState, event_id: int, data: Collection[CdEDBObject],
                  ) -> Tuple[bool, Optional[int]]:
        """Book all paid fees.

        :returns: Success information and

          * for positive outcome the number of recorded transfers
          * for negative outcome the line where an exception was triggered
            or None if it was a DB serialization error
        """
        data = affirm_array(vtypes.FeeBookingEntry, data)

        if (not self.is_orga(rs, event_id=event_id)
                and not self.is_admin(rs)):
            raise PrivilegeError(n_("Not privileged."))
        self.assert_offline_lock(rs, event_id=event_id)

        index = 0
        # noinspection PyBroadException
        try:
            with Atomizer(rs):
                count = 0
                all_reg_ids = {datum['registration_id'] for datum in data}
                all_regs = self.get_registrations(rs, all_reg_ids)
                if any(reg['event_id'] != event_id for reg in all_regs.values()):
                    raise ValueError(n_("Mismatched registrations,"
                                        " not associated with the event."))
                for index, datum in enumerate(data):
                    reg_id = datum['registration_id']
                    update = {
                        'id': reg_id,
                        'payment': datum['date'],
                        'amount_paid': all_regs[reg_id]['amount_paid']
                                       + datum['amount'],
                    }
                    change_note = "{} am {} gezahlt.".format(
                        money_filter(datum['amount']),
                        date_filter(datum['original_date'], lang="de"))
                    count += self.set_registration(rs, update, change_note)
        except psycopg2.extensions.TransactionRollbackError:
            # We perform a rather big transaction, so serialization errors
            # could happen.
            return False, None
        except Exception:
            # This blanket catching of all exceptions is a last resort. We try
            # to do enough validation, so that this should never happen, but
            # an opaque error (as would happen without this) would be rather
            # frustrating for the users -- hence some extra error handling
            # here.
            self.logger.error(glue(
                ">>>\n>>>\n>>>\n>>> Exception during fee transfer processing",
                "<<<\n<<<\n<<<\n<<<"))
            self.logger.exception("FIRST AS SIMPLE TRACEBACK")
            self.logger.error("SECOND TRY CGITB")
            self.cgitb_log()
            return False, index
        return True, count

    @access("event")
    def check_orga_addition_limit(self, rs: RequestState,
                                  event_id: int) -> bool:
        """Implement a rate limiting check for orgas adding persons.

        Since adding somebody as participant or orga to an event gives all
        orgas basically full access to their data, we rate limit this
        operation.

        :returns: True if limit has not been reached.
        """
        event_id = affirm(vtypes.ID, event_id)
        if (not self.is_orga(rs, event_id=event_id)
                and not self.is_admin(rs)):
            raise PrivilegeError(n_("Not privileged."))
        if self.is_admin(rs):
            # Admins are exempt
            return True
        query = ("SELECT COUNT(*) AS num FROM event.log"
                 " WHERE event_id = %s AND code = %s "
                 " AND submitted_by != persona_id "
                 " AND ctime >= now() - interval '24 hours'")
        params = (event_id, const.EventLogCodes.registration_created)
        num = unwrap(self.query_one(rs, query, params))
        return num < self.conf["ORGA_ADD_LIMIT"]

    @access("event")
    def list_lodgement_groups(self, rs: RequestState,
                              event_id: int) -> Dict[int, str]:
        """List all lodgement groups for an event.

        :returns: dict mapping ids to names
        """
        event_id = affirm(vtypes.ID, event_id)
        if not self.is_orga(rs, event_id=event_id) and not self.is_admin(rs):
            raise PrivilegeError(n_("Not privileged."))
        data = self.sql_select(rs, "event.lodgement_groups", ("id", "title"),
                               (event_id,), entity_key="event_id")
        return {e['id']: e['title'] for e in data}

    @access("event")
    def get_lodgement_groups(self, rs: RequestState, group_ids: Collection[int]
                             ) -> CdEDBObjectMap:
        """Retrieve data for some lodgement groups.

        All have to be from the same event.
        """
        group_ids = affirm_set(vtypes.ID, group_ids)
        with Atomizer(rs):
            data = self.sql_select(
                rs, "event.lodgement_groups", LODGEMENT_GROUP_FIELDS, group_ids)
            if not data:
                return {}
            events = {e['event_id'] for e in data}
            if len(events) > 1:
                raise ValueError(n_(
                    "Only lodgement groups from exactly one event allowed!"))
            event_id = unwrap(events)
            if (not self.is_orga(rs, event_id=event_id)
                    and not self.is_admin(rs)):
                raise PrivilegeError(n_("Not privileged."))
        return {e['id']: e for e in data}

    class _GetLodgementGroupProtocol(Protocol):
        def __call__(self, rs: RequestState, group_id: int) -> CdEDBObject: ...
    get_lodgement_group: _GetLodgementGroupProtocol = singularize(
        get_lodgement_groups, "group_ids", "group_id")

    @access("event")
    def set_lodgement_group(self, rs: RequestState,
                            data: CdEDBObject) -> DefaultReturnCode:
        """Update some keys of a lodgement group."""
        data = affirm(vtypes.LodgementGroup, data)
        ret = 1
        with Atomizer(rs):
            current = unwrap(self.get_lodgement_groups(rs, (data['id'],)))
            event_id, title = current['event_id'], current['title']
            if (not self.is_orga(rs, event_id=event_id)
                    and not self.is_admin(rs)):
                raise PrivilegeError(n_("Not privileged."))
            self.assert_offline_lock(rs, event_id=event_id)

            # Do the actual work:
            ret *= self.sql_update(rs, "event.lodgement_groups", data)
            self.event_log(
                rs, const.EventLogCodes.lodgement_group_changed, event_id,
                change_note=title)

        return ret

    class _RCWLodgementGroupProtocol(Protocol):
        def __call__(self, rs: RequestState, data: CdEDBObject
                     ) -> DefaultReturnCode: ...
    rcw_lodgement_group: _RCWLodgementGroupProtocol = read_conditional_write_composer(
        get_lodgement_group, set_lodgement_group, id_param_name='group_id')

    @access("event")
    def create_lodgement_group(self, rs: RequestState,
                               data: CdEDBObject) -> DefaultReturnCode:
        """Make a new lodgement group."""
        data = affirm(vtypes.LodgementGroup, data, creation=True)

        if (not self.is_orga(rs, event_id=data['event_id'])
                and not self.is_admin(rs)):
            raise PrivilegeError(n_("Not privileged."))
        self.assert_offline_lock(rs, event_id=data['event_id'])
        with Atomizer(rs):
            new_id = self.sql_insert(rs, "event.lodgement_groups", data)
            self.event_log(
                rs, const.EventLogCodes.lodgement_group_created,
                data['event_id'], change_note=data['title'])
        return new_id

    @access("event")
    def delete_lodgement_group_blockers(self, rs: RequestState,
                                        group_id: int) -> DeletionBlockers:
        """Determine what keeps a lodgement group from being deleted.

        Possible blockers:

        * lodgements: A lodgement that is part of this lodgement group.

        :return: List of blockers, separated by type. The values of the dict
            are the ids of the blockers.
        """
        group_id = affirm(vtypes.ID, group_id)
        blockers = {}

        lodgements = self.sql_select(
            rs, "event.lodgements", ("id",), (group_id,),
            entity_key="group_id")
        if lodgements:
            blockers["lodgements"] = [e["id"] for e in lodgements]

        return blockers

    @access("event")
    def delete_lodgement_group(self, rs: RequestState, group_id: int,
                               cascade: Collection[str] = None
                               ) -> DefaultReturnCode:
        """Delete a lodgement group.

        :param cascade: Specify which deletion blockers to cascadingly
            remove or ignore. If None or empty, cascade none.
        """
        group_id = affirm(vtypes.ID, group_id)
        blockers = self.delete_lodgement_group_blockers(rs, group_id)
        if not cascade:
            cascade = set()
        cascade = affirm_set(str, cascade)
        cascade = cascade & blockers.keys()
        if blockers.keys() - cascade:
            raise ValueError(n_("Deletion of %(type)s blocked by %(block)s."),
                             {
                                 "type": "lodgement group",
                                 "block": blockers.keys() - cascade,
                             })
>>>>>>> b4277abf

import cdedb.database.constants as const
import cdedb.validationtypes as vtypes
from cdedb.backend.common import (
    Silencer, access, affirm_set_validation as affirm_set,
    affirm_validation_typed as affirm,
)
from cdedb.backend.event_base import EventBaseBackend
from cdedb.backend.event_course import EventCourseBackend
from cdedb.backend.event_lowlevel import EventLowLevelBackend
from cdedb.backend.event_lodgement import EventLodgementBackend
from cdedb.backend.event_query import EventQueryBackend
from cdedb.backend.event_registration import EventRegistrationBackend
from cdedb.common import (
    CdEDBObject, CdEDBOptionalMap, DefaultReturnCode,
    EVENT_SCHEMA_VERSION, PartialImportError, PrivilegeError, RequestState, get_hash,
    json_serialize, mixed_existence_sorter, n_, unwrap,
)
from cdedb.common import (DeletionBlockers)
from cdedb.database.connection import Atomizer


class EventBackend(EventCourseBackend, EventLodgementBackend, EventQueryBackend,
                   EventRegistrationBackend, EventBaseBackend, EventLowLevelBackend):
    @access("event_admin")
    def delete_event_blockers(self, rs: RequestState,
                              event_id: int) -> DeletionBlockers:
        """Determine what keeps an event from being deleted.

        Possible blockers:

        * field_definitions: A custom datafield associated with the event.
        * courses: A course associated with the event. This can have it's own
                   blockers.
        * course_tracks: A course track of the event.
        * orgas: An orga of the event.
        * lodgement_groups: A lodgement group associated with the event.
                            This can have it's own blockers.
        * lodgements: A lodgement associated with the event. This can have
                      it's own blockers.
        * registrations: A registration associated with the event. This can
                         have it's own blockers.
        * questionnaire: A questionnaire row configured for the event.
        * stored_queries: A stored query for the event.
        * log: A log entry for the event.
        * mailinglists: A mailinglist associated with the event. This
                        reference will be removed but the mailinglist will
                        not be deleted.

        :return: List of blockers, separated by type. The values of the dict
            are the ids of the blockers.
        """
        event_id = affirm(vtypes.ID, event_id)
        blockers = {}

        field_definitions = self.sql_select(
            rs, "event.field_definitions", ("id",), (event_id,),
            entity_key="event_id")
        if field_definitions:
            blockers["field_definitions"] = [e["id"] for e in field_definitions]

        courses = self.sql_select(
            rs, "event.courses", ("id",), (event_id,), entity_key="event_id")
        if courses:
            blockers["courses"] = [e["id"] for e in courses]

        event_parts = self.sql_select(rs, "event.event_parts", ("id",),
                                      (event_id,), entity_key="event_id")
        if event_parts:
            blockers["event_parts"] = [e["id"] for e in event_parts]
            course_tracks = self.sql_select(
                rs, "event.course_tracks", ("id",), blockers["event_parts"],
                entity_key="part_id")
            if course_tracks:
                blockers["course_tracks"] = [e["id"] for e in course_tracks]

        orgas = self.sql_select(
            rs, "event.orgas", ("id",), (event_id,), entity_key="event_id")
        if orgas:
            blockers["orgas"] = [e["id"] for e in orgas]

        lodgement_groups = self.sql_select(
            rs, "event.lodgement_groups", ("id",), (event_id,),
            entity_key="event_id")
        if lodgement_groups:
            blockers["lodgement_groups"] = [e["id"] for e in lodgement_groups]

        lodgements = self.sql_select(
            rs, "event.lodgements", ("id",), (event_id,), entity_key="event_id")
        if lodgements:
            blockers["lodgements"] = [e["id"] for e in lodgements]

        registrations = self.sql_select(
            rs, "event.registrations", ("id",), (event_id,),
            entity_key="event_id")
        if registrations:
            blockers["registrations"] = [e["id"] for e in registrations]

        questionnaire_rows = self.sql_select(
            rs, "event.questionnaire_rows", ("id",), (event_id,),
            entity_key="event_id")
        if questionnaire_rows:
            blockers["questionnaire"] = [e["id"] for e in questionnaire_rows]

        stored_queries = self.sql_select(
            rs, "event.stored_queries", ("id",), (event_id,), entity_key="event_id")
        if stored_queries:
            blockers["stored_queries"] = [e["id"] for e in stored_queries]

        log = self.sql_select(
            rs, "event.log", ("id",), (event_id,), entity_key="event_id")
        if log:
            blockers["log"] = [e["id"] for e in log]

        mailinglists = self.sql_select(
            rs, "ml.mailinglists", ("id",), (event_id,), entity_key="event_id")
        if mailinglists:
            blockers["mailinglists"] = [e["id"] for e in mailinglists]

        return blockers

    @access("event_admin")
    def delete_event(self, rs: RequestState, event_id: int,
                     cascade: Collection[str] = None) -> DefaultReturnCode:
        """Remove event.

        :param cascade: Specify which deletion blockers to cascadingly
            remove or ignore. If None or empty, cascade none.
        """
        event_id = affirm(vtypes.ID, event_id)
        blockers = self.delete_event_blockers(rs, event_id)
        if not cascade:
            cascade = set()
        cascade = affirm_set(str, cascade)
        cascade = cascade & blockers.keys()
        if blockers.keys() - cascade:
            raise ValueError(n_("Deletion of %(type)s blocked by %(block)s."),
                             {
                                 "type": "event",
                                 "block": blockers.keys() - cascade,
                             })

        ret = 1
        with Atomizer(rs):
            event = self.get_event(rs, event_id)
            if cascade:
                if "registrations" in cascade:
                    with Silencer(rs):
                        for reg_id in blockers["registrations"]:
                            ret *= self.delete_registration(
                                rs, reg_id,
                                ("registration_parts", "course_choices",
                                 "registration_tracks"))
                if "courses" in cascade:
                    with Silencer(rs):
                        for course_id in blockers["courses"]:
                            ret *= self.delete_course(
                                rs, course_id,
                                ("attendees", "course_choices",
                                 "course_segments", "instructors"))
                if "lodgements" in cascade:
                    ret *= self.sql_delete(rs, "event.lodgements",
                                           blockers["lodgements"])
                if "lodgement_groups" in cascade:
                    ret *= self.sql_delete(rs, "event.lodgement_groups",
                                           blockers["lodgement_groups"])
                if "event_parts" in cascade:
                    part_cascade = ({"course_tracks"} & cascade) \
                                   | {"fee_modifiers"}
                    with Silencer(rs):
                        for anid in blockers["event_parts"]:
                            self._delete_event_part(rs, anid, part_cascade)
                if "questionnaire" in cascade:
                    ret *= self.sql_delete(
                        rs, "event.questionnaire_rows",
                        blockers["questionnaire"])
                if "field_definitions" in cascade:
                    deletor: CdEDBObject = {
                        'id': event_id,
                        'course_room_field': None,
                        'lodge_field': None,
                        'camping_mat_field': None,
                    }
                    ret *= self.sql_update(rs, "event.events", deletor)
                    field_cascade = {"fee_modifiers"} & cascade
                    with Silencer(rs):
                        for anid in blockers["field_definitions"]:
                            ret *= self._delete_event_field(
                                rs, anid, field_cascade)
                if "orgas" in cascade:
                    ret *= self.sql_delete(rs, "event.orgas", blockers["orgas"])
                if "stored_queries" in cascade:
                    ret *= self.sql_delete(
                        rs, "event.stored_queries", blockers["stored_queries"])
                if "log" in cascade:
                    ret *= self.sql_delete(
                        rs, "event.log", blockers["log"])
                if "mailinglists" in cascade:
                    for anid in blockers["mailinglists"]:
                        deletor = {
                            'event_id': None,
                            'id': anid,
                            'is_active': False,
                        }
                        ret *= self.sql_update(rs, "ml.mailinglists", deletor)

                blockers = self.delete_event_blockers(rs, event_id)

            if not blockers:
                ret *= self.sql_delete_one(
                    rs, "event.events", event_id)
                self.event_log(rs, const.EventLogCodes.event_deleted,
                               event_id=None, change_note=event["title"])
            else:
                raise ValueError(
                    n_("Deletion of %(type)s blocked by %(block)s."),
                    {"type": "event", "block": blockers.keys()})
        return ret

    @access("event")
    def unlock_import_event(self, rs: RequestState,
                            data: CdEDBObject) -> DefaultReturnCode:
        """Unlock an event after offline usage and import changes.

        This is a combined action so that we stay consistent.
        """
        data = affirm(vtypes.SerializedEvent, data)
        if not self.is_orga(rs, event_id=data['id']) and not self.is_admin(rs):
            raise PrivilegeError(n_("Not privileged."))
        if self.conf["CDEDB_OFFLINE_DEPLOYMENT"]:
            raise RuntimeError(n_("Imports into an offline instance must"
                                  " happen via shell scripts."))
        if not self.is_offline_locked(rs, event_id=data['id']):
            raise RuntimeError(n_("Not locked."))
        if data["EVENT_SCHEMA_VERSION"] != EVENT_SCHEMA_VERSION:
            raise ValueError(n_("Version mismatch – aborting."))

        with Atomizer(rs):
            current = self.export_event(rs, data['id'])
            # First check that all newly created personas have been
            # transferred to the online DB
            claimed = {e['persona_id']
                       for e in data['event.registrations'].values()
                       if not e['real_persona_id']}
            if claimed - set(current['core.personas']):
                raise ValueError(n_("Non-transferred persona found"))

            ret = 1
            # Second synchronize the data sets
            translations: Dict[str, Dict[int, int]]
            translations = collections.defaultdict(dict)
            for reg in data['event.registrations'].values():
                if reg['real_persona_id']:
                    translations['persona_id'][reg['persona_id']] = \
                        reg['real_persona_id']
            extra_translations = {'course_instructor': 'course_id'}
            # Table name; name of foreign keys referencing this table
            tables = (('event.events', None),
                      ('event.event_parts', 'part_id'),
                      ('event.course_tracks', 'track_id'),
                      ('event.courses', 'course_id'),
                      ('event.course_segments', None),
                      ('event.orgas', None),
                      ('event.field_definitions', 'field_id'),
                      ('event.fee_modifiers', None),
                      ('event.lodgement_groups', 'group_id'),
                      ('event.lodgements', 'lodgement_id'),
                      ('event.registrations', 'registration_id'),
                      ('event.registration_parts', None),
                      ('event.registration_tracks', None),
                      ('event.course_choices', None),
                      ('event.questionnaire_rows', None),
                      ('event.log', None))
            for table, entity in tables:
                ret *= self._synchronize_table(
                    rs, table, data[table], current[table], translations,
                    entity=entity, extra_translations=extra_translations)
            # Third fix the amounts owed for all registrations.
            reg_ids = self.list_registrations(rs, event_id=data['id'])
            fees_owed = self.calculate_fees(rs, reg_ids)
            for reg_id, fee in fees_owed.items():
                update = {
                    'id': reg_id,
                    'amount_owed': fee,
                }
                ret *= self.sql_update(rs, "event.registrations", update)

            # Forth unlock the event
            update = {
                'id': data['id'],
                'offline_lock': False,
            }
            ret *= self.sql_update(rs, "event.events", update)
            self.event_log(rs, const.EventLogCodes.event_unlocked, data['id'])
        return ret

    @access("event")
    def partial_import_event(self, rs: RequestState, data: CdEDBObject,
                             dryrun: bool, token: str = None
                             ) -> Tuple[str, CdEDBObject]:
        """Incorporate changes into an event.

        In contrast to the full import in this case the data describes a
        delta to be applied to the current online state.

        :param dryrun: If True we do not modify any state.
        :param token: Expected transaction token. If the transaction would
          generate a different token a PartialImportError is raised.
        :returns: A tuple of a transaction token and the datasets that
          are changed by the operation (in the state after the change). The
          transaction token describes the change and can be submitted to
          guarantee a certain effect.
        """
        data = affirm(vtypes.SerializedPartialEvent, data)
        dryrun = affirm(bool, dryrun)
        if not self.is_orga(rs, event_id=data['id']) and not self.is_admin(rs):
            raise PrivilegeError(n_("Not privileged."))
        self.assert_offline_lock(rs, event_id=data['id'])
        if not ((EVENT_SCHEMA_VERSION[0], 0) <= data["EVENT_SCHEMA_VERSION"]
                <= EVENT_SCHEMA_VERSION):
            raise ValueError(n_("Version mismatch – aborting."))

        def dict_diff(old: Mapping[Any, Any], new: Mapping[Any, Any]
                      ) -> Tuple[Dict[Any, Any], Dict[Any, Any]]:
            delta = {}
            previous = {}
            # keys missing in the new dict are simply ignored
            for key, value in new.items():
                if key not in old:
                    delta[key] = value
                else:
                    if value == old[key]:
                        pass
                    elif isinstance(value, collections.abc.Mapping):
                        d, p = dict_diff(old[key], value)
                        if d:
                            delta[key], previous[key] = d, p
                    else:
                        delta[key] = value
                        previous[key] = old[key]
            return delta, previous

        with Atomizer(rs):
            event = unwrap(self.get_events(rs, (data['id'],)))
            all_current_data = self.partial_export_event(rs, data['id'])
            oregistration_ids = self.list_registrations(rs, data['id'])
            old_registrations = self.get_registrations(rs, oregistration_ids)

            # check referential integrity
            all_track_ids = {key for course in data.get('courses', {}).values()
                             if course
                             for key in course.get('segments', {})}
            all_track_ids |= {
                key for registration in data.get('registrations', {}).values()
                if registration
                for key in registration.get('tracks', {})}
            if not all_track_ids <= set(event['tracks']):
                raise ValueError("Referential integrity of tracks violated.")

            all_part_ids = {
                key for registration in data.get('registrations', {}).values()
                if registration
                for key in registration.get('parts', {})}
            if not all_part_ids <= set(event['parts']):
                raise ValueError("Referential integrity of parts violated.")

            used_lodgement_group_ids = {
                lodgement.get('group_id')
                for lodgement in data.get('lodgements', {}).values()
                if lodgement}
            used_lodgement_group_ids -= {None}
            available_lodgement_group_ids = set(
                all_current_data['lodgement_groups'])
            available_lodgement_group_ids |= set(
                key for key in data.get('lodgement_groups', {}) if key < 0)
            available_lodgement_group_ids -= set(
                k for k, v in data.get('lodgement_groups', {}).items()
                if v is None)
            if not used_lodgement_group_ids <= available_lodgement_group_ids:
                raise ValueError(
                    n_("Referential integrity of lodgement groups violated."))

            used_lodgement_ids = {
                part.get('lodgement_id')
                for registration in data.get('registrations', {}).values()
                if registration
                for part in registration.get('parts', {}).values()}
            used_lodgement_ids -= {None}
            available_lodgement_ids = set(all_current_data['lodgements']) | set(
                key for key in data.get('lodgements', {}) if key < 0)
            available_lodgement_ids -= set(
                k for k, v in data.get('lodgements', {}).items() if v is None)
            if not used_lodgement_ids <= available_lodgement_ids:
                raise ValueError(
                    "Referential integrity of lodgements violated.")

            used_course_ids: Set[int] = set()
            for registration in data.get('registrations', {}).values():
                if registration:
                    for track in registration.get('tracks', {}).values():
                        if track:
                            used_course_ids |= set(track.get('choices', []))
                            used_course_ids.add(track.get('course_id'))
                            used_course_ids.add(track.get('course_instructor'))
            used_course_ids -= {None}
            available_course_ids = set(all_current_data['courses']) | set(
                key for key in data.get('courses', {}) if key < 0)
            available_course_ids -= set(
                k for k, v in data.get('courses', {}).items() if v is None)
            if not used_course_ids <= available_course_ids:
                raise ValueError(
                    "Referential integrity of courses violated.")

            # go to work
            total_delta = {}
            total_previous = {}

            # This needs to be processed in the following order:
            # lodgement groups -> lodgements -> courses -> registrations.

            # We handle these in the specific order of mixed_existence_sorter
            mes = mixed_existence_sorter
            # noinspection PyPep8Naming
            IDMap = Dict[int, int]

            gmap: IDMap = {}
            gdelta: CdEDBOptionalMap = {}
            gprevious: CdEDBOptionalMap = {}
            for group_id in mes(data.get('lodgement_groups', {}).keys()):
                new_group = data['lodgement_groups'][group_id]
                current = all_current_data['lodgement_groups'].get(group_id)
                if group_id > 0 and current is None:
                    # group was deleted online in the meantime
                    gdelta[group_id] = None
                    gprevious[group_id] = None
                elif new_group is None:
                    gdelta[group_id] = None
                    gprevious[group_id] = current
                    if not dryrun:
                        self.delete_lodgement_group(
                            rs, group_id, ("lodgements",))
                elif group_id < 0:
                    gdelta[group_id] = new_group
                    gprevious[group_id] = None
                    if not dryrun:
                        new = copy.deepcopy(new_group)
                        new['event_id'] = data['id']
                        new_id = self.create_lodgement_group(rs, new)
                        gmap[group_id] = new_id
                else:
                    delta, previous = dict_diff(current, new_group)
                    if delta:
                        gdelta[group_id] = delta
                        gprevious[group_id] = previous
                        if not dryrun:
                            todo = copy.deepcopy(delta)
                            todo['id'] = group_id
                            self.set_lodgement_group(rs, todo)
            if gdelta:
                total_delta['lodgement_groups'] = gdelta
                total_previous['lodgement_groups'] = gprevious

            lmap: IDMap = {}
            ldelta: CdEDBOptionalMap = {}
            lprevious: CdEDBOptionalMap = {}
            for lodgement_id in mes(data.get('lodgements', {}).keys()):
                new_lodgement = data['lodgements'][lodgement_id]
                current = all_current_data['lodgements'].get(lodgement_id)
                if lodgement_id > 0 and current is None:
                    # lodgement was deleted online in the meantime
                    ldelta[lodgement_id] = None
                    lprevious[lodgement_id] = None
                elif new_lodgement is None:
                    ldelta[lodgement_id] = None
                    lprevious[lodgement_id] = current
                    if not dryrun:
                        self.delete_lodgement(
                            rs, lodgement_id, ("inhabitants",))
                elif lodgement_id < 0:
                    ldelta[lodgement_id] = new_lodgement
                    lprevious[lodgement_id] = None
                    if not dryrun:
                        new = copy.deepcopy(new_lodgement)
                        new['event_id'] = data['id']
                        if new['group_id'] in gmap:
                            old_id = new['group_id']
                            new['group_id'] = gmap[old_id]
                        new_id = self.create_lodgement(rs, new)
                        lmap[lodgement_id] = new_id
                else:
                    delta, previous = dict_diff(current, new_lodgement)
                    if delta:
                        ldelta[lodgement_id] = delta
                        lprevious[lodgement_id] = previous
                        if not dryrun:
                            changed_lodgement = copy.deepcopy(delta)
                            changed_lodgement['id'] = lodgement_id
                            if 'group_id' in changed_lodgement:
                                old_id = changed_lodgement['group_id']
                                if old_id in gmap:
                                    changed_lodgement['group_id'] = gmap[old_id]
                            self.set_lodgement(rs, changed_lodgement)
            if ldelta:
                total_delta['lodgements'] = ldelta
                total_previous['lodgements'] = lprevious

            cmap: IDMap = {}
            cdelta: CdEDBOptionalMap = {}
            cprevious: CdEDBOptionalMap = {}

            def check_seg(track_id, delta, original) -> bool:  # type: ignore
                return ((track_id in delta and delta[track_id] is not None)
                        or (track_id not in delta and track_id in original))

            for course_id in mes(data.get('courses', {}).keys()):
                new_course = data['courses'][course_id]
                current = all_current_data['courses'].get(course_id)
                if course_id > 0 and current is None:
                    # course was deleted online in the meantime
                    cdelta[course_id] = None
                    cprevious[course_id] = None
                elif new_course is None:
                    cdelta[course_id] = None
                    cprevious[course_id] = current
                    if not dryrun:
                        # this will fail to delete a course with attendees
                        self.delete_course(
                            rs, course_id, ("instructors", "course_choices",
                                            "course_segments"))
                elif course_id < 0:
                    cdelta[course_id] = new_course
                    cprevious[course_id] = None
                    if not dryrun:
                        new = copy.deepcopy(new_course)
                        new['event_id'] = data['id']
                        segments = new.pop('segments')
                        new['segments'] = list(segments.keys())
                        new['active_segments'] = [key for key in segments
                                                  if segments[key]]
                        new_id = self.create_course(rs, new)
                        cmap[course_id] = new_id
                else:
                    delta, previous = dict_diff(current, new_course)
                    if delta:
                        cdelta[course_id] = delta
                        cprevious[course_id] = previous
                        if not dryrun:
                            changed_course = copy.deepcopy(delta)
                            segments = changed_course.pop('segments', None)
                            if segments:
                                orig_seg = current['segments']
                                new_segments = [
                                    x for x in event['tracks']
                                    if check_seg(x, segments, orig_seg)]
                                changed_course['segments'] = new_segments
                                orig_active = [
                                    s for s, a in current['segments'].items()
                                    if a]
                                new_active = [
                                    x for x in event['tracks']
                                    if segments.get(x, x in orig_active)]
                                changed_course['active_segments'] = new_active
                            changed_course['id'] = course_id
                            self.set_course(rs, changed_course)
            if cdelta:
                total_delta['courses'] = cdelta
                total_previous['courses'] = cprevious

            rmap: IDMap = {}
            rdelta: CdEDBOptionalMap = {}
            rprevious: CdEDBOptionalMap = {}

            dup = {
                old_reg['persona_id']: old_reg['id']
                for old_reg in old_registrations.values()
                }

            data_regs = data.get('registrations', {})
            for registration_id in mes(data_regs.keys()):
                new_registration = data_regs[registration_id]
                if (registration_id < 0
                        and dup.get(new_registration.get('persona_id'))):
                    # the process got out of sync and the registration was
                    # already created, so we fix this
                    registration_id = dup[new_registration.get('persona_id')]
                    del new_registration['persona_id']

                current = all_current_data['registrations'].get(
                    registration_id)
                if registration_id > 0 and current is None:
                    # registration was deleted online in the meantime
                    rdelta[registration_id] = None
                    rprevious[registration_id] = None
                elif new_registration is None:
                    rdelta[registration_id] = None
                    rprevious[registration_id] = current
                    if not dryrun:
                        self.delete_registration(
                            rs, registration_id, ("registration_parts",
                                                  "registration_tracks",
                                                  "course_choices"))
                elif registration_id < 0:
                    rdelta[registration_id] = new_registration
                    rprevious[registration_id] = None
                    if not dryrun:
                        new = copy.deepcopy(new_registration)
                        new['event_id'] = data['id']
                        for track in new['tracks'].values():
                            keys = {'course_id', 'course_instructor'}
                            for key in keys:
                                if track[key] in cmap:
                                    tmp_id = track[key]
                                    track[key] = cmap[tmp_id]
                            new_choices = [
                                cmap.get(course_id, course_id)
                                for course_id in track['choices']
                            ]
                            track['choices'] = new_choices
                        for part in new['parts'].values():
                            if part['lodgement_id'] in lmap:
                                tmp_id = part['lodgement_id']
                                part['lodgement_id'] = lmap[tmp_id]
                        new_id = self.create_registration(rs, new)
                        rmap[registration_id] = new_id
                else:
                    delta, previous = dict_diff(current, new_registration)
                    if delta:
                        rdelta[registration_id] = delta
                        rprevious[registration_id] = previous
                        if not dryrun:
                            changed_reg = copy.deepcopy(delta)
                            if 'tracks' in changed_reg:
                                for track in changed_reg['tracks'].values():
                                    keys = {'course_id', 'course_instructor'}
                                    for key in keys:
                                        if key in track:
                                            if track[key] in cmap:
                                                tmp_id = track[key]
                                                track[key] = cmap[tmp_id]
                                    if 'choices' in track:
                                        new_choices = [
                                            cmap.get(course_id, course_id)
                                            for course_id in track['choices']
                                        ]
                                        track['choices'] = new_choices
                            if 'parts' in changed_reg:
                                for part in changed_reg['parts'].values():
                                    if 'lodgement_id' in part:
                                        if part['lodgement_id'] in lmap:
                                            tmp_id = part['lodgement_id']
                                            part['lodgement_id'] = lmap[tmp_id]
                            changed_reg['id'] = registration_id
                            # change_note for log entry for registrations
                            change_note = "Partieller Import."
                            if data.get('summary'):
                                change_note = ("Partieller Import: "
                                               + data['summary'])
                            self.set_registration(rs, changed_reg, change_note)
            if rdelta:
                total_delta['registrations'] = rdelta
                total_previous['registrations'] = rprevious

            result = get_hash(
                json_serialize(total_delta, sort_keys=True).encode('utf-8'),
                json_serialize(total_previous, sort_keys=True).encode('utf-8')
            )
            if token is not None and result != token:
                raise PartialImportError("The delta changed.")
            if not dryrun:
                self.event_log(rs, const.EventLogCodes.event_partial_import,
                               data['id'], change_note=data.get('summary'))
        return result, total_delta<|MERGE_RESOLUTION|>--- conflicted
+++ resolved
@@ -6,2066 +6,30 @@
 
 import collections
 import copy
-<<<<<<< HEAD
 from typing import Any, Collection, Dict, Mapping, Set, Tuple
-=======
-import datetime
-import decimal
-from pathlib import Path
-from typing import (
-    Any, Callable, Collection, Dict, Iterable, List, Mapping, Optional, Protocol,
-    Sequence, Set, Tuple,
-)
-
-import psycopg2.extensions
 
 import cdedb.database.constants as const
 import cdedb.validationtypes as vtypes
 from cdedb.backend.common import (
-    PYTHON_TO_SQL_MAP, AbstractBackend, Silencer, DatabaseValue_s, access,
-    affirm_set_validation as affirm_set, affirm_validation as affirm,
-    affirm_validation_optional as affirm_optional, cast_fields, internal,
-    singularize, read_conditional_write_composer,
-    affirm_array_validation as affirm_array,
+    Silencer, access, affirm_set_validation as affirm_set, affirm_validation as affirm,
 )
+from cdedb.backend.event_base import EventBaseBackend
+from cdedb.backend.event_course import EventCourseBackend
+from cdedb.backend.event_lodgement import EventLodgementBackend
+from cdedb.backend.event_lowlevel import EventLowLevelBackend
+from cdedb.backend.event_query import EventQueryBackend
+from cdedb.backend.event_registration import EventRegistrationBackend
 from cdedb.common import (
-    COURSE_FIELDS, COURSE_SEGMENT_FIELDS,
-    COURSE_TRACK_FIELDS, EVENT_FIELD_SPEC, EVENT_FIELDS, EVENT_PART_FIELDS,
-    EVENT_SCHEMA_VERSION, FEE_MODIFIER_FIELDS, FIELD_DEFINITION_FIELDS,
-    LODGEMENT_FIELDS, LODGEMENT_GROUP_FIELDS, PERSONA_EVENT_FIELDS,
-    QUESTIONNAIRE_ROW_FIELDS, REGISTRATION_FIELDS, REGISTRATION_PART_FIELDS,
-    REGISTRATION_TRACK_FIELDS, CdEDBLog, CdEDBObject, CdEDBObjectMap, CdEDBOptionalMap,
-    CourseFilterPositions, DefaultReturnCode, DeletionBlockers, InfiniteEnum,
-    PartialImportError, PathLike, PrivilegeError, PsycoJson, RequestState, get_hash,
-    glue, implying_realms, json_serialize, mixed_existence_sorter, n_, now, unwrap,
-    xsorted, STORED_EVENT_QUERY_FIELDS,
+    CdEDBObject, CdEDBOptionalMap, DefaultReturnCode,
+    EVENT_SCHEMA_VERSION, PartialImportError, PrivilegeError, RequestState, get_hash,
+    json_serialize, mixed_existence_sorter, n_, unwrap,
 )
-from cdedb.filter import money_filter, date_filter
+from cdedb.common import (DeletionBlockers)
 from cdedb.database.connection import Atomizer
-from cdedb.query import Query, QueryOperators, QueryScope
-from cdedb.validation import parse_date, parse_datetime
-
-
-# type alias for questionnaire specification.
-CdEDBQuestionnaire = Dict[const.QuestionnaireUsages, List[CdEDBObject]]
-
-
-class EventBackend(AbstractBackend):
-    """Take note of the fact that some personas are orgas and thus have
-    additional actions available."""
-    realm = "event"
-
-    def __init__(self, configpath: PathLike = None):
-        super().__init__(configpath)
-        self.minor_form_dir: Path
-        self.minor_form_dir = self.conf['STORAGE_DIR'] / 'minor_form'
-
-    @classmethod
-    def is_admin(cls, rs: RequestState) -> bool:
-        return super().is_admin(rs)
-
-    def is_orga(self, rs: RequestState, *, event_id: int = None,
-                course_id: int = None, registration_id: int = None) -> bool:
-        """Check for orga privileges as specified in the event.orgas table.
-
-        Exactly one of the inputs has to be provided.
-        """
-        num_inputs = sum(1 for anid in (event_id, course_id, registration_id)
-                         if anid is not None)
-        if num_inputs < 1:
-            raise ValueError(n_("No input specified."))
-        if num_inputs > 1:
-            raise ValueError(n_("Too many inputs specified."))
-        if course_id is not None:
-            event_id = unwrap(self.sql_select_one(
-                rs, "event.courses", ("event_id",), course_id))
-        elif registration_id is not None:
-            event_id = unwrap(self.sql_select_one(
-                rs, "event.registrations", ("event_id",), registration_id))
-        return event_id in rs.user.orga
-
-    @access("event")
-    def is_offline_locked(self, rs: RequestState, *, event_id: int = None,
-                          course_id: int = None) -> bool:
-        """Helper to determine if an event or course is locked for offline
-        usage.
-
-        Exactly one of the inputs has to be provided.
-        """
-        if event_id is not None and course_id is not None:
-            raise ValueError(n_("Too many inputs specified."))
-        elif event_id is not None:
-            anid = affirm(vtypes.ID, event_id)
-            query = "SELECT offline_lock FROM event.events WHERE id = %s"
-        elif course_id is not None:
-            anid = affirm(vtypes.ID, course_id)
-            query = glue(
-                "SELECT offline_lock FROM event.events AS e",
-                "LEFT OUTER JOIN event.courses AS c ON c.event_id = e.id",
-                "WHERE c.id = %s")
-        else:  # event_id is None and course_id is None:
-            raise ValueError(n_("No input specified."))
-
-        data = self.query_one(rs, query, (anid,))
-        if data is None:
-            raise ValueError(n_("Event does not exist"))
-        return data['offline_lock']
-
-    def assert_offline_lock(self, rs: RequestState, *, event_id: int = None,
-                            course_id: int = None) -> None:
-        """Helper to check locking state of an event or course.
-
-        This raises an exception in case of the wrong locking state. Exactly
-        one of the inputs has to be provided.
-        """
-        # the following does the argument checking
-        is_locked = self.is_offline_locked(rs, event_id=event_id,
-                                           course_id=course_id)
-        if is_locked != self.conf["CDEDB_OFFLINE_DEPLOYMENT"]:
-            raise RuntimeError(n_("Event offline lock error."))
-
-    @access("persona")
-    def orga_infos(self, rs: RequestState, persona_ids: Collection[int]
-                   ) -> Dict[int, Set[int]]:
-        """List events organized by specific personas."""
-        persona_ids = affirm_set(vtypes.ID, persona_ids)
-        data = self.sql_select(rs, "event.orgas", ("persona_id", "event_id"),
-                               persona_ids, entity_key="persona_id")
-        ret = {}
-        for anid in persona_ids:
-            ret[anid] = {x['event_id'] for x in data if x['persona_id'] == anid}
-        return ret
-
-    class _OrgaInfoProtocol(Protocol):
-        def __call__(self, rs: RequestState, persona_id: int) -> Set[int]: ...
-    orga_info: _OrgaInfoProtocol = singularize(orga_infos, "persona_ids", "persona_id")
-
-    def event_log(self, rs: RequestState, code: const.EventLogCodes,
-                  event_id: Optional[int], persona_id: int = None,
-                  change_note: str = None, atomized: bool = True) -> DefaultReturnCode:
-        """Make an entry in the log.
-
-        See
-        :py:meth:`cdedb.backend.common.AbstractBackend.generic_retrieve_log`.
-
-        :param atomized: Whether this function should enforce an atomized context
-            to be present.
-        """
-        if rs.is_quiet:
-            return 0
-        # To ensure logging is done if and only if the corresponding action happened,
-        # we require atomization by default.
-        if atomized:
-            self.affirm_atomized_context(rs)
-        data = {
-            "code": code,
-            "event_id": event_id,
-            "submitted_by": rs.user.persona_id,
-            "persona_id": persona_id,
-            "change_note": change_note,
-        }
-        return self.sql_insert(rs, "event.log", data)
-
-    @access("event")
-    def retrieve_log(self, rs: RequestState,
-                     codes: Collection[const.EventLogCodes] = None,
-                     event_id: int = None, offset: int = None,
-                     length: int = None, persona_id: int = None,
-                     submitted_by: int = None, change_note: str = None,
-                     time_start: datetime.datetime = None,
-                     time_stop: datetime.datetime = None) -> CdEDBLog:
-        """Get recorded activity.
-
-        See
-        :py:meth:`cdedb.backend.common.AbstractBackend.generic_retrieve_log`.
-        """
-        event_id = affirm_optional(vtypes.ID, event_id)
-        if (not (event_id and self.is_orga(rs, event_id=event_id))
-                and not self.is_admin(rs)):
-            raise PrivilegeError(n_("Not privileged."))
-        event_ids = [event_id] if event_id else None
-        return self.generic_retrieve_log(
-            rs, const.EventLogCodes, "event", "event.log", codes=codes,
-            entity_ids=event_ids, offset=offset, length=length,
-            persona_id=persona_id, submitted_by=submitted_by,
-            change_note=change_note, time_start=time_start,
-            time_stop=time_stop)
-
-    @access("anonymous")
-    def list_events(self, rs: RequestState, visible: bool = None,
-                       current: bool = None,
-                       archived: bool = None) -> CdEDBObjectMap:
-        """List all events organized via DB.
-
-        :returns: Mapping of event ids to titles.
-        """
-        subquery = glue(
-            "SELECT e.id, e.registration_start, e.title, e.is_visible,",
-            "e.is_archived, e.is_cancelled, MAX(p.part_end) AS event_end",
-            "FROM event.events AS e JOIN event.event_parts AS p",
-            "ON p.event_id = e.id",
-            "GROUP BY e.id")
-        query = "SELECT e.* from ({}) as e".format(subquery)
-        constraints = []
-        params = []
-        if visible is not None:
-            constraints.append("is_visible = %s")
-            params.append(visible)
-        if current is not None:
-            if current:
-                constraints.append("e.event_end > now()")
-                constraints.append("e.is_cancelled = False")
-            else:
-                constraints.append(
-                    "(e.event_end <= now() OR e.is_cancelled = True)")
-        if archived is not None:
-            constraints.append("is_archived = %s")
-            params.append(archived)
-
-        if constraints:
-            query += " WHERE " + " AND ".join(constraints)
-
-        data = self.query_all(rs, query, params)
-        return {e['id']: e['title'] for e in data}
-
-    @access("anonymous")
-    def list_courses(self, rs: RequestState,
-                        event_id: int) -> CdEDBObjectMap:
-        """List all courses organized via DB.
-
-        :returns: Mapping of course ids to titles.
-        """
-        event_id = affirm(vtypes.ID, event_id)
-        data = self.sql_select(rs, "event.courses", ("id", "title"),
-                               (event_id,), entity_key="event_id")
-        return {e['id']: e['title'] for e in data}
-
-    @access("event", "core_admin", "ml_admin")
-    def submit_general_query(self, rs: RequestState, query: Query,
-                             event_id: int = None) -> Tuple[CdEDBObject, ...]:
-        """Realm specific wrapper around
-        :py:meth:`cdedb.backend.common.AbstractBackend.general_query`.`
-
-        :param event_id: For registration queries, specify the event.
-        """
-        query = affirm(Query, query)
-        view = None
-        if query.scope == QueryScope.registration:
-            event_id = affirm(vtypes.ID, event_id)
-            assert event_id is not None
-            # ml_admins are allowed to do this to be able to manage
-            # subscribers of event mailinglists.
-            if not (self.is_orga(rs, event_id=event_id)
-                    or self.is_admin(rs)
-                    or "ml_admin" in rs.user.roles):
-                raise PrivilegeError(n_("Not privileged."))
-            event = self.get_event(rs, event_id)
-
-            # For more details about this see `doc/Registration_Query`.
-            # The template for the final view.
-            registration_table = \
-            """event.registrations AS reg
-            LEFT OUTER JOIN
-                core.personas AS persona ON reg.persona_id = persona.id
-            {registration_fields_table}
-            {part_tables}
-            {track_tables}
-            {creation_date_table}
-            {modification_date_table}"""
-
-            # Dynamically construct columns for custom registration datafields.
-            # noinspection PyArgumentList
-            reg_fields = {
-                e['field_name']:
-                    PYTHON_TO_SQL_MAP[const.FieldDatatypes(e['kind']).name]
-                for e in event['fields'].values()
-                if e['association'] == const.FieldAssociations.registration
-            }
-            reg_field_columns = ", ".join(
-                ['''(fields->>'{0}')::{1} AS "xfield_{0}"'''.format(
-                    name, kind)
-                    for name, kind in reg_fields.items()])
-
-            if reg_field_columns:
-                reg_field_columns += ", "
-            registration_fields_table = \
-                """LEFT OUTER JOIN (
-                    SELECT
-                        {reg_field_columns}
-                        id
-                    FROM
-                        event.registrations
-                    WHERE
-                        event_id = {event_id}
-                ) AS reg_fields ON reg.id = reg_fields.id""".format(
-                    event_id=event_id, reg_field_columns=reg_field_columns)
-
-            # Dynamically construct the columns for custom lodgement fields.
-            # noinspection PyArgumentList
-            lodgement_fields = {
-                e['field_name']:
-                    PYTHON_TO_SQL_MAP[const.FieldDatatypes(e['kind']).name]
-                for e in event['fields'].values()
-                if e['association'] == const.FieldAssociations.lodgement
-            }
-            lodge_field_columns = ", ".join(
-                ['''(fields->>'{0}')::{1} AS "xfield_{0}"'''.format(
-                    name, kind)
-                 for name, kind in lodgement_fields.items()]
-            )
-            if lodge_field_columns:
-                lodge_field_columns += ", "
-            lodgement_view = f"""SELECT
-                {lodge_field_columns}
-                title, notes, id, group_id
-            FROM
-                event.lodgements
-            WHERE
-                event_id = {event_id}"""
-            lodgement_group_view = (f"SELECT title, id"
-                                    f" FROM event.lodgement_groups"
-                                    f" WHERE event_id = {event_id}")
-            # The template for registration part and lodgement information.
-            part_table = lambda part_id: \
-                f"""LEFT OUTER JOIN (
-                    SELECT
-                        registration_id, status, lodgement_id, is_camping_mat
-                    FROM
-                        event.registration_parts
-                    WHERE
-                        part_id = {part_id}
-                ) AS part{part_id} ON reg.id = part{part_id}.registration_id
-                LEFT OUTER JOIN (
-                    {lodgement_view}
-                ) AS lodgement{part_id}
-                ON part{part_id}.lodgement_id = lodgement{part_id}.id
-                LEFT OUTER JOIN (
-                    {lodgement_group_view}
-                ) AS lodgement_group{part_id}
-                ON lodgement{part_id}.group_id = lodgement_group{part_id}.id
-                """
-
-            part_tables = " ".join(
-                part_table(part['id'])
-                for part in event['parts'].values()
-            )
-            # Dynamically construct columns for custom course fields.
-            # noinspection PyArgumentList
-            course_fields = {
-                e['field_name']:
-                    PYTHON_TO_SQL_MAP[const.FieldDatatypes(e['kind']).name]
-                for e in event['fields'].values()
-                if e['association'] == const.FieldAssociations.course
-            }
-            course_field_columns = ", ".join(
-                ['''(fields->>'{0}')::{1} AS "xfield_{0}"'''.format(
-                    name, kind)
-                 for name, kind in course_fields.items()]
-            )
-            if course_field_columns:
-                course_field_columns += ", "
-            course_view = \
-            """SELECT
-                {course_field_columns}
-                id, nr, title, shortname, notes, instructors
-            FROM
-                event.courses
-            WHERE
-                event_id = {event_id}""".format(
-                event_id=event_id, course_field_columns=course_field_columns)
-
-            course_choices_template = """
-            LEFT OUTER JOIN (
-                SELECT
-                    {columns}
-                FROM (
-                    (
-                        SELECT
-                            id as base_id
-                        FROM
-                            event.registrations
-                        WHERE
-                            event_id = {event_id}
-                    ) AS base
-                    {rank_tables}
-                )
-            ) AS course_choices{t_id} ON reg.id = course_choices{t_id}.base_id
-            """
-            rank_template = \
-            """LEFT OUTER JOIN (
-                SELECT
-                    registration_id, track_id, course_id as rank{rank}
-                FROM
-                    event.course_choices
-                WHERE
-                    track_id = {track_id} AND rank = {rank}
-            ) AS rank{rank} ON base.base_id = rank{rank}.registration_id"""
-
-            def course_choices_table(t_id: int, ranks: int) -> str:
-                # Trying to join these tables fails if there are no choices.
-                if ranks < 1:
-                    return ""
-                rank_tables = "\n".join(
-                    rank_template.format(rank=i, track_id=t_id)
-                    for i in range(ranks))
-                columns = ", ".join(["base_id"] +
-                                    [f"rank{i}" for i in range(ranks)])
-                return course_choices_template.format(
-                    columns=columns, event_id=event_id, rank_tables=rank_tables,
-                    t_id=t_id)
-
-            track_table = lambda track: \
-                f"""LEFT OUTER JOIN (
-                    SELECT
-                        registration_id, course_id, course_instructor,
-                        (NOT(course_id IS NULL
-                             AND course_instructor IS NOT NULL)
-                         AND course_id = course_instructor)
-                        AS is_course_instructor
-                    FROM
-                        event.registration_tracks
-                    WHERE
-                        track_id = {track['id']}
-                ) AS track{track['id']}
-                    ON reg.id = track{track['id']}.registration_id
-                LEFT OUTER JOIN (
-                    {course_view}
-                ) AS course{track['id']}
-                    ON track{track['id']}.course_id = course{track['id']}.id
-                LEFT OUTER JOIN (
-                    {course_view}
-                ) AS course_instructor{track['id']}
-                    ON track{track['id']}.course_instructor =
-                    course_instructor{track['id']}.id
-                {course_choices_table(track['id'], track['num_choices'])}"""
-
-            track_tables = " ".join(
-                track_table(track) for track in event['tracks'].values()
-            )
-
-            # Retrieve creation and modification timestamps from log.
-            creation_date_table = \
-            """LEFT OUTER JOIN (
-                SELECT
-                    persona_id, MAX(ctime) AS creation_time
-                FROM
-                    event.log
-                WHERE
-                    event_id = {event_id} AND code = {reg_create_code}
-                GROUP BY
-                    persona_id
-            ) AS ctime ON reg.persona_id = ctime.persona_id""".format(
-                event_id=event_id,
-                reg_create_code=const.EventLogCodes.registration_created.value)
-            modification_date_table = \
-            """LEFT OUTER JOIN (
-                SELECT
-                    persona_id, MAX(ctime) AS modification_time
-                FROM
-                    event.log
-                WHERE
-                    event_id = {event_id} AND code = {reg_changed_code}
-                GROUP BY
-                    persona_id
-            ) AS mtime ON reg.persona_id = mtime.persona_id""".format(
-                event_id=event_id,
-                reg_changed_code=const.EventLogCodes.registration_changed.value)
-
-            view = registration_table.format(
-                registration_fields_table=registration_fields_table,
-                part_tables=part_tables,
-                track_tables=track_tables,
-                creation_date_table=creation_date_table,
-                modification_date_table=modification_date_table,
-            )
-
-            query.constraints.append(("event_id", QueryOperators.equal,
-                                      event_id))
-            query.spec['event_id'] = "id"
-        elif query.scope == QueryScope.quick_registration:
-            event_id = affirm(vtypes.ID, event_id)
-            if (not self.is_orga(rs, event_id=event_id)
-                    and not self.is_admin(rs)):
-                raise PrivilegeError(n_("Not privileged."))
-            query.constraints.append(("event_id", QueryOperators.equal,
-                                      event_id))
-            query.spec['event_id'] = "id"
-        elif query.scope in {QueryScope.event_user,
-                             QueryScope.archived_past_event_user}:
-            if not self.is_admin(rs) and "core_admin" not in rs.user.roles:
-                raise PrivilegeError(n_("Admin only."))
-            # Include only un-archived event-users
-            query.constraints.append(("is_event_realm", QueryOperators.equal,
-                                      True))
-            query.constraints.append(
-                ("is_archived", QueryOperators.equal,
-                 query.scope == QueryScope.archived_past_event_user))
-            query.spec["is_event_realm"] = "bool"
-            query.spec["is_archived"] = "bool"
-            # Exclude users of any higher realm (implying event)
-            for realm in implying_realms('event'):
-                query.constraints.append(
-                    ("is_{}_realm".format(realm), QueryOperators.equal, False))
-                query.spec["is_{}_realm".format(realm)] = "bool"
-        elif query.scope == QueryScope.event_course:
-            event_id = affirm(vtypes.ID, event_id)
-            assert event_id is not None
-            if (not self.is_orga(rs, event_id=event_id)
-                    and not self.is_admin(rs)):
-                raise PrivilegeError(n_("Not privileged."))
-            event = self.get_event(rs, event_id)
-
-            # Template for the final view.
-            # For more in depth information see `doc/Course_Query`.
-            # We retrieve general course, custom field and track specific info.
-            template = """
-            (
-                {course_table}
-            ) AS course
-            LEFT OUTER JOIN (
-                {course_fields_table}
-            ) AS course_fields ON course.id = course_fields.id
-            {track_tables}
-            """
-
-            course_table = """
-            SELECT
-                id, id AS course_id, event_id,
-                nr, title, description, shortname, instructors, min_size,
-                max_size, notes
-            FROM event.courses"""
-
-            # Dynamically construct the custom field view.
-            # noinspection PyArgumentList
-            course_fields = {
-                e['field_name']:
-                    PYTHON_TO_SQL_MAP[const.FieldDatatypes(e['kind']).name]
-                for e in event['fields'].values()
-                if e['association'] == const.FieldAssociations.course
-            }
-            course_field_columns = ", ".join(
-                ['''(fields->>'{0}')::{1} AS "xfield_{0}"'''.format(
-                    name, kind)
-                 for name, kind in course_fields.items()]
-            )
-            if course_field_columns:
-                course_field_columns += ", "
-            course_fields_table = \
-            """SELECT
-                {course_field_columns}
-                id
-            FROM
-                event.courses
-            WHERE
-                event_id = {event_id}""".format(
-                course_field_columns=course_field_columns, event_id=event_id)
-
-            # Template for retrieving course information for one specific track.
-            # We don't use the {base} table from below, because we need
-            # the id to be distinct.
-            def track_table(track: CdEDBObject) -> str:
-                track_id = track['id']
-                choices = ""
-                if track['num_choices'] > 0:
-                    choices = f"""
-                    LEFT OUTER JOIN (
-                        {choices_tables(track)}
-                    ) AS choices{track_id} ON base_id = choices{track_id}.id"""
-                return f"""LEFT OUTER JOIN (
-                    (
-                        SELECT
-                            id AS base_id
-                        FROM
-                            event.courses
-                        WHERE
-                            event_id = {event_id}
-                    ) AS base
-                    LEFT OUTER JOIN (
-                        {segment_table(track_id)}
-                    ) AS segment{track_id} ON base_id = segment{track_id}.id
-                    LEFT OUTER JOIN (
-                        {attendees_table(track_id)}
-                    ) AS attendees{track_id} ON base_id = attendees{track_id}.id
-                    LEFT OUTER JOIN (
-                        {instructors_table(track_id)}
-                    ) AS instructors{track_id}
-                        ON base_id = instructors{track_id}.id
-                    {choices}
-                ) AS track{track_id}
-                    ON course.id = track{track_id}.base_id"""
-
-            # A base table with all course ids we need in the following tables.
-            base = "(SELECT id FROM event.courses WHERE event_id = {}) AS c".\
-                format(event_id)
-
-            # General course information specific to a track.
-            segment_table = lambda t_id: \
-            """SELECT
-                id, COALESCE(is_active, False) AS takes_place,
-                is_active IS NOT NULL AS is_offered
-            FROM (
-                {base}
-                LEFT OUTER JOIN (
-                    SELECT
-                        is_active, course_id
-                    FROM
-                        event.course_segments
-                    WHERE track_id = {track_id}
-                ) AS segment ON c.id = segment.course_id
-            ) AS segment""".format(
-                base=base,
-                track_id=t_id,
-            )
-
-            # Retrieve attendee count.
-            attendees_table = lambda t_id: \
-                """SELECT
-                    id, COUNT(registration_id) AS attendees
-                FROM (
-                    {base}
-                    LEFT OUTER JOIN (
-                        SELECT
-                            registration_id, course_id
-                        FROM
-                            event.registration_tracks
-                        WHERE track_id = {track_id}
-                    ) AS rt ON c.id = rt.course_id
-                ) AS attendee_count
-                GROUP BY
-                    id""".format(
-                    base=base,
-                    track_id=t_id,
-                )
-
-            # Retrieve instructor count.
-            instructors_table = lambda t_id: \
-                """SELECT
-                    id, COUNT(registration_id) as instructors
-                FROM (
-                    {base}
-                    LEFT OUTER JOIN (
-                        SELECT
-                            registration_id, course_instructor
-                        FROM
-                            event.registration_tracks
-                        WHERE
-                            track_id = {track_id}
-                        ) as rt on c.id = rt.course_instructor
-                ) AS instructor_count
-                GROUP BY
-                    id""".format(
-                    base=base,
-                    track_id=t_id,
-                )
-
-            # Retrieve course choice count. Limit to regs with relevant stati.
-            stati = {
-                const.RegistrationPartStati.participant,
-                const.RegistrationPartStati.guest,
-                const.RegistrationPartStati.waitlist,
-                const.RegistrationPartStati.applied,
-            }
-            # Template for a specific course choice in a specific track.
-            choices_table = lambda t_id, p_id, rank: \
-                """SELECT
-                    id AS course_id, COUNT(registration_id) AS num_choices{rank}
-                FROM (
-                    {base}
-                    LEFT OUTER JOIN (
-                        SELECT
-                            registration_id, course_id AS c_id
-                        FROM (
-                            (
-                                SELECT registration_id, course_id
-                                FROM event.course_choices
-                                WHERE rank = {rank} AND track_id = {track_id}
-                            ) AS choices
-                            LEFT OUTER JOIN (
-                                SELECT
-                                    registration_id AS reg_id, status
-                                FROM
-                                    event.registration_parts
-                                WHERE
-                                    part_id = {part_id}
-                            ) AS reg_part
-                            ON choices.registration_id = reg_part.reg_id
-                        ) AS choices
-                        WHERE
-                            status = ANY({stati})
-                    ) AS status ON c.id = status.c_id
-                ) AS choices_count
-                GROUP BY
-                    course_id""".format(
-                    base=base, track_id=t_id, rank=rank, part_id=p_id,
-                    stati="ARRAY[{}]".format(
-                        ",".join(str(x.value) for x in stati)),
-                )
-            # Combine all the choices for a specific track.
-            choices_tables = lambda track: \
-                base + "\n" + " ".join(
-                    """LEFT OUTER JOIN (
-                        {choices_table}
-                    ) AS choices{track_id}_{rank}
-                        ON c.id = choices{track_id}_{rank}.course_id""".format(
-                        choices_table=choices_table(
-                            track['id'], track['part_id'], rank),
-                        track_id=track['id'],
-                        rank=rank,
-                    )
-                    for rank in range(track['num_choices'])
-                )
-
-            view = template.format(
-                course_table=course_table,
-                course_fields_table=course_fields_table,
-                track_tables=" ".join(
-                    track_table(track)
-                    for track in event['tracks'].values()),
-            )
-
-            query.constraints.append(
-                ("event_id", QueryOperators.equal, event_id))
-            query.spec['event_id'] = "id"
-        elif query.scope == QueryScope.lodgement:
-            event_id = affirm(vtypes.ID, event_id)
-            assert event_id is not None
-            if (not self.is_orga(rs, event_id=event_id)
-                    and not self.is_admin(rs)):
-                raise PrivilegeError(n_("Not privileged."))
-            event = self.get_event(rs, event_id)
-
-            # Template for the final view.
-            # For more detailed information see `doc/Lodgement_Query`.
-            # We retrieve general lodgement, event-field and part specific info.
-            template = """
-            (
-                {lodgement_table}
-            ) AS lodgement
-            LEFT OUTER JOIN (
-                SELECT
-                    -- replace NULL ids with temp value so we can join.
-                    id, COALESCE(group_id, -1) AS tmp_group_id
-                FROM
-                    event.lodgements
-                WHERE
-                    event_id = {event_id}
-            ) AS tmp_group ON lodgement.id = tmp_group.id
-            LEFT OUTER JOIN (
-                {lodgement_fields_table}
-            ) AS lodgement_fields ON lodgement.id = lodgement_fields.id
-            LEFT OUTER JOIN (
-                {lodgement_group_table}
-            ) AS lodgement_group
-                ON tmp_group.tmp_group_id = lodgement_group.tmp_id
-            {part_tables}
-            """
-
-            lodgement_table = """
-            SELECT
-                id, id as lodgement_id, event_id,
-                title, regular_capacity, camping_mat_capacity, notes, group_id
-            FROM
-                event.lodgements"""
-
-            # Dynamically construct the view for custom event-fields:
-            # noinspection PyArgumentList
-            lodgement_fields = {
-                e['field_name']:
-                    PYTHON_TO_SQL_MAP[const.FieldDatatypes(e['kind']).name]
-                for e in event['fields'].values()
-                if e['association'] == const.FieldAssociations.lodgement
-            }
-            lodgement_fields_columns = ", ".join(
-                '''(fields->>'{0}')::{1} AS "xfield_{0}"'''.format(
-                    name, kind)
-                for name, kind in lodgement_fields.items()
-            )
-            if lodgement_fields_columns:
-                lodgement_fields_columns += ", "
-            lodgement_fields_table = \
-            """SELECT
-                {lodgement_fields_columns}
-                id
-            FROM
-                event.lodgements
-            WHERE
-                event_id = {event_id}""".format(
-                lodgement_fields_columns=lodgement_fields_columns,
-                event_id=event_id)
-
-            # Retrieve generic lodgemnt group information.
-            lodgement_group_table = \
-            """SELECT
-                tmp_id, title, regular_capacity, camping_mat_capacity
-            FROM (
-                (
-                    (
-                        SELECT
-                            id AS tmp_id, title
-                        FROM
-                            event.lodgement_groups
-                        WHERE
-                            event_id = {event_id}
-                    )
-                    UNION
-                    (
-                        SELECT
-                            -1, ''
-                    )
-                ) AS group_base
-                LEFT OUTER JOIN (
-                    SELECT
-                        COALESCE(group_id, -1) as tmp_group_id,
-                        SUM(regular_capacity) as regular_capacity,
-                        SUM(camping_mat_capacity) as camping_mat_capacity
-                    FROM
-                        event.lodgements
-                    WHERE
-                        event_id = {event_id}
-                    GROUP BY
-                        tmp_group_id
-                ) AS group_totals
-                    ON group_base.tmp_id = group_totals.tmp_group_id
-            )""".format(event_id=event_id)
-
-            # Template for retrieveing lodgement information for one
-            # specific part. We don't youse the {base} table from below, because
-            # we need the id to be distinct.
-            part_table_template = \
-                """(
-                    SELECT
-                        id as base_id, COALESCE(group_id, -1) AS tmp_group_id
-                    FROM
-                        event.lodgements
-                    WHERE
-                        event_id = {event_id}
-                ) AS base
-                LEFT OUTER JOIN (
-                    {inhabitants_view}
-                ) AS inhabitants_view{part_id}
-                    ON base.base_id = inhabitants_view{part_id}.id
-                LEFT OUTER JOIN (
-                    {group_inhabitants_view}
-                ) AS group_inhabitants_view{part_id}
-                    ON base.tmp_group_id =
-                    group_inhabitants_view{part_id}.tmp_group_id"""
-
-            def part_table(p_id: int) -> str:
-                ptable = part_table_template.format(
-                    event_id=event_id, part_id=p_id,
-                    inhabitants_view=inhabitants_view(p_id),
-                    group_inhabitants_view=group_inhabitants_view(p_id),
-                )
-                ret = f"""LEFT OUTER JOIN (
-                    {ptable}
-                ) AS part{p_id} ON lodgement.id = part{p_id}.base_id"""
-                return ret
-
-            inhabitants_counter = lambda p_id, rc: \
-            """SELECT
-                lodgement_id, COUNT(registration_id) AS inhabitants
-            FROM
-                event.registration_parts
-            WHERE
-                part_id = {part_id}
-                {rc}
-            GROUP BY
-                lodgement_id""".format(part_id=p_id, rc=rc)
-
-            inhabitants_view = lambda p_id: \
-            """SELECT
-                id, tmp_group_id,
-                COALESCE(rp_regular.inhabitants, 0) AS regular_inhabitants,
-                COALESCE(rp_camping_mat.inhabitants, 0)
-                    AS camping_mat_inhabitants,
-                COALESCE(rp_total.inhabitants, 0) AS total_inhabitants
-            FROM
-                (
-                    SELECT id, COALESCE(group_id, -1) as tmp_group_id
-                    FROM event.lodgements
-                    WHERE event_id = {event_id}
-                ) AS l
-                LEFT OUTER JOIN (
-                    {rp_regular}
-                ) AS rp_regular ON l.id = rp_regular.lodgement_id
-                LEFT OUTER JOIN (
-                    {rp_camping_mat}
-                ) AS rp_camping_mat ON l.id = rp_camping_mat.lodgement_id
-                LEFT OUTER JOIN (
-                    {rp_total}
-                ) AS rp_total ON l.id = rp_total.lodgement_id""".format(
-                    event_id=event_id,
-                    rp_regular=inhabitants_counter(
-                        p_id, "AND is_camping_mat = False"),
-                    rp_camping_mat=inhabitants_counter(
-                        p_id, "AND is_camping_mat = True"),
-                    rp_total=inhabitants_counter(p_id, ""),
-            )
-
-            group_inhabitants_view = lambda p_id: \
-            """SELECT
-                tmp_group_id,
-                COALESCE(SUM(regular_inhabitants)::bigint, 0)
-                    AS group_regular_inhabitants,
-                COALESCE(SUM(camping_mat_inhabitants)::bigint, 0)
-                    AS group_camping_mat_inhabitants,
-                COALESCE(SUM(total_inhabitants)::bigint, 0)
-                    AS group_total_inhabitants
-            FROM (
-                {inhabitants_view}
-            ) AS inhabitants_view{part_id}
-            GROUP BY
-                tmp_group_id""".format(
-                inhabitants_view=inhabitants_view(p_id), part_id=p_id,
-            )
-
-            view = template.format(
-                lodgement_table=lodgement_table,
-                lodgement_fields_table=lodgement_fields_table,
-                lodgement_group_table=lodgement_group_table,
-                part_tables=" ".join(part_table(p_id)
-                                     for p_id in event['parts']),
-                event_id=event_id,
-            )
-
-            query.constraints.append(
-                ("event_id", QueryOperators.equal, event_id))
-            query.spec['event_id'] = "id"
-        else:
-            raise RuntimeError(n_("Bad scope."))
-        return self.general_query(rs, query, view=view)
-
-    @access("anonymous")
-    def get_events(self, rs: RequestState, event_ids: Collection[int]
-                   ) -> CdEDBObjectMap:
-        """Retrieve data for some events organized via DB.
-
-        This queries quite a lot of additional tables since there is quite
-        some data attached to such an event. Namely we have additional data on:
-
-        * parts,
-        * orgas,
-        * fields.
-
-        The tracks are inside the parts entry. This allows to create tracks
-        during event creation.
-
-        Furthermore we have the following derived keys:
-
-        * tracks,
-        * begin,
-        * end,
-        * is_open.
-        """
-        event_ids = affirm_set(vtypes.ID, event_ids)
-        with Atomizer(rs):
-            data = self.sql_select(rs, "event.events", EVENT_FIELDS, event_ids)
-            ret = {e['id']: e for e in data}
-            data = self.sql_select(rs, "event.event_parts", EVENT_PART_FIELDS,
-                                   event_ids, entity_key="event_id")
-            all_parts = tuple(e['id'] for e in data)
-            for anid in event_ids:
-                parts = {d['id']: d for d in data if d['event_id'] == anid}
-                if 'parts' in ret[anid]:
-                    raise RuntimeError()
-                ret[anid]['parts'] = parts
-            track_data = self.sql_select(
-                rs, "event.course_tracks", COURSE_TRACK_FIELDS,
-                all_parts, entity_key="part_id")
-            fee_modifier_data = self.sql_select(
-                rs, "event.fee_modifiers", FEE_MODIFIER_FIELDS,
-                all_parts, entity_key="part_id")
-            for anid in event_ids:
-                for part_id in ret[anid]['parts']:
-                    tracks = {d['id']: d for d in track_data if d['part_id'] == part_id}
-                    if 'tracks' in ret[anid]['parts'][part_id]:
-                        raise RuntimeError()
-                    ret[anid]['parts'][part_id]['tracks'] = tracks
-                    fee_modifiers = {d['id']: d for d in fee_modifier_data
-                                     if d['part_id'] == part_id}
-                    if 'fee_modifiers' in ret[anid]['parts'][part_id]:
-                        raise RuntimeError()
-                    ret[anid]['parts'][part_id]['fee_modifiers'] = fee_modifiers
-                ret[anid]['tracks'] = {d['id']: d for d in track_data
-                                       if d['part_id'] in ret[anid]['parts']}
-                ret[anid]['fee_modifiers'] = {
-                    d['id']: d for d in fee_modifier_data
-                    if d['part_id'] in ret[anid]['parts']}
-            data = self.sql_select(
-                rs, "event.orgas", ("persona_id", "event_id"), event_ids,
-                entity_key="event_id")
-            for anid in event_ids:
-                orgas = {d['persona_id'] for d in data if d['event_id'] == anid}
-                if 'orgas' in ret[anid]:
-                    raise RuntimeError()
-                ret[anid]['orgas'] = orgas
-            for event_id, fields in self._get_events_fields(rs, event_ids).items():
-                ret[event_id]['fields'] = fields
-        for anid in event_ids:
-            ret[anid]['begin'] = min((p['part_begin']
-                                      for p in ret[anid]['parts'].values()))
-            ret[anid]['end'] = max((p['part_end']
-                                    for p in ret[anid]['parts'].values()))
-            ret[anid]['is_open'] = (
-                    ret[anid]['registration_start']
-                    and ret[anid]['registration_start'] <= now()
-                    and (ret[anid]['registration_hard_limit'] is None
-                         or ret[anid]['registration_hard_limit'] >= now()))
-        return ret
-
-    class _GetEventProtocol(Protocol):
-        def __call__(self, rs: RequestState, event_id: int) -> CdEDBObject: ...
-    get_event: _GetEventProtocol = singularize(get_events, "event_ids", "event_id")
-
-    def _get_events_fields(self, rs: RequestState, event_ids: Collection[int],
-                           field_ids: Optional[Collection[int]] = None,
-                           ) -> Dict[int, CdEDBObjectMap]:
-        """
-        Helper function to retrieve the custom field definitions of an event.
-        This is required by multiple backend functions.
-
-        :param field_ids: If given, only include fields with these ids.
-        :return: A dict mapping each event id to the dict of its fields
-        """
-        data = self.sql_select(
-            rs, "event.field_definitions", FIELD_DEFINITION_FIELDS,
-            event_ids, entity_key="event_id")
-        ret: Dict[int, CdEDBObjectMap] = {event_id: {} for event_id in event_ids}
-        for field in data:
-            field['association'] = const.FieldAssociations(field['association'])
-            field['kind'] = const.FieldDatatypes(field['kind'])
-            # Optionally limit to the specified fields.
-            if field_ids is not None and field['id'] not in field_ids:
-                continue
-            ret[field['event_id']][field['id']] = field
-        return ret
-
-    class _GetEventFieldsProtocol(Protocol):
-        def __call__(self, rs: RequestState, event_id: int,
-                     field_ids: Optional[Collection[int]] = None) -> CdEDBObjectMap: ...
-    _get_event_fields: _GetEventFieldsProtocol = singularize(
-        _get_events_fields, "event_ids", "event_id")
-
-    def _delete_course_track_blockers(self, rs: RequestState,
-                                      track_id: int) -> DeletionBlockers:
-        """Determine what keeps a course track from being deleted.
-
-        Possible blockers:
-
-        * course_segments: Courses that are offered in this track.
-        * registration_tracks: Registration information for this track.
-            This includes course_assignment and possible course instructors.
-        * course_choices: Course choices for this track.
-
-        :return: List of blockers, separated by type. The values of the dict
-            are the ids of the blockers.
-        """
-        track_id = affirm(vtypes.ID, track_id)
-        blockers = {}
-
-        course_segments = self.sql_select(
-            rs, "event.course_segments", ("id",), (track_id,),
-            entity_key="track_id")
-        if course_segments:
-            blockers["course_segments"] = [e["id"] for e in course_segments]
-
-        reg_tracks = self.sql_select(
-            rs, "event.registration_tracks", ("id",), (track_id,),
-            entity_key="track_id")
-        if reg_tracks:
-            blockers["registration_tracks"] = [e["id"] for e in reg_tracks]
-
-        course_choices = self.sql_select(
-            rs, "event.course_choices", ("id",), (track_id,),
-            entity_key="track_id")
-        if course_choices:
-            blockers["course_choices"] = [e["id"] for e in course_choices]
-
-        return blockers
-
-    def _delete_course_track(self, rs: RequestState, track_id: int,
-                             cascade: Collection[str] = None
-                             ) -> DefaultReturnCode:
-        """Remove course track.
-
-        This has to be called from an atomized context.
-
-        :param cascade: Specify which deletion blockers to cascadingly
-            remove or ignore. If None or empty, cascade none.
-        """
-        track_id = affirm(vtypes.ID, track_id)
-        blockers = self._delete_course_track_blockers(rs, track_id)
-        if not cascade:
-            cascade = set()
-        cascade = affirm_set(str, cascade)
-        cascade = cascade & blockers.keys()
-        if blockers.keys() - cascade:
-            raise ValueError(n_("Deletion of %(type)s blocked by %(block)s."),
-                             {
-                                 "type": "course track",
-                                 "block": blockers.keys() - cascade,
-                             })
-
-        ret = 1
-        # implicit atomized context.
-        self.affirm_atomized_context(rs)
-        if cascade:
-            if "course_segments" in cascade:
-                ret *= self.sql_delete(rs, "event.course_segments",
-                                       blockers["course_segments"])
-            if "registration_tracks" in cascade:
-                ret *= self.sql_delete(rs, "event.registration_tracks",
-                                       blockers["registration_tracks"])
-            if "course_choices" in cascade:
-                ret *= self.sql_delete(rs, "event.course_choices",
-                                       blockers["course_choices"])
-
-            blockers = self._delete_course_track_blockers(rs, track_id)
-
-        if not blockers:
-            track = unwrap(self.sql_select(rs, "event.course_tracks",
-                                           ("part_id", "title",),
-                                           (track_id,)))
-            part = unwrap(self.sql_select(rs, "event.event_parts",
-                                          ("event_id",),
-                                          (track["part_id"],)))
-            ret *= self.sql_delete_one(
-                rs, "event.course_tracks", track_id)
-            self.event_log(rs, const.EventLogCodes.track_removed,
-                           event_id=part["event_id"],
-                           change_note=track["title"])
-        else:
-            raise ValueError(
-                n_("Deletion of %(type)s blocked by %(block)s."),
-                {"type": "course track", "block": blockers.keys()})
-        return ret
-
-    def _set_tracks(self, rs: RequestState, event_id: int, part_id: int,
-                    data: CdEDBOptionalMap) -> DefaultReturnCode:
-        """Helper for handling of course tracks.
-
-        This is basically uninlined code from ``set_event()``.
-
-        :note: This has to be called inside an atomized context.
-        """
-        ret = 1
-        if not data:
-            return ret
-        # implicit atomized context.
-        self.affirm_atomized_context(rs)
-        current = self.sql_select(rs, "event.course_tracks", COURSE_TRACK_FIELDS,
-                                  (part_id,), entity_key="part_id")
-        current = {e['id']: {k: v for k, v in e.items()if k not in {'id', 'part_id'}}
-                   for e in current}
-        existing = set(current)
-        if not (existing >= {x for x in data if x > 0}):
-            raise ValueError(n_("Non-existing tracks specified."))
-        new = {x for x in data if x < 0}
-        updated = {x for x in data if x > 0 and data[x] is not None}
-        deleted = {x for x in data if x > 0 and data[x] is None}
-        # new
-        for x in mixed_existence_sorter(new):
-            track_data = data[x]
-            assert track_data is not None
-            new_track = {
-                "part_id": part_id,
-                **track_data
-            }
-            new_track_id = self.sql_insert(rs, "event.course_tracks", new_track)
-            ret *= new_track_id
-            self.event_log(
-                rs, const.EventLogCodes.track_added, event_id,
-                change_note=track_data['title'])
-            reg_ids = self.list_registrations(rs, event_id)
-            for reg_id in reg_ids:
-                reg_track = {
-                    'registration_id': reg_id,
-                    'track_id': new_track_id,
-                    'course_id': None,
-                    'course_instructor': None,
-                }
-                ret *= self.sql_insert(
-                    rs, "event.registration_tracks", reg_track)
-        # updated
-        for x in mixed_existence_sorter(updated):
-            track_data = data[x]
-            assert track_data is not None
-            if current[x] != track_data:
-                update = {
-                    'id': x,
-                    **track_data
-                }
-                ret *= self.sql_update(rs, "event.course_tracks", update)
-                self.event_log(rs, const.EventLogCodes.track_updated, event_id,
-                               change_note=track_data['title'])
-
-        # deleted
-        if deleted:
-            cascade = ("course_segments", "registration_tracks",
-                       "course_choices")
-            for track_id in mixed_existence_sorter(deleted):
-                self._delete_course_track(rs, track_id, cascade=cascade)
-        return ret
-
-    def _delete_field_values(self, rs: RequestState,
-                             field_data: CdEDBObject) -> None:
-        """
-        Helper function for ``set_event()`` to clean up all the JSON data, when
-        removing a field definition.
-
-        :param field_data: The data of the field definition to be deleted
-        """
-        if field_data['association'] == const.FieldAssociations.registration:
-            table = 'event.registrations'
-        elif field_data['association'] == const.FieldAssociations.course:
-            table = 'event.courses'
-        elif field_data['association'] == const.FieldAssociations.lodgement:
-            table = 'event.lodgements'
-        else:
-            raise RuntimeError(n_("This should not happen."))
-
-        query = f"UPDATE {table} SET fields = fields - %s WHERE event_id = %s"
-        self.query_exec(rs, query, (field_data['field_name'],
-                                    field_data['event_id']))
-
-    def _cast_field_values(self, rs: RequestState, field_data: CdEDBObject,
-                           new_kind: const.FieldDatatypes) -> None:
-        """
-        Helper function for ``set_event()`` to cast the existing JSON data to
-        a new datatype (or set it to None, if casting fails), when a field
-        defintion is updated with a new datatype.
-
-        :param field_data: The data of the field definition to be updated
-        :param new_kind: The new kind/datatype of the field.
-        """
-        if field_data['association'] == const.FieldAssociations.registration:
-            table = 'event.registrations'
-        elif field_data['association'] == const.FieldAssociations.course:
-            table = 'event.courses'
-        elif field_data['association'] == const.FieldAssociations.lodgement:
-            table = 'event.lodgements'
-        else:
-            raise RuntimeError(n_("This should not happen."))
-
-        casters: Dict[const.FieldDatatypes, Callable[[Any], Any]] = {
-            const.FieldDatatypes.int: int,
-            const.FieldDatatypes.str: str,
-            const.FieldDatatypes.float: float,
-            const.FieldDatatypes.date: parse_date,
-            const.FieldDatatypes.datetime: parse_datetime,
-            const.FieldDatatypes.bool: bool,
-        }
-
-        data = self.sql_select(rs, table, ("id", "fields",),
-                               (field_data['event_id'],), entity_key='event_id')
-        for entry in data:
-            fdata = entry['fields']
-            value = fdata.get(field_data['field_name'], None)
-            if value is None:
-                continue
-            try:
-                new_value = casters[new_kind](value)
-            except (ValueError, TypeError):
-                new_value = None
-            fdata[field_data['field_name']] = new_value
-            new = {
-                'id': entry['id'],
-                'fields': PsycoJson(fdata),
-            }
-            self.sql_update(rs, table, new)
-
-    def _delete_event_part_blockers(self, rs: RequestState,
-                                    part_id: int) -> DeletionBlockers:
-        """Determine what keeps an event part from being deleted.
-
-        Possible blockers:
-
-        * fee_modifiers: A modification to the fee for this part depending on
-                         registration fields.
-        * course_tracks: A course track in this part.
-        * registration_part: A registration part for this part.
-
-        :return: List of blockers, separated by type. The values of the dict
-            are the ids of the blockers.
-        """
-        part_id = affirm(vtypes.ID, part_id)
-        blockers = {}
-
-        fee_modifiers = self.sql_select(
-            rs, "event.fee_modifiers", ("id",), (part_id,),
-            entity_key="part_id")
-        if fee_modifiers:
-            blockers["fee_modifiers"] = [e["id"] for e in fee_modifiers]
-
-        course_tracks = self.sql_select(
-            rs, "event.course_tracks", ("id",), (part_id,),
-            entity_key="part_id")
-        if course_tracks:
-            blockers["course_tracks"] = [e["id"] for e in course_tracks]
-
-        registration_parts = self.sql_select(
-            rs, "event.registration_parts", ("id",), (part_id,),
-            entity_key="part_id")
-        if registration_parts:
-            blockers["registration_parts"] = [
-                e["id"] for e in registration_parts]
-
-        return blockers
-
-    def _delete_event_part(self, rs: RequestState, part_id: int,
-                           cascade: Collection[str] = None
-                           ) -> DefaultReturnCode:
-        """Remove event part.
-
-        This has to be called from an atomized context.
-
-        :param cascade: Specify which deletion blockers to cascadingly
-            remove or ignore. If None or empty, cascade none.
-        """
-        part_id = affirm(vtypes.ID, part_id)
-        blockers = self._delete_event_part_blockers(rs, part_id)
-        if not cascade:
-            cascade = set()
-        cascade = affirm_set(str, cascade) & blockers.keys()
-        if blockers.keys() - cascade:
-            raise ValueError(n_("Deletion of %(type)s blocked by %(block)s."),
-                             {
-                                 "type": "event part",
-                                 "block": blockers.keys() - cascade,
-                             })
-
-        ret = 1
-        # Implicit atomized context.
-        self.affirm_atomized_context(rs)
-        if cascade:
-            if "fee_modifiers" in cascade:
-                ret *= self.sql_delete(rs, "event.fee_modifiers",
-                                       blockers["fee_modifiers"])
-            if "course_tracks" in cascade:
-                track_cascade = ("course_segments", "registration_tracks",
-                                 "course_choices")
-                for anid in blockers["course_tracks"]:
-                    ret *= self._delete_course_track(rs, anid, track_cascade)
-            if "registration_parts" in cascade:
-                ret *= self.sql_delete(rs, "event.registration_parts",
-                                       blockers["registration_parts"])
-            blockers = self._delete_event_part_blockers(rs, part_id)
-
-        if not blockers:
-            part = self.sql_select_one(rs, "event.event_parts",
-                                       ("event_id", "title"), part_id)
-            assert part is not None
-            ret *= self.sql_delete_one(rs, "event.event_parts", part_id)
-            self.event_log(rs, const.EventLogCodes.part_deleted,
-                           event_id=part["event_id"],
-                           change_note=part["title"])
-        else:
-            raise ValueError(
-                n_("Deletion of %(type)s blocked by %(block)s."),
-                {"type": "event part", "block": blockers.keys()})
-        return ret
-
-    @internal
-    def _set_event_parts(self, rs: RequestState, event_id: int,
-                         parts: CdEDBOptionalMap) -> DefaultReturnCode:
-        """Helper for handling the setting of event parts..
-
-        This is basically uninlined code from ``set_event()``.
-
-        :note: This has to be called inside an atomized context.
-        """
-        ret = 1
-        if not parts:
-            return ret
-        self.affirm_atomized_context(rs)
-        has_registrations = self.has_registrations(rs, event_id)
-
-        existing_parts = {unwrap(e) for e in self.sql_select(
-            rs, "event.event_parts", ("id",), (event_id,), entity_key="event_id")}
-        new_parts = {x for x in parts if x < 0}
-        updated_parts = {x for x in parts if x > 0 and parts[x] is not None}
-        deleted_parts = {x for x in parts if x > 0 and parts[x] is None}
-        if has_registrations and (deleted_parts or new_parts):
-            raise ValueError(
-                n_("Registrations exist, modifications only."))
-        if deleted_parts >= existing_parts | new_parts:
-            raise ValueError(n_("At least one event part required."))
-
-        # Do some additional validation for any given waitlist fields.
-        waitlist_fields: Set[int] = set(
-            filter(None, (p.get('waitlist_field') for p in parts.values() if p)))
-        waitlist_field_data = self._get_event_fields(rs, event_id, waitlist_fields)
-        if len(waitlist_fields) != len(waitlist_field_data):
-            raise ValueError(n_("Unknown field."))
-        for field in waitlist_field_data.values():
-            self._validate_special_event_field(rs, event_id, "waitlist", field)
-
-        for x in mixed_existence_sorter(new_parts):
-            new_part = copy.deepcopy(parts[x])
-            assert new_part is not None
-            new_part['event_id'] = event_id
-            tracks = new_part.pop('tracks', {})
-            fee_modifiers = new_part.pop('fee_modifiers', {})
-            new_id = self.sql_insert(rs, "event.event_parts", new_part)
-            ret *= new_id
-            self.event_log(rs, const.EventLogCodes.part_created, event_id,
-                           change_note=new_part['title'])
-            ret *= self._set_tracks(rs, event_id, new_id, tracks)
-            ret *= self._set_event_fee_modifiers(rs, event_id, new_id, fee_modifiers)
-
-        if updated_parts:
-            # Retrieve current data, so we can check if anything actually changed.
-            current_part_data = {e['id']: e for e in self.sql_select(
-                rs, "event.event_parts", EVENT_PART_FIELDS, updated_parts)}
-            for x in mixed_existence_sorter(updated_parts):
-                updated = copy.deepcopy(parts[x])
-                assert updated is not None
-                updated['id'] = x
-                tracks = updated.pop('tracks', {})
-                fee_modifiers = updated.pop('fee_modifiers', {})
-                if any(updated[k] != current_part_data[x][k] for k in updated):
-                    ret *= self.sql_update(rs, "event.event_parts", updated)
-                    self.event_log(rs, const.EventLogCodes.part_changed, event_id,
-                                   change_note=current_part_data[x]['title'])
-                ret *= self._set_tracks(rs, event_id, x, tracks)
-                ret *= self._set_event_fee_modifiers(rs, event_id, x, fee_modifiers)
-
-        if deleted_parts:
-            # Recursively delete fee modifiers and tracks, but not registrations, since
-            # this is only allowed if no registrations exist anyway.
-            cascade = ("fee_modifiers", "course_tracks")
-            for x in mixed_existence_sorter(deleted_parts):
-                ret *= self._delete_event_part(rs, part_id=x, cascade=cascade)
-
-        return ret
-
-    def _delete_event_field_blockers(self, rs: RequestState,
-                                     field_id: int) -> DeletionBlockers:
-        """Determine what keeps an event part from being deleted.
-
-        Possible blockers:
-
-        * fee_modifiers:      A modification to the fee for a part depending on
-                              this event field.
-        * questionnaire_rows: A questionnaire row that uses this field.
-        * lodge_fields:       An event that uses this field for lodging wishes.
-        * camping_mat_fields: An event that uses this field for camping mat
-                              wishes.
-        * course_room_fields: An event that uses this field for course room
-                              assignment.
-        * waitlist_fields:    An event_part that uses this field for waitlist
-                              management.
-
-        :return: List of blockers, separated by type. The values of the dict
-            are the ids of the blockers.
-        """
-        field_id = affirm(vtypes.ID, field_id)
-        blockers = {}
-
-        fee_modifiers = self.sql_select(
-            rs, "event.fee_modifiers", ("id",), (field_id,),
-            entity_key="field_id")
-        if fee_modifiers:
-            blockers["fee_modifiers"] = [e["id"] for e in fee_modifiers]
-
-        questionnaire_rows = self.sql_select(
-            rs, "event.questionnaire_rows", ("id",), (field_id,),
-            entity_key="field_id")
-        if questionnaire_rows:
-            blockers["questionnaire_rows"] = [
-                e["id"] for e in questionnaire_rows]
-
-        lodge_fields = self.sql_select(
-            rs, "event.events", ("id",), (field_id,),
-            entity_key="lodge_field")
-        if lodge_fields:
-            blockers["lodge_fields"] = [e["id"] for e in lodge_fields]
-
-        camping_mat_fields = self.sql_select(
-            rs, "event.events", ("id",), (field_id,),
-            entity_key="camping_mat_field")
-        if camping_mat_fields:
-            blockers["camping_mat_fields"] = [
-                e["id"] for e in camping_mat_fields]
-
-        course_room_fields = self.sql_select(
-            rs, "event.events", ("id",), (field_id,),
-            entity_key="course_room_field")
-        if course_room_fields:
-            blockers["course_room_fields"] = [
-                e["id"] for e in course_room_fields]
-
-        waitlist_fields = self.sql_select(
-            rs, "event.event_parts", ("id",), (field_id,),
-            entity_key="waitlist_field")
-        if waitlist_fields:
-            blockers["waitlist_fields"] = [
-                e["id"] for e in waitlist_fields]
-
-        return blockers
-
-    def _delete_event_field(self, rs: RequestState, field_id: int,
-                            cascade: Collection[str] = None
-                            ) -> DefaultReturnCode:
-        """Remove an event field.
-
-        This needs to be called from an atomized context.
-
-        :param cascade: Specify which deletion blockers to cascadingly
-            remove or ignore. If None or empty, cascade none.
-
-        """
-        field_id = affirm(vtypes.ID, field_id)
-        blockers = self._delete_event_field_blockers(rs, field_id)
-        if not cascade:
-            cascade = set()
-        cascade = affirm_set(str, cascade)
-        cascade = cascade & blockers.keys()
-        if blockers.keys() - cascade:
-            raise ValueError(n_("Deletion of %(type)s blocked by %(block)s."),
-                             {
-                                 "type": "event field",
-                                 "block": blockers.keys() - cascade,
-                             })
-
-        ret = 1
-        # implicit atomized context.
-        self.affirm_atomized_context(rs)
-        if cascade:
-            if "fee_modifiers" in cascade:
-                ret *= self.sql_delete(rs, "event.fee_modifiers",
-                                       blockers["fee_modifiers"])
-            if "questionnaire_rows" in cascade:
-                ret *= self.sql_delete(rs, "event.questionnaire_rows",
-                                       blockers["fee_modifiers"])
-            if "lodge_fields" in cascade:
-                for anid in blockers["lodge_fields"]:
-                    deletor = {
-                        'id': anid,
-                        'lodge_field': None,
-                    }
-                    ret += self.sql_update(rs, "event.events", deletor)
-            if "camping_mat_fields" in cascade:
-                for anid in blockers["camping_mat_fields"]:
-                    deletor = {
-                        'id': anid,
-                        'camping_mat_field': None,
-                    }
-                    ret += self.sql_update(rs, "event.events", deletor)
-            if "course_room_fields" in cascade:
-                for anid in blockers["course_room_fields"]:
-                    deletor = {
-                        'id': anid,
-                        'course_room_field': None,
-                    }
-                    ret += self.sql_update(rs, "event.events", deletor)
-            if "waitlist_fields" in cascade:
-                for anid in blockers["waitlist_fields"]:
-                    deletor = {
-                        'id': anid,
-                        'waitlist_field': None,
-                    }
-                    ret += self.sql_update(rs, "event.event_parts", deletor)
-            blockers = self._delete_event_field_blockers(rs, field_id)
-
-        if not blockers:
-            current = self.sql_select_one(
-                rs, "event.field_definitions", FIELD_DEFINITION_FIELDS,
-                field_id)
-            assert current is not None
-            ret *= self.sql_delete_one(rs, "event.field_definitions", field_id)
-            self._delete_field_values(rs, current)
-            self.event_log(
-                rs, const.EventLogCodes.field_removed, current["event_id"],
-                change_note=current["field_name"])
-        else:
-            raise ValueError(
-                n_("Deletion of %(type)s blocked by %(block)s."),
-                {"type": "event part", "block": blockers.keys()})
-
-        return ret
-
-    @internal
-    def _set_event_fields(self, rs: RequestState, event_id: int,
-                          fields: CdEDBOptionalMap) -> DefaultReturnCode:
-
-        """Helper for creating, updating or deleting custom event fields.
-
-        This is basically uninlined code from ``set_event()``.
-
-        :note: This has to be called inside an atomized context.
-        """
-        ret = 1
-        if not fields:
-            return ret
-        self.affirm_atomized_context(rs)
-
-        current_field_data = self._get_event_fields(rs, event_id)
-        existing_fields = current_field_data.keys()
-        new_fields = {x for x in fields if x < 0}
-        updated_fields = {x for x in fields if x > 0 and fields[x] is not None}
-        deleted_fields = {x for x in fields if x > 0 and fields[x] is None}
-        if not updated_fields | deleted_fields <= existing_fields:
-            raise ValueError(n_("Non-existing fields specified."))
-
-        for x in mixed_existence_sorter(new_fields):
-            new_field = copy.deepcopy(fields[x])
-            assert new_field is not None
-            new_field['event_id'] = event_id
-            ret *= self.sql_insert(rs, "event.field_definitions", new_field)
-            self.event_log(rs, const.EventLogCodes.field_added, event_id,
-                           change_note=new_field['field_name'])
-
-        if updated_fields:
-            fee_modifier_fields = {unwrap(e) for e in self.sql_select(
-                rs, "event.fee_modifiers", ("field_id",),
-                updated_fields | deleted_fields,
-                entity_key="field_id")}
-            for x in mixed_existence_sorter(updated_fields):
-                updated_field = copy.deepcopy(fields[x])
-                assert updated_field is not None
-                updated_field['id'] = x
-                updated_field['event_id'] = event_id
-                current = current_field_data[x]
-                if any(updated_field[k] != current[k] for k in updated_field):
-                    if x in fee_modifier_fields:
-                        raise ValueError(n_("Cannot change field that is "
-                                            "associated with a fee modifier."))
-                    kind = current_field_data[x]['kind']
-                    if updated_field.get('kind', kind) != kind:
-                        self._cast_field_values(rs, current, updated_field['kind'])
-                    ret *= self.sql_update(rs, "event.field_definitions", updated_field)
-                    self.event_log(rs, const.EventLogCodes.field_updated, event_id,
-                                   change_note=current_field_data[x]['field_name'])
-
-        for x in mixed_existence_sorter(deleted_fields):
-            # Only allow deletion of unused fields.
-            self._delete_event_field(rs, x, cascade=None)
-
-        return ret
-
-    @access("event")
-    def change_minor_form(self, rs: RequestState, event_id: int,
-                          minor_form: Optional[bytes]) -> DefaultReturnCode:
-        """Change or remove an event's minor form.
-
-        Return 1 on successful change, -1 on successful deletion, 0 otherwise."""
-        event_id = affirm(vtypes.ID, event_id)
-        minor_form = affirm_optional(
-            vtypes.PDFFile, minor_form, file_storage=False)
-        if not (self.is_orga(rs, event_id=event_id) or self.is_admin(rs)):
-            raise PrivilegeError(n_("Must be orga or admin to change the"
-                                    " minor form."))
-        path = self.minor_form_dir / str(event_id)
-        if minor_form is None:
-            if path.exists():
-                path.unlink()
-                # Since this is not acting on our database, do not demand an atomized
-                # context.
-                self.event_log(rs, const.EventLogCodes.minor_form_removed, event_id,
-                               atomized=False)
-                return -1
-            else:
-                return 0
-        else:
-            with open(path, "wb") as f:
-                f.write(minor_form)
-            # Since this is not acting on our database, do not demand an atomized
-            # context.
-            self.event_log(rs, const.EventLogCodes.minor_form_updated, event_id,
-                           atomized=False)
-            return 1
-
-    @access("event")
-    def get_minor_form(self, rs: RequestState,
-                       event_id: int) -> Optional[bytes]:
-        """Retrieve the minor form for an event.
-
-        Returns None if no minor form exists for the given event."""
-        event_id = affirm(vtypes.ID, event_id)
-        # TODO accesscheck?
-        path = self.minor_form_dir / str(event_id)
-        ret = None
-        if path.exists():
-            with open(path, "rb") as f:
-                ret = f.read()
-        return ret
-
-    @access("event")
-    def get_event_queries(self, rs: RequestState, event_id: int,
-                          scopes: Collection[QueryScope] = None,
-                          query_ids: Collection[int] = None,
-                          ) -> Dict[str, Query]:
-        """Retrieve all stored queries for the given event and scope.
-
-        If no scopes are given, all queries are returned instead.
-
-        If a stored query references a custom datafield, that has been deleted, it can
-        still be retrieved, and the reference to the field remains, it will just be
-        omitted, so if the field is added again, it will appear in the query again.
-        """
-        event_id = affirm(vtypes.ID, event_id)
-        scopes = affirm_set(QueryScope, scopes or set())
-        query_ids = affirm_set(vtypes.ID, query_ids or set())
-        if not (self.is_admin(rs) or self.is_orga(rs, event_id=event_id)):
-            raise PrivilegeError(n_("Must be orga to retrieve stored queries."))
-        try:
-            with Atomizer(rs):
-                event = self.get_event(rs, event_id)
-                select = (f"SELECT {', '.join(STORED_EVENT_QUERY_FIELDS)}"
-                          f" FROM event.stored_queries"
-                          f" WHERE event_id = %s")
-                params: List[DatabaseValue_s] = [event_id]
-                if scopes:
-                    select += " AND scope = ANY(%s)"
-                    params.append(scopes)
-                if query_ids:
-                    select += " AND id = ANY(%s)"
-                    params.append(query_ids)
-                query_data = self.query_all(rs, select, params)
-                ret = {}
-                count = fail_count = 0
-                for qd in query_data:
-                    qd["serialized_query"]["query_id"] = qd["id"]
-                    scope = affirm(QueryScope, qd["scope"])
-                    spec = scope.get_spec(event=event)
-                    try:
-                        # The QueryInput takes care of deserialization.
-                        q: Query = affirm(vtypes.QueryInput, qd["serialized_query"],
-                                          spec=spec, allow_empty=False)
-                        assert q.name is not None and q.query_id is not None
-                    except (ValueError, TypeError):
-                        fail_count += 1
-                        continue
-                    ret[q.name] = q
-                    count += 1
-        except PrivilegeError:
-            raise
-        # Failsafe in case something very unexpected goes wrong, so we don't break
-        # the query pages.
-        except Exception:
-            self.logger.exception(
-                f"Fatal error during retrieval of stored event queries for"
-                f" event_id={event_id} and scopes={scopes}.")
-            return {}
-        if fail_count:
-            rs.notify(
-                "info", n_("%(count)s stored queries could not be retrieved."),
-                {'count': fail_count})
-        return ret
-
-    @access("event")
-    def delete_event_query(self, rs: RequestState, query_id: int) -> DefaultReturnCode:
-        """Delete the stored query with the given query id."""
-        query_id = affirm(vtypes.ID, query_id)
-        with Atomizer(rs):
-            q = self.sql_select_one(
-                rs, "event.stored_queries", ("event_id", "query_name"), query_id)
-            if q is None:
-                return 0
-            if not (self.is_admin(rs) or self.is_orga(rs, event_id=q['event_id'])):
-                raise PrivilegeError(n_(
-                    "Must be orga to delete queries for an event."))
-
-            ret = self.sql_delete_one(rs, "event.stored_queries", query_id)
-            if ret:
-                self.event_log(rs, const.EventLogCodes.query_deleted,
-                               event_id=q['event_id'], change_note=q['query_name'])
-            return ret
-
-    @access("event")
-    def store_event_query(self, rs: RequestState, event_id: int,
-                          query: Query) -> DefaultReturnCode:
-        """Store a single event query in the database."""
-        event_id = affirm(vtypes.ID, event_id)
-        query = affirm(Query, query)
-
-        if not (self.is_admin(rs) or self.is_orga(rs, event_id=event_id)):
-            raise PrivilegeError(n_(
-                "Must be orga to store queries for an event."))
-        if not query.scope.supports_storing():
-            raise ValueError(n_("Cannot store this kind of query."))
-        if not query.name:
-            rs.notify("error", n_("Query must have a name"))
-            return 0
-        data = {
-            'event_id': event_id,
-            'query_name': query.name,
-            'scope': query.scope,
-            'serialized_query': json_serialize(query.serialize()),
-        }
-        with Atomizer(rs):
-            new_id = self.sql_insert(
-                rs, "event.stored_queries", data, drop_on_conflict=True)
-            if not new_id:
-                rs.notify("error", n_("Query with name '%(query)s' already exists"
-                                      " for this event."), {"query": query.name})
-                return 0
-            self.event_log(rs, const.EventLogCodes.query_stored,
-                           event_id=event_id, change_note=query.name)
-        return new_id
-
-    @access("event_admin")
-    def get_invalid_stored_event_queries(self, rs: RequestState, event_id: int
-                                         ) -> CdEDBObjectMap:
-        """Retrieve raw data for stored event queries that cannot be deserialized."""
-        q = (f"SELECT {', '.join(STORED_EVENT_QUERY_FIELDS)}"
-             f" FROM event.stored_queries WHERE event_id = %s AND NOT(id = ANY(%s))")
-        with Atomizer(rs):
-            retrievable_queries = self.get_event_queries(rs, event_id)
-            params = (event_id, [q.query_id for q in retrievable_queries.values()])
-            data = self.query_all(rs, q, params)
-            return {e["id"]: e for e in data}
-
-    @internal
-    @access("event")
-    def set_event_archived(self, rs: RequestState, data: CdEDBObject) -> None:
-        """Wrapper around ``set_event()`` for archiving an event.
-
-        This exists to emit the correct log message. It delegates
-        everything else (like validation) to the wrapped method.
-        """
-        with Atomizer(rs):
-            with Silencer(rs):
-                self.set_event(rs, data)
-            self.event_log(rs, const.EventLogCodes.event_archived,
-                           data['id'])
-
-    @access("event_admin")
-    def add_event_orgas(self, rs: RequestState, event_id: int,
-                        persona_ids: Collection[int]) -> DefaultReturnCode:
-        """Add orgas to an event.
-
-        This is basically un-inlined code from `set_event`, but may also be
-        called separately.
-
-        Note that this is only available to admins in contrast to `set_event`.
-        """
-        event_id = affirm(vtypes.ID, event_id)
-        persona_ids = affirm_set(vtypes.ID, persona_ids)
-
-        ret = 1
-        with Atomizer(rs):
-            if not self.core.verify_ids(rs, persona_ids, is_archived=False):
-                raise ValueError(n_(
-                    "Some of these orgas do not exist or are archived."))
-            if not self.core.verify_personas(rs, persona_ids, {"event"}):
-                raise ValueError(n_("Some of these orgas are not event users."))
-            self.assert_offline_lock(rs, event_id=event_id)
-
-            for anid in xsorted(persona_ids):
-                new_orga = {
-                    'persona_id': anid,
-                    'event_id': event_id,
-                }
-                # on conflict do nothing
-                r = self.sql_insert(rs, "event.orgas", new_orga,
-                                    drop_on_conflict=True)
-                if r:
-                    self.event_log(rs, const.EventLogCodes.orga_added, event_id,
-                                   persona_id=anid)
-                ret *= r
-        return ret
-
-    @access("event_admin")
-    def remove_event_orga(self, rs: RequestState, event_id: int,
-                          persona_id: int) -> DefaultReturnCode:
-        """Remove a single orga of an event.
-
-        Note that this is only available to admins in contrast to `set_event`.
-        """
-        event_id = affirm(vtypes.ID, event_id)
-        persona_id = affirm(vtypes.ID, persona_id)
-        self.assert_offline_lock(rs, event_id=event_id)
-
-        query = ("DELETE FROM event.orgas"
-                 " WHERE persona_id = %s AND event_id = %s")
-        with Atomizer(rs):
-            ret = self.query_exec(rs, query, (persona_id, event_id))
-            if ret:
-                self.event_log(rs, const.EventLogCodes.orga_removed,
-                               event_id, persona_id=persona_id)
-        return ret
-
-    @internal
-    def _set_event_fee_modifiers(self, rs: RequestState, event_id: int, part_id: int,
-                                 modifiers: CdEDBOptionalMap) -> DefaultReturnCode:
-        ret = 1
-        if not modifiers:
-            return ret
-        self.affirm_atomized_context(rs)
-        has_registrations = self.has_registrations(rs, event_id)
-
-        existing_modifiers = {unwrap(e) for e in self.sql_select(
-            rs, "event.fee_modifiers", ("id",), (part_id,), entity_key="part_id")}
-        new_modifiers = {x for x in modifiers if x < 0}
-        updated_modifiers = {x for x in modifiers if x > 0 and modifiers[x] is not None}
-        deleted_modifiers = {x for x in modifiers if x > 0 and modifiers[x] is None}
-        if not updated_modifiers | deleted_modifiers <= existing_modifiers:
-            raise ValueError(n_("Non-existing fee modifier specified."))
-        if has_registrations and (new_modifiers or deleted_modifiers):
-            raise ValueError(n_("Cannot alter fee modifier once registrations exist."))
-
-        # Do some additional validation of the linked fields.
-        field_ids = {fm['field_id'] for fm in modifiers.values() if fm}
-        field_data = self._get_event_fields(rs, event_id, field_ids)
-        if len(field_ids) != len(field_data):
-            raise ValueError(n_("Unknown field."))
-        for field in field_data.values():
-            self._validate_special_event_field(rs, event_id, "fee_modifier", field)
-
-        # the order of deleting, updating and creating matters: The field of a deleted
-        # modifier may be used in another existing or new modifier at the same request.
-        if updated_modifiers or deleted_modifiers:
-            current_modifier_data = {e['id']: e for e in self.sql_select(
-                rs, "event.fee_modifiers", FEE_MODIFIER_FIELDS,
-                updated_modifiers | deleted_modifiers)}
-
-            if deleted_modifiers:
-                ret *= self.sql_delete(rs, "event.fee_modifiers", deleted_modifiers)
-                for x in mixed_existence_sorter(deleted_modifiers):
-                    current = current_modifier_data[x]
-                    self.event_log(rs, const.EventLogCodes.fee_modifier_deleted,
-                                   event_id, change_note=current['modifier_name'])
-
-            for x in mixed_existence_sorter(updated_modifiers):
-                updated_modifier = copy.deepcopy(modifiers[x])
-                assert updated_modifier is not None
-                updated_modifier['id'] = x
-                updated_modifier['part_id'] = part_id
-                current = current_modifier_data[x]
-                if any(updated_modifier[k] != current[k] for k in updated_modifier):
-                    if has_registrations:
-                        raise ValueError(n_(
-                            "Cannot alter fee modifier once registrations exist."))
-                    ret *= self.sql_update(rs, "event.fee_modifiers", updated_modifier)
-                    self.event_log(rs, const.EventLogCodes.fee_modifier_changed,
-                                   event_id, change_note=current['modifier_name'])
-
-        for x in mixed_existence_sorter(new_modifiers):
-            new_modifier = copy.deepcopy(modifiers[x])
-            assert new_modifier is not None
-            new_modifier['part_id'] = part_id
-            ret *= self.sql_insert(rs, "event.fee_modifiers", new_modifier)
-            self.event_log(rs, const.EventLogCodes.fee_modifier_created, event_id,
-                           change_note=new_modifier['modifier_name'])
-
-        return ret
-
-    @internal
-    def _validate_special_event_field(self, rs: RequestState, event_id: int,
-                                      field_name: str, field_data: CdEDBObject) -> None:
-        """Uninlined and deduplicated validation for special event fields.
-
-        This will raise an error if the field is unfit.
-
-        Valid values for `field_name` are "lodge_field", "camping_mat_field",
-        "course_room_field", "waitlist" and "fee_modifier".
-        """
-        self.affirm_atomized_context(rs)
-        legal_field_kinds, legal_field_associations = EVENT_FIELD_SPEC[field_name]
-        if (field_data["event_id"] != event_id
-                or field_data["kind"] not in legal_field_kinds
-                or field_data["association"] not in legal_field_associations):
-            raise ValueError(n_("Unfit field for %(field)s."), {'field': field_name})
-
-    @access("event")
-    def set_event(self, rs: RequestState,
-                  data: CdEDBObject) -> DefaultReturnCode:
-        """Update some keys of an event organized via DB.
-
-        The syntax for updating the associated data on orgas, parts and
-        fields is as follows:
-
-        * If the keys 'parts', 'fee_modifiers' or 'fields' are present,
-          the associated dict mapping the part, fee_modifier or field ids to
-          the respective data sets can contain an arbitrary number of entities,
-          absent entities are not modified.
-
-          Any valid entity id that is present has to map to a (partial or
-          complete) data set or ``None``. In the first case the entity is
-          updated, in the second case it is deleted. Deletion depends on
-          the entity being nowhere referenced, otherwise an error is
-          raised.
-
-          Any invalid entity id (that is negative integer) has to map to a
-          complete data set which will be used to create a new entity.
-
-          The same logic applies to the 'tracks' dicts inside the
-          'parts'. Deletion of parts implicitly deletes the dependent
-          tracks and fee modifiers.
-
-          Note that due to allowing only subsets of the existing fields,
-          fee modifiers, parts and tracks to be given, there are some invalid
-          combinations that cannot currently be detected at this point,
-          e.g. trying to create a field with a `field_name` that already
-          exists for this event. See Issue #1140.
-        """
-        data = affirm(vtypes.Event, data)
-        if not self.is_orga(rs, event_id=data['id']) and not self.is_admin(rs):
-            raise PrivilegeError(n_("Not privileged."))
-        self.assert_offline_lock(rs, event_id=data['id'])
-
-        ret = 1
-        with Atomizer(rs):
-            edata = {k: v for k, v in data.items() if k in EVENT_FIELDS}
-            # Set top-level event fields.
-            if len(edata) > 1:
-                # Do additional validation for these references to custom datafields.
-                indirect_fields = set(
-                    edata[f] for f in ("lodge_field", "camping_mat_field",
-                                       "course_room_field") if f in edata)
-                if indirect_fields:
-                    indirect_data = {e['id']: e for e in self.sql_select(
-                        rs, "event.field_definitions",
-                        ("id", "event_id", "kind", "association"), indirect_fields)}
-                    if edata.get('lodge_field'):
-                        self._validate_special_event_field(
-                            rs, data['id'], "lodge_field",
-                            indirect_data[edata['lodge_field']])
-                    if edata.get('camping_mat_field'):
-                        self._validate_special_event_field(
-                            rs, data['id'], "camping_mat_field",
-                            indirect_data[edata['camping_mat_field']])
-                    if edata.get('course_room_field'):
-                        self._validate_special_event_field(
-                            rs, data['id'], "course_room_field",
-                            indirect_data[edata['course_room_field']])
-                ret *= self.sql_update(rs, "event.events", edata)
-                self.event_log(rs, const.EventLogCodes.event_changed,
-                               data['id'])
-
-            if 'orgas' in data:
-                ret *= self.add_event_orgas(rs, data['id'], data['orgas'])
-            if 'fields' in data:
-                ret *= self._set_event_fields(rs, data['id'], data['fields'])
-            # This also includes taking care of course tracks and fee modifiers, since
-            # they are each linked to a single event part.
-            if 'parts' in data:
-                ret *= self._set_event_parts(rs, data['id'], data['parts'])
-
-        return ret
-
-    @access("event_admin")
-    def create_event(self, rs: RequestState,
-                     data: CdEDBObject) -> DefaultReturnCode:
-        """Make a new event organized via DB."""
-        data = affirm(vtypes.Event, data, creation=True)
-        if 'parts' not in data:
-            raise ValueError(n_("At least one event part required."))
-        with Atomizer(rs):
-            edata = {k: v for k, v in data.items() if k in EVENT_FIELDS}
-            new_id = self.sql_insert(rs, "event.events", edata)
-            self.event_log(rs, const.EventLogCodes.event_created, new_id)
-            update_data = {aspect: data[aspect]
-                           for aspect in ('parts', 'orgas', 'fields',
-                                          'fee_modifiers')
-                           if aspect in data}
-            if update_data:
-                update_data['id'] = new_id
-                self.set_event(rs, update_data)
-        return new_id
-
+
+
+class EventBackend(EventCourseBackend, EventLodgementBackend, EventQueryBackend,
+                   EventRegistrationBackend, EventBaseBackend, EventLowLevelBackend):
     @access("event_admin")
     def delete_event_blockers(self, rs: RequestState,
                               event_id: int) -> DeletionBlockers:
@@ -2261,1680 +225,6 @@
                     {"type": "event", "block": blockers.keys()})
         return ret
 
-    @access("anonymous")
-    def get_courses(self, rs: RequestState, course_ids: Collection[int]
-                    ) -> CdEDBObjectMap:
-        """Retrieve data for some courses organized via DB.
-
-        They must be associated to the same event. This contains additional
-        information on the parts in which the course takes place.
-        """
-        course_ids = affirm_set(vtypes.ID, course_ids)
-        with Atomizer(rs):
-            data = self.sql_select(rs, "event.courses", COURSE_FIELDS, course_ids)
-            if not data:
-                return {}
-            ret = {e['id']: e for e in data}
-            events = {e['event_id'] for e in data}
-            if len(events) > 1:
-                raise ValueError(n_("Only courses from one event allowed."))
-            event_fields = self._get_event_fields(rs, unwrap(events))
-            data = self.sql_select(
-                rs, "event.course_segments", COURSE_SEGMENT_FIELDS, course_ids,
-                entity_key="course_id")
-            for anid in course_ids:
-                segments = {p['track_id'] for p in data if p['course_id'] == anid}
-                if 'segments' in ret[anid]:
-                    raise RuntimeError()
-                ret[anid]['segments'] = segments
-                active_segments = {p['track_id'] for p in data
-                                   if p['course_id'] == anid and p['is_active']}
-                if 'active_segments' in ret[anid]:
-                    raise RuntimeError()
-                ret[anid]['active_segments'] = active_segments
-                ret[anid]['fields'] = cast_fields(ret[anid]['fields'], event_fields)
-        return ret
-
-    class _GetCourseProtocol(Protocol):
-        def __call__(self, rs: RequestState, course_id: int) -> CdEDBObject: ...
-    get_course: _GetCourseProtocol = singularize(get_courses, "course_ids", "course_id")
-
-    @access("event")
-    def set_course(self, rs: RequestState,
-                   data: CdEDBObject) -> DefaultReturnCode:
-        """Update some keys of a course linked to an event organized via DB.
-
-        If the 'segments' key is present you have to pass the complete list
-        of track IDs, which will superseed the current list of tracks.
-
-        If the 'active_segments' key is present you have to pass the
-        complete list of active track IDs, which will superseed the current
-        list of active tracks. This has to be a subset of the segments of
-        the course.
-        """
-        data = affirm(vtypes.Course, data)
-        if not self.is_orga(rs, course_id=data['id']) and not self.is_admin(rs):
-            raise PrivilegeError(n_("Not privileged."))
-        self.assert_offline_lock(rs, course_id=data['id'])
-        ret = 1
-        with Atomizer(rs):
-            current = self.sql_select_one(rs, "event.courses",
-                                          ("title", "event_id"), data['id'])
-            assert current is not None
-
-            cdata = {k: v for k, v in data.items()
-                     if k in COURSE_FIELDS and k != "fields"}
-            changed = False
-            if len(cdata) > 1:
-                ret *= self.sql_update(rs, "event.courses", cdata)
-                changed = True
-            if 'fields' in data:
-                # delayed validation since we need additional info
-                event_fields = self._get_event_fields(rs, current['event_id'])
-                fdata = affirm(
-                    vtypes.EventAssociatedFields, data['fields'],
-                    fields=event_fields,
-                    association=const.FieldAssociations.course)
-
-                fupdate = {
-                    'id': data['id'],
-                    'fields': fdata,
-                }
-                ret *= self.sql_json_inplace_update(rs, "event.courses",
-                                                    fupdate)
-                changed = True
-            if changed:
-                self.event_log(
-                    rs, const.EventLogCodes.course_changed, current['event_id'],
-                    change_note=current['title'])
-            if 'segments' in data:
-                current_segments = self.sql_select(
-                    rs, "event.course_segments", ("track_id",),
-                    (data['id'],), entity_key="course_id")
-                existing = {e['track_id'] for e in current_segments}
-                new = data['segments'] - existing
-                deleted = existing - data['segments']
-                if new:
-                    # check, that all new tracks belong to the event of the
-                    # course
-                    tracks = self.sql_select(
-                        rs, "event.course_tracks", ("part_id",), new)
-                    associated_parts = list(unwrap(e) for e in tracks)
-                    associated_events = self.sql_select(
-                        rs, "event.event_parts", ("event_id",),
-                        associated_parts)
-                    event_ids = {e['event_id'] for e in associated_events}
-                    if {current['event_id']} != event_ids:
-                        raise ValueError(n_("Non-associated tracks found."))
-
-                    for anid in new:
-                        insert = {
-                            'course_id': data['id'],
-                            'track_id': anid,
-                            'is_active': True,
-                        }
-                        ret *= self.sql_insert(rs, "event.course_segments",
-                                               insert)
-                if deleted:
-                    query = ("DELETE FROM event.course_segments"
-                             " WHERE course_id = %s AND track_id = ANY(%s)")
-                    ret *= self.query_exec(rs, query, (data['id'], deleted))
-                if new or deleted:
-                    self.event_log(
-                        rs, const.EventLogCodes.course_segments_changed,
-                        current['event_id'], change_note=current['title'])
-            if 'active_segments' in data:
-                current_segments = self.sql_select(
-                    rs, "event.course_segments", ("track_id", "is_active"),
-                    (data['id'],), entity_key="course_id")
-                existing = {e['track_id'] for e in current_segments}
-                # check that all active segments are actual segments of this
-                # course
-                if not existing >= data['active_segments']:
-                    raise ValueError(n_("Wrong-associated segments found."))
-                active = {e['track_id'] for e in current_segments
-                          if e['is_active']}
-                activated = data['active_segments'] - active
-                deactivated = active - data['active_segments']
-                if activated:
-                    query = glue(
-                        "UPDATE event.course_segments SET is_active = True",
-                        "WHERE course_id = %s AND track_id = ANY(%s)")
-                    ret *= self.query_exec(rs, query, (data['id'], activated))
-                if deactivated:
-                    query = glue(
-                        "UPDATE event.course_segments SET is_active = False",
-                        "WHERE course_id = %s AND track_id = ANY(%s)")
-                    ret *= self.query_exec(rs, query, (data['id'], deactivated))
-                if activated or deactivated:
-                    self.event_log(
-                        rs, const.EventLogCodes.course_segment_activity_changed,
-                        current['event_id'], change_note=current['title'])
-        return ret
-
-    @access("event")
-    def create_course(self, rs: RequestState,
-                      data: CdEDBObject) -> DefaultReturnCode:
-        """Make a new course organized via DB."""
-        data = affirm(vtypes.Course, data, creation=True)
-        # direct validation since we already have an event_id
-        event_fields = self._get_event_fields(rs, data['event_id'])
-        fdata = data.get('fields') or {}
-        fdata = affirm(
-            vtypes.EventAssociatedFields, fdata,
-            fields=event_fields, association=const.FieldAssociations.course)
-        data['fields'] = PsycoJson(fdata)
-        if (not self.is_orga(rs, event_id=data['event_id'])
-                and not self.is_admin(rs)):
-            raise PrivilegeError(n_("Not privileged."))
-        self.assert_offline_lock(rs, event_id=data['event_id'])
-        with Atomizer(rs):
-            # Check for existence of course tracks
-            event = self.get_event(rs, data['event_id'])
-            if not event['tracks']:
-                raise RuntimeError(n_("Event without tracks forbids courses."))
-
-            cdata = {k: v for k, v in data.items()
-                     if k in COURSE_FIELDS}
-            new_id = self.sql_insert(rs, "event.courses", cdata)
-            if 'segments' in data or 'active_segments' in data:
-                pdata = {
-                    'id': new_id,
-                }
-                if 'segments' in data:
-                    pdata['segments'] = data['segments']
-                if 'active_segments' in data:
-                    pdata['active_segments'] = data['active_segments']
-                self.set_course(rs, pdata)
-            self.event_log(rs, const.EventLogCodes.course_created,
-                           data['event_id'], change_note=data['title'])
-        return new_id
-
-    @access("event")
-    def delete_course_blockers(self, rs: RequestState,
-                               course_id: int) -> DeletionBlockers:
-        """Determine what keeps a course from beeing deleted.
-
-        Possible blockers:
-
-        * attendees: A registration track that assigns a registration to
-                     the course as an attendee.
-        * instructors: A registration track that references the course meaning
-                       the participant is (potentially) the course's instructor.
-        * course_choices: A course choice of the course.
-        * course_segments: The course segments of the course.
-
-        :return: List of blockers, separated by type. The values of the dict
-            are the ids of the blockers.
-        """
-        course_id = affirm(vtypes.ID, course_id)
-        blockers = {}
-
-        attendees = self.sql_select(
-            rs, "event.registration_tracks", ("id",), (course_id,),
-            entity_key="course_id")
-        if attendees:
-            blockers["attendees"] = [e["id"] for e in attendees]
-
-        instructors = self.sql_select(
-            rs, "event.registration_tracks", ("id",), (course_id,),
-            entity_key="course_instructor")
-        if instructors:
-            blockers["instructors"] = [e["id"] for e in instructors]
-
-        course_choices = self.sql_select(
-            rs, "event.course_choices", ("id",), (course_id,),
-            entity_key="course_id")
-        if course_choices:
-            blockers["course_choices"] = [e["id"] for e in course_choices]
-
-        course_segments = self.sql_select(
-            rs, "event.course_segments", ("id",), (course_id,),
-            entity_key="course_id")
-        if course_segments:
-            blockers["course_segments"] = [e["id"] for e in course_segments]
-
-        return blockers
-
-    @access("event")
-    def delete_course(self, rs: RequestState, course_id: int,
-                      cascade: Collection[str] = None) -> DefaultReturnCode:
-        """Remove a course organized via DB from the DB.
-
-        :param cascade: Specify which deletion blockers to cascadingly remove
-            or ignore. If None or empty, cascade none.
-        """
-        course_id = affirm(vtypes.ID, course_id)
-        if (not self.is_orga(rs, course_id=course_id)
-                and not self.is_admin(rs)):
-            raise PrivilegeError(n_("Not privileged."))
-        self.assert_offline_lock(rs, course_id=course_id)
-
-        blockers = self.delete_course_blockers(rs, course_id)
-        if not cascade:
-            cascade = set()
-        cascade = affirm_set(str, cascade)
-        cascade = cascade & blockers.keys()
-        if blockers.keys() - cascade:
-            raise ValueError(n_("Deletion of %(type)s blocked by %(block)s."),
-                             {
-                                 "type": "course",
-                                 "block": blockers.keys() - cascade,
-                             })
-
-        ret = 1
-        with Atomizer(rs):
-            course = self.get_course(rs, course_id)
-            # cascade specified blockers
-            if cascade:
-                if "attendees" in cascade:
-                    for anid in blockers["attendees"]:
-                        deletor = {
-                            'course_id': None,
-                            'id': anid,
-                        }
-                        ret *= self.sql_update(
-                            rs, "event.registration_tracks", deletor)
-                if "instructors" in cascade:
-                    for anid in blockers["instructors"]:
-                        deletor = {
-                            'course_instructor': None,
-                            'id': anid,
-                        }
-                        ret *= self.sql_update(
-                            rs, "event.registration_tracks", deletor)
-                if "course_choices" in cascade:
-                    # Get the data of the affected choices grouped by track.
-                    data = self.sql_select(
-                        rs, "event.course_choices",
-                        ("track_id", "registration_id"),
-                        blockers["course_choices"])
-                    data_by_tracks = {
-                        track_id: [e["registration_id"] for e in data
-                                   if e["track_id"] == track_id]
-                        for track_id in set(e["track_id"] for e in data)
-                    }
-
-                    # Delete choices of the deletable course.
-                    ret *= self.sql_delete(
-                        rs, "event.course_choices", blockers["course_choices"])
-
-                    # Construct list of inserts.
-                    choices: List[CdEDBObject] = []
-                    for track_id, reg_ids in data_by_tracks.items():
-                        query = (
-                            "SELECT id, course_id, track_id, registration_id"
-                            " FROM event.course_choices"
-                            " WHERE track_id = {} AND registration_id = ANY(%s)"
-                            " ORDER BY registration_id, rank").format(track_id)
-                        choices.extend(self.query_all(rs, query, (reg_ids,)))
-
-                    deletion_ids = {e['id'] for e in choices}
-
-                    # Update the ranks and remove the ids from the insert data.
-                    i = 0
-                    current_id = None
-                    for row in choices:
-                        if current_id != row['registration_id']:
-                            current_id = row['registration_id']
-                            i = 0
-                        row['rank'] = i
-                        del row['id']
-                        i += 1
-
-                    self.sql_delete(rs, "event.course_choices", deletion_ids)
-                    self.sql_insert_many(rs, "event.course_choices", choices)
-
-                if "course_segments" in cascade:
-                    ret *= self.sql_delete(rs, "event.course_segments",
-                                           blockers["course_segments"])
-
-                # check if course is deletable after cascading
-                blockers = self.delete_course_blockers(rs, course_id)
-
-            if not blockers:
-                ret *= self.sql_delete_one(rs, "event.courses", course_id)
-                self.event_log(rs, const.EventLogCodes.course_deleted,
-                               course['event_id'],
-                               change_note=course['title'])
-            else:
-                raise ValueError(
-                    n_("Deletion of %(type)s blocked by %(block)s."),
-                    {"type": "course", "block": blockers.keys()})
-        return ret
-
-    @access("event")
-    def list_persona_registrations(
-        self, rs: RequestState, persona_id: int
-    ) -> Dict[int, Dict[int, Dict[int, const.RegistrationPartStati]]]:
-        """List all events a given user has a registration for.
-
-        :returns: Mapping of event ids to
-            (registration id to (part id to registration status))
-        """
-        if not (self.is_admin(rs) or self.core.is_relative_admin(rs, persona_id)
-                or rs.user.persona_id == persona_id):
-            raise PrivilegeError(n_("Not privileged."))
-        persona_id = affirm(vtypes.ID, persona_id)
-
-        query = ("SELECT event_id, registration_id, part_id, status"
-                 " FROM event.registrations"
-                 " LEFT JOIN event.registration_parts"
-                 " ON registrations.id = registration_parts.registration_id"
-                 " WHERE persona_id = %s")
-        data = self.query_all(rs, query, (persona_id,))
-        ret: Dict[int, Dict[int, Dict[int, const.RegistrationPartStati]]] = {}
-        for e in data:
-            ret.setdefault(
-                e['event_id'], {}
-            ).setdefault(
-                e['registration_id'], {}
-            )[e['part_id']] = const.RegistrationPartStati(e['status'])
-        return ret
-
-    @access("event", "ml_admin")
-    def list_registrations_personas(self, rs: RequestState, event_id: int,
-                                    persona_ids: Collection[int] = None
-                                    ) -> Dict[int, int]:
-        """List all registrations of an event.
-
-        :param persona_ids: If passed restrict to registrations by these personas.
-        :returns: Mapping of registration ids to persona_ids.
-        """
-        if not persona_ids:
-            persona_ids = set()
-        event_id = affirm(vtypes.ID, event_id)
-        persona_ids = affirm_set(vtypes.ID, persona_ids)
-
-        # ml_admins are allowed to do this to be able to manage
-        # subscribers of event mailinglists.
-        if (persona_ids != {rs.user.persona_id}
-                and not self.is_orga(rs, event_id=event_id)
-                and not self.is_admin(rs)
-                and "ml_admin" not in rs.user.roles):
-            raise PrivilegeError(n_("Not privileged."))
-
-        query = "SELECT id, persona_id FROM event.registrations"
-        conditions = ["event_id = %s"]
-        params: List[Any] = [event_id]
-        if persona_ids:
-            conditions.append("persona_id = ANY(%s)")
-            params.append(persona_ids)
-        query += " WHERE " + " AND ".join(conditions)
-        data = self.query_all(rs, query, params)
-        return {e['id']: e['persona_id'] for e in data}
-
-    @access("event", "ml_admin")
-    def list_registrations(self, rs: RequestState, event_id: int, persona_id: int = None
-                           ) -> Dict[int, int]:
-        """Manual singularization of list_registrations_personas
-
-        Handles default values properly.
-        """
-        if persona_id:
-            return self.list_registrations_personas(rs, event_id, {persona_id})
-        else:
-            return self.list_registrations_personas(rs, event_id)
-
-    @access("event")
-    def list_participants(self, rs: RequestState, event_id: int) -> Dict[int, int]:
-        """List all participants of an event.
-
-        Just participants of this event are returned and the requester himself must
-        have the status 'participant'.
-
-        :returns: Mapping of registration ids to persona_ids.
-        """
-        event_id = affirm(vtypes.ID, event_id)
-
-        # In this case, privilege check is performed afterwards since it depends on
-        # the result of the query.
-        query = """SELECT DISTINCT
-            regs.id, regs.persona_id
-        FROM
-            event.registrations AS regs
-            LEFT OUTER JOIN
-                event.registration_parts AS rparts
-            ON rparts.registration_id = regs.id"""
-        conditions = ["regs.event_id = %s", "rparts.status = %s"]
-        params = [event_id, const.RegistrationPartStati.participant]
-        query += " WHERE " + " AND ".join(conditions)
-        data = self.query_all(rs, query, params)
-        ret = {e['id']: e['persona_id'] for e in data}
-
-        if not (rs.user.persona_id in ret.values()
-                or self.is_orga(rs, event_id=event_id)
-                or self.is_admin(rs)):
-            raise PrivilegeError(n_("Not privileged."))
-        return ret
-
-    @access("persona")
-    def check_registrations_status(
-            self, rs: RequestState, persona_ids: Collection[int], event_id: int,
-            stati: Collection[const.RegistrationPartStati]) -> Dict[int, bool]:
-        """Check if any status for a given event matches one of the given stati.
-
-        This is mostly used to determine mailinglist eligibility. Thus,
-        ml_admins are allowed to do this to manage subscribers.
-
-        A user may do this for themselves, an orga for their event and an
-        event or ml admin for every user.
-        """
-        persona_ids = affirm_set(vtypes.ID, persona_ids)
-        event_id = affirm(vtypes.ID, event_id)
-        stati = affirm_set(const.RegistrationPartStati, stati)
-
-        # By default, assume no participation.
-        ret = {anid: False for anid in persona_ids}
-
-        # First, rule out people who can not participate at any event.
-        if (persona_ids == {rs.user.persona_id} and
-                "event" not in rs.user.roles):
-            return ret
-
-        # Check if eligible to check registration status for other users.
-        if not (persona_ids == {rs.user.persona_id}
-                or self.is_orga(rs, event_id=event_id)
-                or self.is_admin(rs)
-                or "ml_admin" in rs.user.roles):
-            raise PrivilegeError(n_("Not privileged."))
-
-        registration_ids = self.list_registrations_personas(rs, event_id, persona_ids)
-        if not registration_ids:
-            return {anid: False for anid in persona_ids}
-
-        registrations = self.get_registrations(rs, registration_ids)
-        ret.update({reg['persona_id']:
-                        any(part['status'] in stati for part in reg['parts'].values())
-                    for reg in registrations.values()})
-        return ret
-
-    class _GetRegistrationStatusProtocol(Protocol):
-        def __call__(self, rs: RequestState, persona_id: int, event_id: int,
-                     stati: Collection[const.RegistrationPartStati]) -> bool: ...
-    check_registration_status: _GetRegistrationStatusProtocol = singularize(
-        check_registrations_status, "persona_ids", "persona_id")
-
-    @access("event")
-    def get_registration_map(self, rs: RequestState, event_ids: Collection[int]
-                             ) -> Dict[Tuple[int, int], int]:
-        """Retrieve a map of personas to their registrations."""
-        event_ids = affirm_set(vtypes.ID, event_ids)
-        if (not all(self.is_orga(rs, event_id=anid) for anid in event_ids) and
-                not self.is_admin(rs)):
-            raise PrivilegeError(n_("Not privileged."))
-
-        data = self.sql_select(
-            rs, "event.registrations", ("id", "persona_id", "event_id"),
-            event_ids, entity_key="event_id")
-        ret = {(e["event_id"], e["persona_id"]): e["id"] for e in data}
-
-        return ret
-
-    @internal
-    @access("event")
-    def _get_waitlist(self, rs: RequestState, event_id: int,
-                      part_ids: Collection[int] = None
-                      ) -> Dict[int, Optional[List[int]]]:
-        """Compute the waitlist in order for the given parts.
-
-        :returns: Part id maping to None, if no waitlist ordering is defined
-            or a list of registration ids otherwise.
-        """
-        event_id = affirm(vtypes.ID, event_id)
-        part_ids = affirm_set(vtypes.ID, part_ids or set())
-        with Atomizer(rs):
-            event = self.get_event(rs, event_id)
-            if not part_ids:
-                part_ids = event['parts'].keys()
-            elif not part_ids <= event['parts'].keys():
-                raise ValueError(n_("Unknown part for the given event."))
-            ret: Dict[int, Optional[List[int]]] = {}
-            waitlist = const.RegistrationPartStati.waitlist
-            query = ("SELECT id, fields FROM event.registrations"
-                     " WHERE event_id = %s")
-            fields_by_id = {
-                reg['id']: cast_fields(reg['fields'], event['fields'])
-                for reg in self.query_all(rs, query, (event_id,))}
-            for part_id in part_ids:
-                part = event['parts'][part_id]
-                if not part['waitlist_field']:
-                    ret[part_id] = None
-                    continue
-                field_name = event['fields'][part['waitlist_field']]['field_name']
-                query = ("SELECT reg.id, rparts.status"
-                         " FROM event.registrations AS reg"
-                         " LEFT OUTER JOIN event.registration_parts AS rparts"
-                         " ON reg.id = rparts.registration_id"
-                         " WHERE rparts.part_id = %s AND rparts.status = %s")
-                data = self.query_all(rs, query, (part_id, waitlist))
-                ret[part_id] = xsorted(
-                    (reg['id'] for reg in data),
-                    key=lambda r_id: (fields_by_id[r_id].get(field_name, 0) or 0, r_id))  # pylint: disable=cell-var-from-loop
-            return ret
-
-    @access("event")
-    def get_waitlist(self, rs: RequestState, event_id: int,
-                     part_ids: Collection[int] = None
-                     ) -> Dict[int, Optional[List[int]]]:
-        """Public wrapper around _get_waitlist. Adds privilege check."""
-        if not (self.is_admin(rs) or self.is_orga(rs, event_id=event_id)):
-            raise PrivilegeError(n_("Must be orga to access full waitlist."))
-        return self._get_waitlist(rs, event_id, part_ids)
-
-    @access("event")
-    def get_waitlist_position(self, rs: RequestState, event_id: int,
-                              part_ids: Collection[int] = None,
-                              persona_id: int = None
-                              ) -> Dict[int, Optional[int]]:
-        """Compute the waitlist position of a user for the given parts.
-
-        :returns: Mapping of part id to position on waitlist or None if user is
-            not on the waitlist in that part.
-        """
-        full_waitlist = self._get_waitlist(rs, event_id, part_ids)
-        if persona_id is None:
-            persona_id = rs.user.persona_id
-        if persona_id != rs.user.persona_id:
-            if not (self.is_admin(rs) or self.is_orga(rs, event_id=event_id)):
-                raise PrivilegeError(
-                    n_("Must be orga to access full waitlist."))
-        reg_ids = self.list_registrations(rs, event_id, persona_id)
-        if not reg_ids:
-            raise ValueError(n_("Not registered for this event."))
-        reg_id = unwrap(reg_ids.keys())
-        ret: Dict[int, Optional[int]] = {}
-        for part_id, waitlist in full_waitlist.items():
-            try:
-                # If `reg_id` is not in the list, a ValueError will be raised.
-                # Offset the index by one.
-                ret[part_id] = (waitlist or []).index(reg_id) + 1
-            except ValueError:
-                ret[part_id] = None
-        return ret
-
-    @access("event")
-    def registrations_by_course(
-            self, rs: RequestState, event_id: int, course_id: int = None,
-            track_id: int = None, position: InfiniteEnum[CourseFilterPositions] = None,
-            reg_ids: Collection[int] = None,
-            reg_states: Collection[const.RegistrationPartStati] =
-            (const.RegistrationPartStati.participant,)) -> Dict[int, int]:
-        """List registrations of an event pertaining to a certain course.
-
-        This is a filter function, mainly for the course assignment tool.
-
-        :param position: A :py:class:`cdedb.common.CourseFilterPositions`
-        :param reg_ids: List of registration states (in any part) to filter for
-        """
-        event_id = affirm(vtypes.ID, event_id)
-        track_id = affirm_optional(vtypes.ID, track_id)
-        course_id = affirm_optional(vtypes.ID, course_id)
-        position = affirm_optional(InfiniteEnum[CourseFilterPositions], position)
-        reg_ids = reg_ids or set()
-        reg_ids = affirm_set(vtypes.ID, reg_ids)
-        reg_states = affirm_set(const.RegistrationPartStati, reg_states)
-        if (not self.is_admin(rs)
-                and not self.is_orga(rs, event_id=event_id)):
-            raise PrivilegeError(n_("Not privileged."))
-        query = """SELECT DISTINCT
-            regs.id, regs.persona_id
-        FROM
-            event.registrations AS regs
-            LEFT OUTER JOIN
-                event.registration_parts
-            AS rparts ON rparts.registration_id = regs.id
-            LEFT OUTER JOIN
-                event.course_tracks
-            AS course_tracks ON course_tracks.part_id = rparts.part_id
-            LEFT OUTER JOIN
-                event.registration_tracks
-            AS rtracks ON rtracks.registration_id = regs.id
-                AND rtracks.track_id = course_tracks.id
-            LEFT OUTER JOIN
-                event.course_choices
-            AS choices ON choices.registration_id = regs.id
-                AND choices.track_id = course_tracks.id"""
-        conditions = ["regs.event_id = %s", "rparts.status = ANY(%s)"]
-        params: List[Any] = [event_id, reg_states]
-        if track_id:
-            conditions.append("course_tracks.id = %s")
-            params.append(track_id)
-        if position is not None:
-            cfp = CourseFilterPositions
-            sub_conditions = []
-            if position.enum in (cfp.instructor, cfp.anywhere):
-                if course_id:
-                    sub_conditions.append("rtracks.course_instructor = %s")
-                    params.append(course_id)
-                else:
-                    sub_conditions.append("rtracks.course_instructor IS NULL")
-            if position.enum in (cfp.any_choice, cfp.anywhere) and course_id:
-                sub_conditions.append(
-                    "(choices.course_id = %s AND "
-                    " choices.rank < course_tracks.num_choices)")
-                params.append(course_id)
-            if position.enum == cfp.specific_rank and course_id:
-                sub_conditions.append(
-                    "(choices.course_id = %s AND choices.rank = %s)")
-                params.extend((course_id, position.int))
-            if position.enum in (cfp.assigned, cfp.anywhere):
-                if course_id:
-                    sub_conditions.append("rtracks.course_id = %s")
-                    params.append(course_id)
-                else:
-                    sub_conditions.append("rtracks.course_id IS NULL")
-            if sub_conditions:
-                conditions.append(f"( {' OR '.join(sub_conditions)} )")
-        if reg_ids:
-            conditions.append("regs.id = ANY(%s)")
-            params.append(reg_ids)
-
-        if conditions:
-            query += " WHERE " + " AND ".join(conditions)
-        data = self.query_all(rs, query, params)
-        return {e['id']: e['persona_id'] for e in data}
-
-    @access("event", "ml_admin")
-    def get_registrations(self, rs: RequestState, registration_ids: Collection[int]
-                          ) -> CdEDBObjectMap:
-        """Retrieve data for some registrations.
-
-        All have to be from the same event.
-        You must be orga to get additional access to all registrations which are
-        not your own. If you are participant of the event, you get access to
-        data from other users, being also participant in the same event (this is
-        important for the online participant list).
-        This includes the following additional data:
-
-        * parts: per part data (like lodgement),
-        * tracks: per track data (like course choices)
-
-        ml_admins are allowed to do this to be able to manage
-        subscribers of event mailinglists.
-        """
-        registration_ids = affirm_set(vtypes.ID, registration_ids)
-        with Atomizer(rs):
-            # Check associations.
-            associated = self.sql_select(rs, "event.registrations",
-                                         ("persona_id", "event_id"), registration_ids)
-            if not associated:
-                return {}
-            events = {e['event_id'] for e in associated}
-            personas = {e['persona_id'] for e in associated}
-            if len(events) > 1:
-                raise ValueError(n_(
-                    "Only registrations from exactly one event allowed."))
-            event_id = unwrap(events)
-            # Select appropriate stati filter.
-            stati = set(m for m in const.RegistrationPartStati)
-            # orgas and admins have full access to all data
-            # ml_admins are allowed to do this to be able to manage
-            # subscribers of event mailinglists.
-            is_privileged = (self.is_orga(rs, event_id=event_id)
-                             or self.is_admin(rs)
-                             or "ml_admin" in rs.user.roles)
-            if not is_privileged:
-                if rs.user.persona_id not in personas:
-                    raise PrivilegeError(n_("Not privileged."))
-                elif not personas <= {rs.user.persona_id}:
-                    # Permission check is done later when we know more
-                    stati = {const.RegistrationPartStati.participant}
-
-            query = f"""
-                SELECT {", ".join(REGISTRATION_FIELDS)}, ctime, mtime
-                FROM event.registrations
-                LEFT OUTER JOIN (
-                    SELECT persona_id AS log_persona_id, MAX(ctime) AS ctime
-                    FROM event.log WHERE code = %s GROUP BY log_persona_id
-                ) AS ctime
-                ON event.registrations.persona_id = ctime.log_persona_id
-                LEFT OUTER JOIN (
-                    SELECT persona_id AS log_persona_id, MAX(ctime) AS mtime
-                    FROM event.log WHERE code = %s GROUP BY log_persona_id
-                ) AS mtime
-                ON event.registrations.persona_id = mtime.log_persona_id
-                WHERE event.registrations.id = ANY(%s)
-                """
-            params = (const.EventLogCodes.registration_created,
-                      const.EventLogCodes.registration_changed, registration_ids)
-            rdata = self.query_all(rs, query, params)
-            ret = {reg['id']: reg for reg in rdata}
-
-            pdata = self.sql_select(
-                rs, "event.registration_parts", REGISTRATION_PART_FIELDS,
-                registration_ids, entity_key="registration_id")
-            for p in pdata:
-                p['status'] = const.RegistrationPartStati(p['status'])
-                ret[p['registration_id']].setdefault('parts', {})[p['part_id']] = p
-            # Limit to registrations matching stati filter in any part.
-            for anid in tuple(ret):
-                if not any(e['status'] in stati for e in ret[anid]['parts'].values()):
-                    del ret[anid]
-
-            # Here comes the promised permission check
-            if not is_privileged and all(reg['persona_id'] != rs.user.persona_id
-                                         for reg in ret.values()):
-                raise PrivilegeError(n_("No participant of event."))
-
-            tdata = self.sql_select(
-                rs, "event.registration_tracks", REGISTRATION_TRACK_FIELDS,
-                registration_ids, entity_key="registration_id")
-            choices = self.sql_select(
-                rs, "event.course_choices",
-                ("registration_id", "track_id", "course_id", "rank"), registration_ids,
-                entity_key="registration_id")
-            event_fields = self._get_event_fields(rs, event_id)
-            for anid in ret:
-                if 'tracks' in ret[anid]:
-                    raise RuntimeError()
-                tracks = {e['track_id']: e for e in tdata
-                          if e['registration_id'] == anid}
-                for track_id in tracks:
-                    tmp = {e['course_id']: e['rank'] for e in choices
-                           if (e['registration_id'] == anid
-                               and e['track_id'] == track_id)}
-                    tracks[track_id]['choices'] = xsorted(tmp.keys(), key=tmp.get)
-                ret[anid]['tracks'] = tracks
-                ret[anid]['fields'] = cast_fields(ret[anid]['fields'], event_fields)
-
-        return ret
-
-    class _GetRegistrationProtocol(Protocol):
-        def __call__(self, rs: RequestState, registration_id: int) -> CdEDBObject: ...
-    get_registration: _GetRegistrationProtocol = singularize(
-        get_registrations, "registration_ids", "registration_id")
-
-    @access("event")
-    def has_registrations(self, rs: RequestState, event_id: int) -> bool:
-        """Determine whether there exist registrations for an event."""
-        event_id = affirm(vtypes.ID, event_id)
-        if not self.is_orga(rs, event_id=event_id) and not self.is_admin(rs):
-            raise PrivilegeError(n_("Not privileged."))
-        query = "SELECT COUNT(*) FROM event.registrations WHERE event_id = %s LIMIT 1"
-        return bool(unwrap(self.query_one(rs, query, (event_id,))))
-
-    def _get_event_course_segments(self, rs: RequestState,
-                                   event_id: int) -> Dict[int, List[int]]:
-        """
-        Helper function to get course segments of all courses of an event.
-
-        Required for _set_course_choices().
-
-        :returns: A dict mapping each course id (of the event) to a list of
-            track ids (which correspond to its segments)
-        """
-        query = """
-            SELECT courses.id, array_agg(segments.track_id) AS segments
-            FROM (
-                event.courses AS courses
-                LEFT OUTER JOIN event.course_segments AS segments
-                ON courses.id = segments.course_id
-            )
-            WHERE courses.event_id = %s
-            GROUP BY courses.id"""
-        return {row['id']: row['segments']
-                for row in self.query_all(rs, query, (event_id,))}
-
-    def _set_course_choices(self, rs: RequestState, registration_id: int,
-                            track_id: int, choices: Optional[Sequence[int]],
-                            course_segments: Mapping[int, Collection[int]],
-                            new_registration: bool = False
-                            ) -> DefaultReturnCode:
-        """Helper for handling of course choices.
-
-        This is basically uninlined code from ``set_registration()``.
-
-        :note: This has to be called inside an atomized context.
-
-        :param course_segments: Dict, course segments, as returned by
-            _get_event_course_segments()
-        :param new_registration: Performance optimization for creating
-            registrations: If true, the deletion of existing choices is skipped.
-        """
-        ret = 1
-        self.affirm_atomized_context(rs)
-        if choices is None:
-            # Nothing specified, hence nothing to do
-            return ret
-        for course_id in choices:
-            if track_id not in course_segments[course_id]:
-                raise ValueError(n_("Wrong track for course."))
-        if not new_registration:
-            query = ("DELETE FROM event.course_choices"
-                     " WHERE registration_id = %s AND track_id = %s")
-            self.query_exec(rs, query, (registration_id, track_id))
-        for rank, course_id in enumerate(choices):
-            new_choice = {
-                "registration_id": registration_id,
-                "track_id": track_id,
-                "course_id": course_id,
-                "rank": rank,
-            }
-            ret *= self.sql_insert(rs, "event.course_choices",
-                                   new_choice)
-        return ret
-
-    def _get_registration_info(self, rs: RequestState,
-                               reg_id: int) -> Optional[CdEDBObject]:
-        """Helper to retrieve basic registration information."""
-        return self.sql_select_one(
-            rs, "event.registrations", ("persona_id", "event_id"), reg_id)
-
-    @access("event")
-    def set_registration(self, rs: RequestState, data: CdEDBObject,
-                         change_note: str = None) -> DefaultReturnCode:
-        """Update some keys of a registration.
-
-        The syntax for updating the non-trivial keys fields, parts and
-        choices is as follows:
-
-        * If the key 'fields' is present it must be a dict and is used to
-          updated the stored value (in a python dict.update sense).
-        * If the key 'parts' is present, the associated dict mapping the
-          part ids to the respective data sets can contain an arbitrary
-          number of entities, absent entities are not modified. Entries are
-          created/updated as applicable.
-        * If the key 'tracks' is present, the associated dict mapping the
-          track ids to the respective data sets can contain an arbitrary
-          number of entities, absent entities are not
-          modified. Entries are created/updated as applicable. The
-          'choices' key is handled separately and if present replaces
-          the current list of course choices.
-        """
-        data = affirm(vtypes.Registration, data)
-        change_note = affirm_optional(str, change_note)
-        with Atomizer(rs):
-            # Retrieve some basic data about the registration.
-            current = self._get_registration_info(rs, reg_id=data['id'])
-            if current is None:
-                raise ValueError(n_("Registration does not exist."))
-            persona_id, event_id = current['persona_id'], current['event_id']
-            self.assert_offline_lock(rs, event_id=event_id)
-            if (persona_id != rs.user.persona_id
-                    and not self.is_orga(rs, event_id=event_id)
-                    and not self.is_admin(rs)):
-                raise PrivilegeError(n_("Not privileged."))
-            event = self.get_event(rs, event_id)
-            course_segments = self._get_event_course_segments(rs, event_id)
-            if "amount_owed" in data:
-                del data["amount_owed"]
-
-            # now we get to do the actual work
-            rdata = {k: v for k, v in data.items()
-                     if k in REGISTRATION_FIELDS and k != "fields"}
-            ret = 1
-            if len(rdata) > 1:
-                ret *= self.sql_update(rs, "event.registrations", rdata)
-            if 'fields' in data:
-                # delayed validation since we need additional info
-                fdata = affirm(
-                    vtypes.EventAssociatedFields, data['fields'],
-                    fields=event['fields'],
-                    association=const.FieldAssociations.registration)
-
-                fupdate = {
-                    'id': data['id'],
-                    'fields': fdata,
-                }
-                ret *= self.sql_json_inplace_update(rs, "event.registrations",
-                                                    fupdate)
-            if 'parts' in data:
-                parts = data['parts']
-                if not event['parts'].keys() >= parts.keys():
-                    raise ValueError(n_("Non-existing parts specified."))
-                existing = {e['part_id']: e['id'] for e in self.sql_select(
-                    rs, "event.registration_parts", ("id", "part_id"),
-                    (data['id'],), entity_key="registration_id")}
-                new = {x for x in parts if x not in existing}
-                updated = {x for x in parts
-                           if x in existing and parts[x] is not None}
-                deleted = {x for x in parts
-                           if x in existing and parts[x] is None}
-                for x in new:
-                    new_part = copy.deepcopy(parts[x])
-                    new_part['registration_id'] = data['id']
-                    new_part['part_id'] = x
-                    ret *= self.sql_insert(rs, "event.registration_parts",
-                                           new_part)
-                for x in updated:
-                    update = copy.deepcopy(parts[x])
-                    update['id'] = existing[x]
-                    ret *= self.sql_update(rs, "event.registration_parts",
-                                           update)
-                if deleted:
-                    raise NotImplementedError(n_("This is not useful."))
-            if 'tracks' in data:
-                tracks = data['tracks']
-                if not set(tracks).issubset(event['tracks']):
-                    raise ValueError(n_("Non-existing tracks specified."))
-                existing = {e['track_id']: e['id'] for e in self.sql_select(
-                    rs, "event.registration_tracks", ("id", "track_id"),
-                    (data['id'],), entity_key="registration_id")}
-                new = {x for x in tracks if x not in existing}
-                updated = {x for x in tracks
-                           if x in existing and tracks[x] is not None}
-                deleted = {x for x in tracks
-                           if x in existing and tracks[x] is None}
-                for x in new:
-                    new_track = copy.deepcopy(tracks[x])
-                    choices = new_track.pop('choices', None)
-                    self._set_course_choices(rs, data['id'], x, choices,
-                                             course_segments)
-                    new_track['registration_id'] = data['id']
-                    new_track['track_id'] = x
-                    ret *= self.sql_insert(rs, "event.registration_tracks",
-                                           new_track)
-                for x in updated:
-                    update = copy.deepcopy(tracks[x])
-                    choices = update.pop('choices', None)
-                    self._set_course_choices(rs, data['id'], x, choices,
-                                             course_segments)
-                    update['id'] = existing[x]
-                    ret *= self.sql_update(rs, "event.registration_tracks",
-                                           update)
-                if deleted:
-                    raise NotImplementedError(n_("This is not useful."))
-
-            # Recalculate the amount owed after all changes have been applied.
-            current = self.get_registration(rs, data['id'])
-            update = {
-                'id': data['id'],
-                'amount_owed': self._calculate_single_fee(
-                    rs, current, event=event)
-            }
-            ret *= self.sql_update(rs, "event.registrations", update)
-            self.event_log(
-                rs, const.EventLogCodes.registration_changed, event_id,
-                persona_id=persona_id, change_note=change_note)
-        return ret
-
-    @access("event")
-    def create_registration(self, rs: RequestState,
-                            data: CdEDBObject) -> DefaultReturnCode:
-        """Make a new registration.
-
-        The data must contain a dataset for each part and each track
-        and may not contain a value for 'fields', which is initialized
-        to a default value.
-        """
-        data = affirm(vtypes.Registration, data, creation=True)
-        event = self.get_event(rs, data['event_id'])
-        fdata = data.get('fields') or {}
-        fdata = affirm(
-            vtypes.EventAssociatedFields, fdata, fields=event['fields'],
-            association=const.FieldAssociations.registration)
-        if (data['persona_id'] != rs.user.persona_id
-                and not self.is_orga(rs, event_id=data['event_id'])
-                and not self.is_admin(rs)):
-            raise PrivilegeError(n_("Not privileged."))
-        with Atomizer(rs):
-            if not self.core.verify_id(rs, data['persona_id'], is_archived=False):
-                raise ValueError(n_("This user does not exist or is archived."))
-            if not self.core.verify_persona(rs, data['persona_id'], {"event"}):
-                raise ValueError(n_("This user is not an event user."))
-            if self.list_registrations(rs, data['event_id'], data['persona_id']):
-                raise ValueError(n_("Already registered."))
-            self.assert_offline_lock(rs, event_id=data['event_id'])
-            data['fields'] = fdata
-            data['amount_owed'] = self._calculate_single_fee(rs, data, event=event)
-            data['fields'] = PsycoJson(fdata)
-            course_segments = self._get_event_course_segments(rs, data['event_id'])
-            part_ids = {e['id'] for e in self.sql_select(
-                rs, "event.event_parts", ("id",), (data['event_id'],),
-                entity_key="event_id")}
-            if part_ids != set(data['parts'].keys()):
-                raise ValueError(n_("Missing part dataset."))
-            track_ids = {e['id'] for e in self.sql_select(
-                rs, "event.course_tracks", ("id",), part_ids, entity_key="part_id")}
-            if track_ids != set(data['tracks'].keys()):
-                raise ValueError(n_("Missing track dataset."))
-            rdata = {k: v for k, v in data.items() if k in REGISTRATION_FIELDS}
-            new_id = self.sql_insert(rs, "event.registrations", rdata)
-
-            # Uninlined code from set_registration to make this more
-            # performant.
-            #
-            # insert parts
-            for part_id, part in data['parts'].items():
-                new_part = copy.deepcopy(part)
-                new_part['registration_id'] = new_id
-                new_part['part_id'] = part_id
-                self.sql_insert(rs, "event.registration_parts", new_part)
-            # insert tracks
-            for track_id, track in data['tracks'].items():
-                new_track = copy.deepcopy(track)
-                choices = new_track.pop('choices', None)
-                self._set_course_choices(rs, new_id, track_id, choices,
-                                         course_segments, new_registration=True)
-                new_track['registration_id'] = new_id
-                new_track['track_id'] = track_id
-                self.sql_insert(rs, "event.registration_tracks", new_track)
-            self.event_log(
-                rs, const.EventLogCodes.registration_created, data['event_id'],
-                persona_id=data['persona_id'])
-        return new_id
-
-    @access("event")
-    def delete_registration_blockers(self, rs: RequestState,
-                                     registration_id: int) -> DeletionBlockers:
-        """Determine what keeps a registration from being deleted.
-
-        Possible blockers:
-
-        * registration_parts: The registration's registration parts.
-        * registration_tracks: The registration's registration tracks.
-        * course_choices: The registrations course choices.
-
-        :return: List of blockers, separated by type. The values of the dict
-            are the ids of the blockers.
-        """
-        registration_id = affirm(vtypes.ID, registration_id)
-        blockers = {}
-
-        reg_parts = self.sql_select(
-            rs, "event.registration_parts", ("id",), (registration_id,),
-            entity_key="registration_id")
-        if reg_parts:
-            blockers["registration_parts"] = [e["id"] for e in reg_parts]
-
-        reg_tracks = self.sql_select(
-            rs, "event.registration_tracks", ("id",), (registration_id,),
-            entity_key="registration_id")
-        if reg_tracks:
-            blockers["registration_tracks"] = [e["id"] for e in reg_tracks]
-
-        course_choices = self.sql_select(
-            rs, "event.course_choices", ("id",), (registration_id,),
-            entity_key="registration_id")
-        if course_choices:
-            blockers["course_choices"] = [e["id"] for e in course_choices]
-
-        return blockers
-
-    @access("event")
-    def delete_registration(self, rs: RequestState, registration_id: int,
-                            cascade: Collection[str] = None
-                            ) -> DefaultReturnCode:
-        """Remove a registration.
-
-        :param cascade: Specify which deletion blockers to cascadingly remove
-            or ignore. If None or empty, cascade none.
-        """
-        registration_id = affirm(vtypes.ID, registration_id)
-        reg = self.get_registration(rs, registration_id)
-        if (not self.is_orga(rs, event_id=reg['event_id'])
-                and not self.is_admin(rs)):
-            raise PrivilegeError(n_("Not privileged."))
-        self.assert_offline_lock(rs, event_id=reg['event_id'])
-
-        blockers = self.delete_registration_blockers(rs, registration_id)
-        if not cascade:
-            cascade = set()
-        cascade = affirm_set(str, cascade)
-        cascade = cascade & blockers.keys()
-        if blockers.keys() - cascade:
-            raise ValueError(n_("Deletion of %(type)s blocked by %(block)s."),
-                             {
-                                 "type": "registration",
-                                 "block": blockers.keys() - cascade,
-                             })
-
-        ret = 1
-        with Atomizer(rs):
-            # cascade specified blockers
-            if cascade:
-                if "registration_parts" in cascade:
-                    ret *= self.sql_delete(rs, "event.registration_parts",
-                                           blockers["registration_parts"])
-                if "registration_tracks" in cascade:
-                    ret *= self.sql_delete(rs, "event.registration_tracks",
-                                           blockers["registration_tracks"])
-                if "course_choices" in cascade:
-                    ret *= self.sql_delete(rs, "event.course_choices",
-                                           blockers["course_choices"])
-
-                # check if registration is deletable after cascading
-                blockers = self.delete_registration_blockers(
-                    rs, registration_id)
-
-            if not blockers:
-                ret *= self.sql_delete_one(
-                    rs, "event.registrations", registration_id)
-                self.event_log(rs, const.EventLogCodes.registration_deleted,
-                               reg['event_id'], persona_id=reg['persona_id'])
-            else:
-                raise ValueError(
-                    n_("Deletion of %(type)s blocked by %(block)s."),
-                    {"type": "registration", "block": blockers.keys()})
-        return ret
-
-    def _calculate_single_fee(self, rs: RequestState, reg: CdEDBObject, *,
-                              event: CdEDBObject = None, event_id: int = None,
-                              is_member: bool = None) -> decimal.Decimal:
-        """Helper function to calculate the fee for one registration.
-
-        This is used inside `create_registration` and `set_registration`,
-        so we take the full registration and event as input instead of
-        retrieving them via id.
-
-        :param is_member: If this is None, retrieve membership status here.
-        """
-        fee = decimal.Decimal(0)
-        rps = const.RegistrationPartStati
-
-        if event is None and event_id is None:
-            raise ValueError("No input given.")
-        elif event is not None and event_id is not None:
-            raise ValueError("Only one input for event allowed.")
-        elif event_id is not None:
-            event = self.get_event(rs, event_id)
-        assert event is not None
-        for part_id, rpart in reg['parts'].items():
-            part = event['parts'][part_id]
-            if rps(rpart['status']).is_involved():
-                fee += part['fee']
-
-        for fee_modifier in event['fee_modifiers'].values():
-            field = event['fields'][fee_modifier['field_id']]
-            status = rps(reg['parts'][fee_modifier['part_id']]['status'])
-            if status.is_involved():
-                if reg['fields'].get(field['field_name']):
-                    fee += fee_modifier['amount']
-
-        if is_member is None:
-            is_member = self.core.get_persona(
-                rs, reg['persona_id'])['is_member']
-        if not is_member:
-            fee += event['nonmember_surcharge']
-
-        return fee
-
-    @access("event")
-    def calculate_fees(self, rs: RequestState, registration_ids: Collection[int]
-                       ) -> Dict[int, decimal.Decimal]:
-        """Calculate the total fees for some registrations.
-
-        This should be called once for multiple registrations, as it would be
-        somewhat expensive if called per registration.
-
-        All registrations need to belong to the same event.
-
-        The caller must have priviliged acces to that event.
-        """
-        registration_ids = affirm_set(vtypes.ID, registration_ids)
-
-        with Atomizer(rs):
-            associated = self.sql_select(rs, "event.registrations",
-                                         ("event_id",), registration_ids)
-            if not associated:
-                return {}
-            events = {e['event_id'] for e in associated}
-            if len(events) > 1:
-                raise ValueError(n_(
-                    "Only registrations from exactly one event allowed."))
-
-            event_id = unwrap(events)
-            regs = self.get_registrations(rs, registration_ids)
-            user_id = rs.user.persona_id
-            if (not self.is_orga(rs, event_id=event_id)
-                    and not self.is_admin(rs)
-                    and {r['persona_id'] for r in regs.values()} != {user_id}):
-                raise PrivilegeError(n_("Not privileged."))
-
-            persona_ids = {e['persona_id'] for e in regs.values()}
-            personas = self.core.get_personas(rs, persona_ids)
-
-            event = self.get_event(rs, event_id)
-            ret: Dict[int, decimal.Decimal] = {}
-            for reg_id, reg in regs.items():
-                is_member = personas[reg['persona_id']]['is_member']
-                ret[reg_id] = self._calculate_single_fee(
-                    rs, reg, event=event, is_member=is_member)
-        return ret
-
-    class _CalculateFeeProtocol(Protocol):
-        def __call__(self, rs: RequestState, registration_id: int
-                     ) -> decimal.Decimal: ...
-    calculate_fee: _CalculateFeeProtocol = singularize(
-        calculate_fees, "registration_ids", "registration_id")
-
-    @access("event")
-    def book_fees(self, rs: RequestState, event_id: int, data: Collection[CdEDBObject],
-                  ) -> Tuple[bool, Optional[int]]:
-        """Book all paid fees.
-
-        :returns: Success information and
-
-          * for positive outcome the number of recorded transfers
-          * for negative outcome the line where an exception was triggered
-            or None if it was a DB serialization error
-        """
-        data = affirm_array(vtypes.FeeBookingEntry, data)
-
-        if (not self.is_orga(rs, event_id=event_id)
-                and not self.is_admin(rs)):
-            raise PrivilegeError(n_("Not privileged."))
-        self.assert_offline_lock(rs, event_id=event_id)
-
-        index = 0
-        # noinspection PyBroadException
-        try:
-            with Atomizer(rs):
-                count = 0
-                all_reg_ids = {datum['registration_id'] for datum in data}
-                all_regs = self.get_registrations(rs, all_reg_ids)
-                if any(reg['event_id'] != event_id for reg in all_regs.values()):
-                    raise ValueError(n_("Mismatched registrations,"
-                                        " not associated with the event."))
-                for index, datum in enumerate(data):
-                    reg_id = datum['registration_id']
-                    update = {
-                        'id': reg_id,
-                        'payment': datum['date'],
-                        'amount_paid': all_regs[reg_id]['amount_paid']
-                                       + datum['amount'],
-                    }
-                    change_note = "{} am {} gezahlt.".format(
-                        money_filter(datum['amount']),
-                        date_filter(datum['original_date'], lang="de"))
-                    count += self.set_registration(rs, update, change_note)
-        except psycopg2.extensions.TransactionRollbackError:
-            # We perform a rather big transaction, so serialization errors
-            # could happen.
-            return False, None
-        except Exception:
-            # This blanket catching of all exceptions is a last resort. We try
-            # to do enough validation, so that this should never happen, but
-            # an opaque error (as would happen without this) would be rather
-            # frustrating for the users -- hence some extra error handling
-            # here.
-            self.logger.error(glue(
-                ">>>\n>>>\n>>>\n>>> Exception during fee transfer processing",
-                "<<<\n<<<\n<<<\n<<<"))
-            self.logger.exception("FIRST AS SIMPLE TRACEBACK")
-            self.logger.error("SECOND TRY CGITB")
-            self.cgitb_log()
-            return False, index
-        return True, count
-
-    @access("event")
-    def check_orga_addition_limit(self, rs: RequestState,
-                                  event_id: int) -> bool:
-        """Implement a rate limiting check for orgas adding persons.
-
-        Since adding somebody as participant or orga to an event gives all
-        orgas basically full access to their data, we rate limit this
-        operation.
-
-        :returns: True if limit has not been reached.
-        """
-        event_id = affirm(vtypes.ID, event_id)
-        if (not self.is_orga(rs, event_id=event_id)
-                and not self.is_admin(rs)):
-            raise PrivilegeError(n_("Not privileged."))
-        if self.is_admin(rs):
-            # Admins are exempt
-            return True
-        query = ("SELECT COUNT(*) AS num FROM event.log"
-                 " WHERE event_id = %s AND code = %s "
-                 " AND submitted_by != persona_id "
-                 " AND ctime >= now() - interval '24 hours'")
-        params = (event_id, const.EventLogCodes.registration_created)
-        num = unwrap(self.query_one(rs, query, params))
-        return num < self.conf["ORGA_ADD_LIMIT"]
-
-    @access("event")
-    def list_lodgement_groups(self, rs: RequestState,
-                              event_id: int) -> Dict[int, str]:
-        """List all lodgement groups for an event.
-
-        :returns: dict mapping ids to names
-        """
-        event_id = affirm(vtypes.ID, event_id)
-        if not self.is_orga(rs, event_id=event_id) and not self.is_admin(rs):
-            raise PrivilegeError(n_("Not privileged."))
-        data = self.sql_select(rs, "event.lodgement_groups", ("id", "title"),
-                               (event_id,), entity_key="event_id")
-        return {e['id']: e['title'] for e in data}
-
-    @access("event")
-    def get_lodgement_groups(self, rs: RequestState, group_ids: Collection[int]
-                             ) -> CdEDBObjectMap:
-        """Retrieve data for some lodgement groups.
-
-        All have to be from the same event.
-        """
-        group_ids = affirm_set(vtypes.ID, group_ids)
-        with Atomizer(rs):
-            data = self.sql_select(
-                rs, "event.lodgement_groups", LODGEMENT_GROUP_FIELDS, group_ids)
-            if not data:
-                return {}
-            events = {e['event_id'] for e in data}
-            if len(events) > 1:
-                raise ValueError(n_(
-                    "Only lodgement groups from exactly one event allowed!"))
-            event_id = unwrap(events)
-            if (not self.is_orga(rs, event_id=event_id)
-                    and not self.is_admin(rs)):
-                raise PrivilegeError(n_("Not privileged."))
-        return {e['id']: e for e in data}
-
-    class _GetLodgementGroupProtocol(Protocol):
-        def __call__(self, rs: RequestState, group_id: int) -> CdEDBObject: ...
-    get_lodgement_group: _GetLodgementGroupProtocol = singularize(
-        get_lodgement_groups, "group_ids", "group_id")
-
-    @access("event")
-    def set_lodgement_group(self, rs: RequestState,
-                            data: CdEDBObject) -> DefaultReturnCode:
-        """Update some keys of a lodgement group."""
-        data = affirm(vtypes.LodgementGroup, data)
-        ret = 1
-        with Atomizer(rs):
-            current = unwrap(self.get_lodgement_groups(rs, (data['id'],)))
-            event_id, title = current['event_id'], current['title']
-            if (not self.is_orga(rs, event_id=event_id)
-                    and not self.is_admin(rs)):
-                raise PrivilegeError(n_("Not privileged."))
-            self.assert_offline_lock(rs, event_id=event_id)
-
-            # Do the actual work:
-            ret *= self.sql_update(rs, "event.lodgement_groups", data)
-            self.event_log(
-                rs, const.EventLogCodes.lodgement_group_changed, event_id,
-                change_note=title)
-
-        return ret
-
-    class _RCWLodgementGroupProtocol(Protocol):
-        def __call__(self, rs: RequestState, data: CdEDBObject
-                     ) -> DefaultReturnCode: ...
-    rcw_lodgement_group: _RCWLodgementGroupProtocol = read_conditional_write_composer(
-        get_lodgement_group, set_lodgement_group, id_param_name='group_id')
-
-    @access("event")
-    def create_lodgement_group(self, rs: RequestState,
-                               data: CdEDBObject) -> DefaultReturnCode:
-        """Make a new lodgement group."""
-        data = affirm(vtypes.LodgementGroup, data, creation=True)
-
-        if (not self.is_orga(rs, event_id=data['event_id'])
-                and not self.is_admin(rs)):
-            raise PrivilegeError(n_("Not privileged."))
-        self.assert_offline_lock(rs, event_id=data['event_id'])
-        with Atomizer(rs):
-            new_id = self.sql_insert(rs, "event.lodgement_groups", data)
-            self.event_log(
-                rs, const.EventLogCodes.lodgement_group_created,
-                data['event_id'], change_note=data['title'])
-        return new_id
-
-    @access("event")
-    def delete_lodgement_group_blockers(self, rs: RequestState,
-                                        group_id: int) -> DeletionBlockers:
-        """Determine what keeps a lodgement group from being deleted.
-
-        Possible blockers:
-
-        * lodgements: A lodgement that is part of this lodgement group.
-
-        :return: List of blockers, separated by type. The values of the dict
-            are the ids of the blockers.
-        """
-        group_id = affirm(vtypes.ID, group_id)
-        blockers = {}
-
-        lodgements = self.sql_select(
-            rs, "event.lodgements", ("id",), (group_id,),
-            entity_key="group_id")
-        if lodgements:
-            blockers["lodgements"] = [e["id"] for e in lodgements]
-
-        return blockers
-
-    @access("event")
-    def delete_lodgement_group(self, rs: RequestState, group_id: int,
-                               cascade: Collection[str] = None
-                               ) -> DefaultReturnCode:
-        """Delete a lodgement group.
-
-        :param cascade: Specify which deletion blockers to cascadingly
-            remove or ignore. If None or empty, cascade none.
-        """
-        group_id = affirm(vtypes.ID, group_id)
-        blockers = self.delete_lodgement_group_blockers(rs, group_id)
-        if not cascade:
-            cascade = set()
-        cascade = affirm_set(str, cascade)
-        cascade = cascade & blockers.keys()
-        if blockers.keys() - cascade:
-            raise ValueError(n_("Deletion of %(type)s blocked by %(block)s."),
-                             {
-                                 "type": "lodgement group",
-                                 "block": blockers.keys() - cascade,
-                             })
->>>>>>> b4277abf
-
-import cdedb.database.constants as const
-import cdedb.validationtypes as vtypes
-from cdedb.backend.common import (
-    Silencer, access, affirm_set_validation as affirm_set,
-    affirm_validation_typed as affirm,
-)
-from cdedb.backend.event_base import EventBaseBackend
-from cdedb.backend.event_course import EventCourseBackend
-from cdedb.backend.event_lowlevel import EventLowLevelBackend
-from cdedb.backend.event_lodgement import EventLodgementBackend
-from cdedb.backend.event_query import EventQueryBackend
-from cdedb.backend.event_registration import EventRegistrationBackend
-from cdedb.common import (
-    CdEDBObject, CdEDBOptionalMap, DefaultReturnCode,
-    EVENT_SCHEMA_VERSION, PartialImportError, PrivilegeError, RequestState, get_hash,
-    json_serialize, mixed_existence_sorter, n_, unwrap,
-)
-from cdedb.common import (DeletionBlockers)
-from cdedb.database.connection import Atomizer
-
-
-class EventBackend(EventCourseBackend, EventLodgementBackend, EventQueryBackend,
-                   EventRegistrationBackend, EventBaseBackend, EventLowLevelBackend):
-    @access("event_admin")
-    def delete_event_blockers(self, rs: RequestState,
-                              event_id: int) -> DeletionBlockers:
-        """Determine what keeps an event from being deleted.
-
-        Possible blockers:
-
-        * field_definitions: A custom datafield associated with the event.
-        * courses: A course associated with the event. This can have it's own
-                   blockers.
-        * course_tracks: A course track of the event.
-        * orgas: An orga of the event.
-        * lodgement_groups: A lodgement group associated with the event.
-                            This can have it's own blockers.
-        * lodgements: A lodgement associated with the event. This can have
-                      it's own blockers.
-        * registrations: A registration associated with the event. This can
-                         have it's own blockers.
-        * questionnaire: A questionnaire row configured for the event.
-        * stored_queries: A stored query for the event.
-        * log: A log entry for the event.
-        * mailinglists: A mailinglist associated with the event. This
-                        reference will be removed but the mailinglist will
-                        not be deleted.
-
-        :return: List of blockers, separated by type. The values of the dict
-            are the ids of the blockers.
-        """
-        event_id = affirm(vtypes.ID, event_id)
-        blockers = {}
-
-        field_definitions = self.sql_select(
-            rs, "event.field_definitions", ("id",), (event_id,),
-            entity_key="event_id")
-        if field_definitions:
-            blockers["field_definitions"] = [e["id"] for e in field_definitions]
-
-        courses = self.sql_select(
-            rs, "event.courses", ("id",), (event_id,), entity_key="event_id")
-        if courses:
-            blockers["courses"] = [e["id"] for e in courses]
-
-        event_parts = self.sql_select(rs, "event.event_parts", ("id",),
-                                      (event_id,), entity_key="event_id")
-        if event_parts:
-            blockers["event_parts"] = [e["id"] for e in event_parts]
-            course_tracks = self.sql_select(
-                rs, "event.course_tracks", ("id",), blockers["event_parts"],
-                entity_key="part_id")
-            if course_tracks:
-                blockers["course_tracks"] = [e["id"] for e in course_tracks]
-
-        orgas = self.sql_select(
-            rs, "event.orgas", ("id",), (event_id,), entity_key="event_id")
-        if orgas:
-            blockers["orgas"] = [e["id"] for e in orgas]
-
-        lodgement_groups = self.sql_select(
-            rs, "event.lodgement_groups", ("id",), (event_id,),
-            entity_key="event_id")
-        if lodgement_groups:
-            blockers["lodgement_groups"] = [e["id"] for e in lodgement_groups]
-
-        lodgements = self.sql_select(
-            rs, "event.lodgements", ("id",), (event_id,), entity_key="event_id")
-        if lodgements:
-            blockers["lodgements"] = [e["id"] for e in lodgements]
-
-        registrations = self.sql_select(
-            rs, "event.registrations", ("id",), (event_id,),
-            entity_key="event_id")
-        if registrations:
-            blockers["registrations"] = [e["id"] for e in registrations]
-
-        questionnaire_rows = self.sql_select(
-            rs, "event.questionnaire_rows", ("id",), (event_id,),
-            entity_key="event_id")
-        if questionnaire_rows:
-            blockers["questionnaire"] = [e["id"] for e in questionnaire_rows]
-
-        stored_queries = self.sql_select(
-            rs, "event.stored_queries", ("id",), (event_id,), entity_key="event_id")
-        if stored_queries:
-            blockers["stored_queries"] = [e["id"] for e in stored_queries]
-
-        log = self.sql_select(
-            rs, "event.log", ("id",), (event_id,), entity_key="event_id")
-        if log:
-            blockers["log"] = [e["id"] for e in log]
-
-        mailinglists = self.sql_select(
-            rs, "ml.mailinglists", ("id",), (event_id,), entity_key="event_id")
-        if mailinglists:
-            blockers["mailinglists"] = [e["id"] for e in mailinglists]
-
-        return blockers
-
-    @access("event_admin")
-    def delete_event(self, rs: RequestState, event_id: int,
-                     cascade: Collection[str] = None) -> DefaultReturnCode:
-        """Remove event.
-
-        :param cascade: Specify which deletion blockers to cascadingly
-            remove or ignore. If None or empty, cascade none.
-        """
-        event_id = affirm(vtypes.ID, event_id)
-        blockers = self.delete_event_blockers(rs, event_id)
-        if not cascade:
-            cascade = set()
-        cascade = affirm_set(str, cascade)
-        cascade = cascade & blockers.keys()
-        if blockers.keys() - cascade:
-            raise ValueError(n_("Deletion of %(type)s blocked by %(block)s."),
-                             {
-                                 "type": "event",
-                                 "block": blockers.keys() - cascade,
-                             })
-
-        ret = 1
-        with Atomizer(rs):
-            event = self.get_event(rs, event_id)
-            if cascade:
-                if "registrations" in cascade:
-                    with Silencer(rs):
-                        for reg_id in blockers["registrations"]:
-                            ret *= self.delete_registration(
-                                rs, reg_id,
-                                ("registration_parts", "course_choices",
-                                 "registration_tracks"))
-                if "courses" in cascade:
-                    with Silencer(rs):
-                        for course_id in blockers["courses"]:
-                            ret *= self.delete_course(
-                                rs, course_id,
-                                ("attendees", "course_choices",
-                                 "course_segments", "instructors"))
-                if "lodgements" in cascade:
-                    ret *= self.sql_delete(rs, "event.lodgements",
-                                           blockers["lodgements"])
-                if "lodgement_groups" in cascade:
-                    ret *= self.sql_delete(rs, "event.lodgement_groups",
-                                           blockers["lodgement_groups"])
-                if "event_parts" in cascade:
-                    part_cascade = ({"course_tracks"} & cascade) \
-                                   | {"fee_modifiers"}
-                    with Silencer(rs):
-                        for anid in blockers["event_parts"]:
-                            self._delete_event_part(rs, anid, part_cascade)
-                if "questionnaire" in cascade:
-                    ret *= self.sql_delete(
-                        rs, "event.questionnaire_rows",
-                        blockers["questionnaire"])
-                if "field_definitions" in cascade:
-                    deletor: CdEDBObject = {
-                        'id': event_id,
-                        'course_room_field': None,
-                        'lodge_field': None,
-                        'camping_mat_field': None,
-                    }
-                    ret *= self.sql_update(rs, "event.events", deletor)
-                    field_cascade = {"fee_modifiers"} & cascade
-                    with Silencer(rs):
-                        for anid in blockers["field_definitions"]:
-                            ret *= self._delete_event_field(
-                                rs, anid, field_cascade)
-                if "orgas" in cascade:
-                    ret *= self.sql_delete(rs, "event.orgas", blockers["orgas"])
-                if "stored_queries" in cascade:
-                    ret *= self.sql_delete(
-                        rs, "event.stored_queries", blockers["stored_queries"])
-                if "log" in cascade:
-                    ret *= self.sql_delete(
-                        rs, "event.log", blockers["log"])
-                if "mailinglists" in cascade:
-                    for anid in blockers["mailinglists"]:
-                        deletor = {
-                            'event_id': None,
-                            'id': anid,
-                            'is_active': False,
-                        }
-                        ret *= self.sql_update(rs, "ml.mailinglists", deletor)
-
-                blockers = self.delete_event_blockers(rs, event_id)
-
-            if not blockers:
-                ret *= self.sql_delete_one(
-                    rs, "event.events", event_id)
-                self.event_log(rs, const.EventLogCodes.event_deleted,
-                               event_id=None, change_note=event["title"])
-            else:
-                raise ValueError(
-                    n_("Deletion of %(type)s blocked by %(block)s."),
-                    {"type": "event", "block": blockers.keys()})
-        return ret
-
     @access("event")
     def unlock_import_event(self, rs: RequestState,
                             data: CdEDBObject) -> DefaultReturnCode:
