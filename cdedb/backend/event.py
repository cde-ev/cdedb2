--- conflicted
+++ resolved
@@ -29,11 +29,7 @@
     json_serialize, PartialImportError, CDEDB_EXPORT_EVENT_VERSION,
     mixed_existence_sorter, FEE_MODIFIER_FIELDS, QUESTIONNAIRE_ROW_FIELDS,
     xsorted, RequestState, extract_roles, CdEDBObject, CdEDBObjectMap, CdEDBLog,
-<<<<<<< HEAD
     DefaultReturnCode, DeletionBlockers, InfiniteEnum, get_hash, PathLike
-=======
-    DefaultReturnCode, DeletionBlockers, InfiniteEnum, get_hash
->>>>>>> 1780a575
 )
 from cdedb.database.connection import Atomizer
 from cdedb.query import QueryOperators, Query
