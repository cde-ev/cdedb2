--- conflicted
+++ resolved
@@ -30,11 +30,7 @@
     mixed_existence_sorter, FEE_MODIFIER_FIELDS, QUESTIONNAIRE_ROW_FIELDS,
     xsorted, RequestState, extract_roles, CdEDBObject, CdEDBObjectMap, CdEDBLog,
     DefaultReturnCode, DeletionBlockers, InfiniteEnum, get_hash, PathLike,
-<<<<<<< HEAD
-    EVENT_SCHEMA_VERSION, EVENT_FIELD_SPEC
-=======
-    EVENT_SCHEMA_VERSION, CdEDBOptionalMap
->>>>>>> 43729429
+    EVENT_SCHEMA_VERSION, CdEDBOptionalMap, EVENT_FIELD_SPEC
 )
 from cdedb.database.connection import Atomizer
 from cdedb.query import QueryOperators, Query
