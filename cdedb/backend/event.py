--- conflicted
+++ resolved
@@ -9,24 +9,15 @@
 
 from cdedb.backend.common import (
     access, affirm_validation as affirm, AbstractBackend, Silencer,
-<<<<<<< HEAD
     affirm_set_validation as affirm_set, singularize, PYTHON_TO_SQL_MAP,
     cast_fields)
-=======
-    affirm_set_validation as affirm_set, singularize, PYTHON_TO_SQL_MAP)
->>>>>>> 5a5c9be6
 from cdedb.backend.cde import CdEBackend
 from cdedb.common import (
     _, glue, PrivilegeError, EVENT_PART_FIELDS, EVENT_FIELDS, COURSE_FIELDS,
     REGISTRATION_FIELDS, REGISTRATION_PART_FIELDS, LODGEMENT_FIELDS,
-<<<<<<< HEAD
-    COURSE_PART_FIELDS, unwrap, now, ProxyShim, PERSONA_EVENT_FIELDS,
-    CourseFilterPositions, FIELD_DEFINITION_FIELDS, PsycoJson)
-=======
     COURSE_SEGMENT_FIELDS, unwrap, now, ProxyShim, PERSONA_EVENT_FIELDS,
     CourseFilterPositions, FIELD_DEFINITION_FIELDS, COURSE_TRACK_FIELDS,
-    REGISTRATION_TRACK_FIELDS, event_gather_tracks)
->>>>>>> 5a5c9be6
+    REGISTRATION_TRACK_FIELDS, event_gather_tracks, PsycoJson)
 from cdedb.database.connection import Atomizer
 from cdedb.query import QueryOperators
 import cdedb.database.constants as const
@@ -677,15 +668,10 @@
                 ret[anid]['segments'] = segments
                 active_segments = {p['track_id'] for p in data
                                 if p['course_id'] == anid and p['is_active']}
-<<<<<<< HEAD
-                assert('active_parts' not in ret[anid])
-                ret[anid]['active_parts'] = active_parts
+                assert('active_segments' not in ret[anid])
+                ret[anid]['active_segments'] = active_segments
                 ret[anid]['fields'] = cast_fields(ret[anid]['fields'],
                                                   event['fields'])
-=======
-                assert('active_segments' not in ret[anid])
-                ret[anid]['active_segments'] = active_segments
->>>>>>> 5a5c9be6
         return ret
 
     @access("event")
@@ -872,13 +858,8 @@
 
     @access("event")
     def registrations_by_course(self, rs, event_id, course_id=None,
-<<<<<<< HEAD
-                                part_id=None, position=None, reg_ids=None):
-        """List registrations of an pertaining to a certain course.
-=======
-                                track_id=None, position=None):
+                                track_id=None, position=None, reg_ids=None):
         """List registrations of an event pertaining to a certain course.
->>>>>>> 5a5c9be6
 
         This is a filter function, mainly for the course assignment tool.
 
@@ -888,13 +869,14 @@
         :type course_id: int or None
         :type position: :py:class:`cdedb.common.CourseFilterPositions`
         :param reg_ids: List of registration ids to filter for
-        :type reg_ids: [int]
+        :type reg_ids: [int] or None
         :rtype: {int: int}
         """
         event_id = affirm("id", event_id)
         track_id = affirm("id_or_None", track_id)
         course_id = affirm("id_or_None", course_id)
         position = affirm("enum_coursefilterpositions_or_None", position)
+        reg_ids = reg_ids or set()
         reg_ids = affirm_set("id", reg_ids)
         if (not self.is_admin(rs)
                 and not self.is_orga(rs, event_id=event_id)):
@@ -988,41 +970,20 @@
             pdata = self.sql_select(
                 rs, "event.registration_parts", REGISTRATION_PART_FIELDS, ids,
                 entity_key="registration_id")
-<<<<<<< HEAD
-            cdata = self.sql_select(
-=======
-            for anid in ret:
-                assert('parts' not in ret[anid])
-                ret[anid]['parts'] = {e['part_id']: e for e in data
-                                      if e['registration_id'] == anid}
-            data = self.sql_select(
-                rs, "event.registration_tracks", REGISTRATION_TRACK_FIELDS, ids,
-                entity_key="registration_id")
-            choices = self.sql_select(
->>>>>>> 5a5c9be6
-                rs, "event.course_choices",
-                ("registration_id", "track_id", "course_id", "rank"), ids,
-                entity_key="registration_id")
-<<<<<<< HEAD
-            parts = {e['part_id'] for e in cdata}
             for anid in ret:
                 assert('parts' not in ret[anid])
                 ret[anid]['parts'] = {e['part_id']: e for e in pdata
                                       if e['registration_id'] == anid}
-                assert('choices' not in ret[anid])
-                choices = {}
-                for part_id in parts:
-                    ranks = {e['course_id']: e['rank'] for e in cdata
-                             if (e['registration_id'] == anid
-                                 and e['part_id'] == part_id)}
-                    choices[part_id] = sorted(ranks.keys(), key=ranks.get)
-                ret[anid]['choices'] = choices
-                ret[anid]['fields'] = cast_fields(ret[anid]['fields'],
-                                                  event['fields'])
-=======
+            tdata = self.sql_select(
+                rs, "event.registration_tracks", REGISTRATION_TRACK_FIELDS, ids,
+                entity_key="registration_id")
+            choices = self.sql_select(
+                rs, "event.course_choices",
+                ("registration_id", "track_id", "course_id", "rank"), ids,
+                entity_key="registration_id")
             for anid in ret:
                 assert('tracks' not in ret[anid])
-                tracks = {e['track_id']: e for e in data
+                tracks = {e['track_id']: e for e in tdata
                           if e['registration_id'] == anid}
                 for track_id in tracks:
                     tmp = {e['course_id']: e['rank'] for e in choices
@@ -1031,6 +992,8 @@
                     tracks[track_id]['choices'] = sorted(tmp.keys(),
                                                          key=tmp.get)
                 ret[anid]['tracks'] = tracks
+                ret[anid]['fields'] = cast_fields(ret[anid]['fields'],
+                                                  event['fields'])
         return ret
 
     def _set_course_choices(self, rs, registration_id, track_id, choices,
@@ -1068,7 +1031,6 @@
             }
             ret *= self.sql_insert(rs, "event.course_choices",
                                    new_choice)
->>>>>>> 5a5c9be6
         return ret
 
     @access("event")
