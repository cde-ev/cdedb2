--- conflicted
+++ resolved
@@ -17,11 +17,7 @@
     REGISTRATION_FIELDS, REGISTRATION_PART_FIELDS, LODGEMENT_FIELDS,
     COURSE_SEGMENT_FIELDS, unwrap, now, ProxyShim, PERSONA_EVENT_FIELDS,
     CourseFilterPositions, FIELD_DEFINITION_FIELDS, COURSE_TRACK_FIELDS,
-<<<<<<< HEAD
-    REGISTRATION_TRACK_FIELDS, PsycoJson, implying_realms)
-=======
-    REGISTRATION_TRACK_FIELDS, PsycoJson, InfiniteEnum)
->>>>>>> 735abdcb
+    REGISTRATION_TRACK_FIELDS, PsycoJson, implying_realms, InfiniteEnum)
 from cdedb.database.connection import Atomizer
 from cdedb.query import QueryOperators
 import cdedb.database.constants as const
