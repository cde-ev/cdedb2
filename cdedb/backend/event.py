--- conflicted
+++ resolved
@@ -1994,18 +1994,11 @@
             edata = {k: v for k, v in data.items() if k in EVENT_FIELDS}
             # Set top-level event fields.
             if len(edata) > 1:
-<<<<<<< HEAD
-                indirect_fields: Set[int] = set(
-                    f for f in [edata.get('lodge_field'),
-                                edata.get('camping_mat_field'),
-                                edata.get('course_room_field')] if f)
-                indirect_fields |= set(edata.get("custom_checkin_fields", list()))
-=======
                 # Do additional validation for these references to custom datafields.
                 indirect_fields = set(
                     edata[f] for f in ("lodge_field", "camping_mat_field",
                                        "course_room_field") if f in edata)
->>>>>>> 0bb26398
+                indirect_fields |= set(edata.get("custom_checkin_fields", list()))
                 if indirect_fields:
                     indirect_data = {e['id']: e for e in self.sql_select(
                         rs, "event.field_definitions",
@@ -2019,17 +2012,11 @@
                             rs, data['id'], "camping_mat_field",
                             indirect_data[edata['camping_mat_field']])
                     if edata.get('course_room_field'):
-<<<<<<< HEAD
-                        course_room_data = unwrap(
-                            [x for x in indirect_data
-                             if x['id'] == edata['course_room_field']])
-                        if (course_room_data['event_id'] != data['id']
-                                or course_room_data['kind'] not in legal_kinds
-                                or course_room_data['association'] not in legal_assocs):
-                            raise ValueError(n_("Unfit field for %(field)s"),
-                                             {'field': 'course_room_field'})
-                    legal_assoc = const.FieldAssociations.registration
+                        self._validate_special_event_field(
+                            rs, data['id'], "course_room_field",
+                            indirect_data[edata['course_room_field']])
                     if edata.get('custom_checkin_fields'):
+                        legal_assoc = const.FieldAssociations.registration
                         checkin_fields = [x for x in indirect_data
                                           if x['id'] in edata['custom_checkin_fields']]
                         if any(field['event_id'] != data['id']
@@ -2037,11 +2024,6 @@
                                for field in checkin_fields):
                             raise ValueError(n_("Unfit field for %(field)s"),
                                              {'field': 'custom_checkin_fields'})
-=======
-                        self._validate_special_event_field(
-                            rs, data['id'], "course_room_field",
-                            indirect_data[edata['course_room_field']])
->>>>>>> 0bb26398
                 ret *= self.sql_update(rs, "event.events", edata)
                 self.event_log(rs, const.EventLogCodes.event_changed,
                                data['id'])
