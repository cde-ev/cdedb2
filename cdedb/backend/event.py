--- conflicted
+++ resolved
@@ -4094,12 +4094,8 @@
             }
             ret *= self.sql_update(rs, "event.events", update)
             self.event_log(rs, const.EventLogCodes.event_unlocked, data['id'])
-<<<<<<< HEAD
             self.event_keeper_commit(rs, data['id'], "Nach Entsperrung.")
-            return ret
-=======
         return ret
->>>>>>> d242c81e
 
     @access("event", "droid_quick_partial_export")
     def partial_export_event(self, rs: RequestState,
@@ -4658,11 +4654,10 @@
             if not dryrun:
                 self.event_log(rs, const.EventLogCodes.event_partial_import,
                                data['id'], change_note=data.get('summary'))
-<<<<<<< HEAD
                 self.event_keeper_commit(
                     rs, data['id'],
                     "Nach partiellem Import: " + data.get('summary', ""))
-            return result, total_delta
+        return result, total_delta
 
     @internal
     def event_keeper_init(self, event_id: int) -> None:
@@ -4710,7 +4705,4 @@
             )
             # Then commit everything as if we were in the repository directory.
             subprocess.run(["git", "-C", event_keeper_dir, "commit", "-m", commit_msg])
-        return export
-=======
-        return result, total_delta
->>>>>>> d242c81e
+        return export