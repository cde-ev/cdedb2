#!/usr/bin/env python3

"""The event backend provides means to organize events and provides a user
variant for external participants.
"""

import collections
import copy
import decimal

from cdedb.backend.common import (
    access, affirm_validation as affirm, AbstractBackend, Silencer,
    affirm_set_validation as affirm_set, singularize, PYTHON_TO_SQL_MAP,
    cast_fields, internal_access,
)
from cdedb.common import (
    n_, glue, PrivilegeError, EVENT_PART_FIELDS, EVENT_FIELDS, COURSE_FIELDS,
    REGISTRATION_FIELDS, REGISTRATION_PART_FIELDS, LODGEMENT_GROUP_FIELDS,
    LODGEMENT_FIELDS, COURSE_SEGMENT_FIELDS, unwrap, now,
    PERSONA_EVENT_FIELDS, CourseFilterPositions, FIELD_DEFINITION_FIELDS,
    COURSE_TRACK_FIELDS, REGISTRATION_TRACK_FIELDS, PsycoJson, implying_realms,
    json_serialize, PartialImportError, CDEDB_EXPORT_EVENT_VERSION,
<<<<<<< HEAD
    mixed_existence_sorter, xsorted, get_hash)
=======
    mixed_existence_sorter, FEE_MODIFIER_FIELDS, QUESTIONNAIRE_ROW_FIELDS,
    xsorted,
)
>>>>>>> 2dd67054
from cdedb.database.connection import Atomizer
from cdedb.query import QueryOperators
import cdedb.database.constants as const
from cdedb.validation import parse_date, parse_datetime


class EventBackend(AbstractBackend):
    """Take note of the fact that some personas are orgas and thus have
    additional actions available."""
    realm = "event"

    @classmethod
    def is_admin(cls, rs):
        return super().is_admin(rs)

    def is_orga(self, rs, *, event_id=None, course_id=None,
                registration_id=None):
        """Check for orga privileges as specified in the event.orgas table.

        Exactly one of the inputs has to be provided.

        :type rs: :py:class:`cdedb.common.RequestState`
        :type event_id: int or None
        :type course_id: int or None
        :type registration_id: int or None
        :rtype: bool
        """
        num_inputs = sum(1 for anid in (event_id, course_id, registration_id)
                         if anid is not None)
        if num_inputs < 1:
            raise ValueError(n_("No input specified."))
        if num_inputs > 1:
            raise ValueError(n_("Too many inputs specified."))
        if course_id is not None:
            event_id = unwrap(self.sql_select_one(
                rs, "event.courses", ("event_id",), course_id))
        elif registration_id is not None:
            event_id = unwrap(self.sql_select_one(
                rs, "event.registrations", ("event_id",), registration_id))
        return event_id in rs.user.orga

    @access("event")
    def is_offline_locked(self, rs, *, event_id=None, course_id=None):
        """Helper to determine if an event or course is locked for offline
        usage.

        Exactly one of the inputs has to be provided.

        :type rs: :py:class:`cdedb.common.RequestState`
        :type event_id: int or None
        :type course_id: int or None
        :rtype: bool
        """
        if event_id is not None and course_id is not None:
            raise ValueError(n_("Too many inputs specified."))
        elif event_id is not None:
            anid = affirm("id", event_id)
            query = "SELECT offline_lock FROM event.events WHERE id = %s"
        elif course_id is not None:
            anid = affirm("id", course_id)
            query = glue(
                "SELECT offline_lock FROM event.events AS e",
                "LEFT OUTER JOIN event.courses AS c ON c.event_id = e.id",
                "WHERE c.id = %s")
        else:  # event_id is None and course_id is None:
            raise ValueError(n_("No input specified."))

        data = self.query_one(rs, query, (anid,))
        return data['offline_lock']

    def assert_offline_lock(self, rs, *, event_id=None, course_id=None):
        """Helper to check locking state of an event or course.

        This raises an exception in case of the wrong locking state. Exactly
        one of the inputs has to be provided.

        :type rs: :py:class:`cdedb.common.RequestState`
        :type event_id: int or None
        :type course_id: int or None
        """
        # the following does the argument checking
        is_locked = self.is_offline_locked(rs, event_id=event_id,
                                           course_id=course_id)
        if is_locked != self.conf["CDEDB_OFFLINE_DEPLOYMENT"]:
            raise RuntimeError(n_("Event offline lock error."))

    @access("persona")
    def orga_infos(self, rs, ids):
        """List events organized by specific personas.

        :type rs: :py:class:`cdedb.common.RequestState`
        :type ids: [int]
        :rtype: {int: {int}}
        """
        ids = affirm_set("id", ids)
        data = self.sql_select(rs, "event.orgas", ("persona_id", "event_id"),
                               ids, entity_key="persona_id")
        ret = {}
        for anid in ids:
            ret[anid] = {x['event_id'] for x in data if x['persona_id'] == anid}
        return ret
    orga_info = singularize(orga_infos)

    def event_log(self, rs, code, event_id, persona_id=None,
                  additional_info=None):
        """Make an entry in the log.

        See
        :py:meth:`cdedb.backend.common.AbstractBackend.generic_retrieve_log`.

        :type rs: :py:class:`cdedb.common.RequestState`
        :type code: int
        :param code: One of :py:class:`cdedb.database.constants.EventLogCodes`.
        :type event_id: int or None
        :type persona_id: int or None
        :param persona_id: ID of affected user
        :type additional_info: str or None
        :param additional_info: Infos not conveyed by other columns.
        :rtype: int
        :returns: default return code
        """
        if rs.is_quiet:
            return 0
        data = {
            "code": code,
            "event_id": event_id,
            "submitted_by": rs.user.persona_id,
            "persona_id": persona_id,
            "additional_info": additional_info,
        }
        return self.sql_insert(rs, "event.log", data)

    @access("event")
    def retrieve_log(self, rs, codes=None, event_id=None, offset=None,
                     length=None, persona_id=None, submitted_by=None,
                     additional_info=None, time_start=None, time_stop=None):
        """Get recorded activity.

        See
        :py:meth:`cdedb.backend.common.AbstractBackend.generic_retrieve_log`.

        :type rs: :py:class:`cdedb.common.RequestState`
        :type codes: [int] or None
        :type event_id: int or None
        :type offset: int or None
        :type length: int or None
        :type persona_id: int or None
        :type submitted_by: int or None
        :type additional_info: str or None
        :type time_start: datetime or None
        :type time_stop: datetime or None
        :rtype: [{str: object}]
        """
        event_id = affirm("id_or_None", event_id)
        if (not (event_id and self.is_orga(rs, event_id=event_id))
                and not self.is_admin(rs)):
            raise PrivilegeError(n_("Not privileged."))
        event_ids = [event_id] if event_id else None
        return self.generic_retrieve_log(
            rs, "enum_eventlogcodes", "event", "event.log", codes=codes,
            entity_ids=event_ids, offset=offset, length=length,
            persona_id=persona_id, submitted_by=submitted_by,
            additional_info=additional_info, time_start=time_start,
            time_stop=time_stop)

    @access("anonymous")
    def list_db_events(self, rs, visible=None, current=None, archived=None):
        """List all events organized via DB.

        :type rs: :py:class:`cdedb.common.RequestState`
        :type visible: bool or None
        :type current: bool or None
        :type archived: bool or None
        :rtype: {int: str}
        :returns: Mapping of event ids to titles.
        """
        subquery = glue(
            "SELECT e.id, e.registration_start, e.title, e.is_visible,",
            "e.is_archived, e.is_cancelled, MAX(p.part_end) AS event_end",
            "FROM event.events AS e JOIN event.event_parts AS p",
            "ON p.event_id = e.id",
            "GROUP BY e.id")
        query = "SELECT e.* from ({}) as e".format(subquery)
        constraints = []
        params = []
        if visible is not None:
            constraints.append("is_visible = %s")
            params.append(visible)
        if current is not None:
            if current:
                constraints.append("e.event_end > now()")
                constraints.append("e.is_cancelled = False")
            else:
                constraints.append(
                    "(e.event_end <= now() OR e.is_cancelled = True)")
        if archived is not None:
            constraints.append("is_archived = %s")
            params.append(archived)

        if constraints:
            query += " WHERE " + " AND ".join(constraints)

        data = self.query_all(rs, query, params)
        return {e['id']: e['title'] for e in data}

    @access("anonymous")
    def list_db_courses(self, rs, event_id):
        """List all courses organized via DB.

        :type rs: :py:class:`cdedb.common.RequestState`
        :type event_id: int
        :rtype: {int: str}
        :returns: Mapping of course ids to titles.
        """
        event_id = affirm("id", event_id)
        data = self.sql_select(rs, "event.courses", ("id", "title"),
                               (event_id,), entity_key="event_id")
        return {e['id']: e['title'] for e in data}

    @access("event")
    def submit_general_query(self, rs, query, event_id=None):
        """Realm specific wrapper around
        :py:meth:`cdedb.backend.common.AbstractBackend.general_query`.`

        :type rs: :py:class:`cdedb.common.RequestState`
        :type query: :py:class:`cdedb.query.Query`
        :type event_id: int or None
        :param event_id: For registration queries, specify the event.
        :rtype: [{str: object}]
        """
        query = affirm("query", query)
        view = None
        if query.scope == "qview_registration":
            event_id = affirm("id", event_id)
            if (not self.is_orga(rs, event_id=event_id)
                    and not self.is_admin(rs)
                    and "ml_admin" not in rs.user.roles):
                raise PrivilegeError(n_("Not privileged."))
            event = self.get_event(rs, event_id)

            # For more details about this see `doc/Registration_Query`.
            # The template for the final view.
            registration_table = \
            """event.registrations AS reg
            LEFT OUTER JOIN
                core.personas AS persona ON reg.persona_id = persona.id
            {registration_fields_table}
            {part_tables}
            {track_tables}
            {creation_date_table}
            {modification_date_table}"""

            # Dynamically construct columns for custom registration datafields.
            reg_fields = {
                e['field_name']:
                    PYTHON_TO_SQL_MAP[const.FieldDatatypes(e['kind']).name]
                for e in event['fields'].values()
                if e['association'] == const.FieldAssociations.registration
            }
            reg_field_columns = ", ".join(
                ['''(fields->>'{0}')::{1} AS "xfield_{0}"'''.format(
                    name, kind)
                    for name, kind in reg_fields.items()])

            if reg_field_columns:
                reg_field_columns += ", "
            registration_fields_table = \
                """LEFT OUTER JOIN (
                    SELECT
                        {reg_field_columns}
                        id
                    FROM
                        event.registrations
                    WHERE
                        event_id = {event_id}
                ) AS reg_fields ON reg.id = reg_fields.id""".format(
                    event_id=event_id, reg_field_columns=reg_field_columns)

            # Dynamically construct the columns for custom lodgement fields.
            lodgement_fields = {
                e['field_name']:
                    PYTHON_TO_SQL_MAP[const.FieldDatatypes(e['kind']).name]
                for e in event['fields'].values()
                if e['association'] == const.FieldAssociations.lodgement
            }
            lodge_field_columns = ", ".join(
                ['''(fields->>'{0}')::{1} AS "xfield_{0}"'''.format(
                    name, kind)
                 for name, kind in lodgement_fields.items()]
            )
            if lodge_field_columns:
                lodge_field_columns += ", "
            lodge_view = """SELECT
                {lodge_field_columns}
                moniker, notes, id
            FROM
                event.lodgements
            WHERE
                event_id = {event_id}""".format(
                event_id=event_id, lodge_field_columns=lodge_field_columns)

            # The template for registration part and lodgment information.
            part_table = \
            """LEFT OUTER JOIN (
                SELECT
                    registration_id, status, lodgement_id, is_reserve
                FROM
                    event.registration_parts
                WHERE
                    part_id = {part_id}
            ) AS part{part_id} ON reg.id = part{part_id}.registration_id
            LEFT OUTER JOIN (
                {lodge_view}
            ) AS lodgement{part_id}
            ON part{part_id}.lodgement_id = lodgement{part_id}.id"""

            part_tables = " ".join(
                part_table.format(
                    part_id=part['id'], lodge_view=lodge_view)
                for part in event['parts'].values()
            )
            # Dynamically construct columns for custom course fields.
            course_fields = {
                e['field_name']:
                    PYTHON_TO_SQL_MAP[const.FieldDatatypes(e['kind']).name]
                for e in event['fields'].values()
                if e['association'] == const.FieldAssociations.course
            }
            course_field_columns = ", ".join(
                ['''(fields->>'{0}')::{1} AS "xfield_{0}"'''.format(
                    name, kind)
                 for name, kind in course_fields.items()]
            )
            if course_field_columns:
                course_field_columns += ", "
            course_view = \
            """SELECT
                {course_field_columns}
                id, nr, title, shortname, notes, instructors
            FROM
                event.courses
            WHERE
                event_id = {event_id}""".format(
                event_id=event_id, course_field_columns=course_field_columns)

            track_table = \
            """LEFT OUTER JOIN (
                SELECT
                    registration_id, course_id, course_instructor,
                    (NOT(course_id IS NULL AND course_instructor IS NOT NULL)
                     AND course_id = course_instructor) AS is_course_instructor
                FROM
                    event.registration_tracks
                WHERE
                    track_id = {track_id}
            ) AS track{track_id} ON reg.id = track{track_id}.registration_id
            LEFT OUTER JOIN (
                {course_view}
            ) AS course{track_id}
            ON track{track_id}.course_id = course{track_id}.id
            LEFT OUTER JOIN (
                {course_view}
            ) AS course_instructor{track_id}
            ON track{track_id}.course_instructor = course_instructor{track_id}.id"""

            track_tables = " ".join(
                track_table.format(
                    track_id=track['id'], course_view=course_view,
                )
                for track in event['tracks'].values()
            )

            # Retrieve creation and modification timestamps from log.
            creation_date_table = \
            """LEFT OUTER JOIN (
                SELECT
                    persona_id, MAX(ctime) AS creation_time
                FROM
                    event.log
                WHERE
                    event_id = {event_id} AND code = {reg_create_code}
                GROUP BY
                    persona_id
            ) AS ctime ON reg.persona_id = ctime.persona_id""".format(
                event_id=event_id,
                reg_create_code=const.EventLogCodes.registration_created.value)
            modification_date_table = \
            """LEFT OUTER JOIN (
                SELECT
                    persona_id, MAX(ctime) AS modification_time
                FROM
                    event.log
                WHERE
                    event_id = {event_id} AND code = {reg_changed_code}
                GROUP BY
                    persona_id
            ) AS mtime ON reg.persona_id = mtime.persona_id""".format(
                event_id=event_id,
                reg_changed_code=const.EventLogCodes.registration_changed.value)

            view = registration_table.format(
                registration_fields_table=registration_fields_table,
                part_tables=part_tables,
                track_tables=track_tables,
                creation_date_table=creation_date_table,
                modification_date_table=modification_date_table,
            )

            query.constraints.append(("event_id", QueryOperators.equal,
                                      event_id))
            query.spec['event_id'] = "id"
        elif query.scope == "qview_quick_registration":
            event_id = affirm("id", event_id)
            if (not self.is_orga(rs, event_id=event_id)
                    and not self.is_admin(rs)):
                raise PrivilegeError(n_("Not privileged."))
            query.constraints.append(("event_id", QueryOperators.equal,
                                      event_id))
            query.spec['event_id'] = "id"
        elif query.scope == "qview_event_user":
            if not self.is_admin(rs):
                raise PrivilegeError(n_("Admin only."))
            # Include only un-archived event-users
            query.constraints.append(("is_event_realm", QueryOperators.equal,
                                      True))
            query.constraints.append(("is_archived", QueryOperators.equal,
                                      False))
            query.spec["is_event_realm"] = "bool"
            query.spec["is_archived"] = "bool"
            # Exclude users of any higher realm (implying event)
            for realm in implying_realms('event'):
                query.constraints.append(
                    ("is_{}_realm".format(realm), QueryOperators.equal, False))
                query.spec["is_{}_realm".format(realm)] = "bool"
        elif query.scope == "qview_event_course":
            event_id = affirm("id", event_id)
            if (not self.is_orga(rs, event_id=event_id)
                    and not self.is_admin(rs)):
                raise PrivilegeError(n_("Not privileged."))
            event = self.get_event(rs, event_id)

            # Template for the final view.
            # For more in depth information see `doc/Course_Query`.
            # We retrieve general course, custom field and track specific info.
            course_table = """
            event.courses AS course
            LEFT OUTER JOIN (
                {course_fields_table}
            ) AS course_fields ON course.id = course_fields.id
            {track_tables}
            """

            # Dynamically construct the custom field view.
            course_fields = {
                e['field_name']:
                    PYTHON_TO_SQL_MAP[const.FieldDatatypes(e['kind']).name]
                for e in event['fields'].values()
                if e['association'] == const.FieldAssociations.course
            }
            course_field_columns = ", ".join(
                ['''(fields->>'{0}')::{1} AS "xfield_{0}"'''.format(
                    name, kind)
                 for name, kind in course_fields.items()]
            )
            if course_field_columns:
                course_field_columns += ", "
            course_fields_table = \
            """SELECT
                {course_field_columns}
                id
            FROM
                event.courses
            WHERE
                event_id = {event_id}""".format(
                course_field_columns=course_field_columns, event_id=event_id)

            # Template for retrieving course information for one specific track.
            # We don't use the {base} table from below, because we need
            # the id to be distinct.
            track_table = lambda track: \
                """LEFT OUTER JOIN (
                    (
                        SELECT
                            id AS base_id
                        FROM
                            event.courses
                        WHERE
                            event_id = {event_id}
                    ) AS base
                    LEFT OUTER JOIN (
                        {segment_table}
                    ) AS segment{track_id} ON base_id = segment{track_id}.id
                    LEFT OUTER JOIN (
                        {attendees_table}
                    ) AS attendees{track_id} ON base_id = attendees{track_id}.id
                    LEFT OUTER JOIN (
                        {instructors_table}
                    ) AS instructors{track_id} ON base_id = instructors{track_id}.id
                    LEFT OUTER JOIN (
                        {choices_tables}
                    ) AS choices{track_id} ON base_id = choices{track_id}.id
                ) AS track{track_id}
                    ON course.id = track{track_id}.base_id""".format(
                    event_id=event_id, track_id=track['id'],
                    segment_table=segment_table(track['id']),
                    attendees_table=attendees_table(track['id']),
                    instructors_table=instructors_table(track['id']),
                    choices_tables=choices_tables(track),  # pass full track.
                )

            # A base table with all course ids we need in the following tables.
            base = "(SELECT id FROM event.courses WHERE event_id = {}) AS c".\
                format(event_id)

            # General course information specific to a track.
            segment_table = lambda t_id: \
            """SELECT
                id, COALESCE(is_active, False) AS takes_place,
                is_active IS NOT NULL AS is_offered
            FROM (
                {base}
                LEFT OUTER JOIN (
                    SELECT
                        is_active, course_id
                    FROM
                        event.course_segments
                    WHERE track_id = {track_id}
                ) AS segment ON c.id = segment.course_id
            ) AS segment""".format(
                base=base,
                track_id=t_id,
            )

            # Retrieve attendee count.
            attendees_table = lambda t_id: \
                """SELECT
                    id, COUNT(registration_id) AS attendees
                FROM (
                    {base}
                    LEFT OUTER JOIN (
                        SELECT
                            registration_id, course_id
                        FROM
                            event.registration_tracks
                        WHERE track_id = {track_id}
                    ) AS rt ON c.id = rt.course_id
                ) AS attendee_count
                GROUP BY
                    id""".format(
                    base=base,
                    track_id=t_id,
                )

            # Retrieve instructor count.
            instructors_table = lambda t_id: \
                """SELECT
                    id, COUNT(registration_id) as instructors
                FROM (
                    {base}
                    LEFT OUTER JOIN (
                        SELECT
                            registration_id, course_instructor
                        FROM
                            event.registration_tracks
                        WHERE
                            track_id = {track_id}
                        ) as rt on c.id = rt.course_instructor
                ) AS instructor_count
                GROUP BY
                    id""".format(
                    base=base,
                    track_id=t_id,
                )

            # Retrieve course choice count. Limit to regs with relevant stati.
            stati = {
                const.RegistrationPartStati.participant,
                const.RegistrationPartStati.guest,
                const.RegistrationPartStati.waitlist,
                const.RegistrationPartStati.applied,
            }
            # Template for a specific course choice in a specific track.
            choices_table = lambda t_id, p_id, rank: \
                """SELECT
                    id AS course_id, COUNT(registration_id) AS num_choices{rank}
                FROM (
                    {base}
                    LEFT OUTER JOIN (
                        SELECT
                            registration_id, course_id AS c_id
                        FROM (
                            (
                                SELECT registration_id, course_id
                                FROM event.course_choices
                                WHERE rank = {rank} AND track_id = {track_id}
                            ) AS choices
                            LEFT OUTER JOIN (
                                SELECT
                                    registration_id AS reg_id, status
                                FROM
                                    event.registration_parts
                                WHERE
                                    part_id = {part_id}
                            ) AS reg_part
                            ON choices.registration_id = reg_part.reg_id
                        ) AS choices
                        WHERE
                            status = ANY({stati})
                    ) AS status ON c.id = status.c_id
                ) AS choices_count
                GROUP BY
                    course_id""".format(
                    base=base, track_id=t_id, rank=rank, part_id=p_id,
                    stati="ARRAY[{}]".format(
                        ",".join(str(x.value) for x in stati)),
                )
            # Combine all the choices for a specific track.
            choices_tables = lambda track: \
                base + "\n" + " ".join(
                    """LEFT OUTER JOIN (
                        {choices_table}
                    ) AS choices{track_id}_{rank}
                        ON c.id = choices{track_id}_{rank}.course_id""".format(
                        choices_table=choices_table(
                            track['id'], track['part_id'], rank),
                        track_id=track['id'],
                        rank=rank,
                    )
                    for rank in range(track['num_choices'])
                )

            view = course_table.format(
                course_fields_table=course_fields_table,
                track_tables=" ".join(
                    track_table(track)
                    for track in event['tracks'].values()),
            )

            query.constraints.append(
                ("event_id", QueryOperators.equal, event_id))
            query.spec['event_id'] = "id"
        else:
            raise RuntimeError(n_("Bad scope."))
        return self.general_query(rs, query, view=view)

    @access("anonymous")
    def get_events(self, rs, ids):
        """Retrieve data for some events organized via DB.

        This queries quite a lot of additional tables since there is quite
        some data attached to such an event. Namely we have additional data on:

        * parts,
        * orgas,
        * fields.

        The tracks are inside the parts entry. This allows to create tracks
        during event creation.

        Furthermore we have the following derived keys:

        * tracks,
        * begin,
        * end,
        * is_open.

        :type rs: :py:class:`cdedb.common.RequestState`
        :type ids: [int]
        :rtype: {int: {str: object}}

        """
        ids = affirm_set("id", ids)
        with Atomizer(rs):
            data = self.sql_select(rs, "event.events", EVENT_FIELDS, ids)
            ret = {e['id']: e for e in data}
            data = self.sql_select(rs, "event.event_parts", EVENT_PART_FIELDS,
                                   ids, entity_key="event_id")
            all_parts = tuple(e['id'] for e in data)
            for anid in ids:
                parts = {d['id']: d for d in data if d['event_id'] == anid}
                assert ('parts' not in ret[anid])
                ret[anid]['parts'] = parts
            track_data = self.sql_select(
                rs, "event.course_tracks", COURSE_TRACK_FIELDS,
                all_parts, entity_key="part_id")
            fee_modifier_data = self.sql_select(
                rs, "event.fee_modifiers", FEE_MODIFIER_FIELDS,
                all_parts, entity_key="part_id")
            for anid in ids:
                for part_id in ret[anid]['parts']:
                    tracks = {d['id']: d for d in track_data
                              if d['part_id'] == part_id}
                    assert ('tracks' not in ret[anid]['parts'][part_id])
                    ret[anid]['parts'][part_id]['tracks'] = tracks
                ret[anid]['tracks'] = {d['id']: d for d in track_data
                                       if d['part_id'] in ret[anid]['parts']}
                ret[anid]['fee_modifiers'] = {
                    d['id']: d for d in fee_modifier_data
                    if d['part_id'] in ret[anid]['parts']}
            data = self.sql_select(
                rs, "event.orgas", ("persona_id", "event_id"), ids,
                entity_key="event_id")
            for anid in ids:
                orgas = {d['persona_id'] for d in data if d['event_id'] == anid}
                assert ('orgas' not in ret[anid])
                ret[anid]['orgas'] = orgas
            data = self.sql_select(
                rs, "event.field_definitions", FIELD_DEFINITION_FIELDS,
                ids, entity_key="event_id")
            for anid in ids:
                fields = {d['id']: d for d in data if d['event_id'] == anid}
                assert ('fields' not in ret[anid])
                ret[anid]['fields'] = fields
        for anid in ids:
            ret[anid]['begin'] = min((p['part_begin']
                                      for p in ret[anid]['parts'].values()))
            ret[anid]['end'] = max((p['part_end']
                                    for p in ret[anid]['parts'].values()))
            ret[anid]['is_open'] = (
                    ret[anid]['registration_start']
                    and ret[anid]['registration_start'] <= now()
                    and (ret[anid]['registration_hard_limit'] is None
                         or ret[anid]['registration_hard_limit'] >= now()))
        return ret
    get_event = singularize(get_events)

    def _get_event_fields(self, rs, event_id):
        """
        Helper function to retrieve the custom field definitions of an event.
        This is required by multiple backend functions.

        :type rs: :py:class:`cdedb.common.RequestState`
        :type event_id: int
        :return: A dict mapping each event id to the dict of its fields
        :rtype: {int: {str: object}}
        """
        data = self.sql_select(
            rs, "event.field_definitions", FIELD_DEFINITION_FIELDS,
            [event_id], entity_key="event_id")
        return {d['id']: d for d in data}

    def _delete_course_track_blockers(self, rs, track_id):
        """Determine what keeps a course track from being deleted.

        Possible blockers:

        * course_segments: Courses that are offered in this track.
        * registration_tracks: Registration information for this track.
            This includes course_assignment and possible course instructors.
        * course_choices: Course choices for this track.

        :type rs: :py:class:`cdedb.common.RequestState`
        :type track_id: int
        :rtype: {str: [int]}
        :return: List of blockers, separated by type. The values of the dict
            are the ids of the blockers.
        """
        track_id = affirm("id", track_id)
        blockers = {}

        course_segments = self.sql_select(
            rs, "event.course_segments", ("id",), (track_id,),
            entity_key="track_id")
        if course_segments:
            blockers["course_segments"] = [e["id"] for e in course_segments]

        reg_tracks = self.sql_select(
            rs, "event.registration_tracks", ("id",), (track_id,),
            entity_key="track_id")
        if reg_tracks:
            blockers["registration_tracks"] = [e["id"] for e in reg_tracks]

        course_choices = self.sql_select(
            rs, "event.course_choices", ("id",), (track_id,),
            entity_key="track_id")
        if course_choices:
            blockers["course_choices"] = [e["id"] for e in course_choices]

        return blockers

    def _delete_course_track(self, rs, track_id, cascade=None):
        """Remove course track.

        This has to be called from an atomized context.

        :type rs: :py:class:`cdedb.common.RequestState`
        :type track_id: int
        :type cascade: {str} or None
        :param cascade: Specify which deletion blockers to cascadingly
            remove or ignore. If None or empty, cascade none.
        :rtype: int
        :returns: default return code
        """
        track_id = affirm("id", track_id)
        blockers = self._delete_course_track_blockers(rs, track_id)
        if not cascade:
            cascade = set()
        cascade = affirm_set("str", cascade)
        cascade = cascade & blockers.keys()
        if blockers.keys() - cascade:
            raise ValueError(n_("Deletion of %(type)s blocked by %(block)s."),
                             {
                                 "type": "course track",
                                 "block": blockers.keys() - cascade,
                             })

        ret = 1
        # implicit atomized context.
        self.affirm_atomized_context(rs)
        if cascade:
            if "course_segments" in cascade:
                ret *= self.sql_delete(rs, "event.course_segments",
                                       blockers["course_segments"])
            if "registration_tracks" in cascade:
                ret *= self.sql_delete(rs, "event.registration_tracks",
                                       blockers["registration_tracks"])
            if "course_choices" in cascade:
                ret *= self.sql_delete(rs, "event.course_choices",
                                       blockers["course_choices"])

            blockers = self._delete_course_track_blockers(rs, track_id)

        if not blockers:
            track = unwrap(self.sql_select(rs, "event.course_tracks",
                                           ("part_id", "title",),
                                           (track_id,)))
            part = unwrap(self.sql_select(rs, "event.event_parts",
                                          ("event_id",),
                                          (track["part_id"],)))
            ret *= self.sql_delete_one(
                rs, "event.course_tracks", track_id)
            self.event_log(rs, const.EventLogCodes.track_removed,
                           event_id=part["event_id"],
                           additional_info=track["title"])
        else:
            raise ValueError(
                n_("Deletion of %(type)s blocked by %(block)s."),
                {"type": "course track", "block": blockers.keys()})
        return ret

    def _set_tracks(self, rs, event_id, part_id, data):
        """Helper for handling of course tracks.

        This is basically uninlined code from ``set_event()``.

        :note: This has to be called inside an atomized context.

        :type rs: :py:class:`cdedb.common.RequestState`
        :type event_id: int
        :type part_id: int
        :type data: {int: {str: object} or None}
        :rtype: int
        :returns: default return code
        """
        ret = 1
        if not data:
            return ret
        # implicit Atomizer by caller
        self.affirm_atomized_context(rs)
        current = self.sql_select(
            rs, "event.course_tracks", COURSE_TRACK_FIELDS, (part_id,),
            entity_key="part_id")
        current = {e['id']: e for e in current}
        existing = set(current)
        if not (existing >= {x for x in data if x > 0}):
            raise ValueError(n_("Non-existing tracks specified."))
        new = {x for x in data if x < 0}
        updated = {x for x in data
                   if x > 0 and data[x] is not None}
        deleted = {x for x in data
                   if x > 0 and data[x] is None}
        # new
        for x in reversed(xsorted(new)):
            new_track = {
                "part_id": part_id,
                **data[x]
            }
            new_track_id = self.sql_insert(rs, "event.course_tracks", new_track)
            ret *= new_track_id
            self.event_log(
                rs, const.EventLogCodes.track_added, event_id,
                additional_info=data[x]['title'])
            reg_ids = self.list_registrations(rs, event_id)
            for reg_id in reg_ids:
                reg_track = {
                    'registration_id': reg_id,
                    'track_id': new_track_id,
                    'course_id': None,
                    'course_instructor': None,
                }
                ret *= self.sql_insert(
                    rs, "event.registration_tracks", reg_track)
        # updated
        for x in updated:
            if current[x] != data[x]:
                update = {
                    'id': x,
                    **data[x]
                }
                ret *= self.sql_update(rs, "event.course_tracks", update)
                self.event_log(
                    rs, const.EventLogCodes.track_updated, event_id,
                    additional_info=data[x]['title'])

        # deleted
        if deleted:
            cascade = ("course_segments", "registration_tracks",
                       "course_choices")
            for track_id in deleted:
                self._delete_course_track(rs, track_id, cascade=cascade)
        return ret

    def _delete_field_values(self, rs, field_data):
        """
        Helper function for ``set_event()`` to clean up all the JSON data, when
        removing a field definition.

        :param field_data: The data of the field definition to be deleted
        :type field_data: dict
        """
        if field_data['association'] == const.FieldAssociations.registration:
            table = 'event.registrations'
        elif field_data['association'] == const.FieldAssociations.course:
            table = 'event.courses'
        elif field_data['association'] == const.FieldAssociations.lodgement:
            table = 'event.lodgements'
        else:
            raise RuntimeError(n_("This should not happen."))

        query = glue("UPDATE {table}",
                     "SET fields = fields - %s",
                     "WHERE event_id = %s").format(table=table)
        self.query_exec(rs, query, (field_data['field_name'],
                                    field_data['event_id']))

    def _cast_field_values(self, rs, field_data, new_kind):
        """
        Helper function for ``set_event()`` to cast the existing JSON data to
        a new datatype (or set it to None, if casting fails), when a field
        defintion is updated with a new datatype.

        :param field_data: The data of the field definition to be updated
        :type field_data: dict
        :param new_kind: The new kind/datatype of the field.
        :type new_kind: const.FieldDatatypes
        """
        if field_data['association'] == const.FieldAssociations.registration:
            table = 'event.registrations'
        elif field_data['association'] == const.FieldAssociations.course:
            table = 'event.courses'
        elif field_data['association'] == const.FieldAssociations.lodgement:
            table = 'event.lodgements'
        else:
            raise RuntimeError(n_("This should not happen."))

        casters = {
            const.FieldDatatypes.int: int,
            const.FieldDatatypes.str: str,
            const.FieldDatatypes.float: float,
            const.FieldDatatypes.date: parse_date,
            const.FieldDatatypes.datetime: parse_datetime,
            const.FieldDatatypes.bool: bool,
        }

        data = self.sql_select(rs, table, ("id", "fields",),
                               (field_data['event_id'],), entity_key='event_id')
        for entry in data:
            fdata = entry['fields']
            value = fdata.get(field_data['field_name'], None)
            if value is None:
                continue
            try:
                new_value = casters[new_kind](value)
            except (ValueError, TypeError):
                new_value = None
            fdata[field_data['field_name']] = new_value
            new = {
                'id': entry['id'],
                'fields': PsycoJson(fdata),
            }
            self.sql_update(rs, table, new)

    def _delete_event_part_blockers(self, rs, part_id):
        """Determine what keeps an event part from being deleted.

        Possible blockers:

        * fee_modifiers: A modification to the fee for this part depending on
                         registration fields.
        * course_tracks: A course track in this part.
        * registration_part: A registration part for this part.

        :type rs: :py:class:`cdedb.common.RequestState`
        :type part_id: int
        :rtype: {str: [int]}
        :return: List of blockers, separated by type. The values of the dict
            are the ids of the blockers.
        """
        part_id = affirm("id", part_id)
        blockers = {}

        fee_modifiers = self.sql_select(
            rs, "event.fee_modifiers", ("id",), (part_id,),
            entity_key="part_id")
        if fee_modifiers:
            blockers["fee_modifiers"] = [e["id"] for e in fee_modifiers]

        course_tracks = self.sql_select(
            rs, "event.course_tracks", ("id",), (part_id,),
            entity_key="part_id")
        if course_tracks:
            blockers["course_tracks"] = [e["id"] for e in course_tracks]

        registration_parts = self.sql_select(
            rs, "event.registration_parts", ("id",), (part_id,),
            entity_key="part_id")
        if registration_parts:
            blockers["registration_parts"] = [
                e["id"] for e in registration_parts]

        return blockers

    def _delete_event_part(self, rs, part_id, cascade=None):
        """Remove event part.

        This has to be called from an atomized context.

        :type rs: :py:class:`cdedb.common.RequestState`
        :type part_id: int
        :type cascade: {str} or None
        :param cascade: Specify which deletion blockers to cascadingly
            remove or ignore. If None or empty, cascade none.
        :rtype: int
        :returns: default return code
        """
        part_id = affirm("id", part_id)
        blockers = self._delete_event_part_blockers(rs, part_id)
        if not cascade:
            cascade = set()
        cascade = affirm_set("str", cascade) & blockers.keys()
        if blockers.keys() - cascade:
            raise ValueError(n_("Deletion of %(type)s blocked by %(block)s."),
                             {
                                 "type": "event part",
                                 "block": blockers.keys() - cascade,
                             })

        ret = 1
        # Implicit atomized context.
        if cascade:
            if "fee_modifiers" in cascade:
                ret *= self.sql_delete(rs, "event.fee_modifiers",
                                       blockers["fee_modifiers"])
            if "course_tracks" in cascade:
                cascade = ("course_segments", "registration_tracks",
                           "course_choices")
                # TODO use Silencer?
                for anid in blockers["course_tracks"]:
                    ret *= self._delete_course_track(rs, anid, cascade)
            if "registration_parts" in cascade:
                ret *= self.sql_delete(rs, "event.registration_parts",
                                       blockers["registration_parts"])
            blockers = self._delete_event_part_blockers(rs, part_id)

        if not blockers:
            part = self.sql_select_one(rs, "event.event_parts",
                                       ("event_id", "title"), part_id)
            ret *= self.sql_delete_one(rs, "event.event_parts", part_id)
            self.event_log(rs, const.EventLogCodes.part_deleted,
                           event_id=part["event_id"],
                           additional_info=part["title"])
        else:
            raise ValueError(
                n_("Deletion of %(type)s blocked by %(block)s."),
                {"type": "event part", "block": blockers.keys()})
        return ret

    def _delete_event_field_blockers(self, rs, field_id):
        """Determine what keeps an event part from being deleted.

        Possible blockers:

        * fee_modifiers: A modification to the fee for a part depending on
                         this event field.
        * quetionnaire_rows: A questionnaire row that uses this field.
        * lodge_fields: An event that uses this field for lodgement wishes.
        * reserve_fields: An event that uses this field for reserve wishes.
        * course_room_fields: An event that uses this field for course room
                              assignment.

        :type rs: :py:class:`cdedb.common.RequestState`
        :type field_id: int
        :rtype: {str: [int]}
        :return: List of blockers, separated by type. The values of the dict
            are the ids of the blockers.
        """
        field_id = affirm("id", field_id)
        blockers = {}

        fee_modifiers = self.sql_select(
            rs, "event.fee_modifiers", ("id",), (field_id,),
            entity_key="field_id")
        if fee_modifiers:
            blockers["fee_modifiers"] = [e["id"] for e in fee_modifiers]

        questionnaire_rows = self.sql_select(
            rs, "event.questionnaire_rows", ("id",), (field_id,),
            entity_key="field_id")
        if questionnaire_rows:
            blockers["questionnaire_rows"] = [
                e["id"] for e in questionnaire_rows]

        lodge_fields = self.sql_select(
            rs, "event.events", ("id",), (field_id,),
            entity_key="lodge_field")
        if lodge_fields:
            blockers["lodge_fields"] = [e["id"] for e in lodge_fields]

        reserve_fields = self.sql_select(
            rs, "event.events", ("id",), (field_id,),
            entity_key="reserve_field")
        if reserve_fields:
            blockers["reserve_fields"] = [e["id"] for e in reserve_fields]

        course_room_fields = self.sql_select(
            rs, "event.events", ("id",), (field_id,),
            entity_key="course_room_field")
        if course_room_fields:
            blockers["course_room_fields"] = [
                e["id"] for e in course_room_fields]

        return blockers

    def _delete_event_field(self, rs, field_id, cascade=None):
        """Remove an event field.

        This needs to be called from an atomized context.

        :type rs: :py:class:`cdedb.common.RequestState`
        :type field_id: int:type cascade: {str} or None
        :param cascade: Specify which deletion blockers to cascadingly
            remove or ignore. If None or empty, cascade none.

        :rtype: int
        :returns: default return code
        """
        field_id = affirm("id", field_id)
        blockers = self._delete_event_field_blockers(rs, field_id)
        if not cascade:
            cascade = set()
        cascade = affirm_set("str", cascade)
        cascade = cascade & blockers.keys()
        if blockers.keys() - cascade:
            raise ValueError(n_("Deletion of %(type)s blocked by %(block)s."),
                             {
                                 "type": "event field",
                                 "block": blockers.keys() - cascade,
                             })

        ret = 1
        # implicit atomized context.
        self.affirm_atomized_context(rs)
        if cascade:
            if "fee_modifiers" in cascade:
                ret *= self.sql_delete(rs, "event.fee_modifiers",
                                       blockers["fee_modifiers"])
            if "questionnaire_rows" in cascade:
                ret *= self.sql_delete(rs, "event.questionnaire_rows",
                                       blockers["fee_modifiers"])
            if "lodge_fields" in cascade:
                for anid in blockers["lodge_fields"]:
                    deletor = {
                        'id': anid,
                        'lodge_field': None,
                    }
                    ret += self.sql_update(rs, "event.events", deletor)
            if "reserve_fields" in cascade:
                for anid in blockers["reserve_fields"]:
                    deletor = {
                        'id': anid,
                        'reserve_field': None,
                    }
                    ret += self.sql_update(rs, "event.events", deletor)
            if "course_room_fields" in cascade:
                for anid in blockers["course_room_fields"]:
                    deletor = {
                        'id': anid,
                        'course_room_field': None,
                    }
                    ret += self.sql_update(rs, "event.events", deletor)
            blockers = self._delete_event_field_blockers(rs, field_id)

        if not blockers:
            current = self.sql_select_one(
                rs, "event.field_definitions", FIELD_DEFINITION_FIELDS,
                field_id)
            ret *= self.sql_delete_one(rs, "event.field_definitions", field_id)
            self._delete_field_values(rs, current)
            self.event_log(
                rs, const.EventLogCodes.field_removed, current["event_id"],
                additional_info=current["field_name"])
        else:
            raise ValueError(
                n_("Deletion of %(type)s blocked by %(block)s."),
                {"type": "event part", "block": blockers.keys()})

        return ret

    @internal_access("event")
    def set_event_archived(self, rs, data):
        """Wrapper around ``set_event()`` for archiving an event.
        
        This exists to emit the correct log message. It delegates
        everything else (like validation) to the wrapped method.

        :type rs: :py:class:`cdedb.common.RequestState`
        :type data: {str: object}
        :rtype: None
        """
        with Atomizer(rs):
            with Silencer(rs):
                self.set_event(rs, data)
            self.event_log(rs, const.EventLogCodes.event_archived,
                           data['id'])

    @access("event")
    def set_event(self, rs, data):
        """Update some keys of an event organized via DB.

        The syntax for updating the associated data on orgas, parts and
        fields is as follows:

        * If the key 'orgas' is present you have to pass the complete set
          of orga IDs, which will superseed the current list of orgas.
        * If the keys 'parts', 'fee_modifiers' or 'fields' are present,
          the associated dict mapping the part, fee_mdoifier or field ids to
          the respective data sets can contain an arbitrary number of entities,
          absent entities are not modified.

          Any valid entity id that is present has to map to a (partial or
          complete) data set or ``None``. In the first case the entity is
          updated, in the second case it is deleted. Deletion depends on
          the entity being nowhere referenced, otherwise an error is
          raised.

          Any invalid entity id (that is negative integer) has to map to a
          complete data set which will be used to create a new entity.

          The same logic applies to the 'tracks' dicts inside the
          'parts'. Deletion of parts implicitly deletes the dependent
          tracks and fee modifiers.

          Note that due to allowing only subsets of the existing fields,
          fee modifiers, parts and tracks to be given, there are some invalid
          combinations that cannot currently be detected at this point,
          e.g. trying to create a field with a `field_name` that already
          exists for this event. See Issue #1140.

        :type rs: :py:class:`cdedb.common.RequestState`
        :type data: {str: object}
        :rtype: int
        :returns: default return code

        """
        data = affirm("event", data)
        if not self.is_orga(rs, event_id=data['id']) and not self.is_admin(rs):
            raise PrivilegeError(n_("Not privileged."))
        self.assert_offline_lock(rs, event_id=data['id'])
        ret = 1
        with Atomizer(rs):
            edata = {k: v for k, v in data.items() if k in EVENT_FIELDS}
            if len(edata) > 1:
                indirect_fields = filter(
                    lambda x: x,
                    [edata.get('lodge_field'), edata.get('reserve_field'),
                     edata.get('course_room_field')])
                if indirect_fields:
                    indirect_data = self.sql_select(
                        rs, "event.field_definitions",
                        ("id", "event_id", "kind", "association"),
                        indirect_fields)
                    correct_assoc = const.FieldAssociations.registration
                    correct_datatype = const.FieldDatatypes.str
                    if edata.get('lodge_field'):
                        lodge_data = unwrap(
                            [x for x in indirect_data
                             if x['id'] == edata['lodge_field']])
                        if (lodge_data['event_id'] != data['id']
                                or lodge_data['kind'] != correct_datatype
                                or lodge_data['association'] != correct_assoc):
                            raise ValueError(n_("Unfit field for %(field)s"),
                                             {'field': 'lodge_field'})
                    correct_datatype = const.FieldDatatypes.bool
                    if edata.get('reserve_field'):
                        reserve_data = unwrap(
                            [x for x in indirect_data
                             if x['id'] == edata['reserve_field']])
                        if (reserve_data['event_id'] != data['id']
                                or reserve_data['kind'] != correct_datatype
                                or reserve_data[
                                    'association'] != correct_assoc):
                            raise ValueError(n_("Unfit field for %(field)s"),
                                             {'field': 'reserve_field'})
                    correct_assoc = const.FieldAssociations.course
                    # TODO make this include lodgement datatype per Issue #71
                    correct_datatypes = {const.FieldDatatypes.str}
                    if edata.get('course_room_field'):
                        course_room_data = unwrap(
                            [x for x in indirect_data
                             if x['id'] == edata['course_room_field']])
                        if (course_room_data['event_id'] != data['id']
                                or course_room_data[
                                    'kind'] not in correct_datatypes
                                or course_room_data[
                                    'association'] != correct_assoc):
                            raise ValueError(n_("Unfit field for %(field)s"),
                                             {'field': 'course_room_field'})
                ret *= self.sql_update(rs, "event.events", edata)
                self.event_log(rs, const.EventLogCodes.event_changed,
                               data['id'])
            if 'orgas' in data:
                if not self.is_admin(rs):
                    raise PrivilegeError(n_("Not privileged."))
                current = self.sql_select(rs, "event.orgas", ("persona_id",),
                                          (data['id'],), entity_key="event_id")
                existing = {unwrap(e) for e in current}
                new = data['orgas'] - existing
                deleted = existing - data['orgas']
                if new:
                    for anid in mixed_existence_sorter(new):
                        new_orga = {
                            'persona_id': anid,
                            'event_id': data['id'],
                        }
                        ret *= self.sql_insert(rs, "event.orgas", new_orga)
                        self.event_log(rs, const.EventLogCodes.orga_added,
                                       data['id'], persona_id=anid)
                if deleted:
                    query = ("DELETE FROM event.orgas"
                             " WHERE persona_id = ANY(%s) AND event_id = %s")
                    ret *= self.query_exec(rs, query, (deleted, data['id']))
                    for anid in mixed_existence_sorter(deleted):
                        self.event_log(rs, const.EventLogCodes.orga_removed,
                                       data['id'], persona_id=anid)
            if 'parts' in data:
                parts = data['parts']
                has_registrations = self.has_registrations(rs, data['id'])
                current = self.sql_select(rs, "event.event_parts", ("id",),
                                          (data['id'],), entity_key="event_id")
                existing = {unwrap(e) for e in current}
                if not (existing >= {x for x in parts if x > 0}):
                    raise ValueError(n_("Non-existing parts specified."))
                new = {x for x in parts if x < 0}
                updated = {x for x in parts
                           if x > 0 and parts[x] is not None}
                deleted = {x for x in parts
                           if x > 0 and parts[x] is None}
                if has_registrations and (deleted or new):
                    raise ValueError(
                        n_("Registrations exist, modifications only."))
                if deleted >= existing | new:
                    raise ValueError(n_("At least one event part required."))
                for x in mixed_existence_sorter(new):
                    new_part = copy.deepcopy(parts[x])
                    new_part['event_id'] = data['id']
                    tracks = new_part.pop('tracks', {})
                    new_id = self.sql_insert(rs, "event.event_parts", new_part)
                    ret *= new_id
                    ret *= self._set_tracks(rs, data['id'], new_id, tracks)
                    self.event_log(
                        rs, const.EventLogCodes.part_created, data['id'],
                        additional_info=new_part['title'])
                current = self.sql_select(
                    rs, "event.event_parts", ("id", "title"), updated | deleted)
                titles = {e['id']: e['title'] for e in current}
                for x in mixed_existence_sorter(updated):
                    update = copy.deepcopy(parts[x])
                    update['id'] = x
                    tracks = update.pop('tracks', {})
                    ret *= self.sql_update(rs, "event.event_parts", update)
                    ret *= self._set_tracks(rs, data['id'], x, tracks)
                    self.event_log(
                        rs, const.EventLogCodes.part_changed, data['id'],
                        additional_info=titles[x])
                if deleted:
                    for x in mixed_existence_sorter(deleted):
                        # Implicitly delete fee modifiers and course tracks.
                        # In theory we also cascade registrations, but this
                        # is actually prevented above.
                        cascade = ("fee_modifiers", "course_tracks",
                                   "registration_parts")
                        self._delete_event_part(rs, part_id=x, cascade=cascade)
            if 'fields' in data:
                fields = data['fields']
                current = self.sql_select(
                    rs, "event.field_definitions", ("id",), (data['id'],),
                    entity_key="event_id")
                existing = {e['id'] for e in current}
                if not (existing >= {x for x in fields if x > 0}):
                    raise ValueError(n_("Non-existing fields specified."))
                new = {x for x in fields if x < 0}
                updated = {x for x in fields
                           if x > 0 and fields[x] is not None}
                deleted = {x for x in fields
                           if x > 0 and fields[x] is None}
                current = self.sql_select(
                    rs, "event.field_definitions", FIELD_DEFINITION_FIELDS,
                    updated | deleted)
                field_data = {e['id']: e for e in current}
                # new
                for x in mixed_existence_sorter(new):
                    new_field = copy.deepcopy(fields[x])
                    new_field['event_id'] = data['id']
                    ret *= self.sql_insert(rs, "event.field_definitions",
                                           new_field)
                    self.event_log(
                        rs, const.EventLogCodes.field_added, data['id'],
                        additional_info=fields[x]['field_name'])
                # updated
                for x in mixed_existence_sorter(updated):
                    update = copy.deepcopy(fields[x])
                    update['id'] = x
                    if all(field_data[x][k] == update[k] for k in update):
                        continue
                    if self.sql_select_one(
                            rs, "event.fee_modifiers", ("id",), x,
                            entity_key="field_id"):
                        raise ValueError(n_(
                            "Cannot change field that is "
                            "associated with a fee modifier."))
                    if ('kind' in update
                            and update['kind'] != field_data[x]['kind']):
                        self._cast_field_values(rs, field_data[x],
                                                update['kind'])
                    ret *= self.sql_update(rs, "event.field_definitions",
                                           update)
                    self.event_log(
                        rs, const.EventLogCodes.field_updated, data['id'],
                        additional_info=field_data[x]['field_name'])

                # deleted
                if deleted:
                    for x in mixed_existence_sorter(deleted):
                        # TODO what should be cascaded here?
                        cascade = None
                        self._delete_event_field(rs, x, cascade)

            if 'fee_modifiers' in data:
                fee_modifiers = data['fee_modifiers']
                # Do some dynamic validation.
                event_fields = {e['id']: e for e in self.sql_select(
                    rs, "event.field_definitions", FIELD_DEFINITION_FIELDS,
                    (data['id'],), entity_key="event_id")}
                for fee_modifier in fee_modifiers.values():
                    if fee_modifier is None:
                        continue
                    if 'field_id' in fee_modifier:
                        field = event_fields.get(fee_modifier['field_id'])
                        if not field:
                            raise ValueError(n_(
                                "Fee Modifier linked to unknown field."))
                        if not field['association'] == \
                               const.FieldAssociations.registration:
                            raise ValueError(n_(
                                "Fee Modifier linked to non-registration "
                                "field."))
                        if not field['kind'] == const.FieldDatatypes.bool:
                            raise ValueError(n_(
                                "Fee Modifier linked to non-bool field."))
                # Do the actual work.
                part_ids = {e['id'] for e in self.sql_select(
                    rs, "event.event_parts", ("id",), (data['id'],),
                    entity_key="event_id")}
                current = self.sql_select(
                    rs, "event.fee_modifiers", FEE_MODIFIER_FIELDS, part_ids,
                    entity_key="part_id")
                existing = {e['id'] for e in current}
                if not (existing >= {x for x in fee_modifiers if x > 0}):
                    raise ValueError(n_("Non-existing fee modifier specified."))
                new = {x for x in fee_modifiers if x < 0}
                updated = {x for x in fee_modifiers
                           if x > 0 and fee_modifiers[x] is not None}
                deleted = {x for x in fee_modifiers
                           if x > 0 and fee_modifiers[x] is None}
                fee_modifier_data = {e['id']: e for e in current}
                elc = const.EventLogCodes
                for x in mixed_existence_sorter(new):
                    ret *= self.sql_insert(
                        rs, "event.fee_modifiers", fee_modifiers[x])
                    self.event_log(
                        rs, elc.fee_modifier_created, data['id'],
                        additional_info=fee_modifiers[x]['modifier_name'])
                for x in mixed_existence_sorter(updated):
                    ret *= self.sql_update(
                        rs, "event.fee_modifiers", fee_modifiers[x])
                    self.event_log(
                        rs, elc.fee_modifier_changed, data['id'],
                        additional_info=fee_modifier_data[x]['modifier_name'])
                if deleted:
                    ret *= self.sql_delete(rs, "event.fee_modifiers", deleted)
                    for x in mixed_existence_sorter(deleted):
                        modifier_name = fee_modifier_data[x]['modifier_name']
                        self.event_log(
                            rs, elc.fee_modifier_deleted,
                            data['id'], additional_info=modifier_name)

        return ret

    @access("event_admin")
    def create_event(self, rs, data):
        """Make a new event organized via DB.

        :type rs: :py:class:`cdedb.common.RequestState`
        :type data: {str: object}
        :rtype: int
        :returns: the id of the new event
        """
        data = affirm("event", data, creation=True)
        if 'parts' not in data:
            raise ValueError(n_("At least one event part required."))
        with Atomizer(rs):
            edata = {k: v for k, v in data.items() if k in EVENT_FIELDS}
            new_id = self.sql_insert(rs, "event.events", edata)
            self.event_log(rs, const.EventLogCodes.event_created, new_id)
            update_data = {aspect: data[aspect]
                           for aspect in ('parts', 'orgas', 'fields',
                                          'fee_modifiers')
                           if aspect in data}
            if update_data:
                update_data['id'] = new_id
                self.set_event(rs, update_data)
        return new_id

    @access("event_admin")
    def delete_event_blockers(self, rs, event_id):
        """Determine what keeps an event from being deleted.

        Possible blockers:

        * field_definitions: A custom datafield associated with the event.
        * courses: A course associated with the event. This can have it's own
                   blockers.
        * course_tracks: A course track of the event.
        * orgas: An orga of the event.
        * lodgement_groups: A lodgement group associated with the event.
                            This can have it's own blockers.
        * lodgements: A lodgement associated with the event. This can have
                      it's own blockers.
        * registrations: A registration associated with the event. This can
                         have it's own blockers.
        * questionnaire: A questionnaire row configured for the event.
        * log: A log entry for the event.
        * mailinglists: A mailinglist associated with the event. This
                        reference will be removed but the mailinglist will
                        not be deleted.

        :type rs: :py:class:`cdedb.common.RequestState`
        :type event_id: int
        :rtype: {str: [int]}
        :return: List of blockers, separated by type. The values of the dict
            are the ids of the blockers.
        """
        event_id = affirm("id", event_id)
        blockers = {}

        field_definitions = self.sql_select(
            rs, "event.field_definitions", ("id",), (event_id,),
            entity_key="event_id")
        if field_definitions:
            blockers["field_definitions"] = [e["id"] for e in field_definitions]

        courses = self.sql_select(
            rs, "event.courses", ("id",), (event_id,), entity_key="event_id")
        if courses:
            blockers["courses"] = [e["id"] for e in courses]

        event_parts = self.sql_select(rs, "event.event_parts", ("id",),
                                      (event_id,), entity_key="event_id")
        if event_parts:
            blockers["event_parts"] = [e["id"] for e in event_parts]
            course_tracks = self.sql_select(
                rs, "event.course_tracks", ("id",), blockers["event_parts"],
                entity_key="part_id")
            if course_tracks:
                blockers["course_tracks"] = [e["id"] for e in course_tracks]

        orgas = self.sql_select(
            rs, "event.orgas", ("id",), (event_id,), entity_key="event_id")
        if orgas:
            blockers["orgas"] = [e["id"] for e in orgas]

        lodgement_groups = self.sql_select(
            rs, "event.lodgement_groups", ("id",), (event_id,),
            entity_key="event_id")
        if lodgement_groups:
            blockers["lodgement_groups"] = [e["id"] for e in lodgement_groups]

        lodgements = self.sql_select(
            rs, "event.lodgements", ("id",), (event_id,), entity_key="event_id")
        if lodgements:
            blockers["lodgements"] = [e["id"] for e in lodgements]

        registrations = self.sql_select(
            rs, "event.registrations", ("id",), (event_id,),
            entity_key="event_id")
        if registrations:
            blockers["registrations"] = [e["id"] for e in registrations]

        questionnaire_rows = self.sql_select(
            rs, "event.questionnaire_rows", ("id",), (event_id,),
            entity_key="event_id")
        if questionnaire_rows:
            blockers["questionnaire"] = [e["id"] for e in questionnaire_rows]

        log = self.sql_select(
            rs, "event.log", ("id",), (event_id,), entity_key="event_id")
        if log:
            blockers["log"] = [e["id"] for e in log]

        mailinglists = self.sql_select(
            rs, "ml.mailinglists", ("id",), (event_id,), entity_key="event_id")
        if mailinglists:
            blockers["mailinglists"] = [e["id"] for e in mailinglists]

        return blockers

    @access("event_admin")
    def delete_event(self, rs, event_id, cascade=None):
        """Remove event.

        :type rs: :py:class:`cdedb.common.RequestState`
        :type event_id: int
        :type cascade: {str} or None
        :param cascade: Specify which deletion blockers to cascadingly
            remove or ignore. If None or empty, cascade none.
        :rtype: int
        :returns: default return code
        """
        event_id = affirm("id", event_id)
        blockers = self.delete_event_blockers(rs, event_id)
        if not cascade:
            cascade = set()
        cascade = affirm_set("str", cascade)
        cascade = cascade & blockers.keys()
        if blockers.keys() - cascade:
            raise ValueError(n_("Deletion of %(type)s blocked by %(block)s."),
                             {
                                 "type": "event",
                                 "block": blockers.keys() - cascade,
                             })

        ret = 1
        with Atomizer(rs):
            event = self.get_event(rs, event_id)
            if cascade:
                if "registrations" in cascade:
                    with Silencer(rs):
                        for reg_id in blockers["registrations"]:
                            ret *= self.delete_registration(
                                rs, reg_id,
                                ("registration_parts", "course_choices",
                                 "registration_tracks"))
                if "courses" in cascade:
                    with Silencer(rs):
                        for course_id in blockers["courses"]:
                            ret *= self.delete_course(
                                rs, course_id,
                                ("attendees", "course_choices",
                                 "course_segments", "instructors"))
                if "lodgements" in cascade:
                    ret *= self.sql_delete(rs, "event.lodgements",
                                           blockers["lodgements"])
                if "lodgement_groups" in cascade:
                    ret *= self.sql_delete(rs, "event.lodgement_groups",
                                           blockers["lodgement_groups"])
                if "event_parts" in cascade:
                    part_cascade = ({"course_tracks"} & cascade) \
                                   | {"fee_modifiers"}
                    with Silencer(rs):
                        for anid in blockers["event_parts"]:
                            self._delete_event_part(rs, anid, part_cascade)
                if "questionnaire" in cascade:
                    ret *= self.sql_delete(
                        rs, "event.questionnaire_rows",
                        blockers["questionnaire"])
                if "field_definitions" in cascade:
                    deletor = {
                        'id': event_id,
                        'course_room_field': None,
                        'lodge_field': None,
                        'reserve_field': None,
                    }
                    ret *= self.sql_update(rs, "event.events", deletor)
                    field_cascade = {"fee_modifiers"} & cascade
                    with Silencer(rs):
                        for anid in blockers["field_definitions"]:
                            ret *= self._delete_event_field(
                                rs, anid, field_cascade)
                if "orgas" in cascade:
                    ret *= self.sql_delete(rs, "event.orgas", blockers["orgas"])
                if "log" in cascade:
                    ret *= self.sql_delete(
                        rs, "event.log", blockers["log"])
                if "mailinglists" in cascade:
                    for anid in blockers["mailinglists"]:
                        deletor = {
                            'event_id': None,
                            'id': anid,
                            'is_active': False,
                        }
                        ret *= self.sql_update(rs, "ml.mailinglists", deletor)

                blockers = self.delete_event_blockers(rs, event_id)

            if not blockers:
                ret *= self.sql_delete_one(
                    rs, "event.events", event_id)
                self.event_log(rs, const.EventLogCodes.event_deleted,
                               event_id=None, additional_info=event["title"])
            else:
                raise ValueError(
                    n_("Deletion of %(type)s blocked by %(block)s."),
                    {"type": "event", "block": blockers.keys()})
        return ret

    @access("anonymous")
    def get_courses(self, rs, ids):
        """Retrieve data for some courses organized via DB.

        They must be associated to the same event. This contains additional
        information on the parts in which the course takes place.

        :type rs: :py:class:`cdedb.common.RequestState`
        :type ids: [int]
        :rtype: {int: {str: object}}
        """
        ids = affirm_set("id", ids)
        with Atomizer(rs):
            data = self.sql_select(rs, "event.courses", COURSE_FIELDS, ids)
            if not data:
                return {}
            ret = {e['id']: e for e in data}
            events = {e['event_id'] for e in data}
            if len(events) > 1:
                raise ValueError(n_(
                    "Only courses from one event allowed."))
            event_fields = self._get_event_fields(rs, unwrap(events))
            data = self.sql_select(
                rs, "event.course_segments", COURSE_SEGMENT_FIELDS, ids,
                entity_key="course_id")
            for anid in ids:
                segments = {p['track_id'] for p in data if
                            p['course_id'] == anid}
                assert ('segments' not in ret[anid])
                ret[anid]['segments'] = segments
                active_segments = {p['track_id'] for p in data
                                   if p['course_id'] == anid and p['is_active']}
                assert ('active_segments' not in ret[anid])
                ret[anid]['active_segments'] = active_segments
                ret[anid]['fields'] = cast_fields(ret[anid]['fields'],
                                                  event_fields)
        return ret
    get_course = singularize(get_courses)

    @access("event")
    def set_course(self, rs, data):
        """Update some keys of a course linked to an event organized via DB.

        If the 'segments' key is present you have to pass the complete list
        of track IDs, which will superseed the current list of tracks.

        If the 'active_segments' key is present you have to pass the
        complete list of active track IDs, which will superseed the current
        list of active tracks. This has to be a subset of the segments of
        the course.

        :type rs: :py:class:`cdedb.common.RequestState`
        :type data: {str: object}
        :rtype: int
        :returns: default return code

        """
        data = affirm("course", data)
        if not self.is_orga(rs, course_id=data['id']) and not self.is_admin(rs):
            raise PrivilegeError(n_("Not privileged."))
        self.assert_offline_lock(rs, course_id=data['id'])
        ret = 1
        with Atomizer(rs):
            current = self.sql_select_one(rs, "event.courses",
                                          ("title", "event_id"), data['id'])

            cdata = {k: v for k, v in data.items()
                     if k in COURSE_FIELDS and k != "fields"}
            changed = False
            if len(cdata) > 1:
                ret *= self.sql_update(rs, "event.courses", cdata)
                changed = True
            if 'fields' in data:
                # delayed validation since we need additional info
                event_fields = self._get_event_fields(rs, current['event_id'])
                fdata = affirm(
                    "event_associated_fields", data['fields'],
                    fields=event_fields,
                    association=const.FieldAssociations.course)

                fupdate = {
                    'id': data['id'],
                    'fields': fdata,
                }
                ret *= self.sql_json_inplace_update(rs, "event.courses",
                                                    fupdate)
                changed = True
            if changed:
                self.event_log(
                    rs, const.EventLogCodes.course_changed, current['event_id'],
                    additional_info=current['title'])
            if 'segments' in data:
                current_segments = self.sql_select(
                    rs, "event.course_segments", ("track_id",),
                    (data['id'],), entity_key="course_id")
                existing = {e['track_id'] for e in current_segments}
                new = data['segments'] - existing
                deleted = existing - data['segments']
                if new:
                    # check, that all new tracks belong to the event of the
                    # course
                    tracks = self.sql_select(
                        rs, "event.course_tracks", ("part_id",), new)
                    associated_parts = map(unwrap, tracks)
                    associated_events = self.sql_select(
                        rs, "event.event_parts", ("event_id",),
                        associated_parts)
                    event_ids = {e['event_id'] for e in associated_events}
                    if {current['event_id']} != event_ids:
                        raise ValueError(n_("Non-associated tracks found."))

                    for anid in new:
                        insert = {
                            'course_id': data['id'],
                            'track_id': anid,
                            'is_active': True,
                        }
                        ret *= self.sql_insert(rs, "event.course_segments",
                                               insert)
                if deleted:
                    query = ("DELETE FROM event.course_segments"
                             " WHERE course_id = %s AND track_id = ANY(%s)")
                    ret *= self.query_exec(rs, query, (data['id'], deleted))
                if new or deleted:
                    self.event_log(
                        rs, const.EventLogCodes.course_segments_changed,
                        current['event_id'], additional_info=current['title'])
            if 'active_segments' in data:
                current_segments = self.sql_select(
                    rs, "event.course_segments", ("track_id", "is_active"),
                    (data['id'],), entity_key="course_id")
                existing = {e['track_id'] for e in current_segments}
                # check that all active segments are actual segments of this
                # course
                if not existing >= data['active_segments']:
                    raise ValueError(n_("Wrong-associated segments found."))
                active = {e['track_id'] for e in current_segments
                          if e['is_active']}
                activated = data['active_segments'] - active
                deactivated = active - data['active_segments']
                if activated:
                    query = glue(
                        "UPDATE event.course_segments SET is_active = True",
                        "WHERE course_id = %s AND track_id = ANY(%s)")
                    ret *= self.query_exec(rs, query, (data['id'], activated))
                if deactivated:
                    query = glue(
                        "UPDATE event.course_segments SET is_active = False",
                        "WHERE course_id = %s AND track_id = ANY(%s)")
                    ret *= self.query_exec(rs, query, (data['id'], deactivated))
                if activated or deactivated:
                    self.event_log(
                        rs, const.EventLogCodes.course_segment_activity_changed,
                        current['event_id'], additional_info=current['title'])
        return ret

    @access("event")
    def create_course(self, rs, data):
        """Make a new course organized via DB.

        :type rs: :py:class:`cdedb.common.RequestState`
        :type data: {str: object}
        :rtype: int
        :returns: the id of the new course
        """
        data = affirm("course", data, creation=True)
        # direct validation since we already have an event_id
        event_fields = self._get_event_fields(rs, data['event_id'])
        fdata = data.get('fields') or {}
        fdata = affirm(
            "event_associated_fields", fdata, fields=event_fields,
            association=const.FieldAssociations.course)
        data['fields'] = PsycoJson(fdata)
        if (not self.is_orga(rs, event_id=data['event_id'])
                and not self.is_admin(rs)):
            raise PrivilegeError(n_("Not privileged."))
        self.assert_offline_lock(rs, event_id=data['event_id'])
        with Atomizer(rs):
            # Check for existence of course tracks
            event = self.get_event(rs, data['event_id'])
            if not event['tracks']:
                raise RuntimeError(n_("Event without tracks forbids courses."))

            cdata = {k: v for k, v in data.items()
                     if k in COURSE_FIELDS}
            new_id = self.sql_insert(rs, "event.courses", cdata)
            if 'segments' in data or 'active_segments' in data:
                pdata = {
                    'id': new_id,
                }
                if 'segments' in data:
                    pdata['segments'] = data['segments']
                if 'active_segments' in data:
                    pdata['active_segments'] = data['active_segments']
                self.set_course(rs, pdata)
        self.event_log(rs, const.EventLogCodes.course_created,
                       data['event_id'], additional_info=data['title'])
        return new_id

    @access("event")
    def delete_course_blockers(self, rs, course_id):
        """Determine what keeps a course from beeing deleted.

        Possible blockers:

        * attendees: A registration track that assigns a registration to
                     the course as an attendee.
        * instructors: A registration track that references the course meaning
                       the participant is (potentially) the course's instructor.
        * course_choices: A course choice of the course.
        * course_segments: The course segments of the course.

        :type rs: :py:class:`cdedb.common.RequestState`
        :type course_id: int
        :rtype: {str: [int]}
        :return: List of blockers, separated by type. The values of the dict
            are the ids of the blockers.
        """
        course_id = affirm("id", course_id)
        blockers = {}

        attendees = self.sql_select(
            rs, "event.registration_tracks", ("id",), (course_id,),
            entity_key="course_id")
        if attendees:
            blockers["attendees"] = [e["id"] for e in attendees]

        instructors = self.sql_select(
            rs, "event.registration_tracks", ("id",), (course_id,),
            entity_key="course_instructor")
        if instructors:
            blockers["instructors"] = [e["id"] for e in instructors]

        course_choices = self.sql_select(
            rs, "event.course_choices", ("id",), (course_id,),
            entity_key="course_id")
        if course_choices:
            blockers["course_choices"] = [e["id"] for e in course_choices]

        course_segments = self.sql_select(
            rs, "event.course_segments", ("id",), (course_id,),
            entity_key="course_id")
        if course_segments:
            blockers["course_segments"] = [e["id"] for e in course_segments]

        return blockers

    @access("event")
    def delete_course(self, rs, course_id, cascade=None):
        """Remove a course organized via DB from the DB.

        :type rs: :py:class:`cdedb.common.RequestState`
        :type course_id: int
        :type cascade: {str} or None
        :param cascade: Specify which deletion blockers to cascadingly remove
            or ignore. If None or empty, cascade none.
        :rtype: int
        :returns: standard return code
        """
        course_id = affirm("id", course_id)
        if (not self.is_orga(rs, course_id=course_id)
                and not self.is_admin(rs)):
            raise PrivilegeError(n_("Not privileged."))
        self.assert_offline_lock(rs, course_id=course_id)

        blockers = self.delete_course_blockers(rs, course_id)
        if not cascade:
            cascade = set()
        cascade = affirm_set("str", cascade)
        cascade = cascade & blockers.keys()
        if blockers.keys() - cascade:
            raise ValueError(n_("Deletion of %(type)s blocked by %(block)s."),
                             {
                                 "type": "course",
                                 "block": blockers.keys() - cascade,
                             })

        ret = 1
        with Atomizer(rs):
            course = self.get_course(rs, course_id)
            # cascade specified blockers
            if cascade:
                if "attendees" in cascade:
                    for anid in blockers["attendees"]:
                        deletor = {
                            'course_id': None,
                            'id': anid,
                        }
                        ret *= self.sql_update(
                            rs, "event.registration_tracks", deletor)
                if "instructors" in cascade:
                    for anid in blockers["instructors"]:
                        deletor = {
                            'course_instructor': None,
                            'id': anid,
                        }
                        ret *= self.sql_update(
                            rs, "event.registration_tracks", deletor)
                if "course_choices" in cascade:
                    # Get the data of the affected choices grouped by track.
                    data = self.sql_select(
                        rs, "event.course_choices",
                        ("track_id", "registration_id"),
                        blockers["course_choices"])
                    data_by_tracks = {
                        track_id: [e["registration_id"] for e in data
                                   if e["track_id"] == track_id]
                        for track_id in set(e["track_id"] for e in data)
                    }

                    # Delete choices of the deletable course.
                    ret *= self.sql_delete(
                        rs, "event.course_choices", blockers["course_choices"])

                    # Construct list of inserts.
                    choices = []
                    for track_id, reg_ids in data_by_tracks.items():
                        query = (
                            "SELECT id, course_id, track_id, registration_id "
                            "FROM event.course_choices "
                            "WHERE track_id = {} AND registration_id = ANY(%s) "
                            "ORDER BY registration_id, rank").format(track_id)
                        choices.extend(self.query_all(rs, query, (reg_ids,)))

                    deletion_ids = {e['id'] for e in choices}

                    # Update the ranks and remove the ids from the insert data.
                    i = 0
                    current_id = None
                    for row in choices:
                        if current_id != row['registration_id']:
                            current_id = row['registration_id']
                            i = 0
                        row['rank'] = i
                        del row['id']
                        i += 1

                    self.sql_delete(rs, "event.course_choices", deletion_ids)
                    self.sql_insert_many(rs, "event.course_choices", choices)

                if "course_segments" in cascade:
                    ret *= self.sql_delete(rs, "event.course_segments",
                                           blockers["course_segments"])

                # check if course is deletable after cascading
                blockers = self.delete_course_blockers(rs, course_id)

            if not blockers:
                ret *= self.sql_delete_one(rs, "event.courses", course_id)
                self.event_log(rs, const.EventLogCodes.course_deleted,
                               course['event_id'],
                               additional_info=course['title'])
            else:
                raise ValueError(
                    n_("Deletion of %(type)s blocked by %(block)s."),
                    {"type": "course", "block": blockers.keys()})
        return ret

    @access("event")
    def list_registrations(self, rs, event_id, persona_id=None):
        """List all registrations of an event.

        If an ordinary event_user is requesting this, just participants of this
        event are returned and he himself must have the status 'participant'.

        :type rs: :py:class:`cdedb.common.RequestState`
        :type event_id: int
        :type persona_id: int or None
        :param persona_id: If passed restrict to registrations by this persona.
        :rtype: {int: int}
        """
        event_id = affirm("id", event_id)
        persona_id = affirm("id_or_None", persona_id)
        query = glue("SELECT id, persona_id FROM event.registrations",
                     "WHERE event_id = %s")
        params = (event_id,)
        # condition for limited access, f. e. for the online participant list
        is_limited = (persona_id != rs.user.persona_id
                      and not self.is_orga(rs, event_id=event_id)
                      and not self.is_admin(rs)
                      and "ml_admin" not in rs.user.roles)
        if is_limited:
            query = ("SELECT DISTINCT regs.id, regs.persona_id "
                     "FROM event.registrations AS regs "
                     "LEFT OUTER JOIN event.registration_parts AS rparts "
                     "ON rparts.registration_id = regs.id "
                     "WHERE regs.event_id = %s AND rparts.status = %s")
            params += (const.RegistrationPartStati.participant,)
        if persona_id and not is_limited:
            query = glue(query, "AND persona_id = %s")
            params += (persona_id,)
        data = self.query_all(rs, query, params)
        ret = {e['id']: e['persona_id'] for e in data}
        if is_limited and rs.user.persona_id not in ret.values():
            raise PrivilegeError(n_("Not privileged."))
        return ret

    @internal_access("persona")
    def check_registration_status(self, rs, persona_id, event_id, stati):
        """Check if any status for a given event matches one of the given stati.

        This is mostly used to determine mailinglist eligibility.

        A user may do this for themselves, an orga for their event and an
        admin for every user.

        :type rs: :py:class:`cdedb.common.RequestState`
        :type persona_id: int
        :type event_id: int
        :type stati: [const.RegistrationPartStati
        :rtype: bool
        """
        event_id = affirm("id", event_id)
        stati = affirm_set("enum_registrationpartstati", stati)
        if not (persona_id == rs.user.persona_id
                or self.is_orga(rs, event_id=event_id)
                or self.is_admin(rs)
                or "ml_admin" in rs.user.roles):
            raise PrivilegeError(n_("Not privileged."))

        registration_ids = self.list_registrations(
            rs, event_id, persona_id)
        if not registration_ids:
            return False
        reg_id = unwrap(registration_ids.keys())
        reg = self.get_registration(rs, reg_id)
        return any(part['status'] in stati for part in reg['parts'].values())

    @access("event")
    def get_registration_map(self, rs, event_ids):
        """Retrieve a map of personas to their registrations.

        :type rs: :py:class:`cdedb.common.RequestState`
        :type event_ids: [int]
        :rtype {(int, int): int}
        """
        event_ids = affirm_set("id", event_ids)
        if (not all(self.is_orga(rs, event_id=anid) for anid in event_ids) and
                not self.is_admin(rs)):
            raise PrivilegeError(n_("Not privileged."))

        data = self.sql_select(
            rs, "event.registrations", ("id", "persona_id", "event_id"),
            event_ids, entity_key="event_id")
        ret = {(e["event_id"], e["persona_id"]): e["id"] for e in data}

        return ret

    @access("event")
    def registrations_by_course(
            self, rs, event_id, course_id=None, track_id=None, position=None,
            reg_ids=None,
            reg_states=(const.RegistrationPartStati.participant,)):
        """List registrations of an event pertaining to a certain course.

        This is a filter function, mainly for the course assignment tool.

        :type rs: :py:class:`cdedb.common.RequestState`
        :type event_id: int
        :type track_id: int or None
        :type course_id: int or None
        :param position: A :py:class:`cdedb.common.CourseFilterPositions`
        :type position: :py:class:`cdedb.common.InfiniteEnum`
        :param reg_ids: List of registration ids to filter for
        :type reg_ids: [int] or None
        :param reg_ids: List of registration states (in any part) to filter for
        :type reg_states: [const.RegistrationPartStati]
        :rtype: {int: int}
        """
        event_id = affirm("id", event_id)
        track_id = affirm("id_or_None", track_id)
        course_id = affirm("id_or_None", course_id)
        position = affirm("infinite_enum_coursefilterpositions_or_None",
                          position)
        reg_ids = reg_ids or set()
        reg_ids = affirm_set("id", reg_ids)
        reg_states = affirm_set("enum_registrationpartstati", reg_states)
        if (not self.is_admin(rs)
                and not self.is_orga(rs, event_id=event_id)):
            raise PrivilegeError(n_("Not privileged."))
        query = glue(
            "SELECT DISTINCT regs.id, regs.persona_id",
            "FROM event.registrations AS regs",
            "LEFT OUTER JOIN event.registration_parts AS rparts",
            "ON rparts.registration_id = regs.id",
            "LEFT OUTER JOIN event.course_tracks AS course_tracks",
            "ON course_tracks.part_id = rparts.part_id",
            "LEFT OUTER JOIN event.registration_tracks AS rtracks",
            "ON rtracks.registration_id = regs.id",
            "AND rtracks.track_id = course_tracks.id",
            "LEFT OUTER JOIN event.course_choices AS choices",
            "ON choices.registration_id = regs.id",
            "AND choices.track_id = course_tracks.id",
            "WHERE regs.event_id = %s AND rparts.status = ANY(%s)")
        params = (event_id, reg_states)
        if track_id:
            query = glue(query, "AND course_tracks.id = %s")
            params += (track_id,)
        if position is not None:
            cfp = CourseFilterPositions
            conditions = []
            if position.enum in (cfp.instructor, cfp.anywhere):
                if course_id:
                    conditions.append("rtracks.course_instructor = %s")
                    params += (course_id,)
                else:
                    conditions.append("rtracks.course_instructor IS NULL")
            if position.enum in (cfp.any_choice, cfp.anywhere) and course_id:
                conditions.append(
                    "(choices.course_id = %s AND "
                    " choices.rank < course_tracks.num_choices)")
                params += (course_id,)
            if position.enum == cfp.specific_rank and course_id:
                conditions.append(
                    "(choices.course_id = %s AND choices.rank = %s)")
                params += (course_id, position.int)
            if position.enum in (cfp.assigned, cfp.anywhere):
                if course_id:
                    conditions.append("rtracks.course_id = %s")
                    params += (course_id,)
                else:
                    conditions.append("rtracks.course_id IS NULL")
            if conditions:
                query = glue(query, "AND (", " OR ".join(conditions), ")")
        if reg_ids:
            query = glue(query, "AND regs.id = ANY(%s)")
            params += (reg_ids,)
        data = self.query_all(rs, query, params)
        return {e['id']: e['persona_id'] for e in data}

    @access("event")
    def get_registrations(self, rs, ids):
        """Retrieve data for some registrations.

        All have to be from the same event.
        You must be orga to get additional access to all registrations which are
        not your own. If you are participant of the event, you get access to
        data from other users, being also participant in the same event (this is
        important for the online participant list).
        This includes the following additional data:

        * parts: per part data (like lodgement),
        * tracks: per track data (like course choices)

        :type rs: :py:class:`cdedb.common.RequestState`
        :type ids: [int]
        :rtype: {int: {str: object}}
        """
        ids = affirm_set("id", ids)
        ret = {}
        with Atomizer(rs):
            # Check associations.
            associated = self.sql_select(rs, "event.registrations",
                                         ("persona_id", "event_id"), ids)
            if not associated:
                return {}
            events = {e['event_id'] for e in associated}
            personas = {e['persona_id'] for e in associated}
            if len(events) > 1:
                raise ValueError(n_(
                    "Only registrations from exactly one event allowed."))
            event_id = unwrap(events)
            # Select appropriate stati filter.
            stati = set(const.RegistrationPartStati)
            # orgas and admins have full access to all data
            is_privileged = (self.is_orga(rs, event_id=event_id)
                             or self.is_admin(rs)
                             or "ml_admin" in rs.user.roles)
            if not is_privileged:
                if rs.user.persona_id not in personas:
                    raise PrivilegeError(n_("Not privileged."))
                elif not personas <= {rs.user.persona_id}:
                    # Permission check is done later when we know more
                    stati = {const.RegistrationPartStati.participant}

            ret = {e['id']: e for e in self.sql_select(
                rs, "event.registrations", REGISTRATION_FIELDS, ids)}
            event_fields = self._get_event_fields(rs, event_id)
            pdata = self.sql_select(
                rs, "event.registration_parts", REGISTRATION_PART_FIELDS, ids,
                entity_key="registration_id")
            for anid in tuple(ret):
                assert ('parts' not in ret[anid])
                ret[anid]['parts'] = {
                    e['part_id']: e
                    for e in pdata if e['registration_id'] == anid
                }
                # Limit to registrations matching stati filter in any part.
                if not any(e['status'] in stati
                           for e in ret[anid]['parts'].values()):
                    del ret[anid]
            # Here comes the promised permission check
            if not is_privileged and all(reg['persona_id'] != rs.user.persona_id
                                         for reg in ret.values()):
                raise PrivilegeError(n_("No participant of event."))

            tdata = self.sql_select(
                rs, "event.registration_tracks", REGISTRATION_TRACK_FIELDS, ids,
                entity_key="registration_id")
            choices = self.sql_select(
                rs, "event.course_choices",
                ("registration_id", "track_id", "course_id", "rank"), ids,
                entity_key="registration_id")
            for anid in ret:
                assert ('tracks' not in ret[anid])
                tracks = {e['track_id']: e for e in tdata
                          if e['registration_id'] == anid}
                for track_id in tracks:
                    tmp = {e['course_id']: e['rank'] for e in choices
                           if (e['registration_id'] == anid
                               and e['track_id'] == track_id)}
                    tracks[track_id]['choices'] = xsorted(tmp.keys(),
                                                          key=tmp.get)
                ret[anid]['tracks'] = tracks
                ret[anid]['fields'] = cast_fields(ret[anid]['fields'],
                                                  event_fields)
        return ret
    get_registration = singularize(get_registrations)

    @access("event")
    def has_registrations(self, rs, event_id):
        """Determine whether there exist registrations for an event.

        :type rs: :py:class:`cdedb.common.RequestState`
        :type event_id: int
        :rtype: bool
        """
        event_id = affirm("id", event_id)
        if not self.is_orga(rs, event_id=event_id) and not self.is_admin(rs):
            raise PrivilegeError(n_("Not privileged."))
        with Atomizer(rs):
            query = glue("SELECT COUNT(*) FROM event.registrations",
                         "WHERE event_id = %s LIMIT 1")
            return bool(unwrap(self.query_one(rs, query, (event_id,))))

    def _get_event_course_segments(self, rs, event_id):
        """
        Helper function to get course segments of all courses of an event.

        Required for _set_course_choices().

        :type rs: :py:class:`cdedb.common.RequestState`
        :type event_id: int
        :returns: A dict mapping each course id (of the event) to a list of
            track ids (which correspond to its segments)
        :rtype {int: [int]}
        """
        query = glue("SELECT courses.id,",
                     "    array_agg(segments.track_id) AS segments",
                     "FROM event.courses as courses",
                     "    LEFT JOIN event.course_segments AS segments",
                     "    ON courses.id = segments.course_id",
                     "WHERE courses.event_id = %s",
                     "GROUP BY courses.id")
        return {row['id']: row['segments']
                for row in self.query_all(rs, query, (event_id,))}

    def _set_course_choices(self, rs, registration_id, track_id, choices,
                            course_segments, new_registration=False):
        """Helper for handling of course choices.

        This is basically uninlined code from ``set_registration()``.

        :note: This has to be called inside an atomized context.

        :type rs: :py:class:`cdedb.common.RequestState`
        :type registration_id: int
        :type track_id: int
        :type choices: [int]
        :param course_segments: Dict, course segments, as returned by
            _get_event_course_segments()
        :type course_segments: {int: [int]}
        :param new_registration: Performance optimization for creating
            registrations: If true, the delition of existing choices is skipped.
        :rtype: int
        :returns: default return code
        """
        ret = 1
        if choices is None:
            # Nothing specified, hence nothing to do
            return ret
        for course_id in choices:
            if track_id not in course_segments[course_id]:
                raise ValueError(n_("Wrong track for course."))
        if not new_registration:
            query = ("DELETE FROM event.course_choices"
                     " WHERE registration_id = %s AND track_id = %s")
            self.query_exec(rs, query, (registration_id, track_id))
        for rank, course_id in enumerate(choices):
            new_choice = {
                "registration_id": registration_id,
                "track_id": track_id,
                "course_id": course_id,
                "rank": rank,
            }
            ret *= self.sql_insert(rs, "event.course_choices",
                                   new_choice)
        return ret

    def _get_registration_info(self, rs, reg_id):
        """Helper to retrieve basic registration information.

        :type rs: :py:class:`cdedb.common.RequestState`
        :type reg_id: int
        :rtype: {str: object}
        """
        return self.sql_select_one(
            rs, "event.registrations", ("persona_id", "event_id"), reg_id)

    @access("event")
    def set_registration(self, rs, data):
        """Update some keys of a registration.

        The syntax for updating the non-trivial keys fields, parts and
        choices is as follows:

        * If the key 'fields' is present it must be a dict and is used to
          updated the stored value (in a python dict.update sense).
        * If the key 'parts' is present, the associated dict mapping the
          part ids to the respective data sets can contain an arbitrary
          number of entities, absent entities are not modified. Entries are
          created/updated as applicable.
        * If the key 'tracks' is present, the associated dict mapping the
          track ids to the respective data sets can contain an arbitrary
          number of entities, absent entities are not
          modified. Entries are created/updated as applicable. The
          'choices' key is handled separately and if present replaces
          the current list of course choices.

        :type rs: :py:class:`cdedb.common.RequestState`
        :type data: {str: object}
        :rtype: int
        :returns: default return code
        """
        data = affirm("registration", data)
        with Atomizer(rs):
            # Retrieve some basic data about the registration.
            current = self._get_registration_info(rs, reg_id=data['id'])
            persona_id, event_id = current['persona_id'], current['event_id']
            self.assert_offline_lock(rs, event_id=event_id)
            if (persona_id != rs.user.persona_id
                    and not self.is_orga(rs, event_id=event_id)
                    and not self.is_admin(rs)):
                raise PrivilegeError(n_("Not privileged."))
            event = self.get_event(rs, event_id)
            course_segments = self._get_event_course_segments(rs, event_id)
            if "amount_owed" in data:
                del data["amount_owed"]

            # now we get to do the actual work
            rdata = {k: v for k, v in data.items()
                     if k in REGISTRATION_FIELDS and k != "fields"}
            ret = 1
            if len(rdata) > 1:
                ret *= self.sql_update(rs, "event.registrations", rdata)
            if 'fields' in data:
                # delayed validation since we need additional info
                fdata = affirm(
                    "event_associated_fields", data['fields'],
                    fields=event['fields'],
                    association=const.FieldAssociations.registration)

                fupdate = {
                    'id': data['id'],
                    'fields': fdata,
                }
                ret *= self.sql_json_inplace_update(rs, "event.registrations",
                                                    fupdate)
            if 'parts' in data:
                parts = data['parts']
                if not (set(event['parts'].keys()) >= {x for x in parts}):
                    raise ValueError(n_("Non-existing parts specified."))
                existing = {e['part_id']: e['id'] for e in self.sql_select(
                    rs, "event.registration_parts", ("id", "part_id"),
                    (data['id'],), entity_key="registration_id")}
                new = {x for x in parts if x not in existing}
                updated = {x for x in parts
                           if x in existing and parts[x] is not None}
                deleted = {x for x in parts
                           if x in existing and parts[x] is None}
                for x in new:
                    new_part = copy.deepcopy(parts[x])
                    new_part['registration_id'] = data['id']
                    new_part['part_id'] = x
                    ret *= self.sql_insert(rs, "event.registration_parts",
                                           new_part)
                for x in updated:
                    update = copy.deepcopy(parts[x])
                    update['id'] = existing[x]
                    ret *= self.sql_update(rs, "event.registration_parts",
                                           update)
                if deleted:
                    raise NotImplementedError(n_("This is not useful."))
            if 'tracks' in data:
                tracks = data['tracks']
                all_tracks = set(event['tracks'])
                if not (all_tracks >= set(tracks)):
                    raise ValueError(n_("Non-existing tracks specified."))
                existing = {e['track_id']: e['id'] for e in self.sql_select(
                    rs, "event.registration_tracks", ("id", "track_id"),
                    (data['id'],), entity_key="registration_id")}
                new = {x for x in tracks if x not in existing}
                updated = {x for x in tracks
                           if x in existing and tracks[x] is not None}
                deleted = {x for x in tracks
                           if x in existing and tracks[x] is None}
                for x in new:
                    new_track = copy.deepcopy(tracks[x])
                    choices = new_track.pop('choices', None)
                    self._set_course_choices(rs, data['id'], x, choices,
                                             course_segments)
                    new_track['registration_id'] = data['id']
                    new_track['track_id'] = x
                    ret *= self.sql_insert(rs, "event.registration_tracks",
                                           new_track)
                for x in updated:
                    update = copy.deepcopy(tracks[x])
                    choices = update.pop('choices', None)
                    self._set_course_choices(rs, data['id'], x, choices,
                                             course_segments)
                    update['id'] = existing[x]
                    ret *= self.sql_update(rs, "event.registration_tracks",
                                           update)
                if deleted:
                    raise NotImplementedError(n_("This is not useful."))

            # Recalculate the amount owed after all changes have been applied.
            current = self.get_registration(rs, data['id'])
            update = {
                'id': data['id'],
                'amount_owed': self._calculate_single_fee(
                    rs, current, event=event)
            }
            ret *= self.sql_update(rs, "event.registrations", update)
            self.event_log(
                rs, const.EventLogCodes.registration_changed, event_id,
                persona_id=persona_id)
        return ret

    @access("event")
    def create_registration(self, rs, data):
        """Make a new registration.

        The data must contain a dataset for each part and each track
        and may not contain a value for 'fields', which is initialized
        to a default value.

        :type rs: :py:class:`cdedb.common.RequestState`
        :type data: {str: object}
        :rtype: int
        :returns: the id of the new registration
        """
        data = affirm("registration", data, creation=True)
        event = self.get_event(rs, data['event_id'])
        fdata = data.get('fields') or {}
        fdata = affirm(
            "event_associated_fields", fdata, fields=event['fields'],
            association=const.FieldAssociations.registration)
        if (data['persona_id'] != rs.user.persona_id
                and not self.is_orga(rs, event_id=data['event_id'])
                and not self.is_admin(rs)):
            raise PrivilegeError(n_("Not privileged."))
        self.assert_offline_lock(rs, event_id=data['event_id'])
        with Atomizer(rs):
            data['fields'] = fdata
            data['amount_owed'] = self._calculate_single_fee(
                rs, data, event=event)
            data['fields'] = PsycoJson(fdata)
            course_segments = self._get_event_course_segments(rs,
                                                              data['event_id'])
            part_ids = {e['id'] for e in self.sql_select(
                rs, "event.event_parts", ("id",), (data['event_id'],),
                entity_key="event_id")}
            if part_ids != set(data['parts'].keys()):
                raise ValueError(n_("Missing part dataset."))
            track_ids = {e['id'] for e in self.sql_select(
                rs, "event.course_tracks", ("id",), part_ids,
                entity_key="part_id")}
            if track_ids != set(data['tracks'].keys()):
                raise ValueError(n_("Missing track dataset."))
            rdata = {k: v for k, v in data.items() if k in REGISTRATION_FIELDS}
            new_id = self.sql_insert(rs, "event.registrations", rdata)

            # Uninlined code from set_registration to make this more
            # performant.
            #
            # insert parts
            for part_id, part in data['parts'].items():
                new_part = copy.deepcopy(part)
                new_part['registration_id'] = new_id
                new_part['part_id'] = part_id
                self.sql_insert(rs, "event.registration_parts", new_part)
            # insert tracks
            for track_id, track in data['tracks'].items():
                new_track = copy.deepcopy(track)
                choices = new_track.pop('choices', None)
                self._set_course_choices(rs, new_id, track_id, choices,
                                         course_segments, new_registration=True)
                new_track['registration_id'] = new_id
                new_track['track_id'] = track_id
                self.sql_insert(rs, "event.registration_tracks", new_track)
        self.event_log(
            rs, const.EventLogCodes.registration_created, data['event_id'],
            persona_id=data['persona_id'])
        return new_id

    @access("event")
    def delete_registration_blockers(self, rs, registration_id):
        """Determine what keeps a registration from being deleted.

        Possible blockers:

        * registration_parts: The registration's registration parts.
        * registration_tracks: The registration's registration tracks.
        * course_choices: The registrations course choices.

        :type rs: :py:class:`cdedb.common.RequestState`
        :type registration_id: int
        :rtype: {str: [int]}
        :return: List of blockers, separated by type. The values of the dict
            are the ids of the blockers.
        """
        registration_id = affirm("id", registration_id)
        blockers = {}

        reg_parts = self.sql_select(
            rs, "event.registration_parts", ("id",), (registration_id,),
            entity_key="registration_id")
        if reg_parts:
            blockers["registration_parts"] = [e["id"] for e in reg_parts]

        reg_tracks = self.sql_select(
            rs, "event.registration_tracks", ("id",), (registration_id,),
            entity_key="registration_id")
        if reg_tracks:
            blockers["registration_tracks"] = [e["id"] for e in reg_tracks]

        course_choices = self.sql_select(
            rs, "event.course_choices", ("id",), (registration_id,),
            entity_key="registration_id")
        if course_choices:
            blockers["course_choices"] = [e["id"] for e in course_choices]

        return blockers

    @access("event")
    def delete_registration(self, rs, registration_id, cascade=None):
        """Remove a registration.

        :type rs: :py:class:`cdedb.common.RequestState`
        :type registration_id: int
        :type cascade: {str} or None
        :param cascade: Specify which deletion blockers to cascadingly remove
            or ignore. If None or empty, cascade none.
        :rtype: int
        :returns: standard return code
        """
        registration_id = affirm("id", registration_id)
        reg = self.get_registration(rs, registration_id)
        if (not self.is_orga(rs, event_id=reg['event_id'])
                and not self.is_admin(rs)):
            raise PrivilegeError(n_("Not privileged."))
        self.assert_offline_lock(rs, event_id=reg['event_id'])

        blockers = self.delete_registration_blockers(rs, registration_id)
        if not cascade:
            cascade = set()
        cascade = affirm_set("str", cascade)
        cascade = cascade & blockers.keys()
        if blockers.keys() - cascade:
            raise ValueError(n_("Deletion of %(type)s blocked by %(block)s."),
                             {
                                 "type": "registration",
                                 "block": blockers.keys() - cascade,
                             })

        ret = 1
        with Atomizer(rs):
            # cascade specified blockers
            if cascade:
                if "registration_parts" in cascade:
                    ret *= self.sql_delete(rs, "event.registration_parts",
                                           blockers["registration_parts"])
                if "registration_tracks" in cascade:
                    ret *= self.sql_delete(rs, "event.registration_tracks",
                                           blockers["registration_tracks"])
                if "course_choices" in cascade:
                    ret *= self.sql_delete(rs, "event.course_choices",
                                           blockers["course_choices"])

                # check if registration is deletable after cascading
                blockers = self.delete_registration_blockers(
                    rs, registration_id)

            if not blockers:
                ret *= self.sql_delete_one(
                    rs, "event.registrations", registration_id)
                self.event_log(rs, const.EventLogCodes.registration_deleted,
                               reg['event_id'], persona_id=reg['persona_id'])
            else:
                raise ValueError(
                    n_("Deletion of %(type)s blocked by %(block)s."),
                    {"type": "registration", "block": blockers.keys()})
        return ret

    def _calculate_single_fee(self, rs, reg, *, event=None, event_id=None,
                              is_member=None):
        """Helper function to calculate the fee for one registration.

        This is used inside `create_registration` and `set_registration`,
        so we take the full registration and event as input instead of
        retrieving them via id.

        :type reg: {str: object}
        :type event: {str: object}
        :type event_id: int
        :type is_member: bool or None
        :param is_member: If this is None, retrieve membership status here.
        :rtype: decimal.Decimal
        """
        fee = decimal.Decimal(0)
        rps = const.RegistrationPartStati

        if event is None and event_id is None:
            raise ValueError("No input given.")
        elif event is not None and event_id is not None:
            raise ValueError("Only one input for event allowed.")
        elif event_id is not None:
            event = self.get_event(rs, event_id)
        for part_id, rpart in reg['parts'].items():
            part = event['parts'][part_id]
            if rps(rpart['status']).is_involved():
                fee += part['fee']

        for fee_modifier in event['fee_modifiers'].values():
            field = event['fields'][fee_modifier['field_id']]
            status = rps(reg['parts'][fee_modifier['part_id']]['status'])
            if status.is_involved():
                if reg['fields'].get(field['field_name']):
                    fee += fee_modifier['amount']

        if is_member is None:
            is_member = self.core.get_persona(
                rs, reg['persona_id'])['is_member']
        if not is_member:
            fee += event['nonmember_surcharge']

        return fee

    @access("event")
    def calculate_fees(self, rs, ids):
        """Calculate the total fees for some registrations.

        This should be called once for multiple registrations, as it would be
        somewhat expensive if called per registration.

        All registrations need to belong to the same event.

        The caller must have priviliged acces to that event.

        :type rs: :py:class:`cdedb.common.RequestState`
        :type ids: [int]
        :rtype: {int: decimal.Decimal}
        """
        ids = affirm_set("id", ids)

        ret = {}
        with Atomizer(rs):
            associated = self.sql_select(rs, "event.registrations",
                                         ("event_id",), ids)
            if not associated:
                return {}
            events = {e['event_id'] for e in associated}
            if len(events) > 1:
                raise ValueError(n_(
                    "Only registrations from exactly one event allowed."))

            event_id = unwrap(events)
            regs = self.get_registrations(rs, ids)
            user_id = rs.user.persona_id
            if (not self.is_orga(rs, event_id=event_id)
                    and not self.is_admin(rs)
                    and {r['persona_id'] for r in regs.values()} != {user_id}):
                raise PrivilegeError(n_("Not privileged."))

            persona_ids = {e['persona_id'] for e in regs.values()}
            personas = self.core.get_personas(rs, persona_ids)

            event = self.get_event(rs, event_id)
            ret = {}
            for reg_id, reg in regs.items():
                is_member = personas[reg['persona_id']]['is_member']
                ret[reg_id] = self._calculate_single_fee(
                    rs, reg, event=event, is_member=is_member)
        return ret
    calculate_fee = singularize(calculate_fees)

    @access("event")
    def check_orga_addition_limit(self, rs, event_id):
        """Implement a rate limiting check for orgas adding persons.

        Since adding somebody as participant or orga to an event gives all
        orgas basically full access to their data, we rate limit this
        operation.

        :type rs: :py:class:`cdedb.common.RequestState`
        :type event_id: int
        :rtype: bool
        :returns: True if limit has not been reached.
        """
        event_id = affirm("id", event_id)
        if (not self.is_orga(rs, event_id=event_id)
                and not self.is_admin(rs)):
            raise PrivilegeError(n_("Not privileged."))
        if self.is_admin(rs):
            # Admins are exempt
            return True
        with Atomizer(rs):
            query = glue(
                "SELECT COUNT(*) AS num FROM event.log WHERE event_id = %s",
                "AND code = %s AND submitted_by != persona_id",
                "AND ctime >= now() - interval '24 hours'")
            params = (event_id, const.EventLogCodes.registration_created)
            num = unwrap(self.query_one(rs, query, params))
        return num < self.conf["ORGA_ADD_LIMIT"]

    @access("event")
    def list_lodgement_groups(self, rs, event_id):
        """List all lodgement groups for an event.

        :type rs: :py:class:`cdedb.common.RequestState`
        :type event_id: int
        :rtype: {int: str}
        :returns: dict mapping ids to names
        """
        event_id = affirm("id", event_id)
        if not self.is_orga(rs, event_id=event_id) and not self.is_admin(rs):
            raise PrivilegeError(n_("Not privileged."))
        data = self.sql_select(rs, "event.lodgement_groups", ("id", "moniker"),
                               (event_id,), entity_key="event_id")
        return {e['id']: e['moniker'] for e in data}

    @access("event")
    def get_lodgement_groups(self, rs, ids):
        """Retrieve data for some lodgement groups.

        All have to be from the same event.

        :type rs: :py:class:`cdedb.common.RequestState`
        :type ids: [int]
        :rtype: {int: {str: object}}
        """
        ids = affirm_set("id", ids)
        with Atomizer(rs):
            data = self.sql_select(
                rs, "event.lodgement_groups", LODGEMENT_GROUP_FIELDS, ids)
            if not data:
                return {}
            events = {e['event_id'] for e in data}
            if len(events) > 1:
                raise ValueError(n_(
                    "Only lodgement groups from exactly one event allowed!"))
            event_id = unwrap(events)
            if (not self.is_orga(rs, event_id=event_id)
                    and not self.is_admin(rs)):
                raise PrivilegeError(n_("Not privileged."))
        return {e['id']: e for e in data}
    get_lodgement_group = singularize(get_lodgement_groups)

    @access("event")
    def set_lodgement_group(self, rs, data):
        """Update some keys of a lodgement group.

        :type rs: :py:class:`cdedb.common.RequestState`
        :type data: {str: object}
        :rtype: int
        :returns: default return code
        """
        data = affirm("lodgement_group", data)
        ret = 1
        with Atomizer(rs):
            current = unwrap(self.get_lodgement_groups(rs, (data['id'],)))
            event_id, moniker = current['event_id'], current['moniker']
            if (not self.is_orga(rs, event_id=event_id)
                    and not self.is_admin(rs)):
                raise PrivilegeError(n_("Not privileged."))
            self.assert_offline_lock(rs, event_id=event_id)

            # Do the actual work:
            ret *= self.sql_update(rs, "event.lodgement_groups", data)
            self.event_log(
                rs, const.EventLogCodes.lodgement_group_changed, event_id,
                additional_info=moniker)

        return ret

    @access("event")
    def create_lodgement_group(self, rs, data):
        """Make a new lodgement group.

        :type rs: :py:class:`cdedb.common.RequestState`
        :type data: {str: object}
        :rtype: int
        :returns: the id of the new lodgement group
        """
        data = affirm("lodgement_group", data, creation=True)

        if (not self.is_orga(rs, event_id=data['event_id'])
                and not self.is_admin(rs)):
            raise PrivilegeError(n_("Not privileged."))
        self.assert_offline_lock(rs, event_id=data['event_id'])
        with Atomizer(rs):
            new_id = self.sql_insert(rs, "event.lodgement_groups", data)
            self.event_log(
                rs, const.EventLogCodes.lodgement_group_created,
                data['event_id'], additional_info=data['moniker'])
        return new_id

    @access("event")
    def delete_lodgement_group_blockers(self, rs, group_id):
        """Determine what keeps a lodgement group from being deleted.

        Possible blockers:

        * lodgements: A lodgement that is part of this lodgement group.

        :type rs: :py:class:`cdedb.common.RequestState`
        :type group_id: int
        :rtype: {str: [int]}
        :return: List of blockers, separated by type. The values of the dict
            are the ids of the blockers.
        """
        group_id = affirm("id", group_id)
        blockers = {}

        lodgements = self.sql_select(
            rs, "event.lodgements", ("id",), (group_id,),
            entity_key="group_id")
        if lodgements:
            blockers["lodgements"] = [e["id"] for e in lodgements]

        return blockers

    @access("event")
    def delete_lodgement_group(self, rs, group_id, cascade=None):
        """Delete a lodgement group.

        :type rs: :py:class:`cdedb.common.RequestState`
        :type group_id: int
        :type cascade: bool
        :param cascade: Specify which deletion blockers to cascadingly
            remove or ignore. If None or empty, cascade none.
        :rtype: int
        :returns: default return code
        """
        group_id = affirm("id", group_id)
        blockers = self.delete_lodgement_group_blockers(rs, group_id)
        if not cascade:
            cascade = set()
        cascade = affirm_set("str", cascade)
        cascade = cascade & blockers.keys()
        if blockers.keys() - cascade:
            raise ValueError(n_("Deletion of %(type)s blocked by %(block)s."),
                             {
                                 "type": "lodgement group",
                                 "block": blockers.keys() - cascade,
                             })

        ret = 1
        with Atomizer(rs):
            if cascade:
                if "lodgements" in cascade:
                    with Silencer(rs):
                        for lodgement_id in blockers["lodgements"]:
                            deletor = {
                                "id": lodgement_id,
                                "group_id": None,
                            }
                            ret *= self.set_lodgement(rs, deletor)

                blockers = self.delete_lodgement_group_blockers(rs, group_id)

            if not blockers:
                group = unwrap(self.get_lodgement_groups(rs, (group_id,)))
                ret *= self.sql_delete_one(
                    rs, "event.lodgement_groups", group_id)
                self.event_log(rs, const.EventLogCodes.lodgement_group_deleted,
                               event_id=group['event_id'],
                               additional_info=group['moniker'])
            else:
                raise ValueError(
                    n_("Deletion of %(type)s blocked by %(block)s."),
                    {"type": "lodgement group", "block": blockers.keys()})
        return ret

    @access("event")
    def list_lodgements(self, rs, event_id):
        """List all lodgements for an event.

        :type rs: :py:class:`cdedb.common.RequestState`
        :type event_id: int
        :rtype: {int: str}
        :returns: dict mapping ids to names
        """
        event_id = affirm("id", event_id)
        if not self.is_orga(rs, event_id=event_id) and not self.is_admin(rs):
            raise PrivilegeError(n_("Not privileged."))
        data = self.sql_select(rs, "event.lodgements", ("id", "moniker"),
                               (event_id,), entity_key="event_id")
        return {e['id']: e['moniker'] for e in data}

    @access("event")
    def get_lodgements(self, rs, ids):
        """Retrieve data for some lodgements.

        All have to be from the same event.

        :type rs: :py:class:`cdedb.common.RequestState`
        :type ids: [int]
        :rtype: {int: {str: object}}
        """
        ids = affirm_set("id", ids)
        with Atomizer(rs):
            data = self.sql_select(rs, "event.lodgements", LODGEMENT_FIELDS,
                                   ids)
            if not data:
                return {}
            events = {e['event_id'] for e in data}
            if len(events) > 1:
                raise ValueError(n_(
                    "Only lodgements from exactly one event allowed!"))
            event_id = unwrap(events)
            if (not self.is_orga(rs, event_id=event_id)
                    and not self.is_admin(rs)):
                raise PrivilegeError(n_("Not privileged."))
            event_fields = self._get_event_fields(rs, event_id)
            ret = {e['id']: e for e in data}
            for entry in ret.values():
                entry['fields'] = cast_fields(entry['fields'], event_fields)
        return {e['id']: e for e in data}
    get_lodgement = singularize(get_lodgements)

    @access("event")
    def set_lodgement(self, rs, data):
        """Update some keys of a lodgement.

        :type rs: :py:class:`cdedb.common.RequestState`
        :type data: {str: object}
        :rtype: int
        :returns: default return code
        """
        data = affirm("lodgement", data)
        with Atomizer(rs):
            current = self.sql_select_one(
                rs, "event.lodgements", ("event_id", "moniker"), data['id'])
            event_id, moniker = current['event_id'], current['moniker']
            if (not self.is_orga(rs, event_id=event_id)
                    and not self.is_admin(rs)):
                raise PrivilegeError(n_("Not privileged."))
            self.assert_offline_lock(rs, event_id=event_id)

            # now we get to do the actual work
            ret = 1
            ldata = {k: v for k, v in data.items()
                     if k in LODGEMENT_FIELDS and k != "fields"}
            if len(ldata) > 1:
                ret *= self.sql_update(rs, "event.lodgements", ldata)
            if 'fields' in data:
                # delayed validation since we need more info
                event_fields = self._get_event_fields(rs, event_id)
                fdata = affirm(
                    "event_associated_fields", data['fields'],
                    fields=event_fields,
                    association=const.FieldAssociations.lodgement)

                fupdate = {
                    'id': data['id'],
                    'fields': fdata,
                }
                ret *= self.sql_json_inplace_update(rs, "event.lodgements",
                                                    fupdate)
            self.event_log(
                rs, const.EventLogCodes.lodgement_changed, event_id,
                additional_info=moniker)
            return ret

    @access("event")
    def create_lodgement(self, rs, data):
        """Make a new lodgement.

        :type rs: :py:class:`cdedb.common.RequestState`
        :type data: {str: object}
        :rtype: int
        :returns: the id of the new lodgement
        """
        data = affirm("lodgement", data, creation=True)
        # direct validation since we already have an event_id
        event_fields = self._get_event_fields(rs, data['event_id'])
        fdata = data.get('fields') or {}
        fdata = affirm(
            "event_associated_fields", fdata, fields=event_fields,
            association=const.FieldAssociations.lodgement)
        data['fields'] = PsycoJson(fdata)
        if (not self.is_orga(rs, event_id=data['event_id'])
                and not self.is_admin(rs)):
            raise PrivilegeError(n_("Not privileged."))
        self.assert_offline_lock(rs, event_id=data['event_id'])
        with Atomizer(rs):
            new_id = self.sql_insert(rs, "event.lodgements", data)
            self.event_log(
                rs, const.EventLogCodes.lodgement_created, data['event_id'],
                additional_info=data['moniker'])
        return new_id

    @access("event")
    def delete_lodgement_blockers(self, rs, lodgement_id):
        """Determine what keeps a lodgement from beeing deleted.

        Possible blockers:

        * inhabitants: A registration part that assigns a registration to the
                       lodgement as an inhabitant.

        :type rs: :py:class:`cdedb.common.RequestState`
        :type lodgement_id: int
        :rtype: {str: [int]}
        :return: List of blockers, separated by type. The values of the dict
            are the ids of the blockers.
        """
        lodgement_id = affirm("id", lodgement_id)
        blockers = {}

        inhabitants = self.sql_select(
            rs, "event.registration_parts", ("id",), (lodgement_id,),
            entity_key="lodgement_id")
        if inhabitants:
            blockers["inhabitants"] = [e["id"] for e in inhabitants]

        return blockers

    @access("event")
    def delete_lodgement(self, rs, lodgement_id, cascade=None):
        """Make a new lodgement.

        :type rs: :py:class:`cdedb.common.RequestState`
        :type lodgement_id: int
        :type cascade: bool
        :param cascade: Specify which deletion blockers to cascadingly
            remove or ignore. If None or empty, cascade none.
        :rtype: int
        :returns: default return code
        """
        lodgement_id = affirm("id", lodgement_id)
        lodgement = self.get_lodgement(rs, lodgement_id)
        event_id = lodgement["event_id"]
        if (not self.is_orga(rs, event_id=event_id)
                and not self.is_admin(rs)):
            raise PrivilegeError(n_("Not privileged."))
        self.assert_offline_lock(rs, event_id=event_id)

        blockers = self.delete_lodgement_blockers(rs, lodgement_id)
        if not cascade:
            cascade = set()
        cascade = affirm_set("str", cascade)
        cascade = cascade & blockers.keys()
        if blockers.keys() - cascade:
            raise ValueError(n_("Deletion of %(type)s blocked by %(block)s."),
                             {
                                 "type": "lodgement",
                                 "block": blockers.keys() - cascade,
                             })

        ret = 1
        with Atomizer(rs):
            if cascade:
                if "inhabitants" in cascade:
                    query = ("UPDATE event.registration_parts"
                             " SET lodgement_id = NULL"
                             " WHERE id = ANY(%s)")
                    params = (blockers["inhabitants"])
                    ret *= self.query_exec(rs, query, params)

                blockers = self.delete_lodgement_blockers(rs, lodgement_id)

            if not blockers:
                ret *= self.sql_delete_one(rs, "event.lodgements", lodgement_id)
                self.event_log(rs, const.EventLogCodes.lodgement_deleted,
                               event_id, additional_info=lodgement["moniker"])
            else:
                raise ValueError(
                    n_("Deletion of %(type)s blocked by %(block)s."),
                    {"type": "lodgement", "block": blockers.keys()})
        return ret

    @access("event")
    def get_questionnaire(self, rs, event_id, kinds=None):
        """Retrieve the questionnaire rows for a specific event.

        Rows are seperated by kind. Specifying a kinds will get you only rows
        of those kinds, otherwise you get them all.

        :type rs: :py:class:`cdedb.common.RequestState`
        :type event_id: int
        :type kinds: [const.QuestionnaireUsages] or None
        :rtype: [{str: object}]
        :returns: list of questionnaire row entries
        """
        event_id = affirm("id", event_id)
        kinds = kinds or []
        affirm_set("enum_questionnaireusages", kinds)
        query = "SELECT {fields} FROM event.questionnaire_rows".format(
            fields=", ".join(QUESTIONNAIRE_ROW_FIELDS))
        constraints = ["event_id = %s"]
        params = [event_id]
        if kinds:
            constraints.append("kind = ANY(%s)")
            params.append(kinds)
        query += " WHERE " + " AND ".join(c for c in constraints)
        d = self.query_all(rs, query, params)
        for row in d:
            row['kind'] = const.QuestionnaireUsages(row['kind'])
        ret = {
            k: sorted([e for e in d if e['kind'] == k], key=lambda x: x['pos'])
            for k in kinds or const.QuestionnaireUsages
        }
        return ret

    @access("event")
    def set_questionnaire(self, rs, event_id, data):
        """Replace current questionnaire rows for a specific event, by kind.

        This superseeds the current questionnaire for all given kinds.
        Kinds that are not present in data, will not be touched.

        To delete all questionnaire rows, you can specify data as None.

        :type rs: :py:class:`cdedb.common.RequestState`
        :type event_id: int
        :type data: {int: [{str: object}]} or None
        :rtype: int
        :returns: default return code
        """
        event_id = affirm("id", event_id)
        event = self.get_event(rs, event_id)
        if data is not None:
            current = self.get_questionnaire(rs, event_id)
            current.update(data)
            for k, v in current.items():
                for e in v:
                    if 'pos' in e:
                        del e['pos']
            data = affirm("questionnaire", current,
                          field_definitions=event['fields'],
                          fee_modifiers=event['fee_modifiers'])
        if not self.is_orga(rs, event_id=event_id) and not self.is_admin(rs):
            raise PrivilegeError(n_("Not privileged."))
        self.assert_offline_lock(rs, event_id=event_id)
        with Atomizer(rs):
            ret = 1
            # Allow deletion of enitre questionnaire by specifying None.
            if data is None:
                self.sql_delete(rs, "event.questionnaire_rows", (event_id,),
                                entity_key="event_id")
                return 1
            # Otherwise replace rows for all given kinds.
            for kind, rows in data.items():
                query = ("DELETE FROM event.questionnaire_rows"
                         " WHERE event_id = %s AND kind = %s")
                params = (event_id, kind)
                self.query_exec(rs, query, params)
                for pos, row in enumerate(rows):
                    new_row = copy.deepcopy(row)
                    new_row['pos'] = pos
                    new_row['event_id'] = event_id
                    new_row['kind'] = kind
                    ret *= self.sql_insert(
                        rs, "event.questionnaire_rows", new_row)
            self.event_log(
                rs, const.EventLogCodes.questionnaire_changed, event_id)
        return ret

    @access("event")
    def lock_event(self, rs, event_id):
        """Lock an event for offline usage.

        :type rs: :py:class:`cdedb.common.RequestState`
        :type event_id: int
        :rtype: int
        :returns: standard return code
        """
        event_id = affirm("id", event_id)
        if not self.is_orga(rs, event_id=event_id) and not self.is_admin(rs):
            raise PrivilegeError(n_("Not privileged."))
        self.assert_offline_lock(rs, event_id=event_id)
        # An event in the main instance is considered as locked if offline_lock
        # is true, in the offline instance it is the other way around
        update = {
            'id': event_id,
            'offline_lock': not self.conf["CDEDB_OFFLINE_DEPLOYMENT"],
        }
        ret = self.sql_update(rs, "event.events", update)
        self.event_log(rs, const.EventLogCodes.event_locked, event_id)
        return ret

    @access("event")
    def export_event(self, rs, event_id):
        """Export an event for offline usage or after offline usage.

        This provides a more general export functionality which could
        also be used without locking.

        :type rs: :py:class:`cdedb.common.RequestState`
        :type event_id: int
        :rtype: dict
        :returns: dict holding all data of the exported event
        """
        event_id = affirm("id", event_id)
        if not self.is_orga(rs, event_id=event_id) and not self.is_admin(rs):
            raise PrivilegeError(n_("Not privileged."))

        def list_to_dict(alist):
            return {e['id']: e for e in alist}

        with Atomizer(rs):
            ret = {
                'CDEDB_EXPORT_EVENT_VERSION': CDEDB_EXPORT_EVENT_VERSION,
                'kind': "full",  # could also be "partial"
                'id': event_id,
                'event.events': list_to_dict(self.sql_select(
                    rs, "event.events", EVENT_FIELDS, (event_id,))),
                'timestamp': now(),
            }
            # Table name; column to scan; fields to extract
            tables = (
                ('event.event_parts', "event_id", EVENT_PART_FIELDS),
                ('event.course_tracks', "part_id", COURSE_TRACK_FIELDS),
                ('event.courses', "event_id", COURSE_FIELDS),
                ('event.course_segments', "track_id", (
                    'id', 'course_id', 'track_id', 'is_active')),
                ('event.orgas', "event_id", (
                    'id', 'persona_id', 'event_id',)),
                ('event.field_definitions', "event_id",
                 FIELD_DEFINITION_FIELDS),
                ('event.fee_modifiers', "part_id", FEE_MODIFIER_FIELDS),
                ('event.lodgement_groups', "event_id", LODGEMENT_GROUP_FIELDS),
                ('event.lodgements', "event_id", LODGEMENT_FIELDS),
                ('event.registrations', "event_id", REGISTRATION_FIELDS),
                ('event.registration_parts', "part_id",
                 REGISTRATION_PART_FIELDS),
                ('event.registration_tracks', "track_id",
                 REGISTRATION_TRACK_FIELDS),
                ('event.course_choices', "track_id", (
                    'id', 'registration_id', 'track_id', 'course_id', 'rank',)),
                ('event.questionnaire_rows', "event_id", (
                    'id', 'event_id', 'field_id', 'pos', 'title', 'info',
                    'input_size', 'readonly', 'kind')),
                ('event.log', "event_id", (
                    'id', 'ctime', 'code', 'submitted_by', 'event_id',
                    'persona_id', 'additional_info')),
            )
            personas = set()
            for table, id_name, columns in tables:
                if id_name == "event_id":
                    id_range = {event_id}
                elif id_name == "part_id":
                    id_range = set(ret['event.event_parts'])
                elif id_name == "track_id":
                    id_range = set(ret['event.course_tracks'])
                else:
                    id_range = None
                if 'id' not in columns:
                    columns += ('id',)
                ret[table] = list_to_dict(self.sql_select(
                    rs, table, columns, id_range, entity_key=id_name))
                # Note the personas present to export them further on
                for e in ret[table].values():
                    if e.get('persona_id'):
                        personas.add(e['persona_id'])
                    if e.get('submitted_by'):  # for log entries
                        personas.add(e['submitted_by'])
            ret['core.personas'] = list_to_dict(self.sql_select(
                rs, "core.personas", PERSONA_EVENT_FIELDS, personas))
            return ret

    @classmethod
    def translate(cls, data, translations, extra_translations=None):
        """Helper to do the actual translation of IDs which got out of sync.

        This does some additional sanitizing besides applying the
        translation.

        :type data: [{str: object}]
        :type translations: {str: {int: int}}
        :type extra_translations: {str: str}
        :rtype: [{str: object}]
        """
        extra_translations = extra_translations or {}
        ret = copy.deepcopy(data)
        for x in ret:
            if x in translations or x in extra_translations:
                target = extra_translations.get(x, x)
                ret[x] = translations[target].get(ret[x], ret[x])
            if isinstance(ret[x], collections.Mapping):
                # All mappings have to be JSON columns in the database
                # (nothing else should be possible).
                ret[x] = PsycoJson(
                    cls.translate(ret[x], translations, extra_translations))
        if ret.get('real_persona_id'):
            ret['real_persona_id'] = None
        if ret.get('amount_owed'):
            del ret['amount_owed']
        return ret

    def synchronize_table(self, rs, table, data, current, translations,
                          entity=None, extra_translations=None):
        """Replace one data set in a table with another.

        This is a bit involved, since both DB instances may have been
        modified, so that conflicting primary keys were created. Thus we
        have a snapshot ``current`` of the state at locking time and
        apply the diff to the imported state in ``data``. Any IDs which
        were not previously present in the DB into which we import have
        to be kept track of -- this is done in ``translations``.

        :type rs: :py:class:`cdedb.common.RequestState`
        :type table: str
        :type data: {int: {str: object}}
        :param data: Data set to put in.
        :type current: {int: {str: object}}
        :param current: Current state.
        :type translations: {str: {int: int}}
        :param translations: IDs which got out of sync during offline usage.
        :type entity: str
        :param entity: Name of IDs this table is referenced as. Any of the
          primary keys which are processed here, that got out of sync are
          added to the corresponding entry in ``translations``
        :type extra_translations: {str: str}
        :param extra_translations: Additional references which do not use a
          standard name.
        :rtype: int
        :returns: standard return code
        """
        extra_translations = extra_translations or {}
        ret = 1
        for anid in set(current) - set(data):
            # we do not delete additional log messages; this can mainly
            # happen if somebody gets the order of downloading an export and
            # locking the event wrong
            if table != 'event.log':
                ret *= self.sql_delete_one(rs, table, anid)
        for e in data.values():
            if e != current.get(e['id']):
                new_e = self.translate(e, translations, extra_translations)
                if new_e['id'] in current:
                    ret *= self.sql_update(rs, table, new_e)
                else:
                    if 'id' in new_e:
                        del new_e['id']
                    new_id = self.sql_insert(rs, table, new_e)
                    ret *= new_id
                    if entity:
                        translations[entity][e['id']] = new_id
        return ret

    @access("event")
    def unlock_import_event(self, rs, data):
        """Unlock an event after offline usage and import changes.

        This is a combined action so that we stay consistent.

        :type rs: :py:class:`cdedb.common.RequestState`
        :type data: dict
        :rtype: int
        :returns: standard return code
        """
        data = affirm("serialized_event", data)
        if not self.is_orga(rs, event_id=data['id']) and not self.is_admin(rs):
            raise PrivilegeError(n_("Not privileged."))
        if self.conf["CDEDB_OFFLINE_DEPLOYMENT"]:
            raise RuntimeError(n_(glue("Imports into an offline instance must",
                                       "happen via shell scripts.")))
        if not self.is_offline_locked(rs, event_id=data['id']):
            raise RuntimeError(n_("Not locked."))
        if data["CDEDB_EXPORT_EVENT_VERSION"] != CDEDB_EXPORT_EVENT_VERSION:
            raise ValueError(n_("Version mismatch – aborting."))

        with Atomizer(rs):
            current = self.export_event(rs, data['id'])
            # First check that all newly created personas have been
            # transferred to the online DB
            claimed = {e['persona_id']
                       for e in data['event.registrations'].values()
                       if not e['real_persona_id']}
            if claimed - set(current['core.personas']):
                raise ValueError(n_("Non-transferred persona found"))

            ret = 1
            # Second synchronize the data sets
            translations = collections.defaultdict(dict)
            for reg in data['event.registrations'].values():
                if reg['real_persona_id']:
                    translations['persona_id'][reg['persona_id']] = \
                        reg['real_persona_id']
            extra_translations = {'course_instructor': 'course_id'}
            # Table name; name of foreign keys referencing this table
            tables = (('event.events', None),
                      ('event.event_parts', 'part_id'),
                      ('event.course_tracks', 'track_id'),
                      ('event.courses', 'course_id'),
                      ('event.course_segments', None),
                      ('event.orgas', None),
                      ('event.field_definitions', 'field_id'),
                      ('event.fee_modifiers', None),
                      ('event.lodgement_groups', 'group_id'),
                      ('event.lodgements', 'lodgement_id'),
                      ('event.registrations', 'registration_id'),
                      ('event.registration_parts', None),
                      ('event.registration_tracks', None),
                      ('event.course_choices', None),
                      ('event.questionnaire_rows', None),
                      ('event.log', None))
            for table, entity in tables:
                ret *= self.synchronize_table(
                    rs, table, data[table], current[table], translations,
                    entity=entity, extra_translations=extra_translations)
            # Third fix the amounts owed for all registrations.
            reg_ids = self.list_registrations(rs, event_id=data['id'])
            fees_owed = self.calculate_fees(rs, reg_ids)
            for reg_id, fee in fees_owed.items():
                update = {
                    'id': reg_id,
                    'amount_owed': fee,
                }
                ret *= self.sql_update(rs, "event.registrations", update)

            # Forth unlock the event
            update = {
                'id': data['id'],
                'offline_lock': False,
            }
            ret *= self.sql_update(rs, "event.events", update)
            self.event_log(rs, const.EventLogCodes.event_unlocked, data['id'])
            return ret

    @access("event", "droid_quick_partial_export")
    def partial_export_event(self, rs, event_id):
        """Export an event for third-party applications.

        This provides a consumer-friendly package of event data which can
        later on be reintegrated with the partial import facility.

        :type rs: :py:class:`cdedb.common.RequestState`
        :type event_id: int
        :rtype: dict
        :returns: dict holding all data of the exported event
        """
        event_id = affirm("id", event_id)
        access_ok = (
            (self.conf["CDEDB_OFFLINE_DEPLOYMENT"]  # this grants access for
             and "droid_quick_partial_export" in rs.user.roles)  # the droid
            or self.is_orga(rs, event_id=event_id)
            or self.is_admin(rs))
        if not access_ok:
            raise PrivilegeError(n_("Not privileged."))

        def list_to_dict(alist):
            return {e['id']: e for e in alist}

        with Atomizer(rs):
            event = self.get_event(rs, event_id)
            # basics
            ret = {
                'CDEDB_EXPORT_EVENT_VERSION': CDEDB_EXPORT_EVENT_VERSION,
                'kind': "partial",  # could also be "full"
                'id': event_id,
                'timestamp': now(),
            }
            # courses
            courses = list_to_dict(self.sql_select(
                rs, 'event.courses', COURSE_FIELDS, (event_id,),
                entity_key='event_id'))
            temp = self.sql_select(
                rs, 'event.course_segments',
                ('course_id', 'track_id', 'is_active'), courses.keys(),
                entity_key='course_id')
            lookup = collections.defaultdict(dict)
            for e in temp:
                lookup[e['course_id']][e['track_id']] = e['is_active']
            for course_id, course in courses.items():
                del course['id']
                del course['event_id']
                course['segments'] = lookup[course_id]
                course['fields'] = cast_fields(
                    course['fields'], event['fields'])
            ret['courses'] = courses
            # lodgement groups
            lodgement_groups = list_to_dict(self.sql_select(
                rs, 'event.lodgement_groups', LODGEMENT_GROUP_FIELDS,
                (event_id,), entity_key='event_id'))
            for lodgement_group in lodgement_groups.values():
                del lodgement_group['id']
                del lodgement_group['event_id']
            ret['lodgement_groups'] = lodgement_groups
            # lodgements
            lodgements = list_to_dict(self.sql_select(
                rs, 'event.lodgements', LODGEMENT_FIELDS, (event_id,),
                entity_key='event_id'))
            for lodgement in lodgements.values():
                del lodgement['id']
                del lodgement['event_id']
                lodgement['fields'] = cast_fields(lodgement['fields'],
                                                  event['fields'])
            ret['lodgements'] = lodgements
            # registrations
            registrations = list_to_dict(self.sql_select(
                rs, 'event.registrations', REGISTRATION_FIELDS, (event_id,),
                entity_key='event_id'))
            backup_registrations = copy.deepcopy(registrations)
            temp = self.sql_select(
                rs, 'event.registration_parts',
                REGISTRATION_PART_FIELDS, registrations.keys(),
                entity_key='registration_id')
            part_lookup = collections.defaultdict(dict)
            for e in temp:
                part_lookup[e['registration_id']][e['part_id']] = e
            temp = self.sql_select(
                rs, 'event.registration_tracks',
                REGISTRATION_TRACK_FIELDS, registrations.keys(),
                entity_key='registration_id')
            track_lookup = collections.defaultdict(dict)
            for e in temp:
                track_lookup[e['registration_id']][e['track_id']] = e
            choices = self.sql_select(
                rs, "event.course_choices",
                ("registration_id", "track_id", "course_id", "rank"),
                registrations.keys(), entity_key="registration_id")
            for registration_id, registration in registrations.items():
                del registration['id']
                del registration['event_id']
                del registration['persona_id']
                del registration['real_persona_id']
                parts = part_lookup[registration_id]
                for part in parts.values():
                    del part['registration_id']
                    del part['part_id']
                registration['parts'] = parts
                tracks = track_lookup[registration_id]
                for track_id, track in tracks.items():
                    tmp = {e['course_id']: e['rank'] for e in choices
                           if (e['registration_id'] == track['registration_id']
                               and e['track_id'] == track_id)}
                    track['choices'] = xsorted(tmp.keys(), key=tmp.get)
                    del track['registration_id']
                    del track['track_id']
                registration['tracks'] = tracks
                registration['fields'] = cast_fields(registration['fields'],
                                                     event['fields'])
            ret['registrations'] = registrations
            # now we add additional information that is only auxillary and
            # does not correspond to changeable entries
            #
            # event
            export_event = copy.deepcopy(event)
            del export_event['id']
            del export_event['begin']
            del export_event['end']
            del export_event['is_open']
            del export_event['orgas']
            del export_event['tracks']
            for part in export_event['parts'].values():
                del part['id']
                del part['event_id']
                for track in part['tracks'].values():
                    del track['id']
                    del track['part_id']
            for f in ('lodge_field', 'reserve_field', 'course_room_field'):
                if export_event[f]:
                    export_event[f] = event['fields'][event[f]]['field_name']
            new_fields = {
                field['field_name']: field
                for field in export_event['fields'].values()
            }
            for field in new_fields.values():
                del field['field_name']
                del field['event_id']
                del field['id']
            export_event['fields'] = new_fields
            new_fee_modifiers = {
                mod['modifier_name'] + str(mod['part_id']): mod
                for mod in export_event['fee_modifiers'].values()
            }
            for mod in new_fee_modifiers.values():
                del mod['id']
                del mod['modifier_name']
                mod['part'] = event['parts'][mod['part_id']]['shortname']
                del mod['part_id']
                mod['field'] = event['fields'][mod['field_id']]['field_name']
                del mod['field_id']
            export_event['fee_modifiers'] = new_fee_modifiers
            ret['event'] = export_event
            # personas
            persona_ids = tuple(reg['persona_id']
                                for reg in backup_registrations.values())
            personas = self.core.get_event_users(rs, persona_ids, event_id)
            for reg_id, registration in ret['registrations'].items():
                persona = personas[backup_registrations[reg_id]['persona_id']]
                persona['is_orga'] = persona['id'] in event['orgas']
                for attr in ('is_active', 'is_meta_admin', 'is_archived',
                             'is_assembly_admin', 'is_assembly_realm',
                             'is_cde_admin', 'is_finance_admin', 'is_cde_realm',
                             'is_core_admin', 'is_event_admin',
                             'is_event_realm', 'is_ml_admin', 'is_ml_realm',
                             'is_searchable'):
                    del persona[attr]
                registration['persona'] = persona
            return ret

    @access("event")
    def partial_import_event(self, rs, data, dryrun, token=None):
        """Incorporate changes into an event.

        In contrast to the full import in this case the data describes a
        delta to be applied to the current online state.

        :type rs: :py:class:`cdedb.common.RequestState`
        :type data: dict
        :type dryrun: bool
        :param dryrun: If True we do not modify any state.
        :type token: str
        :param token: Expected transaction token. If the transaction would
          generate a different token a PartialImportError is raised.
        :rtype: (str, dict)
        :returns: A tuple of a transaction token and the datasets that
          are changed by the operation (in the state after the change). The
          transaction token describes the change and can be submitted to
          guarantee a certain effect.
        """
        data = affirm("serialized_partial_event", data)
        dryrun = affirm("bool", dryrun)
        if not self.is_orga(rs, event_id=data['id']) and not self.is_admin(rs):
            raise PrivilegeError(n_("Not privileged."))
        self.assert_offline_lock(rs, event_id=data['id'])
        if data["CDEDB_EXPORT_EVENT_VERSION"] != CDEDB_EXPORT_EVENT_VERSION:
            raise ValueError(n_("Version mismatch – aborting."))

        def dict_diff(old, new):
            delta = {}
            previous = {}
            # keys missing in the new dict are simply ignored
            for key, value in new.items():
                if key not in old:
                    delta[key] = value
                else:
                    if value == old[key]:
                        pass
                    elif isinstance(value, collections.abc.Mapping):
                        d, p = dict_diff(old[key], value)
                        if d:
                            delta[key], previous[key] = d, p
                    else:
                        delta[key] = value
                        previous[key] = old[key]
            return delta, previous

        with Atomizer(rs):
            event = unwrap(self.get_events(rs, (data['id'],)))
            all_current_data = self.partial_export_event(rs, data['id'])
            oregistration_ids = self.list_registrations(rs, data['id'])
            old_registrations = self.get_registrations(rs, oregistration_ids)

            # check referential integrity
            all_track_ids = {key for course in data.get('courses', {}).values()
                             if course
                             for key in course.get('segments', {})}
            all_track_ids |= {
                key for registration in data.get('registrations', {}).values()
                if registration
                for key in registration.get('tracks', {})}
            if not all_track_ids <= set(event['tracks']):
                raise ValueError("Referential integrity of tracks violated.")

            all_part_ids = {
                key for registration in data.get('registrations', {}).values()
                if registration
                for key in registration.get('parts', {})}
            if not all_part_ids <= set(event['parts']):
                raise ValueError("Referential integrity of parts violated.")

            used_lodgement_group_ids = {
                lodgement.get('group_id')
                for lodgement in data.get('lodgements', {}).values()
                if lodgement}
            used_lodgement_group_ids -= {None}
            available_lodgement_group_ids = set(
                all_current_data['lodgement_groups'])
            available_lodgement_group_ids |= set(
                key for key in data.get('lodgement_groups', {}) if key < 0)
            available_lodgement_group_ids -= set(
                k for k, v in data.get('lodgement_groups', {}).items()
                if v is None)
            if not used_lodgement_group_ids <= available_lodgement_group_ids:
                raise ValueError(
                    n_("Referential integrity of lodgement groups violated."))

            used_lodgement_ids = {
                part.get('lodgement_id')
                for registration in data.get('registrations', {}).values()
                if registration
                for part in registration.get('parts', {}).values()}
            used_lodgement_ids -= {None}
            available_lodgement_ids = set(all_current_data['lodgements']) | set(
                key for key in data.get('lodgements', {}) if key < 0)
            available_lodgement_ids -= set(
                k for k, v in data.get('lodgements', {}).items() if v is None)
            if not used_lodgement_ids <= available_lodgement_ids:
                raise ValueError(
                    "Referential integrity of lodgements violated.")

            used_course_ids = set()
            for registration in data.get('registrations', {}).values():
                if registration:
                    for track in registration.get('tracks', {}).values():
                        if track:
                            used_course_ids |= set(track.get('choices', []))
                            used_course_ids.add(track.get('course_id'))
                            used_course_ids.add(track.get('course_instructor'))
            used_course_ids -= {None}
            available_course_ids = set(all_current_data['courses']) | set(
                key for key in data.get('courses', {}) if key < 0)
            available_course_ids -= set(
                k for k, v in data.get('courses', {}).items() if v is None)
            if not used_course_ids <= available_course_ids:
                raise ValueError(
                    "Referential integrity of courses violated.")

            # go to work
            total_delta = {}
            total_previous = {}

            # This needs to be processed in the following order:
            # lodgement groups -> lodgements -> courses -> registrations.

            # We handle these in the specific order of mixed_existence_sorter
            mes = mixed_existence_sorter

            gmap = {}
            gdelta = {}
            gprevious = {}
            for group_id in mes(data.get('lodgement_groups', {}).keys()):
                new_group = data['lodgement_groups'][group_id]
                current = all_current_data['lodgement_groups'].get(group_id)
                if group_id > 0 and current is None:
                    # group was deleted online in the meantime
                    gdelta[group_id] = None
                    gprevious[group_id] = None
                elif new_group is None:
                    gdelta[group_id] = None
                    gprevious[group_id] = current
                    if not dryrun:
                        self.delete_lodgement_group(
                            rs, group_id, ("lodgements",))
                elif group_id < 0:
                    gdelta[group_id] = new_group
                    gprevious[group_id] = None
                    if not dryrun:
                        new = copy.deepcopy(new_group)
                        new['event_id'] = data['id']
                        new_id = self.create_lodgement_group(rs, new)
                        gmap[group_id] = new_id
                else:
                    delta, previous = dict_diff(current, new_group)
                    if delta:
                        gdelta[group_id] = delta
                        gprevious[group_id] = previous
                        if not dryrun:
                            todo = copy.deepcopy(delta)
                            todo['id'] = group_id
                            self.set_lodgement_group(rs, todo)
            if gdelta:
                total_delta['lodgement_groups'] = gdelta
                total_previous['lodgement_groups'] = gprevious

            lmap = {}
            ldelta = {}
            lprevious = {}
            for lodgement_id in mes(data.get('lodgements', {}).keys()):
                new_lodgement = data['lodgements'][lodgement_id]
                current = all_current_data['lodgements'].get(lodgement_id)
                if lodgement_id > 0 and current is None:
                    # lodgement was deleted online in the meantime
                    ldelta[lodgement_id] = None
                    lprevious[lodgement_id] = None
                elif new_lodgement is None:
                    ldelta[lodgement_id] = None
                    lprevious[lodgement_id] = current
                    if not dryrun:
                        self.delete_lodgement(
                            rs, lodgement_id, ("inhabitants",))
                elif lodgement_id < 0:
                    ldelta[lodgement_id] = new_lodgement
                    lprevious[lodgement_id] = None
                    if not dryrun:
                        new = copy.deepcopy(new_lodgement)
                        new['event_id'] = data['id']
                        if new['group_id'] in gmap:
                            old_id = new['group_id']
                            new['group_id'] = gmap[old_id]
                        new_id = self.create_lodgement(rs, new)
                        lmap[lodgement_id] = new_id
                else:
                    delta, previous = dict_diff(current, new_lodgement)
                    if delta:
                        ldelta[lodgement_id] = delta
                        lprevious[lodgement_id] = previous
                        if not dryrun:
                            changed_lodgement = copy.deepcopy(delta)
                            changed_lodgement['id'] = lodgement_id
                            if 'group_id' in changed_lodgement:
                                old_id = changed_lodgement['group_id']
                                if old_id in gmap:
                                    changed_lodgement['group_id'] = gmap[old_id]
                            self.set_lodgement(rs, changed_lodgement)
            if ldelta:
                total_delta['lodgements'] = ldelta
                total_previous['lodgements'] = lprevious

            cmap = {}
            cdelta = {}
            cprevious = {}
            check_seg = lambda track_id, delta, original: (
                 (track_id in delta and delta[track_id] is not None)
                 or (track_id not in delta and track_id in original))
            for course_id in mes(data.get('courses', {}).keys()):
                new_course = data['courses'][course_id]
                current = all_current_data['courses'].get(course_id)
                if course_id > 0 and current is None:
                    # course was deleted online in the meantime
                    cdelta[course_id] = None
                    cprevious[course_id] = None
                elif new_course is None:
                    cdelta[course_id] = None
                    cprevious[course_id] = current
                    if not dryrun:
                        # this will fail to delete a course with attendees
                        self.delete_course(
                            rs, course_id, ("instructors", "course_choices",
                                            "course_segments"))
                elif course_id < 0:
                    cdelta[course_id] = new_course
                    cprevious[course_id] = None
                    if not dryrun:
                        new = copy.deepcopy(new_course)
                        new['event_id'] = data['id']
                        segments = new.pop('segments')
                        new['segments'] = list(segments.keys())
                        new['active_segments'] = [key for key in segments
                                                  if segments[key]]
                        new_id = self.create_course(rs, new)
                        cmap[course_id] = new_id
                else:
                    delta, previous = dict_diff(current, new_course)
                    if delta:
                        cdelta[course_id] = delta
                        cprevious[course_id] = previous
                        if not dryrun:
                            changed_course = copy.deepcopy(delta)
                            segments = changed_course.pop('segments', None)
                            if segments:
                                orig_seg = current['segments']
                                new_segments = [
                                    x for x in event['tracks']
                                    if check_seg(x, segments, orig_seg)]
                                changed_course['segments'] = new_segments
                                orig_active = [
                                    s for s, a in current['segments'].items()
                                    if a]
                                new_active = [
                                    x for x in event['tracks']
                                    if segments.get(x, x in orig_active)]
                                changed_course['active_segments'] = new_active
                            changed_course['id'] = course_id
                            self.set_course(rs, changed_course)
            if cdelta:
                total_delta['courses'] = cdelta
                total_previous['courses'] = cprevious

            rmap = {}
            rdelta = {}
            rprevious = {}

            dup = {
                old_reg['persona_id']: old_reg['id']
                for old_reg in old_registrations.values()
                }

            data_regs = data.get('registrations', {})
            for registration_id in mes(data_regs.keys()):
                new_registration = data_regs[registration_id]
                if (registration_id < 0
                        and dup.get(new_registration.get('persona_id'))):
                    # the process got out of sync and the registration was
                    # already created, so we fix this
                    registration_id = dup[new_registration.get('persona_id')]
                    del new_registration['persona_id']

                current = all_current_data['registrations'].get(
                    registration_id)
                if registration_id > 0 and current is None:
                    # registration was deleted online in the meantime
                    rdelta[registration_id] = None
                    rprevious[registration_id] = None
                elif new_registration is None:
                    rdelta[registration_id] = None
                    rprevious[registration_id] = current
                    if not dryrun:
                        self.delete_registration(
                            rs, registration_id, ("registration_parts",
                                                  "registration_tracks",
                                                  "course_choices"))
                elif registration_id < 0:
                    rdelta[registration_id] = new_registration
                    rprevious[registration_id] = None
                    if not dryrun:
                        new = copy.deepcopy(new_registration)
                        new['event_id'] = data['id']
                        for track in new['tracks'].values():
                            keys = {'course_id', 'course_instructor'}
                            for key in keys:
                                if track[key] in cmap:
                                    tmp_id = track[key]
                                    track[key] = cmap[tmp_id]
                            new_choices = [
                                cmap.get(course_id, course_id)
                                for course_id in track['choices']
                            ]
                            track['choices'] = new_choices
                        for part in new['parts'].values():
                            if part['lodgement_id'] in lmap:
                                tmp_id = part['lodgement_id']
                                part['lodgement_id'] = lmap[tmp_id]
                        new_id = self.create_registration(rs, new)
                        rmap[registration_id] = new_id
                else:
                    delta, previous = dict_diff(current, new_registration)
                    if delta:
                        rdelta[registration_id] = delta
                        rprevious[registration_id] = previous
                        if not dryrun:
                            changed_reg = copy.deepcopy(delta)
                            if 'tracks' in changed_reg:
                                for track in changed_reg['tracks'].values():
                                    keys = {'course_id', 'course_instructor'}
                                    for key in keys:
                                        if key in track:
                                            if track[key] in cmap:
                                                tmp_id = track[key]
                                                track[key] = cmap[tmp_id]
                                    if 'choices' in track:
                                        new_choices = [
                                            cmap.get(course_id, course_id)
                                            for course_id in track['choices']
                                        ]
                                        track['choices'] = new_choices
                            if 'parts' in changed_reg:
                                for part in changed_reg['parts'].values():
                                    if 'lodgement_id' in part:
                                        if part['lodgement_id'] in lmap:
                                            tmp_id = part['lodgement_id']
                                            part['lodgement_id'] = lmap[tmp_id]
                            changed_reg['id'] = registration_id
                            self.set_registration(rs, changed_reg)
            if rdelta:
                total_delta['registrations'] = rdelta
                total_previous['registrations'] = rprevious

            result = get_hash(
                json_serialize(total_delta, sort_keys=True).encode('utf-8'),
                json_serialize(total_previous, sort_keys=True).encode('utf-8')
            )
            if token is not None and result != token:
                raise PartialImportError("The delta changed.")
            if not dryrun:
                self.event_log(rs, const.EventLogCodes.event_partial_import,
                               data['id'])
            return result, total_delta<|MERGE_RESOLUTION|>--- conflicted
+++ resolved
@@ -20,13 +20,9 @@
     PERSONA_EVENT_FIELDS, CourseFilterPositions, FIELD_DEFINITION_FIELDS,
     COURSE_TRACK_FIELDS, REGISTRATION_TRACK_FIELDS, PsycoJson, implying_realms,
     json_serialize, PartialImportError, CDEDB_EXPORT_EVENT_VERSION,
-<<<<<<< HEAD
-    mixed_existence_sorter, xsorted, get_hash)
-=======
     mixed_existence_sorter, FEE_MODIFIER_FIELDS, QUESTIONNAIRE_ROW_FIELDS,
-    xsorted,
+    xsorted, get_hash,
 )
->>>>>>> 2dd67054
 from cdedb.database.connection import Atomizer
 from cdedb.query import QueryOperators
 import cdedb.database.constants as const
