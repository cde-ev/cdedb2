#!/usr/bin/env python3

"""The CdE backend provides services for members and also former members
(which attain the ``user`` role) as well as facilities for managing the
organization. We will speak of members in most contexts where former
members are also possible.
"""

import datetime
import decimal
<<<<<<< HEAD
from collections import OrderedDict
=======
from typing import Any, Collection, Dict, List, Optional, Tuple
>>>>>>> 0b738e8a

from typing_extensions import Protocol

import cdedb.database.constants as const
import cdedb.validationtypes as vtypes
from cdedb.backend.common import (
    AbstractBackend, access, affirm_set_validation as affirm_set,
    affirm_validation_typed as affirm,
    affirm_validation_typed_optional as affirm_optional, batchify, singularize,
)
from cdedb.common import (
    EXPULS_PERIOD_FIELDS, LASTSCHRIFT_FIELDS, LASTSCHRIFT_TRANSACTION_FIELDS,
    ORG_PERIOD_FIELDS, CdEDBLog, CdEDBObject, CdEDBObjectMap, DefaultReturnCode,
    DeletionBlockers, PrivilegeError, QuotaException, RequestState, implying_realms,
    merge_dicts, n_, now, unwrap,
)
from cdedb.database.connection import Atomizer
from cdedb.query import Query, QueryOperators


class CdEBackend(AbstractBackend):
    """This is the backend with the most additional role logic.

    .. note:: The changelog functionality is to be found in the core backend.
    """
    realm = "cde"

    @classmethod
    def is_admin(cls, rs: RequestState) -> bool:
        return super().is_admin(rs)

    def cde_log(self, rs: RequestState, code: const.CdeLogCodes,
                persona_id: int = None, change_note: str = None
                ) -> DefaultReturnCode:
        """Make an entry in the log.

        See
        :py:meth:`cdedb.backend.common.AbstractBackend.generic_retrieve_log`.
        """
        if rs.is_quiet:
            return 0
        data = {
            "code": code,
            "submitted_by": rs.user.persona_id,
            "persona_id": persona_id,
            "change_note": change_note,
        }
        return self.sql_insert(rs, "cde.log", data)

    @access("cde_admin")
    def retrieve_cde_log(self, rs: RequestState,
                         codes: Collection[const.CdeLogCodes] = None,
                         offset: int = None, length: int = None,
                         persona_id: int = None, submitted_by: int = None,
                         change_note: str = None,
                         time_start: datetime.datetime = None,
                         time_stop: datetime.datetime = None) -> CdEDBLog:
        """Get recorded activity.

        See
        :py:meth:`cdedb.backend.common.AbstractBackend.generic_retrieve_log`.
        """
        return self.generic_retrieve_log(
            rs, const.CdeLogCodes, "persona", "cde.log", codes=codes,
            offset=offset, length=length, persona_id=persona_id,
            submitted_by=submitted_by, change_note=change_note,
            time_start=time_start, time_stop=time_stop)

    @access("core_admin", "cde_admin")
    def retrieve_finance_log(self, rs: RequestState,
                             codes: Collection[const.FinanceLogCodes] = None,
                             offset: int = None, length: int = None,
                             persona_id: int = None, submitted_by: int = None,
                             change_note: str = None,
                             time_start: datetime.datetime = None,
                             time_stop: datetime.datetime = None) -> CdEDBLog:
        """Get financial activity.

        Similar to
        :py:meth:`cdedb.backend.common.AbstractBackend.generic_retrieve_log`.
        """
        additional_columns = ["delta", "new_balance", "members", "total"]
        return self.generic_retrieve_log(
            rs, const.FinanceLogCodes, "persona", "cde.finance_log",
            codes=codes, offset=offset, length=length, persona_id=persona_id,
            submitted_by=submitted_by, additional_columns=additional_columns,
            change_note=change_note, time_start=time_start,
            time_stop=time_stop)

    @access("member", "core_admin", "cde_admin")
    def list_lastschrift(self, rs: RequestState,
                         persona_ids: Collection[int] = None,
                         active: Optional[bool] = True) -> Dict[int, int]:
        """List all direct debit permits.

        :returns: Mapping of lastschrift_ids to their respecive persona_ids.
        """
        persona_ids = affirm_set(vtypes.ID, persona_ids or set())
        if (not ({"cde_admin", "core_admin"} & rs.user.roles)
            and (not persona_ids
                 or any(p_id != rs.user.persona_id for p_id in persona_ids))):
            raise PrivilegeError(n_("Not privileged."))
        active = affirm_optional(bool, active)
        query = "SELECT id, persona_id FROM cde.lastschrift"
        params = []
        constraints = []
        if persona_ids:
            constraints.append("persona_id = ANY(%s)")
            params.append(persona_ids)
        if active is not None:
            constraints.append("revoked_at {} NULL".format(
                "IS" if active else "IS NOT"))
        if constraints:
            query = query + " WHERE " + " AND ".join(constraints)
        data = self.query_all(rs, query, params)
        return {e['id']: e['persona_id'] for e in data}

    @access("member", "cde_admin")
    def get_lastschrifts(self, rs: RequestState, lastschrift_ids: Collection[int]
                         ) -> CdEDBObjectMap:
        """Retrieve direct debit permits."""
        lastschrift_ids = affirm_set(vtypes.ID, lastschrift_ids)
        data = self.sql_select(
            rs, "cde.lastschrift", LASTSCHRIFT_FIELDS, lastschrift_ids)
        if ("cde_admin" not in rs.user.roles
                and any(e['persona_id'] != rs.user.persona_id for e in data)):
            raise PrivilegeError(n_("Not privileged."))
        return {e['id']: e for e in data}

    class _GetLastschriftProtocol(Protocol):
        def __call__(self, rs: RequestState, lastschrift_id: int) -> CdEDBObject: ...
    get_lastschrift: _GetLastschriftProtocol = singularize(
        get_lastschrifts, "lastschrift_ids", "lastschrift_id")

    @access("cde_admin")
    def set_lastschrift(self, rs: RequestState,
                        data: CdEDBObject) -> DefaultReturnCode:
        """Modify a direct debit permit."""
        data = affirm(vtypes.Lastschrift, data)
        with Atomizer(rs):
            # First check whether we revoke a lastschrift
            log_code = const.FinanceLogCodes.modify_lastschrift
            if data.get('revoked_at'):
                current = unwrap(self.sql_select_one(
                    rs, "cde.lastschrift", ("revoked_at",), data['id']))
                if not current:
                    log_code = const.FinanceLogCodes.revoke_lastschrift
            # Now make the change
            ret = self.sql_update(rs, "cde.lastschrift", data)
            persona_id = unwrap(self.sql_select_one(
                rs, "cde.lastschrift", ("persona_id",), data['id']))
            self.core.finance_log(rs, log_code, persona_id, None, None)
        return ret

    @access("finance_admin")
    def create_lastschrift(self, rs: RequestState,
                           data: CdEDBObject) -> DefaultReturnCode:
        """Make a new direct debit permit."""
        data = affirm(vtypes.Lastschrift, data, creation=True)
        data['submitted_by'] = rs.user.persona_id
        with Atomizer(rs):
            if self.list_lastschrift(rs, persona_ids=(data['persona_id'],),
                                     active=True):
                raise ValueError(n_("Multiple active permits are disallowed."))
            new_id = self.sql_insert(rs, "cde.lastschrift", data)
            self.core.finance_log(rs, const.FinanceLogCodes.grant_lastschrift,
                                  data['persona_id'], None, None)
        return new_id

    @access("finance_admin")
    def delete_lastschrift_blockers(self, rs: RequestState, lastschrift_id: int
                                    ) -> DeletionBlockers:
        """Determine what keeps a lastschrift from being revoked.

        Possible blockers:

        * 'revoked_at': Deletion is only possible 18 months after revoking.
        * 'transactions': Transactions that were issued for this lastschrift.
        * 'active_transactions': Cannot delete a lastschrift that still has
            open transactions.
        """
        lastschrift_id = affirm(vtypes.ID, lastschrift_id)
        blockers: CdEDBObject = {}

        with Atomizer(rs):
            lastschrift = self.get_lastschrift(rs, lastschrift_id)
            # SEPA mandates need to be kept for at least 14 months after the
            # last transaction. We want to be on the safe side, so we keep them
            # for at least 14 months after revokation, which should always be
            # after the last transaction.
            # See also: ("Wie sind SEPA-Mandate aufzubewahren?")
            # https://www.bundesbank.de/action/de/613964/bbksearch \
            # ?pageNumString=1#anchor-640260
            # We instead require 18 months to have passed just to be safe.
            if not lastschrift["revoked_at"] or now() < (
                    lastschrift["revoked_at"] + datetime.timedelta(days=18*30)):
                blockers["revoked_at"] = [lastschrift_id]

            transaction_ids = self.list_lastschrift_transactions(
                rs, lastschrift_ids=(lastschrift_id,))
            if transaction_ids:
                blockers["transactions"] = list(transaction_ids.keys())
                active_transactions = self.list_lastschrift_transactions(
                    rs, lastschrift_ids=(lastschrift_id,),
                    stati=(const.LastschriftTransactionStati.issued,))
                if active_transactions:
                    blockers["active_transactions"] = list(active_transactions)

        return blockers

    @access("finance_admin")
    def delete_lastschrift(self, rs: RequestState, lastschrift_id: int,
                           cascade: Collection[str] = None
                           ) -> DefaultReturnCode:
        """Remove data about an old lastschrift.

        Only possible after the lastschrift has been revoked for at least 18
        months.
        """
        lastschrift_id = affirm(vtypes.ID, lastschrift_id)
        cascade = affirm_set(str, cascade or [])

        ret = 1
        with Atomizer(rs):
            lastschrift = self.get_lastschrift(rs, lastschrift_id)
            blockers = self.delete_lastschrift_blockers(rs, lastschrift_id)
            cascade &= blockers.keys()
            if blockers.keys() - cascade:
                raise ValueError(
                    n_("Deletion of %(type)s blocked by %(block)s."),
                    {
                        "type": "lastschrift",
                        "block": blockers.keys() - cascade,
                    })
            if cascade:
                msg = n_("Unable to cascade %(blocker)s.")
                if "revoked_at" in blockers:
                    raise ValueError(msg, {"blocker": "revoked_at"})
                if "active_transactions" in blockers:
                    raise ValueError(msg, {"blocker": "active_transactions"})
                if "transactions" in blockers:
                    ret *= self.sql_delete(rs, "cde.lastschrift_transactions",
                                           blockers["transactions"])

                blockers = self.delete_lastschrift_blockers(rs, lastschrift_id)

            if not blockers:
                ret *= self.sql_delete_one(
                    rs, "cde.lastschrift", lastschrift_id)
                self.core.finance_log(
                    rs, const.FinanceLogCodes.lastschrift_deleted,
                    persona_id=lastschrift["persona_id"], delta=None,
                    new_balance=None)
            else:
                raise ValueError(
                    n_("Deletion of %(type)s blocked by %(block)s."),
                    {"type": "lastschrift", "block": blockers.keys()})
        return ret

    @access("member", "cde_admin")
    def list_lastschrift_transactions(
            self, rs: RequestState, lastschrift_ids: Collection[int] = None,
            stati: Collection[const.LastschriftTransactionStati] = None,
            periods: Collection[int] = None) -> Dict[int, int]:
        """List direct debit transactions.
        :param lastschrift_ids: If this is not None show only those
          transactions originating with ids in the list.
        :param stati: If this is not None show only transactions with these
          statuses.
        :param periods: If this is not None show only those transactions in
          the specified periods.
        :returns: Mapping of transaction ids to direct debit permit ids.
        """
        lastschrift_ids = affirm_set(vtypes.ID, lastschrift_ids or set())
        if "cde_admin" not in rs.user.roles:
            # Don't allow None for non admins.
            if lastschrift_ids is None:
                raise PrivilegeError(n_("Not privileged."))
            # Otherwise pass this to get_lastschrift, which does access check.
            else:
                _ = self.get_lastschrifts(rs, lastschrift_ids)
        stati = affirm_set(const.LastschriftTransactionStati, stati or set())
        periods = affirm_set(vtypes.ID, periods or set())
        query = "SELECT id, lastschrift_id FROM cde.lastschrift_transactions"
        params: List[Any] = []
        constraints = []
        if lastschrift_ids:
            constraints.append("lastschrift_id = ANY(%s)")
            params.append(lastschrift_ids)
        if stati:
            constraints.append("status = ANY(%s)")
            params.append(stati)
        if periods:
            constraints.append("period_id = ANY(%s)")
            params.append(periods)
        if constraints:
            query = query + " WHERE " + " AND ".join(constraints)
        data = self.query_all(rs, query, params)
        return {e['id']: e['lastschrift_id'] for e in data}

    @access("member", "finance_admin")
    def get_lastschrift_transactions(self, rs: RequestState,
                                     ids: Collection[int]) -> CdEDBObjectMap:
        """Retrieve direct debit transactions."""
        ids = affirm_set(vtypes.ID, ids)
        data = self.sql_select(rs, "cde.lastschrift_transactions",
                               LASTSCHRIFT_TRANSACTION_FIELDS, ids)
        # We only need these for access checking, which is done inside.
        _ = self.get_lastschrifts(rs, {e["lastschrift_id"] for e in data})

        return {e['id']: e for e in data}

    class _GetLastschriftTransactionProtocol(Protocol):
        def __call__(self, rs: RequestState, anid: int) -> CdEDBObject: ...
    get_lastschrift_transaction: _GetLastschriftTransactionProtocol = singularize(
        get_lastschrift_transactions)

    @access("finance_admin")
    def issue_lastschrift_transaction(self, rs: RequestState, data: CdEDBObject,
                                      check_unique: bool = False
                                      ) -> DefaultReturnCode:
        """Make a new direct debit transaction.

        This only creates the database entry. The SEPA file will be
        generated in the frontend.

        :param check_unique: If True: raise an error if there already is an
          issued transaction.
        :returns: The id of the new transaction.
        """
        stati = const.LastschriftTransactionStati
        data = affirm(vtypes.LastschriftTransaction, data, creation=True)
        with Atomizer(rs):
            lastschrift = unwrap(self.get_lastschrifts(
                rs, (data['lastschrift_id'],)))
            if lastschrift['revoked_at']:
                raise RuntimeError(n_("Lastschrift already revoked."))
            period = self.current_period(rs)
            if check_unique:
                transaction_ids = self.list_lastschrift_transactions(
                    rs, lastschrift_ids=(data['lastschrift_id'],),
                    periods=(period,), stati=(stati.issued,))
                if transaction_ids:
                    raise RuntimeError(n_("Existing pending transaction."))
            update = {
                'submitted_by': rs.user.persona_id,
                'period_id': period,
                'status': stati.issued,
            }
            merge_dicts(data, update)
            if 'amount' not in data:
                data['amount'] = lastschrift['amount']
            ret = self.sql_insert(rs, "cde.lastschrift_transactions", data)
            self.core.finance_log(
                rs, const.FinanceLogCodes.lastschrift_transaction_issue,
                lastschrift['persona_id'], None, None,
                change_note=data['amount'])
            return ret
    issue_lastschrift_transaction_batch = batchify(
        issue_lastschrift_transaction)

    @access("finance_admin")
    def finalize_lastschrift_transaction(
            self, rs: RequestState, transaction_id: int,
            status: const.LastschriftTransactionStati,
            tally: decimal.Decimal = None) -> DefaultReturnCode:
        """Tally a direct debit transaction.

        That is either book the successful transaction, book the fees for a
        failure or cancel the transaction alltogether.

        :param status: If this is ``failed`` the direct debit permit is revoked
          so that no further transactions are issued for it.
        :param tally: The actual amount of money that was moved. This may be
          negative if we incur fees for failed transactions. In case of
          success the balance of the persona is increased by the yearly
          membership fee.
        """
        transaction_id = affirm(vtypes.ID, transaction_id)
        status = affirm(const.LastschriftTransactionStati, status)
        if not status.is_finalized():
            raise RuntimeError(n_("Non-final target state."))
        tally = affirm_optional(decimal.Decimal, tally)
        with Atomizer(rs):
            transaction = unwrap(self.get_lastschrift_transactions(
                rs, (transaction_id,)))
            # noinspection PyArgumentList
            current = const.LastschriftTransactionStati(transaction['status'])
            if current.is_finalized():
                raise RuntimeError(n_("Transaction already tallied."))
            if tally is None:
                if status == const.LastschriftTransactionStati.success:
                    tally = transaction['amount']
                elif status == const.LastschriftTransactionStati.cancelled:
                    tally = decimal.Decimal(0)
                else:
                    raise ValueError(
                        n_("Missing tally for failed transaction."))
            update = {
                'id': transaction_id,
                'processed_at': now(),
                'tally': tally,
                'status': status,
            }
            ret = self.sql_update(rs, "cde.lastschrift_transactions", update)
            lastschrift = unwrap(self.get_lastschrifts(
                rs, (transaction['lastschrift_id'],)))
            persona_id = lastschrift['persona_id']
            delta = None
            new_balance = None
            if status == const.LastschriftTransactionStati.success:
                code = const.FinanceLogCodes.lastschrift_transaction_success
                user = self.core.get_cde_user(rs, persona_id)
                periods_per_year = self.conf["PERIODS_PER_YEAR"]
                fee = periods_per_year * self.conf["MEMBERSHIP_FEE"]
                delta = min(tally, fee)
                new_balance = user['balance'] + delta
                ret *= self.core.change_persona_balance(
                    rs, persona_id, new_balance,
                    const.FinanceLogCodes.lastschrift_transaction_success,
                    change_note="Erfolgreicher Lastschrifteinzug.")
                if new_balance >= self.conf["MEMBERSHIP_FEE"]:
                    self.core.change_membership(rs, persona_id, is_member=True)
                # Return early since change_persona_balance does the logging
                return ret
            elif status == const.LastschriftTransactionStati.failure:
                code = const.FinanceLogCodes.lastschrift_transaction_failure
                lastschrift_update = {
                    'id': lastschrift['id'],
                    'revoked_at': now(),
                }
                self.set_lastschrift(rs, lastschrift_update)
            elif status == const.LastschriftTransactionStati.cancelled:
                code = const.FinanceLogCodes.lastschrift_transaction_cancelled
            else:
                raise RuntimeError(n_("Impossible."))
            self.core.finance_log(rs, code, persona_id, delta, new_balance,
                                  change_note=str(update['tally']))
            return ret

    @access("finance_admin")
    def rollback_lastschrift_transaction(
            self, rs: RequestState, transaction_id: int,
            tally: decimal.Decimal) -> DefaultReturnCode:
        """Revert a successful direct debit transaction.

        This happens if the creditor revokes a successful transaction,
        which is possible for some weeks. We deduct the now non-existing
        money from the balance and invalidate the permit.

        :param tally: The fee incurred by the revokation.
        """
        transaction_id = affirm(vtypes.ID, transaction_id)
        tally = affirm(decimal.Decimal, tally)
        stati = const.LastschriftTransactionStati
        with Atomizer(rs):
            transaction = unwrap(self.get_lastschrift_transactions(
                rs, (transaction_id,)))
            lastschrift = unwrap(self.get_lastschrifts(
                rs, (transaction['lastschrift_id'],)))
            if transaction['status'] != stati.success:
                raise RuntimeError(n_("Transaction was not successful."))
            update = {
                'id': transaction_id,
                'processed_at': now(),
                'tally': tally,
                'status': stati.rollback,
            }
            ret = self.sql_update(rs, "cde.lastschrift_transactions", update)
            persona_id = lastschrift['persona_id']
            fee = self.conf["PERIODS_PER_YEAR"] * self.conf["MEMBERSHIP_FEE"]
            delta = min(transaction['tally'], fee)
            current = self.core.get_cde_user(rs, persona_id)
            new_balance = current['balance'] - delta
            self.core.change_persona_balance(
                rs, persona_id, new_balance,
                const.FinanceLogCodes.lastschrift_transaction_revoked,
                change_note="Einzug zurückgebucht.")
            lastschrift_update = {
                'id': lastschrift['id'],
                'revoked_at': now(),
            }
            self.set_lastschrift(rs, lastschrift_update)
            return ret

    def lastschrift_may_skip(self, rs: RequestState,
                             lastschrift: CdEDBObject) -> bool:
        """Check whether a direct debit permit may stay dormant for now.

        The point is, that consecutive skips will invalidat the
        permit, after three years of being unused. Thus only a certain
        number of skips will be allowed.
        """
        if now() - datetime.timedelta(days=2 * 365) < lastschrift['granted_at']:
            # If the permit is new enough we are clear.
            return True
        with Atomizer(rs):
            period = self.current_period(rs)
            cutoff = period - 3 * self.conf["PERIODS_PER_YEAR"] + 1
            relevant_periods = tuple(range(cutoff, period + 1))
            ids = self.list_lastschrift_transactions(
                rs, lastschrift_ids=(lastschrift['id'],),
                stati=(const.LastschriftTransactionStati.success,),
                periods=relevant_periods)
            return bool(ids)

    @access("finance_admin")
    def lastschrift_skip(self, rs: RequestState,
                         lastschrift_id: int) -> DefaultReturnCode:
        """Defer invoking a direct debit permit.

        A member may decide to pause donations. We create a respective
        entry/pseudo transaction, so that this is logged correctly.

        This fails (and returns 0) if the action is deferred for too
        long, since the permit is invalidated if it stays unused for
        three years.
        """
        lastschrift_id = affirm(vtypes.ID, lastschrift_id)
        with Atomizer(rs):
            lastschrift = unwrap(self.get_lastschrifts(rs, (lastschrift_id,)))
            if not self.lastschrift_may_skip(rs, lastschrift):
                # Skipping will invalidate permit.
                return 0
            if lastschrift['revoked_at']:
                raise RuntimeError(n_("Lastschrift already revoked."))
            period = self.current_period(rs)
            insert = {
                'submitted_by': rs.user.persona_id,
                'lastschrift_id': lastschrift_id,
                'period_id': period,
                'amount': decimal.Decimal(0),
                'tally': decimal.Decimal(0),
                'issued_at': now(),
                'processed_at': now(),
                'status': const.LastschriftTransactionStati.skipped,
            }
            ret = self.sql_insert(rs, "cde.lastschrift_transactions", insert)
            self.core.finance_log(
                rs, const.FinanceLogCodes.lastschrift_transaction_skip,
                lastschrift['persona_id'], None, None)
            return ret

    @access("finance_admin")
    def finance_statistics(self, rs: RequestState) -> CdEDBObject:
        """Compute some financial statistics.

        Mostly for use by the 'Semesterverwaltung'.
        """
        with Atomizer(rs):
            query = ("SELECT COALESCE(SUM(balance), 0) as total,"
                     " COUNT(*) as count FROM core.personas "
                     " WHERE is_member = True AND balance < %s "
                     " AND trial_member = False")
            data = self.query_one(
                rs, query, (self.conf["MEMBERSHIP_FEE"],))
            ret = {
                'low_balance_members': data['count'] if data else 0,
                'low_balance_total': data['total'] if data else 0,
            }
            query = "SELECT COUNT(*) FROM core.personas WHERE is_member = True"
            ret['total_members'] = unwrap(self.query_one(rs, query, tuple()))
            query = ("SELECT COUNT(*) FROM core.personas"
                     " WHERE is_member = True AND trial_member = True")
            ret['trial_members'] = unwrap(self.query_one(rs, query, tuple()))
            query = ("SELECT COUNT(*) FROM core.personas AS p"
                     " JOIN cde.lastschrift AS l ON p.id = l.persona_id"
                     " WHERE p.is_member = True AND p.balance < %s"
                     " AND p.trial_member = False AND l.revoked_at IS NULL")
            ret['lastschrift_low_balance_members'] = unwrap(self.query_one(
                rs, query, (self.conf["MEMBERSHIP_FEE"],)))
            return ret

    @access("finance_admin")
    def get_period_history(self, rs: RequestState) -> CdEDBObjectMap:
        """Get the history of all org periods."""
        query = f"SELECT {', '.join(ORG_PERIOD_FIELDS)} FROM cde.org_period"
        return {e['id']: e for e in self.query_all(rs, query, tuple())}

    @access("cde")
    def current_period(self, rs: RequestState) -> int:
        """Check for the current semester."""
        query = "SELECT MAX(id) FROM cde.org_period"
        ret = unwrap(self.query_one(rs, query, tuple()))
        if not ret:
            raise ValueError(n_("No period exists."))
        return ret

    @access("cde")
    def get_period(self, rs: RequestState, period_id: int) -> CdEDBObject:
        """Get data for a semester."""
        period_id = affirm(vtypes.ID, period_id)
        ret = self.sql_select_one(rs, "cde.org_period", ORG_PERIOD_FIELDS,
                                  period_id)
        if not ret:
            raise ValueError(n_("This period does not exist."))
        ret["semester_start"] = unwrap(self.sql_select_one(
            rs, "cde.org_period", ("semester_done",), period_id - 1))
        return ret

    @access("finance_admin")
    def set_period(self, rs: RequestState,
                   period: CdEDBObject) -> DefaultReturnCode:
        """Set data for the current semester."""
        period = affirm(vtypes.Period, period)
        with Atomizer(rs):
            current_id = self.current_period(rs)
            if period['id'] != current_id:
                raise RuntimeError(n_("Only able to modify current period."))
            return self.sql_update(rs, "cde.org_period", period)

    @access("finance_admin")
    def advance_semester(self, rs: RequestState) -> DefaultReturnCode:
        """Mark  the current semester as finished and create a new semester."""
        with Atomizer(rs):
            current_id = self.current_period(rs)
            current = self.get_period(rs, current_id)
            if not current['balance_done']:
                raise RuntimeError(n_("Current period not finalized."))
            update = {
                'id': current_id,
                'semester_done': now(),
            }
            ret = self.sql_update(rs, "cde.org_period", update)
            new_period = {
                'id': current_id + 1,
                'billing_state': None,
                'billing_done': None,
                'billing_count': 0,
                'ejection_state': None,
                'ejection_done': None,
                'ejection_count': 0,
                'ejection_balance': decimal.Decimal(0),
                'balance_state': None,
                'balance_done': None,
                'balance_trialmembers': 0,
                'balance_total': decimal.Decimal(0),
                'semester_done': None,
            }
            ret *= self.sql_insert(rs, "cde.org_period", new_period)
            self.cde_log(rs, const.CdeLogCodes.semester_advance,
                         persona_id=None, change_note=str(ret))
            return ret

    @access("finance_admin")
    def finish_semester_bill(self, rs: RequestState,
                             addresscheck: bool = False) -> DefaultReturnCode:
        """Conclude the semester bill step."""
        addresscheck = affirm(bool, addresscheck)
        with Atomizer(rs):
            period_id = self.current_period(rs)
            period = self.get_period(rs, period_id)
            if not period['balance_done'] is None:
                raise RuntimeError(n_("Billing already done for this period."))
            period_update = {
                'id': period_id,
                'billing_state': None,
                'billing_done': now(),
            }
            ret = self.set_period(rs, period_update)
            msg = f"{period['billing_count']} E-Mails versandt."
            if addresscheck:
                self.cde_log(
                    rs, const.CdeLogCodes.semester_bill_with_addresscheck,
                    persona_id=None, change_note=msg)
            else:
                self.cde_log(
                    rs, const.CdeLogCodes.semester_bill,
                    persona_id=None, change_note=msg)
            return ret

    @access("finance_admin")
    def finish_semester_ejection(self, rs: RequestState) -> DefaultReturnCode:
        """Conclude the semester ejection step."""
        with Atomizer(rs):
            period_id = self.current_period(rs)
            period = self.get_period(rs, period_id)
            if not period['billing_done']:
                raise RuntimeError(n_("Billing not done for this semester."))
            if not period['ejection_done'] is None:
                raise RuntimeError(n_(
                "Ejection already done for this semester."))
            period_update = {
                'id': period_id,
                'ejection_state': None,
                'ejection_done': now(),
            }
            ret = self.set_period(rs, period_update)
            msg = f"{period['ejection_count']} inaktive Mitglieder gestrichen."
            msg += f" {period['ejection_balance']} € Guthaben eingezogen."
            self.cde_log(
                rs, const.CdeLogCodes.semester_ejection, persona_id=None,
                change_note=msg)
            return ret

    @access("finance_admin")
    def finish_semester_balance_update(
            self, rs: RequestState) -> DefaultReturnCode:
        """Conclude the semester balance update step."""
        with Atomizer(rs):
            period_id = self.current_period(rs)
            period = self.get_period(rs, period_id)
            if not period['ejection_done']:
                raise RuntimeError(n_("Ejection not done for this period."))
            if not period['balance_done'] is None:
                raise RuntimeError(n_(
                    "Balance update already done for this period."))
            period_update = {
                'id': period_id,
                'balance_state': None,
                'balance_done': now(),
            }
            ret = self.set_period(rs, period_update)
            msg = "{} Probemitgliedschaften beendet. {} € Guthaben abgebucht."
            self.cde_log(
                rs, const.CdeLogCodes.semester_balance_update, persona_id=None,
                change_note=msg.format(period['balance_trialmembers'],
                                           period['balance_total']))
            return ret

    @access("finance_admin")
    def get_expuls_history(self, rs: RequestState) -> CdEDBObjectMap:
        """Get the history of all expuls semesters."""
        q = f"SELECT {', '.join(EXPULS_PERIOD_FIELDS)} FROM cde.expuls_period"
        return {e['id']: e for e in self.query_all(rs, q, tuple())}

    @access("cde")
    def current_expuls(self, rs: RequestState) -> int:
        """Check for the current expuls number."""
        query = "SELECT MAX(id) FROM cde.expuls_period"
        ret = unwrap(self.query_one(rs, query, tuple()))
        if not ret:
            raise ValueError(n_("No exPuls exists."))
        return ret

    @access("cde")
    def get_expuls(self, rs: RequestState, expuls_id: int) -> CdEDBObject:
        """Get data for the an expuls."""
        expuls_id = affirm(vtypes.ID, expuls_id)
        ret = self.sql_select_one(rs, "cde.expuls_period",
                                  EXPULS_PERIOD_FIELDS, expuls_id)
        if not ret:
            raise ValueError(n_("This exPuls does not exist."))
        return ret

    @access("finance_admin")
    def set_expuls(self, rs: RequestState,
                   expuls: CdEDBObject) -> DefaultReturnCode:
        """Set data for the an expuls."""
        expuls = affirm(vtypes.ExPuls, expuls)
        with Atomizer(rs):
            current_id = self.current_expuls(rs)
            if expuls['id'] != current_id:
                raise RuntimeError(n_("Only able to modify current expuls."))
            return self.sql_update(rs, "cde.expuls_period", expuls)

    @access("finance_admin")
    def create_expuls(self, rs: RequestState) -> DefaultReturnCode:
        """Mark the current expuls as finished and create a new expuls."""
        with Atomizer(rs):
            current_id = self.current_expuls(rs)
            current = self.get_expuls(rs, current_id)
            if not current['addresscheck_done']:
                raise RuntimeError(n_("Current expuls not finalized."))
            update = {
                'id': current_id,
                'expuls_done': now(),
            }
            ret = self.sql_update(rs, "cde.expuls_period", update)
            new_expuls = {
                'id': current_id + 1,
                'addresscheck_state': None,
                'addresscheck_done': None,
                'addresscheck_count': 0,
                'expuls_done': None,
            }
            ret *= self.sql_insert(rs, "cde.expuls_period", new_expuls)
            self.cde_log(rs, const.CdeLogCodes.expuls_advance,
                         persona_id=None, change_note=str(ret))
            return ret

    @access("finance_admin")
    def finish_expuls_addresscheck(self, rs: RequestState,
                                   skip: bool = False) -> DefaultReturnCode:
        """Conclude the expuls addresscheck step."""
        skip = affirm(bool, skip)
        with Atomizer(rs):
            expuls_id = self.current_expuls(rs)
            expuls = self.get_expuls(rs, expuls_id)
            if not expuls['addresscheck_done'] is None:
                raise RuntimeError(n_(
                    "Addresscheck already done for this expuls."))
            expuls_update = {
                'id': expuls_id,
                'addresscheck_state': None,
                'addresscheck_done': now(),
            }
            ret = self.set_expuls(rs, expuls_update)
            msg = f"{expuls['addresscheck_count']} E-Mails versandt."
            if skip:
                self.cde_log(rs, const.CdeLogCodes.expuls_addresscheck_skipped,
                             persona_id=None, change_note=msg)
            else:
                self.cde_log(rs, const.CdeLogCodes.expuls_addresscheck,
                             persona_id=None, change_note=msg)
            return ret

<<<<<<< HEAD
    @access("member", "cde_admin")
    def get_member_stats(self, rs: RequestState) -> CdEDBObject:
        """Retrieve some generic statistics about members."""
        # Simple stats first.
        query = """SELECT
            num_members, num_searchable, num_ex_members
        FROM
            (
                SELECT COUNT(*) AS num_members
                FROM core.personas
                WHERE is_member = True
            ) AS member_count,
            (
                SELECT COUNT(*) AS num_searchable
                FROM core.personas
                WHERE is_member = True AND is_searchable = True
            ) AS searchable_count,
            (
                SELECT COUNT(*) AS num_ex_members
                FROM core.personas
                WHERE is_cde_realm = True AND is_member = False
                    AND is_archived = False
            ) AS ex_member_count
        """
        data = self.query_one(rs, query, ())

        ret: CdEDBObject = {
            'simple_stats': OrderedDict((k, data[k]) for k in (
                n_("num_members"), n_("num_searchable"), n_("num_ex_members")))
        }

        def query_stats(params: Dict[str, str]) -> None:
            query = ("SELECT COUNT(*) AS num, {select} AS datum"
                     " FROM core.personas"
                     " WHERE is_member = True AND {condition} IS NOT NULL"
                     " GROUP BY datum ORDER BY {order}")
            data = self.query_all(rs, query.format(**params), ())
            ret[params["name"]] = OrderedDict(
                (e['datum'], e['num']) for e in data)

        # Members by country.
        params = {
            "name": n_("members_by_country"),
            "select": "COALESCE(country, 'Deutschland')",
            "condition": "location",
            "order": "num DESC, datum ASC",
        }
        query_stats(params)
        # Members by PLZ.
        params = {
            "name": n_("members_by_plz"),
            "select": "postal_code",
            "condition": "postal_code",
            "order": "num DESC, datum ASC",
        }
        # We don't want the PLZ stats for now. See #380.
        # query_stats(params)
        # Members by city.
        params = {
            "name": n_("members_by_city"),
            "select": "location",
            "condition": "location",
            "order": "num DESC, datum ASC",
        }
        query_stats(params)
        # Members by birthday.
        params = {
            "name": n_("members_by_birthday"),
            "select": "EXTRACT(year FROM birthday)::integer",
            "condition": "birthday",
            "order": "datum ASC",
        }
        query_stats(params)
        # Members by first event.
        query = """SELECT
            COUNT(*) AS num, EXTRACT(year FROM min_tempus.t)::integer AS datum
        FROM
            (
                SELECT persona.id, MIN(pevents.tempus) as t
                FROM
                    (
                        SELECT id FROM core.personas
                        WHERE is_member = TRUE
                    ) as persona
                    LEFT OUTER JOIN (
                        SELECT DISTINCT persona_id, pevent_id
                        FROM past_event.participants
                    ) AS participants ON persona.id = participants.persona_id
                    LEFT OUTER JOIN (
                        SELECT id, tempus
                        FROM past_event.events
                    ) AS pevents ON participants.pevent_id = pevents.id
                WHERE
                    pevents.id IS NOT NULL
                GROUP BY
                    persona.id
            ) AS min_tempus
        GROUP BY
            datum
        ORDER BY
            -- num DESC,
            datum ASC
        """
        ret[n_("members_by_first_event")] = OrderedDict(
            (e['datum'], e['num']) for e in self.query_all(rs, query, ()))
        return ret

    @access("searchable", "cde_admin")
=======
    @access("searchable", "core_admin", "cde_admin")
>>>>>>> 0b738e8a
    def submit_general_query(self, rs: RequestState,
                             query: Query) -> Tuple[CdEDBObject, ...]:
        """Realm specific wrapper around
        :py:meth:`cdedb.backend.common.AbstractBackend.general_query`.`
        """
        query = affirm(Query, query)
        if query.scope == "qview_cde_member":
            if self.core.check_quota(rs, num=1):
                raise QuotaException(n_("Too many queries."))
            query.constraints.append(
                ("is_cde_realm", QueryOperators.equal, True))
            query.constraints.append(
                ("is_member", QueryOperators.equal, True))
            query.constraints.append(
                ("is_searchable", QueryOperators.equal, True))
            query.constraints.append(
                ("is_archived", QueryOperators.equal, False))
            query.spec['is_cde_realm'] = "bool"
            query.spec['is_member'] = "bool"
            query.spec['is_searchable'] = "bool"
            query.spec["is_archived"] = "bool"
        elif query.scope == "qview_cde_user":
            if not self.is_admin(rs):
                raise PrivilegeError(n_("Admin only."))
            query.constraints.append(
                ("is_cde_realm", QueryOperators.equal, True))
            query.constraints.append(
                ("is_archived", QueryOperators.equal, False))
            query.spec['is_cde_realm'] = "bool"
            query.spec["is_archived"] = "bool"
            # Exclude users of any higher realm (implying event)
            for realm in implying_realms('cde'):
                query.constraints.append(
                    ("is_{}_realm".format(realm), QueryOperators.equal, False))
                query.spec["is_{}_realm".format(realm)] = "bool"
        elif query.scope == "qview_past_event_user":
            if not self.is_admin(rs):
                raise PrivilegeError(n_("Admin only."))
            query.constraints.append(
                ("is_event_realm", QueryOperators.equal, True))
            query.constraints.append(
                ("is_archived", QueryOperators.equal, False))
            query.spec['is_event_realm'] = "bool"
            query.spec["is_archived"] = "bool"
        else:
            raise RuntimeError(n_("Bad scope."))
        return self.general_query(rs, query)<|MERGE_RESOLUTION|>--- conflicted
+++ resolved
@@ -8,11 +8,8 @@
 
 import datetime
 import decimal
-<<<<<<< HEAD
 from collections import OrderedDict
-=======
 from typing import Any, Collection, Dict, List, Optional, Tuple
->>>>>>> 0b738e8a
 
 from typing_extensions import Protocol
 
@@ -820,7 +817,6 @@
                              persona_id=None, change_note=msg)
             return ret
 
-<<<<<<< HEAD
     @access("member", "cde_admin")
     def get_member_stats(self, rs: RequestState) -> CdEDBObject:
         """Retrieve some generic statistics about members."""
@@ -928,10 +924,7 @@
             (e['datum'], e['num']) for e in self.query_all(rs, query, ()))
         return ret
 
-    @access("searchable", "cde_admin")
-=======
     @access("searchable", "core_admin", "cde_admin")
->>>>>>> 0b738e8a
     def submit_general_query(self, rs: RequestState,
                              query: Query) -> Tuple[CdEDBObject, ...]:
         """Realm specific wrapper around
