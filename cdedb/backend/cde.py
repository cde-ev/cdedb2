#!/usr/bin/env python3

"""The CdE backend provides services for members and also former members
(which attain the ``user`` role) as well as facilities for managing the
organization. We will speak of members in most contexts where former
members are also possible.
"""

import copy
import datetime
import decimal
from collections import OrderedDict
<<<<<<< HEAD
from typing import Any, Collection, Dict, List, Optional, Protocol, Tuple
=======
from typing import Any, Collection, Dict, List, Optional, Tuple

import psycopg2
from typing_extensions import Protocol
>>>>>>> 30919988

import cdedb.database.constants as const
import cdedb.validationtypes as vtypes
from cdedb.backend.common import (
    AbstractBackend, access, affirm_set_validation as affirm_set,
    affirm_array_validation as affirm_array,
    affirm_validation_typed as affirm,
    affirm_validation_typed_optional as affirm_optional, batchify, singularize,
)
from cdedb.backend.past_event import PastEventBackend
from cdedb.common import (
    EXPULS_PERIOD_FIELDS, LASTSCHRIFT_FIELDS, LASTSCHRIFT_TRANSACTION_FIELDS,
    ORG_PERIOD_FIELDS, CdEDBLog, CdEDBObject, CdEDBObjectMap, DefaultReturnCode,
    DeletionBlockers, PrivilegeError, QuotaException, RequestState, implying_realms,
    merge_dicts, n_, now, unwrap, glue, LineResolutions, PathLike, make_proxy,
    PARSE_OUTPUT_DATEFORMAT, ArchiveError,
)
from cdedb.database.connection import Atomizer
from cdedb.filter import money_filter
from cdedb.query import Query, QueryOperators, QueryScope
from cdedb.validation import (
    PERSONA_CDE_CREATION as CDE_TRANSITION_FIELDS, is_optional,
)


class CdEBackend(AbstractBackend):
    """This is the backend with the most additional role logic.

    .. note:: The changelog functionality is to be found in the core backend.
    """
    realm = "cde"

    def __init__(self, configpath: PathLike = None):
        super().__init__(configpath)
        self.pastevent = make_proxy(PastEventBackend(configpath), internal=True)

    @classmethod
    def is_admin(cls, rs: RequestState) -> bool:
        return super().is_admin(rs)

    def cde_log(self, rs: RequestState, code: const.CdeLogCodes,
                persona_id: int = None, change_note: str = None
                ) -> DefaultReturnCode:
        """Make an entry in the log.

        See
        :py:meth:`cdedb.backend.common.AbstractBackend.generic_retrieve_log`.
        """
        if rs.is_quiet:
            return 0
        # To ensure logging is done if and only if the corresponding action happened,
        # we require atomization here.
        self.affirm_atomized_context(rs)
        data = {
            "code": code,
            "submitted_by": rs.user.persona_id,
            "persona_id": persona_id,
            "change_note": change_note,
        }
        return self.sql_insert(rs, "cde.log", data)

    @access("cde_admin")
    def retrieve_cde_log(self, rs: RequestState,
                         codes: Collection[const.CdeLogCodes] = None,
                         offset: int = None, length: int = None,
                         persona_id: int = None, submitted_by: int = None,
                         change_note: str = None,
                         time_start: datetime.datetime = None,
                         time_stop: datetime.datetime = None) -> CdEDBLog:
        """Get recorded activity.

        See
        :py:meth:`cdedb.backend.common.AbstractBackend.generic_retrieve_log`.
        """
        return self.generic_retrieve_log(
            rs, const.CdeLogCodes, "persona", "cde.log", codes=codes,
            offset=offset, length=length, persona_id=persona_id,
            submitted_by=submitted_by, change_note=change_note,
            time_start=time_start, time_stop=time_stop)

    @access("core_admin", "cde_admin")
    def retrieve_finance_log(self, rs: RequestState,
                             codes: Collection[const.FinanceLogCodes] = None,
                             offset: int = None, length: int = None,
                             persona_id: int = None, submitted_by: int = None,
                             change_note: str = None,
                             time_start: datetime.datetime = None,
                             time_stop: datetime.datetime = None) -> CdEDBLog:
        """Get financial activity.

        Similar to
        :py:meth:`cdedb.backend.common.AbstractBackend.generic_retrieve_log`.
        """
        additional_columns = ["delta", "new_balance", "members", "total"]
        return self.generic_retrieve_log(
            rs, const.FinanceLogCodes, "persona", "cde.finance_log",
            codes=codes, offset=offset, length=length, persona_id=persona_id,
            submitted_by=submitted_by, additional_columns=additional_columns,
            change_note=change_note, time_start=time_start,
            time_stop=time_stop)

    @access("core_admin", "cde_admin")
    def change_membership(
            self, rs: RequestState, persona_id: int, is_member: bool
    ) -> Tuple[DefaultReturnCode, List[int], bool]:
        """Special modification function for membership.

        This is similar to the version from the core backend, but can
        additionally handle lastschrift permits.

        In the general situation this variant should be used.

        :param is_member: Desired target state of membership.
        :returns: A tuple containing the return code, a list of ids of
            revoked lastschrift permits and whether any in-flight
            transactions are affected.
        """
        persona_id = affirm(vtypes.ID, persona_id)
        is_member = affirm(bool, is_member)
        code = 1
        revoked_permits = []
        collateral_transactions = False
        with Atomizer(rs):
            if not is_member:
                lastschrift_ids = self.list_lastschrift(
                    rs, persona_ids=(persona_id,), active=None)
                lastschrifts = self.get_lastschrifts(
                    rs, lastschrift_ids.keys())
                active_permits = []
                for lastschrift in lastschrifts.values():
                    if not lastschrift['revoked_at']:
                        active_permits.append(lastschrift['id'])
                if active_permits:
                    if self.list_lastschrift_transactions(
                            rs, lastschrift_ids=active_permits,
                            stati=(const.LastschriftTransactionStati.issued,)):
                        collateral_transactions = True
                    for active_permit in active_permits:
                        data = {
                            'id': active_permit,
                            'revoked_at': now(),
                        }
                        lastschrift_code = self.set_lastschrift(rs, data)
                        if lastschrift_code <= 0:
                            raise ValueError(n_(
                                "Failed to revoke active lastschrift permit"))
                        revoked_permits.append(active_permit)
            code = self.core.change_membership_easy_mode(
                rs, persona_id, is_member)
        return code, revoked_permits, collateral_transactions

    @access("member", "core_admin", "cde_admin")
    def list_lastschrift(self, rs: RequestState,
                         persona_ids: Collection[int] = None,
                         active: Optional[bool] = True) -> Dict[int, int]:
        """List all direct debit permits.

        :returns: Mapping of lastschrift_ids to their respecive persona_ids.
        """
        persona_ids = affirm_set(vtypes.ID, persona_ids or set())
        if (not ({"cde_admin", "core_admin"} & rs.user.roles)
            and (not persona_ids
                 or any(p_id != rs.user.persona_id for p_id in persona_ids))):
            raise PrivilegeError(n_("Not privileged."))
        active = affirm_optional(bool, active)
        query = "SELECT id, persona_id FROM cde.lastschrift"
        params = []
        constraints = []
        if persona_ids:
            constraints.append("persona_id = ANY(%s)")
            params.append(persona_ids)
        if active is not None:
            constraints.append("revoked_at {} NULL".format(
                "IS" if active else "IS NOT"))
        if constraints:
            query = query + " WHERE " + " AND ".join(constraints)
        data = self.query_all(rs, query, params)
        return {e['id']: e['persona_id'] for e in data}

    @access("member", "cde_admin")
    def get_lastschrifts(self, rs: RequestState, lastschrift_ids: Collection[int]
                         ) -> CdEDBObjectMap:
        """Retrieve direct debit permits."""
        lastschrift_ids = affirm_set(vtypes.ID, lastschrift_ids)
        data = self.sql_select(
            rs, "cde.lastschrift", LASTSCHRIFT_FIELDS, lastschrift_ids)
        if ("cde_admin" not in rs.user.roles
                and any(e['persona_id'] != rs.user.persona_id for e in data)):
            raise PrivilegeError(n_("Not privileged."))
        return {e['id']: e for e in data}

    class _GetLastschriftProtocol(Protocol):
        def __call__(self, rs: RequestState, lastschrift_id: int) -> CdEDBObject: ...
    get_lastschrift: _GetLastschriftProtocol = singularize(
        get_lastschrifts, "lastschrift_ids", "lastschrift_id")

    @access("cde_admin")
    def set_lastschrift(self, rs: RequestState,
                        data: CdEDBObject) -> DefaultReturnCode:
        """Modify a direct debit permit."""
        data = affirm(vtypes.Lastschrift, data)
        with Atomizer(rs):
            # First check whether we revoke a lastschrift
            log_code = const.FinanceLogCodes.modify_lastschrift
            if data.get('revoked_at'):
                current = unwrap(self.sql_select_one(
                    rs, "cde.lastschrift", ("revoked_at",), data['id']))
                if not current:
                    log_code = const.FinanceLogCodes.revoke_lastschrift
            # Now make the change
            ret = self.sql_update(rs, "cde.lastschrift", data)
            persona_id = unwrap(self.sql_select_one(
                rs, "cde.lastschrift", ("persona_id",), data['id']))
            self.core.finance_log(rs, log_code, persona_id, None, None)
        return ret

    @access("finance_admin")
    def create_lastschrift(self, rs: RequestState,
                           data: CdEDBObject) -> DefaultReturnCode:
        """Make a new direct debit permit."""
        data = affirm(vtypes.Lastschrift, data, creation=True)
        data['submitted_by'] = rs.user.persona_id
        with Atomizer(rs):
            if self.list_lastschrift(rs, persona_ids=(data['persona_id'],),
                                     active=True):
                raise ValueError(n_("Multiple active permits are disallowed."))
            new_id = self.sql_insert(rs, "cde.lastschrift", data)
            self.core.finance_log(rs, const.FinanceLogCodes.grant_lastschrift,
                                  data['persona_id'], None, None)
        return new_id

    @access("finance_admin")
    def delete_lastschrift_blockers(self, rs: RequestState, lastschrift_id: int
                                    ) -> DeletionBlockers:
        """Determine what keeps a lastschrift from being revoked.

        Possible blockers:

        * 'revoked_at': Deletion is only possible 18 months after revoking.
        * 'transactions': Transactions that were issued for this lastschrift.
        * 'active_transactions': Cannot delete a lastschrift that still has
            open transactions.
        """
        lastschrift_id = affirm(vtypes.ID, lastschrift_id)
        blockers: CdEDBObject = {}

        with Atomizer(rs):
            lastschrift = self.get_lastschrift(rs, lastschrift_id)
            # SEPA mandates need to be kept for at least 14 months after the
            # last transaction. We want to be on the safe side, so we keep them
            # for at least 14 months after revokation, which should always be
            # after the last transaction.
            # See also: ("Wie sind SEPA-Mandate aufzubewahren?")
            # https://www.bundesbank.de/action/de/613964/bbksearch \
            # ?pageNumString=1#anchor-640260
            # We instead require 18 months to have passed just to be safe.
            if not lastschrift["revoked_at"] or now() < (
                    lastschrift["revoked_at"] + datetime.timedelta(days=18*30)):
                blockers["revoked_at"] = [lastschrift_id]

            transaction_ids = self.list_lastschrift_transactions(
                rs, lastschrift_ids=(lastschrift_id,))
            if transaction_ids:
                blockers["transactions"] = list(transaction_ids.keys())
                active_transactions = self.list_lastschrift_transactions(
                    rs, lastschrift_ids=(lastschrift_id,),
                    stati=(const.LastschriftTransactionStati.issued,))
                if active_transactions:
                    blockers["active_transactions"] = list(active_transactions)

        return blockers

    @access("finance_admin")
    def delete_lastschrift(self, rs: RequestState, lastschrift_id: int,
                           cascade: Collection[str] = None
                           ) -> DefaultReturnCode:
        """Remove data about an old lastschrift.

        Only possible after the lastschrift has been revoked for at least 18
        months.
        """
        lastschrift_id = affirm(vtypes.ID, lastschrift_id)
        cascade = affirm_set(str, cascade or [])

        ret = 1
        with Atomizer(rs):
            lastschrift = self.get_lastschrift(rs, lastschrift_id)
            blockers = self.delete_lastschrift_blockers(rs, lastschrift_id)
            cascade &= blockers.keys()
            if blockers.keys() - cascade:
                raise ValueError(
                    n_("Deletion of %(type)s blocked by %(block)s."),
                    {
                        "type": "lastschrift",
                        "block": blockers.keys() - cascade,
                    })
            if cascade:
                msg = n_("Unable to cascade %(blocker)s.")
                if "revoked_at" in blockers:
                    raise ValueError(msg, {"blocker": "revoked_at"})
                if "active_transactions" in blockers:
                    raise ValueError(msg, {"blocker": "active_transactions"})
                if "transactions" in blockers:
                    ret *= self.sql_delete(rs, "cde.lastschrift_transactions",
                                           blockers["transactions"])

                blockers = self.delete_lastschrift_blockers(rs, lastschrift_id)

            if not blockers:
                ret *= self.sql_delete_one(
                    rs, "cde.lastschrift", lastschrift_id)
                self.core.finance_log(
                    rs, const.FinanceLogCodes.lastschrift_deleted,
                    persona_id=lastschrift["persona_id"], delta=None,
                    new_balance=None)
            else:
                raise ValueError(
                    n_("Deletion of %(type)s blocked by %(block)s."),
                    {"type": "lastschrift", "block": blockers.keys()})
        return ret

    @access("member", "cde_admin")
    def list_lastschrift_transactions(
            self, rs: RequestState, lastschrift_ids: Collection[int] = None,
            stati: Collection[const.LastschriftTransactionStati] = None,
            periods: Collection[int] = None) -> Dict[int, int]:
        """List direct debit transactions.
        :param lastschrift_ids: If this is not None show only those
          transactions originating with ids in the list.
        :param stati: If this is not None show only transactions with these
          statuses.
        :param periods: If this is not None show only those transactions in
          the specified periods.
        :returns: Mapping of transaction ids to direct debit permit ids.
        """
        lastschrift_ids = affirm_set(vtypes.ID, lastschrift_ids or set())
        if "cde_admin" not in rs.user.roles:
            if lastschrift_ids is None:
                # Don't allow None for non-admins.
                raise PrivilegeError(n_("Not privileged."))
            else:
                # Otherwise pass this to get_lastschrift, which does access check.
                self.get_lastschrifts(rs, lastschrift_ids)
        stati = affirm_set(const.LastschriftTransactionStati, stati or set())
        periods = affirm_set(vtypes.ID, periods or set())
        query = "SELECT id, lastschrift_id FROM cde.lastschrift_transactions"
        params: List[Any] = []
        constraints = []
        if lastschrift_ids:
            constraints.append("lastschrift_id = ANY(%s)")
            params.append(lastschrift_ids)
        if stati:
            constraints.append("status = ANY(%s)")
            params.append(stati)
        if periods:
            constraints.append("period_id = ANY(%s)")
            params.append(periods)
        if constraints:
            query = query + " WHERE " + " AND ".join(constraints)
        data = self.query_all(rs, query, params)
        return {e['id']: e['lastschrift_id'] for e in data}

    @access("member", "finance_admin")
    def get_lastschrift_transactions(self, rs: RequestState,
                                     ids: Collection[int]) -> CdEDBObjectMap:
        """Retrieve direct debit transactions."""
        ids = affirm_set(vtypes.ID, ids)
        data = self.sql_select(rs, "cde.lastschrift_transactions",
                               LASTSCHRIFT_TRANSACTION_FIELDS, ids)
        # We only need these for access checking, which is done inside.
        self.get_lastschrifts(rs, {e["lastschrift_id"] for e in data})

        return {e['id']: e for e in data}

    class _GetLastschriftTransactionProtocol(Protocol):
        def __call__(self, rs: RequestState, anid: int) -> CdEDBObject: ...
    get_lastschrift_transaction: _GetLastschriftTransactionProtocol = singularize(
        get_lastschrift_transactions)

    @access("finance_admin")
    def issue_lastschrift_transaction(self, rs: RequestState, data: CdEDBObject,
                                      check_unique: bool = False
                                      ) -> DefaultReturnCode:
        """Make a new direct debit transaction.

        This only creates the database entry. The SEPA file will be
        generated in the frontend.

        :param check_unique: If True: raise an error if there already is an
          issued transaction.
        :returns: The id of the new transaction.
        """
        stati = const.LastschriftTransactionStati
        data = affirm(vtypes.LastschriftTransaction, data, creation=True)
        with Atomizer(rs):
            lastschrift = unwrap(self.get_lastschrifts(
                rs, (data['lastschrift_id'],)))
            if lastschrift['revoked_at']:
                raise RuntimeError(n_("Lastschrift already revoked."))
            period = self.current_period(rs)
            if check_unique:
                transaction_ids = self.list_lastschrift_transactions(
                    rs, lastschrift_ids=(data['lastschrift_id'],),
                    periods=(period,), stati=(stati.issued,))
                if transaction_ids:
                    raise RuntimeError(n_("Existing pending transaction."))
            update = {
                'submitted_by': rs.user.persona_id,
                'period_id': period,
                'status': stati.issued,
            }
            merge_dicts(data, update)
            if 'amount' not in data:
                data['amount'] = lastschrift['amount']
            ret = self.sql_insert(rs, "cde.lastschrift_transactions", data)
            self.core.finance_log(
                rs, const.FinanceLogCodes.lastschrift_transaction_issue,
                lastschrift['persona_id'], None, None,
                change_note=data['amount'])
        return ret
    issue_lastschrift_transaction_batch = batchify(
        issue_lastschrift_transaction)

    @access("finance_admin")
    def finalize_lastschrift_transaction(
            self, rs: RequestState, transaction_id: int,
            status: const.LastschriftTransactionStati,
            tally: decimal.Decimal = None) -> DefaultReturnCode:
        """Tally a direct debit transaction.

        That is either book the successful transaction, book the fees for a
        failure or cancel the transaction alltogether.

        :param status: If this is ``failed`` the direct debit permit is revoked
          so that no further transactions are issued for it.
        :param tally: The actual amount of money that was moved. This may be
          negative if we incur fees for failed transactions. In case of
          success the balance of the persona is increased by the yearly
          membership fee.
        """
        transaction_id = affirm(vtypes.ID, transaction_id)
        status = affirm(const.LastschriftTransactionStati, status)
        if not status.is_finalized():
            raise RuntimeError(n_("Non-final target state."))
        tally = affirm_optional(decimal.Decimal, tally)
        with Atomizer(rs):
            transaction = unwrap(self.get_lastschrift_transactions(
                rs, (transaction_id,)))
            # noinspection PyArgumentList
            current = const.LastschriftTransactionStati(transaction['status'])
            if current.is_finalized():
                raise RuntimeError(n_("Transaction already tallied."))
            if tally is None:
                if status == const.LastschriftTransactionStati.success:
                    tally = transaction['amount']
                elif status == const.LastschriftTransactionStati.cancelled:
                    tally = decimal.Decimal(0)
                else:
                    raise ValueError(
                        n_("Missing tally for failed transaction."))
            update = {
                'id': transaction_id,
                'processed_at': now(),
                'tally': tally,
                'status': status,
            }
            ret = self.sql_update(rs, "cde.lastschrift_transactions", update)
            lastschrift = unwrap(self.get_lastschrifts(
                rs, (transaction['lastschrift_id'],)))
            persona_id = lastschrift['persona_id']
            delta = None
            new_balance = None
            if status == const.LastschriftTransactionStati.success:
                code = const.FinanceLogCodes.lastschrift_transaction_success
                user = self.core.get_cde_user(rs, persona_id)
                periods_per_year = self.conf["PERIODS_PER_YEAR"]
                fee = periods_per_year * self.conf["MEMBERSHIP_FEE"]
                delta = min(tally, fee)
                new_balance = user['balance'] + delta
                ret *= self.core.change_persona_balance(
                    rs, persona_id, new_balance,
                    const.FinanceLogCodes.lastschrift_transaction_success,
                    change_note="Erfolgreicher Lastschrifteinzug.")
                if new_balance >= self.conf["MEMBERSHIP_FEE"]:
                    self.change_membership(rs, persona_id, is_member=True)
                # Return early since change_persona_balance does the logging
                return ret
            elif status == const.LastschriftTransactionStati.failure:
                code = const.FinanceLogCodes.lastschrift_transaction_failure
                lastschrift_update = {
                    'id': lastschrift['id'],
                    'revoked_at': now(),
                }
                self.set_lastschrift(rs, lastschrift_update)
            elif status == const.LastschriftTransactionStati.cancelled:
                code = const.FinanceLogCodes.lastschrift_transaction_cancelled
            else:
                raise RuntimeError(n_("Impossible."))
            self.core.finance_log(rs, code, persona_id, delta, new_balance,
                                  change_note=str(update['tally']))
        return ret

    @access("finance_admin")
    def finalize_lastschrift_transactions(
            self, rs: RequestState, transactions: List[CdEDBObject]
    ) -> DefaultReturnCode:
        """Atomized multiplex variant of finalize_lastschrift_transaction."""
        transactions = affirm_array(vtypes.LastschriftTransactionEntry, transactions)
        code = 1
        with Atomizer(rs):
            for transaction in transactions:
                code *= self.finalize_lastschrift_transaction(
                    rs, transaction['transaction_id'], transaction['status'],
                    tally=transaction['tally'])
        return code

    @access("finance_admin")
    def rollback_lastschrift_transaction(
            self, rs: RequestState, transaction_id: int,
            tally: decimal.Decimal) -> DefaultReturnCode:
        """Revert a successful direct debit transaction.

        This happens if the creditor revokes a successful transaction,
        which is possible for some weeks. We deduct the now non-existing
        money from the balance and invalidate the permit.

        :param tally: The fee incurred by the revokation.
        """
        transaction_id = affirm(vtypes.ID, transaction_id)
        tally = affirm(decimal.Decimal, tally)
        stati = const.LastschriftTransactionStati
        with Atomizer(rs):
            transaction = unwrap(self.get_lastschrift_transactions(
                rs, (transaction_id,)))
            lastschrift = unwrap(self.get_lastschrifts(
                rs, (transaction['lastschrift_id'],)))
            if transaction['status'] != stati.success:
                raise RuntimeError(n_("Transaction was not successful."))
            update = {
                'id': transaction_id,
                'processed_at': now(),
                'tally': tally,
                'status': stati.rollback,
            }
            ret = self.sql_update(rs, "cde.lastschrift_transactions", update)
            persona_id = lastschrift['persona_id']
            fee = self.conf["PERIODS_PER_YEAR"] * self.conf["MEMBERSHIP_FEE"]
            delta = min(transaction['tally'], fee)
            current = self.core.get_cde_user(rs, persona_id)
            new_balance = current['balance'] - delta
            self.core.change_persona_balance(
                rs, persona_id, new_balance,
                const.FinanceLogCodes.lastschrift_transaction_revoked,
                change_note="Einzug zurückgebucht.")
            lastschrift_update = {
                'id': lastschrift['id'],
                'revoked_at': now(),
            }
            self.set_lastschrift(rs, lastschrift_update)
        return ret

    def lastschrift_may_skip(self, rs: RequestState,
                             lastschrift: CdEDBObject) -> bool:
        """Check whether a direct debit permit may stay dormant for now.

        The point is, that consecutive skips will invalidat the
        permit, after three years of being unused. Thus only a certain
        number of skips will be allowed.
        """
        if now() - datetime.timedelta(days=2 * 365) < lastschrift['granted_at']:
            # If the permit is new enough we are clear.
            return True
        with Atomizer(rs):
            period = self.current_period(rs)
            cutoff = period - 3 * self.conf["PERIODS_PER_YEAR"] + 1
            relevant_periods = tuple(range(cutoff, period + 1))
            ids = self.list_lastschrift_transactions(
                rs, lastschrift_ids=(lastschrift['id'],),
                stati=(const.LastschriftTransactionStati.success,),
                periods=relevant_periods)
        return bool(ids)

    @access("finance_admin")
    def lastschrift_skip(self, rs: RequestState,
                         lastschrift_id: int) -> DefaultReturnCode:
        """Defer invoking a direct debit permit.

        A member may decide to pause donations. We create a respective
        entry/pseudo transaction, so that this is logged correctly.

        This fails (and returns 0) if the action is deferred for too
        long, since the permit is invalidated if it stays unused for
        three years.
        """
        lastschrift_id = affirm(vtypes.ID, lastschrift_id)
        with Atomizer(rs):
            lastschrift = unwrap(self.get_lastschrifts(rs, (lastschrift_id,)))
            if not self.lastschrift_may_skip(rs, lastschrift):
                # Skipping will invalidate permit.
                return 0
            if lastschrift['revoked_at']:
                raise RuntimeError(n_("Lastschrift already revoked."))
            period = self.current_period(rs)
            insert = {
                'submitted_by': rs.user.persona_id,
                'lastschrift_id': lastschrift_id,
                'period_id': period,
                'amount': decimal.Decimal(0),
                'tally': decimal.Decimal(0),
                'issued_at': now(),
                'processed_at': now(),
                'status': const.LastschriftTransactionStati.skipped,
            }
            ret = self.sql_insert(rs, "cde.lastschrift_transactions", insert)
            self.core.finance_log(
                rs, const.FinanceLogCodes.lastschrift_transaction_skip,
                lastschrift['persona_id'], None, None)
        return ret

    @access("finance_admin")
    def perform_money_transfers(self, rs: RequestState, data: List[CdEDBObject]
                                ) -> Tuple[bool, Optional[int], Optional[int]]:
        """Resolve all money transfer entries.

        :returns: A bool indicating success and:
            * In case of success:
                * The number of recorded transactions
                * The number of new members.
            * In case of error:
                * The index of the erronous line or None
                    if a DB-serialization error occurred.
                * None
        """
        data = affirm_array(vtypes.MoneyTransferEntry, data)
        index = 0
        note_template = ("Guthabenänderung um {amount} auf {new_balance} "
                         "(Überwiesen am {date})")
        # noinspection PyBroadException
        try:
            with Atomizer(rs):
                count = 0
                memberships_gained = 0
                persona_ids = tuple(e['persona_id'] for e in data)
                personas = self.core.get_total_personas(rs, persona_ids)
                for index, datum in enumerate(data):
                    assert isinstance(datum['amount'], decimal.Decimal)
                    new_balance = (personas[datum['persona_id']]['balance']
                                   + datum['amount'])
                    note = datum['note']
                    if note:
                        try:
                            date = datetime.datetime.strptime(
                                note, PARSE_OUTPUT_DATEFORMAT)
                        except ValueError:
                            pass
                        else:
                            # This is the default case and makes it pretty
                            note = note_template.format(
                                amount=money_filter(datum['amount']),
                                new_balance=money_filter(new_balance),
                                date=date.strftime(PARSE_OUTPUT_DATEFORMAT))
                    count += self.core.change_persona_balance(
                        rs, datum['persona_id'], new_balance,
                        const.FinanceLogCodes.increase_balance,
                        change_note=note)
                    if new_balance >= self.conf["MEMBERSHIP_FEE"]:
                        code, _, _ = self.change_membership(
                            rs, datum['persona_id'], is_member=True)
                        memberships_gained += bool(code)
                    # Remember the changed balance in case of multiple transfers.
                    personas[datum['persona_id']]['balance'] = new_balance
        except psycopg2.extensions.TransactionRollbackError:
            # We perform a rather big transaction, so serialization errors
            # could happen.
            return False, None, None
        except Exception:
            # This blanket catching of all exceptions is a last resort. We try
            # to do enough validation, so that this should never happen, but
            # an opaque error (as would happen without this) would be rather
            # frustrating for the users -- hence some extra error handling
            # here.
            self.logger.error(glue(
                ">>>\n>>>\n>>>\n>>> Exception during transfer processing",
                "<<<\n<<<\n<<<\n<<<"))
            self.logger.exception("FIRST AS SIMPLE TRACEBACK")
            self.logger.error("SECOND TRY CGITB")
            self.cgitb_log()
            return False, index, None
        return True, count, memberships_gained

    @access("finance_admin")
    def finance_statistics(self, rs: RequestState) -> CdEDBObject:
        """Compute some financial statistics.

        Mostly for use by the 'Semesterverwaltung'.
        """
        with Atomizer(rs):
            query = ("SELECT COALESCE(SUM(balance), 0) as total,"
                     " COUNT(*) as count FROM core.personas "
                     " WHERE is_member = True AND balance < %s "
                     " AND trial_member = False")
            data = self.query_one(
                rs, query, (self.conf["MEMBERSHIP_FEE"],))
            ret = {
                'low_balance_members': data['count'] if data else 0,
                'low_balance_total': data['total'] if data else 0,
            }
            query = "SELECT COUNT(*) FROM core.personas WHERE is_member = True"
            ret['total_members'] = unwrap(self.query_one(rs, query, tuple()))
            query = ("SELECT COUNT(*) FROM core.personas"
                     " WHERE is_member = True AND trial_member = True")
            ret['trial_members'] = unwrap(self.query_one(rs, query, tuple()))
            query = ("SELECT COUNT(*) FROM core.personas AS p"
                     " JOIN cde.lastschrift AS l ON p.id = l.persona_id"
                     " WHERE p.is_member = True AND p.balance < %s"
                     " AND p.trial_member = False AND l.revoked_at IS NULL")
            ret['lastschrift_low_balance_members'] = unwrap(self.query_one(
                rs, query, (self.conf["MEMBERSHIP_FEE"],)))
        return ret

    @access("finance_admin")
    def get_period_history(self, rs: RequestState) -> CdEDBObjectMap:
        """Get the history of all org periods."""
        query = f"SELECT {', '.join(ORG_PERIOD_FIELDS)} FROM cde.org_period"
        return {e['id']: e for e in self.query_all(rs, query, tuple())}

    @access("cde")
    def current_period(self, rs: RequestState) -> int:
        """Check for the current semester."""
        query = "SELECT MAX(id) FROM cde.org_period"
        ret = unwrap(self.query_one(rs, query, tuple()))
        if not ret:
            raise ValueError(n_("No period exists."))
        return ret

    @access("cde")
    def get_period(self, rs: RequestState, period_id: int) -> CdEDBObject:
        """Get data for a semester."""
        period_id = affirm(vtypes.ID, period_id)
        ret = self.sql_select_one(rs, "cde.org_period", ORG_PERIOD_FIELDS,
                                  period_id)
        if not ret:
            raise ValueError(n_("This period does not exist."))
        ret["semester_start"] = unwrap(self.sql_select_one(
            rs, "cde.org_period", ("semester_done",), period_id - 1))
        return ret

    @access("finance_admin")
    def set_period(self, rs: RequestState,
                   period: CdEDBObject) -> DefaultReturnCode:
        """Set data for the current semester."""
        period = affirm(vtypes.Period, period)
        with Atomizer(rs):
            current_id = self.current_period(rs)
            if period['id'] != current_id:
                raise RuntimeError(n_("Only able to modify current period."))
            return self.sql_update(rs, "cde.org_period", period)

    @access("finance_admin")
    def may_advance_semester(self, rs: RequestState) -> bool:
        """Helper to determine if now is the right time to advance the semester.

        :returns: True if the semester may be advanced, False otherwise.
        """
        with Atomizer(rs):
            period_id = self.current_period(rs)
            period = self.get_period(rs, period_id)
        # Take special care about all previous steps.
        return all(period[key] for key in
                   ('billing_done', 'archival_notification_done', 'ejection_done',
                    'archival_done', 'balance_done'))

    @access("finance_admin")
    def advance_semester(self, rs: RequestState) -> DefaultReturnCode:
        """Mark  the current semester as finished and create a new semester."""
        with Atomizer(rs):
            current_id = self.current_period(rs)
            if not self.may_advance_semester(rs):
                raise RuntimeError(n_("Current period not finalized."))
            update = {
                'id': current_id,
                'semester_done': now(),
            }
            ret = self.sql_update(rs, "cde.org_period", update)
            new_period = {'id': current_id + 1}
            ret *= self.sql_insert(rs, "cde.org_period", new_period)
            self.cde_log(rs, const.CdeLogCodes.semester_advance,
                         persona_id=None, change_note=str(ret))
        return ret

    @access("finance_admin")
    def may_start_semester_bill(self, rs: RequestState) -> bool:
        """Helper to determine if now is the right time to start/resume billing.

        Beware that this step also involves the sending of archival notifications, so
        we check both.

        :returns: True if billing may be started, False otherwise.
        """
        with Atomizer(rs):
            period_id = self.current_period(rs)
            period = self.get_period(rs, period_id)
        # Both parts of the previous step need to be finished.
        return not (period['billing_done'] and period['archival_notification_done'])

    @access("finance_admin")
    def finish_semester_bill(self, rs: RequestState,
                             addresscheck: bool = False) -> DefaultReturnCode:
        """Conclude the semester bill step."""
        addresscheck = affirm(bool, addresscheck)
        with Atomizer(rs):
            period_id = self.current_period(rs)
            period = self.get_period(rs, period_id)
            if period['balance_done'] is not None:
                raise RuntimeError(n_("Billing already done for this period."))
            period_update = {
                'id': period_id,
                'billing_state': None,
                'billing_done': now(),
            }
            ret = self.set_period(rs, period_update)
            msg = f"{period['billing_count']} E-Mails versandt."
            if addresscheck:
                self.cde_log(
                    rs, const.CdeLogCodes.semester_bill_with_addresscheck,
                    persona_id=None, change_note=msg)
            else:
                self.cde_log(
                    rs, const.CdeLogCodes.semester_bill,
                    persona_id=None, change_note=msg)
        return ret

    @access("finance_admin")
    def finish_archival_notification(self, rs: RequestState) -> DefaultReturnCode:
        """Conclude the sending of archival notifications."""
        with Atomizer(rs):
            period_id = self.current_period(rs)
            period = self.get_period(rs, period_id)
            if period['archival_notification_done'] is not None:
                raise RuntimeError(n_("Archival notifications done for this period."))
            period_update = {
                'id': period_id,
                'archival_notification_state': None,
                'archival_notification_done': now(),
            }
            ret = self.set_period(rs, period_update)
            msg = f"{period['archival_notification_count']} E-Mails versandt."
            self.cde_log(
                rs, const.CdeLogCodes.automated_archival_notification_done,
                persona_id=None, change_note=msg)
        return ret

    @access("finance_admin")
    def may_start_semester_ejection(self, rs: RequestState) -> bool:
        """Helper to determine if now is the right time to start/resume ejection.

        Beware that this step also involves the automated archival, so we check both.

        :returns: True if ejection may be started, False otherwise.
        """
        with Atomizer(rs):
            period_id = self.current_period(rs)
            period = self.get_period(rs, period_id)
        return (period['billing_done'] and period['archival_notification_done']
                and not (period['ejection_done'] and period['archival_done']))

    @access("finance_admin")
    def finish_automated_archival(self, rs: RequestState) -> DefaultReturnCode:
        """Conclude the automated archival."""
        with Atomizer(rs):
            period_id = self.current_period(rs)
            period = self.get_period(rs, period_id)
            if not period['archival_notification_done']:
                raise RuntimeError(n_("Archival notifications not sent yet."))
            if period['archival_done'] is not None:
                raise RuntimeError(n_("Automated archival done for this period."))
            period_update = {
                'id': period_id,
                'archival_state': None,
                'archival_done': now(),
            }
            ret = self.set_period(rs, period_update)
            msg = f"{period['archival_count']} Accounts archiviert."
            self.cde_log(
                rs, const.CdeLogCodes.automated_archival_done,
                persona_id=None, change_note=msg)
        return ret

    @access("finance_admin")
    def finish_semester_ejection(self, rs: RequestState) -> DefaultReturnCode:
        """Conclude the semester ejection step."""
        with Atomizer(rs):
            period_id = self.current_period(rs)
            period = self.get_period(rs, period_id)
            if not period['billing_done']:
                raise RuntimeError(n_("Billing not done for this semester."))
            if period['ejection_done'] is not None:
                raise RuntimeError(n_("Ejection already done for this semester."))
            period_update = {
                'id': period_id,
                'ejection_state': None,
                'ejection_done': now(),
            }
            ret = self.set_period(rs, period_update)
            msg = f"{period['ejection_count']} inaktive Mitglieder gestrichen."
            msg += f" {period['ejection_balance']} € Guthaben eingezogen."
            self.cde_log(
                rs, const.CdeLogCodes.semester_ejection, persona_id=None,
                change_note=msg)
        return ret

    @access("finance_admin")
    def may_start_semester_balance_update(self, rs: RequestState) -> bool:
        """Helper to determine if now is the right time to start/resume balance update.

        :returns: True if the balance update may be started, False otherwise.
        """
        with Atomizer(rs):
            period_id = self.current_period(rs)
            period = self.get_period(rs, period_id)
        return (period['ejection_done'] and period['archival_done']
                and not period['balance_done'])

    @access("finance_admin")
    def finish_semester_balance_update(self, rs: RequestState) -> DefaultReturnCode:
        """Conclude the semester balance update step."""
        with Atomizer(rs):
            period_id = self.current_period(rs)
            period = self.get_period(rs, period_id)
            if not self.may_start_semester_balance_update(rs):
                raise RuntimeError(n_("Not the right time to finish balance update."))
            period_update = {
                'id': period_id,
                'balance_state': None,
                'balance_done': now(),
            }
            ret = self.set_period(rs, period_update)
            msg = "{} Probemitgliedschaften beendet. {} € Guthaben abgebucht."
            self.cde_log(
                rs, const.CdeLogCodes.semester_balance_update, persona_id=None,
                change_note=msg.format(period['balance_trialmembers'],
                                           period['balance_total']))
        return ret

    @access("finance_admin")
    def get_expuls_history(self, rs: RequestState) -> CdEDBObjectMap:
        """Get the history of all expuls semesters."""
        q = f"SELECT {', '.join(EXPULS_PERIOD_FIELDS)} FROM cde.expuls_period"
        return {e['id']: e for e in self.query_all(rs, q, tuple())}

    @access("cde")
    def current_expuls(self, rs: RequestState) -> int:
        """Check for the current expuls number."""
        query = "SELECT MAX(id) FROM cde.expuls_period"
        ret = unwrap(self.query_one(rs, query, tuple()))
        if not ret:
            raise ValueError(n_("No exPuls exists."))
        return ret

    @access("cde")
    def get_expuls(self, rs: RequestState, expuls_id: int) -> CdEDBObject:
        """Get data for the an expuls."""
        expuls_id = affirm(vtypes.ID, expuls_id)
        ret = self.sql_select_one(rs, "cde.expuls_period",
                                  EXPULS_PERIOD_FIELDS, expuls_id)
        if not ret:
            raise ValueError(n_("This exPuls does not exist."))
        return ret

    @access("finance_admin")
    def set_expuls(self, rs: RequestState,
                   expuls: CdEDBObject) -> DefaultReturnCode:
        """Set data for the an expuls."""
        expuls = affirm(vtypes.ExPuls, expuls)
        with Atomizer(rs):
            current_id = self.current_expuls(rs)
            if expuls['id'] != current_id:
                raise RuntimeError(n_("Only able to modify current expuls."))
            return self.sql_update(rs, "cde.expuls_period", expuls)

    @access("finance_admin")
    def create_expuls(self, rs: RequestState) -> DefaultReturnCode:
        """Mark the current expuls as finished and create a new expuls."""
        with Atomizer(rs):
            current_id = self.current_expuls(rs)
            current = self.get_expuls(rs, current_id)
            if not current['addresscheck_done']:
                raise RuntimeError(n_("Current expuls not finalized."))
            update = {
                'id': current_id,
                'expuls_done': now(),
            }
            ret = self.sql_update(rs, "cde.expuls_period", update)
            new_expuls = {
                'id': current_id + 1,
                'addresscheck_state': None,
                'addresscheck_done': None,
                'addresscheck_count': 0,
                'expuls_done': None,
            }
            ret *= self.sql_insert(rs, "cde.expuls_period", new_expuls)
            self.cde_log(rs, const.CdeLogCodes.expuls_advance,
                         persona_id=None, change_note=str(ret))
        return ret

    @access("finance_admin")
    def finish_expuls_addresscheck(self, rs: RequestState,
                                   skip: bool = False) -> DefaultReturnCode:
        """Conclude the expuls addresscheck step."""
        skip = affirm(bool, skip)
        with Atomizer(rs):
            expuls_id = self.current_expuls(rs)
            expuls = self.get_expuls(rs, expuls_id)
            if not expuls['addresscheck_done'] is None:
                raise RuntimeError(n_(
                    "Addresscheck already done for this expuls."))
            expuls_update = {
                'id': expuls_id,
                'addresscheck_state': None,
                'addresscheck_done': now(),
            }
            ret = self.set_expuls(rs, expuls_update)
            msg = f"{expuls['addresscheck_count']} E-Mails versandt."
            if skip:
                self.cde_log(rs, const.CdeLogCodes.expuls_addresscheck_skipped,
                             persona_id=None, change_note=msg)
            else:
                self.cde_log(rs, const.CdeLogCodes.expuls_addresscheck,
                             persona_id=None, change_note=msg)
        return ret

    @access("finance_admin")
    def process_for_semester_bill(self, rs: RequestState, period_id: int,
                                  addresscheck: bool, testrun: bool
                                  ) -> Tuple[bool, Optional[CdEDBObject]]:
        """Atomized call to bill one persona.

        :returns: A tuple consisting of a boolean signalling whether there
            is more work to do and an optional persona which is present if
            work was performed on this invocation.
        """
        period_id = affirm(int, period_id)
        addresscheck = affirm(bool, addresscheck)
        testrun = affirm(bool, testrun)
        with Atomizer(rs):
            period = self.get_period(rs, period_id)
            persona_id = self.core.next_persona(
                rs, period['billing_state'], is_member=True, is_archived=False)
            if testrun:
                persona_id = rs.user.persona_id
            # We are finished if we reached the end or if this was previously done.
            if not persona_id or period['billing_done']:
                if not period['billing_done']:
                    self.finish_semester_bill(rs, addresscheck)
                return False, None
            period_update = {
                'id': period_id,
                'billing_state': persona_id,
            }
            persona = self.core.get_cde_user(rs, persona_id)
            period_update['billing_count'] = period['billing_count'] + 1
            if not testrun:
                self.set_period(rs, period_update)

            return True, persona

    @access("finance_admin")
    def process_for_semester_prearchival(self, rs: RequestState, period_id: int,
                                         testrun: bool
                                         ) -> Tuple[bool, Optional[CdEDBObject]]:
        """Atomized call to warn one persona prior to archival.

        :returns: A tuple consisting of a boolean signalling whether there
            is more work to do and an optional persona which is present if
            work was performed on this invocation.
        """
        period_id = affirm(int, period_id)
        testrun = affirm(bool, testrun)
        with Atomizer(rs):
            period = self.get_period(rs, period_id)
            persona_id = self.core.next_persona(
                rs, period['archival_notification_state'], is_member=None,
                is_archived=False)
            if testrun:
                persona_id = rs.user.persona_id
            # We are finished if we reached the end or if this was previously done.
            if not persona_id or period['archival_notification_done']:
                if not period['archival_notification_done']:
                    self.finish_archival_notification(rs)
                return False, None
            period_update = {
                'id': period_id,
                'archival_notification_state': persona_id,
            }
            is_archivable = self.core.is_persona_automatically_archivable(
                rs, persona_id)
            persona = None
            if is_archivable or testrun:
                persona = self.core.get_persona(rs, persona_id)
                period_update['archival_notification_count'] = \
                    period['archival_notification_count'] + 1
            if not testrun:
                self.set_period(rs, period_update)
            return True, persona

    @access("finance_admin")
    def process_for_semester_eject(self, rs: RequestState, period_id: int,
                                   ) -> Tuple[bool, Optional[CdEDBObject]]:
        """Atomized call to eject one (soon to be ex-)member.

        :returns: A tuple consisting of a boolean signalling whether there
            is more work to do and an optional persona which is present if
            work was performed on this invocation.
        """
        period_id = affirm(int, period_id)
        with Atomizer(rs):
            period = self.get_period(rs, period_id)
            persona_id = self.core.next_persona(
                rs, period['ejection_state'], is_member=True, is_archived=False)
            # We are finished if we reached the end or if this was previously done.
            if not persona_id or period['ejection_done']:
                if not period['ejection_done']:
                    self.finish_semester_ejection(rs)
                return False, None
            period_update = {
                'id': period_id,
                'ejection_state': persona_id,
            }
            persona = self.core.get_cde_user(rs, persona_id)
            do_eject = (persona['balance'] < self.conf["MEMBERSHIP_FEE"]
                        and not persona['trial_member'])
            if do_eject:
                self.change_membership(rs, persona_id, is_member=False)
                period_update['ejection_count'] = \
                    period['ejection_count'] + 1
                period_update['ejection_balance'] = \
                    period['ejection_balance'] + persona['balance']
            else:
                persona = None  # type: ignore[assignment]
            self.set_period(rs, period_update)
            return True, persona

    @access("finance_admin")
    def process_for_semester_archival(self, rs: RequestState, period_id: int,
                                      ) -> Tuple[bool, Optional[CdEDBObject]]:
        """Atomized call to archive one persona.

        :returns: A tuple consisting of a boolean signalling whether there
            is more work to do and an optional persona which is present if
            an error occured during archival (deviating from the common
            pattern for this functions which return a persona if work was
            performed on this invocation).
        """
        period_id = affirm(int, period_id)
        with Atomizer(rs):
            period = self.get_period(rs, period_id)
            persona_id = self.core.next_persona(
                rs, period['archival_state'], is_member=False, is_archived=False)
            # We are finished if we reached the end or if this was previously done.
            if not persona_id or period['archival_done']:
                if not period['archival_done']:
                    self.finish_automated_archival(rs)
                return False, None
            period_update = {
                'id': period_id,
                'archival_state': persona_id,
            }
            persona = None
            if self.core.is_persona_automatically_archivable(
                    rs, persona_id, reference_date=period['billing_done']):
                note = "Autmoatisch archiviert wegen Inaktivität."
                try:
                    code = self.core.archive_persona(rs, persona_id, note)
                except ArchiveError:
                    self.logger.exception(f"Unexpected error during archival of"
                                          f" persona {persona_id}.")
                    persona = {'persona_id': persona_id}
                else:
                    if code:
                        period_update['archival_count'] = \
                            period['archival_count'] + 1
                    else:
                        self.logger.error(
                            f"Automated archival of persona {persona_id} failed"
                            f" for unknown reasons.")
                        persona = {'id': persona_id}
            self.set_period(rs, period_update)
            return True, persona

    @access("finance_admin")
    def process_for_semester_balance(self, rs: RequestState, period_id: int,
                                     ) -> Tuple[bool, Optional[CdEDBObject]]:
        """Atomized call to update the balance of one member.

        :returns: A tuple consisting of a boolean signalling whether there
            is more work to do and an optional persona which is present if
            work was performed on this invocation.
        """
        period_id = affirm(int, period_id)
        with Atomizer(rs):
            period = self.get_period(rs, period_id)
            persona_id = self.core.next_persona(
                rs, period['balance_state'], is_member=True, is_archived=False)
            # We are finished if we reached the end or if this was previously done.
            if not persona_id or period['balance_done']:
                if not period['balance_done']:
                    self.finish_semester_balance_update(rs)
                return False, None
            persona = self.core.get_cde_user(rs, persona_id)
            period_update = {
                'id': period_id,
                'balance_state': persona_id,
            }
            if (persona['balance'] < self.conf["MEMBERSHIP_FEE"]
                    and not persona['trial_member']):
                # TODO maybe fail more gracefully here?
                # Maybe set balance to 0 and send a mail or something.
                raise ValueError(n_("Balance too low."))
            else:
                if persona['trial_member']:
                    update = {
                        'id': persona_id,
                        'trial_member': False,
                    }
                    self.core.change_persona(
                        rs, update,
                        change_note="Probemitgliedschaft beendet."
                    )
                    period_update['balance_trialmembers'] = \
                        period['balance_trialmembers'] + 1
                else:
                    new_b = persona['balance'] - self.conf["MEMBERSHIP_FEE"]
                    note = "Mitgliedsbeitrag abgebucht ({}).".format(
                        money_filter(self.conf["MEMBERSHIP_FEE"]))
                    self.core.change_persona_balance(
                        rs, persona_id, new_b,
                        const.FinanceLogCodes.deduct_membership_fee,
                        change_note=note)
                    new_total = (period['balance_total']
                                 + self.conf["MEMBERSHIP_FEE"])
                    period_update['balance_total'] = new_total
            self.set_period(rs, period_update)
            return True, persona

    @access("finance_admin")
    def process_for_expuls_check(self, rs: RequestState, expuls_id: int,
                                 testrun: bool) -> Tuple[bool, Optional[CdEDBObject]]:
        """Atomized call to initiate addres check.

        :returns: A tuple consisting of a boolean signalling whether there
            is more work to do and an optional persona which is present if
            work was performed on this invocation.
        """
        expuls_id = affirm(int, expuls_id)
        testrun = affirm(bool, testrun)
        with Atomizer(rs):
            expuls = self.get_expuls(rs, expuls_id)
            persona_id = self.core.next_persona(
                rs, expuls['addresscheck_state'],
                is_member=True, is_archived=False)
            if testrun:
                persona_id = rs.user.persona_id
            # We are finished if we reached the end or if this was previously done.
            if not persona_id or expuls['addresscheck_done']:
                if not expuls['addresscheck_done']:
                    self.finish_expuls_addresscheck(
                        rs, skip=False)
                return False, None
            persona = self.core.get_cde_user(rs, persona_id)
            if not testrun:
                expuls_update = {
                    'id': expuls_id,
                    'addresscheck_state': persona_id,
                    'addresscheck_count': expuls['addresscheck_count'] + 1,
                }
                self.set_expuls(rs, expuls_update)
            return True, persona

    @access("member", "cde_admin")
    def get_member_stats(self, rs: RequestState
                         ) -> Tuple[CdEDBObject, CdEDBObject, CdEDBObject]:
        """Retrieve some generic statistics about members."""
        # Simple stats first.
        query = """SELECT
            num_members, num_of_searchable, num_of_trial, num_ex_members, num_all
        FROM
            (
                SELECT COUNT(*) AS num_members
                FROM core.personas
                WHERE is_member = True
            ) AS member_count,
            (
                SELECT COUNT(*) AS num_of_searchable
                FROM core.personas
                WHERE is_member = True AND is_searchable = True
            ) AS searchable_count,
            (
                SELECT COUNT(*) AS num_of_trial
                FROM core.personas
                WHERE is_member = True AND trial_member = True
            ) AS trial_count,
            (
                SELECT COUNT(*) AS num_ex_members
                FROM core.personas
                WHERE is_cde_realm = True AND is_member = False
            ) AS ex_member_count,
            (
                SELECT COUNT(*) AS num_all
                FROM core.personas
            ) AS all_count
        """
        data = self.query_one(rs, query, ())
        assert data is not None

        simple_stats = OrderedDict((k, data[k]) for k in (
            n_("num_members"), n_("num_of_searchable"), n_("num_of_trial"),
            n_("num_ex_members"), n_("num_all")))

        # TODO: improve this type annotation with a new mypy version.
        def query_stats(select: str, condition: str, order: str, limit: int = 0
                        ) -> OrderedDict:  # type: ignore
            query = (f"SELECT COUNT(*) AS num, {select} AS datum"
                     f" FROM core.personas"
                     f" WHERE is_member = True AND {condition} IS NOT NULL"
                     f" GROUP BY datum HAVING COUNT(*) > {limit} ORDER BY {order}")
            data = self.query_all(rs, query, ())
            return OrderedDict((e['datum'], e['num']) for e in data)

        # Members by locations.
        other_stats: CdEDBObject = {
            n_("members_by_country"): query_stats(
                select="country",
                condition="location",
                order="num DESC, datum ASC"),
            n_("members_by_city"): query_stats(
                select="location",
                condition="location",
                order="num DESC, datum ASC",
                limit=9),
        }

        # Members by date.
        year_stats: CdEDBObject = {
            n_("members_by_birthday"): query_stats(
                select="EXTRACT(year FROM birthday)::integer",
                condition="birthday",
                order="datum ASC"),
        }

        # Members by first event.
        query = """SELECT
            COUNT(*) AS num, EXTRACT(year FROM min_tempus.t)::integer AS datum
        FROM
            (
                SELECT persona.id, MIN(pevents.tempus) as t
                FROM
                    (
                        SELECT id FROM core.personas
                        WHERE is_member = TRUE
                    ) as persona
                    LEFT OUTER JOIN (
                        SELECT DISTINCT persona_id, pevent_id
                        FROM past_event.participants
                    ) AS participants ON persona.id = participants.persona_id
                    LEFT OUTER JOIN (
                        SELECT id, tempus
                        FROM past_event.events
                    ) AS pevents ON participants.pevent_id = pevents.id
                WHERE
                    pevents.id IS NOT NULL
                GROUP BY
                    persona.id
            ) AS min_tempus
        GROUP BY
            datum
        ORDER BY
            -- num DESC,
            datum ASC
        """
        year_stats[n_("members_by_first_event")] = OrderedDict(
            (e['datum'], e['num']) for e in self.query_all(rs, query, ()))

        # Unique event attendees per year:
        query = """SELECT
            COUNT(DISTINCT persona_id) AS num, EXTRACT(year FROM events.tempus)::integer AS datum
        FROM
            (
                past_event.institutions
                LEFT OUTER JOIN (
                    SELECT id, institution, tempus FROM past_event.events
                ) AS events ON events.institution = institutions.id
                LEFT OUTER JOIN (
                    SELECT persona_id, pevent_id FROM past_event.participants
                ) AS participants ON participants.pevent_id = events.id
            )
        WHERE
            shortname = 'CdE'
        GROUP BY
            datum
        ORDER BY
            datum ASC
        """
        year_stats[n_("unique_participants_per_year")] = dict(
            (e['datum'], e['num']) for e in self.query_all(rs, query, ()))

        return simple_stats, other_stats, year_stats

    def _perform_one_batch_admission(self, rs: RequestState, datum: CdEDBObject,
                                     trial_membership: bool, consent: bool
                                     ) -> int:
        """Uninlined code from perform_batch_admission().

        :returns: number of created accounts (0 or 1)
        """
        ret = 0
        batch_fields = (
            'family_name', 'given_names', 'title', 'name_supplement',
            'birth_name', 'gender', 'address_supplement', 'address',
            'postal_code', 'location', 'country', 'telephone',
            'mobile', 'birthday')  # email omitted as it is handled separately
        if datum['resolution'] == LineResolutions.skip:
            return ret
        elif datum['resolution'] == LineResolutions.create:
            new_persona = copy.deepcopy(datum['persona'])
            new_persona.update({
                'is_member': True,
                'trial_member': trial_membership,
                'paper_expuls': True,
                'is_searchable': consent,
            })
            persona_id = self.core.create_persona(rs, new_persona)
            ret = 1
        elif datum['resolution'].is_modification():
            persona_id = datum['doppelganger_id']
            current = self.core.get_persona(rs, persona_id)
            if not current['is_cde_realm']:
                # Promote to cde realm dependent on current realm
                promotion: CdEDBObject = {
                    field: None for field in CDE_TRANSITION_FIELDS}
                # The ream independent upgrades of the persona. They are applied at last
                # to prevent unintentional overrides
                upgrades = {
                    'is_cde_realm': True,
                    'is_event_realm': True,
                    'is_assembly_realm': True,
                    'is_ml_realm': True,
                    'decided_search': False,
                    'trial_member': False,
                    'paper_expuls': True,
                    'bub_search': False,
                    'id': persona_id,
                }
                # This applies a part of the newly imported data necessary for realm
                # transition. The remaining data will be updated later.
                mandatory_fields = {
                    field for field, validator in CDE_TRANSITION_FIELDS.items()
                    if field not in upgrades and not is_optional(validator)
                }
                assert mandatory_fields <= set(batch_fields)
                # It is pure incident that only event users have additional (optional)
                # data they share with cde users and which must be honoured during realm
                # transition. This may be changed if a new user tier is introduced.
                if not current['is_event_realm']:
                    if not datum['resolution'].do_update():
                        raise RuntimeError(n_("Need extra data."))
                    for field in mandatory_fields:
                        promotion[field] = datum['persona'][field]
                else:
                    current = self.core.get_event_user(rs, persona_id)
                    # take care that we do not override existent data
                    current_fields = {
                        field for field in CDE_TRANSITION_FIELDS
                        if current.get(field) is not None
                    }
                    for field in current_fields:
                        promotion[field] = current[field]
                    for field in mandatory_fields:
                        if promotion[field] is None:
                            promotion[field] = datum['persona'][field]
                # apply the actual changes
                promotion.update(upgrades)
                self.core.change_persona_realms(
                    rs, promotion, change_note="Datenübernahme nach Massenaufnahme")
            if datum['resolution'].do_trial():
                self.change_membership(
                    rs, datum['doppelganger_id'], is_member=True)
                update = {
                    'id': datum['doppelganger_id'],
                    'trial_member': True,
                }
                self.core.change_persona(
                    rs, update, may_wait=False,
                    change_note="Probemitgliedschaft erneuert.")
            if datum['resolution'].do_update():
                self.core.change_username(
                    rs, persona_id, datum['persona']['username'], password=None)
                update = {'id': datum['doppelganger_id']}
                for field in batch_fields:
                    update[field] = datum['persona'][field]
                self.core.change_persona(
                    rs, update, may_wait=True, force_review=True,
                    change_note="Import aktualisierter Daten.")
        else:
            raise RuntimeError(n_("Impossible."))
        if datum['pevent_id'] and persona_id:
            self.pastevent.add_participant(
                rs, datum['pevent_id'], datum['pcourse_id'], persona_id,
                is_instructor=datum['is_instructor'], is_orga=datum['is_orga'])
        return ret

    @access("cde_admin")
    def perform_batch_admission(self, rs: RequestState, data: List[CdEDBObject],
                                trial_membership: bool, consent: bool
                                ) -> Tuple[bool, Optional[int]]:
        """Atomized call to recruit new members.

        The frontend wants to do this in its entirety or not at all, so this
        needs to be in atomized context.

        :returns: A tuple consisting of a boolean signalling success and an
            optional integer that confers information if an error occured:
            it is None if a TransactionRollbackError occured and otherwise
            the index of the entry where the error happened.
        """
        data = affirm_array(vtypes.BatchAdmissionEntry, data)
        trial_membership = affirm(bool, trial_membership)
        consent = affirm(bool, consent)
        # noinspection PyBroadException
        try:
            with Atomizer(rs):
                count = 0
                for index, datum in enumerate(data, start=1):
                    count += self._perform_one_batch_admission(
                        rs, datum, trial_membership, consent)
        except psycopg2.extensions.TransactionRollbackError:
            # We perform a rather big transaction, so serialization errors
            # could happen.
            return False, None
        except Exception:
            # This blanket catching of all exceptions is a last resort. We try
            # to do enough validation, so that this should never happen, but
            # an opaque error (as would happen without this) would be rather
            # frustrating for the users -- hence some extra error handling
            # here.
            self.logger.error(glue(
                ">>>\n>>>\n>>>\n>>> Exception during batch creation",
                "<<<\n<<<\n<<<\n<<<"))
            self.logger.exception("FIRST AS SIMPLE TRACEBACK")
            self.logger.error("SECOND TRY CGITB")
            self.cgitb_log()
            return False, index
        return True, count

    @access("searchable", "core_admin", "cde_admin")
    def submit_general_query(self, rs: RequestState,
                             query: Query) -> Tuple[CdEDBObject, ...]:
        """Realm specific wrapper around
        :py:meth:`cdedb.backend.common.AbstractBackend.general_query`.`
        """
        query = affirm(Query, query)
        if query.scope == QueryScope.cde_member:
            if self.core.check_quota(rs, num=1):
                raise QuotaException(n_("Too many queries."))
            query.constraints.append(("is_cde_realm", QueryOperators.equal, True))
            query.constraints.append(("is_member", QueryOperators.equal, True))
            query.constraints.append(("is_searchable", QueryOperators.equal, True))
            query.constraints.append(("is_archived", QueryOperators.equal, False))
            query.spec['is_cde_realm'] = "bool"
            query.spec['is_member'] = "bool"
            query.spec['is_searchable'] = "bool"
            query.spec["is_archived"] = "bool"
        elif query.scope in {QueryScope.cde_user, QueryScope.archived_past_event_user}:
            if not {'core_admin', 'cde_admin'} & rs.user.roles:
                raise PrivilegeError(n_("Admin only."))
            query.constraints.append(("is_cde_realm", QueryOperators.equal, True))
            query.constraints.append(
                ("is_archived", QueryOperators.equal,
                 query.scope == QueryScope.archived_past_event_user))
            query.spec['is_cde_realm'] = "bool"
            query.spec["is_archived"] = "bool"
            # Exclude users of any higher realm (implying event)
            for realm in implying_realms('cde'):
                query.constraints.append(
                    ("is_{}_realm".format(realm), QueryOperators.equal, False))
                query.spec["is_{}_realm".format(realm)] = "bool"
        elif query.scope == QueryScope.past_event_user:
            if not self.is_admin(rs):
                raise PrivilegeError(n_("Admin only."))
            query.constraints.append(("is_event_realm", QueryOperators.equal, True))
            query.constraints.append(("is_archived", QueryOperators.equal, False))
            query.spec['is_event_realm'] = "bool"
            query.spec["is_archived"] = "bool"
        else:
            raise RuntimeError(n_("Bad scope."))
        return self.general_query(rs, query)<|MERGE_RESOLUTION|>--- conflicted
+++ resolved
@@ -10,14 +10,9 @@
 import datetime
 import decimal
 from collections import OrderedDict
-<<<<<<< HEAD
 from typing import Any, Collection, Dict, List, Optional, Protocol, Tuple
-=======
-from typing import Any, Collection, Dict, List, Optional, Tuple
 
 import psycopg2
-from typing_extensions import Protocol
->>>>>>> 30919988
 
 import cdedb.database.constants as const
 import cdedb.validationtypes as vtypes
