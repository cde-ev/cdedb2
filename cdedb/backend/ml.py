#!/usr/bin/env python3

"""The ml backend provides mailing lists. This provides services to the
event and assembly realm in the form of specific mailing lists.
"""
from datetime import datetime

from typing import (
    Set, cast, Dict, List, Optional, Iterable, Tuple, Callable, overload,
    Collection
)

from cdedb.backend.common import (
    access, affirm_validation as affirm, AbstractBackend,
    affirm_set_validation as affirm_set, singularize,
<<<<<<< HEAD
    affirm_array_validation as affirm_array, internal)
=======
    affirm_array_validation as affirm_array, internal_access,
)
>>>>>>> 555c9805
from cdedb.backend.event import EventBackend
from cdedb.backend.assembly import AssemblyBackend
from cdedb.common import (
    n_, glue, PrivilegeError, unwrap, MAILINGLIST_FIELDS,
    implying_realms, now, ProxyShim, SubscriptionError,
    SubscriptionActions, RequestState, CdEDBObject, CdEDBObjectMap,
    DefaultReturnCode, DeletionBlockers
)
from cdedb.query import QueryOperators, Query
from cdedb.database.connection import Atomizer
import cdedb.database.constants as const
from cdedb.ml_type_aux import MLTypeLike, MLType
import cdedb.ml_type_aux as ml_type

SubStates = Collection[const.SubscriptionStates]


class MlBackend(AbstractBackend):
    """Take note of the fact that some personas are moderators and thus have
    additional actions available."""
    realm = "ml"

    def __init__(self, configpath: str):
        super().__init__(configpath)
        self.event: EventBackend = cast(
            EventBackend, ProxyShim(EventBackend(configpath), internal=True))
        self.assembly: AssemblyBackend = cast(
            AssemblyBackend,
            ProxyShim(AssemblyBackend(configpath), internal=True))
        self.backends = ml_type.BackendContainer(
            core=self.core, event=self.event, assembly=self.assembly)

    @classmethod
    def is_admin(cls, rs):
        return super().is_admin(rs)

    @access("ml")
    def get_ml_type(self, rs: RequestState, mailinglist_id: int) -> MLType:
        mailinglist_id = affirm("id", mailinglist_id)
        data = self.sql_select_one(
            rs, "ml.mailinglists", ("ml_type",), mailinglist_id)
        if not data:
            raise ValueError(n_("Unknown mailinglist_id."))
        return ml_type.get_type(data['ml_type'])

    @overload
    def is_relevant_admin(self, rs: RequestState, *,
                          mailinglist: CdEDBObject) -> bool:
        pass

    @overload
    def is_relevant_admin(self, rs: RequestState, *,
                          mailinglist_id: int) -> bool:
        pass

    @access("ml")
    def is_relevant_admin(self, rs, *, mailinglist=None, mailinglist_id=None):
        """Check if the user is a relevant admin for a mailinglist.

        Exactly one of the inputs should be provided.

        :type rs: :py:class:`cdedb.common.RequestState`
        :type mailinglist: {str: object}
        :type mailinglist_id: int
        :rtype: bool
        """
        if mailinglist is None:
            if mailinglist_id is None:
                raise ValueError(n_("No mailinglist specified."))
            atype = self.get_ml_type(rs, mailinglist_id)
        else:
            if mailinglist_id is not None:
                if mailinglist['id'] != mailinglist_id:
                    raise ValueError(n_("Different mailinglists specified."))
            atype = ml_type.get_type(mailinglist['ml_type'])
        return atype.is_relevant_admin(rs)

<<<<<<< HEAD
    @access("ml", "droid_rklist")
    def is_moderator(self, rs, ml_id):
=======
    @staticmethod
    @access("ml")
    def is_moderator(rs: RequestState, ml_id: int) -> bool:
>>>>>>> 555c9805
        """Check for moderator privileges as specified in the ml.moderators
        table.

        This exceptionally promotes droid_rklist to moderator.

        :type rs: :py:class:`cdedb.common.RequestState`
        :type ml_id: int
        :rtype: bool
        """
        ml_id = affirm("id_or_None", ml_id)

        return ml_id is not None and (ml_id in rs.user.moderator
                                      or "droid_rklist" in rs.user.roles)

<<<<<<< HEAD
    @access("ml", "droid_rklist")
    def may_manage(self, rs, mailinglist_id):
=======
    @access("ml")
    def may_manage(self, rs: RequestState, mailinglist_id: int) -> bool:
>>>>>>> 555c9805
        """Check whether a user is allowed to manage a given mailinglist.

        :type rs: :py:class:`cdedb.common.RequestState`
        :type mailinglist_id: int
        :rtype: bool
        """
        mailinglist_id = affirm("id_or_None", mailinglist_id)

        return (self.is_moderator(rs, mailinglist_id)
                or self.is_relevant_admin(rs, mailinglist_id=mailinglist_id))

    @access("ml")
    def get_available_types(self, rs: RequestState,
                            ) -> Set[const.MailinglistTypes]:
        """Get a list of MailinglistTypes, the user is allowed to manage.

        :type rs: :py:class:`cdedb.common.RequestState`
        :rtype: {const.MailinglistTypes}
        """
        ret = {enum_member for enum_member, atype in ml_type.TYPE_MAP.items()
               if atype.is_relevant_admin(rs)}
        return ret

    @overload
    def get_interaction_policy(self, rs: RequestState, persona_id: int, *,
                               mailinglist: CdEDBObject) -> ml_type.MIPol:
        pass

    @overload
    def get_interaction_policy(self, rs: RequestState, persona_id: int, *,
                               mailinglist_id: int) -> ml_type.MIPol:
        pass

    @access("ml")
    def get_interaction_policy(self, rs, persona_id, *, mailinglist=None,
                               mailinglist_id=None):
        """What may the user do with a mailinglist. Be aware, that this does
        not take unsubscribe overrides into account.

        If the mailinglist is available to the caller, they should pass it,
        otherwise it will be retrieved from the database.

        :type rs: :py:class:`cdedb.common.RequestState`
        :type persona_id: int
        :type mailinglist: {str: object}
        :type mailinglist_id: int
        :rtype: const.MailinglistInteractionPolicy or None
        """
        # TODO put these checks in an atomizer?
        if mailinglist is None and mailinglist_id is None:
            raise ValueError("No input specified")
        elif mailinglist is not None and mailinglist_id is not None:
            raise ValueError("Too many inputs specified")
        elif mailinglist_id:
            mailinglist_id = affirm("id", mailinglist_id)
            mailinglist = self.get_mailinglist(rs, mailinglist_id)

        persona_id = affirm("id", persona_id)
        ml = affirm("mailinglist", mailinglist, _allow_readonly=True)

        if not (rs.user.persona_id == persona_id
                or self.may_manage(rs, ml['id'])):
            raise PrivilegeError(n_("Not privileged."))

        return self.get_ml_type(rs, ml["id"]).get_interaction_policy(
            rs, self.backends, ml, persona_id)

    @access("ml")
    def filter_personas_by_policy(self, rs: RequestState, ml: CdEDBObject,
                                  data: Collection[CdEDBObject],
                                  allowed_pols: Collection[
                                      const.MailinglistInteractionPolicy],
                                  ) -> Tuple[CdEDBObject]:
        """Restrict persona sample to eligibles.

        This additional endpoint checking for interaction policies is
        supposed to only be used for
        `cdedb.frontend.core.select_persona()`, to reduce the amount
        of necessary database queries.

        :type rs: :py:class:`cdedb.common.RequestState`
        :type ml: {str: object}
        :type data: [{str: object}]
        :param data: Return of the persona select query
        :type allowed_pols: {const.MailinglistInteractionPolicy}
        :return: Tuple of personas whose interaction policies are in
            allowed_pols
        """
        affirm("mailinglist", ml, _allow_readonly=True)
        affirm_set("enum_mailinglistinteractionpolicy", allowed_pols)

        # persona_ids are validated inside get_personas
        persona_ids = tuple(e['id'] for e in data)
        atype = ml_type.get_type(ml['ml_type'])
        persona_policies = atype.get_interaction_policies(
            rs, self.backends, ml, persona_ids)
        return tuple(e for e in data
                     if persona_policies[e['id']] in allowed_pols)

    @access("ml")
    def may_view(self, rs: RequestState, ml: CdEDBObject) -> bool:
        """Helper to determine whether a persona may view a mailinglist.

        :type rs: :py:class:`cdedb.common.RequestState`
        :type ml: {str: object}
        :type: bool
        """
        is_subscribed = bool(self.get_subscription(
            rs, rs.user.persona_id, mailinglist_id=ml["id"],
            states=const.SubscriptionStates.subscribing_states()))
        return (is_subscribed or self.get_ml_type(rs, ml["id"]).may_view(rs)
                or ml["id"] in rs.user.moderator)

    @access("persona")
    def moderator_infos(self, rs: RequestState,
                        ids: Collection[int]) -> Dict[int, Set[int]]:
        """List mailing lists moderated by specific personas.

        :type rs: :py:class:`cdedb.common.RequestState`
        :type ids: [int]
        :rtype: {int: {int}}
        """
        ids = affirm_set("id", ids)
        data = self.sql_select(
            rs, "ml.moderators", ("persona_id", "mailinglist_id"), ids,
            entity_key="persona_id")
        ret = {}
        for anid in ids:
            ret[anid] = {x['mailinglist_id']
                         for x in data if x['persona_id'] == anid}
        return ret
    moderator_info: Callable[[RequestState, int], Set[int]]
    moderator_info = singularize(moderator_infos)

    def ml_log(self, rs: RequestState, code: const.MlLogCodes,
               mailinglist_id: Optional[int], persona_id: Optional[int] = None,
               additional_info: Optional[str] = None) -> DefaultReturnCode:
        """Make an entry in the log.

        See
        :py:meth:`cdedb.backend.common.AbstractBackend.generic_retrieve_log`.

        :type rs: :py:class:`cdedb.common.RequestState`
        :type code: int
        :param code: One of :py:class:`cdedb.database.constants.MlLogCodes`.
        :type mailinglist_id: int or None
        :type persona_id: int or None
        :param persona_id: ID of affected user (like who was subscribed).
        :type additional_info: str or None
        :param additional_info: Infos not conveyed by other columns.
        :rtype: int
        :returns: default return code
        """
        if rs.is_quiet:
            return 0
        new_log = {
            "code": code,
            "mailinglist_id": mailinglist_id,
            "submitted_by": rs.user.persona_id,
            "persona_id": persona_id,
            "additional_info": additional_info,

        }
        return self.sql_insert(rs, "ml.log", new_log)

    @access("ml")
    def retrieve_log(self, rs: RequestState,
                     codes: Optional[Iterable[const.MlLogCodes]] = None,
                     mailinglist_ids: Optional[Collection[int]] = None,
                     offset: Optional[int] = None, length: Optional[int] = None,
                     persona_id: Optional[int] = None,
                     submitted_by: Optional[int] = None,
                     additional_info: Optional[str] = None,
                     time_start: Optional[datetime] = None,
                     time_stop: Optional[datetime] = None) -> List[CdEDBObject]:
        """Get recorded activity.

        To support relative admins, this is the only retrieve_log function
        which allows to query a list for entity_ids.

        See
        :py:meth:`cdedb.backend.common.AbstractBackend.generic_retrieve_log`.

        :type rs: :py:class:`cdedb.common.RequestState`
        :type codes: [int] or None
        :type mailinglist_ids: [int] or None
        :type offset: int or None
        :type length: int or None
        :type persona_id: int or None
        :type submitted_by: int or None
        :type additional_info: str or None
        :type time_start: datetime or None
        :type time_stop: datetime or None
        :rtype: [{str: object}]
        """
        mailinglist_ids = affirm_set("id", mailinglist_ids, allow_None=True)
        if not (self.is_admin(rs) or (mailinglist_ids
                and all(self.may_manage(rs, ml_id)
                        for ml_id in mailinglist_ids))):
            raise PrivilegeError(n_("Not privileged."))
        return self.generic_retrieve_log(
            rs, "enum_mllogcodes", "mailinglist", "ml.log", codes=codes,
            entity_ids=mailinglist_ids, offset=offset, length=length,
            persona_id=persona_id, submitted_by=submitted_by,
            additional_info=additional_info, time_start=time_start,
            time_stop=time_stop)

    @access("ml_admin")
    def submit_general_query(self, rs: RequestState,
                             query: Query) -> List[CdEDBObject]:
        """Realm specific wrapper around
        :py:meth:`cdedb.backend.common.AbstractBackend.general_query`.`

        :type rs: :py:class:`cdedb.common.RequestState`
        :type query: :py:class:`cdedb.query.Query`
        :rtype: [{str: object}]
        """
        query = affirm("query", query)
        if query.scope == "qview_persona":
            # Include only un-archived ml-users
            query.constraints.append(("is_ml_realm", QueryOperators.equal,
                                      True))
            query.constraints.append(("is_archived", QueryOperators.equal,
                                      False))
            query.spec["is_ml_realm"] = "bool"
            query.spec["is_archived"] = "bool"
            # Exclude users of any higher realm (implying event)
            for realm in implying_realms('ml'):
                query.constraints.append(
                    ("is_{}_realm".format(realm), QueryOperators.equal, False))
                query.spec["is_{}_realm".format(realm)] = "bool"
        else:
            raise RuntimeError(n_("Bad scope."))
        return self.general_query(rs, query)

    @access("ml")
    def list_mailinglists(self, rs: RequestState, active_only: bool = True,
                          managed_only: bool = False) -> Dict[int, str]:
        """List all mailinglists you may view

        :type rs: :py:class:`cdedb.common.RequestState`
        :type active_only: bool
        :param active_only: Toggle wether inactive lists should be included.
        :type managed_only: bool
        :param managed_only: Toggle whether to only list lists the user may
            manage.
        :rtype: {int: str}
        :returns: Mapping of mailinglist ids to titles.
        """
        active_only = affirm("bool", active_only)
        query = "SELECT id, title FROM ml.mailinglists"
        constraints = []
        params = []
        if active_only:
            constraints.append("is_active = True")

        if constraints:
            query += " WHERE " + " AND ".join(constraints)

        with Atomizer(rs):
            data = self.query_all(rs, query, params)
            # Get additional information to find out if we can view these lists
            ml_ids = [e['id'] for e in data]
            mailinglists = self.get_mailinglists(rs, ml_ids)
            ret = {e['id']: e['title'] for e in data}

        if self.is_admin(rs):
            return ret
        if managed_only:
            # TODO maybe allow may_mange to take the entire mailinglist.
            return {k: v for k, v in ret.items()
                    if self.may_manage(rs, mailinglist_id=k)}
        else:
            return {k: v for k, v in ret.items()
                    if self.may_view(rs, mailinglists[k])}

    def list_mailinglist_addresses(self, rs):
        """List all mailinglist adresses

        This is for the purpose of preventing duplicate mail adresses,
        so it lists mail adresses even if you can not see the corresponding
        mailinglists.

        :type rs: :py:class:`cdedb.common.RequestState`
        :rtype: {int: str}
        :returns: Mapping of mailinglist ids to titles.
        """
        query = "SELECT id, address FROM ml.mailinglists"
        data = self.query_all(rs, query, [])
        return {e['id']: e['address'] for e in data}

<<<<<<< HEAD

    @access("ml", "droid")
    def get_mailinglists(self, rs, ids):
=======
    @access("ml")
    def get_mailinglists(self, rs: RequestState,
                         ids: Collection[int]) -> CdEDBObjectMap:
>>>>>>> 555c9805
        """Retrieve data for some mailinglists.

        This provides the following additional attributes:

        * moderators,
        * whitelist.

        :type rs: :py:class:`cdedb.common.RequestState`
        :type ids: [int]
        :rtype: {int: {str: object}}
        """
        ids = affirm_set("id", ids)
        with Atomizer(rs):
            data = self.sql_select(rs, "ml.mailinglists", MAILINGLIST_FIELDS,
                                   ids)
            ret = {e['id']: e for e in data}
            # Maybe more elegant than using get_ml_type?
            # for k in ret:
            #    ret[k]['type'] = ml_type.TYPE_MAP[ret[k]['ml_type']]
            data = self.sql_select(
                rs, "ml.moderators", ("persona_id", "mailinglist_id"), ids,
                entity_key="mailinglist_id")
            for anid in ids:
                moderators = {d['persona_id']
                              for d in data if d['mailinglist_id'] == anid}
                assert ('moderators' not in ret[anid])
                ret[anid]['moderators'] = moderators
            data = self.sql_select(
                rs, "ml.whitelist", ("address", "mailinglist_id"), ids,
                entity_key="mailinglist_id")
            for anid in ids:
                whitelist = {d['address']
                             for d in data if d['mailinglist_id'] == anid}
                assert ('whitelist' not in ret[anid])
                ret[anid]['whitelist'] = whitelist
            for anid in ids:

                # noinspection PyArgumentList
                ret[anid]['domain_str'] = str(const.MailinglistDomain(
                    ret[anid]['domain']))
                ret[anid]['ml_type_class'] = ml_type.TYPE_MAP[
                    ret[anid]['ml_type']]
        return ret
    get_mailinglist: Callable[[RequestState, int], CdEDBObject]
    get_mailinglist = singularize(get_mailinglists)

    @access("ml")
    def set_moderators(self, rs: RequestState, mailinglist_id: int,
                       moderator_ids: Collection[int]) -> DefaultReturnCode:
        """Set moderators of a mailinglist.

        A complete set must be passed, which will superseed the current set.

        Contrary to `set_mailinglist` this may be used by moderators.

        :type rs: :py:class:`cdedb.common.RequestState`
        :type mailinglist_id: int
        :type moderator_ids: {int}
        :rtype: int
        :returns: default return code
        """
        mailinglist_id = affirm("id", mailinglist_id)
        moderator_ids = affirm_set("id", moderator_ids)

        if not self.may_manage(rs, mailinglist_id):
            raise PrivilegeError("Not privileged.")

        ret = 1
        with Atomizer(rs):
            current = unwrap(self.get_mailinglists(rs, (mailinglist_id,)))

            existing = current['moderators']
            new = moderator_ids - existing
            deleted = existing - moderator_ids
            if new:
                for anid in new:
                    new_mod = {
                        'persona_id': anid,
                        'mailinglist_id': mailinglist_id,
                    }
                    ret *= self.sql_insert(rs, "ml.moderators", new_mod)
                    self.ml_log(rs, const.MlLogCodes.moderator_added,
                                mailinglist_id, persona_id=anid)
            if deleted:
                query = ("DELETE FROM ml.moderators"
                         " WHERE persona_id = ANY(%s) AND mailinglist_id = %s")
                ret *= self.query_exec(rs, query, (deleted, mailinglist_id))
                for anid in deleted:
                    self.ml_log(rs, const.MlLogCodes.moderator_removed,
                                mailinglist_id, persona_id=anid)
        return ret

    @access("ml")
    def set_whitelist(self, rs: RequestState, mailinglist_id: int,
                      whitelist: Collection[str]) -> DefaultReturnCode:
        """Set whitelist of a mailinglist.

        A complete set must be passed, which will superseed the current set.

        Contrary to `set_mailinglist` this may be used by moderators.

        :type rs: :py:class:`cdedb.common.RequestState`
        :type mailinglist_id: int
        :type whitelist: {str}
        :rtype: int
        :returns: default return code
        """
        mailinglist_id = affirm("id", mailinglist_id)
        whitelist = affirm_set("str", whitelist)

        if not self.may_manage(rs, mailinglist_id):
            raise PrivilegeError(n_("Not privileged."))

        ret = 1
        with Atomizer(rs):
            current = unwrap(self.get_mailinglists(rs, (mailinglist_id,)))

            existing = current['whitelist']
            new = whitelist - existing
            deleted = existing - whitelist
            if new:
                for address in new:
                    new_white = {
                        'address': address,
                        'mailinglist_id': mailinglist_id,
                    }
                    ret *= self.sql_insert(rs, "ml.whitelist", new_white)
                    self.ml_log(rs, const.MlLogCodes.whitelist_added,
                                mailinglist_id, additional_info=address)
            if deleted:
                query = ("DELETE FROM ml.whitelist"
                         " WHERE address = ANY(%s) AND mailinglist_id = %s")
                ret *= self.query_exec(rs, query, (deleted, mailinglist_id))
                for address in deleted:
                    self.ml_log(rs, const.MlLogCodes.whitelist_removed,
                                mailinglist_id, additional_info=address)
        return ret

    def _ml_type_transition(self, rs: RequestState, mailinglist_id: int,
                            old_type: MLTypeLike,
                            new_type: MLTypeLike) -> DefaultReturnCode:
        old_type = ml_type.get_type(old_type)
        new_type = ml_type.get_type(new_type)
        # implicitly atomized context.
        self.affirm_atomized_context(rs)
        obsolete_fields = (old_type.get_additional_fields() -
                           new_type.get_additional_fields())
        if obsolete_fields:
            setter = ", ".join(f"{f} = DEFAULT" for f in obsolete_fields)
            query = f"UPDATE ml.mailinglists SET {setter} WHERE id = %s"
            params = (mailinglist_id,)
            return self.query_exec(rs, query, params)
        else:
            return 1

    @access("ml")
    def set_mailinglist(self, rs: RequestState,
                        data: CdEDBObject) -> DefaultReturnCode:
        """Update some keys of a mailinglist.

        If the keys 'moderators' or 'whitelist' are present you have to pass
        the complete set of moderator IDs or whitelisted addresses, which
        will superseed the current list.

        If the new mailinglist type does not allow unsubscription,
        all unsubscriptions are dropped without exception.

        This requires different levels of access depending on what change is
        made. Setting whitelist or moderators is allowed for moderators, setting
        the mailinglist itself is not.

        :type rs: :py:class:`cdedb.common.RequestState`
        :type data: {str: object}
        :rtype: int
        :returns: default return code
        """
        data = affirm("mailinglist", data)

        ret = 1
        with Atomizer(rs):
            current = unwrap(self.get_mailinglists(rs, (data['id'],)))
            # Only allow modification of the mailinglist for admins.
            if not self.is_relevant_admin(rs, mailinglist=current):
                raise PrivilegeError(n_("Not privileged."))

            mdata = {k: v for k, v in data.items() if k in MAILINGLIST_FIELDS}
            if len(mdata) > 1:
                mdata['address'] = self.validate_address(
                    rs, dict(current, **mdata))
                ret *= self.sql_update(rs, "ml.mailinglists", mdata)
                self.ml_log(rs, const.MlLogCodes.list_changed, data['id'])
                # Check if privileges allow new state of the mailinglist.
                if not self.is_relevant_admin(rs, mailinglist_id=data['id']):
                    raise PrivilegeError("Not privileged to make this change.")
            if data.get('moderators'):
                ret *= self.set_moderators(rs, data['id'], data['moderators'])
            if data.get('whitelist'):
                ret *= self.set_whitelist(rs, data['id'], data['whitelist'])
            if data.get('ml_type'):
                if not ml_type.TYPE_MAP[data['ml_type']].allow_unsub:
                    # Delete all unsubscriptions for mandatory list.
                    query = ("DELETE FROM ml.subscription_states "
                             "WHERE mailinglist_id = %s "
                             "AND subscription_state = ANY(%s)")
                    # noinspection PyTypeChecker
                    params = (data['id'], set(const.SubscriptionStates) -
                              const.SubscriptionStates.subscribing_states())
                    ret *= self.query_exec(rs, query, params)
                if data['ml_type'] != current['ml_type']:
                    ret *= self._ml_type_transition(
                        rs, data['id'], old_type=current['ml_type'],
                        new_type=data['ml_type'])

            # Update subscription states.
            ret *= self.write_subscription_states(rs, data['id'])
        return ret

    @access("ml")
    def create_mailinglist(self, rs: RequestState,
                           data: CdEDBObject) -> DefaultReturnCode:
        """Make a new mailinglist.

        :type rs: :py:class:`cdedb.common.RequestState`
        :type data: {str: object}
        :rtype: int
        :returns: the id of the new mailinglist
        """
        data = affirm("mailinglist", data, creation=True)
        data['address'] = self.validate_address(rs, data)
        if not self.is_relevant_admin(rs, mailinglist=data):
            raise PrivilegeError("Not privileged to create mailinglist of this "
                                 "type.")
        with Atomizer(rs):
            mdata = {k: v for k, v in data.items() if k in MAILINGLIST_FIELDS}
            new_id = self.sql_insert(rs, "ml.mailinglists", mdata)
            self.ml_log(rs, const.MlLogCodes.list_created, new_id)
            if data.get("moderators"):
                self.set_moderators(rs, new_id, data["moderators"])
            if data.get("whitelist"):
                self.set_whitelist(rs, new_id, data["whitelist"])
            self.write_subscription_states(rs, new_id)
        return new_id

    @access("ml")
    def validate_address(self, rs: RequestState, data: CdEDBObject) -> str:
        """Construct the complete address and check for duplicates.

        :type rs: :py:class:`cdedb.common.RequestState`
        :type data: {str: object}
        :rtype: str
        :returns: the id of the new mailinglist
        """
        address = ml_type.full_address(data)
        addresses = self.list_mailinglist_addresses(rs)
        # address can either be free or taken by the current mailinglist
        if (address in addresses.values()
                and address != addresses.get(data.get('id'))):
            raise ValueError(n_("Non-unique mailinglist name"))
        return address

    @access("ml")
    def delete_mailinglist_blockers(self, rs: RequestState,
                                    mailinglist_id: int) -> DeletionBlockers:
        """Determine what blocks a mailinglist from being deleted.

        Possible blockers:
        * subscriptions: A subscription to the mailinglist.
        * addresses: A non-default subscribtion address for the mailinglist.
        * whitelist: An entry on the whitelist of the mailinglist.
        * moderator: A moderator of the mailinglist.
        * log: A log entry for the mailinglist.

        :type rs: :py:class:`cdedb.common.RequestState`
        :type mailinglist_id: int
        :rtype: {str: [int]}
        :return: List of blockers, separated by type. The values of the dict
            are the ids of the blockers.
        """
        mailinglist_id = affirm("id", mailinglist_id)
        if not self.is_relevant_admin(rs, mailinglist_id=mailinglist_id):
            raise PrivilegeError(n_("Not privileged."))
        blockers = {}

        subscriptions = self.sql_select(
            rs, "ml.subscription_states", ("id",), (mailinglist_id,),
            entity_key="mailinglist_id")
        if subscriptions:
            blockers["subscriptions"] = [e["id"] for e in subscriptions]

        addresses = self.sql_select(
            rs, "ml.subscription_addresses", ("id",), (mailinglist_id,),
            entity_key="mailinglist_id")
        if addresses:
            blockers["addresses"] = [e["id"] for e in addresses]

        whitelist = self.sql_select(
            rs, "ml.whitelist", ("id",), (mailinglist_id,),
            entity_key="mailinglist_id")
        if whitelist:
            blockers["whitelist"] = [e["id"] for e in whitelist]

        moderators = self.sql_select(
            rs, "ml.moderators", ("id",), (mailinglist_id,),
            entity_key="mailinglist_id")
        if moderators:
            blockers["moderators"] = [e["id"] for e in moderators]

        log = self.sql_select(
            rs, "ml.log", ("id",), (mailinglist_id,),
            entity_key="mailinglist_id")
        if log:
            blockers["log"] = [e["id"] for e in log]

        return blockers

    @access("ml")
    def delete_mailinglist(self, rs: RequestState, mailinglist_id: int,
                           cascade: Collection[str] = None,
                           ) -> DefaultReturnCode:
        """Remove a mailinglist.

        :type rs: :py:class:`cdedb.common.RequestState`
        :type mailinglist_id: int
        :type cascade: {str} or None
        :param cascade: Specify which deletion blockers to cascadingly
            remove or ignore. If None or empty, cascade none.
        :rtype: int
        :returns: default return code
        """
        mailinglist_id = affirm("id", mailinglist_id)
        if not self.is_relevant_admin(rs, mailinglist_id=mailinglist_id):
            raise PrivilegeError(n_("Not privileged."))
        blockers = self.delete_mailinglist_blockers(rs, mailinglist_id)
        if not cascade:
            cascade = set()
        cascade = affirm_set("str", cascade)
        cascade = cascade & blockers.keys()
        if blockers.keys() - cascade:
            raise ValueError(n_("Deletion of %(type)s blocked by %(block)s."),
                             {
                                 "type": "mailinglist",
                                 "block": blockers.keys() - cascade,
                             })

        ret = 1
        with Atomizer(rs):
            if cascade:
                if "subscriptions" in cascade:
                    ret *= self.sql_delete(rs, "ml.subscription_states",
                                           blockers["subscriptions"])
                if "addresses" in cascade:
                    ret *= self.sql_delete(rs, "ml.subscription_addresses",
                                           blockers["addresses"])
                if "whitelist" in cascade:
                    ret *= self.sql_delete(rs, "ml.whitelist",
                                           blockers["whitelist"])
                if "moderators" in cascade:
                    ret *= self.sql_delete(rs, "ml.moderators",
                                           blockers["moderators"])
                if "log" in cascade:
                    ret *= self.sql_delete(rs, "ml.log", blockers["log"])

                # check if mailinglist is deletable after cascading
                blockers = self.delete_mailinglist_blockers(rs, mailinglist_id)

            if not blockers:
                ml_data = self.get_mailinglist(rs, mailinglist_id)
                ret *= self.sql_delete_one(
                    rs, "ml.mailinglists", mailinglist_id)
                self.ml_log(rs, const.MlLogCodes.list_deleted,
                            mailinglist_id=None, additional_info="{} ({})".
                            format(ml_data['title'], ml_data['address']))
            else:
                raise ValueError(
                    n_("Deletion of %(type)s blocked by %(block)s."),
                    {"type": "mailinglist", "block": blockers.keys()})

        return ret

<<<<<<< HEAD
    @internal
    @access("ml")
    def _set_subscriptions(self, rs, data):
=======
    @internal_access("ml")
    def _set_subscriptions(self, rs: RequestState,
                           data: Collection[CdEDBObject]) -> DefaultReturnCode:
>>>>>>> 555c9805
        """Change or add ml.subscription_states rows.

        This does not check whether the subscription change makes sense
        regarding the mailinglists polcies, so this should only be used
        internally.

        :type rs: :py:class:`cdedb.common.RequestState`
        :type data: [{str: int}]
        :rtype: int
        :returns: Number of affected rows.
        """
        data = affirm_array("subscription_state", data)

        if not all(datum['persona_id'] == rs.user.persona_id
                   or self.may_manage(rs, datum['mailinglist_id'])
                   for datum in data):
            raise PrivilegeError("Not privileged.")

        num = 0
        with Atomizer(rs):
            keys = ("subscription_state", "mailinglist_id", "persona_id")
            placeholders = ", ".join(("(%s, %s, %s)",) * len(data))
            query = f"""INSERT INTO ml.subscription_states ({", ".join(keys)}) 
                VALUES {placeholders} 
                ON CONFLICT (mailinglist_id, persona_id) DO UPDATE SET 
                subscription_state = EXCLUDED.subscription_state"""

            params = []
            for datum in data:
                params.extend(datum[key] for key in keys)

            num += self.query_exec(rs, query, params)

        return num
<<<<<<< HEAD
    _set_subscription = singularize(
        _set_subscriptions, "data", "datum", passthrough=True)

    @internal
    @access("ml")
    def _remove_subscriptions(self, rs, data):
=======
    _set_subscription: Callable[[RequestState, CdEDBObject], DefaultReturnCode]
    _set_subscription = singularize(_set_subscriptions, passthrough=True)

    @internal_access("ml")
    def _remove_subscriptions(self, rs: RequestState,
                              data: Collection[CdEDBObject],
                              ) -> DefaultReturnCode:
>>>>>>> 555c9805
        """Remove rows from the ml.subscription_states table.

        :type rs: :py:class:`cdedb.common.RequestState`
        :type data: [{str: int}]
        :rtype: int
        :returns: Number of affected rows.
        """
        data = affirm_array("subscription_identifier", data)

        if not all(datum['persona_id'] == rs.user.persona_id
                   or self.may_manage(rs, datum['mailinglist_id'])
                   for datum in data):
            raise PrivilegeError("Not privileged.")

        with Atomizer(rs):
            # noinspection SqlWithoutWhere
            query = "DELETE FROM ml.subscription_states"
            phrase = "mailinglist_id = %s AND persona_id = %s"
            query = query + " WHERE " + " OR ".join([phrase] * len(data))
            params = []
            for datum in data:
                params.extend((datum['mailinglist_id'], datum['persona_id']))

            ret = self.query_exec(rs, query, params)

        return ret
<<<<<<< HEAD
    _remove_subscription = singularize(
        _remove_subscriptions, "data", "datum", passthrough=True)
=======
    _remove_subscription: Callable[[RequestState, CdEDBObject],
                                   DefaultReturnCode]
    _remove_subscription = singularize(_remove_subscriptions, passthrough=True)
>>>>>>> 555c9805

    @access("ml")
    def do_subscription_action(self, rs: RequestState,
                               action: SubscriptionActions, mailinglist_id: int,
                               persona_id: Optional[int] = None,
                               ) -> DefaultReturnCode:
        """Provide a single entry point for all subscription actions.

        :type rs: :py:class:`cdedb.common.RequestState`
        :type action: `SubscriptionActions`
        :type mailinglist_id: int
        :type persona_id: int
        :rtype: int
        :returns: number of affected rows.
        """
        action = affirm("enum_subscriptionactions", action)
        sa = SubscriptionActions

        # 1: Check if everything is alright – current state comes later
        mailinglist_id = affirm("id", mailinglist_id)
        # Managing actions can only be done by moderators. Other options always
        # change your own subscription state.
        if action.is_managing():
            if not self.may_manage(rs, mailinglist_id):
                raise PrivilegeError("Not privileged.")
            persona_id = affirm("id", persona_id)
        else:
            persona_id = rs.user.persona_id

        with Atomizer(rs):
            self._check_transition_requirements(rs, action, mailinglist_id,
                                                persona_id)

            # 2: Check if current state allows transition
            old_state = self.get_subscription(
                rs, persona_id, mailinglist_id=mailinglist_id)
            error_matrix = sa.error_matrix()
            if error_matrix[action][old_state]:
                raise error_matrix[action][old_state]

            # 3: Do the transition
            new_state = action.get_target_state()
            code = action.get_log_code()
            datum = {
                'mailinglist_id': mailinglist_id,
                'persona_id': persona_id,
                'subscription_state': new_state,
            }

            if new_state is not None:
                ret = self._set_subscription(rs, datum)
            else:
                del datum['subscription_state']
                ret = self._remove_subscription(rs, datum)
            if ret and code:
                self.ml_log(
                    rs, code, datum['mailinglist_id'], datum['persona_id'])

            return ret

    def _check_transition_requirements(self, rs: RequestState,
                                       action: SubscriptionActions,
                                       mailinglist_id: int, persona_id: int,
                                       ) -> None:
        """Un-inlined code from `do_subscription_action`.

        This has to be called with an atomized context.
        :type rs: :py:class:`cdedb.common.RequestState`
        :type action: `SubscriptionActions`
        :type mailinglist_id: int
        :type persona_id: int
        """
        sa = SubscriptionActions

        # This checks if a user may subscribe via the action triggered
        # This does not check for the override states, as they are always
        # allowed
        policy = self.get_interaction_policy(rs, persona_id,
                                             mailinglist_id=mailinglist_id)
        if action == sa.add_subscriber and (
                not policy or policy.is_implicit()):
            raise SubscriptionError(n_(
                "User has no means to access this list."))
        elif action == sa.subscribe and policy not in (
                const.MailinglistInteractionPolicy.opt_out,
                const.MailinglistInteractionPolicy.opt_in):
            raise SubscriptionError(n_("Can not subscribe."))
        elif (action.is_unsubscribing()
                and not self.get_ml_type(rs, mailinglist_id).allow_unsub):
            raise SubscriptionError(n_("Can not unsubscribe."))
        elif (action == sa.request_subscription and
              policy != const.MailinglistInteractionPolicy.moderated_opt_in):
            raise SubscriptionError(n_("Can not request subscription."))

    @access("ml")
    def set_subscription_address(self, rs: RequestState, mailinglist_id: int,
                                 persona_id: int, email: str,
                                 ) -> DefaultReturnCode:
        """Change or add a subscription address.

        :type rs: :py:class:`cdedb.common.RequestState`
        :type mailinglist_id: int
        :type persona_id: int
        :type email: str
        :rtype: int
        :return: Default return code.
        """
        mailinglist_id = affirm("id", mailinglist_id)
        persona_id = affirm("id", persona_id)
        email = affirm("email", email)

        if (not self.is_relevant_admin(rs, mailinglist_id=mailinglist_id)
                and persona_id != rs.user.persona_id):
            raise PrivilegeError(n_("Not privileged."))

        with Atomizer(rs):
            query = ("INSERT INTO ml.subscription_addresses "
                     "(mailinglist_id, persona_id, address) "
                     "VALUES (%s, %s, %s) "
                     "ON CONFLICT (mailinglist_id, persona_id) DO UPDATE "
                     "SET address=EXCLUDED.address")
            params = (mailinglist_id, persona_id, email)
            ret = self.query_exec(rs, query, params)
            if ret:
                self.ml_log(
                    rs, const.MlLogCodes.subscription_changed,
                    mailinglist_id, persona_id, additional_info=email)

        return ret

    @access("ml")
    def remove_subscription_address(self, rs: RequestState, mailinglist_id: int,
                                    persona_id: int) -> DefaultReturnCode:
        """Remove a subscription address.

        :type rs: :py:class:`cdedb.common.RequestState`
        :type mailinglist_id: int
        :type persona_id: int
        :rtype: int
        :return: Default return code.
        """
        mailinglist_id = affirm("id", mailinglist_id)
        persona_id = affirm("id", persona_id)

        if (not self.is_relevant_admin(rs, mailinglist_id=mailinglist_id)
                and persona_id != rs.user.persona_id):
            raise PrivilegeError(n_("Not privileged."))

        with Atomizer(rs):
            query = ("DELETE FROM ml.subscription_addresses "
                     "WHERE mailinglist_id = %s AND persona_id = %s")
            params = (mailinglist_id, persona_id)

            ret = self.query_exec(rs, query, params)

            self.ml_log(rs, const.MlLogCodes.subscription_changed,
                        mailinglist_id, persona_id)

        return ret

    @access("ml", "droid_rklists")
    def get_many_subscription_states(
            self, rs: RequestState, mailinglist_ids: Collection[int],
            states: Optional[SubStates] = None,
    ) -> Dict[int, Dict[int, const.SubscriptionStates]]:
        """Get all users related to a given mailinglist and their sub state.

        :type rs: :py:class:`cdedb.common.RequestState`
        :type mailinglist_ids: [int]
        :type states: [int] or None
        :rtype: {int: {int: const.SubscriptionStates}}
        :return: Dict mapping mailinglist ids to a dict mapping persona_ids to
            their subscription state for the respective mailinglist for the
            given mailinglists.
            If states were given, limit this to personas with those states.
        """
        mailinglist_ids = affirm_set("id", mailinglist_ids)
        states = states or set()
        states = affirm_array("enum_subscriptionstates", states)

        if not all(self.may_manage(rs, ml_id) for ml_id in mailinglist_ids):
            raise PrivilegeError(n_("Not privileged."))

        query = ("SELECT mailinglist_id, persona_id, subscription_state FROM "
                 "ml.subscription_states")

        constraints = ["mailinglist_id = ANY(%s)"]
        params = [mailinglist_ids]

        if states:
            constraints.append("subscription_state = ANY(%s)")
            params.append(states)

        if constraints:
            query = query + " WHERE " + " AND ".join(constraints)

        data = self.query_all(rs, query, params)

        ret = {ml_id: {} for ml_id in mailinglist_ids}
        for e in data:
            # noinspection PyArgumentList
            ret[e["mailinglist_id"]][e["persona_id"]] = \
                const.SubscriptionStates(e["subscription_state"])

        return ret

    get_subscription_states: Callable[
        [RequestState, int, Optional[SubStates]],
        Dict[int, const.SubscriptionStates]]
    get_subscription_states = singularize(
        get_many_subscription_states, "mailinglist_ids", "mailinglist_id")

    @access("ml")
    def get_user_subscriptions(
            self, rs: RequestState, persona_id: int,
            mailinglist_ids: Collection[int] = None, states: SubStates = None,
    ) -> Dict[int, Optional[const.SubscriptionStates]]:
        """Returns a list of mailinglists the persona is related to.

        :type rs: :py:class:`cdedb.common.RequestState`
        :type persona_id: int
        :type states: [const.SubscriptionStates] or None
        :param states: If given only relations with these states are returned.
        :type mailinglist_ids: [int] or None
        :param mailinglist_ids: If given only relations to these mailinglists
            are returned.
        :rtype: {int: const.SubscriptionStates}
        :return: A mapping of mailinglist ids to the persona's subscription
            state wrt. this mailinglist.
        """
        persona_id = affirm("id", persona_id)
        states = states or set()
        states = affirm_set("enum_subscriptionstates", states)
        mailinglist_ids = affirm_set("id", mailinglist_ids or set())
        if (not self.is_admin(rs) and rs.user.persona_id != persona_id
                and (not mailinglist_ids
                     or any(not self.may_manage(rs, ml_id)
                            for ml_id in mailinglist_ids))):
            raise PrivilegeError(n_("Not privileged."))

        query = ("SELECT mailinglist_id, subscription_state "
                 "FROM ml.subscription_states")

        constraints = ["persona_id = %s"]
        params = [persona_id]

        if states:
            constraints.append("subscription_state = ANY(%s)")
            params.append(states)
        if mailinglist_ids:
            constraints.append("mailinglist_id = ANY(%s)")
            params.append(mailinglist_ids)

        if constraints:
            query = query + " WHERE " + " AND ".join(constraints)

        data = self.query_all(rs, query, params)

        ss = const.SubscriptionStates
        ret = {ml_id: None for ml_id in mailinglist_ids}
        ret.update({e["mailinglist_id"]: ss(e["subscription_state"])
                    for e in data})

        return ret
<<<<<<< HEAD
    get_subscription = singularize(
        get_user_subscriptions, "mailinglist_ids", "mailinglist_id")
=======

    @access("ml")
    def get_subscription(self, rs: RequestState, persona_id: int,
                         mailinglist_id: int, states: SubStates = None,
                         ) -> Optional[const.SubscriptionStates]:
        """Return the relation between a persona and a mailinglist.

        Returns None if there exists no such persona, mailinglist or relation.

        Manual implementation of singularization of `get_user_subscriptions`,
        to make sure the parameters work.

        :type rs: :py:class:`cdedb.common.RequestState`
        :type persona_id: int
        :type states: [const.SubscriptionStates] or None
        :type mailinglist_id: int or None
        :rtype: const.SubscriptionStates or None
        """
        # Validation is done inside.
        return unwrap(self.get_user_subscriptions(
            rs, persona_id, states=states, mailinglist_ids=(mailinglist_id,)))
>>>>>>> 555c9805

    @access("ml", "droid_rklist")
    def get_subscription_addresses(self, rs: RequestState, mailinglist_id: int,
                                   persona_ids: Collection[int] = None,
                                   explicits_only: bool = False,
                                   ) -> Dict[int, Optional[str]]:
        """Retrieve email addresses of the given personas for the mailinglist.

        With `explicits_only = False`, this returns a dict mapping all
        subscribers (or a subset given via `persona_ids`) to email addresses.
        If they have expicitly specified a subscription address that one is
        returned, otherwise the username is returned.
        If a subscriber has neither a username nor a explicit subscription
        address then for that subscriber None is returned.

        With `explicits_only = True` every subscriber is mapped to their
        explicit subscription address or None, if none is given.

        :type rs: :py:class:`cdedb.common.RequestState`
        :type mailinglist_id: int
        :type persona_ids: [int] or None
        :param persona_ids: Limit the result to a subset of subscribers. Get all
            subscribers if this is None.
        :type explicits_only: bool
        :param explicits_only: If this is False, also fetch usernames for
            subscribers without explicit subscription addresses.
        :rtype: {int: str or None}
        :returns: Returns persona ids mapped to email addresses or None if
            `explicits_only` is True.
        """
        mailinglist_id = affirm("id", mailinglist_id)

        ret = {}
        with Atomizer(rs):
            if not self.may_manage(rs, mailinglist_id):
                raise PrivilegeError(n_("Not privileged."))

            subscribers = self.get_subscription_states(
                rs, mailinglist_id,
                const.SubscriptionStates.subscribing_states())
            if persona_ids is None:
                # Default to all subscribers.
                persona_ids = set(subscribers)
            else:
                persona_ids = affirm_set("id", persona_ids)
                # Limit to actual subscribers.
                persona_ids = {p_id for p_id in persona_ids
                               if p_id in subscribers}

            query = ("SELECT persona_id, address "
                     "FROM ml.subscription_addresses "
                     "WHERE mailinglist_id = %s AND persona_id = ANY(%s)")
            params = (mailinglist_id, persona_ids)

            data = self.query_all(rs, query, params)

            ret = {e["persona_id"]: e["address"] for e in data if e["address"]}
            defaults = persona_ids - set(ret)

            # Get usernames for subscribers without explicit address.
            if not explicits_only:
                data = self.core.get_personas(rs, defaults)
                data = {
                    e["id"]: e["username"] for e in data.values()}
                ret.update(data)
            else:
                ret.update({p_id: None for p_id in defaults})

        return ret

    @access("ml", "droid_rklist")
    def get_subscription_address(self, rs: RequestState,
                                 mailinglist_id: int, persona_id: int,
                                 explicits_only: bool = False) -> Optional[str]:
        """Return the subscription address for one persona and one mailinglist.

        This slightly differs for requesting another users subscription address
        and one's own, due to differing privilege requirements.

        Manual implementation of singularization of
        `get_subscription_addresses`, to make sure the parameters work.

        :type rs: :py:class:`cdedb.common.RequestState`
        :type mailinglist_id: int
        :type persona_id: int
        :type explicits_only: bool
        :rtype: str or None
        """

        if persona_id == rs.user.persona_id:
            mailinglist_id = affirm("id", mailinglist_id)
            persona_id = affirm("id", persona_id)

            query = ("SELECT address FROM ml.subscription_addresses "
                     "WHERE mailinglist_id = %s AND persona_id = %s")
            params = (mailinglist_id, persona_id)

            data = self.query_one(rs, query, params)

            if data:
                ret = data["address"]
            elif not explicits_only:
                ret = rs.user.username
            else:
                ret = None
            return ret
        else:
            # Validation is done inside.
            return unwrap(self.get_subscription_addresses(
                rs, mailinglist_id, persona_ids=(persona_id,),
                explicits_only=explicits_only))

    @access("ml")
    def get_persona_addresses(self, rs: RequestState) -> Set[str]:
        """Get all confirmed email addresses for a user.

        This includes all subscription addresses as well as the username.

        :type rs: :py:class:`cdedb.common.RequestState`
        :rtype: {str}
        """
        query = ("SELECT DISTINCT address FROM ml.subscription_addresses "
                 "WHERE persona_id = %s")
        params = (rs.user.persona_id,)
        data = self.query_all(rs, query, params)
        ret = {e["address"] for e in data}
        ret.add(rs.user.username)
        return ret

    @access("ml")
    def is_subscribed(self, rs: RequestState, persona_id: int,
                      mailinglist_id: int) -> bool:
        """Sugar coating around :py:meth:`get_user_subscriptions`.

        :type rs: :py:class:`cdedb.common.RequestState`
        :type persona_id: int
        :type mailinglist_id: int
        :rtype: bool
        """
        # validation is done inside
        sub_states = const.SubscriptionStates.subscribing_states()
        data = self.get_subscription(
            rs, persona_id, states=sub_states, mailinglist_id=mailinglist_id)
        return bool(data)

    @access("ml")
    def write_subscription_states(self, rs: RequestState, mailinglist_id: int,
                                  ) -> DefaultReturnCode:
        """This takes care of writing implicit subscriptions to the db.

        This also checks the integrity of existing subscriptions.

        :type rs: :py:class:`cdedb.common.RequestState`
        :type mailinglist_id: int
        :rtype: int
        :return: default return code.
        """
        mailinglist_id = affirm("id", mailinglist_id)

        # States of current subscriptions we may touch.
        old_subscriber_states = {const.SubscriptionStates.implicit,
                                 const.SubscriptionStates.subscribed}
        # States of current subscriptions we may not touch.
        protected_states = {const.SubscriptionStates.unsubscribed,
                            const.SubscriptionStates.unsubscription_override,
                            const.SubscriptionStates.subscription_override}

        ret = 1
        with Atomizer(rs):
            ml = self.get_mailinglist(rs, mailinglist_id)
            atype = self.get_ml_type(rs, mailinglist_id)
            if not atype.is_relevant_admin(rs):
                raise PrivilegeError(n_("Not privileged."))

            if not atype.periodic_cleanup(rs, ml):
                return ret

            old_subscribers = self.get_subscription_states(
                rs, mailinglist_id, old_subscriber_states)
            # This is dependant on mailinglist type

            new_implicits = atype.get_implicit_subscribers(
                rs, self.backends, ml)

            # Check whether current subscribers may stay subscribed.
            # This is the case if they are still implicit subscribers of
            # the list or if `get_interaction_policy` says so.
            delete = []
            personas = self.core.get_personas(
                rs, set(old_subscribers) - new_implicits)
            for persona_id, persona in personas.items():
                may_subscribe = atype.get_interaction_policy(
                    rs, self.backends, mailinglist=ml, persona_id=persona_id)
                state = old_subscribers[persona_id]
                if (state == const.SubscriptionStates.implicit
                        or not may_subscribe
                        or may_subscribe.is_implicit()):
                    datum = {
                        'mailinglist_id': mailinglist_id,
                        'persona_id': persona_id,
                    }
                    # Log this to prevent confusion especially for team lists
                    self.ml_log(rs, const.MlLogCodes.cron_removed,
                                mailinglist_id, persona_id=persona_id)
                    delete.append(datum)

            # Remove those who may not stay subscribed.
            if delete:
                num = self._remove_subscriptions(rs, delete)
                ret *= num
                msg = "Removed {} subscribers from mailinglist {}."
                self.logger.info(msg.format(num, mailinglist_id))

            # Check whether any implicit subscribers need to be written.
            # This is the case if they are not already old subscribers and
            # they don't have a protected subscription.
            protected = self.get_subscription_states(
                rs, mailinglist_id, protected_states)
            write = set(new_implicits) - set(old_subscribers) - set(protected)

            # Set implicit subscriptions.
            data = [
                {
                    'mailinglist_id': mailinglist_id,
                    'persona_id': persona_id,
                    'subscription_state': const.SubscriptionStates.implicit,
                }
                for persona_id in write
            ]
            if data:
                self._set_subscriptions(rs, data)
                ret *= len(data)
                msg = "Added {} subscribers to mailinglist {}."
                self.logger.debug(msg.format(len(write), mailinglist_id))

        return ret

    @access("persona")
    def verify_existence(self, rs: RequestState, address: str) -> bool:
        """
        Check whether a mailinglist with the given address is known.

        :type rs: :py:class:`cdedb.common.RequestState`
        :type address: str
        :rtype: bool
        """
        address = affirm("email", address)

        query = "SELECT COUNT(*) AS num FROM ml.mailinglists WHERE address = %s"
        data = self.query_one(rs, query, (address,))
        return bool(data['num'])

    # Everythin beyond this point is for communication with the mailinglist
    # software, and should normally not be used otherwise.
    @access("droid_rklist")
    def export_overview(self, rs: RequestState) -> List[CdEDBObject]:
        """Get a summary of all existing mailing lists.

        This is used to setup the mailinglist software.

        :type rs: :py:class:`cdedb.common.RequestState`
        :rtype: [{str: object}]
        """
        query = "SELECT address, is_active FROM ml.mailinglists"
        data = self.query_all(rs, query, tuple())
        return data

    @access("droid_rklist")
    def export_one(self, rs: RequestState,
                   address: str) -> Optional[CdEDBObject]:
        """Retrieve data about a specific mailinglist.

        This is invoked by the mailinglist software to query for the
        configuration of a specific mailinglist.

        Care has to be taken, to filter away any empty email addresses which
        may happen because they were unset in the backend.

        :type rs: :py:class:`cdedb.common.RequestState`
        :type address: str
        :rtype: {str: object}
        """
        address = affirm("email", address)
        with Atomizer(rs):
            query = "SELECT id FROM ml.mailinglists WHERE address = %s"
            mailinglist_id = self.query_one(rs, query, (address,))
            if not mailinglist_id:
                return None
            mailinglist_id = unwrap(mailinglist_id)
            mailinglist = unwrap(self.get_mailinglists(rs, (mailinglist_id,)))
            local_part, domain = mailinglist['address'].split('@')
            # We do not use self.core.get_personas since this triggers an
            # access violation. It would be quite tedious to fix this so
            # it's better to allow a small hack.
            query = "SELECT username FROM core.personas WHERE id = ANY(%s)"
            tmp = self.query_all(rs, query, (mailinglist['moderators'],))
            moderators = tuple(filter(None, (e['username'] for e in tmp)))
            # TODO fix this.
            subscribers = self.get_subscription_addresses(
                rs, mailinglist_id, explicits_only=True)
            defaults = {anid for anid in subscribers if not subscribers[anid]}
            tmp = self.query_all(rs, query, (defaults,))
            subscribers.update({e['username']: e['username'] for e in tmp})
            subscribers = tuple(filter(None, subscribers.values()))
            return {
                "listname": mailinglist['title'],
                "address": mailinglist['address'],
                "admin_address": "{}-owner@{}".format(local_part, domain),
                "sender": mailinglist['address'],
                # "footer" will be set in the frontend
                # FIXME "prefix" currently not supported
                "size_max": mailinglist['maxsize'],
                "moderators": moderators,
                "subscribers": subscribers,
                "whitelist": mailinglist['whitelist'],
            }

    @access("droid_rklist")
    def oldstyle_mailinglist_config_export(self, rs: RequestState,
                                           ) -> List[CdEDBObject]:
        """
        mailinglist_config_export() - get config information about all lists

        Get configuration information for all lists which are needed
        for autoconfiguration. See the description of table mailinglist
        for the meaning of the entries in the dict returned.

        :rtype: [{'address' : unicode, 'inactive' : bool,
                  'maxsize' : int or None, 'mime' : bool or None}]
        """
        query = glue("SELECT address, NOT is_active AS inactive, maxsize,",
                     "attachment_policy AS mime FROM ml.mailinglists")
        data = self.query_all(rs, query, tuple())
        attachment_policy_map = {
            const.AttachmentPolicy.allow: False,
            const.AttachmentPolicy.pdf_only: None,
            const.AttachmentPolicy.forbid: True,
        }
        for entry in data:
            entry['mime'] = attachment_policy_map[entry['mime']]
        return data

    @access("droid_rklist")
    def oldstyle_mailinglist_export(self, rs: RequestState,
                                    address: str) -> Optional[CdEDBObject]:
        """
        mailinglist_export() - get export information about a list

        This function returns a dict containing all necessary fields
        for the mailinglist software to run the list with the list
        address @address.

        :type rs: :py:class:`cdedb.common.RequestState`
        :type address: unicode
        :rtype: {'listname' : unicode, 'address' : unicode,
                 'sender' : unicode, 'list-unsubscribe' : unicode,
                 'list-subscribe' : unicode, 'list-owner' : unicode,
                 'moderators' : [unicode, ...],
                 'subscribers' : [unicode, ...],
                 'whitelist' : [unicode, ...]}
        """
        address = affirm("email", address)
        with Atomizer(rs):
            query = "SELECT id FROM ml.mailinglists WHERE address = %s"
            mailinglist_id = self.query_one(rs, query, (address,))
            if not mailinglist_id:
                return None
            mailinglist_id = unwrap(mailinglist_id)
            mailinglist = unwrap(self.get_mailinglists(rs, (mailinglist_id,)))
            local_part, domain = mailinglist['address'].split('@')
            envelope = local_part + u"-bounces@" + domain
            # We do not use self.core.get_personas since this triggers an
            # access violation. It would be quite tedious to fix this so
            # it's better to allow a small hack.
            query = "SELECT username FROM core.personas WHERE id = ANY(%s)"
            tmp = self.query_all(rs, query, (mailinglist['moderators'],))
            moderators = tuple(filter(None, (e['username'] for e in tmp)))
            # TODO fix this.
            subscribers = self.get_subscription_addresses(
                rs, mailinglist_id, explicits_only=True)
            defaults = {anid for anid in subscribers if not subscribers[anid]}
            tmp = self.query_all(rs, query, (defaults,))
            subscribers.update({e['username']: e['username'] for e in tmp})
            subscribers = tuple(filter(None, subscribers.values()))
            mod_policy = const.ModerationPolicy
            if mailinglist['mod_policy'] == mod_policy.unmoderated:
                whitelist = ['*']
            else:
                whitelist = list(mailinglist['whitelist'])
                if mailinglist['mod_policy'] == mod_policy.non_subscribers:
                    whitelist.append('.')
            return {
                'listname': mailinglist['subject_prefix'],
                'address': mailinglist['address'],
                'moderators': moderators,
                'subscribers': subscribers,
                'whitelist': whitelist,
                'sender': envelope,
                'list-unsubscribe': u"https://db.cde-ev.de/",
                'list-subscribe': u"https://db.cde-ev.de/",
                'list-owner': u"https://db.cde-ev.de/",
            }

    @access("droid_rklist")
    def oldstyle_modlist_export(self, rs: RequestState,
                                address: str) -> Optional[CdEDBObject]:
        """
        mod_export() - get export information for moderators' list

        This function returns a dict containing all necessary fields
        for the mailinglist software to run a list for the moderators
        of the list with address @address.

        :type rs: :py:class:`cdedb.common.RequestState`
        :type address: unicode
        :rtype: {'listname' : unicode, 'address' : unicode,
                 'sender' : unicode, 'list-unsubscribe' : unicode,
                 'list-subscribe' : unicode, 'list-owner' : unicode,
                 'moderators' : [unicode, ...],
                 'subscribers' : [unicode, ...],
                 'whitelist' : [unicode, ...]}
        """
        address = affirm("email", address)
        with Atomizer(rs):
            query = "SELECT id FROM ml.mailinglists WHERE address = %s"
            mailinglist_id = self.query_one(rs, query, (address,))
            if not mailinglist_id:
                return None
            mailinglist_id = unwrap(mailinglist_id)
            mailinglist = unwrap(self.get_mailinglists(rs, (mailinglist_id,)))
            local_part, domain = mailinglist['address'].split('@')
            # We do not use self.core.get_personas since this triggers an
            # access violation. It would be quite tedious to fix this so
            # it's better to allow a small hack.
            query = "SELECT username FROM core.personas WHERE id = ANY(%s)"
            tmp = self.query_all(rs, query, (mailinglist['moderators'],))
            moderators = tuple(filter(None, (e['username'] for e in tmp)))
            return {
                'listname': mailinglist['subject_prefix'],
                'address': mailinglist['address'],
                'moderators': moderators,
                'subscribers': moderators,
                'whitelist': ['*'],
                'sender': "cdedb-doublebounces@cde-ev.de",
                'list-unsubscribe': u"https://db.cde-ev.de/",
                'list-subscribe': u"https://db.cde-ev.de/",
                'list-owner': u"https://db.cde-ev.de/",
            }

    @access("droid_rklist")
    def oldstyle_bounce(self, rs: RequestState, address: str,
                        error: int) -> Optional[bool]:
        address = affirm("email", address)
        error = affirm("int", error)
        with Atomizer(rs):
            # We do not use self.core.get_personas since this triggers an
            # access violation. It would be quite tedious to fix this so
            # it's better to allow a small hack.
            query = glue("SELECT id, username FROM core.personas",
                         "WHERE username = lower(%s)")
            data = self.query_all(rs, query, (address,))
            if not data:
                return None
            reasons = {1: "Ungültige E-Mail",
                       2: "Postfach voll.",
                       3: "Anderes Problem."}
            line = "E-Mail-Adresse '{}' macht Probleme - {} - {}".format(
                address, reasons.get(error, "Unbekanntes Problem."),
                now().date().isoformat())
            self.ml_log(rs, const.MlLogCodes.email_trouble, None,
                        persona_id=unwrap(data)['id'], additional_info=line)
            return True<|MERGE_RESOLUTION|>--- conflicted
+++ resolved
@@ -4,34 +4,26 @@
 event and assembly realm in the form of specific mailing lists.
 """
 from datetime import datetime
-
-from typing import (
-    Set, cast, Dict, List, Optional, Iterable, Tuple, Callable, overload,
-    Collection
-)
-
-from cdedb.backend.common import (
-    access, affirm_validation as affirm, AbstractBackend,
-    affirm_set_validation as affirm_set, singularize,
-<<<<<<< HEAD
-    affirm_array_validation as affirm_array, internal)
-=======
-    affirm_array_validation as affirm_array, internal_access,
-)
->>>>>>> 555c9805
+from typing import (Callable, Collection, Dict, Iterable, List, Optional, Set,
+                    Tuple, cast, overload)
+
+import cdedb.database.constants as const
+import cdedb.ml_type_aux as ml_type
+from cdedb.backend.assembly import AssemblyBackend
+from cdedb.backend.common import AbstractBackend, access
+from cdedb.backend.common import affirm_array_validation as affirm_array
+from cdedb.backend.common import affirm_set_validation as affirm_set
+from cdedb.backend.common import affirm_validation as affirm
+from cdedb.backend.common import internal, singularize
 from cdedb.backend.event import EventBackend
-from cdedb.backend.assembly import AssemblyBackend
-from cdedb.common import (
-    n_, glue, PrivilegeError, unwrap, MAILINGLIST_FIELDS,
-    implying_realms, now, ProxyShim, SubscriptionError,
-    SubscriptionActions, RequestState, CdEDBObject, CdEDBObjectMap,
-    DefaultReturnCode, DeletionBlockers
-)
-from cdedb.query import QueryOperators, Query
+from cdedb.common import (MAILINGLIST_FIELDS, CdEDBObject, CdEDBObjectMap,
+                          DefaultReturnCode, DeletionBlockers, PrivilegeError,
+                          ProxyShim, RequestState, SubscriptionActions,
+                          SubscriptionError, glue, implying_realms, n_, now,
+                          unwrap)
 from cdedb.database.connection import Atomizer
-import cdedb.database.constants as const
-from cdedb.ml_type_aux import MLTypeLike, MLType
-import cdedb.ml_type_aux as ml_type
+from cdedb.ml_type_aux import MLType, MLTypeLike
+from cdedb.query import Query, QueryOperators
 
 SubStates = Collection[const.SubscriptionStates]
 
@@ -96,14 +88,8 @@
             atype = ml_type.get_type(mailinglist['ml_type'])
         return atype.is_relevant_admin(rs)
 
-<<<<<<< HEAD
     @access("ml", "droid_rklist")
-    def is_moderator(self, rs, ml_id):
-=======
-    @staticmethod
-    @access("ml")
-    def is_moderator(rs: RequestState, ml_id: int) -> bool:
->>>>>>> 555c9805
+    def is_moderator(self, rs: RequestState, ml_id: int) -> bool:
         """Check for moderator privileges as specified in the ml.moderators
         table.
 
@@ -118,13 +104,8 @@
         return ml_id is not None and (ml_id in rs.user.moderator
                                       or "droid_rklist" in rs.user.roles)
 
-<<<<<<< HEAD
     @access("ml", "droid_rklist")
-    def may_manage(self, rs, mailinglist_id):
-=======
-    @access("ml")
     def may_manage(self, rs: RequestState, mailinglist_id: int) -> bool:
->>>>>>> 555c9805
         """Check whether a user is allowed to manage a given mailinglist.
 
         :type rs: :py:class:`cdedb.common.RequestState`
@@ -416,15 +397,9 @@
         data = self.query_all(rs, query, [])
         return {e['id']: e['address'] for e in data}
 
-<<<<<<< HEAD
-
     @access("ml", "droid")
-    def get_mailinglists(self, rs, ids):
-=======
-    @access("ml")
     def get_mailinglists(self, rs: RequestState,
                          ids: Collection[int]) -> CdEDBObjectMap:
->>>>>>> 555c9805
         """Retrieve data for some mailinglists.
 
         This provides the following additional attributes:
@@ -804,15 +779,10 @@
 
         return ret
 
-<<<<<<< HEAD
     @internal
     @access("ml")
-    def _set_subscriptions(self, rs, data):
-=======
-    @internal_access("ml")
     def _set_subscriptions(self, rs: RequestState,
                            data: Collection[CdEDBObject]) -> DefaultReturnCode:
->>>>>>> 555c9805
         """Change or add ml.subscription_states rows.
 
         This does not check whether the subscription change makes sense
@@ -835,9 +805,9 @@
         with Atomizer(rs):
             keys = ("subscription_state", "mailinglist_id", "persona_id")
             placeholders = ", ".join(("(%s, %s, %s)",) * len(data))
-            query = f"""INSERT INTO ml.subscription_states ({", ".join(keys)}) 
-                VALUES {placeholders} 
-                ON CONFLICT (mailinglist_id, persona_id) DO UPDATE SET 
+            query = f"""INSERT INTO ml.subscription_states ({", ".join(keys)})
+                VALUES {placeholders}
+                ON CONFLICT (mailinglist_id, persona_id) DO UPDATE SET
                 subscription_state = EXCLUDED.subscription_state"""
 
             params = []
@@ -847,22 +817,15 @@
             num += self.query_exec(rs, query, params)
 
         return num
-<<<<<<< HEAD
+    _set_subscription: Callable[[RequestState, CdEDBObject], DefaultReturnCode]
     _set_subscription = singularize(
         _set_subscriptions, "data", "datum", passthrough=True)
 
     @internal
     @access("ml")
-    def _remove_subscriptions(self, rs, data):
-=======
-    _set_subscription: Callable[[RequestState, CdEDBObject], DefaultReturnCode]
-    _set_subscription = singularize(_set_subscriptions, passthrough=True)
-
-    @internal_access("ml")
     def _remove_subscriptions(self, rs: RequestState,
                               data: Collection[CdEDBObject],
                               ) -> DefaultReturnCode:
->>>>>>> 555c9805
         """Remove rows from the ml.subscription_states table.
 
         :type rs: :py:class:`cdedb.common.RequestState`
@@ -889,14 +852,10 @@
             ret = self.query_exec(rs, query, params)
 
         return ret
-<<<<<<< HEAD
+    _remove_subscription: Callable[[RequestState, CdEDBObject],
+                                   DefaultReturnCode]
     _remove_subscription = singularize(
         _remove_subscriptions, "data", "datum", passthrough=True)
-=======
-    _remove_subscription: Callable[[RequestState, CdEDBObject],
-                                   DefaultReturnCode]
-    _remove_subscription = singularize(_remove_subscriptions, passthrough=True)
->>>>>>> 555c9805
 
     @access("ml")
     def do_subscription_action(self, rs: RequestState,
@@ -1161,32 +1120,11 @@
                     for e in data})
 
         return ret
-<<<<<<< HEAD
+    get_subscription: Callable[
+        [RequestState, int, int, SubStates],
+        Optional[const.SubscriptionStates]]
     get_subscription = singularize(
         get_user_subscriptions, "mailinglist_ids", "mailinglist_id")
-=======
-
-    @access("ml")
-    def get_subscription(self, rs: RequestState, persona_id: int,
-                         mailinglist_id: int, states: SubStates = None,
-                         ) -> Optional[const.SubscriptionStates]:
-        """Return the relation between a persona and a mailinglist.
-
-        Returns None if there exists no such persona, mailinglist or relation.
-
-        Manual implementation of singularization of `get_user_subscriptions`,
-        to make sure the parameters work.
-
-        :type rs: :py:class:`cdedb.common.RequestState`
-        :type persona_id: int
-        :type states: [const.SubscriptionStates] or None
-        :type mailinglist_id: int or None
-        :rtype: const.SubscriptionStates or None
-        """
-        # Validation is done inside.
-        return unwrap(self.get_user_subscriptions(
-            rs, persona_id, states=states, mailinglist_ids=(mailinglist_id,)))
->>>>>>> 555c9805
 
     @access("ml", "droid_rklist")
     def get_subscription_addresses(self, rs: RequestState, mailinglist_id: int,
