#!/usr/bin/env python3

"""The ml backend provides mailing lists. This provides services to the
event and assembly realm in the form of specific mailing lists.
"""

from cdedb.backend.common import (
    access, affirm_validation as affirm, AbstractBackend,
    affirm_set_validation as affirm_set, singularize,
    affirm_array_validation as affirm_array, internal_access)
from cdedb.backend.event import EventBackend
from cdedb.backend.assembly import AssemblyBackend
from cdedb.common import (
    n_, glue, PrivilegeError, unwrap, MAILINGLIST_FIELDS,
    extract_roles, implying_realms, now, ProxyShim,
    SubscriptionError, SubscriptionInfo,
    SubscriptionActions)
from cdedb.query import QueryOperators, Query
from cdedb.database.connection import Atomizer
import cdedb.database.constants as const
import cdedb.ml_type_aux as ml_type


class MlBackend(AbstractBackend):
    """Take note of the fact that some personas are moderators and thus have
    additional actions available."""
    realm = "ml"

    def __init__(self, configpath):
        super().__init__(configpath)
        self.event = ProxyShim(EventBackend(configpath), internal=True)
        self.assembly = ProxyShim(AssemblyBackend(configpath), internal=True)
        self.backends = ml_type.BackendContainer(
            core=self.core, event=self.event, assembly=self.assembly)

    @classmethod
    def is_admin(cls, rs):
        return super().is_admin(rs)

    @access("ml")
    def get_ml_type(self, rs, mailinglist_id):
        mailinglist_id = affirm("id", mailinglist_id)
        data = self.sql_select_one(
            rs, "ml.mailinglists", ("ml_type",), mailinglist_id)
        if not data:
            raise ValueError(n_("Unknown mailinglist_id."))
        if not data["ml_type"]:
            return None
        return ml_type.TYPE_MAP[const.MailinglistTypes(data["ml_type"])]

    @access("ml")
    def is_relevant_admin(self, rs, *, mailinglist=None, mailinglist_id=None):
        """Check if the user is a relevant admin for a mailinglist.

        Exactly one of the inputs should be provided.

        :type rs: :py:class:`cdedb.common.RequestState`
        :type mailinglist: {str: object}
        :type mailinglist_id: int
        :rtype: bool
        """
        # TODO: for now this is just ml_admin, with the new MailinglistTypes,
        # this could be other admins as well.
        return self.is_admin(rs)

    @staticmethod
    @access("ml")
    def is_moderator(rs, ml_id):
        """Check for moderator privileges as specified in the ml.moderators
        table.

        This exceptionally promotes droid_rklist to moderator.

        :type rs: :py:class:`cdedb.common.RequestState`
        :type ml_id: int
        :rtype: bool
        """
        ml_id = affirm("id_or_None", ml_id)

        return ml_id is not None and (ml_id in rs.user.moderator
                                      or "droid_rklist" in rs.user.roles)

    @access("ml")
    def may_manage(self, rs, mailinglist_id):
        """Check whether a user is allowed to manage a given mailinglist.

        :type rs: :py:class:`cdedb.common.RequestState`
        :type mailinglist_id: int
        :rtype: bool
        """
        mailinglist_id = affirm("id_or_None", mailinglist_id)

        return (self.is_moderator(rs, mailinglist_id)
                or self.is_relevant_admin(rs, mailinglist_id=mailinglist_id))

    @access("ml")
    def get_interaction_policy(self, rs, persona_id, *, mailinglist=None,
                               mailinglist_id=None):
        """What may the user do with a mailinglist. Be aware, that this does
        not take unsubscribe overrides into account.

        If the mailinglist is available to the caller, they should pass it,
        otherwise it will be retrieved from the database.

        :type rs: :py:class:`cdedb.common.RequestState`
        :type persona_id: int
        :type mailinglist: {str: object}
        :type mailinglist_id: int
        :rtype: const.MailinglistInteractionPolicy or None
        """
        # TODO put these checks in an atomizer?
        if mailinglist is None and mailinglist_id is None:
            raise ValueError("No input specified")
        elif mailinglist is not None and mailinglist_id is not None:
            raise ValueError("Too many inputs specified")
        elif mailinglist_id:
            mailinglist_id = affirm("id", mailinglist_id)
            mailinglist = self.get_mailinglist(rs, mailinglist_id)

        persona_id = affirm("id", persona_id)
        ml = affirm("mailinglist", mailinglist, _allow_readonly=True)

        if not (rs.user.persona_id == persona_id
                or self.may_manage(rs, ml['id'])):
            raise PrivilegeError(n_("Not privileged."))

        return self.get_ml_type(rs, ml["id"]).get_interaction_policy(
            rs, self.backends, ml, persona_id)

    @access("ml")
    def filter_personas_by_policy(self, rs, ml, data, allowed_pols):
        """Restrict persona sample to eligibles.

        This additional endpoint checking for interaction policies is
        supposed to only be used for
        `cdedb.frontend.core.select_persona()`, to reduce the amount
        of necessary database queries.

        :type rs: :py:class:`cdedb.common.RequestState`
        :type ml: {str: object}
        :type data: [{str: object}]
        :param data: Return of the persona select query
        :type allowed_pols: {const.MailinglistInteractionPolicy}
        :return: Tuple of personas whose interaction policies are in
            allowed_pols
        """
        affirm("mailinglist", ml, _allow_readonly=True)
        affirm_set("enum_mailinglistinteractionpolicy", allowed_pols)

        # persona_ids are validated inside get_personas
        persona_ids = tuple(e['id'] for e in data)
        persona_policies = self.get_ml_type(rs, ml['id']).\
            get_interaction_policies(rs, self.backends, ml, persona_ids)
        return tuple(e for e in data
                     if persona_policies[e['id']] in allowed_pols)

    @access("ml")
    def may_view(self, rs, ml):
        """Helper to determine whether a persona may view a mailinglist.

        :type rs: :py:class:`cdedb.common.RequestState`
        :type ml: {str: object}
        :type: bool
        """
        is_subscribed = bool(self.get_subscription(
            rs, rs.user.persona_id, mailinglist_id=ml["id"],
            states=const.SubscriptionStates.subscribing_states()))
        return (is_subscribed or self.get_ml_type(rs, ml["id"]).may_view(rs)
                or ml["id"] in rs.user.moderator)

    @access("persona")
    def moderator_infos(self, rs, ids):
        """List mailing lists moderated by specific personas.

        :type rs: :py:class:`cdedb.common.RequestState`
        :type ids: [int]
        :rtype: {int: {int}}
        """
        ids = affirm_set("id", ids)
        data = self.sql_select(
            rs, "ml.moderators", ("persona_id", "mailinglist_id"), ids,
            entity_key="persona_id")
        ret = {}
        for anid in ids:
            ret[anid] = {x['mailinglist_id']
                         for x in data if x['persona_id'] == anid}
        return ret
    moderator_info = singularize(moderator_infos)

    def ml_log(self, rs, code, mailinglist_id, persona_id=None,
               additional_info=None):
        """Make an entry in the log.

        See
        :py:meth:`cdedb.backend.common.AbstractBackend.generic_retrieve_log`.

        :type rs: :py:class:`cdedb.common.RequestState`
        :type code: int
        :param code: One of :py:class:`cdedb.database.constants.MlLogCodes`.
        :type mailinglist_id: int or None
        :type persona_id: int or None
        :param persona_id: ID of affected user (like who was subscribed).
        :type additional_info: str or None
        :param additional_info: Infos not conveyed by other columns.
        :rtype: int
        :returns: default return code
        """
        if rs.is_quiet:
            return 0
        new_log = {
            "code": code,
            "mailinglist_id": mailinglist_id,
            "submitted_by": rs.user.persona_id,
            "persona_id": persona_id,
            "additional_info": additional_info,

        }
        return self.sql_insert(rs, "ml.log", new_log)

    @access("ml")
    def retrieve_log(self, rs, codes=None, mailinglist_id=None, start=None,
                     stop=None, persona_id=None, submitted_by=None,
                     additional_info=None, time_start=None,
                     time_stop=None):
        """Get recorded activity.

        See
        :py:meth:`cdedb.backend.common.AbstractBackend.generic_retrieve_log`.

        :type rs: :py:class:`cdedb.common.RequestState`
        :type codes: [int] or None
        :type mailinglist_id: int or None
        :type start: int or None
        :type stop: int or None
        :type persona_id: int or None
        :type submitted_by: int or None
        :type additional_info: str or None
        :type time_start: datetime or None
        :type time_stop: datetime or None
        :rtype: [{str: object}]
        """
        mailinglist_id = affirm("id_or_None", mailinglist_id)
        if not self.is_moderator(rs, mailinglist_id) and not self.is_admin(rs):
            raise PrivilegeError(n_("Not privileged."))
        return self.generic_retrieve_log(
            rs, "enum_mllogcodes", "mailinglist", "ml.log", codes,
            entity_id=mailinglist_id, start=start, stop=stop,
            persona_id=persona_id, submitted_by=submitted_by,
            additional_info=additional_info, time_start=time_start,
            time_stop=time_stop)

    @access("ml_admin")
    def submit_general_query(self, rs, query):
        """Realm specific wrapper around
        :py:meth:`cdedb.backend.common.AbstractBackend.general_query`.`

        :type rs: :py:class:`cdedb.common.RequestState`
        :type query: :py:class:`cdedb.query.Query`
        :rtype: [{str: object}]
        """
        query = affirm("query", query)
        if query.scope == "qview_persona":
            # Include only un-archived ml-users
            query.constraints.append(("is_ml_realm", QueryOperators.equal,
                                      True))
            query.constraints.append(("is_archived", QueryOperators.equal,
                                      False))
            query.spec["is_ml_realm"] = "bool"
            query.spec["is_archived"] = "bool"
            # Exclude users of any higher realm (implying event)
            for realm in implying_realms('ml'):
                query.constraints.append(
                    ("is_{}_realm".format(realm), QueryOperators.equal, False))
                query.spec["is_{}_realm".format(realm)] = "bool"
        else:
            raise RuntimeError(n_("Bad scope."))
        return self.general_query(rs, query)

    @access("ml")
    def list_mailinglists(self, rs, active_only=True):
        """List all mailinglists you may view

        :type rs: :py:class:`cdedb.common.RequestState`
        :type active_only: bool
        :param active_only: Toggle wether inactive lists should be included.
        :rtype: {int: str}
        :returns: Mapping of mailinglist ids to titles.
        """
        active_only = affirm("bool", active_only)
        query = "SELECT id, title FROM ml.mailinglists"
        constraints = []
        params = []
        if active_only:
            constraints.append("is_active = True")

        if constraints:
            query += " WHERE " + " AND ".join(constraints)

        with Atomizer(rs):
            data = self.query_all(rs, query, params)
            # Get additional information to find out if we can view these lists
            ml_ids = [e['id'] for e in data]
            mailinglists = self.get_mailinglists(rs, ml_ids)
            ret = {e['id']: e['title'] for e in data}

        if self.is_admin(rs):
            return ret
        return {k: v for k, v in ret.items()
                if self.may_view(rs, mailinglists[k])}

    @access("ml")
    def get_mailinglists(self, rs, ids):
        """Retrieve data for some mailinglists.

        This provides the following additional attributes:

        * moderators,
        * whitelist.

        :type rs: :py:class:`cdedb.common.RequestState`
        :type ids: [int]
        :rtype: {int: {str: object}}
        """
        ids = affirm_set("id", ids)
        with Atomizer(rs):
            data = self.sql_select(rs, "ml.mailinglists", MAILINGLIST_FIELDS,
                                   ids)
            ret = {e['id']: e for e in data}
            # Maybe more elegant than using get_ml_type?
            # for k in ret:
            #    ret[k]['type'] = ml_type.TYPE_MAP[ret[k]['ml_type']]
            data = self.sql_select(
                rs, "ml.moderators", ("persona_id", "mailinglist_id"), ids,
                entity_key="mailinglist_id")
            for anid in ids:
                moderators = {d['persona_id']
                              for d in data if d['mailinglist_id'] == anid}
                assert ('moderators' not in ret[anid])
                ret[anid]['moderators'] = moderators
            data = self.sql_select(
                rs, "ml.whitelist", ("address", "mailinglist_id"), ids,
                entity_key="mailinglist_id")
            for anid in ids:
                whitelist = {d['address']
                             for d in data if d['mailinglist_id'] == anid}
                assert ('whitelist' not in ret[anid])
                ret[anid]['whitelist'] = whitelist
            for anid in ids:
                ret[anid]['domain_str'] = str(const.MailinglistDomain(ret[anid]['domain']))
                ret[anid]['ml_type_class'] = ml_type.TYPE_MAP[ret[anid]['ml_type']]
        return ret
    get_mailinglist = singularize(get_mailinglists)

    @access("ml")
    def set_moderators(self, rs, mailinglist_id, moderator_ids):
        """Set moderators of a mailinglist.

        A complete set must be passed, which will superseed the current set.

        Contrary to `set_mailinglist` this may be used by moderators.

        :type rs: :py:class:`cdedb.common.RequestState`
        :type mailinglist_id: int
        :type moderator_ids: {int}
        :rtype: int
        :returns: default return code
        """
        mailinglist_id = affirm("id", mailinglist_id)
        moderator_ids = affirm_set("id", moderator_ids)

        if not self.may_manage(rs, mailinglist_id):
            raise PrivilegeError("Not privileged.")

        ret = 1
        with Atomizer(rs):
            current = unwrap(self.get_mailinglists(rs, (mailinglist_id,)))

            existing = current['moderators']
            new = moderator_ids - existing
            deleted = existing - moderator_ids
            if new:
                for anid in new:
                    new_mod = {
                        'persona_id': anid,
                        'mailinglist_id': mailinglist_id,
                    }
                    ret *= self.sql_insert(rs, "ml.moderators", new_mod)
                    self.ml_log(rs, const.MlLogCodes.moderator_added,
                                mailinglist_id, persona_id=anid)
            if deleted:
                query = glue(
                    "DELETE FROM ml.moderators",
                    "WHERE persona_id = ANY(%s) AND mailinglist_id = %s")
                ret *= self.query_exec(rs, query, (deleted, mailinglist_id))
                for anid in deleted:
                    self.ml_log(rs, const.MlLogCodes.moderator_removed,
                                mailinglist_id, persona_id=anid)
        return ret

    @access("ml")
    def set_whitelist(self, rs, mailinglist_id, whitelist):
        """Set whitelist of a mailinglist.

        A complete set must be passed, which will superseed the current set.

        Contrary to `set_mailinglist` this may be used by moderators.

        :type rs: :py:class:`cdedb.common.RequestState`
        :type mailinglist_id: int
        :type whitelist: {str}
        :rtype: int
        :returns: default return code
        """
        mailinglist_id = affirm("id", mailinglist_id)
        whitelist = affirm_set("str", whitelist)

        if not self.may_manage(rs, mailinglist_id):
            raise PrivilegeError(n_("Not privileged."))

        ret = 1
        with Atomizer(rs):
            current = unwrap(self.get_mailinglists(rs, (mailinglist_id,)))

            existing = current['whitelist']
            new = whitelist - existing
            deleted = existing - whitelist
            if new:
                for address in new:
                    new_white = {
                        'address': address,
                        'mailinglist_id': mailinglist_id,
                    }
                    ret *= self.sql_insert(rs, "ml.whitelist", new_white)
                    self.ml_log(rs, const.MlLogCodes.whitelist_added,
                                mailinglist_id, additional_info=address)
            if deleted:
                query = glue(
                    "DELETE FROM ml.whitelist",
                    "WHERE address = ANY(%s) AND mailinglist_id = %s")
                ret *= self.query_exec(rs, query, (deleted, mailinglist_id))
                for address in deleted:
                    self.ml_log(rs, const.MlLogCodes.whitelist_removed,
                                mailinglist_id, additional_info=address)
        return ret

    @access("ml")
    def set_mailinglist(self, rs, data):
        """Update some keys of a mailinglist.

        If the keys 'moderators' or 'whitelist' are present you have to pass
        the complete set of moderator IDs or whitelisted addresses, which
        will superseed the current list.

        If the new mailinglist type does not allow unsubscription,
        all unsubscriptions are dropped without exception.

        This requires different levels of access depending on what change is
        made. Setting whitelist or moderators is allowed for moderators, setting
        the mailinglist itself is not.

        :type rs: :py:class:`cdedb.common.RequestState`
        :type data: {str: object}
        :rtype: int
        :returns: default return code
        """
        data = affirm("mailinglist", data)

        ret = 1
        with Atomizer(rs):
            current = unwrap(self.get_mailinglists(rs, (data['id'],)))
            # TODO return enum members from get_mailinglist.
            # This validation is required to get the enum members for data.
            current = affirm("mailinglist", current, _allow_readonly=True)
            # Only allow modification of the mailinglist for admins.
            if not self.is_relevant_admin(rs, mailinglist=current):
                raise PrivilegeError(n_("Not privileged."))

            mdata = {k: v for k, v in data.items() if k in MAILINGLIST_FIELDS}
            if len(mdata) > 1:
                mdata['address'] = ml_type.full_address(dict(current, **mdata))
                ret *= self.sql_update(rs, "ml.mailinglists", mdata)
                self.ml_log(rs, const.MlLogCodes.list_changed, data['id'])
                # Check if privileges allow new state of the mailinglist.
                if not self.is_relevant_admin(rs, mailinglist_id=data['id']):
                    raise PrivilegeError("Not privileged to make this change.")
            if data.get('moderators'):
                ret *= self.set_moderators(rs, data['id'], data['moderators'])
            if data.get('whitelist'):
                ret *= self.set_whitelist(rs, data['id'], data['whitelist'])
            if data.get('ml_type'):
                if not ml_type.TYPE_MAP[data['ml_type']].allow_unsub:
                    # Delete all unsubscriptions for mandatory list.
                    query = ("DELETE FROM ml.subscription_states "
                             "WHERE mailinglist_id = %s "
                             "AND subscription_state = ANY(%s)")
                    params = (data['id'], set(const.SubscriptionStates) -
                              const.SubscriptionStates.subscribing_states())
                    ret *= self.query_exec(rs, query, params)

            # Update subscription states.
            ret *= self.write_subscription_states(rs, data['id'])
        return ret

    @access("ml")
    def create_mailinglist(self, rs, data):
        """Make a new mailinglist.

        :type rs: :py:class:`cdedb.common.RequestState`
        :type data: {str: object}
        :rtype: int
        :returns: the id of the new mailinglist
        """
        data = affirm("mailinglist", data, creation=True)
        data['address'] = ml_type.full_address(data)
        if not self.is_relevant_admin(rs, mailinglist=data):
            raise PrivilegeError("Not privileged to create mailinglist of this "
                                 "type.")
        with Atomizer(rs):
            mdata = {k: v for k, v in data.items() if k in MAILINGLIST_FIELDS}
            new_id = self.sql_insert(rs, "ml.mailinglists", mdata)
            self.ml_log(rs, const.MlLogCodes.list_created, new_id)
            if data.get("moderators"):
                self.set_moderators(rs, new_id, data["moderators"])
            if data.get("whitelist"):
                self.set_whitelist(rs, new_id, data["whitelist"])
            self.write_subscription_states(rs, new_id)
        return new_id

    @access("ml_admin")
    def delete_mailinglist_blockers(self, rs, mailinglist_id):
        """Determine what blocks a mailinglist from being deleted.

        Possible blockers:
        * subscriptions: A subscription to the mailinglist.
        * addresses: A non-default subscribtion address for the mailinglist.
        * whitelist: An entry on the whitelist of the mailinglist.
        * moderator: A moderator of the mailinglist.
        * log: A log entry for the mailinglist.

        :type rs: :py:class:`cdedb.common.RequestState`
        :type mailinglist_id: int
        :rtype: {str: [int]}
        :return: List of blockers, separated by type. The values of the dict
            are the ids of the blockers.
        """
        mailinglist_id = affirm("id", mailinglist_id)
        blockers = {}

        subscriptions = self.sql_select(
            rs, "ml.subscription_states", ("id",), (mailinglist_id,),
            entity_key="mailinglist_id")
        if subscriptions:
            blockers["subscriptions"] = [e["id"] for e in subscriptions]

        addresses = self.sql_select(
            rs, "ml.subscription_addresses", ("id",), (mailinglist_id,),
            entity_key="mailinglist_id")
        if addresses:
            blockers["addresses"] = [e["id"] for e in addresses]

        whitelist = self.sql_select(
            rs, "ml.whitelist", ("id",), (mailinglist_id,),
            entity_key="mailinglist_id")
        if whitelist:
            blockers["whitelist"] = [e["id"] for e in whitelist]

        moderators = self.sql_select(
            rs, "ml.moderators", ("id",), (mailinglist_id,),
            entity_key="mailinglist_id")
        if moderators:
            blockers["moderators"] = [e["id"] for e in moderators]

        log = self.sql_select(
            rs, "ml.log", ("id",), (mailinglist_id,),
            entity_key="mailinglist_id")
        if log:
            blockers["log"] = [e["id"] for e in log]

        return blockers

    @access("ml_admin")
    def delete_mailinglist(self, rs, mailinglist_id, cascade=None):
        """Remove a mailinglist.

        :type rs: :py:class:`cdedb.common.RequestState`
        :type mailinglist_id: int
        :type cascade: {str} or None
        :param cascade: Specify which deletion blockers to cascadingly
            remove or ignore. If None or empty, cascade none.
        :rtype: int
        :returns: default return code
        """
        mailinglist_id = affirm("id", mailinglist_id)
        blockers = self.delete_mailinglist_blockers(rs, mailinglist_id)
        if not cascade:
            cascade = set()
        cascade = affirm_set("str", cascade)
        cascade = cascade & blockers.keys()
        if blockers.keys() - cascade:
            raise ValueError(n_("Deletion of %(type)s blocked by %(block)s."),
                             {
                                 "type": "mailinglist",
                                 "block": blockers.keys() - cascade,
                             })

        ret = 1
        with Atomizer(rs):
            if cascade:
                if "subscriptions" in cascade:
                    ret *= self.sql_delete(rs, "ml.subscription_states",
                                           blockers["subscriptions"])
                if "addresses" in cascade:
                    ret *= self.sql_delete(rs, "ml.subscription_addresses",
                                           blockers["addresses"])
                if "whitelist" in cascade:
                    ret *= self.sql_delete(rs, "ml.whitelist",
                                           blockers["whitelist"])
                if "moderators" in cascade:
                    ret *= self.sql_delete(rs, "ml.moderators",
                                           blockers["moderators"])
                if "log" in cascade:
                    ret *= self.sql_delete(rs, "ml.log", blockers["log"])

                # check if mailinglist is deletable after cascading
                blockers = self.delete_mailinglist_blockers(rs, mailinglist_id)

            if not blockers:
                ml_data = self.get_mailinglist(rs, mailinglist_id)
                ret *= self.sql_delete_one(
                    rs, "ml.mailinglists", mailinglist_id)
                self.ml_log(rs, const.MlLogCodes.list_deleted,
                            mailinglist_id=None, additional_info="{} ({})".
                            format(ml_data['title'], ml_data['address']))
            else:
                raise ValueError(
                    n_("Deletion of %(type)s blocked by %(block)s."),
                    {"type": "mailinglist", "block": blockers.keys()})

        return ret

    @internal_access("ml")
    def _set_subscriptions(self, rs, data):
        """Change or add ml.subscription_states rows.

        This does not check whether the subscription change makes sense
        regarding the mailinglists polcies, so this should only be used
        internally.

        :type rs: :py:class:`cdedb.common.RequestState`
        :type data: [{str: int}]
        :rtype: int
        :returns: Number of affected rows.
        """
        data = affirm_array("subscription_state", data)

        if not all(datum['persona_id'] == rs.user.persona_id
                   or self.may_manage(rs, datum['mailinglist_id'])
                   for datum in data):
            raise PrivilegeError("Not privileged.")

        num = 0
        with Atomizer(rs):
            query = ("INSERT INTO ml.subscription_states "
                     "({keys}) VALUES {placeholders} "
                     "ON CONFLICT (mailinglist_id, persona_id) DO UPDATE "
                     "SET subscription_state = EXCLUDED.subscription_state")
            keys = ("subscription_state", "mailinglist_id", "persona_id")
            placeholders = ", ".join(("(%s, %s, %s)",) * len(data))
            query = query.format(keys=", ".join(keys), placeholders=placeholders)

            params = []
            for datum in data:
                params.extend(datum[key] for key in keys)

            num += self.query_exec(rs, query, params)

        return num

    @internal_access("ml")
    def _set_subscription(self, rs, datum):
        """Maunual singularization of `_set_subscriptions.

        This is required to make the `@internal_access` decorator work.

        :type rs: :py:class:`cdedb.common.RequestState`
        :type datum: {str: int}
        :rtype: int
        :returns: Number of affected rows.
        """

        return self._set_subscriptions(rs, [datum])

    @internal_access("ml")
    def _remove_subscriptions(self, rs, data):
        """Remove rows from the ml.subscription_states table.

        :type rs: :py:class:`cdedb.common.RequestState`
        :type data: [{str: int}]
        :rtype: int
        :returns: Number of affected rows.
        """
        data = affirm_array("subscription_identifier", data)

        if not all(datum['persona_id'] == rs.user.persona_id
                   or self.may_manage(rs, datum['mailinglist_id'])
                   for datum in data):
            raise PrivilegeError("Not privileged.")

        with Atomizer(rs):
            query = "DELETE FROM ml.subscription_states"
            phrase = "mailinglist_id = %s AND persona_id = %s"
            query = query + " WHERE " + " OR ".join([phrase] * len(data))
            params = []
            for datum in data:
                params.extend((datum['mailinglist_id'], datum['persona_id']))

            ret = self.query_exec(rs, query, params)

        return ret

    @internal_access("ml")
    def _remove_subscription(self, rs, datum):
        """Maunual singularization of `_remove_subscriptions.

        This is required to make the `@internal_access` decorator work.

        :type rs: :py:class:`cdedb.common.RequestState`
        :type datum: {str: int}
        :rtype: int
        :returns: Number of affected rows.
        """

        return self._remove_subscriptions(rs, [datum])

    @access("ml")
    def do_subscription_action(self, rs, action, mailinglist_id,
                               persona_id=None):
        """Provide a single entry point for all subscription actions.

        :type rs: :py:class:`cdedb.common.RequestState`
        :type action: `SubscriptionActions`
        :type mailinglist_id: int
        :type persona_id: int
        :rtype: int
        :returns: number of affected rows.
        """
        action = affirm("enum_subscriptionactions", action)
        sa = SubscriptionActions

        # 1: Check if everything is alright – current state comes later
        mailinglist_id = affirm("id", mailinglist_id)
        # Managing actions can only be done by moderators. Other options always
        # change your own subscription state.
        if action.is_managing():
            if not self.may_manage(rs, mailinglist_id):
                raise PrivilegeError("Not privileged.")
            persona_id = affirm("id", persona_id)
        else:
            persona_id = rs.user.persona_id

        with Atomizer(rs):
            self._check_transition_requirements(rs, action, mailinglist_id,
                                                persona_id)

            # 2: Check if current state allows transition
            old_state = self.get_subscription(
                rs, persona_id, mailinglist_id=mailinglist_id)
            error_matrix = sa.error_matrix()
            if error_matrix[action][old_state]:
                raise error_matrix[action][old_state]

            # 3: Do the transition
            new_state = action.get_target_state()
            code = action.get_log_code()
            datum = {
                'mailinglist_id': mailinglist_id,
                'persona_id': persona_id,
                'subscription_state': new_state,
            }

            if new_state is not None:
                ret = self._set_subscription(rs, datum)
            else:
                del datum['subscription_state']
                ret = self._remove_subscription(rs, datum)
            if ret and code:
                self.ml_log(
                    rs, code, datum['mailinglist_id'], datum['persona_id'])

            return ret

    def _check_transition_requirements(self, rs, action, mailinglist_id,
                                       persona_id):
        """Un-inlined code from `do_subscription_action`.

        This has to be called with an atomized context.
        :type rs: :py:class:`cdedb.common.RequestState`
        :type action: `SubscriptionActions`
        :type mailinglist_id: int
        :type persona_id: int
        """
        sa = SubscriptionActions

        # This checks if a user may subscribe via the action triggered
        # This does not check for the override states, as they are always
        # allowed
        policy = self.get_interaction_policy(rs, persona_id,
                                             mailinglist_id=mailinglist_id)
        if action == sa.add_subscriber and (
                not policy or policy.is_implicit()):
            raise SubscriptionError(n_(
                "User has no means to access this list."))
        elif action == sa.subscribe and policy not in (
                const.MailinglistInteractionPolicy.opt_out,
                const.MailinglistInteractionPolicy.opt_in):
            raise SubscriptionError(n_("Can not subscribe."))
        elif (action.is_unsubscribing()
                and not self.get_ml_type(rs, mailinglist_id).allow_unsub):
            raise SubscriptionError(n_("Can not unsubscribe."))
        elif (action == sa.request_subscription and
              policy != const.MailinglistInteractionPolicy.moderated_opt_in):
            raise SubscriptionError(n_("Can not request subscription."))

    @access("ml")
    def set_subscription_address(self, rs, mailinglist_id, persona_id, email):
        """Change or add a subscription address.

        :type rs: :py:class:`cdedb.common.RequestState`
        :type mailinglist_id: int
        :type persona_id: int
        :type email: str
        :rtype: int
        :return: Default return code.
        """
        mailinglist_id = affirm("id", mailinglist_id)
        persona_id = affirm("id", persona_id)
        email = affirm("email", email)

        if not self.is_admin(rs) and persona_id != rs.user.persona_id:
            raise PrivilegeError(n_("Not privileged."))

        with Atomizer(rs):
            query = ("INSERT INTO ml.subscription_addresses "
                     "(mailinglist_id, persona_id, address) "
                     "VALUES (%s, %s, %s) "
                     "ON CONFLICT (mailinglist_id, persona_id) DO UPDATE "
                     "SET address=EXCLUDED.address")
            params = (mailinglist_id, persona_id, email)
            ret = self.query_exec(rs, query, params)
            if ret:
                self.ml_log(
                    rs, const.MlLogCodes.subscription_changed,
                    mailinglist_id, persona_id, additional_info=email)

        return ret

    @access("ml")
    def remove_subscription_address(self, rs, mailinglist_id, persona_id):
        """Remove a subscription address.

        :type rs: :py:class:`cdedb.common.RequestState`
        :type mailinglist_id: int
        :type persona_id: int
        :rtype: int
        :return: Default return code.
        """
        mailinglist_id = affirm("id", mailinglist_id)
        persona_id = affirm("id", persona_id)

        if not self.is_admin(rs) and persona_id != rs.user.persona_id:
            raise PrivilegeError(n_("Not privileged."))

        with Atomizer(rs):
            query = ("DELETE FROM ml.subscription_addresses "
                     "WHERE mailinglist_id = %s AND persona_id = %s")
            params = (mailinglist_id, persona_id)

            ret = self.query_exec(rs, query, params)

            self.ml_log(rs, const.MlLogCodes.subscription_changed,
                        mailinglist_id, persona_id)

        return ret

<<<<<<< HEAD
    @access("ml", "ml_script")
=======
    @access("ml", "droid")
    @singularize("get_subscription_states", "mailinglist_ids", "mailinglist_id")
>>>>>>> d3b6a009
    def get_many_subscription_states(self, rs, mailinglist_ids, states=None):
        """Get all users related to a given mailinglist and their sub state.

        :type rs: :py:class:`cdedb.common.RequestState`
        :type mailinglist_ids: [int]
        :type states: [int] or None
        :rtype: {int: const.SubscriptionStates}
        :return: Dict mapping persona_ids to their subscription state for the
            given mailinglist. If states were given, limit this to personas with
            those states.
        """
        mailinglist_ids = affirm_set("id", mailinglist_ids)
        states = states or set()
        states = affirm_array("enum_subscriptionstates", states)

        if not all(self.may_manage(rs, ml_id) for ml_id in mailinglist_ids):
            raise PrivilegeError(n_("Not privileged."))

        query = ("SELECT mailinglist_id, persona_id, subscription_state FROM "
                 "ml.subscription_states")

        constraints = ["mailinglist_id = ANY(%s)"]
        params = [mailinglist_ids]

        if states:
            constraints.append("subscription_state = ANY(%s)")
            params.append(states)

        if constraints:
            query = query + " WHERE " + " AND ".join(constraints)

        data = self.query_all(rs, query, params)

        ret = {ml_id: {} for ml_id in mailinglist_ids}
        for e in data:
            ret[e["mailinglist_id"]][e["persona_id"]] = \
                const.SubscriptionStates(e["subscription_state"])

        return ret
    get_subscription_states = singularize(
        get_many_subscription_states, "mailinglist_ids", "mailinglist_id")

    @access("ml")
    def get_user_subscriptions(self, rs, persona_id, states=None,
                               mailinglist_ids=None):
        """Returns a list of mailinglists the persona is related to.

        :type rs: :py:class:`cdedb.common.RequestState`
        :type persona_id: int
        :type states: [const.SubscriptionStates] or None
        :param states: If given only relations with these states are returned.
        :type mailinglist_ids: [int] or None
        :param mailinglist_ids: If given only relations to these mailinglists
            are returned.
        :rtype: {int: const.SubscriptionStates}
        :return: A mapping of mailinglist ids to the persona's subscription
            state wrt. this mailinglist.
        """
        persona_id = affirm("id", persona_id)
        states = states or set()
        states = affirm_set("enum_subscriptionstates", states)
        mailinglist_ids = affirm_set("id", mailinglist_ids or set())
        if (not self.is_admin(rs) and rs.user.persona_id != persona_id
                and (not mailinglist_ids
                     or any(not self.may_manage(rs, ml_id)
                            for ml_id in mailinglist_ids))):
            raise PrivilegeError(n_("Not privileged."))

        query = ("SELECT mailinglist_id, subscription_state "
                 "FROM ml.subscription_states")

        constraints = ["persona_id = %s"]
        params = [persona_id]

        if states:
            constraints.append("subscription_state = ANY(%s)")
            params.append(states)
        if mailinglist_ids:
            constraints.append("mailinglist_id = ANY(%s)")
            params.append(mailinglist_ids)

        if constraints:
            query = query + " WHERE " + " AND ".join(constraints)

        data = self.query_all(rs, query, params)

        SS = const.SubscriptionStates
        ret = {ml_id: None for ml_id in mailinglist_ids}
        ret.update({e["mailinglist_id"]: SS(e["subscription_state"])
                    for e in data})

        return ret

    @access("ml")
    def get_subscription(self, rs, persona_id, states=None,
                         mailinglist_id=None):
        """Return the relation between a persona and a mailinglist.

        Returns None if there exists no such persona, mailinglist or relation.

        Manual implementation of singularization of `get_user_subscriptions`,
        to make sure the parameters work.

        :type rs: :py:class:`cdedb.common.RequestState`
        :type persona_id: int
        :type states: [const.SubscriptionStates] or None
        :type mailinglist_id: int or None
        :rtype: const.SubscriptionStates or None
        """
        # Validation is done inside.
        return unwrap(self.get_user_subscriptions(
            rs, persona_id, states=states, mailinglist_ids=(mailinglist_id,)))

    @access("ml", "droid")
    def get_subscription_addresses(self, rs, mailinglist_id, persona_ids=None,
                                   explicits_only=False):
        """Retrieve email addresses of the given personas for the mailinglist.

        With `explicits_only = False`, this returns a dict mapping all
        subscribers (or a subset given via `persona_ids`) to email addresses.
        If they have expicitly specified a subscription address that one is
        returned, otherwise the username is returned.
        If a subscriber has neither a username nor a explicit subscription
        address then for that subscriber None is returned.

        With `explicits_only = True` every subscriber is mapped to their
        explicit subscription address or None, if none is given.

        :type rs: :py:class:`cdedb.common.RequestState`
        :type mailinglist_id: int
        :type persona_ids: [int] or None
        :param persona_ids: Limit the result to a subset of subscribers. Get all
            subscribers if this is None.
        :type explicits_only: bool
        :param explicits_only: If this is False, also fetch usernames for
            subscribers without explicit subscription addresses.
        :rtype: {int: str or None}
        :returns: Returns persona ids mapped to email addresses or None if
            `explicits_only` is True.
        """
        mailinglist_id = affirm("id", mailinglist_id)

        ret = {}
        with Atomizer(rs):
            if not self.may_manage(rs, mailinglist_id):
                    raise PrivilegeError(n_("Not privileged."))

            subscribers = self.get_subscription_states(
                rs, mailinglist_id,
                states=const.SubscriptionStates.subscribing_states())
            if persona_ids is None:
                # Default to all subscribers.
                persona_ids = set(subscribers)
            else:
                persona_ids = affirm_set("id", persona_ids)
                # Limit to actual subscribers.
                persona_ids = {p_id for p_id in persona_ids
                               if p_id in subscribers}

            query = ("SELECT persona_id, address "
                     "FROM ml.subscription_addresses "
                     "WHERE mailinglist_id = %s AND persona_id = ANY(%s)")
            params = (mailinglist_id, persona_ids)

            data = self.query_all(rs, query, params)

            ret = {e["persona_id"]: e["address"] for e in data if e["address"]}
            defaults = persona_ids - set(ret)

            # Get usernames for subscribers without explicit address.
            if not explicits_only:
                data = self.core.get_personas(rs, defaults)
                data = {
                    e["id"]: e["username"] for e in data.values()}
                ret.update(data)
            else:
                ret.update({p_id: None for p_id in defaults})

        return ret

    @access("ml", "droid")
    def get_subscription_address(self, rs, mailinglist_id, persona_id,
                                 explicits_only=False):
        """Return the subscription address for one persona and one mailinglist.

        This slightly differs for requesting another users subscription address
        and one's own, due to differing privilege requirements.

        Manual implementation of singularization of
        `get_subscription_addresses`, to make sure the parameters work.

        :type rs: :py:class:`cdedb.common.RequestState`
        :type mailinglist_id: int
        :type persona_id: int
        :type explicits_only: bool
        :rtype: str or None
        """

        if persona_id == rs.user.persona_id:
            mailinglist_id = affirm("id", mailinglist_id)
            persona_id = affirm("id", persona_id)

            query = ("SELECT address FROM ml.subscription_addresses "
                     "WHERE mailinglist_id = %s AND persona_id = %s")
            params = (mailinglist_id, persona_id)

            data = self.query_one(rs, query, params)

            if data:
                ret = data["address"]
            elif not explicits_only:
                ret = rs.user.username
            else:
                ret = None
            return ret
        else:
            # Validation is done inside.
            return unwrap(self.get_subscription_addresses(
                rs, mailinglist_id, persona_ids=(persona_id,),
                explicits_only=explicits_only))

    @access("ml")
    def get_persona_addresses(self, rs):
        """Get all confirmed email addresses for a user.

        This includes all subscription addresses as well as the username.

        :type rs: :py:class:`cdedb.common.RequestState`
        :rtype: {str}
        """
        query = ("SELECT DISTINCT address FROM ml.subscription_addresses "
                 "WHERE persona_id = %s")
        params = (rs.user.persona_id,)
        data = self.query_all(rs, query, params)
        ret = {e["address"] for e in data}
        ret.add(rs.user.username)
        return ret

    @access("ml")
    def is_subscribed(self, rs, persona_id, mailinglist_id):
        """Sugar coating around :py:meth:`get_user_subscriptions`.

        :type rs: :py:class:`cdedb.common.RequestState`
        :type persona_id: int
        :type mailinglist_id: int
        :rtype: bool
        """
        # validation is done inside
        sub_states = const.SubscriptionStates.subscribing_states()
        data = self.get_subscription(
            rs, persona_id, states=sub_states, mailinglist_id=mailinglist_id)
        return bool(data)

    @access("ml_admin")
    def write_subscription_states(self, rs, mailinglist_id):
        """This takes care of writing implicit subscriptions to the db.

        This also checks the integrity of existing subscriptions.

        :type rs: :py:class:`cdedb.common.RequestState`
        :type mailinglist_id: int
        :rtype: int
        :return: default return code.
        """
        mailinglist_id = affirm("id", mailinglist_id)

        # States of current subscriptions we may touch.
        old_subscriber_states = {const.SubscriptionStates.implicit,
                                 const.SubscriptionStates.subscribed}
        # States of current subscriptions we may not touch.
        protected_states = {const.SubscriptionStates.unsubscribed,
                            const.SubscriptionStates.unsubscription_override,
                            const.SubscriptionStates.subscription_override}

        ret = 1
        with Atomizer(rs):
            ml = self.get_mailinglist(rs, mailinglist_id)
            atype = self.get_ml_type(rs, mailinglist_id)

            if not atype.periodic_cleanup(rs, ml):
                return ret

            old_subscribers = self.get_subscription_states(
                rs, mailinglist_id, states=old_subscriber_states)
            # This is dependant on mailinglist type

            new_implicits = atype.get_implicit_subscribers(
                rs, self.backends, ml)

            # Check whether current subscribers may stay subscribed.
            # This is the case if they are still implicit subscribers of
            # the list or if `get_interaction_policy` says so.
            delete = []
            personas = self.core.get_personas(
                rs, set(old_subscribers) - new_implicits)
            for persona_id, persona in personas.items():
                may_subscribe = atype.get_interaction_policy(
                    rs, self.backends, mailinglist=ml, persona_id=persona_id)
                state = old_subscribers[persona_id]
                if (state == const.SubscriptionStates.implicit
                        or not may_subscribe
                        or may_subscribe.is_implicit()):
                    datum = {
                        'mailinglist_id': mailinglist_id,
                        'persona_id': persona_id,
                    }
                    # Log this to prevent confusion especially for team lists
                    self.ml_log(rs, const.MlLogCodes.cron_removed,
                                mailinglist_id, persona_id=persona_id)
                    delete.append(datum)

            # Remove those who may not stay subscribed.
            if delete:
                num = self._remove_subscriptions(rs, delete)
                ret *= num
                msg = "Removed {} subscribers from mailinglist {}."
                self.logger.info(msg.format(num, mailinglist_id))

            # Check whether any implicit subscribers need to be written.
            # This is the case if they are not already old subscribers and
            # they don't have a protected subscription.
            protected = self.get_subscription_states(
                rs, mailinglist_id, states=protected_states)
            write = set(new_implicits) - set(old_subscribers) - set(protected)

            # Set implicit subscriptions.
            data = [
                {
                    'mailinglist_id': mailinglist_id,
                    'persona_id': persona_id,
                    'subscription_state': const.SubscriptionStates.implicit,
                }
                for persona_id in write
            ]
            if data:
                self._set_subscriptions(rs, data)
                ret *= len(data)
                msg = "Added {} subscribers to mailinglist {}."
                self.logger.debug(msg.format(len(write), mailinglist_id))

        return ret

    @access("persona")
    def verify_existence(self, rs, address):
        """
        Check whether a mailinglist with the given address is known.

        :type rs: :py:class:`cdedb.common.RequestState`
        :type address: str
        :rtype: bool
        """
        address = affirm("email", address)

        query = "SELECT COUNT(*) AS num FROM ml.mailinglists WHERE address = %s"
        data = self.query_one(rs, query, (address,))
        return bool(data['num'])

    # Everythin beyond this point is for communication with the mailinglist
    # software, and should normally not be used otherwise.
    @access("droid_rklist")
    def export_overview(self, rs):
        """Get a summary of all existing mailing lists.

        This is used to setup the mailinglist software.

        :type rs: :py:class:`cdedb.common.RequestState`
        :rtype: [{str: object}]
        """
        query = "SELECT address, is_active FROM ml.mailinglists"
        data = self.query_all(rs, query, tuple())
        return data

    @access("droid_rklist")
    def export_one(self, rs, address):
        """Retrieve data about a specific mailinglist.

        This is invoked by the mailinglist software to query for the
        configuration of a specific mailinglist.

        Care has to be taken, to filter away any empty email addresses which
        may happen because they were unset in the backend.

        :type rs: :py:class:`cdedb.common.RequestState`
        :type address: str
        :rtype: {str: object}
        """
        address = affirm("email", address)
        with Atomizer(rs):
            query = "SELECT id FROM ml.mailinglists WHERE address = %s"
            mailinglist_id = self.query_one(rs, query, (address,))
            if not mailinglist_id:
                return None
            mailinglist_id = unwrap(mailinglist_id)
            mailinglist = unwrap(self.get_mailinglists(rs, (mailinglist_id,)))
            local_part, domain = mailinglist['address'].split('@')
            # We do not use self.core.get_personas since this triggers an
            # access violation. It would be quite tedious to fix this so
            # it's better to allow a small hack.
            query = "SELECT username FROM core.personas WHERE id = ANY(%s)"
            tmp = self.query_all(rs, query, (mailinglist['moderators'],))
            moderators = tuple(filter(None, (e['username'] for e in tmp)))
            # TODO fix this.
            subscribers = self.get_subscription_addresses(
                rs, mailinglist_id, explicits_only=True)
            defaults = {anid for anid in subscribers if not subscribers[anid]}
            tmp = self.query_all(rs, query, (defaults,))
            subscribers.update({e['username']: e['username'] for e in tmp})
            subscribers = tuple(filter(None, subscribers.values()))
            return {
                "listname": mailinglist['title'],
                "address": mailinglist['address'],
                "admin_address": "{}-owner@{}".format(local_part, domain),
                "sender": mailinglist['address'],
                # "footer" will be set in the frontend
                # FIXME "prefix" currently not supported
                "size_max": mailinglist['maxsize'],
                "moderators": moderators,
                "subscribers": subscribers,
                "whitelist": mailinglist['whitelist'],
            }

    @access("droid_rklist")
    def oldstyle_mailinglist_config_export(self, rs):
        """
        mailinglist_config_export() - get config information about all lists

        Get configuration information for all lists which are needed
        for autoconfiguration. See the description of table mailinglist
        for the meaning of the entries in the dict returned.

        :rtype: [{'address' : unicode, 'inactive' : bool,
                  'maxsize' : int or None, 'mime' : bool or None}]
        """
        query = glue("SELECT address, NOT is_active AS inactive, maxsize,",
                     "attachment_policy AS mime FROM ml.mailinglists")
        data = self.query_all(rs, query, tuple())
        COMPAT_MAP = {
            const.AttachmentPolicy.allow: False,
            const.AttachmentPolicy.pdf_only: None,
            const.AttachmentPolicy.forbid: True,
        }
        for entry in data:
            entry['mime'] = COMPAT_MAP[entry['mime']]
        return data

    @access("droid_rklist")
    def oldstyle_mailinglist_export(self, rs, address):
        """
        mailinglist_export() - get export information about a list

        This function returns a dict containing all necessary fields
        for the mailinglist software to run the list with the list
        address @address.

        :type rs: :py:class:`cdedb.common.RequestState`
        :type address: unicode
        :rtype: {'listname' : unicode, 'address' : unicode,
                 'sender' : unicode, 'list-unsubscribe' : unicode,
                 'list-subscribe' : unicode, 'list-owner' : unicode,
                 'moderators' : [unicode, ...],
                 'subscribers' : [unicode, ...],
                 'whitelist' : [unicode, ...]}
        """
        address = affirm("email", address)
        with Atomizer(rs):
            query = "SELECT id FROM ml.mailinglists WHERE address = %s"
            mailinglist_id = self.query_one(rs, query, (address,))
            if not mailinglist_id:
                return None
            mailinglist_id = unwrap(mailinglist_id)
            mailinglist = unwrap(self.get_mailinglists(rs, (mailinglist_id,)))
            local_part, domain = mailinglist['address'].split('@')
            envelope = local_part + u"-bounces@" + domain
            # We do not use self.core.get_personas since this triggers an
            # access violation. It would be quite tedious to fix this so
            # it's better to allow a small hack.
            query = "SELECT username FROM core.personas WHERE id = ANY(%s)"
            tmp = self.query_all(rs, query, (mailinglist['moderators'],))
            moderators = tuple(filter(None, (e['username'] for e in tmp)))
            # TODO fix this.
            subscribers = self.get_subscription_addresses(
                rs, mailinglist_id, explicits_only=True)
            defaults = {anid for anid in subscribers if not subscribers[anid]}
            tmp = self.query_all(rs, query, (defaults,))
            subscribers.update({e['username']: e['username'] for e in tmp})
            subscribers = tuple(filter(None, subscribers.values()))
            mod_policy = const.ModerationPolicy
            if mailinglist['mod_policy'] == mod_policy.unmoderated:
                whitelist = ['*']
            else:
                whitelist = list(mailinglist['whitelist'])
                if mailinglist['mod_policy'] == mod_policy.non_subscribers:
                    whitelist.append('.')
            return {
                'listname': mailinglist['subject_prefix'],
                'address': mailinglist['address'],
                'moderators': moderators,
                'subscribers': subscribers,
                'whitelist': whitelist,
                'sender': envelope,
                'list-unsubscribe': u"https://db.cde-ev.de/",
                'list-subscribe': u"https://db.cde-ev.de/",
                'list-owner': u"https://db.cde-ev.de/",
            }

    @access("droid_rklist")
    def oldstyle_modlist_export(self, rs, address):
        """
        mod_export() - get export information for moderators' list

        This function returns a dict containing all necessary fields
        for the mailinglist software to run a list for the moderators
        of the list with address @address.

        :type rs: :py:class:`cdedb.common.RequestState`
        :type address: unicode
        :rtype: {'listname' : unicode, 'address' : unicode,
                 'sender' : unicode, 'list-unsubscribe' : unicode,
                 'list-subscribe' : unicode, 'list-owner' : unicode,
                 'moderators' : [unicode, ...],
                 'subscribers' : [unicode, ...],
                 'whitelist' : [unicode, ...]}
        """
        address = affirm("email", address)
        with Atomizer(rs):
            query = "SELECT id FROM ml.mailinglists WHERE address = %s"
            mailinglist_id = self.query_one(rs, query, (address,))
            if not mailinglist_id:
                return None
            mailinglist_id = unwrap(mailinglist_id)
            mailinglist = unwrap(self.get_mailinglists(rs, (mailinglist_id,)))
            local_part, domain = mailinglist['address'].split('@')
            # We do not use self.core.get_personas since this triggers an
            # access violation. It would be quite tedious to fix this so
            # it's better to allow a small hack.
            query = "SELECT username FROM core.personas WHERE id = ANY(%s)"
            tmp = self.query_all(rs, query, (mailinglist['moderators'],))
            moderators = tuple(filter(None, (e['username'] for e in tmp)))
            return {
                'listname': mailinglist['subject_prefix'],
                'address': mailinglist['address'],
                'moderators': moderators,
                'subscribers': moderators,
                'whitelist': ['*'],
                'sender': "cdedb-doublebounces@cde-ev.de",
                'list-unsubscribe': u"https://db.cde-ev.de/",
                'list-subscribe': u"https://db.cde-ev.de/",
                'list-owner': u"https://db.cde-ev.de/",
            }

    @access("droid_rklist")
    def oldstyle_bounce(self, rs, address, error):
        address = affirm("email", address)
        error = affirm("int", error)
        with Atomizer(rs):
            # We do not use self.core.get_personas since this triggers an
            # access violation. It would be quite tedious to fix this so
            # it's better to allow a small hack.
            query = glue("SELECT id, username FROM core.personas",
                         "WHERE username = lower(%s)")
            data = self.query_all(rs, query, (address,))
            if not data:
                return None
            reasons = {1: "Ungültige E-Mail",
                       2: "Postfach voll.",
                       3: "Anderes Problem."}
            line = "E-Mail-Adresse '{}' macht Probleme - {} - {}".format(
                address, reasons.get(error, "Unbekanntes Problem."),
                now().date().isoformat())
            self.ml_log(rs, const.MlLogCodes.email_trouble, None,
                        persona_id=unwrap(data)['id'], additional_info=line)
            return True<|MERGE_RESOLUTION|>--- conflicted
+++ resolved
@@ -882,12 +882,7 @@
 
         return ret
 
-<<<<<<< HEAD
-    @access("ml", "ml_script")
-=======
     @access("ml", "droid")
-    @singularize("get_subscription_states", "mailinglist_ids", "mailinglist_id")
->>>>>>> d3b6a009
     def get_many_subscription_states(self, rs, mailinglist_ids, states=None):
         """Get all users related to a given mailinglist and their sub state.
 
