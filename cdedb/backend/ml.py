#!/usr/bin/env python3

"""The ml backend provides mailing lists. This provides services to the
event and assembly realm in the form of specific mailing lists.
"""
from datetime import datetime
from typing import Any, Collection, Dict, List, Optional, Set, Tuple, cast, overload

from typing_extensions import Protocol

import cdedb.database.constants as const
import cdedb.ml_type_aux as ml_type
import cdedb.validationtypes as vtypes
from cdedb.backend.assembly import AssemblyBackend
from cdedb.backend.common import (
    AbstractBackend, access, affirm_array_validation as affirm_array,
    affirm_set_validation as affirm_set, affirm_validation_typed as affirm,
    internal, singularize,
)
from cdedb.backend.event import EventBackend
from cdedb.subman import subman
from cdedb.common import (
    MAILINGLIST_FIELDS, MOD_ALLOWED_FIELDS, PRIVILEGED_MOD_ALLOWED_FIELDS, CdEDBLog,
    CdEDBObject, CdEDBObjectMap, DefaultReturnCode, DeletionBlockers, PathLike,
<<<<<<< HEAD
    PrivilegeError, RequestState, implying_realms, make_proxy, mixed_existence_sorter,
    n_, unwrap,
=======
    PrivilegeError, RequestState, SubscriptionActions, SubscriptionError,
    implying_realms, make_proxy, mixed_existence_sorter, n_, unwrap, ADMIN_KEYS,
>>>>>>> c4514665
)
from cdedb.subman.machine import SubscriptionAction, SubscriptionPolicy
from cdedb.database.connection import Atomizer
from cdedb.ml_type_aux import MLType, MLTypeLike
from cdedb.query import Query, QueryOperators

SubStates = Collection[const.SubscriptionState]


class MlBackend(AbstractBackend):
    """Take note of the fact that some personas are moderators and thus have
    additional actions available."""
    realm = "ml"

    def __init__(self, configpath: PathLike = None):
        super().__init__(configpath)
        self.event = make_proxy(EventBackend(configpath), internal=True)
        self.assembly = make_proxy(AssemblyBackend(configpath), internal=True)
        self.backends = ml_type.BackendContainer(
            core=self.core, event=self.event, assembly=self.assembly)

    @classmethod
    def is_admin(cls, rs: RequestState) -> bool:
        return super().is_admin(rs)

    @access("ml")
    def get_ml_type(self, rs: RequestState, mailinglist_id: int) -> MLType:
        mailinglist_id = affirm(vtypes.ID, mailinglist_id)
        data = self.sql_select_one(
            rs, "ml.mailinglists", ("ml_type",), mailinglist_id)
        if not data:
            raise ValueError(n_("Unknown mailinglist_id."))
        return ml_type.get_type(data['ml_type'])

    @overload
    def is_relevant_admin(self, rs: RequestState, *,
                          mailinglist: CdEDBObject) -> bool: ...

    @overload
    def is_relevant_admin(self, rs: RequestState, *,
                          mailinglist_id: int) -> bool: ...

    @access("ml")
    def is_relevant_admin(self, rs: RequestState, *,
                          mailinglist: CdEDBObject = None,
                          mailinglist_id: int = None) -> bool:
        """Check if the user is a relevant admin for a mailinglist.

        Exactly one of the inputs should be provided.
        """
        if mailinglist is None:
            if mailinglist_id is None:
                raise ValueError(n_("No mailinglist specified."))
            atype = self.get_ml_type(rs, mailinglist_id)
        else:
            if mailinglist_id is not None:
                if mailinglist['id'] != mailinglist_id:
                    raise ValueError(n_("Different mailinglists specified."))
            atype = ml_type.get_type(mailinglist['ml_type'])
        return atype.is_relevant_admin(rs.user)

    @access("ml")
    def is_moderator(self, rs: RequestState, ml_id: int,
                     privileged: bool = False) -> bool:
        """Check for moderator privileges as specified in the ml.moderators
        table.

        :param privileged: Whether or not to check if the moderator is in the
            pool of privileged moderators. Delegated to
            `MailinglistType.is_privileged_moderator`.
        """
        ml_id = affirm(vtypes.ID, ml_id)

        is_moderator = ml_id in rs.user.moderator
        if privileged:
            atype = self.get_ml_type(rs, ml_id)
            ml = self.get_mailinglist(rs, ml_id)
            is_privileged = atype.is_privileged_moderator(rs, self.backends, ml)
            is_moderator = is_moderator and is_privileged

        return is_moderator

    @access("ml")
    def may_manage(self, rs: RequestState, mailinglist_id: int,
                   privileged: bool = False) -> bool:
        """Check whether a user is allowed to manage a given mailinglist.

        :param privileged: See `MlBackend.is_moderator`.
        """
        mailinglist_id = affirm(vtypes.ID, mailinglist_id)

        return (self.is_moderator(rs, mailinglist_id, privileged=privileged)
                or self.is_relevant_admin(rs, mailinglist_id=mailinglist_id))

    @access("ml")
    def get_available_types(self, rs: RequestState,
                            ) -> Set[const.MailinglistTypes]:
        """Get a list of MailinglistTypes, the user is allowed to manage.
        """
        ret = {enum_member for enum_member, atype in ml_type.TYPE_MAP.items()
               if atype.is_relevant_admin(rs.user)}
        return ret

    @overload
    def get_subscription_policy(self, rs: RequestState, persona_id: int, *,
                                mailinglist: CdEDBObject) -> SubscriptionPolicy:
        pass

    @overload
    def get_subscription_policy(self, rs: RequestState, persona_id: int, *,
                                mailinglist_id: int) -> SubscriptionPolicy:
        pass

    @access("ml")
    def get_subscription_policy(self, rs: RequestState, persona_id: int, *,
                                mailinglist: CdEDBObject = None,
                                mailinglist_id: int = None) -> SubscriptionPolicy:
        """What may the user do with a mailinglist. Be aware, that this does
        not take unsubscribe overrides into account.

        If the mailinglist is available to the caller, they should pass it,
        otherwise it will be retrieved from the database.
        """
        # TODO put these checks in an atomizer?
        if mailinglist is None and mailinglist_id is None:
            raise ValueError("No input specified")
        elif mailinglist is not None and mailinglist_id is not None:
            raise ValueError("Too many inputs specified")
        elif mailinglist_id:
            mailinglist_id = affirm(vtypes.ID, mailinglist_id)
            mailinglist = self.get_mailinglist(rs, mailinglist_id)

        persona_id = affirm(vtypes.ID, persona_id)
        ml = cast(CdEDBObject,
                  affirm(vtypes.Mailinglist, mailinglist, _allow_readonly=True))

        if not (rs.user.persona_id == persona_id
                or self.may_manage(rs, ml['id'], privileged=True)):
            raise PrivilegeError(n_("Not privileged."))

        return self.get_ml_type(rs, ml["id"]).get_subscription_policy(
            rs, self.backends, ml, persona_id)

    @access("ml")
    def filter_personas_by_policy(self, rs: RequestState, ml: CdEDBObject,
                                  data: Collection[CdEDBObject],
                                  allowed_pols: Collection[SubscriptionPolicy],
                                  ) -> Tuple[CdEDBObject, ...]:
        """Restrict persona sample to eligibles.

        This additional endpoint checking for interaction policies is
        supposed to only be used for
        `cdedb.frontend.core.select_persona()`, to reduce the amount
        of necessary database queries.

        :param data: Return of the persona select query
        :return: Tuple of personas whose interaction policies are in
            allowed_pols
        """
        affirm(vtypes.Mailinglist, ml, _allow_readonly=True)
        affirm_set(SubscriptionPolicy, allowed_pols)

        # persona_ids are validated inside get_personas
        persona_ids = tuple(e['id'] for e in data)
        atype = ml_type.get_type(ml['ml_type'])
        persona_policies = atype.get_subscription_policies(
            rs, self.backends, ml, persona_ids)
        return tuple(e for e in data
                     if persona_policies[e['id']] in allowed_pols)

    @access("ml")
    def may_view(self, rs: RequestState, ml: CdEDBObject) -> bool:
        """Helper to determine whether a persona may view a mailinglist.

        :type: bool
        """
        is_subscribed = bool(self.get_subscription(
            rs, rs.user.persona_id, mailinglist_id=ml["id"],
            states=const.SubscriptionState.subscribing_states()))
        return (is_subscribed or self.get_ml_type(rs, ml["id"]).may_view(rs)
                or ml["id"] in rs.user.moderator)

    @access("persona")
    def moderator_infos(self, rs: RequestState, persona_ids: Collection[int]
                        ) -> Dict[int, Set[int]]:
        """List mailing lists moderated by specific personas."""
        persona_ids = affirm_set(vtypes.ID, persona_ids)
        data = self.sql_select(
            rs, "ml.moderators", ("persona_id", "mailinglist_id"), persona_ids,
            entity_key="persona_id")
        ret = {}
        for anid in persona_ids:
            ret[anid] = {x['mailinglist_id'] for x in data if x['persona_id'] == anid}
        return ret

    class _ModeratorInfoProtocol(Protocol):
        def __call__(self, rs: RequestState, persona_id: int) -> Set[int]: ...
    moderator_info: _ModeratorInfoProtocol = singularize(
        moderator_infos, "persona_ids", "persona_id")

    def ml_log(self, rs: RequestState, code: const.MlLogCodes,
               mailinglist_id: Optional[int], persona_id: Optional[int] = None,
               change_note: Optional[str] = None, atomized: bool = True
               ) -> DefaultReturnCode:
        """Make an entry in the log.

        See
        :py:meth:`cdedb.backend.common.AbstractBackend.generic_retrieve_log`.

        :param atomized: Whether this function should enforce an atomized context
            to be present.
        """
        if rs.is_quiet:
            return 0
        # To ensure logging is done if and only if the corresponding action happened,
        # we require atomization by default.
        if atomized:
            self.affirm_atomized_context(rs)
        new_log = {
            "code": code,
            "mailinglist_id": mailinglist_id,
            "submitted_by": rs.user.persona_id,
            "persona_id": persona_id,
            "change_note": change_note,

        }
        return self.sql_insert(rs, "ml.log", new_log)

    @access("ml")
    def retrieve_log(self, rs: RequestState,
                     codes: Optional[Collection[const.MlLogCodes]] = None,
                     mailinglist_ids: Optional[Collection[int]] = None,
                     offset: Optional[int] = None, length: Optional[int] = None,
                     persona_id: Optional[int] = None,
                     submitted_by: Optional[int] = None,
                     change_note: Optional[str] = None,
                     time_start: Optional[datetime] = None,
                     time_stop: Optional[datetime] = None) -> CdEDBLog:
        """Get recorded activity.

        To support relative admins, this is the only retrieve_log function
        which allows to query a list for entity_ids.

        See
        :py:meth:`cdedb.backend.common.AbstractBackend.generic_retrieve_log`.
        """
        mailinglist_ids = affirm_set(vtypes.ID, mailinglist_ids or set())
        if not (self.is_admin(rs) or (mailinglist_ids
                and all(self.may_manage(rs, ml_id)
                        for ml_id in mailinglist_ids))):
            raise PrivilegeError(n_("Not privileged."))
        return self.generic_retrieve_log(
            rs, const.MlLogCodes, "mailinglist", "ml.log", codes=codes,
            entity_ids=mailinglist_ids, offset=offset, length=length,
            persona_id=persona_id, submitted_by=submitted_by,
            change_note=change_note, time_start=time_start,
            time_stop=time_stop)

    @access("core_admin", "ml_admin")
    def submit_general_query(self, rs: RequestState,
                             query: Query) -> Tuple[CdEDBObject, ...]:
        """Realm specific wrapper around
        :py:meth:`cdedb.backend.common.AbstractBackend.general_query`.`
        """
        query = affirm(Query, query)
        if query.scope == "qview_persona":
            # Include only un-archived ml users.
            query.constraints.append(("is_ml_realm", QueryOperators.equal,
                                      True))
            query.constraints.append(("is_archived", QueryOperators.equal,
                                      False))
            query.spec["is_ml_realm"] = "bool"
            query.spec["is_archived"] = "bool"
            # Exclude users of any higher realm (implying event)
            for realm in implying_realms('ml'):
                query.constraints.append(
                    ("is_{}_realm".format(realm), QueryOperators.equal, False))
                query.spec["is_{}_realm".format(realm)] = "bool"
        else:
            raise RuntimeError(n_("Bad scope."))
        return self.general_query(rs, query)

    @access("ml")
    def list_mailinglists(self, rs: RequestState, active_only: bool = True,
                          managed: str = None) -> Dict[int, str]:
        """List all mailinglists you may view

        :param active_only: Toggle wether inactive lists should be included.
        :param managed: Valid values:

            * None:         no additional filter
            * admin:        list only lists administrated
            * managed:      list only lists moderated or administrated
        :returns: Mapping of mailinglist ids to titles.
        """
        active_only = affirm(bool, active_only)
        query = "SELECT id, title FROM ml.mailinglists"
        constraints = []
        params: List[Any] = []
        if active_only:
            constraints.append("is_active = True")

        if constraints:
            query += " WHERE " + " AND ".join(constraints)

        with Atomizer(rs):
            data = self.query_all(rs, query, params)
            # Get additional information to find out if we can view these lists
            ml_ids = [e['id'] for e in data]
            mailinglists = self.get_mailinglists(rs, ml_ids)
            ret = {e['id']: e['title'] for e in data}

        # Filter the  list returned depending on value of managed
        # Admins can administrate and view anything
        if self.is_admin(rs):
            return ret
        if managed == 'admin':
            return {k: v for k, v in ret.items()
                    if self.is_relevant_admin(rs, mailinglist_id=k)}
        if managed == 'managed':
            return {k: v for k, v in ret.items()
                    if self.may_manage(rs, mailinglist_id=k)}
        else:
            return {k: v for k, v in ret.items()
                    if self.may_view(rs, mailinglists[k])}

    def list_mailinglist_addresses(self, rs: RequestState) -> Dict[int, str]:
        """List all mailinglist adresses

        This is for the purpose of preventing duplicate mail adresses,
        so it lists mail adresses even if you can not see the corresponding
        mailinglists.

        :returns: Mapping of mailinglist ids to titles.
        """
        query = "SELECT id, address FROM ml.mailinglists"
        data = self.query_all(rs, query, [])
        return {e['id']: e['address'] for e in data}

    @access("ml", "droid")
    def get_mailinglists(self, rs: RequestState, mailinglist_ids: Collection[int]
                         ) -> CdEDBObjectMap:
        """Retrieve data for some mailinglists.

        This provides the following additional attributes:

        * moderators,
        * whitelist.
        """
        mailinglist_ids = affirm_set(vtypes.ID, mailinglist_ids)
        with Atomizer(rs):
            data = self.sql_select(rs, "ml.mailinglists", MAILINGLIST_FIELDS,
                                   mailinglist_ids)
            ret = {e['id']: e for e in data}
            # Maybe more elegant than using get_ml_type?
            # for k in ret:
            #    ret[k]['type'] = ml_type.TYPE_MAP[ret[k]['ml_type']]
            data = self.sql_select(
                rs, "ml.moderators", ("persona_id", "mailinglist_id"), mailinglist_ids,
                entity_key="mailinglist_id")
            for anid in mailinglist_ids:
                moderators = {d['persona_id']
                              for d in data if d['mailinglist_id'] == anid}
                if 'moderators' in ret[anid]:
                    raise RuntimeError()
                ret[anid]['moderators'] = moderators
            data = self.sql_select(
                rs, "ml.whitelist", ("address", "mailinglist_id"), mailinglist_ids,
                entity_key="mailinglist_id")
            for anid in mailinglist_ids:
                whitelist = {d['address'] for d in data if d['mailinglist_id'] == anid}
                if 'whitelist' in ret[anid]:
                    raise RuntimeError()
                ret[anid]['whitelist'] = whitelist
            for anid in mailinglist_ids:

                ret[anid]['domain_str'] = str(const.MailinglistDomain(
                    ret[anid]['domain']))
                ret[anid]['ml_type_class'] = ml_type.TYPE_MAP[ret[anid]['ml_type']]
        return ret

    class _GetMailinglistProtocol(Protocol):
        def __call__(self, rs: RequestState, mailinglist_id: int) -> CdEDBObject: ...
    get_mailinglist: _GetMailinglistProtocol = singularize(get_mailinglists)

    @access("ml")
    def set_moderators(self, rs: RequestState, mailinglist_id: int,
                       moderators: Collection[int], change_note: Optional[str] = None
                       ) -> DefaultReturnCode:
        """Set moderators of a mailinglist.

        A complete set must be passed, which will superseed the current set.
        """
        mailinglist_id = affirm(vtypes.ID, mailinglist_id)
        moderators = affirm_set(vtypes.ID, moderators)
        if not moderators:
            raise ValueError(n_("Cannot remove all moderators."))

        ret = 1
        with Atomizer(rs):
            if not self.core.verify_ids(rs, moderators, is_archived=False):
                raise ValueError(n_(
                    "Some of these users do not exist or are archived."))
            if not self.core.verify_personas(rs, moderators, {"ml"}):
                raise ValueError(n_("Some of these users are not ml users."))

            if not self.may_manage(rs, mailinglist_id):
                raise PrivilegeError("Not privileged.")
            current = unwrap(self.get_mailinglists(rs, (mailinglist_id,)))

            existing = current['moderators']
            new = moderators - existing
            deleted = existing - moderators
            if not new and not deleted:
                return -1
            if new:
                for anid in mixed_existence_sorter(new):
                    new_mod = {
                        'persona_id': anid,
                        'mailinglist_id': mailinglist_id,
                    }
                    ret *= self.sql_insert(rs, "ml.moderators", new_mod)
                    self.ml_log(rs, const.MlLogCodes.moderator_added, mailinglist_id,
                                persona_id=anid, change_note=change_note)
            if deleted:
                query = ("DELETE FROM ml.moderators"
                         " WHERE persona_id = ANY(%s) AND mailinglist_id = %s")
                ret *= self.query_exec(rs, query, (deleted, mailinglist_id))
                for anid in mixed_existence_sorter(deleted):
                    self.ml_log(rs, const.MlLogCodes.moderator_removed, mailinglist_id,
                                persona_id=anid, change_note=change_note)
        return ret

    @access("ml")
    def set_whitelist(self, rs: RequestState, mailinglist_id: int,
                      whitelist: Collection[str]) -> DefaultReturnCode:
        """Set whitelist of a mailinglist.

        A complete set must be passed, which will superseed the current set.

        Contrary to `set_mailinglist` this may be used by moderators.
        """
        mailinglist_id = affirm(vtypes.ID, mailinglist_id)
        whitelist = affirm_set(str, whitelist)

        if not self.may_manage(rs, mailinglist_id):
            raise PrivilegeError(n_("Not privileged."))

        ret = 1
        with Atomizer(rs):
            current = unwrap(self.get_mailinglists(rs, (mailinglist_id,)))

            existing = current['whitelist']
            new = whitelist - existing
            deleted = existing - whitelist
            if new:
                for address in new:
                    new_white = {
                        'address': address,
                        'mailinglist_id': mailinglist_id,
                    }
                    ret *= self.sql_insert(rs, "ml.whitelist", new_white)
                    self.ml_log(rs, const.MlLogCodes.whitelist_added,
                                mailinglist_id, change_note=address)
            if deleted:
                query = ("DELETE FROM ml.whitelist"
                         " WHERE address = ANY(%s) AND mailinglist_id = %s")
                ret *= self.query_exec(rs, query, (deleted, mailinglist_id))
                for address in deleted:
                    self.ml_log(rs, const.MlLogCodes.whitelist_removed,
                                mailinglist_id, change_note=address)
        return ret

    def _ml_type_transition(self, rs: RequestState, mailinglist_id: int,
                            old_type: MLTypeLike,
                            new_type: MLTypeLike) -> DefaultReturnCode:
        old_type = ml_type.get_type(old_type)
        new_type = ml_type.get_type(new_type)
        # implicitly atomized context.
        self.affirm_atomized_context(rs)
        obsolete_fields = (
            old_type.get_additional_fields().keys()
            - new_type.get_additional_fields().keys()
        )
        if obsolete_fields:
            setter = ", ".join(f"{f} = DEFAULT" for f in obsolete_fields)
            query = f"UPDATE ml.mailinglists SET {setter} WHERE id = %s"
            params = (mailinglist_id,)
            return self.query_exec(rs, query, params)
        else:
            return 1

    @access("ml")
    def set_mailinglist(self, rs: RequestState,
                        data: CdEDBObject) -> DefaultReturnCode:
        """Update some keys of a mailinglist.

        If the keys 'moderators' or 'whitelist' are present you have to pass
        the complete set of moderator IDs or whitelisted addresses, which
        will superseed the current list.

        If the new mailinglist type does not allow unsubscription,
        all unsubscriptions are dropped without exception.

        This requires different levels of access depending on what change is
        made. Most attributes of the mailinglist may set by moderators, but for
        some you need admin privileges.
        """
        data = affirm(vtypes.Mailinglist, data)

        ret = 1
        with Atomizer(rs):
            current = unwrap(self.get_mailinglists(rs, (data['id'],)))
            changed = {k for k, v in data.items()
                       if k not in current or v != current[k]}
            is_admin = self.is_relevant_admin(rs, mailinglist=current)
            is_moderator = self.is_moderator(rs, current['id'])
            is_privileged_mod = self.is_moderator(rs, current['id'],
                                                  privileged=True)
            # determinate if changes are permitted
            if not is_admin:
                if not is_moderator:
                    raise PrivilegeError(n_(
                        "Need to be moderator or admin to change mailinglist."))
                if not changed <= PRIVILEGED_MOD_ALLOWED_FIELDS:
                    raise PrivilegeError(n_("Need to be admin to change this."))
                if not (changed <= MOD_ALLOWED_FIELDS or is_privileged_mod):
                    raise PrivilegeError(n_(
                        "Need to be privileged moderator to change this."))

            mdata = {k: v for k, v in data.items() if k in MAILINGLIST_FIELDS}
            if len(mdata) > 1:
                mdata['address'] = self.validate_address(
                    rs, dict(current, **mdata))
                ret *= self.sql_update(rs, "ml.mailinglists", mdata)
                self.ml_log(rs, const.MlLogCodes.list_changed, data['id'])
            if data.get('moderators'):
                ret *= self.set_moderators(rs, data['id'], data['moderators'])
            if data.get('whitelist'):
                ret *= self.set_whitelist(rs, data['id'], data['whitelist'])
            if 'ml_type' in changed:
                # Check if privileges allow new state of the mailinglist.
                if not self.is_relevant_admin(rs, mailinglist_id=data['id']):
                    raise PrivilegeError("Not privileged to make this change.")
                if not ml_type.TYPE_MAP[data['ml_type']].allow_unsub:
                    # Delete all unsubscriptions for mandatory list.
                    query = ("DELETE FROM ml.subscription_states "
                             "WHERE mailinglist_id = %s "
                             "AND subscription_state = ANY(%s)")
                    # noinspection PyTypeChecker
                    params = (data['id'], set(const.SubscriptionState) -
                              const.SubscriptionState.subscribing_states())
                    self.query_exec(rs, query, params)
                ret *= self._ml_type_transition(
                    rs, data['id'], old_type=current['ml_type'],
                    new_type=data['ml_type'])

            # only privileged moderators and admins can make subscription state
            # related changes.
            if is_admin or is_privileged_mod:
                ret *= self.write_subscription_states(rs, data['id'])
        return ret

    @access("ml")
    def create_mailinglist(self, rs: RequestState,
                           data: CdEDBObject) -> DefaultReturnCode:
        """Make a new mailinglist.

        :returns: the id of the new mailinglist
        """
        data = affirm(vtypes.Mailinglist, data, creation=True)
        data['address'] = self.validate_address(rs, data)
        if not self.is_relevant_admin(rs, mailinglist=data):
            raise PrivilegeError("Not privileged to create mailinglist of this "
                                 "type.")
        with Atomizer(rs):
            mdata = {k: v for k, v in data.items() if k in MAILINGLIST_FIELDS}
            new_id = self.sql_insert(rs, "ml.mailinglists", mdata)
            self.ml_log(rs, const.MlLogCodes.list_created, new_id)
            if data.get("moderators"):
                self.set_moderators(rs, new_id, data["moderators"])
            if data.get("whitelist"):
                self.set_whitelist(rs, new_id, data["whitelist"])
            self.write_subscription_states(rs, new_id)
        return new_id

    @access("ml")
    def validate_address(self, rs: RequestState, data: CdEDBObject) -> str:
        """Construct the complete address and check for duplicates.

        :returns: the id of the new mailinglist
        """
        address = ml_type.get_full_address(data)
        addresses = self.list_mailinglist_addresses(rs)
        # address can either be free or taken by the current mailinglist
        if (address in addresses.values()
                and address != addresses.get(data.get('id', 0))):
            raise ValueError(n_("Non-unique mailinglist name"))
        return address

    @access("ml")
    def delete_mailinglist_blockers(self, rs: RequestState,
                                    mailinglist_id: int) -> DeletionBlockers:
        """Determine what blocks a mailinglist from being deleted.

        Possible blockers:

        * subscriptions: A subscription to the mailinglist.
        * addresses: A non-default subscribtion address for the mailinglist.
        * whitelist: An entry on the whitelist of the mailinglist.
        * moderator: A moderator of the mailinglist.
        * log: A log entry for the mailinglist.

        :return: List of blockers, separated by type. The values of the dict
            are the ids of the blockers.
        """
        mailinglist_id = affirm(vtypes.ID, mailinglist_id)
        if not self.is_relevant_admin(rs, mailinglist_id=mailinglist_id):
            raise PrivilegeError(n_("Not privileged."))
        blockers = {}

        subscriptions = self.sql_select(
            rs, "ml.subscription_states", ("id",), (mailinglist_id,),
            entity_key="mailinglist_id")
        if subscriptions:
            blockers["subscriptions"] = [e["id"] for e in subscriptions]

        addresses = self.sql_select(
            rs, "ml.subscription_addresses", ("id",), (mailinglist_id,),
            entity_key="mailinglist_id")
        if addresses:
            blockers["addresses"] = [e["id"] for e in addresses]

        whitelist = self.sql_select(
            rs, "ml.whitelist", ("id",), (mailinglist_id,),
            entity_key="mailinglist_id")
        if whitelist:
            blockers["whitelist"] = [e["id"] for e in whitelist]

        moderators = self.sql_select(
            rs, "ml.moderators", ("id",), (mailinglist_id,),
            entity_key="mailinglist_id")
        if moderators:
            blockers["moderators"] = [e["id"] for e in moderators]

        log = self.sql_select(
            rs, "ml.log", ("id",), (mailinglist_id,),
            entity_key="mailinglist_id")
        if log:
            blockers["log"] = [e["id"] for e in log]

        return blockers

    @access("ml")
    def delete_mailinglist(self, rs: RequestState, mailinglist_id: int,
                           cascade: Collection[str] = None,
                           ) -> DefaultReturnCode:
        """Remove a mailinglist.

        :param cascade: Specify which deletion blockers to cascadingly
            remove or ignore. If None or empty, cascade none.
        """
        mailinglist_id = affirm(vtypes.ID, mailinglist_id)
        if not self.is_relevant_admin(rs, mailinglist_id=mailinglist_id):
            raise PrivilegeError(n_("Not privileged."))
        blockers = self.delete_mailinglist_blockers(rs, mailinglist_id)
        if not cascade:
            cascade = set()
        cascade = affirm_set(str, cascade)
        cascade = cascade & blockers.keys()
        if blockers.keys() - cascade:
            raise ValueError(n_("Deletion of %(type)s blocked by %(block)s."),
                             {
                                 "type": "mailinglist",
                                 "block": blockers.keys() - cascade,
                             })

        ret = 1
        with Atomizer(rs):
            if cascade:
                if "subscriptions" in cascade:
                    ret *= self.sql_delete(rs, "ml.subscription_states",
                                           blockers["subscriptions"])
                if "addresses" in cascade:
                    ret *= self.sql_delete(rs, "ml.subscription_addresses",
                                           blockers["addresses"])
                if "whitelist" in cascade:
                    ret *= self.sql_delete(rs, "ml.whitelist",
                                           blockers["whitelist"])
                if "moderators" in cascade:
                    ret *= self.sql_delete(rs, "ml.moderators",
                                           blockers["moderators"])
                if "log" in cascade:
                    ret *= self.sql_delete(rs, "ml.log", blockers["log"])

                # check if mailinglist is deletable after cascading
                blockers = self.delete_mailinglist_blockers(rs, mailinglist_id)

            if not blockers:
                ml_data = self.get_mailinglist(rs, mailinglist_id)
                ret *= self.sql_delete_one(
                    rs, "ml.mailinglists", mailinglist_id)
                self.ml_log(rs, const.MlLogCodes.list_deleted,
                            mailinglist_id=None, change_note="{} ({})".
                            format(ml_data['title'], ml_data['address']))
            else:
                raise ValueError(
                    n_("Deletion of %(type)s blocked by %(block)s."),
                    {"type": "mailinglist", "block": blockers.keys()})

        return ret

    @internal
    @access("ml")
    def _set_subscriptions(self, rs: RequestState,
                           data: Collection[CdEDBObject]) -> DefaultReturnCode:
        """Change or add ml.subscription_states rows.

        This does not check whether the subscription change makes sense
        regarding the mailinglists polcies, so this should only be used
        internally.

        :returns: Number of affected rows.
        """
        data = affirm_array(vtypes.SubscriptionState, data)

        if not all(datum['persona_id'] == rs.user.persona_id
                   or self.may_manage(rs, datum['mailinglist_id'], privileged=True)
                   for datum in data):
            raise PrivilegeError("Not privileged.")

        num = 0
        with Atomizer(rs):
            keys = ("subscription_state", "mailinglist_id", "persona_id")
            placeholders = ", ".join(("(%s, %s, %s)",) * len(data))
            query = f"""INSERT INTO ml.subscription_states ({", ".join(keys)})
                VALUES {placeholders}
                ON CONFLICT (mailinglist_id, persona_id) DO UPDATE SET
                subscription_state = EXCLUDED.subscription_state"""

            params: List[Any] = []
            for datum in data:
                params.extend(datum[key] for key in keys)

            num += self.query_exec(rs, query, params)

        return num

    class _SetSubscriptionProtocol(Protocol):
        def __call__(self, rs: RequestState, datum: CdEDBObject
                     ) -> DefaultReturnCode: ...
    _set_subscription: _SetSubscriptionProtocol = singularize(
        _set_subscriptions, "data", "datum", passthrough=True)

    @internal
    @access("ml")
    def _remove_subscriptions(self, rs: RequestState,
                              data: Collection[CdEDBObject],
                              ) -> DefaultReturnCode:
        """Remove rows from the ml.subscription_states table.

        :returns: Number of affected rows.
        """
        data = affirm_array(vtypes.SubscriptionIdentifier, data)

        if not all(datum['persona_id'] == rs.user.persona_id
                   or self.may_manage(rs, datum['mailinglist_id'])
                   for datum in data):
            raise PrivilegeError("Not privileged.")

        with Atomizer(rs):
            # noinspection SqlWithoutWhere
            query = "DELETE FROM ml.subscription_states"
            phrase = "mailinglist_id = %s AND persona_id = %s"
            query = query + " WHERE " + " OR ".join([phrase] * len(data))
            params: List[Any] = []
            for datum in data:
                params.extend((datum['mailinglist_id'], datum['persona_id']))

            ret = self.query_exec(rs, query, params)

        return ret

    class _RemoveSubscriptionProtocol(Protocol):
        def __call__(self, rs: RequestState, datum: CdEDBObject
                     ) -> DefaultReturnCode: ...
    _remove_subscription: _RemoveSubscriptionProtocol = singularize(
        _remove_subscriptions, "data", "datum", passthrough=True)

    @access("ml")
    def do_subscription_action(self, rs: RequestState,
                               action: SubscriptionAction, mailinglist_id: int,
                               persona_id: Optional[int] = None,
                               ) -> DefaultReturnCode:
        """Provide a single entry point for all subscription actions.

        :returns: number of affected rows.
        """
        action = affirm(SubscriptionAction, action)

        # 1: Check if everything is alright – current state comes later
        mailinglist_id = affirm(vtypes.ID, mailinglist_id)
        # Managing actions can only be done by moderators. Other options always
        # change your own subscription state.
        if action.is_automatic():
            raise RuntimeError(n_("Automatic actions should not be done manually."))
        if action.is_managing():
            if not self.may_manage(rs, mailinglist_id, privileged=True):
                raise PrivilegeError(n_("Not privileged."))
            persona_id = affirm(vtypes.ID, persona_id)
        else:
            persona_id = rs.user.persona_id

        with Atomizer(rs):
            assert persona_id is not None
            atype = self.get_ml_type(rs, mailinglist_id)
            ml = self.get_mailinglist(rs, mailinglist_id)
            old_state = self.get_subscription(
                rs, persona_id, mailinglist_id=mailinglist_id,
                states=set(const.SubscriptionState))

            new_state = subman.apply_action(
                action=action,
                policy=self.get_subscription_policy(rs, persona_id, mailinglist=ml),
                allow_unsub=atype.allow_unsub,
                old_state=old_state)
            code = const.MlLogCodes.from_subman(action)

            # Write the transition to the database
            datum = {
                'mailinglist_id': mailinglist_id,
                'persona_id': persona_id,
                'subscription_state': new_state,
            }

            if new_state is not None:
                ret = self._set_subscription(rs, datum)
            else:
                del datum['subscription_state']
                ret = self._remove_subscription(rs, datum)
            if ret and code:
                self.ml_log(rs, code, datum['mailinglist_id'], datum['persona_id'])

            return ret

    @access("ml")
    def set_subscription_address(self, rs: RequestState, mailinglist_id: int,
                                 persona_id: int, email: str,
                                 ) -> DefaultReturnCode:
        """Change or add a subscription address.
        """
        mailinglist_id = affirm(vtypes.ID, mailinglist_id)
        persona_id = affirm(vtypes.ID, persona_id)
        email = affirm(vtypes.Email, email)

        if (not self.is_relevant_admin(rs, mailinglist_id=mailinglist_id)
                and persona_id != rs.user.persona_id):
            raise PrivilegeError(n_("Not privileged."))

        with Atomizer(rs):
            query = ("INSERT INTO ml.subscription_addresses "
                     "(mailinglist_id, persona_id, address) "
                     "VALUES (%s, %s, %s) "
                     "ON CONFLICT (mailinglist_id, persona_id) DO UPDATE "
                     "SET address=EXCLUDED.address")
            params = (mailinglist_id, persona_id, email)
            ret = self.query_exec(rs, query, params)
            if ret:
                self.ml_log(
                    rs, const.MlLogCodes.subscription_changed,
                    mailinglist_id, persona_id, change_note=email)

        return ret

    @access("ml")
    def remove_subscription_address(self, rs: RequestState, mailinglist_id: int,
                                    persona_id: int) -> DefaultReturnCode:
        """Remove a subscription address."""
        mailinglist_id = affirm(vtypes.ID, mailinglist_id)
        persona_id = affirm(vtypes.ID, persona_id)

        if (not self.is_relevant_admin(rs, mailinglist_id=mailinglist_id)
                and persona_id != rs.user.persona_id):
            raise PrivilegeError(n_("Not privileged."))

        with Atomizer(rs):
            query = ("DELETE FROM ml.subscription_addresses "
                     "WHERE mailinglist_id = %s AND persona_id = %s")
            params = (mailinglist_id, persona_id)

            ret = self.query_exec(rs, query, params)

            self.ml_log(rs, const.MlLogCodes.subscription_changed,
                        mailinglist_id, persona_id)

        return ret

    @access("ml")
    def get_many_subscription_states(
            self, rs: RequestState, mailinglist_ids: Collection[int],
            states: Optional[SubStates] = None,
    ) -> Dict[int, Dict[int, const.SubscriptionState]]:
        """Get all users related to a given mailinglist and their sub state.

        :return: Dict mapping mailinglist ids to a dict mapping persona_ids to
            their subscription state for the respective mailinglist for the
            given mailinglists.
            If states were given, limit this to personas with those states.
        """
        mailinglist_ids = affirm_set(vtypes.ID, mailinglist_ids)
        states = states or set()
        states = affirm_array(const.SubscriptionState, states)

        if not all(self.may_manage(rs, ml_id) for ml_id in mailinglist_ids):
            raise PrivilegeError(n_("Not privileged."))

        query = ("SELECT mailinglist_id, persona_id, subscription_state FROM "
                 "ml.subscription_states")

        constraints = ["mailinglist_id = ANY(%s)"]
        params: List[Any] = [mailinglist_ids]

        if states:
            constraints.append("subscription_state = ANY(%s)")
            params.append(states)

        if constraints:
            query = query + " WHERE " + " AND ".join(constraints)

        data = self.query_all(rs, query, params)

        ret: Dict[int, Dict[int, const.SubscriptionState]]
        ret = {ml_id: {} for ml_id in mailinglist_ids}
        for e in data:
            state = const.SubscriptionState(e["subscription_state"])
            ret[e["mailinglist_id"]][e["persona_id"]] = state

        return ret

    class _GetSubScriptionStatesProtocol(Protocol):
        def __call__(self, rs: RequestState, mailinglist_id: int,
                     states: SubStates = None
                     ) -> Dict[int, const.SubscriptionState]: ...
    get_subscription_states: _GetSubScriptionStatesProtocol = singularize(
        get_many_subscription_states, "mailinglist_ids", "mailinglist_id")

    @access("ml")
    def get_redundant_unsubscriptions(self, rs: RequestState, mailinglist_id: int
                                      ) -> Set[int]:
        """Retrieve all unsubscribed users who's unsubscriptions have no effect.

        This is the case if and only if the user is no implicit subscriber of the
        mailing list.
        """
        mailinglist_id = affirm(vtypes.ID, mailinglist_id)

        # shortcut if the user is not privileged to change subscription states of the ml
        if not self.may_manage(rs, mailinglist_id, privileged=True):
            return set()

        atype = self.get_ml_type(rs, mailinglist_id)
        ml = self.get_mailinglist(rs, mailinglist_id)

        possible_implicits = atype.get_implicit_subscribers(rs, self.backends, ml)
        data = self.get_subscription_states(
            rs, mailinglist_id, states={const.SubscriptionState.unsubscribed})

        return data.keys() - possible_implicits

    @access("ml")
    def get_user_subscriptions(
            self, rs: RequestState, persona_id: Optional[int],
            mailinglist_ids: Collection[int] = None, states: SubStates = None,
    ) -> Dict[int, Optional[const.SubscriptionState]]:
        """Returns a list of mailinglists the persona is related to.

        :param persona_id: If not given, default to `rs.user.persona_id`.
        :param states: If given only relations with these states are returned.
        :param mailinglist_ids: If given only relations to these mailinglists
            are returned.
        :return: A mapping of mailinglist ids to the persona's subscription
            state wrt. this mailinglist.
        """
        persona_id = affirm(vtypes.ID, persona_id or rs.user.persona_id)
        states = states or set()
        states = affirm_set(const.SubscriptionState, states)
        mailinglist_ids = affirm_set(vtypes.ID, mailinglist_ids or set())
        if (not self.is_admin(rs) and rs.user.persona_id != persona_id
                and (not mailinglist_ids
                     or any(not self.may_manage(rs, ml_id)
                            for ml_id in mailinglist_ids))):
            raise PrivilegeError(n_("Not privileged."))

        query = ("SELECT mailinglist_id, subscription_state "
                 "FROM ml.subscription_states")

        constraints = ["persona_id = %s"]
        params: List[Any] = [persona_id]

        if states:
            constraints.append("subscription_state = ANY(%s)")
            params.append(states)
        if mailinglist_ids:
            constraints.append("mailinglist_id = ANY(%s)")
            params.append(mailinglist_ids)

        if constraints:
            query = query + " WHERE " + " AND ".join(constraints)

        data = self.query_all(rs, query, params)

        ret: Dict[int, Optional[const.SubscriptionState]]
        ret = {ml_id: None for ml_id in mailinglist_ids}
        ret.update({
            e["mailinglist_id"]:
                const.SubscriptionState(e["subscription_state"])
            for e in data})

        return ret

    class _GetSubscriptionProtocol(Protocol):
        def __call__(self, rs: RequestState,
                     persona_id: Optional[int], *, mailinglist_id: int,
                     states: SubStates = None
                     ) -> Optional[const.SubscriptionState]: ...
    get_subscription: _GetSubscriptionProtocol = singularize(
        get_user_subscriptions, "mailinglist_ids", "mailinglist_id")

    @access("ml")
    def get_subscription_addresses(self, rs: RequestState, mailinglist_id: int,
                                   persona_ids: Collection[int] = None,
                                   explicits_only: bool = False,
                                   ) -> Dict[int, Optional[str]]:
        """Retrieve email addresses of the given personas for the mailinglist.

        With `explicits_only = False`, this returns a dict mapping all
        subscribers (or a subset given via `persona_ids`) to email addresses.
        If they have expicitly specified a subscription address that one is
        returned, otherwise the username is returned.
        # TODO this must not happen
        If a subscriber has neither a username nor a explicit subscription
        address then for that subscriber None is returned.

        With `explicits_only = True` every subscriber is mapped to their
        explicit subscription address or None, if none is given.

        :param persona_ids: Limit the result to a subset of subscribers. Get all
            subscribers if this is None.
        :param explicits_only: If this is False, also fetch usernames for
            subscribers without explicit subscription addresses.
        :returns: Returns persona ids mapped to email addresses or None if
            `explicits_only` is True.
        """
        mailinglist_id = affirm(vtypes.ID, mailinglist_id)

        ret: Dict[int, Optional[str]] = {}
        with Atomizer(rs):
            if not self.may_manage(rs, mailinglist_id):
                raise PrivilegeError(n_("Not privileged."))

            subscribers = self.get_subscription_states(
                rs, mailinglist_id,
                states=const.SubscriptionState.subscribing_states())
            if persona_ids is None:
                # Default to all subscribers.
                persona_ids = set(subscribers)
            else:
                persona_ids = affirm_set(vtypes.ID, persona_ids)
                # Limit to actual subscribers.
                persona_ids = {p_id for p_id in persona_ids
                               if p_id in subscribers}

            query = ("SELECT persona_id, address "
                     "FROM ml.subscription_addresses "
                     "WHERE mailinglist_id = %s AND persona_id = ANY(%s)")
            params = (mailinglist_id, persona_ids)

            data = self.query_all(rs, query, params)

            ret = {e["persona_id"]: e["address"] for e in data if e["address"]}
            defaults = persona_ids - set(ret)

            # Get usernames for subscribers without explicit address.
            if not explicits_only:
                persona_data = self.core.get_personas(rs, defaults)
                personas = {
                    e["id"]: e["username"] for e in persona_data.values()}
                ret.update(personas)
            else:
                ret.update({p_id: None for p_id in defaults})

        return ret

    @access("ml")
    def get_subscription_address(self, rs: RequestState,
                                 mailinglist_id: int, persona_id: int,
                                 explicits_only: bool = False) -> Optional[str]:
        """Return the subscription address for one persona and one mailinglist.

        This slightly differs for requesting another users subscription address
        and one's own, due to differing privilege requirements.

        Manual implementation of singularization of
        `get_subscription_addresses`, to make sure the parameters work.
        """

        if persona_id == rs.user.persona_id:
            mailinglist_id = affirm(vtypes.ID, mailinglist_id)
            persona_id = affirm(vtypes.ID, persona_id)

            query = ("SELECT address FROM ml.subscription_addresses "
                     "WHERE mailinglist_id = %s AND persona_id = %s")
            params = (mailinglist_id, persona_id)

            data = self.query_one(rs, query, params)

            if data:
                ret = data["address"]
            elif not explicits_only:
                ret = rs.user.username
            else:
                ret = None
            return ret
        else:
            # Validation is done inside.
            return unwrap(self.get_subscription_addresses(
                rs, mailinglist_id, persona_ids=(persona_id,),
                explicits_only=explicits_only))

    @access("ml")
    def get_persona_addresses(self, rs: RequestState) -> Set[str]:
        """Get all confirmed email addresses for a user.

        This includes all subscription addresses as well as the username.
        """
        query = ("SELECT DISTINCT address FROM ml.subscription_addresses "
                 "WHERE persona_id = %s")
        params = (rs.user.persona_id,)
        data = self.query_all(rs, query, params)
        ret = {e["address"] for e in data}
        ret.add(rs.user.username)
        return ret

    @access("ml")
    def is_subscribed(self, rs: RequestState, persona_id: int,
                      mailinglist_id: int) -> bool:
        """Sugar coating around :py:meth:`get_user_subscriptions`.
        """
        # validation is done inside
        sub_states = const.SubscriptionState.subscribing_states()
        data = self.get_subscription(
            rs, persona_id, mailinglist_id=mailinglist_id, states=sub_states)
        return bool(data)

    @access("ml")
    def write_subscription_states(self, rs: RequestState, mailinglist_id: int,
                                  ) -> DefaultReturnCode:
        """This takes care of writing implicit subscriptions to the db.

        This also checks the integrity of existing subscriptions.
        """
        mailinglist_id = affirm(vtypes.ID, mailinglist_id)

        # States we may not touch.
        protected_states = const.SubscriptionState.cleanup_protected_states()
        # States we may touch: non-special subscriptions.
        old_subscriber_states = set(const.SubscriptionState) - protected_states

        ret = 1
        with Atomizer(rs):
            ml = self.get_mailinglist(rs, mailinglist_id)
            atype = self.get_ml_type(rs, mailinglist_id)
            if not self.may_manage(rs, mailinglist_id, privileged=True):
                raise PrivilegeError(n_("Not privileged."))

            # Only run write_subscription_states if the mailinglist is active and has
            # periodic cleanup enabled.
            if not atype.periodic_cleanup(rs, ml) or not ml['is_active']:
                return ret

            old_subscribers = self.get_subscription_states(
                rs, mailinglist_id, states=old_subscriber_states)
            # This is dependant on mailinglist type
            new_implicits = atype.get_implicit_subscribers(rs, self.backends, ml)

            # Check whether current subscribers may stay subscribed.
            # This is the case if they are still implicit subscribers of
            # the list or if `get_subscription_policy` says so.
            delete = []
            for persona_id in old_subscribers:
                policy = atype.get_subscription_policy(
                    rs, self.backends, mailinglist=ml, persona_id=persona_id)
                state = old_subscribers[persona_id]
                if subman.is_obsolete(policy=policy, old_state=state,
                                      is_implied=persona_id in new_implicits):
                    datum = {
                        'mailinglist_id': mailinglist_id,
                        'persona_id': persona_id,
                    }
                    delete.append(datum)
                    # Log this to prevent confusion especially for team lists
                    self.ml_log(rs, const.MlLogCodes.automatically_removed,
                                mailinglist_id, persona_id=persona_id)

            # Remove those who may not stay subscribed.
            if delete:
                num = self._remove_subscriptions(rs, delete)
                ret *= num
                msg = "Removed {} subscribers from mailinglist {}."
                self.logger.info(msg.format(num, mailinglist_id))

            # Check whether any implicit subscribers need to be written.
            # This is the case if they are not already old subscribers and
            # they don't have a protected subscription.
            protected = self.get_subscription_states(
                rs, mailinglist_id, states=protected_states)
            write = set(new_implicits) - set(old_subscribers) - set(protected)

            # Set implicit subscriptions.
            data = [
                {
                    'mailinglist_id': mailinglist_id,
                    'persona_id': persona_id,
                    'subscription_state': const.SubscriptionState.implicit,
                }
                for persona_id in write
            ]
            if data:
                self._set_subscriptions(rs, data)
                ret *= len(data)
                msg = "Added {} subscribers to mailinglist {}."
                self.logger.debug(msg.format(len(write), mailinglist_id))

        return ret

    @access("persona")
    def verify_existence(self, rs: RequestState, address: str) -> bool:
        """Check whether a mailinglist with the given address is known."""
        address = affirm(vtypes.Email, address)

        query = "SELECT COUNT(*) AS num FROM ml.mailinglists WHERE address = %s"
        data = self.query_one(rs, query, (address,))
        return bool(unwrap(data))

    @access("ml_admin")
    def merge_accounts(self, rs: RequestState,
                       source_persona_id: vtypes.ID,
                       target_persona_id: vtypes.ID,
                       clone_addresses: bool = True) -> DefaultReturnCode:
        """Merge an ml_only account into another persona.

        This takes the source_persona, mirrors all subscription states and moderator
        privileges to the target_persona, and archives the source_persona at last.

        Make sure that the two users are not related to the same mailinglist. Otherwise,
        this function will abort.

        :param source_persona_id: user from which will be merged
        :param target_persona_id: user into which will be merged
        :param clone_addresses: if true, use the address (explicit set or username) of
            the source when subscribing the target to a mailinglist
        """
        source_persona_id = affirm(vtypes.ID, source_persona_id)
        target_persona_id = affirm(vtypes.ID, target_persona_id)

        SS = const.SubscriptionStates
        SA = SubscriptionActions

        # TODO add is_implicit method to SubscriptionStates and use it here
        non_implicit_states = {state for state in SS if state != SS.implicit}

        state_to_log: Dict[const.SubscriptionStates, const.MlLogCodes] = {
            SS.subscribed: SA.add_subscriber.get_log_code(),
            SS.unsubscribed: SA.remove_subscriber.get_log_code(),
            SS.subscription_override: SA.add_subscription_override.get_log_code(),
            SS.unsubscription_override: SA.add_unsubscription_override.get_log_code(),
            SS.pending: SA.request_subscription.get_log_code(),
            # we ignore implicit subscriptions
            # SS.implicit: None,
        }

        with Atomizer(rs):
            # check the source user is ml_only, no admin and not archived
            source = self.core.get_ml_user(rs, source_persona_id)
            if any(source[admin_bit] for admin_bit in ADMIN_KEYS):
                raise ValueError(n_("Source User is admin and can not be merged."))
            if not self.core.verify_persona(rs, source_persona_id, allowed_roles={'ml'}):
                raise ValueError(n_("Source persona must be a ml-only user."))
            if source['is_archived']:
                raise ValueError(n_("Source User is not accessible."))

            # check the target user is a valid persona and not archived
            target = self.core.get_ml_user(rs, target_persona_id)
            if not self.core.verify_persona(rs, target_persona_id, required_roles={'ml'}):
                raise ValueError(n_("Target User is no valid ml user."))
            if target['is_archived']:
                raise ValueError(n_("Target User is not accessible."))
            if source_persona_id == target_persona_id:
                raise ValueError(n_("Can not merge user into himself."))

            # retrieve all mailinglists they are subscribed to
            # TODO restrict to active mailinglists?
            source_subscriptions = self.get_user_subscriptions(
                rs, source_persona_id, states=non_implicit_states)
            target_subscriptions = self.get_user_subscriptions(rs, target_persona_id)

            # retrieve all mailinglists moderated by the source
            source_moderates = self.moderator_info(rs, source_persona_id)

            ml_overlap = set(source_subscriptions) & set(target_subscriptions)
            if ml_overlap:
                ml_titles = [e['title']
                             for e in self.get_mailinglists(rs, ml_overlap).values()]
                msg = n_("Both users are related to the same mailinglists: %(mls)s")
                rs.notify("error", msg, {'mls': ", ".join(ml_titles)})
                return 0

            code = 1
            msg = f"Nutzer {source_persona_id} ist in diesem Account aufgegangen."

            for ml_id, state in source_subscriptions.items():
                # state=None is only possible, if we handle a set of mailinglists
                # to get_subscription_states
                assert state is not None

                if clone_addresses:
                    address = self.get_subscription_address(
                        rs, ml_id, explicits_only=False, persona_id=source_persona_id)
                    # get_subscription_address returns only None if explicits_only=True
                    assert address is not None

                # set the target to the subscription state of the source
                datum = {
                    'mailinglist_id': ml_id,
                    'persona_id': target_persona_id,
                    'subscription_state': state,
                }
                code *= self._set_subscription(rs, datum)
                self.ml_log(
                    rs, state_to_log[state], datum['mailinglist_id'],
                    datum['persona_id'], change_note=msg)

                # set the subscribing address of the target to the address of the source
                if clone_addresses:
                    assert address is not None
                    code *= self.set_subscription_address(
                        rs, ml_id, persona_id=target_persona_id, email=address)

            mls = self.get_mailinglists(rs, source_moderates)
            for ml_id in source_moderates:
                current_moderators: Set[int] = mls[ml_id]["moderators"]
                new_moderators = current_moderators | {target_persona_id}
                # we do not mind if both users are currently moderator of a mailinglist
                code *= abs(self.set_moderators(
                    rs, ml_id, new_moderators, change_note=msg))

            # at last, archive the source user
            # this will delete all subscriptions and remove all moderator rights
            msg = f"Dieser Account ist in Nutzer {target_persona_id} aufgegangen."
            code *= self.core.archive_persona(rs, persona_id=source_persona_id, note=msg)

        return code

    @access("ml")
    def log_moderation(self, rs: RequestState, code: const.MlLogCodes,
                       mailinglist_id: int, change_note: str) -> DefaultReturnCode:
        """Log a moderation action (delegated to Mailman).

        Since they should usually be called inside an atomized context, logs demand an
        Atomizer by default. However, since we are not acting on our database here,
        this is not applicable.
        """
        code = affirm(const.MlLogCodes, code)
        mailinglist_id = affirm(int, mailinglist_id)
        change_note = affirm(str, change_note)
        return self.ml_log(rs, code, mailinglist_id, change_note=change_note,
                           atomized=False)<|MERGE_RESOLUTION|>--- conflicted
+++ resolved
@@ -22,13 +22,8 @@
 from cdedb.common import (
     MAILINGLIST_FIELDS, MOD_ALLOWED_FIELDS, PRIVILEGED_MOD_ALLOWED_FIELDS, CdEDBLog,
     CdEDBObject, CdEDBObjectMap, DefaultReturnCode, DeletionBlockers, PathLike,
-<<<<<<< HEAD
     PrivilegeError, RequestState, implying_realms, make_proxy, mixed_existence_sorter,
-    n_, unwrap,
-=======
-    PrivilegeError, RequestState, SubscriptionActions, SubscriptionError,
-    implying_realms, make_proxy, mixed_existence_sorter, n_, unwrap, ADMIN_KEYS,
->>>>>>> c4514665
+    n_, unwrap, ADMIN_KEYS,
 )
 from cdedb.subman.machine import SubscriptionAction, SubscriptionPolicy
 from cdedb.database.connection import Atomizer
@@ -1294,18 +1289,19 @@
         source_persona_id = affirm(vtypes.ID, source_persona_id)
         target_persona_id = affirm(vtypes.ID, target_persona_id)
 
-        SS = const.SubscriptionStates
-        SA = SubscriptionActions
+        SS = const.SubscriptionState
+        SA = SubscriptionAction
+        log = const.MlLogCodes
 
         # TODO add is_implicit method to SubscriptionStates and use it here
         non_implicit_states = {state for state in SS if state != SS.implicit}
 
-        state_to_log: Dict[const.SubscriptionStates, const.MlLogCodes] = {
-            SS.subscribed: SA.add_subscriber.get_log_code(),
-            SS.unsubscribed: SA.remove_subscriber.get_log_code(),
-            SS.subscription_override: SA.add_subscription_override.get_log_code(),
-            SS.unsubscription_override: SA.add_unsubscription_override.get_log_code(),
-            SS.pending: SA.request_subscription.get_log_code(),
+        state_to_log: Dict[const.SubscriptionState, const.MlLogCodes] = {
+            SS.subscribed: log.from_subman(SA.add_subscriber),
+            SS.unsubscribed: log.from_subman(SA.remove_subscriber),
+            SS.subscription_override: log.from_subman(SA.add_subscription_override),
+            SS.unsubscription_override: log.from_subman(SA.add_unsubscription_override),
+            SS.pending: log.from_subman(SA.request_subscription),
             # we ignore implicit subscriptions
             # SS.implicit: None,
         }
