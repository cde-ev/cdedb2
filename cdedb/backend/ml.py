#!/usr/bin/env python3

"""The ml backend provides mailing lists. This provides services to the
event and assembly realm in the form of specific mailing lists.
"""
from typing import Set

from cdedb.backend.common import (
    access, affirm_validation as affirm, AbstractBackend,
    affirm_set_validation as affirm_set, singularize,
    affirm_array_validation as affirm_array, internal_access)
from cdedb.backend.event import EventBackend
from cdedb.backend.assembly import AssemblyBackend
from cdedb.common import (
    n_, glue, PrivilegeError, unwrap, MAILINGLIST_FIELDS,
    extract_roles, implying_realms, now, ProxyShim,
    SubscriptionError, SubscriptionInfo,
    SubscriptionActions, RequestState)
from cdedb.query import QueryOperators, Query
from cdedb.database.connection import Atomizer
import cdedb.database.constants as const
import cdedb.ml_type_aux as ml_type


class MlBackend(AbstractBackend):
    """Take note of the fact that some personas are moderators and thus have
    additional actions available."""
    realm = "ml"

    def __init__(self, configpath):
        super().__init__(configpath)
        self.event = ProxyShim(EventBackend(configpath), internal=True)
        self.assembly = ProxyShim(AssemblyBackend(configpath), internal=True)
        self.backends = ml_type.BackendContainer(
            core=self.core, event=self.event, assembly=self.assembly)

    @classmethod
    def is_admin(cls, rs):
        return super().is_admin(rs)

    @access("ml")
    def get_ml_type(self, rs, mailinglist_id):
        mailinglist_id = affirm("id", mailinglist_id)
        data = self.sql_select_one(
            rs, "ml.mailinglists", ("ml_type",), mailinglist_id)
        if not data:
            raise ValueError(n_("Unknown mailinglist_id."))
        if not data["ml_type"]:
            return None
        return ml_type.TYPE_MAP[const.MailinglistTypes(data["ml_type"])]

    @access("ml")
    def is_relevant_admin(self, rs, *, mailinglist=None, mailinglist_id=None):
        """Check if the user is a relevant admin for a mailinglist.

        Exactly one of the inputs should be provided.

        :type rs: :py:class:`cdedb.common.RequestState`
        :type mailinglist: {str: object}
        :type mailinglist_id: int
        :rtype: bool
        """
        if mailinglist is None:
            if mailinglist_id is None:
                raise ValueError(n_("No mailinglist specified."))
            atype = self.get_ml_type(rs, mailinglist_id)
        else:
            if mailinglist_id is not None:
                if mailinglist['id'] != mailinglist_id:
                    raise ValueError(n_("Different mailinglists specified."))
            atype = ml_type.get_type(mailinglist['ml_type'])
        return atype.is_relevant_admin(rs)

    @staticmethod
    @access("ml")
    def is_moderator(rs, ml_id):
        """Check for moderator privileges as specified in the ml.moderators
        table.

        This exceptionally promotes droid_rklist to moderator.

        :type rs: :py:class:`cdedb.common.RequestState`
        :type ml_id: int
        :rtype: bool
        """
        ml_id = affirm("id_or_None", ml_id)

        return ml_id is not None and (ml_id in rs.user.moderator
                                      or "droid_rklist" in rs.user.roles)

    @access("ml")
    def may_manage(self, rs, mailinglist_id):
        """Check whether a user is allowed to manage a given mailinglist.

        :type rs: :py:class:`cdedb.common.RequestState`
        :type mailinglist_id: int
        :rtype: bool
        """
        mailinglist_id = affirm("id_or_None", mailinglist_id)

        return (self.is_moderator(rs, mailinglist_id)
                or self.is_relevant_admin(rs, mailinglist_id=mailinglist_id))

    @access("ml")
    def get_available_types(self, rs: RequestState) -> \
            Set[const.MailinglistTypes]:
        """Get a list of MailinglistTypes, the user is allowed to manage.

        :type rs: :py:class:`cdedb.common.RequestState`
        :rtype: {const.MailinglistTypes}
        """
        ret = {enum_member for enum_member, atype in ml_type.TYPE_MAP.items()
               if atype.is_relevant_admin(rs)}
        return ret

    @access("ml")
    def get_interaction_policy(self, rs, persona_id, *, mailinglist=None,
                               mailinglist_id=None):
        """What may the user do with a mailinglist. Be aware, that this does
        not take unsubscribe overrides into account.

        If the mailinglist is available to the caller, they should pass it,
        otherwise it will be retrieved from the database.

        :type rs: :py:class:`cdedb.common.RequestState`
        :type persona_id: int
        :type mailinglist: {str: object}
        :type mailinglist_id: int
        :rtype: const.MailinglistInteractionPolicy or None
        """
        # TODO put these checks in an atomizer?
        if mailinglist is None and mailinglist_id is None:
            raise ValueError("No input specified")
        elif mailinglist is not None and mailinglist_id is not None:
            raise ValueError("Too many inputs specified")
        elif mailinglist_id:
            mailinglist_id = affirm("id", mailinglist_id)
            mailinglist = self.get_mailinglist(rs, mailinglist_id)

        persona_id = affirm("id", persona_id)
        ml = affirm("mailinglist", mailinglist, _allow_readonly=True)

        if not (rs.user.persona_id == persona_id
                or self.may_manage(rs, ml['id'])):
            raise PrivilegeError(n_("Not privileged."))

        return self.get_ml_type(rs, ml["id"]).get_interaction_policy(
            rs, self.backends, ml, persona_id)

    @access("ml")
    def filter_personas_by_policy(self, rs, ml, data, allowed_pols):
        """Restrict persona sample to eligibles.

        This additional endpoint checking for interaction policies is
        supposed to only be used for
        `cdedb.frontend.core.select_persona()`, to reduce the amount
        of necessary database queries.

        :type rs: :py:class:`cdedb.common.RequestState`
        :type ml: {str: object}
        :type data: [{str: object}]
        :param data: Return of the persona select query
        :type allowed_pols: {const.MailinglistInteractionPolicy}
        :return: Tuple of personas whose interaction policies are in
            allowed_pols
        """
        affirm("mailinglist", ml, _allow_readonly=True)
        affirm_set("enum_mailinglistinteractionpolicy", allowed_pols)

        # persona_ids are validated inside get_personas
        persona_ids = tuple(e['id'] for e in data)
        persona_policies = self.get_ml_type(rs, ml['id']).\
            get_interaction_policies(rs, self.backends, ml, persona_ids)
        return tuple(e for e in data
                     if persona_policies[e['id']] in allowed_pols)

    @access("ml")
    def may_view(self, rs, ml):
        """Helper to determine whether a persona may view a mailinglist.

        :type rs: :py:class:`cdedb.common.RequestState`
        :type ml: {str: object}
        :type: bool
        """
        is_subscribed = bool(self.get_subscription(
            rs, rs.user.persona_id, mailinglist_id=ml["id"],
            states=const.SubscriptionStates.subscribing_states()))
        return (is_subscribed or self.get_ml_type(rs, ml["id"]).may_view(rs)
                or ml["id"] in rs.user.moderator)

    @access("persona")
    def moderator_infos(self, rs, ids):
        """List mailing lists moderated by specific personas.

        :type rs: :py:class:`cdedb.common.RequestState`
        :type ids: [int]
        :rtype: {int: {int}}
        """
        ids = affirm_set("id", ids)
        data = self.sql_select(
            rs, "ml.moderators", ("persona_id", "mailinglist_id"), ids,
            entity_key="persona_id")
        ret = {}
        for anid in ids:
            ret[anid] = {x['mailinglist_id']
                         for x in data if x['persona_id'] == anid}
        return ret
    moderator_info = singularize(moderator_infos)

    def ml_log(self, rs, code, mailinglist_id, persona_id=None,
               additional_info=None):
        """Make an entry in the log.

        See
        :py:meth:`cdedb.backend.common.AbstractBackend.generic_retrieve_log`.

        :type rs: :py:class:`cdedb.common.RequestState`
        :type code: int
        :param code: One of :py:class:`cdedb.database.constants.MlLogCodes`.
        :type mailinglist_id: int or None
        :type persona_id: int or None
        :param persona_id: ID of affected user (like who was subscribed).
        :type additional_info: str or None
        :param additional_info: Infos not conveyed by other columns.
        :rtype: int
        :returns: default return code
        """
        if rs.is_quiet:
            return 0
        new_log = {
            "code": code,
            "mailinglist_id": mailinglist_id,
            "submitted_by": rs.user.persona_id,
            "persona_id": persona_id,
            "additional_info": additional_info,

        }
        return self.sql_insert(rs, "ml.log", new_log)

    @access("ml")
    def retrieve_log(self, rs, codes=None, mailinglist_ids=None, offset=None,
                     length=None, persona_id=None, submitted_by=None,
                     additional_info=None, time_start=None,
                     time_stop=None):
        """Get recorded activity.

        To support relative admins, this is the only retrieve_log function
        which allows to query a list for entity_ids.

        See
        :py:meth:`cdedb.backend.common.AbstractBackend.generic_retrieve_log`.

        :type rs: :py:class:`cdedb.common.RequestState`
        :type codes: [int] or None
        :type mailinglist_ids: [int] or None
        :type offset: int or None
        :type length: int or None
        :type persona_id: int or None
        :type submitted_by: int or None
        :type additional_info: str or None
        :type time_start: datetime or None
        :type time_stop: datetime or None
        :rtype: [{str: object}]
        """
        mailinglist_ids = affirm_set("id", mailinglist_ids, allow_None=True)
        if not (self.is_admin(rs) or (mailinglist_ids
                and all(self.may_manage(rs, ml_id)
                        for ml_id in mailinglist_ids))):
            raise PrivilegeError(n_("Not privileged."))
        return self.generic_retrieve_log(
            rs, "enum_mllogcodes", "mailinglist", "ml.log", codes=codes,
            entity_ids=mailinglist_ids, offset=offset, length=length,
            persona_id=persona_id, submitted_by=submitted_by,
            additional_info=additional_info, time_start=time_start,
            time_stop=time_stop)

    @access("ml_admin")
    def submit_general_query(self, rs, query):
        """Realm specific wrapper around
        :py:meth:`cdedb.backend.common.AbstractBackend.general_query`.`

        :type rs: :py:class:`cdedb.common.RequestState`
        :type query: :py:class:`cdedb.query.Query`
        :rtype: [{str: object}]
        """
        query = affirm("query", query)
        if query.scope == "qview_persona":
            # Include only un-archived ml-users
            query.constraints.append(("is_ml_realm", QueryOperators.equal,
                                      True))
            query.constraints.append(("is_archived", QueryOperators.equal,
                                      False))
            query.spec["is_ml_realm"] = "bool"
            query.spec["is_archived"] = "bool"
            # Exclude users of any higher realm (implying event)
            for realm in implying_realms('ml'):
                query.constraints.append(
                    ("is_{}_realm".format(realm), QueryOperators.equal, False))
                query.spec["is_{}_realm".format(realm)] = "bool"
        else:
            raise RuntimeError(n_("Bad scope."))
        return self.general_query(rs, query)

    @access("ml")
    def list_mailinglists(self, rs, active_only=True, managed_only=False):
        """List all mailinglists you may view

        :type rs: :py:class:`cdedb.common.RequestState`
        :type active_only: bool
        :param active_only: Toggle wether inactive lists should be included.
        :type managed_only: bool
        :param managed_only: Toggle whether to only list lists the user may
            manage.
        :rtype: {int: str}
        :returns: Mapping of mailinglist ids to titles.
        """
        active_only = affirm("bool", active_only)
        query = "SELECT id, title FROM ml.mailinglists"
        constraints = []
        params = []
        if active_only:
            constraints.append("is_active = True")

        if constraints:
            query += " WHERE " + " AND ".join(constraints)

        with Atomizer(rs):
            data = self.query_all(rs, query, params)
            # Get additional information to find out if we can view these lists
            ml_ids = [e['id'] for e in data]
            mailinglists = self.get_mailinglists(rs, ml_ids)
            ret = {e['id']: e['title'] for e in data}

        if self.is_admin(rs):
            return ret
        if managed_only:
            # TODO maybe allow may_mange to take the entire mailinglist.
            return {k: v for k, v in ret.items()
                    if self.may_manage(rs, mailinglist_id=k)}
        else:
            return {k: v for k, v in ret.items()
                    if self.may_view(rs, mailinglists[k])}

    def list_mailinglist_addresses(self, rs):
        """List all mailinglist adresses

        This is for the purpose of preventing duplicate mail adresses,
        so it lists mail adresses even if you can not see the corresponding
        mailinglists.

        :type rs: :py:class:`cdedb.common.RequestState`
        :rtype: {int: str}
        :returns: Mapping of mailinglist ids to titles.
        """
        query = "SELECT id, address FROM ml.mailinglists"
        data = self.query_all(rs, query, [])
        return {e['id']: e['address'] for e in data}


    @access("ml")
    def get_mailinglists(self, rs, ids):
        """Retrieve data for some mailinglists.

        This provides the following additional attributes:

        * moderators,
        * whitelist.

        :type rs: :py:class:`cdedb.common.RequestState`
        :type ids: [int]
        :rtype: {int: {str: object}}
        """
        ids = affirm_set("id", ids)
        with Atomizer(rs):
            data = self.sql_select(rs, "ml.mailinglists", MAILINGLIST_FIELDS,
                                   ids)
            ret = {e['id']: e for e in data}
            # Maybe more elegant than using get_ml_type?
            # for k in ret:
            #    ret[k]['type'] = ml_type.TYPE_MAP[ret[k]['ml_type']]
            data = self.sql_select(
                rs, "ml.moderators", ("persona_id", "mailinglist_id"), ids,
                entity_key="mailinglist_id")
            for anid in ids:
                moderators = {d['persona_id']
                              for d in data if d['mailinglist_id'] == anid}
                assert ('moderators' not in ret[anid])
                ret[anid]['moderators'] = moderators
            data = self.sql_select(
                rs, "ml.whitelist", ("address", "mailinglist_id"), ids,
                entity_key="mailinglist_id")
            for anid in ids:
                whitelist = {d['address']
                             for d in data if d['mailinglist_id'] == anid}
                assert ('whitelist' not in ret[anid])
                ret[anid]['whitelist'] = whitelist
            for anid in ids:
                ret[anid]['domain_str'] = str(const.MailinglistDomain(ret[anid]['domain']))
                ret[anid]['ml_type_class'] = ml_type.TYPE_MAP[ret[anid]['ml_type']]
        return ret
    get_mailinglist = singularize(get_mailinglists)

    @access("ml")
    def set_moderators(self, rs, mailinglist_id, moderator_ids):
        """Set moderators of a mailinglist.

        A complete set must be passed, which will superseed the current set.

        Contrary to `set_mailinglist` this may be used by moderators.

        :type rs: :py:class:`cdedb.common.RequestState`
        :type mailinglist_id: int
        :type moderator_ids: {int}
        :rtype: int
        :returns: default return code
        """
        mailinglist_id = affirm("id", mailinglist_id)
        moderator_ids = affirm_set("id", moderator_ids)

        if not self.may_manage(rs, mailinglist_id):
            raise PrivilegeError("Not privileged.")

        ret = 1
        with Atomizer(rs):
            current = unwrap(self.get_mailinglists(rs, (mailinglist_id,)))

            existing = current['moderators']
            new = moderator_ids - existing
            deleted = existing - moderator_ids
            if new:
                for anid in new:
                    new_mod = {
                        'persona_id': anid,
                        'mailinglist_id': mailinglist_id,
                    }
                    ret *= self.sql_insert(rs, "ml.moderators", new_mod)
                    self.ml_log(rs, const.MlLogCodes.moderator_added,
                                mailinglist_id, persona_id=anid)
            if deleted:
                query = glue(
                    "DELETE FROM ml.moderators",
                    "WHERE persona_id = ANY(%s) AND mailinglist_id = %s")
                ret *= self.query_exec(rs, query, (deleted, mailinglist_id))
                for anid in deleted:
                    self.ml_log(rs, const.MlLogCodes.moderator_removed,
                                mailinglist_id, persona_id=anid)
        return ret

    @access("ml")
    def set_whitelist(self, rs, mailinglist_id, whitelist):
        """Set whitelist of a mailinglist.

        A complete set must be passed, which will superseed the current set.

        Contrary to `set_mailinglist` this may be used by moderators.

        :type rs: :py:class:`cdedb.common.RequestState`
        :type mailinglist_id: int
        :type whitelist: {str}
        :rtype: int
        :returns: default return code
        """
        mailinglist_id = affirm("id", mailinglist_id)
        whitelist = affirm_set("str", whitelist)

        if not self.may_manage(rs, mailinglist_id):
            raise PrivilegeError(n_("Not privileged."))

        ret = 1
        with Atomizer(rs):
            current = unwrap(self.get_mailinglists(rs, (mailinglist_id,)))

            existing = current['whitelist']
            new = whitelist - existing
            deleted = existing - whitelist
            if new:
                for address in new:
                    new_white = {
                        'address': address,
                        'mailinglist_id': mailinglist_id,
                    }
                    ret *= self.sql_insert(rs, "ml.whitelist", new_white)
                    self.ml_log(rs, const.MlLogCodes.whitelist_added,
                                mailinglist_id, additional_info=address)
            if deleted:
                query = glue(
                    "DELETE FROM ml.whitelist",
                    "WHERE address = ANY(%s) AND mailinglist_id = %s")
                ret *= self.query_exec(rs, query, (deleted, mailinglist_id))
                for address in deleted:
                    self.ml_log(rs, const.MlLogCodes.whitelist_removed,
                                mailinglist_id, additional_info=address)
        return ret

    def _ml_type_transition(self, rs, mailinglist_id,
                            old_type: ml_type.GeneralMailinglist,
                            new_type: ml_type.GeneralMailinglist):
        old_type = ml_type.get_type(old_type)
        new_type = ml_type.get_type(new_type)
        # implicitly atomized context.
        # TODO add check for Atomizer from feauture/fee_owed branch.
        obsolete_fields = (old_type.get_additional_fields() -
                           new_type.get_additional_fields())
        if obsolete_fields:
            setter = ", ".join(f"{f} = DEFAULT" for f in obsolete_fields)
            query = f"UPDATE ml.mailinglists SET {setter} WHERE id = %s"
            params = (mailinglist_id,)
            return self.query_exec(rs, query, params)
        else:
            return 1

    @access("ml")
    def set_mailinglist(self, rs, data):
        """Update some keys of a mailinglist.

        If the keys 'moderators' or 'whitelist' are present you have to pass
        the complete set of moderator IDs or whitelisted addresses, which
        will superseed the current list.

        If the new mailinglist type does not allow unsubscription,
        all unsubscriptions are dropped without exception.

        This requires different levels of access depending on what change is
        made. Setting whitelist or moderators is allowed for moderators, setting
        the mailinglist itself is not.

        :type rs: :py:class:`cdedb.common.RequestState`
        :type data: {str: object}
        :rtype: int
        :returns: default return code
        """
        data = affirm("mailinglist", data)

        ret = 1
        with Atomizer(rs):
            current = unwrap(self.get_mailinglists(rs, (data['id'],)))
            # TODO return enum members from get_mailinglist.
            # This validation is required to get the enum members for data.
            current = affirm("mailinglist", current, _allow_readonly=True)
            # Only allow modification of the mailinglist for admins.
            if not self.is_relevant_admin(rs, mailinglist=current):
                raise PrivilegeError(n_("Not privileged."))

            mdata = {k: v for k, v in data.items() if k in MAILINGLIST_FIELDS}
            if len(mdata) > 1:
                mdata['address'] = self.validate_address(
                    rs, dict(current, **mdata))
                ret *= self.sql_update(rs, "ml.mailinglists", mdata)
                self.ml_log(rs, const.MlLogCodes.list_changed, data['id'])
                # Check if privileges allow new state of the mailinglist.
                if not self.is_relevant_admin(rs, mailinglist_id=data['id']):
                    raise PrivilegeError("Not privileged to make this change.")
            if data.get('moderators'):
                ret *= self.set_moderators(rs, data['id'], data['moderators'])
            if data.get('whitelist'):
                ret *= self.set_whitelist(rs, data['id'], data['whitelist'])
            if data.get('ml_type'):
                if not ml_type.TYPE_MAP[data['ml_type']].allow_unsub:
                    # Delete all unsubscriptions for mandatory list.
                    query = ("DELETE FROM ml.subscription_states "
                             "WHERE mailinglist_id = %s "
                             "AND subscription_state = ANY(%s)")
                    params = (data['id'], set(const.SubscriptionStates) -
                              const.SubscriptionStates.subscribing_states())
                    ret *= self.query_exec(rs, query, params)
                if data['ml_type'] != current['ml_type']:
                    ret *= self._ml_type_transition(
                        rs, data['id'], old_type=current['ml_type'],
                        new_type=data['ml_type'])

            # Update subscription states.
            ret *= self.write_subscription_states(rs, data['id'])
        return ret

    @access("ml")
    def create_mailinglist(self, rs, data):
        """Make a new mailinglist.

        :type rs: :py:class:`cdedb.common.RequestState`
        :type data: {str: object}
        :rtype: int
        :returns: the id of the new mailinglist
        """
        data = affirm("mailinglist", data, creation=True)
        data['address'] = self.validate_address(rs, data)
        if not self.is_relevant_admin(rs, mailinglist=data):
            raise PrivilegeError("Not privileged to create mailinglist of this "
                                 "type.")
        with Atomizer(rs):
            mdata = {k: v for k, v in data.items() if k in MAILINGLIST_FIELDS}
            new_id = self.sql_insert(rs, "ml.mailinglists", mdata)
            self.ml_log(rs, const.MlLogCodes.list_created, new_id)
            if data.get("moderators"):
                self.set_moderators(rs, new_id, data["moderators"])
            if data.get("whitelist"):
                self.set_whitelist(rs, new_id, data["whitelist"])
            self.write_subscription_states(rs, new_id)
        return new_id

    @access("ml")
<<<<<<< HEAD
=======
    def validate_address(self, rs, data):
        """Construct the complete address and check for duplicates.

        :type rs: :py:class:`cdedb.common.RequestState`
        :type data: {str: object}
        :rtype: int
        :returns: the id of the new mailinglist
        """
        address = ml_type.full_address(data)
        addresses = self.list_mailinglist_addresses(rs)
        # address can either be free or taken by the current mailinglist
        if (address in addresses.values()
                and address != addresses.get(data.get('id'))):
            raise ValueError(n_("Non-unique mailinglist name"))
        return address

    @access("ml_admin")
>>>>>>> 236ab36a
    def delete_mailinglist_blockers(self, rs, mailinglist_id):
        """Determine what blocks a mailinglist from being deleted.

        Possible blockers:
        * subscriptions: A subscription to the mailinglist.
        * addresses: A non-default subscribtion address for the mailinglist.
        * whitelist: An entry on the whitelist of the mailinglist.
        * moderator: A moderator of the mailinglist.
        * log: A log entry for the mailinglist.

        :type rs: :py:class:`cdedb.common.RequestState`
        :type mailinglist_id: int
        :rtype: {str: [int]}
        :return: List of blockers, separated by type. The values of the dict
            are the ids of the blockers.
        """
        mailinglist_id = affirm("id", mailinglist_id)
        if not self.is_relevant_admin(rs, mailinglist_id=mailinglist_id):
            raise PrivilegeError(n_("Not privileged."))
        blockers = {}

        subscriptions = self.sql_select(
            rs, "ml.subscription_states", ("id",), (mailinglist_id,),
            entity_key="mailinglist_id")
        if subscriptions:
            blockers["subscriptions"] = [e["id"] for e in subscriptions]

        addresses = self.sql_select(
            rs, "ml.subscription_addresses", ("id",), (mailinglist_id,),
            entity_key="mailinglist_id")
        if addresses:
            blockers["addresses"] = [e["id"] for e in addresses]

        whitelist = self.sql_select(
            rs, "ml.whitelist", ("id",), (mailinglist_id,),
            entity_key="mailinglist_id")
        if whitelist:
            blockers["whitelist"] = [e["id"] for e in whitelist]

        moderators = self.sql_select(
            rs, "ml.moderators", ("id",), (mailinglist_id,),
            entity_key="mailinglist_id")
        if moderators:
            blockers["moderators"] = [e["id"] for e in moderators]

        log = self.sql_select(
            rs, "ml.log", ("id",), (mailinglist_id,),
            entity_key="mailinglist_id")
        if log:
            blockers["log"] = [e["id"] for e in log]

        return blockers

    @access("ml")
    def delete_mailinglist(self, rs, mailinglist_id, cascade=None):
        """Remove a mailinglist.

        :type rs: :py:class:`cdedb.common.RequestState`
        :type mailinglist_id: int
        :type cascade: {str} or None
        :param cascade: Specify which deletion blockers to cascadingly
            remove or ignore. If None or empty, cascade none.
        :rtype: int
        :returns: default return code
        """
        mailinglist_id = affirm("id", mailinglist_id)
        if not self.is_relevant_admin(rs, mailinglist_id=mailinglist_id):
            raise PrivilegeError(n_("Not privileged."))
        blockers = self.delete_mailinglist_blockers(rs, mailinglist_id)
        if not cascade:
            cascade = set()
        cascade = affirm_set("str", cascade)
        cascade = cascade & blockers.keys()
        if blockers.keys() - cascade:
            raise ValueError(n_("Deletion of %(type)s blocked by %(block)s."),
                             {
                                 "type": "mailinglist",
                                 "block": blockers.keys() - cascade,
                             })

        ret = 1
        with Atomizer(rs):
            if cascade:
                if "subscriptions" in cascade:
                    ret *= self.sql_delete(rs, "ml.subscription_states",
                                           blockers["subscriptions"])
                if "addresses" in cascade:
                    ret *= self.sql_delete(rs, "ml.subscription_addresses",
                                           blockers["addresses"])
                if "whitelist" in cascade:
                    ret *= self.sql_delete(rs, "ml.whitelist",
                                           blockers["whitelist"])
                if "moderators" in cascade:
                    ret *= self.sql_delete(rs, "ml.moderators",
                                           blockers["moderators"])
                if "log" in cascade:
                    ret *= self.sql_delete(rs, "ml.log", blockers["log"])

                # check if mailinglist is deletable after cascading
                blockers = self.delete_mailinglist_blockers(rs, mailinglist_id)

            if not blockers:
                ml_data = self.get_mailinglist(rs, mailinglist_id)
                ret *= self.sql_delete_one(
                    rs, "ml.mailinglists", mailinglist_id)
                self.ml_log(rs, const.MlLogCodes.list_deleted,
                            mailinglist_id=None, additional_info="{} ({})".
                            format(ml_data['title'], ml_data['address']))
            else:
                raise ValueError(
                    n_("Deletion of %(type)s blocked by %(block)s."),
                    {"type": "mailinglist", "block": blockers.keys()})

        return ret

    @internal_access("ml")
    def _set_subscriptions(self, rs, data):
        """Change or add ml.subscription_states rows.

        This does not check whether the subscription change makes sense
        regarding the mailinglists polcies, so this should only be used
        internally.

        :type rs: :py:class:`cdedb.common.RequestState`
        :type data: [{str: int}]
        :rtype: int
        :returns: Number of affected rows.
        """
        data = affirm_array("subscription_state", data)

        if not all(datum['persona_id'] == rs.user.persona_id
                   or self.may_manage(rs, datum['mailinglist_id'])
                   for datum in data):
            raise PrivilegeError("Not privileged.")

        num = 0
        with Atomizer(rs):
            query = ("INSERT INTO ml.subscription_states "
                     "({keys}) VALUES {placeholders} "
                     "ON CONFLICT (mailinglist_id, persona_id) DO UPDATE "
                     "SET subscription_state = EXCLUDED.subscription_state")
            keys = ("subscription_state", "mailinglist_id", "persona_id")
            placeholders = ", ".join(("(%s, %s, %s)",) * len(data))
            query = query.format(keys=", ".join(keys), placeholders=placeholders)

            params = []
            for datum in data:
                params.extend(datum[key] for key in keys)

            num += self.query_exec(rs, query, params)

        return num

    @internal_access("ml")
    def _set_subscription(self, rs, datum):
        """Maunual singularization of `_set_subscriptions.

        This is required to make the `@internal_access` decorator work.

        :type rs: :py:class:`cdedb.common.RequestState`
        :type datum: {str: int}
        :rtype: int
        :returns: Number of affected rows.
        """

        return self._set_subscriptions(rs, [datum])

    @internal_access("ml")
    def _remove_subscriptions(self, rs, data):
        """Remove rows from the ml.subscription_states table.

        :type rs: :py:class:`cdedb.common.RequestState`
        :type data: [{str: int}]
        :rtype: int
        :returns: Number of affected rows.
        """
        data = affirm_array("subscription_identifier", data)

        if not all(datum['persona_id'] == rs.user.persona_id
                   or self.may_manage(rs, datum['mailinglist_id'])
                   for datum in data):
            raise PrivilegeError("Not privileged.")

        with Atomizer(rs):
            query = "DELETE FROM ml.subscription_states"
            phrase = "mailinglist_id = %s AND persona_id = %s"
            query = query + " WHERE " + " OR ".join([phrase] * len(data))
            params = []
            for datum in data:
                params.extend((datum['mailinglist_id'], datum['persona_id']))

            ret = self.query_exec(rs, query, params)

        return ret

    @internal_access("ml")
    def _remove_subscription(self, rs, datum):
        """Maunual singularization of `_remove_subscriptions.

        This is required to make the `@internal_access` decorator work.

        :type rs: :py:class:`cdedb.common.RequestState`
        :type datum: {str: int}
        :rtype: int
        :returns: Number of affected rows.
        """

        return self._remove_subscriptions(rs, [datum])

    @access("ml")
    def do_subscription_action(self, rs, action, mailinglist_id,
                               persona_id=None):
        """Provide a single entry point for all subscription actions.

        :type rs: :py:class:`cdedb.common.RequestState`
        :type action: `SubscriptionActions`
        :type mailinglist_id: int
        :type persona_id: int
        :rtype: int
        :returns: number of affected rows.
        """
        action = affirm("enum_subscriptionactions", action)
        sa = SubscriptionActions

        # 1: Check if everything is alright – current state comes later
        mailinglist_id = affirm("id", mailinglist_id)
        # Managing actions can only be done by moderators. Other options always
        # change your own subscription state.
        if action.is_managing():
            if not self.may_manage(rs, mailinglist_id):
                raise PrivilegeError("Not privileged.")
            persona_id = affirm("id", persona_id)
        else:
            persona_id = rs.user.persona_id

        with Atomizer(rs):
            self._check_transition_requirements(rs, action, mailinglist_id,
                                                persona_id)

            # 2: Check if current state allows transition
            old_state = self.get_subscription(
                rs, persona_id, mailinglist_id=mailinglist_id)
            error_matrix = sa.error_matrix()
            if error_matrix[action][old_state]:
                raise error_matrix[action][old_state]

            # 3: Do the transition
            new_state = action.get_target_state()
            code = action.get_log_code()
            datum = {
                'mailinglist_id': mailinglist_id,
                'persona_id': persona_id,
                'subscription_state': new_state,
            }

            if new_state is not None:
                ret = self._set_subscription(rs, datum)
            else:
                del datum['subscription_state']
                ret = self._remove_subscription(rs, datum)
            if ret and code:
                self.ml_log(
                    rs, code, datum['mailinglist_id'], datum['persona_id'])

            return ret

    def _check_transition_requirements(self, rs, action, mailinglist_id,
                                       persona_id):
        """Un-inlined code from `do_subscription_action`.

        This has to be called with an atomized context.
        :type rs: :py:class:`cdedb.common.RequestState`
        :type action: `SubscriptionActions`
        :type mailinglist_id: int
        :type persona_id: int
        """
        sa = SubscriptionActions

        # This checks if a user may subscribe via the action triggered
        # This does not check for the override states, as they are always
        # allowed
        policy = self.get_interaction_policy(rs, persona_id,
                                             mailinglist_id=mailinglist_id)
        if action == sa.add_subscriber and (
                not policy or policy.is_implicit()):
            raise SubscriptionError(n_(
                "User has no means to access this list."))
        elif action == sa.subscribe and policy not in (
                const.MailinglistInteractionPolicy.opt_out,
                const.MailinglistInteractionPolicy.opt_in):
            raise SubscriptionError(n_("Can not subscribe."))
        elif (action.is_unsubscribing()
                and not self.get_ml_type(rs, mailinglist_id).allow_unsub):
            raise SubscriptionError(n_("Can not unsubscribe."))
        elif (action == sa.request_subscription and
              policy != const.MailinglistInteractionPolicy.moderated_opt_in):
            raise SubscriptionError(n_("Can not request subscription."))

    @access("ml")
    def set_subscription_address(self, rs, mailinglist_id, persona_id, email):
        """Change or add a subscription address.

        :type rs: :py:class:`cdedb.common.RequestState`
        :type mailinglist_id: int
        :type persona_id: int
        :type email: str
        :rtype: int
        :return: Default return code.
        """
        mailinglist_id = affirm("id", mailinglist_id)
        persona_id = affirm("id", persona_id)
        email = affirm("email", email)

        if (not self.is_relevant_admin(rs, mailinglist_id=mailinglist_id)
                and persona_id != rs.user.persona_id):
            raise PrivilegeError(n_("Not privileged."))

        with Atomizer(rs):
            query = ("INSERT INTO ml.subscription_addresses "
                     "(mailinglist_id, persona_id, address) "
                     "VALUES (%s, %s, %s) "
                     "ON CONFLICT (mailinglist_id, persona_id) DO UPDATE "
                     "SET address=EXCLUDED.address")
            params = (mailinglist_id, persona_id, email)
            ret = self.query_exec(rs, query, params)
            if ret:
                self.ml_log(
                    rs, const.MlLogCodes.subscription_changed,
                    mailinglist_id, persona_id, additional_info=email)

        return ret

    @access("ml")
    def remove_subscription_address(self, rs, mailinglist_id, persona_id):
        """Remove a subscription address.

        :type rs: :py:class:`cdedb.common.RequestState`
        :type mailinglist_id: int
        :type persona_id: int
        :rtype: int
        :return: Default return code.
        """
        mailinglist_id = affirm("id", mailinglist_id)
        persona_id = affirm("id", persona_id)

        if (not self.is_relevant_admin(rs, mailinglist_id=mailinglist_id)
                and persona_id != rs.user.persona_id):
            raise PrivilegeError(n_("Not privileged."))

        with Atomizer(rs):
            query = ("DELETE FROM ml.subscription_addresses "
                     "WHERE mailinglist_id = %s AND persona_id = %s")
            params = (mailinglist_id, persona_id)

            ret = self.query_exec(rs, query, params)

            self.ml_log(rs, const.MlLogCodes.subscription_changed,
                        mailinglist_id, persona_id)

        return ret

    @access("ml", "droid_rklist")
    def get_many_subscription_states(self, rs, mailinglist_ids, states=None):
        """Get all users related to a given mailinglist and their sub state.

        :type rs: :py:class:`cdedb.common.RequestState`
        :type mailinglist_ids: [int]
        :type states: [int] or None
        :rtype: {int: const.SubscriptionStates}
        :return: Dict mapping persona_ids to their subscription state for the
            given mailinglist. If states were given, limit this to personas with
            those states.
        """
        mailinglist_ids = affirm_set("id", mailinglist_ids)
        states = states or set()
        states = affirm_array("enum_subscriptionstates", states)

        if not all(self.may_manage(rs, ml_id) for ml_id in mailinglist_ids):
            raise PrivilegeError(n_("Not privileged."))

        query = ("SELECT mailinglist_id, persona_id, subscription_state FROM "
                 "ml.subscription_states")

        constraints = ["mailinglist_id = ANY(%s)"]
        params = [mailinglist_ids]

        if states:
            constraints.append("subscription_state = ANY(%s)")
            params.append(states)

        if constraints:
            query = query + " WHERE " + " AND ".join(constraints)

        data = self.query_all(rs, query, params)

        ret = {ml_id: {} for ml_id in mailinglist_ids}
        for e in data:
            ret[e["mailinglist_id"]][e["persona_id"]] = \
                const.SubscriptionStates(e["subscription_state"])

        return ret
    get_subscription_states = singularize(
        get_many_subscription_states, "mailinglist_ids", "mailinglist_id")

    @access("ml")
    def get_user_subscriptions(self, rs, persona_id, states=None,
                               mailinglist_ids=None):
        """Returns a list of mailinglists the persona is related to.

        :type rs: :py:class:`cdedb.common.RequestState`
        :type persona_id: int
        :type states: [const.SubscriptionStates] or None
        :param states: If given only relations with these states are returned.
        :type mailinglist_ids: [int] or None
        :param mailinglist_ids: If given only relations to these mailinglists
            are returned.
        :rtype: {int: const.SubscriptionStates}
        :return: A mapping of mailinglist ids to the persona's subscription
            state wrt. this mailinglist.
        """
        persona_id = affirm("id", persona_id)
        states = states or set()
        states = affirm_set("enum_subscriptionstates", states)
        mailinglist_ids = affirm_set("id", mailinglist_ids or set())
        if (not self.is_admin(rs) and rs.user.persona_id != persona_id
                and (not mailinglist_ids
                     or any(not self.may_manage(rs, ml_id)
                            for ml_id in mailinglist_ids))):
            raise PrivilegeError(n_("Not privileged."))

        query = ("SELECT mailinglist_id, subscription_state "
                 "FROM ml.subscription_states")

        constraints = ["persona_id = %s"]
        params = [persona_id]

        if states:
            constraints.append("subscription_state = ANY(%s)")
            params.append(states)
        if mailinglist_ids:
            constraints.append("mailinglist_id = ANY(%s)")
            params.append(mailinglist_ids)

        if constraints:
            query = query + " WHERE " + " AND ".join(constraints)

        data = self.query_all(rs, query, params)

        SS = const.SubscriptionStates
        ret = {ml_id: None for ml_id in mailinglist_ids}
        ret.update({e["mailinglist_id"]: SS(e["subscription_state"])
                    for e in data})

        return ret

    @access("ml")
    def get_subscription(self, rs, persona_id, states=None,
                         mailinglist_id=None):
        """Return the relation between a persona and a mailinglist.

        Returns None if there exists no such persona, mailinglist or relation.

        Manual implementation of singularization of `get_user_subscriptions`,
        to make sure the parameters work.

        :type rs: :py:class:`cdedb.common.RequestState`
        :type persona_id: int
        :type states: [const.SubscriptionStates] or None
        :type mailinglist_id: int or None
        :rtype: const.SubscriptionStates or None
        """
        # Validation is done inside.
        return unwrap(self.get_user_subscriptions(
            rs, persona_id, states=states, mailinglist_ids=(mailinglist_id,)))

    @access("ml", "droid_rklist")
    def get_subscription_addresses(self, rs, mailinglist_id, persona_ids=None,
                                   explicits_only=False):
        """Retrieve email addresses of the given personas for the mailinglist.

        With `explicits_only = False`, this returns a dict mapping all
        subscribers (or a subset given via `persona_ids`) to email addresses.
        If they have expicitly specified a subscription address that one is
        returned, otherwise the username is returned.
        If a subscriber has neither a username nor a explicit subscription
        address then for that subscriber None is returned.

        With `explicits_only = True` every subscriber is mapped to their
        explicit subscription address or None, if none is given.

        :type rs: :py:class:`cdedb.common.RequestState`
        :type mailinglist_id: int
        :type persona_ids: [int] or None
        :param persona_ids: Limit the result to a subset of subscribers. Get all
            subscribers if this is None.
        :type explicits_only: bool
        :param explicits_only: If this is False, also fetch usernames for
            subscribers without explicit subscription addresses.
        :rtype: {int: str or None}
        :returns: Returns persona ids mapped to email addresses or None if
            `explicits_only` is True.
        """
        mailinglist_id = affirm("id", mailinglist_id)

        ret = {}
        with Atomizer(rs):
            if not self.may_manage(rs, mailinglist_id):
                    raise PrivilegeError(n_("Not privileged."))

            subscribers = self.get_subscription_states(
                rs, mailinglist_id,
                states=const.SubscriptionStates.subscribing_states())
            if persona_ids is None:
                # Default to all subscribers.
                persona_ids = set(subscribers)
            else:
                persona_ids = affirm_set("id", persona_ids)
                # Limit to actual subscribers.
                persona_ids = {p_id for p_id in persona_ids
                               if p_id in subscribers}

            query = ("SELECT persona_id, address "
                     "FROM ml.subscription_addresses "
                     "WHERE mailinglist_id = %s AND persona_id = ANY(%s)")
            params = (mailinglist_id, persona_ids)

            data = self.query_all(rs, query, params)

            ret = {e["persona_id"]: e["address"] for e in data if e["address"]}
            defaults = persona_ids - set(ret)

            # Get usernames for subscribers without explicit address.
            if not explicits_only:
                data = self.core.get_personas(rs, defaults)
                data = {
                    e["id"]: e["username"] for e in data.values()}
                ret.update(data)
            else:
                ret.update({p_id: None for p_id in defaults})

        return ret

    @access("ml", "droid_rklist")
    def get_subscription_address(self, rs, mailinglist_id, persona_id,
                                 explicits_only=False):
        """Return the subscription address for one persona and one mailinglist.

        This slightly differs for requesting another users subscription address
        and one's own, due to differing privilege requirements.

        Manual implementation of singularization of
        `get_subscription_addresses`, to make sure the parameters work.

        :type rs: :py:class:`cdedb.common.RequestState`
        :type mailinglist_id: int
        :type persona_id: int
        :type explicits_only: bool
        :rtype: str or None
        """

        if persona_id == rs.user.persona_id:
            mailinglist_id = affirm("id", mailinglist_id)
            persona_id = affirm("id", persona_id)

            query = ("SELECT address FROM ml.subscription_addresses "
                     "WHERE mailinglist_id = %s AND persona_id = %s")
            params = (mailinglist_id, persona_id)

            data = self.query_one(rs, query, params)

            if data:
                ret = data["address"]
            elif not explicits_only:
                ret = rs.user.username
            else:
                ret = None
            return ret
        else:
            # Validation is done inside.
            return unwrap(self.get_subscription_addresses(
                rs, mailinglist_id, persona_ids=(persona_id,),
                explicits_only=explicits_only))

    @access("ml")
    def get_persona_addresses(self, rs):
        """Get all confirmed email addresses for a user.

        This includes all subscription addresses as well as the username.

        :type rs: :py:class:`cdedb.common.RequestState`
        :rtype: {str}
        """
        query = ("SELECT DISTINCT address FROM ml.subscription_addresses "
                 "WHERE persona_id = %s")
        params = (rs.user.persona_id,)
        data = self.query_all(rs, query, params)
        ret = {e["address"] for e in data}
        ret.add(rs.user.username)
        return ret

    @access("ml")
    def is_subscribed(self, rs, persona_id, mailinglist_id):
        """Sugar coating around :py:meth:`get_user_subscriptions`.

        :type rs: :py:class:`cdedb.common.RequestState`
        :type persona_id: int
        :type mailinglist_id: int
        :rtype: bool
        """
        # validation is done inside
        sub_states = const.SubscriptionStates.subscribing_states()
        data = self.get_subscription(
            rs, persona_id, states=sub_states, mailinglist_id=mailinglist_id)
        return bool(data)

    @access("ml")
    def write_subscription_states(self, rs, mailinglist_id):
        """This takes care of writing implicit subscriptions to the db.

        This also checks the integrity of existing subscriptions.

        :type rs: :py:class:`cdedb.common.RequestState`
        :type mailinglist_id: int
        :rtype: int
        :return: default return code.
        """
        mailinglist_id = affirm("id", mailinglist_id)

        # States of current subscriptions we may touch.
        old_subscriber_states = {const.SubscriptionStates.implicit,
                                 const.SubscriptionStates.subscribed}
        # States of current subscriptions we may not touch.
        protected_states = {const.SubscriptionStates.unsubscribed,
                            const.SubscriptionStates.unsubscription_override,
                            const.SubscriptionStates.subscription_override}

        ret = 1
        with Atomizer(rs):
            ml = self.get_mailinglist(rs, mailinglist_id)
            atype = self.get_ml_type(rs, mailinglist_id)
            if not atype.is_relevant_admin(rs):
                raise PrivilegeError(n_("Not privileged."))

            if not atype.periodic_cleanup(rs, ml):
                return ret

            old_subscribers = self.get_subscription_states(
                rs, mailinglist_id, states=old_subscriber_states)
            # This is dependant on mailinglist type

            new_implicits = atype.get_implicit_subscribers(
                rs, self.backends, ml)

            # Check whether current subscribers may stay subscribed.
            # This is the case if they are still implicit subscribers of
            # the list or if `get_interaction_policy` says so.
            delete = []
            personas = self.core.get_personas(
                rs, set(old_subscribers) - new_implicits)
            for persona_id, persona in personas.items():
                may_subscribe = atype.get_interaction_policy(
                    rs, self.backends, mailinglist=ml, persona_id=persona_id)
                state = old_subscribers[persona_id]
                if (state == const.SubscriptionStates.implicit
                        or not may_subscribe
                        or may_subscribe.is_implicit()):
                    datum = {
                        'mailinglist_id': mailinglist_id,
                        'persona_id': persona_id,
                    }
                    # Log this to prevent confusion especially for team lists
                    self.ml_log(rs, const.MlLogCodes.cron_removed,
                                mailinglist_id, persona_id=persona_id)
                    delete.append(datum)

            # Remove those who may not stay subscribed.
            if delete:
                num = self._remove_subscriptions(rs, delete)
                ret *= num
                msg = "Removed {} subscribers from mailinglist {}."
                self.logger.info(msg.format(num, mailinglist_id))

            # Check whether any implicit subscribers need to be written.
            # This is the case if they are not already old subscribers and
            # they don't have a protected subscription.
            protected = self.get_subscription_states(
                rs, mailinglist_id, states=protected_states)
            write = set(new_implicits) - set(old_subscribers) - set(protected)

            # Set implicit subscriptions.
            data = [
                {
                    'mailinglist_id': mailinglist_id,
                    'persona_id': persona_id,
                    'subscription_state': const.SubscriptionStates.implicit,
                }
                for persona_id in write
            ]
            if data:
                self._set_subscriptions(rs, data)
                ret *= len(data)
                msg = "Added {} subscribers to mailinglist {}."
                self.logger.debug(msg.format(len(write), mailinglist_id))

        return ret

    @access("persona")
    def verify_existence(self, rs, address):
        """
        Check whether a mailinglist with the given address is known.

        :type rs: :py:class:`cdedb.common.RequestState`
        :type address: str
        :rtype: bool
        """
        address = affirm("email", address)

        query = "SELECT COUNT(*) AS num FROM ml.mailinglists WHERE address = %s"
        data = self.query_one(rs, query, (address,))
        return bool(data['num'])

    # Everythin beyond this point is for communication with the mailinglist
    # software, and should normally not be used otherwise.
    @access("droid_rklist")
    def export_overview(self, rs):
        """Get a summary of all existing mailing lists.

        This is used to setup the mailinglist software.

        :type rs: :py:class:`cdedb.common.RequestState`
        :rtype: [{str: object}]
        """
        query = "SELECT address, is_active FROM ml.mailinglists"
        data = self.query_all(rs, query, tuple())
        return data

    @access("droid_rklist")
    def export_one(self, rs, address):
        """Retrieve data about a specific mailinglist.

        This is invoked by the mailinglist software to query for the
        configuration of a specific mailinglist.

        Care has to be taken, to filter away any empty email addresses which
        may happen because they were unset in the backend.

        :type rs: :py:class:`cdedb.common.RequestState`
        :type address: str
        :rtype: {str: object}
        """
        address = affirm("email", address)
        with Atomizer(rs):
            query = "SELECT id FROM ml.mailinglists WHERE address = %s"
            mailinglist_id = self.query_one(rs, query, (address,))
            if not mailinglist_id:
                return None
            mailinglist_id = unwrap(mailinglist_id)
            mailinglist = unwrap(self.get_mailinglists(rs, (mailinglist_id,)))
            local_part, domain = mailinglist['address'].split('@')
            # We do not use self.core.get_personas since this triggers an
            # access violation. It would be quite tedious to fix this so
            # it's better to allow a small hack.
            query = "SELECT username FROM core.personas WHERE id = ANY(%s)"
            tmp = self.query_all(rs, query, (mailinglist['moderators'],))
            moderators = tuple(filter(None, (e['username'] for e in tmp)))
            # TODO fix this.
            subscribers = self.get_subscription_addresses(
                rs, mailinglist_id, explicits_only=True)
            defaults = {anid for anid in subscribers if not subscribers[anid]}
            tmp = self.query_all(rs, query, (defaults,))
            subscribers.update({e['username']: e['username'] for e in tmp})
            subscribers = tuple(filter(None, subscribers.values()))
            return {
                "listname": mailinglist['title'],
                "address": mailinglist['address'],
                "admin_address": "{}-owner@{}".format(local_part, domain),
                "sender": mailinglist['address'],
                # "footer" will be set in the frontend
                # FIXME "prefix" currently not supported
                "size_max": mailinglist['maxsize'],
                "moderators": moderators,
                "subscribers": subscribers,
                "whitelist": mailinglist['whitelist'],
            }

    @access("droid_rklist")
    def oldstyle_mailinglist_config_export(self, rs):
        """
        mailinglist_config_export() - get config information about all lists

        Get configuration information for all lists which are needed
        for autoconfiguration. See the description of table mailinglist
        for the meaning of the entries in the dict returned.

        :rtype: [{'address' : unicode, 'inactive' : bool,
                  'maxsize' : int or None, 'mime' : bool or None}]
        """
        query = glue("SELECT address, NOT is_active AS inactive, maxsize,",
                     "attachment_policy AS mime FROM ml.mailinglists")
        data = self.query_all(rs, query, tuple())
        COMPAT_MAP = {
            const.AttachmentPolicy.allow: False,
            const.AttachmentPolicy.pdf_only: None,
            const.AttachmentPolicy.forbid: True,
        }
        for entry in data:
            entry['mime'] = COMPAT_MAP[entry['mime']]
        return data

    @access("droid_rklist")
    def oldstyle_mailinglist_export(self, rs, address):
        """
        mailinglist_export() - get export information about a list

        This function returns a dict containing all necessary fields
        for the mailinglist software to run the list with the list
        address @address.

        :type rs: :py:class:`cdedb.common.RequestState`
        :type address: unicode
        :rtype: {'listname' : unicode, 'address' : unicode,
                 'sender' : unicode, 'list-unsubscribe' : unicode,
                 'list-subscribe' : unicode, 'list-owner' : unicode,
                 'moderators' : [unicode, ...],
                 'subscribers' : [unicode, ...],
                 'whitelist' : [unicode, ...]}
        """
        address = affirm("email", address)
        with Atomizer(rs):
            query = "SELECT id FROM ml.mailinglists WHERE address = %s"
            mailinglist_id = self.query_one(rs, query, (address,))
            if not mailinglist_id:
                return None
            mailinglist_id = unwrap(mailinglist_id)
            mailinglist = unwrap(self.get_mailinglists(rs, (mailinglist_id,)))
            local_part, domain = mailinglist['address'].split('@')
            envelope = local_part + u"-bounces@" + domain
            # We do not use self.core.get_personas since this triggers an
            # access violation. It would be quite tedious to fix this so
            # it's better to allow a small hack.
            query = "SELECT username FROM core.personas WHERE id = ANY(%s)"
            tmp = self.query_all(rs, query, (mailinglist['moderators'],))
            moderators = tuple(filter(None, (e['username'] for e in tmp)))
            # TODO fix this.
            subscribers = self.get_subscription_addresses(
                rs, mailinglist_id, explicits_only=True)
            defaults = {anid for anid in subscribers if not subscribers[anid]}
            tmp = self.query_all(rs, query, (defaults,))
            subscribers.update({e['username']: e['username'] for e in tmp})
            subscribers = tuple(filter(None, subscribers.values()))
            mod_policy = const.ModerationPolicy
            if mailinglist['mod_policy'] == mod_policy.unmoderated:
                whitelist = ['*']
            else:
                whitelist = list(mailinglist['whitelist'])
                if mailinglist['mod_policy'] == mod_policy.non_subscribers:
                    whitelist.append('.')
            return {
                'listname': mailinglist['subject_prefix'],
                'address': mailinglist['address'],
                'moderators': moderators,
                'subscribers': subscribers,
                'whitelist': whitelist,
                'sender': envelope,
                'list-unsubscribe': u"https://db.cde-ev.de/",
                'list-subscribe': u"https://db.cde-ev.de/",
                'list-owner': u"https://db.cde-ev.de/",
            }

    @access("droid_rklist")
    def oldstyle_modlist_export(self, rs, address):
        """
        mod_export() - get export information for moderators' list

        This function returns a dict containing all necessary fields
        for the mailinglist software to run a list for the moderators
        of the list with address @address.

        :type rs: :py:class:`cdedb.common.RequestState`
        :type address: unicode
        :rtype: {'listname' : unicode, 'address' : unicode,
                 'sender' : unicode, 'list-unsubscribe' : unicode,
                 'list-subscribe' : unicode, 'list-owner' : unicode,
                 'moderators' : [unicode, ...],
                 'subscribers' : [unicode, ...],
                 'whitelist' : [unicode, ...]}
        """
        address = affirm("email", address)
        with Atomizer(rs):
            query = "SELECT id FROM ml.mailinglists WHERE address = %s"
            mailinglist_id = self.query_one(rs, query, (address,))
            if not mailinglist_id:
                return None
            mailinglist_id = unwrap(mailinglist_id)
            mailinglist = unwrap(self.get_mailinglists(rs, (mailinglist_id,)))
            local_part, domain = mailinglist['address'].split('@')
            # We do not use self.core.get_personas since this triggers an
            # access violation. It would be quite tedious to fix this so
            # it's better to allow a small hack.
            query = "SELECT username FROM core.personas WHERE id = ANY(%s)"
            tmp = self.query_all(rs, query, (mailinglist['moderators'],))
            moderators = tuple(filter(None, (e['username'] for e in tmp)))
            return {
                'listname': mailinglist['subject_prefix'],
                'address': mailinglist['address'],
                'moderators': moderators,
                'subscribers': moderators,
                'whitelist': ['*'],
                'sender': "cdedb-doublebounces@cde-ev.de",
                'list-unsubscribe': u"https://db.cde-ev.de/",
                'list-subscribe': u"https://db.cde-ev.de/",
                'list-owner': u"https://db.cde-ev.de/",
            }

    @access("droid_rklist")
    def oldstyle_bounce(self, rs, address, error):
        address = affirm("email", address)
        error = affirm("int", error)
        with Atomizer(rs):
            # We do not use self.core.get_personas since this triggers an
            # access violation. It would be quite tedious to fix this so
            # it's better to allow a small hack.
            query = glue("SELECT id, username FROM core.personas",
                         "WHERE username = lower(%s)")
            data = self.query_all(rs, query, (address,))
            if not data:
                return None
            reasons = {1: "Ungültige E-Mail",
                       2: "Postfach voll.",
                       3: "Anderes Problem."}
            line = "E-Mail-Adresse '{}' macht Probleme - {} - {}".format(
                address, reasons.get(error, "Unbekanntes Problem."),
                now().date().isoformat())
            self.ml_log(rs, const.MlLogCodes.email_trouble, None,
                        persona_id=unwrap(data)['id'], additional_info=line)
            return True<|MERGE_RESOLUTION|>--- conflicted
+++ resolved
@@ -598,8 +598,6 @@
         return new_id
 
     @access("ml")
-<<<<<<< HEAD
-=======
     def validate_address(self, rs, data):
         """Construct the complete address and check for duplicates.
 
@@ -616,8 +614,7 @@
             raise ValueError(n_("Non-unique mailinglist name"))
         return address
 
-    @access("ml_admin")
->>>>>>> 236ab36a
+    @access("ml")
     def delete_mailinglist_blockers(self, rs, mailinglist_id):
         """Determine what blocks a mailinglist from being deleted.
 
