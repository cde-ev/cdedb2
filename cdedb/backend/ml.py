--- conflicted
+++ resolved
@@ -426,7 +426,6 @@
             if not self.core.verify_personas(rs, persona_ids, {"ml"}):
                 raise ValueError(n_("Some of these users are not ml users."))
 
-<<<<<<< HEAD
             for anid in xsorted(persona_ids):
                 new_mod = {
                     'persona_id': anid,
@@ -436,24 +435,6 @@
                 r = self.sql_insert(rs, "ml.moderators", new_mod,
                                     drop_on_conflict=True)
                 if r:
-=======
-            if not self.may_manage(rs, mailinglist_id):
-                raise PrivilegeError("Not privileged.")
-            current = self.get_mailinglist(rs, mailinglist_id)
-
-            existing = current['moderators']
-            new = moderators - existing
-            deleted = existing - moderators
-            if not new and not deleted:
-                return -1
-            if new:
-                for anid in mixed_existence_sorter(new):
-                    new_mod = {
-                        'persona_id': anid,
-                        'mailinglist_id': mailinglist_id,
-                    }
-                    ret *= self.sql_insert(rs, "ml.moderators", new_mod)
->>>>>>> be9a84b4
                     self.ml_log(rs, const.MlLogCodes.moderator_added, mailinglist_id,
                                 persona_id=anid, change_note=change_note)
                 ret *= r
@@ -503,7 +484,6 @@
             'mailinglist_id': mailinglist_id,
         }
         with Atomizer(rs):
-<<<<<<< HEAD
             ret = self.sql_insert(rs, "ml.whitelist", new_white,
                                   drop_on_conflict=True)
             if ret:
@@ -528,29 +508,6 @@
             if ret:
                 self.ml_log(rs, const.MlLogCodes.whitelist_removed,
                             mailinglist_id, change_note=address)
-=======
-            current = self.get_mailinglist(rs, mailinglist_id)
-
-            existing = current['whitelist']
-            new = whitelist - existing
-            deleted = existing - whitelist
-            if new:
-                for address in new:
-                    new_white = {
-                        'address': address,
-                        'mailinglist_id': mailinglist_id,
-                    }
-                    ret *= self.sql_insert(rs, "ml.whitelist", new_white)
-                    self.ml_log(rs, const.MlLogCodes.whitelist_added,
-                                mailinglist_id, change_note=address)
-            if deleted:
-                query = ("DELETE FROM ml.whitelist"
-                         " WHERE address = ANY(%s) AND mailinglist_id = %s")
-                ret *= self.query_exec(rs, query, (deleted, mailinglist_id))
-                for address in deleted:
-                    self.ml_log(rs, const.MlLogCodes.whitelist_removed,
-                                mailinglist_id, change_note=address)
->>>>>>> be9a84b4
         return ret
 
     def _ml_type_transition(self, rs: RequestState, mailinglist_id: int,
