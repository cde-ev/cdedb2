#!/usr/bin/env python3

"""The ml backend provides mailing lists. This provides services to the
event and assembly realm in the form of specific mailing lists.
"""
from datetime import datetime
from typing import Any, Collection, Dict, List, Optional, Set, Tuple, cast, overload

from typing_extensions import Protocol

import cdedb.database.constants as const
import cdedb.ml_type_aux as ml_type
import cdedb.validationtypes as vtypes
from cdedb.backend.assembly import AssemblyBackend
from cdedb.backend.common import (
    AbstractBackend, access, affirm_array_validation as affirm_array,
    affirm_set_validation as affirm_set, affirm_validation_typed as affirm,
    internal, singularize,
)
from cdedb.backend.event import EventBackend
from cdedb.common import (
    MAILINGLIST_FIELDS, MOD_ALLOWED_FIELDS, PRIVILEGED_MOD_ALLOWED_FIELDS, CdEDBLog,
    CdEDBObject, CdEDBObjectMap, DefaultReturnCode, DeletionBlockers, PathLike,
    PrivilegeError, RequestState, SubscriptionActions, SubscriptionError,
    implying_realms, make_proxy, mixed_existence_sorter, n_, now, unwrap, ADMIN_KEYS,
)
from cdedb.database.connection import Atomizer
from cdedb.ml_type_aux import MLType, MLTypeLike
from cdedb.query import Query, QueryOperators

SubStates = Collection[const.SubscriptionStates]


class MlBackend(AbstractBackend):
    """Take note of the fact that some personas are moderators and thus have
    additional actions available."""
    realm = "ml"

    def __init__(self, configpath: PathLike = None):
        super().__init__(configpath)
        self.event = make_proxy(EventBackend(configpath), internal=True)
        self.assembly = make_proxy(AssemblyBackend(configpath), internal=True)
        self.backends = ml_type.BackendContainer(
            core=self.core, event=self.event, assembly=self.assembly)

    @classmethod
    def is_admin(cls, rs: RequestState) -> bool:
        return super().is_admin(rs)

    @access("ml")
    def get_ml_type(self, rs: RequestState, mailinglist_id: int) -> MLType:
        mailinglist_id = affirm(vtypes.ID, mailinglist_id)
        data = self.sql_select_one(
            rs, "ml.mailinglists", ("ml_type",), mailinglist_id)
        if not data:
            raise ValueError(n_("Unknown mailinglist_id."))
        return ml_type.get_type(data['ml_type'])

    @overload
    def is_relevant_admin(self, rs: RequestState, *,
                          mailinglist: CdEDBObject) -> bool: ...

    @overload
    def is_relevant_admin(self, rs: RequestState, *,
                          mailinglist_id: int) -> bool: ...

    @access("ml")
    def is_relevant_admin(self, rs: RequestState, *,
                          mailinglist: CdEDBObject = None,
                          mailinglist_id: int = None) -> bool:
        """Check if the user is a relevant admin for a mailinglist.

        Exactly one of the inputs should be provided.
        """
        if mailinglist is None:
            if mailinglist_id is None:
                raise ValueError(n_("No mailinglist specified."))
            atype = self.get_ml_type(rs, mailinglist_id)
        else:
            if mailinglist_id is not None:
                if mailinglist['id'] != mailinglist_id:
                    raise ValueError(n_("Different mailinglists specified."))
            atype = ml_type.get_type(mailinglist['ml_type'])
        return atype.is_relevant_admin(rs.user)

    @access("ml")
    def is_moderator(self, rs: RequestState, ml_id: int,
                     privileged: bool = False) -> bool:
        """Check for moderator privileges as specified in the ml.moderators
        table.

        :param privileged: Whether or not to check if the moderator is in the
            pool of privileged moderators. Delegated to
            `MailinglistType.is_privileged_moderator`.
        """
        ml_id = affirm(vtypes.ID, ml_id)

        is_moderator = ml_id in rs.user.moderator
        if privileged:
            atype = self.get_ml_type(rs, ml_id)
            ml = self.get_mailinglist(rs, ml_id)
            is_privileged = atype.is_privileged_moderator(rs, self.backends, ml)
            is_moderator = is_moderator and is_privileged

        return is_moderator

    @access("ml")
    def may_manage(self, rs: RequestState, mailinglist_id: int,
                   privileged: bool = False) -> bool:
        """Check whether a user is allowed to manage a given mailinglist.

        :param privileged: See `MlBackend.is_moderator`.
        """
        mailinglist_id = affirm(vtypes.ID, mailinglist_id)

        return (self.is_moderator(rs, mailinglist_id, privileged=privileged)
                or self.is_relevant_admin(rs, mailinglist_id=mailinglist_id))

    @access("ml")
    def get_available_types(self, rs: RequestState,
                            ) -> Set[const.MailinglistTypes]:
        """Get a list of MailinglistTypes, the user is allowed to manage.
        """
        ret = {enum_member for enum_member, atype in ml_type.TYPE_MAP.items()
               if atype.is_relevant_admin(rs.user)}
        return ret

    @overload
    def get_interaction_policy(self, rs: RequestState, persona_id: int, *,
                               mailinglist: CdEDBObject) -> ml_type.MIPol:
        pass

    @overload
    def get_interaction_policy(self, rs: RequestState, persona_id: int, *,
                               mailinglist_id: int) -> ml_type.MIPol:
        pass

    @access("ml")
    def get_interaction_policy(self, rs: RequestState, persona_id: int, *,
                               mailinglist: CdEDBObject = None,
                               mailinglist_id: int = None) -> ml_type.MIPol:
        """What may the user do with a mailinglist. Be aware, that this does
        not take unsubscribe overrides into account.

        If the mailinglist is available to the caller, they should pass it,
        otherwise it will be retrieved from the database.
        """
        # TODO put these checks in an atomizer?
        if mailinglist is None and mailinglist_id is None:
            raise ValueError("No input specified")
        elif mailinglist is not None and mailinglist_id is not None:
            raise ValueError("Too many inputs specified")
        elif mailinglist_id:
            mailinglist_id = affirm(vtypes.ID, mailinglist_id)
            mailinglist = self.get_mailinglist(rs, mailinglist_id)

        persona_id = affirm(vtypes.ID, persona_id)
        ml = cast(CdEDBObject,
                  affirm(vtypes.Mailinglist, mailinglist, _allow_readonly=True))

        if not (rs.user.persona_id == persona_id
                or self.may_manage(rs, ml['id'], privileged=True)):
            raise PrivilegeError(n_("Not privileged."))

        return self.get_ml_type(rs, ml["id"]).get_interaction_policy(
            rs, self.backends, ml, persona_id)

    @access("ml")
    def filter_personas_by_policy(self, rs: RequestState, ml: CdEDBObject,
                                  data: Collection[CdEDBObject],
                                  allowed_pols: Collection[
                                      const.MailinglistInteractionPolicy],
                                  ) -> Tuple[CdEDBObject, ...]:
        """Restrict persona sample to eligibles.

        This additional endpoint checking for interaction policies is
        supposed to only be used for
        `cdedb.frontend.core.select_persona()`, to reduce the amount
        of necessary database queries.

        :param data: Return of the persona select query
        :return: Tuple of personas whose interaction policies are in
            allowed_pols
        """
        affirm(vtypes.Mailinglist, ml, _allow_readonly=True)
        affirm_set(const.MailinglistInteractionPolicy, allowed_pols)

        # persona_ids are validated inside get_personas
        persona_ids = tuple(e['id'] for e in data)
        atype = ml_type.get_type(ml['ml_type'])
        persona_policies = atype.get_interaction_policies(
            rs, self.backends, ml, persona_ids)
        return tuple(e for e in data
                     if persona_policies[e['id']] in allowed_pols)

    @access("ml")
    def may_view(self, rs: RequestState, ml: CdEDBObject) -> bool:
        """Helper to determine whether a persona may view a mailinglist.

        :type: bool
        """
        is_subscribed = bool(self.get_subscription(
            rs, rs.user.persona_id, mailinglist_id=ml["id"],
            states=const.SubscriptionStates.subscribing_states()))
        return (is_subscribed or self.get_ml_type(rs, ml["id"]).may_view(rs)
                or ml["id"] in rs.user.moderator)

    @access("persona")
    def moderator_infos(self, rs: RequestState, persona_ids: Collection[int]
                        ) -> Dict[int, Set[int]]:
        """List mailing lists moderated by specific personas."""
        persona_ids = affirm_set(vtypes.ID, persona_ids)
        data = self.sql_select(
            rs, "ml.moderators", ("persona_id", "mailinglist_id"), persona_ids,
            entity_key="persona_id")
        ret = {}
        for anid in persona_ids:
            ret[anid] = {x['mailinglist_id'] for x in data if x['persona_id'] == anid}
        return ret

    class _ModeratorInfoProtocol(Protocol):
        def __call__(self, rs: RequestState, persona_id: int) -> Set[int]: ...
    moderator_info: _ModeratorInfoProtocol = singularize(
        moderator_infos, "persona_ids", "persona_id")

    def ml_log(self, rs: RequestState, code: const.MlLogCodes,
               mailinglist_id: Optional[int], persona_id: Optional[int] = None,
               change_note: Optional[str] = None, atomized: bool = True
               ) -> DefaultReturnCode:
        """Make an entry in the log.

        See
        :py:meth:`cdedb.backend.common.AbstractBackend.generic_retrieve_log`.

        :param atomized: Whether this function should enforce an atomized context
            to be present.
        """
        if rs.is_quiet:
            return 0
        # To ensure logging is done if and only if the corresponding action happened,
        # we require atomization by default.
        if atomized:
            self.affirm_atomized_context(rs)
        new_log = {
            "code": code,
            "mailinglist_id": mailinglist_id,
            "submitted_by": rs.user.persona_id,
            "persona_id": persona_id,
            "change_note": change_note,

        }
        return self.sql_insert(rs, "ml.log", new_log)

    @access("ml")
    def retrieve_log(self, rs: RequestState,
                     codes: Optional[Collection[const.MlLogCodes]] = None,
                     mailinglist_ids: Optional[Collection[int]] = None,
                     offset: Optional[int] = None, length: Optional[int] = None,
                     persona_id: Optional[int] = None,
                     submitted_by: Optional[int] = None,
                     change_note: Optional[str] = None,
                     time_start: Optional[datetime] = None,
                     time_stop: Optional[datetime] = None) -> CdEDBLog:
        """Get recorded activity.

        To support relative admins, this is the only retrieve_log function
        which allows to query a list for entity_ids.

        See
        :py:meth:`cdedb.backend.common.AbstractBackend.generic_retrieve_log`.
        """
        mailinglist_ids = affirm_set(vtypes.ID, mailinglist_ids or set())
        if not (self.is_admin(rs) or (mailinglist_ids
                and all(self.may_manage(rs, ml_id)
                        for ml_id in mailinglist_ids))):
            raise PrivilegeError(n_("Not privileged."))
        return self.generic_retrieve_log(
            rs, const.MlLogCodes, "mailinglist", "ml.log", codes=codes,
            entity_ids=mailinglist_ids, offset=offset, length=length,
            persona_id=persona_id, submitted_by=submitted_by,
            change_note=change_note, time_start=time_start,
            time_stop=time_stop)

    @access("core_admin", "ml_admin")
    def submit_general_query(self, rs: RequestState,
                             query: Query) -> Tuple[CdEDBObject, ...]:
        """Realm specific wrapper around
        :py:meth:`cdedb.backend.common.AbstractBackend.general_query`.`
        """
        query = affirm(Query, query)
        if query.scope == "qview_persona":
            # Include only un-archived ml users.
            query.constraints.append(("is_ml_realm", QueryOperators.equal,
                                      True))
            query.constraints.append(("is_archived", QueryOperators.equal,
                                      False))
            query.spec["is_ml_realm"] = "bool"
            query.spec["is_archived"] = "bool"
            # Exclude users of any higher realm (implying event)
            for realm in implying_realms('ml'):
                query.constraints.append(
                    ("is_{}_realm".format(realm), QueryOperators.equal, False))
                query.spec["is_{}_realm".format(realm)] = "bool"
        else:
            raise RuntimeError(n_("Bad scope."))
        return self.general_query(rs, query)

    @access("ml")
    def list_mailinglists(self, rs: RequestState, active_only: bool = True,
                          managed: str = None) -> Dict[int, str]:
        """List all mailinglists you may view

        :param active_only: Toggle wether inactive lists should be included.
        :param managed: Valid values:

            * None:         no additional filter
            * admin:        list only lists administrated
            * managed:      list only lists moderated or administrated
        :returns: Mapping of mailinglist ids to titles.
        """
        active_only = affirm(bool, active_only)
        query = "SELECT id, title FROM ml.mailinglists"
        constraints = []
        params: List[Any] = []
        if active_only:
            constraints.append("is_active = True")

        if constraints:
            query += " WHERE " + " AND ".join(constraints)

        with Atomizer(rs):
            data = self.query_all(rs, query, params)
            # Get additional information to find out if we can view these lists
            ml_ids = [e['id'] for e in data]
            mailinglists = self.get_mailinglists(rs, ml_ids)
            ret = {e['id']: e['title'] for e in data}

        # Filter the  list returned depending on value of managed
        # Admins can administrate and view anything
        if self.is_admin(rs):
            return ret
        if managed == 'admin':
            return {k: v for k, v in ret.items()
                    if self.is_relevant_admin(rs, mailinglist_id=k)}
        if managed == 'managed':
            return {k: v for k, v in ret.items()
                    if self.may_manage(rs, mailinglist_id=k)}
        else:
            return {k: v for k, v in ret.items()
                    if self.may_view(rs, mailinglists[k])}

    def list_mailinglist_addresses(self, rs: RequestState) -> Dict[int, str]:
        """List all mailinglist adresses

        This is for the purpose of preventing duplicate mail adresses,
        so it lists mail adresses even if you can not see the corresponding
        mailinglists.

        :returns: Mapping of mailinglist ids to titles.
        """
        query = "SELECT id, address FROM ml.mailinglists"
        data = self.query_all(rs, query, [])
        return {e['id']: e['address'] for e in data}

    @access("ml", "droid")
    def get_mailinglists(self, rs: RequestState, mailinglist_ids: Collection[int]
                         ) -> CdEDBObjectMap:
        """Retrieve data for some mailinglists.

        This provides the following additional attributes:

        * moderators,
        * whitelist.
        """
        mailinglist_ids = affirm_set(vtypes.ID, mailinglist_ids)
        with Atomizer(rs):
            data = self.sql_select(rs, "ml.mailinglists", MAILINGLIST_FIELDS,
                                   mailinglist_ids)
            ret = {e['id']: e for e in data}
            # Maybe more elegant than using get_ml_type?
            # for k in ret:
            #    ret[k]['type'] = ml_type.TYPE_MAP[ret[k]['ml_type']]
            data = self.sql_select(
                rs, "ml.moderators", ("persona_id", "mailinglist_id"), mailinglist_ids,
                entity_key="mailinglist_id")
            for anid in mailinglist_ids:
                moderators = {d['persona_id']
                              for d in data if d['mailinglist_id'] == anid}
                if 'moderators' in ret[anid]:
                    raise RuntimeError()
                ret[anid]['moderators'] = moderators
            data = self.sql_select(
                rs, "ml.whitelist", ("address", "mailinglist_id"), mailinglist_ids,
                entity_key="mailinglist_id")
            for anid in mailinglist_ids:
                whitelist = {d['address'] for d in data if d['mailinglist_id'] == anid}
                if 'whitelist' in ret[anid]:
                    raise RuntimeError()
                ret[anid]['whitelist'] = whitelist
            for anid in mailinglist_ids:

                ret[anid]['domain_str'] = str(const.MailinglistDomain(
                    ret[anid]['domain']))
                ret[anid]['ml_type_class'] = ml_type.TYPE_MAP[ret[anid]['ml_type']]
        return ret

    class _GetMailinglistProtocol(Protocol):
        def __call__(self, rs: RequestState, mailinglist_id: int) -> CdEDBObject: ...
    get_mailinglist: _GetMailinglistProtocol = singularize(get_mailinglists)

    @access("ml")
    def set_moderators(self, rs: RequestState, mailinglist_id: int,
                       moderators: Collection[int], change_note: Optional[str] = None
                       ) -> DefaultReturnCode:
        """Set moderators of a mailinglist.

        A complete set must be passed, which will superseed the current set.

<<<<<<< HEAD
        This may also be used by moderators.
=======
        Contrary to `set_mailinglist` this may be used by moderators.
>>>>>>> 5acff3ab
        """
        mailinglist_id = affirm(vtypes.ID, mailinglist_id)
        moderators = affirm_set(vtypes.ID, moderators)
        if not moderators:
            raise ValueError(n_("Cannot remove all moderators."))

        ret = 1
        with Atomizer(rs):
            if not self.core.verify_ids(rs, moderators, is_archived=False):
                raise ValueError(n_(
                    "Some of these users do not exist or are archived."))
            if not self.core.verify_personas(rs, moderators, {"ml"}):
                raise ValueError(n_("Some of these users are not ml users."))

            if not self.may_manage(rs, mailinglist_id):
                raise PrivilegeError("Not privileged.")
            current = unwrap(self.get_mailinglists(rs, (mailinglist_id,)))

            existing = current['moderators']
            new = moderators - existing
            deleted = existing - moderators
            if not new and not deleted:
                return -1
            if new:
                for anid in mixed_existence_sorter(new):
                    new_mod = {
                        'persona_id': anid,
                        'mailinglist_id': mailinglist_id,
                    }
                    ret *= self.sql_insert(rs, "ml.moderators", new_mod)
                    self.ml_log(rs, const.MlLogCodes.moderator_added, mailinglist_id,
                                persona_id=anid, change_note=change_note)
            if deleted:
                query = ("DELETE FROM ml.moderators"
                         " WHERE persona_id = ANY(%s) AND mailinglist_id = %s")
                ret *= self.query_exec(rs, query, (deleted, mailinglist_id))
                for anid in mixed_existence_sorter(deleted):
                    self.ml_log(rs, const.MlLogCodes.moderator_removed, mailinglist_id,
                                persona_id=anid, change_note=change_note)
        return ret

    @access("ml")
    def set_whitelist(self, rs: RequestState, mailinglist_id: int,
                      whitelist: Collection[str]) -> DefaultReturnCode:
        """Set whitelist of a mailinglist.

        A complete set must be passed, which will superseed the current set.

        Contrary to `set_mailinglist` this may be used by moderators.
        """
        mailinglist_id = affirm(vtypes.ID, mailinglist_id)
        whitelist = affirm_set(str, whitelist)

        if not self.may_manage(rs, mailinglist_id):
            raise PrivilegeError(n_("Not privileged."))

        ret = 1
        with Atomizer(rs):
            current = unwrap(self.get_mailinglists(rs, (mailinglist_id,)))

            existing = current['whitelist']
            new = whitelist - existing
            deleted = existing - whitelist
            if new:
                for address in new:
                    new_white = {
                        'address': address,
                        'mailinglist_id': mailinglist_id,
                    }
                    ret *= self.sql_insert(rs, "ml.whitelist", new_white)
                    self.ml_log(rs, const.MlLogCodes.whitelist_added,
                                mailinglist_id, change_note=address)
            if deleted:
                query = ("DELETE FROM ml.whitelist"
                         " WHERE address = ANY(%s) AND mailinglist_id = %s")
                ret *= self.query_exec(rs, query, (deleted, mailinglist_id))
                for address in deleted:
                    self.ml_log(rs, const.MlLogCodes.whitelist_removed,
                                mailinglist_id, change_note=address)
        return ret

    def _ml_type_transition(self, rs: RequestState, mailinglist_id: int,
                            old_type: MLTypeLike,
                            new_type: MLTypeLike) -> DefaultReturnCode:
        old_type = ml_type.get_type(old_type)
        new_type = ml_type.get_type(new_type)
        # implicitly atomized context.
        self.affirm_atomized_context(rs)
        obsolete_fields = (
            old_type.get_additional_fields().keys()
            - new_type.get_additional_fields().keys()
        )
        if obsolete_fields:
            setter = ", ".join(f"{f} = DEFAULT" for f in obsolete_fields)
            query = f"UPDATE ml.mailinglists SET {setter} WHERE id = %s"
            params = (mailinglist_id,)
            return self.query_exec(rs, query, params)
        else:
            return 1

    @access("ml")
    def set_mailinglist(self, rs: RequestState,
                        data: CdEDBObject) -> DefaultReturnCode:
        """Update some keys of a mailinglist.

        If the keys 'moderators' or 'whitelist' are present you have to pass
        the complete set of moderator IDs or whitelisted addresses, which
        will superseed the current list.

        If the new mailinglist type does not allow unsubscription,
        all unsubscriptions are dropped without exception.

        This requires different levels of access depending on what change is
        made. Most attributes of the mailinglist may set by moderators, but for
        some you need admin privileges.
        """
        data = affirm(vtypes.Mailinglist, data)

        ret = 1
        with Atomizer(rs):
            current = unwrap(self.get_mailinglists(rs, (data['id'],)))
            changed = {k for k, v in data.items()
                       if k not in current or v != current[k]}
            is_admin = self.is_relevant_admin(rs, mailinglist=current)
            is_moderator = self.is_moderator(rs, current['id'])
            is_privileged_mod = self.is_moderator(rs, current['id'],
                                                  privileged=True)
            # determinate if changes are permitted
            if not is_admin:
                if not is_moderator:
                    raise PrivilegeError(n_(
                        "Need to be moderator or admin to change mailinglist."))
                if not changed <= PRIVILEGED_MOD_ALLOWED_FIELDS:
                    raise PrivilegeError(n_("Need to be admin to change this."))
                if not (changed <= MOD_ALLOWED_FIELDS or is_privileged_mod):
                    raise PrivilegeError(n_(
                        "Need to be privileged moderator to change this."))

            mdata = {k: v for k, v in data.items() if k in MAILINGLIST_FIELDS}
            if len(mdata) > 1:
                mdata['address'] = self.validate_address(
                    rs, dict(current, **mdata))
                ret *= self.sql_update(rs, "ml.mailinglists", mdata)
                self.ml_log(rs, const.MlLogCodes.list_changed, data['id'])
            if data.get('moderators'):
                ret *= self.set_moderators(rs, data['id'], data['moderators'])
            if data.get('whitelist'):
                ret *= self.set_whitelist(rs, data['id'], data['whitelist'])
            if 'ml_type' in changed:
                # Check if privileges allow new state of the mailinglist.
                if not self.is_relevant_admin(rs, mailinglist_id=data['id']):
                    raise PrivilegeError("Not privileged to make this change.")
                if not ml_type.TYPE_MAP[data['ml_type']].allow_unsub:
                    # Delete all unsubscriptions for mandatory list.
                    query = ("DELETE FROM ml.subscription_states "
                             "WHERE mailinglist_id = %s "
                             "AND subscription_state = ANY(%s)")
                    # noinspection PyTypeChecker
                    params = (data['id'], set(const.SubscriptionStates) -
                              const.SubscriptionStates.subscribing_states())
                    self.query_exec(rs, query, params)
                ret *= self._ml_type_transition(
                    rs, data['id'], old_type=current['ml_type'],
                    new_type=data['ml_type'])

            # only privileged moderators and admins can make subscription state
            # related changes.
            if is_admin or is_privileged_mod:
                ret *= self.write_subscription_states(rs, data['id'])
        return ret

    @access("ml")
    def create_mailinglist(self, rs: RequestState,
                           data: CdEDBObject) -> DefaultReturnCode:
        """Make a new mailinglist.

        :returns: the id of the new mailinglist
        """
        data = affirm(vtypes.Mailinglist, data, creation=True)
        data['address'] = self.validate_address(rs, data)
        if not self.is_relevant_admin(rs, mailinglist=data):
            raise PrivilegeError("Not privileged to create mailinglist of this "
                                 "type.")
        with Atomizer(rs):
            mdata = {k: v for k, v in data.items() if k in MAILINGLIST_FIELDS}
            new_id = self.sql_insert(rs, "ml.mailinglists", mdata)
            self.ml_log(rs, const.MlLogCodes.list_created, new_id)
            if data.get("moderators"):
                self.set_moderators(rs, new_id, data["moderators"])
            if data.get("whitelist"):
                self.set_whitelist(rs, new_id, data["whitelist"])
            self.write_subscription_states(rs, new_id)
        return new_id

    @access("ml")
    def validate_address(self, rs: RequestState, data: CdEDBObject) -> str:
        """Construct the complete address and check for duplicates.

        :returns: the id of the new mailinglist
        """
        address = ml_type.get_full_address(data)
        addresses = self.list_mailinglist_addresses(rs)
        # address can either be free or taken by the current mailinglist
        if (address in addresses.values()
                and address != addresses.get(data.get('id', 0))):
            raise ValueError(n_("Non-unique mailinglist name"))
        return address

    @access("ml")
    def delete_mailinglist_blockers(self, rs: RequestState,
                                    mailinglist_id: int) -> DeletionBlockers:
        """Determine what blocks a mailinglist from being deleted.

        Possible blockers:

        * subscriptions: A subscription to the mailinglist.
        * addresses: A non-default subscribtion address for the mailinglist.
        * whitelist: An entry on the whitelist of the mailinglist.
        * moderator: A moderator of the mailinglist.
        * log: A log entry for the mailinglist.

        :return: List of blockers, separated by type. The values of the dict
            are the ids of the blockers.
        """
        mailinglist_id = affirm(vtypes.ID, mailinglist_id)
        if not self.is_relevant_admin(rs, mailinglist_id=mailinglist_id):
            raise PrivilegeError(n_("Not privileged."))
        blockers = {}

        subscriptions = self.sql_select(
            rs, "ml.subscription_states", ("id",), (mailinglist_id,),
            entity_key="mailinglist_id")
        if subscriptions:
            blockers["subscriptions"] = [e["id"] for e in subscriptions]

        addresses = self.sql_select(
            rs, "ml.subscription_addresses", ("id",), (mailinglist_id,),
            entity_key="mailinglist_id")
        if addresses:
            blockers["addresses"] = [e["id"] for e in addresses]

        whitelist = self.sql_select(
            rs, "ml.whitelist", ("id",), (mailinglist_id,),
            entity_key="mailinglist_id")
        if whitelist:
            blockers["whitelist"] = [e["id"] for e in whitelist]

        moderators = self.sql_select(
            rs, "ml.moderators", ("id",), (mailinglist_id,),
            entity_key="mailinglist_id")
        if moderators:
            blockers["moderators"] = [e["id"] for e in moderators]

        log = self.sql_select(
            rs, "ml.log", ("id",), (mailinglist_id,),
            entity_key="mailinglist_id")
        if log:
            blockers["log"] = [e["id"] for e in log]

        return blockers

    @access("ml")
    def delete_mailinglist(self, rs: RequestState, mailinglist_id: int,
                           cascade: Collection[str] = None,
                           ) -> DefaultReturnCode:
        """Remove a mailinglist.

        :param cascade: Specify which deletion blockers to cascadingly
            remove or ignore. If None or empty, cascade none.
        """
        mailinglist_id = affirm(vtypes.ID, mailinglist_id)
        if not self.is_relevant_admin(rs, mailinglist_id=mailinglist_id):
            raise PrivilegeError(n_("Not privileged."))
        blockers = self.delete_mailinglist_blockers(rs, mailinglist_id)
        if not cascade:
            cascade = set()
        cascade = affirm_set(str, cascade)
        cascade = cascade & blockers.keys()
        if blockers.keys() - cascade:
            raise ValueError(n_("Deletion of %(type)s blocked by %(block)s."),
                             {
                                 "type": "mailinglist",
                                 "block": blockers.keys() - cascade,
                             })

        ret = 1
        with Atomizer(rs):
            if cascade:
                if "subscriptions" in cascade:
                    ret *= self.sql_delete(rs, "ml.subscription_states",
                                           blockers["subscriptions"])
                if "addresses" in cascade:
                    ret *= self.sql_delete(rs, "ml.subscription_addresses",
                                           blockers["addresses"])
                if "whitelist" in cascade:
                    ret *= self.sql_delete(rs, "ml.whitelist",
                                           blockers["whitelist"])
                if "moderators" in cascade:
                    ret *= self.sql_delete(rs, "ml.moderators",
                                           blockers["moderators"])
                if "log" in cascade:
                    ret *= self.sql_delete(rs, "ml.log", blockers["log"])

                # check if mailinglist is deletable after cascading
                blockers = self.delete_mailinglist_blockers(rs, mailinglist_id)

            if not blockers:
                ml_data = self.get_mailinglist(rs, mailinglist_id)
                ret *= self.sql_delete_one(
                    rs, "ml.mailinglists", mailinglist_id)
                self.ml_log(rs, const.MlLogCodes.list_deleted,
                            mailinglist_id=None, change_note="{} ({})".
                            format(ml_data['title'], ml_data['address']))
            else:
                raise ValueError(
                    n_("Deletion of %(type)s blocked by %(block)s."),
                    {"type": "mailinglist", "block": blockers.keys()})

        return ret

    @internal
    @access("ml")
    def _set_subscriptions(self, rs: RequestState,
                           data: Collection[CdEDBObject]) -> DefaultReturnCode:
        """Change or add ml.subscription_states rows.

        This does not check whether the subscription change makes sense
        regarding the mailinglists polcies, so this should only be used
        internally.

        :returns: Number of affected rows.
        """
        data = affirm_array(vtypes.SubscriptionState, data)

        if not all(datum['persona_id'] == rs.user.persona_id
                   or self.may_manage(rs, datum['mailinglist_id'], privileged=True)
                   for datum in data):
            raise PrivilegeError("Not privileged.")

        num = 0
        with Atomizer(rs):
            keys = ("subscription_state", "mailinglist_id", "persona_id")
            placeholders = ", ".join(("(%s, %s, %s)",) * len(data))
            query = f"""INSERT INTO ml.subscription_states ({", ".join(keys)})
                VALUES {placeholders}
                ON CONFLICT (mailinglist_id, persona_id) DO UPDATE SET
                subscription_state = EXCLUDED.subscription_state"""

            params: List[Any] = []
            for datum in data:
                params.extend(datum[key] for key in keys)

            num += self.query_exec(rs, query, params)

        return num

    class _SetSubscriptionProtocol(Protocol):
        def __call__(self, rs: RequestState, datum: CdEDBObject
                     ) -> DefaultReturnCode: ...
    _set_subscription: _SetSubscriptionProtocol = singularize(
        _set_subscriptions, "data", "datum", passthrough=True)

    @internal
    @access("ml")
    def _remove_subscriptions(self, rs: RequestState,
                              data: Collection[CdEDBObject],
                              ) -> DefaultReturnCode:
        """Remove rows from the ml.subscription_states table.

        :returns: Number of affected rows.
        """
        data = affirm_array(vtypes.SubscriptionIdentifier, data)

        if not all(datum['persona_id'] == rs.user.persona_id
                   or self.may_manage(rs, datum['mailinglist_id'])
                   for datum in data):
            raise PrivilegeError("Not privileged.")

        with Atomizer(rs):
            # noinspection SqlWithoutWhere
            query = "DELETE FROM ml.subscription_states"
            phrase = "mailinglist_id = %s AND persona_id = %s"
            query = query + " WHERE " + " OR ".join([phrase] * len(data))
            params: List[Any] = []
            for datum in data:
                params.extend((datum['mailinglist_id'], datum['persona_id']))

            ret = self.query_exec(rs, query, params)

        return ret

    class _RemoveSubscriptionProtocol(Protocol):
        def __call__(self, rs: RequestState, datum: CdEDBObject
                     ) -> DefaultReturnCode: ...
    _remove_subscription: _RemoveSubscriptionProtocol = singularize(
        _remove_subscriptions, "data", "datum", passthrough=True)

    @access("ml")
    def do_subscription_action(self, rs: RequestState,
                               action: SubscriptionActions, mailinglist_id: int,
                               persona_id: Optional[int] = None,
                               ) -> DefaultReturnCode:
        """Provide a single entry point for all subscription actions.

        :returns: number of affected rows.
        """
        action = affirm(SubscriptionActions, action)
        sa = SubscriptionActions

        # 1: Check if everything is alright – current state comes later
        mailinglist_id = affirm(vtypes.ID, mailinglist_id)
        # Managing actions can only be done by moderators. Other options always
        # change your own subscription state.
        if action.is_managing():
            if not self.may_manage(rs, mailinglist_id, privileged=True):
                raise PrivilegeError("Not privileged.")
            persona_id = affirm(vtypes.ID, persona_id)
        else:
            persona_id = rs.user.persona_id

        with Atomizer(rs):
            assert persona_id is not None
            self._check_transition_requirements(
                rs, action, mailinglist_id, persona_id)

            # 2: Check if current state allows transition
            old_state = self.get_subscription(
                rs, persona_id, mailinglist_id=mailinglist_id,
                states=set(const.SubscriptionStates))
            error_matrix = sa.error_matrix()

            # TODO: `if exception := error_matrix[action][old_state]`.
            exception = error_matrix[action][old_state]
            if exception:
                raise exception

            # 3: Do the transition
            new_state = action.get_target_state()
            code = action.get_log_code()
            datum = {
                'mailinglist_id': mailinglist_id,
                'persona_id': persona_id,
                'subscription_state': new_state,
            }

            if new_state is not None:
                ret = self._set_subscription(rs, datum)
            else:
                del datum['subscription_state']
                ret = self._remove_subscription(rs, datum)
            if ret and code:
                self.ml_log(rs, code, datum['mailinglist_id'], datum['persona_id'])

            return ret

    def _check_transition_requirements(self, rs: RequestState,
                                       action: SubscriptionActions,
                                       mailinglist_id: int, persona_id: int,
                                       ) -> None:
        """Un-inlined code from `do_subscription_action`.

        This has to be called with an atomized context.
        """
        sa = SubscriptionActions

        # This checks if a user may subscribe via the action triggered
        # This does not check for the override states, as they are always
        # allowed
        policy = self.get_interaction_policy(rs, persona_id,
                                             mailinglist_id=mailinglist_id)
        if action == sa.add_subscriber and (
                not policy or policy.is_implicit()):
            raise SubscriptionError(n_(
                "User has no means to access this list."))
        elif (action == sa.subscribe and
                policy != const.MailinglistInteractionPolicy.subscribable):
            raise SubscriptionError(n_("Can not subscribe."))
        elif (action.is_unsubscribing()
                and not self.get_ml_type(rs, mailinglist_id).allow_unsub):
            raise SubscriptionError(n_("Can not unsubscribe."))
        elif (action == sa.request_subscription and
              policy != const.MailinglistInteractionPolicy.moderated_opt_in):
            raise SubscriptionError(n_("Can not request subscription."))
        elif action == sa.reset_unsubscription:
            if persona_id not in self.get_redundant_unsubscriptions(rs, mailinglist_id):
                raise SubscriptionError(n_("Can not reset unsubscription."))

    @access("ml")
    def set_subscription_address(self, rs: RequestState, mailinglist_id: int,
                                 persona_id: int, email: str,
                                 ) -> DefaultReturnCode:
        """Change or add a subscription address.
        """
        mailinglist_id = affirm(vtypes.ID, mailinglist_id)
        persona_id = affirm(vtypes.ID, persona_id)
        email = affirm(vtypes.Email, email)

        if (not self.is_relevant_admin(rs, mailinglist_id=mailinglist_id)
                and persona_id != rs.user.persona_id):
            raise PrivilegeError(n_("Not privileged."))

        with Atomizer(rs):
            query = ("INSERT INTO ml.subscription_addresses "
                     "(mailinglist_id, persona_id, address) "
                     "VALUES (%s, %s, %s) "
                     "ON CONFLICT (mailinglist_id, persona_id) DO UPDATE "
                     "SET address=EXCLUDED.address")
            params = (mailinglist_id, persona_id, email)
            ret = self.query_exec(rs, query, params)
            if ret:
                self.ml_log(
                    rs, const.MlLogCodes.subscription_changed,
                    mailinglist_id, persona_id, change_note=email)

        return ret

    @access("ml")
    def remove_subscription_address(self, rs: RequestState, mailinglist_id: int,
                                    persona_id: int) -> DefaultReturnCode:
        """Remove a subscription address."""
        mailinglist_id = affirm(vtypes.ID, mailinglist_id)
        persona_id = affirm(vtypes.ID, persona_id)

        if (not self.is_relevant_admin(rs, mailinglist_id=mailinglist_id)
                and persona_id != rs.user.persona_id):
            raise PrivilegeError(n_("Not privileged."))

        with Atomizer(rs):
            query = ("DELETE FROM ml.subscription_addresses "
                     "WHERE mailinglist_id = %s AND persona_id = %s")
            params = (mailinglist_id, persona_id)

            ret = self.query_exec(rs, query, params)

            self.ml_log(rs, const.MlLogCodes.subscription_changed,
                        mailinglist_id, persona_id)

        return ret

    @access("ml")
    def get_many_subscription_states(
            self, rs: RequestState, mailinglist_ids: Collection[int],
            states: Optional[SubStates] = None,
    ) -> Dict[int, Dict[int, const.SubscriptionStates]]:
        """Get all users related to a given mailinglist and their sub state.

        :return: Dict mapping mailinglist ids to a dict mapping persona_ids to
            their subscription state for the respective mailinglist for the
            given mailinglists.
            If states were given, limit this to personas with those states.
        """
        mailinglist_ids = affirm_set(vtypes.ID, mailinglist_ids)
        states = states or set()
        states = affirm_array(const.SubscriptionStates, states)

        if not all(self.may_manage(rs, ml_id) for ml_id in mailinglist_ids):
            raise PrivilegeError(n_("Not privileged."))

        query = ("SELECT mailinglist_id, persona_id, subscription_state FROM "
                 "ml.subscription_states")

        constraints = ["mailinglist_id = ANY(%s)"]
        params: List[Any] = [mailinglist_ids]

        if states:
            constraints.append("subscription_state = ANY(%s)")
            params.append(states)

        if constraints:
            query = query + " WHERE " + " AND ".join(constraints)

        data = self.query_all(rs, query, params)

        ret: Dict[int, Dict[int, const.SubscriptionStates]]
        ret = {ml_id: {} for ml_id in mailinglist_ids}
        for e in data:
            state = const.SubscriptionStates(e["subscription_state"])
            ret[e["mailinglist_id"]][e["persona_id"]] = state

        return ret

    class _GetSubScriptionStatesProtocol(Protocol):
        def __call__(self, rs: RequestState, mailinglist_id: int,
                     states: SubStates = None
                     ) -> Dict[int, const.SubscriptionStates]: ...
    get_subscription_states: _GetSubScriptionStatesProtocol = singularize(
        get_many_subscription_states, "mailinglist_ids", "mailinglist_id")

    @access("ml")
    def get_redundant_unsubscriptions(self, rs: RequestState, mailinglist_id: int
                                      ) -> Set[int]:
        """Retrieve all unsubscribed users who's unsubscriptions have no effect.

        This is the case if and only if the user is no implicit subscriber of the
        mailing list.
        """
        mailinglist_id = affirm(vtypes.ID, mailinglist_id)

        # shortcut if the user is not privileged to change subscription states of the ml
        if not self.may_manage(rs, mailinglist_id, privileged=True):
            return set()

        atype = self.get_ml_type(rs, mailinglist_id)
        ml = self.get_mailinglist(rs, mailinglist_id)

        possible_implicits = atype.get_implicit_subscribers(rs, self.backends, ml)
        data = self.get_subscription_states(
            rs, mailinglist_id, states={const.SubscriptionStates.unsubscribed})

        return data.keys() - possible_implicits

    @access("ml")
    def get_user_subscriptions(
            self, rs: RequestState, persona_id: Optional[int],
            mailinglist_ids: Collection[int] = None, states: SubStates = None,
    ) -> Dict[int, Optional[const.SubscriptionStates]]:
        """Returns a list of mailinglists the persona is related to.

        :param persona_id: If not given, default to `rs.user.persona_id`.
        :param states: If given only relations with these states are returned.
        :param mailinglist_ids: If given only relations to these mailinglists
            are returned.
        :return: A mapping of mailinglist ids to the persona's subscription
            state wrt. this mailinglist.
        """
        persona_id = affirm(vtypes.ID, persona_id or rs.user.persona_id)
        states = states or set()
        states = affirm_set(const.SubscriptionStates, states)
        mailinglist_ids = affirm_set(vtypes.ID, mailinglist_ids or set())
        if (not self.is_admin(rs) and rs.user.persona_id != persona_id
                and (not mailinglist_ids
                     or any(not self.may_manage(rs, ml_id)
                            for ml_id in mailinglist_ids))):
            raise PrivilegeError(n_("Not privileged."))

        query = ("SELECT mailinglist_id, subscription_state "
                 "FROM ml.subscription_states")

        constraints = ["persona_id = %s"]
        params: List[Any] = [persona_id]

        if states:
            constraints.append("subscription_state = ANY(%s)")
            params.append(states)
        if mailinglist_ids:
            constraints.append("mailinglist_id = ANY(%s)")
            params.append(mailinglist_ids)

        if constraints:
            query = query + " WHERE " + " AND ".join(constraints)

        data = self.query_all(rs, query, params)

        ret: Dict[int, Optional[const.SubscriptionStates]]
        ret = {ml_id: None for ml_id in mailinglist_ids}
        ret.update({
            e["mailinglist_id"]:
                const.SubscriptionStates(e["subscription_state"])
            for e in data})

        return ret

    class _GetSubscriptionProtocol(Protocol):
        def __call__(self, rs: RequestState,
                     persona_id: Optional[int], *, mailinglist_id: int,
                     states: SubStates = None
                     ) -> Optional[const.SubscriptionStates]: ...
    get_subscription: _GetSubscriptionProtocol = singularize(
        get_user_subscriptions, "mailinglist_ids", "mailinglist_id")

    @access("ml")
    def get_subscription_addresses(self, rs: RequestState, mailinglist_id: int,
                                   persona_ids: Collection[int] = None,
                                   explicits_only: bool = False,
                                   ) -> Dict[int, Optional[str]]:
        """Retrieve email addresses of the given personas for the mailinglist.

        With `explicits_only = False`, this returns a dict mapping all
        subscribers (or a subset given via `persona_ids`) to email addresses.
        If they have expicitly specified a subscription address that one is
        returned, otherwise the username is returned.
        # TODO this must not happen
        If a subscriber has neither a username nor a explicit subscription
        address then for that subscriber None is returned.

        With `explicits_only = True` every subscriber is mapped to their
        explicit subscription address or None, if none is given.

        :param persona_ids: Limit the result to a subset of subscribers. Get all
            subscribers if this is None.
        :param explicits_only: If this is False, also fetch usernames for
            subscribers without explicit subscription addresses.
        :returns: Returns persona ids mapped to email addresses or None if
            `explicits_only` is True.
        """
        mailinglist_id = affirm(vtypes.ID, mailinglist_id)

        ret: Dict[int, Optional[str]] = {}
        with Atomizer(rs):
            if not self.may_manage(rs, mailinglist_id):
                raise PrivilegeError(n_("Not privileged."))

            subscribers = self.get_subscription_states(
                rs, mailinglist_id,
                states=const.SubscriptionStates.subscribing_states())
            if persona_ids is None:
                # Default to all subscribers.
                persona_ids = set(subscribers)
            else:
                persona_ids = affirm_set(vtypes.ID, persona_ids)
                # Limit to actual subscribers.
                persona_ids = {p_id for p_id in persona_ids
                               if p_id in subscribers}

            query = ("SELECT persona_id, address "
                     "FROM ml.subscription_addresses "
                     "WHERE mailinglist_id = %s AND persona_id = ANY(%s)")
            params = (mailinglist_id, persona_ids)

            data = self.query_all(rs, query, params)

            ret = {e["persona_id"]: e["address"] for e in data if e["address"]}
            defaults = persona_ids - set(ret)

            # Get usernames for subscribers without explicit address.
            if not explicits_only:
                persona_data = self.core.get_personas(rs, defaults)
                personas = {
                    e["id"]: e["username"] for e in persona_data.values()}
                ret.update(personas)
            else:
                ret.update({p_id: None for p_id in defaults})

        return ret

    @access("ml")
    def get_subscription_address(self, rs: RequestState,
                                 mailinglist_id: int, persona_id: int,
                                 explicits_only: bool = False) -> Optional[str]:
        """Return the subscription address for one persona and one mailinglist.

        This slightly differs for requesting another users subscription address
        and one's own, due to differing privilege requirements.

        Manual implementation of singularization of
        `get_subscription_addresses`, to make sure the parameters work.
        """

        if persona_id == rs.user.persona_id:
            mailinglist_id = affirm(vtypes.ID, mailinglist_id)
            persona_id = affirm(vtypes.ID, persona_id)

            query = ("SELECT address FROM ml.subscription_addresses "
                     "WHERE mailinglist_id = %s AND persona_id = %s")
            params = (mailinglist_id, persona_id)

            data = self.query_one(rs, query, params)

            if data:
                ret = data["address"]
            elif not explicits_only:
                ret = rs.user.username
            else:
                ret = None
            return ret
        else:
            # Validation is done inside.
            return unwrap(self.get_subscription_addresses(
                rs, mailinglist_id, persona_ids=(persona_id,),
                explicits_only=explicits_only))

    @access("ml")
    def get_persona_addresses(self, rs: RequestState) -> Set[str]:
        """Get all confirmed email addresses for a user.

        This includes all subscription addresses as well as the username.
        """
        query = ("SELECT DISTINCT address FROM ml.subscription_addresses "
                 "WHERE persona_id = %s")
        params = (rs.user.persona_id,)
        data = self.query_all(rs, query, params)
        ret = {e["address"] for e in data}
        ret.add(rs.user.username)
        return ret

    @access("ml")
    def is_subscribed(self, rs: RequestState, persona_id: int,
                      mailinglist_id: int) -> bool:
        """Sugar coating around :py:meth:`get_user_subscriptions`.
        """
        # validation is done inside
        sub_states = const.SubscriptionStates.subscribing_states()
        data = self.get_subscription(
            rs, persona_id, mailinglist_id=mailinglist_id, states=sub_states)
        return bool(data)

    @access("ml")
    def write_subscription_states(self, rs: RequestState, mailinglist_id: int,
                                  ) -> DefaultReturnCode:
        """This takes care of writing implicit subscriptions to the db.

        This also checks the integrity of existing subscriptions.
        """
        mailinglist_id = affirm(vtypes.ID, mailinglist_id)

        # States of current subscriptions we may touch.
        old_subscriber_states = {const.SubscriptionStates.implicit,
                                 const.SubscriptionStates.subscribed}
        # States of current subscriptions we may not touch.
        protected_states = {const.SubscriptionStates.unsubscribed,
                            const.SubscriptionStates.unsubscription_override,
                            const.SubscriptionStates.subscription_override}

        ret = 1
        with Atomizer(rs):
            ml = self.get_mailinglist(rs, mailinglist_id)
            atype = self.get_ml_type(rs, mailinglist_id)
            if not self.may_manage(rs, mailinglist_id, privileged=True):
                raise PrivilegeError(n_("Not privileged."))

            # Only run write_subscription_states if the mailinglist is active and has
            # periodic cleanup enabled.
            if not atype.periodic_cleanup(rs, ml) or not ml['is_active']:
                return ret

            old_subscribers = self.get_subscription_states(
                rs, mailinglist_id, states=old_subscriber_states)
            # This is dependant on mailinglist type
            new_implicits = atype.get_implicit_subscribers(
                rs, self.backends, ml)

            # Check whether current subscribers may stay subscribed.
            # This is the case if they are still implicit subscribers of
            # the list or if `get_interaction_policy` says so.
            delete = []
            personas = self.core.get_personas(
                rs, set(old_subscribers) - new_implicits)
            for persona_id in personas:
                may_subscribe = atype.get_interaction_policy(
                    rs, self.backends, mailinglist=ml, persona_id=persona_id)
                state = old_subscribers[persona_id]
                if (state == const.SubscriptionStates.implicit
                        or not may_subscribe
                        or may_subscribe.is_implicit()):
                    datum = {
                        'mailinglist_id': mailinglist_id,
                        'persona_id': persona_id,
                    }
                    # Log this to prevent confusion especially for team lists
                    self.ml_log(rs, const.MlLogCodes.cron_removed,
                                mailinglist_id, persona_id=persona_id)
                    delete.append(datum)

            # Remove those who may not stay subscribed.
            if delete:
                num = self._remove_subscriptions(rs, delete)
                ret *= num
                msg = "Removed {} subscribers from mailinglist {}."
                self.logger.info(msg.format(num, mailinglist_id))

            # Check whether any implicit subscribers need to be written.
            # This is the case if they are not already old subscribers and
            # they don't have a protected subscription.
            protected = self.get_subscription_states(
                rs, mailinglist_id, states=protected_states)
            write = set(new_implicits) - set(old_subscribers) - set(protected)

            # Set implicit subscriptions.
            data = [
                {
                    'mailinglist_id': mailinglist_id,
                    'persona_id': persona_id,
                    'subscription_state': const.SubscriptionStates.implicit,
                }
                for persona_id in write
            ]
            if data:
                self._set_subscriptions(rs, data)
                ret *= len(data)
                msg = "Added {} subscribers to mailinglist {}."
                self.logger.debug(msg.format(len(write), mailinglist_id))

        return ret

    @access("persona")
    def verify_existence(self, rs: RequestState, address: str) -> bool:
        """Check whether a mailinglist with the given address is known."""
        address = affirm(vtypes.Email, address)

        query = "SELECT COUNT(*) AS num FROM ml.mailinglists WHERE address = %s"
        data = self.query_one(rs, query, (address,))
        return bool(unwrap(data))

    @access("ml_admin")
    def merge_accounts(self, rs: RequestState,
                       source_persona_id: vtypes.ID,
                       target_persona_id: vtypes.ID,
                       clone_addresses: bool = True) -> DefaultReturnCode:
        """Merge an ml_only account into another persona.

        This takes the source_persona, mirrors all subscription states and moderator
        privileges to the target_persona, and archives the source_persona at last.

        Make sure that the two users are not related to the same mailinglist. Otherwise,
        this function will abort.

        :param source_persona_id: user from which will be merged
        :param target_persona_id: user into which will be merged
        :param clone_addresses: if true, use the address (explicit set or username) of
            the source when subscribing the target to a mailinglist
        """
        source_persona_id = affirm(vtypes.ID, source_persona_id)
        target_persona_id = affirm(vtypes.ID, target_persona_id)

        SS = const.SubscriptionStates
        SA = SubscriptionActions

        non_implicit_states = {state for state in SS if state != SS.implicit}

        state_to_log: Dict[const.SubscriptionStates, const.MlLogCodes] = {
            SS.subscribed: SA.add_subscriber.get_log_code(),
            SS.unsubscribed: SA.remove_subscriber.get_log_code(),
            SS.subscription_override: SA.add_subscription_override.get_log_code(),
            SS.unsubscription_override: SA.add_unsubscription_override.get_log_code(),
            SS.pending: SA.request_subscription.get_log_code(),
            # we ignore implicit subscriptions
            # SS.implicit: None,
        }

        with Atomizer(rs):
            # check the source user is ml_only, no admin and not archived
            source = self.core.get_ml_user(rs, source_persona_id)
            if any(source[admin_bit] for admin_bit in ADMIN_KEYS):
                raise ValueError(n_("Source User is admin and can not be merged."))
            if not self.core.verify_persona(rs, source_persona_id, allowed_roles={'ml'}):
                raise ValueError(n_("Source User must be ml realm only."))
            if source['is_archived']:
                raise ValueError(n_("Source User is not accessible."))

            # check the target user is a valid persona and not archived
            target = self.core.get_ml_user(rs, target_persona_id)
            if not self.core.verify_persona(rs, target_persona_id, required_roles={'ml'}):
                raise ValueError(n_("Target User is no valid ml user."))
            if target['is_archived']:
                raise ValueError(n_("Target User is not accessible."))

            # retrieve all mailinglists they are subscribed to
            # TODO restrict to active mailinglists?
            source_subscriptions = self.get_user_subscriptions(
                rs, source_persona_id, states=non_implicit_states)
            target_subscriptions = self.get_user_subscriptions(rs, target_persona_id)

            # retrieve all mailinglists moderated by the source
            source_moderates = self.moderator_info(rs, source_persona_id)

            ml_overlap = set(source_subscriptions) & set(target_subscriptions)
            if ml_overlap:
                ml_titles = [e['title']
                             for e in self.get_mailinglists(rs, ml_overlap).values()]
                raise ValueError(
                    n_("Both users are related to the same mailinglists: {}".format(
                        ", ".join(ml_titles))))

            code = 1
            msg = f"Nutzer {source_persona_id} ist in diesem Account aufgegangen."

            for ml_id, state in source_subscriptions.items():
                # state=None is only possible, if we handle a set of mailinglists
                # to get_subscription_states
                assert state is not None

                if clone_addresses:
                    address = self.get_subscription_address(
                        rs, ml_id, explicits_only=False, persona_id=source_persona_id)
                    # get_subscription_address returns only None if explicits_only=True
                    assert address is not None

                # set the target to the subscription state of the source
                datum = {
                    'mailinglist_id': ml_id,
                    'persona_id': target_persona_id,
                    'subscription_state': state,
                }
                code *= self._set_subscription(rs, datum)
                self.ml_log(
                    rs, state_to_log[state], datum['mailinglist_id'],
                    datum['persona_id'], change_note=msg)

                # set the subscribing address of the target to the address of the source
                if clone_addresses:
                    assert address is not None
                    code *= self.set_subscription_address(
                        rs, ml_id, persona_id=target_persona_id, email=address)

            msg = (f"Der Nutzer {source_persona_id} ist im Nutzer {target_persona_id}"
                   f" aufgegangen.")
            mls = self.get_mailinglists(rs, source_moderates)
            for ml_id in source_moderates:
                current_moderators: Set[int] = mls[ml_id]["moderators"]
                new_moderators = current_moderators | {target_persona_id}
                # we do not mind if both users are currently moderator of a mailinglist
                code *= abs(self.set_moderators(
                    rs, ml_id, new_moderators, change_note=msg))

            # at last, archive the source user
            # this will delete all subscriptions and remove all moderator rights
            msg = f"Dieser Account ist in Nutzer {target_persona_id} aufgegangen."
            code *= self.core.archive_persona(rs, persona_id=source_persona_id, note=msg)

        return code

    @access("ml")
    def log_moderation(self, rs: RequestState, code: const.MlLogCodes,
                       mailinglist_id: int, change_note: str) -> DefaultReturnCode:
        """Log a moderation action (delegated to Mailman).

        Since they should usually be called inside an atomized context, logs demand an
        Atomizer by default. However, since we are not acting on our database here,
        this is not applicable.
        """
        code = affirm(const.MlLogCodes, code)
        mailinglist_id = affirm(int, mailinglist_id)
        change_note = affirm(str, change_note)
        return self.ml_log(rs, code, mailinglist_id, change_note=change_note,
                           atomized=False)<|MERGE_RESOLUTION|>--- conflicted
+++ resolved
@@ -415,12 +415,6 @@
         """Set moderators of a mailinglist.
 
         A complete set must be passed, which will superseed the current set.
-
-<<<<<<< HEAD
-        This may also be used by moderators.
-=======
-        Contrary to `set_mailinglist` this may be used by moderators.
->>>>>>> 5acff3ab
         """
         mailinglist_id = affirm(vtypes.ID, mailinglist_id)
         moderators = affirm_set(vtypes.ID, moderators)
