--- conflicted
+++ resolved
@@ -21,13 +21,8 @@
 from cdedb.common import (
     MAILINGLIST_FIELDS, MOD_ALLOWED_FIELDS, PRIVILEGED_MOD_ALLOWED_FIELDS, CdEDBLog,
     CdEDBObject, CdEDBObjectMap, DefaultReturnCode, DeletionBlockers, PathLike,
-<<<<<<< HEAD
-    PrivilegeError, RequestState, SubscriptionActions, SubscriptionError, glue,
+    PrivilegeError, RequestState, SubscriptionActions, SubscriptionError,
     implying_realms, make_proxy, mixed_existence_sorter, n_, now, unwrap, ADMIN_KEYS,
-=======
-    PrivilegeError, RequestState, SubscriptionActions, SubscriptionError,
-    implying_realms, make_proxy, mixed_existence_sorter, n_, unwrap,
->>>>>>> c7ccadf8
 )
 from cdedb.database.connection import Atomizer
 from cdedb.ml_type_aux import MLType, MLTypeLike
