--- conflicted
+++ resolved
@@ -12,11 +12,7 @@
 import enum
 import functools
 import logging
-<<<<<<< HEAD
-from typing import Any, Callable, TypeVar, Set, Union, Iterable, Tuple
-=======
-from typing import Any, Callable, TypeVar, cast, Iterable, Tuple, Set, Union
->>>>>>> 2dd67054
+from typing import Any, Callable, TypeVar, cast, Iterable, Tuple, Set, Optional
 
 from cdedb.common import (
     n_, glue, make_root_logger, ProxyShim, unwrap, diacritic_patterns,
@@ -788,34 +784,18 @@
         self.rs.is_quiet = False
 
 
-<<<<<<< HEAD
-T = TypeVar('T')
-
-
-def affirm_validation(assertion: str, value: T, **kwargs: Any) -> Union[T, None]:
-    """Wrapper to call asserts in :py:mod:`cdedb.validation`.
-    """
-=======
 T = TypeVar("T")
 
 
-def affirm_validation(assertion: str, value: T, **kwargs: Any) \
-        -> Union[T, None]:
+def affirm_validation(assertion: str, value: T, **kwargs: Any) -> Optional[T]:
     """Wrapper to call asserts in :py:mod:`cdedb.validation`."""
->>>>>>> 2dd67054
     checker = getattr(validate, "assert_{}".format(assertion))
     return checker(value, **kwargs)
 
 
-<<<<<<< HEAD
-def affirm_array_validation(assertion: str, values: Union[Iterable[T], None],
-                            allow_None: bool = False, **kwargs: Any) -> \
-        Union[Tuple[T], None]:
-=======
-def affirm_array_validation(assertion: str, values: Iterable[T],
-                            allow_None: bool = False, **kwargs: Any) \
-        -> Union[Tuple[T], None]:
->>>>>>> 2dd67054
+def affirm_array_validation(assertion: str, values: Optional[Iterable[T]],
+                            allow_None: bool = False,
+                            **kwargs: Any) -> Optional[Tuple[T]]:
     """Wrapper to call asserts in :py:mod:`cdedb.validation` for an array.
 
     :param allow_None: Since we don't have the luxury of an automatic
@@ -828,15 +808,9 @@
     return tuple(checker(value, **kwargs) for value in values)
 
 
-<<<<<<< HEAD
-def affirm_set_validation(assertion: str, values: Union[Iterable[T], None],
-                          allow_None: bool = False, **kwargs: Any) -> \
-        Union[Set[T], None]:
-=======
-def affirm_set_validation(assertion: str, values: Iterable[T],
-                          allow_None: bool = False, **kwargs: Any) \
-        -> Union[Set[T], None]:
->>>>>>> 2dd67054
+def affirm_set_validation(assertion: str, values: Optional[Iterable[T]],
+                          allow_None: bool = False,
+                          **kwargs: Any) -> Optional[Set[T]]:
     """Wrapper to call asserts in :py:mod:`cdedb.validation` for a set.
 
     :param allow_None: Since we don't have the luxury of an automatic
