--- conflicted
+++ resolved
@@ -21,13 +21,10 @@
     Optional, Set, Tuple, Type, TypeVar, Union, cast, overload,
 )
 
-<<<<<<< HEAD
-=======
 import psycopg2.errors
 import psycopg2.extensions
 import psycopg2.extras
 
->>>>>>> 4bde3988
 import cdedb.validation as validate
 import cdedb.validationtypes as vtypes
 from cdedb.common import (
@@ -37,12 +34,8 @@
 )
 from cdedb.config import Config
 from cdedb.database.connection import Atomizer
-<<<<<<< HEAD
-from cdedb.database.constants import FieldDatatypes
+from cdedb.database.constants import FieldDatatypes, LockType
 from cdedb.database.query import DatabaseValue, DatabaseValue_s, QueryMixin
-=======
-from cdedb.database.constants import FieldDatatypes, LockType
->>>>>>> 4bde3988
 from cdedb.query import Query, QueryOperators
 from cdedb.validation import parse_date, parse_datetime
 
