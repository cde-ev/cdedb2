--- conflicted
+++ resolved
@@ -14,20 +14,8 @@
 import logging
 from typing import Any, Callable, Iterable, Set, Tuple, TypeVar, Union, cast
 
-<<<<<<< HEAD
-from cdedb.common import (
-    n_, glue, make_root_logger, make_proxy, unwrap, diacritic_patterns,
-    PsycoJson, PrivilegeError)
-from cdedb.database.constants import FieldDatatypes
-from cdedb.validation import parse_date, parse_datetime
-from cdedb.query import QueryOperators, QUERY_VIEWS, QUERY_PRIMARIES
-from cdedb.config import Config
-=======
->>>>>>> afa2379c
-import cdedb.validation as validate
-from cdedb.common import (PrivilegeError, ProxyShim, PsycoJson,
-                          diacritic_patterns, glue, make_root_logger, n_,
-                          unwrap)
+from cdedb.common import (PrivilegeError, PsycoJson, diacritic_patterns, glue,
+                          make_proxy, make_root_logger, n_, unwrap)
 from cdedb.config import Config
 from cdedb.database.connection import Atomizer
 from cdedb.database.constants import FieldDatatypes
