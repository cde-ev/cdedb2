#!/usr/bin/env python3

"""All the common infrastructure for the backend services.

The most important thing is :py:class:`AbstractBackend` which is the
template for all services.
"""

import abc
import collections.abc
import copy
import enum
import functools
import logging
<<<<<<< HEAD
from typing import Any, Callable, TypeVar, Iterable, Tuple, Set, Optional
=======
import datetime
import psycopg2.extras
import psycopg2.extensions
from typing import (
    Any, Callable, TypeVar, Iterable, Tuple, Set, List, Collection,
    Optional, Sequence, cast, overload, Mapping, Union, KeysView
)
>>>>>>> ac5c1420

import cdedb.validation as validate
from cdedb.common import (
    PrivilegeError, PsycoJson, diacritic_patterns, glue, make_proxy,
    make_root_logger, n_, unwrap, RequestState, Role, Realm, PathLike,
    CdEDBObject, CdEDBObjectMap, CdEDBLog,
)
from cdedb.query import Query
from cdedb.config import Config
from cdedb.database.connection import Atomizer
from cdedb.database.constants import FieldDatatypes
from cdedb.query import QUERY_PRIMARIES, QUERY_VIEWS, QueryOperators
from cdedb.validation import parse_date, parse_datetime

F = TypeVar('F', bound=Callable[..., Any])
G = TypeVar('G', bound=Callable[..., Any])
T = TypeVar('T')
S = TypeVar('S')


def singularize(function: F,
                array_param_name: str = "ids",
                singular_param_name: str = "anid",
                passthrough: bool = False) -> G:
    """This takes a function and returns a singularized version.

    The function has to accept an array as a parameter and return a dict
    indexed by this array. This array has either to be a keyword only
    parameter or the first positional parameter after the request state.
    Singularization creates a function which accepts a single element instead
    and transparently wraps in a list as well as unwrapping the returned dict.

    :param array_param_name: name of the parameter to singularize
    :param singular_param_name: new name of the singularized parameter
    :param passthrough: Whether or not the return value should be passed through
        directly. If this is false, the output is assumed to be a dict with the
        singular param as a key.
    """

    @functools.wraps(function)
    def singularized(self, rs: RequestState, *args: Any, **kwargs: Any) -> Any:
        if singular_param_name in kwargs:
            param = kwargs.pop(singular_param_name)
            kwargs[array_param_name] = (param,)
        else:
            param = args[0]
            args = ((param,),) + args[1:]
        data = function(self, rs, *args, **kwargs)
        if passthrough:
            return data
        else:
            return data[param]

    return singularized


def batchify(function: F,
             array_param_name: str = "data",
             singular_param_name: str = "data") -> G:
    """This takes a function and returns a batchified version.

    The function has to accept an a singular parameter.
    The singular parameter has either to be a keyword only parameter
    or the first positional parameter after the request state.
    Batchification creates a function which accepts an array instead
    and loops over this array wrapping everything in a database transaction.
    It returns an array of all return values.

    :param array_param_name: new name of the batchified parameter
    :param singular_param_name: name of the parameter to batchify
    """

    @functools.wraps(function)
    def batchified(self, rs: RequestState, *args: Any, **kwargs: Any) -> List:
        ret = []
        with Atomizer(rs):
            if array_param_name in kwargs:
                param = kwargs.pop(array_param_name)
                for datum in param:
                    new_kwargs = copy.deepcopy(kwargs)
                    new_kwargs[singular_param_name] = datum
                    ret.append(function(self, rs, *args, **new_kwargs))
            else:
                param = args[0]
                for datum in param:
                    new_args = (datum,) + args[1:]
                    ret.append(function(self, rs, *new_args, **kwargs))
        return ret

    return batchified


def access(*roles: Role) -> Callable[[F], F]:
    """The @access decorator marks a function of a backend for publication.

    Think of this as an RPC interface, only published functions are
    accessible (and only by users with the necessary roles).

    Any of the specfied roles suffices. To require more than one role, you can
    chain two decorators together.
    """

    def decorator(function: F) -> F:

        @functools.wraps(function)
        def wrapper(self, rs: RequestState, *args: Any, **kwargs: Any) -> Any:
            if rs.user.roles.isdisjoint(roles):
                raise PrivilegeError(
                    n_("%(user_roles)s is disjoint from %(roles)s"),
                    {"user_roles": rs.user.roles, "roles": roles}
                )
            return function(self, rs, *args, **kwargs)

        wrapper.access = True
        return cast(F, wrapper)

    return decorator


<<<<<<< HEAD
def internal(function):
=======
def internal(function: F) -> F:
>>>>>>> ac5c1420
    """Mark a function of a backend for internal publication.

    It will be accessible via the :py:class:`cdedb.common.make_proxy` in
    internal mode.
    """

    function.internal = True
    return function


class AbstractBackend(metaclass=abc.ABCMeta):
    """Basic template for all backend services.

    Children classes have to override some things: first :py:attr:`realm`
    identifies the component; furthermore there are some abstract methods
    which specify realm-specific behaviour (with a default implementation
    which is sufficient for some cases).
    """
    #: abstract str to be specified by children
    realm = None

    def __init__(self, configpath: PathLike, is_core: bool = False) -> None:
        """
        :param is_core: If not, we add instantiate a core backend for usage
          by this backend.
        """
        self.conf = Config(configpath)
        # initialize logging
        make_root_logger(
            "cdedb.backend", self.conf["BACKEND_LOG"], self.conf["LOG_LEVEL"],
            syslog_level=self.conf["SYSLOG_LEVEL"],
            console_log_level=self.conf["CONSOLE_LOG_LEVEL"])
        make_root_logger(
            "cdedb.backend.{}".format(self.realm),
            self.conf[f"{self.realm.upper()}_BACKEND_LOG"],
            self.conf["LOG_LEVEL"],
            syslog_level=self.conf["SYSLOG_LEVEL"],
            console_log_level=self.conf["CONSOLE_LOG_LEVEL"])
        # logger are thread-safe!
        self.logger = logging.getLogger("cdedb.backend.{}".format(self.realm))
        self.logger.info("Instantiated {} with configpath {}.".format(
            self, configpath))
        # Everybody needs access to the core backend
        if is_core:
            self.core = self  # type: CoreBackend
        else:
            # Import here since we otherwise have a cyclic import.
            # I don't see how we can get out of this ...
            from cdedb.backend.core import CoreBackend
            self.core = make_proxy(CoreBackend(configpath), internal=True)

    def affirm_realm(self, rs: RequestState, ids: Collection[int],
                     realms: Set[Realm] = None) -> None:
        """Check that all personas corresponding to the ids are in the
        appropriate realm.

        :param realms: Set of realms to check for. By default this is
          the set containing only the realm of this class.
        """
        realms = realms or {self.realm}
        actual_realms = self.core.get_realms_multi(rs, ids)
        if any(not x >= realms for x in actual_realms.values()):
            raise ValueError(n_("Wrong realm for personas."))
        return

    @classmethod
    @abc.abstractmethod
    def is_admin(cls, rs: RequestState) -> bool:
        """We abstract away the admin privilege.

        Maybe this can be beefed up to check for orgas and moderators too,
        but for now it only checks the admin role.
        """
        return "{}_admin".format(cls.realm) in rs.user.roles

    @staticmethod
    def _sanitize_db_output(output: Optional[psycopg2.extras.RealDictRow]
                            ) -> Optional[CdEDBObject]:
        """Convert a :py:class:`psycopg2.extras.RealDictRow` into a normal
        :py:class:`dict`. We only use the outputs as dictionaries and
        the psycopg variant has some rough edges (e.g. it does not survive
        serialization).

        Also this wrapper allows future global modifications to the
        outputs, if we want to add some.
        """
        if not output:
            return None
        return dict(output)

    @staticmethod
    @overload
    def _sanitize_db_input(obj: Mapping[S, T]) -> Mapping[S, T]:
        pass

    @staticmethod
    @overload
    def _sanitize_db_input(obj: str) -> str:
        pass

    @staticmethod
    @overload
    def _sanitize_db_input(obj: Iterable[T]) -> List[T]:
        pass

    @staticmethod
    @overload
    def _sanitize_db_input(obj: enum.Enum) -> int:
        pass

    @staticmethod
    @overload
    def _sanitize_db_input(obj: T) -> T:
        pass

    @staticmethod
    def _sanitize_db_input(obj):
        """Mangle data to make psycopg happy.

        Convert :py:class:`tuple`s (and all other iterables, but not strings
        or mappings) into :py:class:`list`s. This is necesary because
        psycopg will fail to insert a tuple into an 'ANY(%s)' clause -- only
        a list does the trick.

        Convert :py:class:`enum.IntEnum` (and all other enums) into
        their numeric value. Everywhere else these automagically work
        like integers, but here they have to be handled explicitly.
        """
        if (isinstance(obj, collections.abc.Iterable)
                and not isinstance(obj, (str, collections.abc.Mapping))):
            return [AbstractBackend._sanitize_db_input(x) for x in obj]
        elif isinstance(obj, enum.Enum):
            return obj.value
        else:
            return obj

    @staticmethod
    def affirm_atomized_context(rs: RequestState) -> None:
        """Make sure that we are operating in a atomized transaction."""

        if not rs.conn.is_contaminated:
            raise RuntimeError(n_("No contamination!"))

    def execute_db_query(self, cur: psycopg2.extensions.cursor, query: str,
                         params: Sequence) -> None:
        """Perform a database query. This low-level wrapper should be used
        for all explicit database queries, mostly because it invokes
        :py:meth:`_sanitize_db_input`. However in nearly all cases you want to
        call one of :py:meth:`query_exec`, :py:meth:`query_one`,
        :py:meth:`query_all` which utilize a transaction to do the query. If
        this is not called inside a transaction context (probably created by
        a ``with`` block) it is unsafe!

        This doesn't return anything, but has a side-effect on ``cur``.
        """
        sanitized_params = tuple(self._sanitize_db_input(p) for p in params)
        self.logger.debug("Execute PostgreSQL query {}.".format(cur.mogrify(
            query, sanitized_params)))
        cur.execute(query, sanitized_params)

    def query_exec(self, rs: RequestState, query: str, params: Sequence) -> int:
        """Execute a query in a safe way (inside a transaction)."""
        with rs.conn as conn:
            with conn.cursor() as cur:
                self.execute_db_query(cur, query, params)
                return cur.rowcount

    def query_one(self, rs: RequestState, query: str, params: Sequence
                  ) -> Optional[CdEDBObject]:
        """Execute a query in a safe way (inside a transaction).

        :returns: First result of query or None if there is none
        """
        with rs.conn as conn:
            with conn.cursor() as cur:
                self.execute_db_query(cur, query, params)
                return self._sanitize_db_output(cur.fetchone())

    def query_all(self, rs: RequestState, query: str, params: Sequence
                  ) -> Tuple[CdEDBObject, ...]:
        """Execute a query in a safe way (inside a transaction).

        :returns: all results of query
        """
        with rs.conn as conn:
            with conn.cursor() as cur:
                self.execute_db_query(cur, query, params)
                return tuple(
                    self._sanitize_db_output(x) for x in cur.fetchall())

    def sql_insert(self, rs: RequestState, table: str, data: CdEDBObject,
                   entity_key: str = "id") -> int:
        """Generic SQL insertion query.

        See :py:meth:`sql_select` for thoughts on this.

        :returns: id of inserted row
        """
        keys = tuple(key for key in data)
        query = (f"INSERT INTO {table} ({', '.join(keys)}) VALUES"
                 f" ({', '.join(('%s',) * len(keys))}) RETURNING {entity_key}")
        params = tuple(data[key] for key in keys)
        return unwrap(self.query_one(rs, query, params))

    def sql_insert_many(self, rs: RequestState, table: str,
                        data: Sequence[CdEDBObject]) -> int:
        """Generic SQL query to insert multiple datasets with the same keys.

        See :py:meth:`sql_select` for thoughts on this.

        :returns: number of inserted rows
        """
        if not data:
            return 0
        keys = tuple(data[0].keys())
        key_set = set(keys)
        params = []
        for entry in data:
            if entry.keys() != key_set:
                raise ValueError(n_("Dict keys do not match."))
            params.extend(entry[k] for k in keys)
        # Create len(data) many row placeholders for len(keys) many values.
        value_list = ", ".join(("({})".format(", ".join(("%s",) * len(keys))),)
                               * len(data))
        query = f"INSERT INTO {table} ({', '.join(keys)}) VALUES {value_list}"
        return self.query_exec(rs, query, params)

    def sql_select(self, rs: RequestState, table: str, columns: Sequence[str],
                   entities: Union[Collection, KeysView], entity_key: str = "id"
                   ) -> Tuple[CdEDBObject, ...]:
        """Generic SQL select query.

        This is one of a set of functions which provides formatting and
        execution of SQL queries. These are for the most common types of
        queries and apply in the majority of cases. They are
        intentionally simplistic and free of feature creep to make them
        unambiguous. In a minority case of a query which is not covered
        here the formatting and execution are left as an exercise to the
        reader. ;)
        """
        query = (f"SELECT {', '.join(columns)} FROM {table}"
                 f" WHERE {entity_key} = ANY(%s)")
        return self.query_all(rs, query, (entities,))

    def sql_select_one(self, rs: RequestState, table: str,
                       columns: Sequence[str], entity: Any,
                       entity_key: str = "id") -> Optional[CdEDBObject]:
        """Generic SQL select query for one row.

        See :py:meth:`sql_select` for thoughts on this.
        """
        query = (f"SELECT {', '.join(columns)} FROM {table}"
                 f" WHERE {entity_key} = %s")
        return self.query_one(rs, query, (entity,))

    def sql_update(self, rs: RequestState, table: str, data: CdEDBObject,
                   entity_key: str = "id") -> int:
        """Generic SQL update query.

        See :py:meth:`sql_select` for thoughts on this.

        :returns: number of affected rows
        """
        keys = tuple(key for key in data if key != entity_key)
        if not keys:
            # no input is an automatic success
            return 1
        query = (f"UPDATE {table} SET ({', '.join(keys)}) ="
                 f" ROW({', '.join(('%s',) * len(keys))})"
                 f" WHERE {entity_key} = %s")
        params = tuple(data[key] for key in keys) + (data[entity_key],)
        return self.query_exec(rs, query, params)

    def sql_json_inplace_update(self, rs: RequestState, table: str,
                                data: CdEDBObject, entity_key: str = "id"
                                ) -> int:
        """Generic SQL update query for JSON fields storing a dict.

        This leaves missing keys unmodified.

        See :py:meth:`sql_select` for thoughts on this.

        :returns: number of affected rows
        """
        keys = tuple(key for key in data if key != entity_key)
        if not keys:
            # no input is an automatic success
            return 1
        commands = ", ".join("{key} = {key} || %s".format(key=key)
                             for key in keys)
        query = f"UPDATE {table} SET {commands} WHERE {entity_key} = %s"
        params = tuple(PsycoJson(data[key]) for key in keys)
        params += (data[entity_key],)
        return self.query_exec(rs, query, params)

    def sql_delete(self, rs: RequestState, table: str, entities: Collection,
                   entity_key: str = "id") -> int:
        """Generic SQL deletion query.

        See :py:meth:`sql_select` for thoughts on this.

        :returns: number of affected rows
        """
        query = f"DELETE FROM {table} WHERE {entity_key} = ANY(%s)"
        return self.query_exec(rs, query, (entities,))

    def sql_delete_one(self, rs: RequestState, table: str, entity: Any,
                       entity_key: str = "id"):
        """Generic SQL deletion query for a single row.

        See :py:meth:`sql_select` for thoughts on this.

        :returns: number of affected rows
        """
        query = f"DELETE FROM {table} WHERE {entity_key} = %s"
        return self.query_exec(rs, query, (entity,))

    def general_query(self, rs: RequestState, query: Query,
                      distinct: bool = True, view: str = None
                      ) -> Tuple[CdEDBObject, ...]:
        """Perform a DB query described by a :py:class:`cdedb.query.Query`
        object.

        :param distinct: whether only unique rows should be returned
        :param view: Override parameter to specify the target of the FROM
          clause. This is necessary for event stuff and should be used seldom.
        :returns: all results of the query
        """
        query.fix_custom_columns()
        self.logger.debug("Performing general query {}.".format(query))
        select = ", ".join('{} AS "{}"'.format(column, column.replace('"', ''))
                           for field in query.fields_of_interest
                           for column in field.split(','))
        if query.order:
            orders = ", ".join(entry.split(',')[0] for entry, _ in query.order)
            select = glue(select, ',', orders)
        select = glue(select, ',', QUERY_PRIMARIES[query.scope])
        view = view or QUERY_VIEWS[query.scope]
        q = "SELECT {} {} FROM {}".format("DISTINCT" if distinct else "",
                                          select, view)
        params = []
        constraints = []
        _ops = QueryOperators
        for field, operator, value in query.constraints:
            lowercase = (query.spec[field] == "str")
            if lowercase:
                # the following should be used with operators which are allowed
                # for str as well as for other types
                sql_param_str = "lower({0})"
                caser = lambda x: x.lower()
            else:
                sql_param_str = "{0}"
                caser = lambda x: x
            columns = field.split(',')
            # Treat containsall and friends special since they want to find
            # each value in any column, without caring that the columns are
            # the same. All other operators want to find one column
            # fulfilling their constraint.
            if operator in (_ops.containsall, _ops.containsnone,
                            _ops.containssome):
                values = tuple(diacritic_patterns(x) for x in value)
                subphrase = "{0} ~* %s"
                phrase = "( ( {} ) )".format(" ) OR ( ".join(
                    subphrase.format(c) for c in columns))
                for v in values:
                    params.extend([v] * len(columns))
                connector = " AND " if operator == _ops.containsall else " OR "
                constraint = connector.join(phrase for _ in range(len(values)))
                if operator == _ops.containsnone:
                    constraint = "NOT ( {} )".format(constraint)
                constraints.append(constraint)
                continue  # skip constraints.append below
            if operator == _ops.empty:
                if query.spec[field] == "str":
                    phrase = "( {0} IS NULL OR {0} = '' )"
                else:
                    phrase = "( {0} IS NULL )"
            elif operator == _ops.nonempty:
                if query.spec[field] == "str":
                    phrase = "( {0} IS NOT NULL AND {0} <> '' )"
                else:
                    phrase = "( {0} IS NOT NULL )"
            elif operator in (_ops.equal, _ops.unequal, _ops.equalornull,
                              _ops.unequalornull):
                if operator in (_ops.equal, _ops.equalornull):
                    phrase = "( {0} = %s"
                else:
                    phrase = "( {0} != %s"
                params.extend((caser(value),) * len(columns))
                if operator in (_ops.equalornull, _ops.unequalornull):
                    if query.spec[field] == "str":
                        phrase += " OR {0} IS NULL OR {0} = '' )"
                    else:
                        phrase += " OR {0} IS NULL )"
                else:
                    phrase += " )"
                phrase = phrase.format(sql_param_str)
            elif operator in (_ops.oneof, _ops.otherthan):
                if operator == _ops.oneof:
                    phrase = "{0} = ANY(%s)".format(sql_param_str)
                else:
                    phrase = "NOT({0} = ANY(%s))".format(sql_param_str)
                params.extend((tuple(caser(x) for x in value),) * len(columns))
            elif operator in (_ops.match, _ops.unmatch):
                if operator == _ops.match:
                    phrase = "{} ~* %s"
                else:
                    phrase = "{} !~* %s"
                params.extend((diacritic_patterns(value),) * len(columns))
            elif operator in (_ops.regex, _ops.notregex):
                if operator == _ops.regex:
                    phrase = "{} ~ %s"
                else:
                    phrase = "{} !~ %s"
                params.extend((value,) * len(columns))
            elif operator == _ops.fuzzy:
                phrase = "similarity({}, %s) > 0.5"
                params.extend((value,) * len(columns))
            elif operator == _ops.less:
                phrase = "{} < %s"
                params.extend((value,) * len(columns))
            elif operator == _ops.lessequal:
                phrase = "{} <= %s"
                params.extend((value,) * len(columns))
            elif operator in (_ops.between, _ops.outside):
                if operator == _ops.between:
                    phrase = "(%s <= {0} AND {0} <= %s)"
                else:
                    phrase = "(%s >= {0} OR {0} >= %s)"
                params.extend((value[0], value[1]) * len(columns))
            elif operator == _ops.greaterequal:
                phrase = "{} >= %s"
                params.extend((value,) * len(columns))
            elif operator == _ops.greater:
                phrase = "{} > %s"
                params.extend((value,) * len(columns))
            else:
                raise RuntimeError(n_("Impossible."))
            constraints.append(" OR ".join(phrase.format(c) for c in columns))
        if constraints:
            q = glue(q, "WHERE", "({})".format(" ) AND ( ".join(constraints)))
        if query.order:
            q = glue(q, "ORDER BY",
                     ", ".join("{} {}".format(entry.split(',')[0],
                                              "ASC" if ascending else "DESC")
                               for entry, ascending in query.order))
        return self.query_all(rs, q, params)

    def generic_retrieve_log(self, rs: RequestState, code_validator: str,
                             entity_name: str, table: str,
                             codes: Collection[int] = None,
                             entity_ids: Collection = None,
                             offset: int = None, length: int = None,
                             additional_columns: Collection[str] = None,
                             persona_id: int = None, submitted_by: int = None,
                             additional_info: str = None,
                             time_start: datetime.datetime = None,
                             time_stop: datetime.datetime = None
                             ) -> CdEDBLog:
        """Get recorded activity.

        Each realm has it's own log as well as potentially additional
        special purpose logs. This method fetches entries in a generic
        way. It allows to filter the entries for specific
        codes or a specific entity (think event or mailinglist).

        This does not do authentication, which has to be done by the
        caller. However it does validation which thus may be omitted by the
        caller.

        This is separate from the changelog for member data (which keeps
        a lot more information to be able to reconstruct the entire
        history).

        However this handles the finance_log for financial transactions.

        :param code_validator: e.g. "enum_mllogcodes"
        :param entity_name: e.g. "event" or "mailinglist"
        :param table: e.g. "ml.log" or "event.log"
        :param offset: How many entries to skip at the start.
        :param length: How many entries to list.
        :param additional_columns: Extra values to retrieve.
        :param persona_id: Filter for persona_id column.
        :param submitted_by: Filter for submitted_by column.
        :param additional_info: Filter for additional_info column
        :param time_start: lower bound for ctime columns
        :param time_stop: upper bound for ctime column
        """
        codes = affirm_set_validation(code_validator, codes, allow_None=True)
        entity_ids = affirm_set_validation("id", entity_ids, allow_None=True)
        offset = affirm_validation("non_negative_int_or_None", offset)
        length = affirm_validation("positive_int_or_None", length)
        additional_columns = affirm_set_validation(
            "restrictive_identifier", additional_columns, allow_None=True)
        persona_id = affirm_validation("id_or_None", persona_id)
        submitted_by = affirm_validation("id_or_None", submitted_by)
        additional_info = affirm_validation("regex_or_None", additional_info)
        time_start = affirm_validation("datetime_or_None", time_start)
        time_stop = affirm_validation("datetime_or_None", time_stop)

        length = length or self.conf["DEFAULT_LOG_LENGTH"]
        additional_columns = additional_columns or tuple()

        # First, define the common WHERE filter clauses
        conditions = []
        params = []
        if codes:
            conditions.append("code = ANY(%s)")
            params.append(codes)
        if entity_ids:
            conditions.append("{}_id = ANY(%s)".format(entity_name))
            params.append(entity_ids)
        if persona_id:
            conditions.append("persona_id = %s")
            params.append(persona_id)
        if submitted_by:
            conditions.append("submitted_by = %s")
            params.append(submitted_by)
        if additional_info:
            conditions.append("additional_info ~* %s")
            params.append(diacritic_patterns(additional_info))
        if time_start and time_stop:
            conditions.append("%s <= ctime AND ctime <= %s")
            params.extend((time_start, time_stop))
        elif time_start:
            conditions.append("%s <= ctime")
            params.append(time_start)
        elif time_stop:
            conditions.append("ctime <= %s")
            params.append(time_stop)

        if conditions:
            condition = "WHERE {}".format(" AND ".join(conditions))
        else:
            condition = ""

        # The first query determines the absolute number of logs existing
        # matching the given criteria
        query = f"SELECT COUNT(*) AS count FROM {table} {condition}"
        total = unwrap(self.query_one(rs, query, params))
        if offset and offset > total:
            # Why you do this
            return total, tuple()
        elif offset is None and total > length:
            offset = length * ((total - 1) // length)

        extra_columns = ", ".join(additional_columns)
        if extra_columns:
            extra_columns = ", " + extra_columns

        # Now, query the actual information
        query = (f"SELECT id, ctime, code, submitted_by, {entity_name}_id,"
                 f" persona_id, additional_info {extra_columns} FROM {table}"
                 f" {condition} ORDER BY id LIMIT {length}")
        if offset is not None:
            query = glue(query, "OFFSET {}".format(offset))

        return total, self.query_all(rs, query, params)


class Silencer:
    """Helper to temporarily dissable logging.

    This is intended to be used as a context::

        with Silencer(rs):
            # do lots of stuff
        # log what you did

    Note that the logs which were silenced should always be substituted with
    a different higher level log message.
    """

    def __init__(self, rs: RequestState):
        self.rs = rs

    def __enter__(self):
        self.rs.is_quiet = True

    def __exit__(self, atype, value, tb):
        self.rs.is_quiet = False


<<<<<<< HEAD
T = TypeVar("T")


def affirm_validation(assertion: str, value: T, **kwargs: Any) -> Optional[T]:
=======
def affirm_validation(assertion: str, value: T,
                      **kwargs: Any) -> Optional[T]:
>>>>>>> ac5c1420
    """Wrapper to call asserts in :py:mod:`cdedb.validation`."""
    checker = getattr(validate, "assert_{}".format(assertion))
    return checker(value, **kwargs)


<<<<<<< HEAD
def affirm_array_validation(assertion: str, values: Optional[Iterable[T]],
                            allow_None: bool = False,
                            **kwargs: Any) -> Optional[Tuple[T]]:
=======
# Ignore the parameter name allow_None
# noinspection PyPep8Naming
def affirm_array_validation(assertion: str, values: Iterable[T],
                            allow_None: bool = False,
                            **kwargs: Any) -> Optional[Tuple[T, ...]]:
>>>>>>> ac5c1420
    """Wrapper to call asserts in :py:mod:`cdedb.validation` for an array.

    :param allow_None: Since we don't have the luxury of an automatic
      '_or_None' variant like with other validators we have this parameter.
    """
    if allow_None and values is None:
        return None
    checker: Callable[[T, ...], T] = getattr(
        validate, "assert_{}".format(assertion))
    return tuple(checker(value, **kwargs) for value in values)


<<<<<<< HEAD
def affirm_set_validation(assertion: str, values: Optional[Iterable[T]],
=======
# Ignore the parameter name allow_None
# noinspection PyPep8Naming
def affirm_set_validation(assertion: str, values: Iterable[T],
>>>>>>> ac5c1420
                          allow_None: bool = False,
                          **kwargs: Any) -> Optional[Set[T]]:
    """Wrapper to call asserts in :py:mod:`cdedb.validation` for a set.

    :param allow_None: Since we don't have the luxury of an automatic
      '_or_None' variant like with other validators we have this parameter.
    """
    if allow_None and values is None:
        return None
    checker: Callable[[T, ...], T] = getattr(
        validate, "assert_{}".format(assertion))
    return {checker(value, **kwargs) for value in values}


def cast_fields(data: CdEDBObject, spec: CdEDBObjectMap) -> CdEDBObject:
    """Helper to deserialize json fields.

    We serialize some classes as strings and need to undo this upon
    retrieval from the database.
    """
    spec = {v['field_name']: v['kind'] for v in spec.values()}
    casters = {
        FieldDatatypes.int: lambda x: x,
        FieldDatatypes.str: lambda x: x,
        FieldDatatypes.float: lambda x: x,
        FieldDatatypes.date: parse_date,
        FieldDatatypes.datetime: parse_datetime,
        FieldDatatypes.bool: lambda x: x,
    }

    def _do_cast(key, val):
        if val is None:
            return None
        if key in spec:
            return casters[spec[key]](val)
        return val

    return {key: _do_cast(key, val) for key, val in data.items()}


#: Translate between validator names and sql data types.
#:
#: This is utilized during handling jsonb columns.
PYTHON_TO_SQL_MAP = {
    "int": "integer",
    "str": "varchar",
    "float": "double precision",
    "date": "date",
    "datetime": "timestamp with time zone",
    "bool": "boolean",
}<|MERGE_RESOLUTION|>--- conflicted
+++ resolved
@@ -12,17 +12,13 @@
 import enum
 import functools
 import logging
-<<<<<<< HEAD
-from typing import Any, Callable, TypeVar, Iterable, Tuple, Set, Optional
-=======
 import datetime
 import psycopg2.extras
 import psycopg2.extensions
 from typing import (
     Any, Callable, TypeVar, Iterable, Tuple, Set, List, Collection,
-    Optional, Sequence, cast, overload, Mapping, Union, KeysView
+    Optional, Sequence, cast, overload, Mapping, Union, KeysView, Dict
 )
->>>>>>> ac5c1420
 
 import cdedb.validation as validate
 from cdedb.common import (
@@ -142,11 +138,7 @@
     return decorator
 
 
-<<<<<<< HEAD
-def internal(function):
-=======
 def internal(function: F) -> F:
->>>>>>> ac5c1420
     """Mark a function of a backend for internal publication.
 
     It will be accessible via the :py:class:`cdedb.common.make_proxy` in
@@ -374,6 +366,7 @@
         query = f"INSERT INTO {table} ({', '.join(keys)}) VALUES {value_list}"
         return self.query_exec(rs, query, params)
 
+    # KeysView should be a subclass of Collection, but PyCharm disagrees :/
     def sql_select(self, rs: RequestState, table: str, columns: Sequence[str],
                    entities: Union[Collection, KeysView], entity_key: str = "id"
                    ) -> Tuple[CdEDBObject, ...]:
@@ -730,31 +723,17 @@
         self.rs.is_quiet = False
 
 
-<<<<<<< HEAD
-T = TypeVar("T")
-
-
 def affirm_validation(assertion: str, value: T, **kwargs: Any) -> Optional[T]:
-=======
-def affirm_validation(assertion: str, value: T,
-                      **kwargs: Any) -> Optional[T]:
->>>>>>> ac5c1420
     """Wrapper to call asserts in :py:mod:`cdedb.validation`."""
     checker = getattr(validate, "assert_{}".format(assertion))
     return checker(value, **kwargs)
 
 
-<<<<<<< HEAD
+# Ignore the parameter name allow_None
+# noinspection PyPep8Naming
 def affirm_array_validation(assertion: str, values: Optional[Iterable[T]],
                             allow_None: bool = False,
-                            **kwargs: Any) -> Optional[Tuple[T]]:
-=======
-# Ignore the parameter name allow_None
-# noinspection PyPep8Naming
-def affirm_array_validation(assertion: str, values: Iterable[T],
-                            allow_None: bool = False,
                             **kwargs: Any) -> Optional[Tuple[T, ...]]:
->>>>>>> ac5c1420
     """Wrapper to call asserts in :py:mod:`cdedb.validation` for an array.
 
     :param allow_None: Since we don't have the luxury of an automatic
@@ -767,13 +746,9 @@
     return tuple(checker(value, **kwargs) for value in values)
 
 
-<<<<<<< HEAD
-def affirm_set_validation(assertion: str, values: Optional[Iterable[T]],
-=======
 # Ignore the parameter name allow_None
 # noinspection PyPep8Naming
-def affirm_set_validation(assertion: str, values: Iterable[T],
->>>>>>> ac5c1420
+def affirm_set_validation(assertion: str, values: Optional[Iterable[T]],
                           allow_None: bool = False,
                           **kwargs: Any) -> Optional[Set[T]]:
     """Wrapper to call asserts in :py:mod:`cdedb.validation` for a set.
@@ -788,13 +763,14 @@
     return {checker(value, **kwargs) for value in values}
 
 
-def cast_fields(data: CdEDBObject, spec: CdEDBObjectMap) -> CdEDBObject:
+def cast_fields(data: CdEDBObject, fields: CdEDBObjectMap) -> CdEDBObject:
     """Helper to deserialize json fields.
 
     We serialize some classes as strings and need to undo this upon
     retrieval from the database.
     """
-    spec = {v['field_name']: v['kind'] for v in spec.values()}
+    spec: Dict[str, FieldDatatypes]
+    spec = {v['field_name']: v['kind'] for v in fields.values()}
     casters = {
         FieldDatatypes.int: lambda x: x,
         FieldDatatypes.str: lambda x: x,
