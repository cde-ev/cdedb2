--- conflicted
+++ resolved
@@ -714,23 +714,16 @@
 
     @access("core_admin")
     def next_persona(self, rs: RequestState, persona_id: Optional[int], *,
-<<<<<<< HEAD
                      is_member: Optional[bool],
                      is_archived: Optional[bool],
-                     is_cde_realm: Optional[bool] = None) -> Optional[int]:
-=======
-                     is_member: Optional[bool], is_archived: Optional[bool],
+                     is_cde_realm: Optional[bool] = None,
                      paper_expuls: Optional[bool] = None) -> Optional[int]:
->>>>>>> 8e74ef98
         """Look up the following persona.
 
         :param is_member: If not None, only consider personas with a matching flag.
         :param is_archived: If not None, only consider personas with a matching flag.
-<<<<<<< HEAD
         :param is_cde_realm: If not None, only consider personas with a matching flag.
-=======
         :param paper_expuls: If not None, only consider personas with a matching flag.
->>>>>>> 8e74ef98
 
         :returns: Next valid id in table core.personas
         """
