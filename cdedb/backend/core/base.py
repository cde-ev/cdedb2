--- conflicted
+++ resolved
@@ -275,7 +275,7 @@
 
         :returns: A list of inconsistent field names.
         """
-        if generation['code'] != const.MemberChangeStati.committed:
+        if generation['code'] != const.PersonaChangeStati.committed:
             raise RuntimeError(n_("Given changelog generation must be committed."))
         return [key for key in persona if persona[key] != generation[key]]
 
@@ -372,14 +372,7 @@
 
             # handle pending changes
             diff = None
-<<<<<<< HEAD
-            if (current_state['code']
-                    == const.PersonaChangeStati.pending):
-                committed_state = unwrap(self.get_total_personas(
-                    rs, (data['id'],)))
-=======
-            if current_state['code'] == const.MemberChangeStati.pending:
->>>>>>> 3aa7b608
+            if current_state['code'] == const.PersonaChangeStati.pending:
                 # stash pending change if we may not wait
                 if not may_wait:
                     diff = {key: current_state[key] for key in persona
@@ -388,15 +381,8 @@
                     query = glue("UPDATE core.changelog SET code = %s",
                                  "WHERE persona_id = %s AND code = %s")
                     self.query_exec(rs, query, (
-<<<<<<< HEAD
                         const.PersonaChangeStati.displaced, data['id'],
                         const.PersonaChangeStati.pending))
-            else:
-                committed_state = current_state
-=======
-                        const.MemberChangeStati.displaced, data['id'],
-                        const.MemberChangeStati.pending))
->>>>>>> 3aa7b608
 
             # determine if something changed
             newly_changed_fields = {key for key, value in data.items()
@@ -577,17 +563,12 @@
         query = glue("SELECT persona_id, max(generation) AS generation",
                      "FROM core.changelog WHERE persona_id = ANY(%s)",
                      "AND code = ANY(%s) GROUP BY persona_id")
-<<<<<<< HEAD
-        valid_status = (const.PersonaChangeStati.pending,
-                        const.PersonaChangeStati.committed)
-=======
-        valid_status: Tuple[const.MemberChangeStati, ...]
+        valid_status: Tuple[const.PersonaChangeStati, ...]
         if committed_only:
-            valid_status = (const.MemberChangeStati.committed, )
+            valid_status = (const.PersonaChangeStati.committed, )
         else:
-            valid_status = (const.MemberChangeStati.pending,
-                            const.MemberChangeStati.committed)
->>>>>>> 3aa7b608
+            valid_status = (const.PersonaChangeStati.pending,
+                            const.PersonaChangeStati.committed)
         data = self.query_all(rs, query, (ids, valid_status))
         return {e['persona_id']: e['generation'] for e in data}
 
@@ -597,7 +578,6 @@
     changelog_get_generation: _ChangelogGetGenerationProtocol = singularize(
         changelog_get_generations)
 
-<<<<<<< HEAD
     @access("core_admin", "cde_admin", "event_admin")
     def changelog_get_pending_changes(self, rs: RequestState) -> CdEDBObjectMap:
         """Retrieve pending changes in the changelog.
@@ -612,24 +592,11 @@
                 for higher_realm in higher_realms:
                     clearance += f" AND NOT is_{higher_realm}_realm = TRUE"
                 clearances.append(clearance)
-        query = ("SELECT id, persona_id, given_names, display_name, family_name,"
+        query = ("SELECT persona_id, given_names, display_name, family_name,"
                  " generation, ctime FROM core.changelog WHERE code = %s")
         if clearances:
             query = query + " AND (" + " OR ".join(clearances) + ")"
         data = self.query_all(rs, query, (const.PersonaChangeStati.pending,))
-=======
-    @access("core_admin", "cde_admin")
-    def changelog_get_changes(self, rs: RequestState,
-                              stati: Collection[const.MemberChangeStati]
-                              ) -> CdEDBObjectMap:
-        """Retrieve changes in the changelog."""
-        stati = affirm_set(const.MemberChangeStati, stati)
-        query = glue("SELECT persona_id, given_names, display_name, family_name,",
-                     "generation, ctime",
-                     "FROM core.changelog WHERE code = ANY(%s)")
-        data = self.query_all(rs, query, (stati,))
-        # TDOD what if there are multiple entries for one persona???
->>>>>>> 3aa7b608
         return {e['persona_id']: e for e in data}
 
     @access("persona")
