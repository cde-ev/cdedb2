#!/usr/bin/env python3

"""
The `CoreBaseBackend` provides backend functionality related to general user management.

There are several subclasses in separate files which provide additional functionality
related to more specific aspects or user management.

All parts are combined together in the `CoreBackend` class via multiple inheritance,
together with a handful of high-level methods, that use functionalities of multple
backend parts.
"""
import collections
import copy
import datetime
import decimal
from pathlib import Path
from secrets import token_hex
from typing import (
    Any, Collection, Dict, List, Optional, Protocol, Set, Tuple, Union, overload,
)

from passlib.hash import sha512_crypt

import cdedb.database.constants as const
import cdedb.validationtypes as vtypes
from cdedb.backend.common import (
    AbstractBackend, access, affirm_set_validation as affirm_set,
    affirm_validation as affirm, affirm_validation_optional as affirm_optional,
    inspect_validation as inspect, internal, singularize,
)
from cdedb.common import (
<<<<<<< HEAD
    ADMIN_KEYS, ALL_ROLES, PERSONA_ALL_FIELDS, PERSONA_ASSEMBLY_FIELDS,
    PERSONA_CDE_FIELDS, PERSONA_CORE_FIELDS, PERSONA_EVENT_FIELDS, PERSONA_ML_FIELDS,
    PERSONA_STATUS_FIELDS, PRIVILEGE_CHANGE_FIELDS, REALM_ADMINS, ArchiveError,
    CdEDBLog, CdEDBObject, CdEDBObjectMap, DefaultReturnCode, Error, PrivilegeError,
    PsycoJson, QuotaException, RequestState, Role, User, decode_parameter,
    encode_parameter, extract_roles, get_hash, glue, n_, now, privilege_tier, unwrap,
    xsorted,
=======
    ADMIN_KEYS, ALL_ROLES, META_INFO_FIELDS, PERSONA_ALL_FIELDS,
    PERSONA_ASSEMBLY_FIELDS, PERSONA_CDE_FIELDS, PERSONA_CORE_FIELDS,
    PERSONA_EVENT_FIELDS, PERSONA_ML_FIELDS, PERSONA_STATUS_FIELDS,
    PRIVILEGE_CHANGE_FIELDS, REALM_ADMINS, ArchiveError, CdEDBLog, CdEDBObject,
    CdEDBObjectMap, DefaultReturnCode, Error, PathLike, PrivilegeError, PsycoJson,
    QuotaException, RequestState, Role, User, decode_parameter, encode_parameter,
    extract_roles, get_hash, glue, n_, now, privilege_tier, unwrap, xsorted,
>>>>>>> f8e74036
)
from cdedb.config import SecretsConfig
from cdedb.database import DATABASE_ROLES
from cdedb.database.connection import Atomizer, connection_pool_factory
from cdedb.query import Query, QueryOperators, QueryScope, QuerySpecEntry


class CoreBaseBackend(AbstractBackend):
    """Access to this is probably necessary from everywhere, so we need
    ``@internal`` quite often. """
    realm = "core"

    def __init__(self) -> None:
        super().__init__()
        secrets = SecretsConfig()
        self.connpool = connection_pool_factory(
            self.conf["CDB_DATABASE_NAME"], DATABASE_ROLES,
            secrets, self.conf["DB_HOST"], self.conf["DB_PORT"])
        # local variable to prevent closure over secrets
        reset_salt = secrets["RESET_SALT"]
        self.generate_reset_cookie = (
            lambda rs, persona_id, timeout: self._generate_reset_cookie(
                rs, persona_id, reset_salt, timeout=timeout))
        self.verify_reset_cookie = (
            lambda rs, persona_id, cookie: self._verify_reset_cookie(
                rs, persona_id, reset_salt, cookie))
        self.foto_dir: Path = self.conf['STORAGE_DIR'] / 'foto'
        self.genesis_attachment_dir: Path = (
                self.conf['STORAGE_DIR'] / 'genesis_attachment')

    @classmethod
    def is_admin(cls, rs: RequestState) -> bool:
        return super().is_admin(rs)

    @access("persona")
    def is_relative_admin(self, rs: RequestState, persona_id: int,
                          allow_meta_admin: bool = False) -> bool:
        """Check whether the user is privileged with respect to a persona.

        A mailinglist admin may not edit cde users, but the other way
        round it should work.

        :param allow_meta_admin: In some cases we need to allow meta admins
            access where they should not normally have it. This is to allow that
            override.
        """
        if self.is_admin(rs):
            return True
        if allow_meta_admin and "meta_admin" in rs.user.roles:
            return True
        roles = extract_roles(unwrap(self.get_personas(rs, (persona_id,))),
                              introspection_only=True)
        return any(admin <= rs.user.roles for admin in privilege_tier(roles))

    @access("persona")
    def is_relative_admin_view(self, rs: RequestState, persona_id: int,
                               allow_meta_admin: bool = False) -> bool:
        """Check whether the user has the right admin views activated.

        This must not be used as privilege check, but only for hiding
        information which the user can view anyway.

        :param allow_meta_admin: In some cases we need to allow meta admins
            access where they should not normally have it. This is to allow that
            override.
        """
        if allow_meta_admin and "meta_admin" in rs.user.admin_views:
            return True
        roles = extract_roles(unwrap(self.get_personas(rs, (persona_id,))),
                              introspection_only=True)
        return any(
            admin_views <= {v.replace('_user', '_admin')
                            for v in rs.user.admin_views}
            for admin_views in privilege_tier(roles))

    def verify_persona_password(self, rs: RequestState, password: str,
                                persona_id: int) -> bool:
        """Helper to retrieve a personas password hash and verify the password.
        """
        persona_id = affirm(vtypes.ID, persona_id)
        password_hash = unwrap(self.sql_select_one(
            rs, "core.personas", ("password_hash",), persona_id))
        if password_hash is None:
            return False
        return self.verify_password(password, password_hash)

    @staticmethod
    def verify_password(password: str, password_hash: str) -> bool:
        """Central function, so that the actual implementation may be easily
        changed.
        """
        return sha512_crypt.verify(password, password_hash)

    @staticmethod
    def encrypt_password(password: str) -> str:
        """We currently use passlib for password protection."""
        return sha512_crypt.hash(password)

    @staticmethod
    def create_fulltext(persona: CdEDBObject) -> str:
        """Helper to mangle all data into a single string.

        :param persona: one persona data set to convert into a string for
          fulltext search
        """
        attributes = (
            "title", "username", "display_name", "given_names",
            "family_name", "birth_name", "name_supplement", "birthday",
            "telephone", "mobile", "address_supplement", "address",
            "postal_code", "location", "address_supplement2",
            "address2", "postal_code2", "location2", "weblink",
            "specialisation", "affiliation", "timeline", "interests",
            "free_form")
        values = (str(persona[a]) for a in attributes if persona[a] is not None)
        return " ".join(values)

    def core_log(self, rs: RequestState, code: const.CoreLogCodes,
                 persona_id: int = None, change_note: str = None,
                 atomized: bool = True) -> DefaultReturnCode:
        """Make an entry in the log.

        See
        :py:meth:`cdedb.backend.common.AbstractBackend.generic_retrieve_log`.

        :param atomized: Whether this function should enforce an atomized context
            to be present.
         """
        if rs.is_quiet:
            return 0
        # To ensure logging is done if and only if the corresponding action happened,
        # we require atomization by default.
        if atomized:
            self.affirm_atomized_context(rs)
        # do not use sql_insert since it throws an error for selecting the id
        query = ("INSERT INTO core.log "
                 "(code, submitted_by, persona_id, change_note) "
                 "VALUES (%s, %s, %s, %s)")
        return self.query_exec(
            rs, query, (code, rs.user.persona_id, persona_id, change_note))

    @access("persona")
    def log_quota_violation(self, rs: RequestState) -> DefaultReturnCode:
        """Log a quota violation.

        Since a quota violation raises an exception which is only handled at application
        level, this can not be done in an Atomizer with the violating action. This leads
        to the effect that every time a user tries to violate their quota, a log entry
        is added.
        """
        return self.core_log(rs, const.CoreLogCodes.quota_violation, rs.user.persona_id,
                             atomized=False)

    @internal
    @access("cde")
    def finance_log(self, rs: RequestState, code: const.FinanceLogCodes,
                    persona_id: Optional[int], delta: Optional[decimal.Decimal],
                    new_balance: Optional[decimal.Decimal],
                    change_note: str = None) -> DefaultReturnCode:
        """Make an entry in the finance log.

        See
        :py:meth:`cdedb.backend.common.AbstractBackend.generic_retrieve_log`.

        :param delta: change of balance
        :param new_balance: balance of user after the transaction
        """
        if rs.is_quiet:
            self.logger.warning("Finance log was suppressed.")
            return 0
        # To ensure logging is done if and only if the corresponding action happened,
        # we require atomization here.
        self.affirm_atomized_context(rs)
        data = {
            "code": code,
            "submitted_by": rs.user.persona_id,
            "persona_id": persona_id,
            "delta": delta,
            "new_balance": new_balance,
            "change_note": change_note
        }
        with Atomizer(rs):
            query = """
                SELECT COUNT(*) AS members, COALESCE(SUM(balance), 0) AS total
                FROM core.personas
                WHERE is_member = True"""
            tmp = self.query_one(rs, query, tuple())
            if tmp:
                data.update(tmp)
            else:
                self.logger.error(f"Could not determine member count and total"
                                  f" balance for creating log entry {data!r}.")
                data.update(members=0, total=0)
            return self.sql_insert(rs, "cde.finance_log", data)

    @access("core_admin", "auditor")
    def retrieve_log(self, rs: RequestState,
                     codes: Collection[const.CoreLogCodes] = None,
                     offset: int = None, length: int = None,
                     persona_id: int = None, submitted_by: int = None,
                     change_note: str = None,
                     time_start: datetime.datetime = None,
                     time_stop: datetime.datetime = None) -> CdEDBLog:
        """Get recorded activity.

        See
        :py:meth:`cdedb.backend.common.AbstractBackend.generic_retrieve_log`.
        """
        return self.generic_retrieve_log(
            rs, const.CoreLogCodes, "persona", "core.log", codes=codes,
            offset=offset, length=length, persona_id=persona_id,
            submitted_by=submitted_by, change_note=change_note,
            time_start=time_start, time_stop=time_stop)

    @access("core_admin", "auditor")
    def retrieve_changelog_meta(
            self, rs: RequestState,
            stati: Collection[const.MemberChangeStati] = None,
            offset: int = None, length: int = None, persona_id: int = None,
            submitted_by: int = None, change_note: str = None,
            time_start: datetime.datetime = None,
            time_stop: datetime.datetime = None,
            reviewed_by: int = None) -> CdEDBLog:
        """Get changelog activity.

        See
        :py:meth:`cdedb.backend.common.AbstractBackend.generic_retrieve_log`.
        """
        return self.generic_retrieve_log(
            rs, const.MemberChangeStati, "persona", "core.changelog",
            additional_columns=['automated_change'], codes=stati, offset=offset,
            length=length, persona_id=persona_id, submitted_by=submitted_by,
            reviewed_by=reviewed_by, change_note=change_note, time_start=time_start,
            time_stop=time_stop)

    def changelog_submit_change(self, rs: RequestState, data: CdEDBObject,
                                generation: Optional[int], may_wait: bool,
                                change_note: str, force_review: bool = False,
                                automated_change: bool = False,
                                ) -> DefaultReturnCode:
        """Insert an entry in the changelog.

        This is an internal helper, that takes care of all the small
        details with regard to e.g. possibly pending changes. If a
        change requires review it has to be committed using
        :py:meth:`changelog_resolve_change` by an administrator.

        :param generation: generation on which this request is based, if this
          is not the current generation we abort, may be None to override
          the check
        :param may_wait: Whether this change may wait in the changelog. If
          this is ``False`` and there is a pending change in the changelog,
          the new change is slipped in between.
        :param change_note: Comment to record in the changelog entry.
        :param force_review: force a change to be reviewed, even if it may be committed
          without.
        :returns: number of changed entries, however if changes were only
          written to changelog and are waiting for review, the negative number
          of changes written to changelog is returned
        """
        with Atomizer(rs):
            # check for race
            current_generation = unwrap(self.changelog_get_generations(
                rs, (data['id'],)))
            if generation is not None and current_generation != generation:
                self.logger.info(f"Generation mismatch ({current_generation} !="
                                 f" {generation}) for {data['id']}")
                return 0

            # get current state
            history = self.changelog_get_history(
                rs, data['id'], generations=(current_generation,))
            current_state = history[current_generation]

            # handle pending changes
            diff = None
            if (current_state['code']
                    == const.MemberChangeStati.pending):
                committed_state = unwrap(self.get_total_personas(
                    rs, (data['id'],)))
                # stash pending change if we may not wait
                if not may_wait:
                    diff = {key: current_state[key] for key in committed_state
                            if committed_state[key] != current_state[key]}
                    current_state.update(committed_state)
                    query = glue("UPDATE core.changelog SET code = %s",
                                 "WHERE persona_id = %s AND code = %s")
                    self.query_exec(rs, query, (
                        const.MemberChangeStati.displaced, data['id'],
                        const.MemberChangeStati.pending))
            else:
                committed_state = current_state

            # determine if something changed
            newly_changed_fields = {key for key, value in data.items()
                                    if value != current_state[key]}
            if not newly_changed_fields:
                if diff:
                    # reenable old change if we were going to displace it
                    query = glue("UPDATE core.changelog SET code = %s",
                                 "WHERE persona_id = %s AND generation = %s")
                    self.query_exec(rs, query, (const.MemberChangeStati.pending,
                                                data['id'], current_generation))
                # We successfully made the data set match to the requested
                # values. It's not our fault, that we didn't have to do any
                # work.
                return 1

            # Determine if something requiring a review changed.
            fields_requiring_review = {
                "birthday", "family_name", "given_names", "birth_name",
                "gender", "address_supplement", "address", "postal_code",
                "location", "country",
            }
            all_changed_fields = {key for key, value in data.items()
                                  if value != committed_state[key]}
            requires_review = (
                    (all_changed_fields & fields_requiring_review
                     or (current_state['code']
                         == const.MemberChangeStati.pending and not diff))
                    and current_state['is_cde_realm']
                    and not ({"core_admin", "cde_admin"} & rs.user.roles))

            # prepare for inserting a new changelog entry
            query = glue("SELECT MAX(generation) AS gen FROM core.changelog",
                         "WHERE persona_id = %s")
            max_gen = unwrap(self.query_one(rs, query, (data['id'],))) or 1
            next_generation = max_gen + 1
            # the following is a nop, if there is no pending change
            query = glue("UPDATE core.changelog SET code = %s",
                         "WHERE persona_id = %s AND code = %s")
            self.query_exec(rs, query, (
                const.MemberChangeStati.superseded, data['id'],
                const.MemberChangeStati.pending))

            # insert new changelog entry
            insert = copy.deepcopy(current_state)
            insert.update(data)
            insert.update({
                "submitted_by": rs.user.persona_id,
                "reviewed_by": None,
                "generation": next_generation,
                "change_note": change_note,
                "code": const.MemberChangeStati.pending,
                "persona_id": data['id'],
                "automated_change": automated_change,
            })
            del insert['id']
            if 'ctime' in insert:
                del insert['ctime']
            self.sql_insert(rs, "core.changelog", insert)

            # resolve change if it doesn't require review
            if (self.conf["CDEDB_OFFLINE_DEPLOYMENT"]
                    or (not force_review and not requires_review)):
                ret = self._changelog_resolve_change_unsafe(
                    rs, data['id'], next_generation, ack=True, reviewed=False)
            else:
                ret = -1
            if not may_wait and ret <= 0:
                raise RuntimeError(n_("Non-waiting change not committed."))

            # pop the stashed change
            if diff:
                if set(diff) & newly_changed_fields:
                    raise RuntimeError(n_("Conflicting pending change."))
                insert = copy.deepcopy(current_state)
                insert.update(data)
                insert.update(diff)
                insert.update({
                    "submitted_by": rs.user.persona_id,
                    "reviewed_by": None,
                    "generation": next_generation + 1,
                    "change_note": "Verdrängte Änderung.",
                    "code": const.MemberChangeStati.pending,
                    "persona_id": data['id'],
                    "automated_change": automated_change,
                })
                del insert['id']
                self.sql_insert(rs, "core.changelog", insert)
        return ret

    def _changelog_resolve_change_unsafe(
            self, rs: RequestState, persona_id: int, generation: int, ack: bool,
            reviewed: bool = True) -> DefaultReturnCode:
        """Review a currently pending change from the changelog.

        In practice most changes should be commited without review, so
        that the reviewers won't get plagued too much.

        :param ack: whether to commit or refuse the change
        :param reviewed: Signals wether the change was reviewed. This exists,
          so that automatically resolved changes are not marked as reviewed.
        """
        if not ack:
            query = glue(
                "UPDATE core.changelog SET reviewed_by = %s,",
                "code = %s",
                "WHERE persona_id = %s AND code = %s",
                "AND generation = %s")
            return self.query_exec(rs, query, (
                rs.user.persona_id, const.MemberChangeStati.nacked, persona_id,
                const.MemberChangeStati.pending, generation))
        with Atomizer(rs):
            # look up changelog entry and mark as committed
            history = self.changelog_get_history(rs, persona_id,
                                                 generations=(generation,))
            data = history[generation]
            if data['code'] != const.MemberChangeStati.pending:
                return 0
            query = "UPDATE core.changelog SET {setters} WHERE {conditions}"
            setters = ["code = %s"]
            params: List[Any] = [const.MemberChangeStati.committed]
            if reviewed:
                setters.append("reviewed_by = %s")
                params.append(rs.user.persona_id)
            conditions = ["persona_id = %s", "generation = %s"]
            params.extend([persona_id, generation])
            query = query.format(setters=', '.join(setters),
                                 conditions=' AND '.join(conditions))
            self.query_exec(rs, query, params)

            # determine changed fields
            old_state = unwrap(self.get_total_personas(rs, (persona_id,)))
            relevant_keys = tuple(key for key in old_state
                                  if data[key] != old_state[key])
            relevant_keys += ('id',)

            udata = {key: data[key] for key in relevant_keys}
            # commit changes
            ret = 0
            if len(udata) > 1:
                ret = self.commit_persona(
                    rs, udata, change_note="Änderung eingetragen.")
                if not ret:
                    raise RuntimeError(n_("Modification failed."))
        return ret
    changelog_resolve_change = access("core_admin", "cde_admin")(
        _changelog_resolve_change_unsafe)

    @access("persona")
    def changelog_get_generations(self, rs: RequestState,
                                  ids: Collection[int]) -> Dict[int, int]:
        """Retrieve the current generation of the persona ids in the
        changelog. This includes committed and pending changelog entries.

        :returns: dict mapping ids to generations
        """
        query = glue("SELECT persona_id, max(generation) AS generation",
                     "FROM core.changelog WHERE persona_id = ANY(%s)",
                     "AND code = ANY(%s) GROUP BY persona_id")
        valid_status = (const.MemberChangeStati.pending,
                        const.MemberChangeStati.committed)
        data = self.query_all(rs, query, (ids, valid_status))
        return {e['persona_id']: e['generation'] for e in data}

    class _ChangelogGetGenerationProtocol(Protocol):
        def __call__(self, rs: RequestState, anid: int) -> int: ...
    changelog_get_generation: _ChangelogGetGenerationProtocol = singularize(
        changelog_get_generations)

    @access("core_admin")
    def changelog_get_changes(self, rs: RequestState,
                              stati: Collection[const.MemberChangeStati]
                              ) -> CdEDBObjectMap:
        """Retrieve changes in the changelog."""
        stati = affirm_set(const.MemberChangeStati, stati)
        query = glue("SELECT id, persona_id, given_names, display_name, family_name,",
                     "generation, ctime",
                     "FROM core.changelog WHERE code = ANY(%s)")
        data = self.query_all(rs, query, (stati,))
        # TDOD what if there are multiple entries for one persona???
        return {e['persona_id']: e for e in data}

    @access("persona")
    def changelog_get_history(self, rs: RequestState, persona_id: int,
                              generations: Optional[Collection[int]]
                              ) -> CdEDBObjectMap:
        """Retrieve history of a data set.

        :parameter generations: generations to retrieve, all if None
        """
        persona_id = affirm(vtypes.ID, persona_id)
        if (persona_id != rs.user.persona_id
                and not self.is_relative_admin(
                rs, persona_id, allow_meta_admin=True)):
            raise PrivilegeError(n_("Not privileged."))
        generations = affirm_set(int, generations or set())
        fields = list(PERSONA_ALL_FIELDS)
        fields.remove('id')
        fields.append("persona_id AS id")
        fields.extend(("submitted_by", "reviewed_by", "ctime", "generation",
                       "code", "change_note", "automated_change"))
        query = "SELECT {fields} FROM core.changelog WHERE {conditions}"
        conditions = ["persona_id = %s"]
        params: List[Any] = [persona_id]
        if generations:
            conditions.append("generation = ANY(%s)")
            params.append(generations)
        query = query.format(fields=', '.join(fields),
                             conditions=' AND '.join(conditions))
        data = self.query_all(rs, query, params)
        ret = {}
        for d in data:
            if d.get('gender'):
                d['gender'] = const.Genders(d['gender'])
            ret[d['generation']] = d
        return ret

    @internal
    @access("persona", "droid")
    def retrieve_personas(self, rs: RequestState, persona_ids: Collection[int],
                          columns: Tuple[str, ...] = PERSONA_CORE_FIELDS
                          ) -> CdEDBObjectMap:
        """Helper to access a persona dataset.

        Most of the time a higher level function like
        :py:meth:`get_personas` should be used.
        """
        if "id" not in columns:
            columns += ("id",)
        data = self.sql_select(rs, "core.personas", columns, persona_ids)
        ret = {}
        for d in data:
            if d.get('gender'):
                d['gender'] = const.Genders(d['gender'])
            ret[d['id']] = d
        return ret

    class _RetrievePersonaProtocol(Protocol):
        def __call__(self, rs: RequestState, persona_id: int,
                     columns: Tuple[str, ...] = PERSONA_CORE_FIELDS) -> CdEDBObject: ...
    retrieve_persona: _RetrievePersonaProtocol = singularize(
        retrieve_personas, "persona_ids", "persona_id")

    @internal
    @access("ml")
    def list_all_personas(self, rs: RequestState, is_active: bool = False) -> Set[int]:
        query = "SELECT id from core.personas WHERE is_archived = False"
        if is_active:
            query += " AND is_active = True"
        data = self.query_all(rs, query, params=tuple())
        return {e["id"] for e in data}

    @internal
    @access("ml")
    def list_current_members(self, rs: RequestState, is_active: bool = False
                             ) -> Set[int]:
        """Helper to list all current members.

        Used to determine subscribers of mandatory/opt-out member mailinglists.
        """
        query = "SELECT id from core.personas WHERE is_member = True"
        if is_active:
            query += " AND is_active = True"
        data = self.query_all(rs, query, params=tuple())
        return {e["id"] for e in data}

    @internal
    @access("ml")
    def list_all_moderators(self, rs: RequestState,
                            ml_types: Optional[
                                Collection[const.MailinglistTypes]] = None
                            ) -> Set[int]:
        """List all moderators of any mailinglists.

        Due to architectural limitations of the BackendContainer used for
        mailinglist types, this is found here instead of in the MlBackend.
        """
        query = "SELECT DISTINCT mod.persona_id from ml.moderators as mod"
        if ml_types:
            query += (" JOIN ml.mailinglists As ml ON mod.mailinglist_id = ml.id"
                      " WHERE ml.ml_type = ANY(%s)")
        data = self.query_all(rs, query, params=(ml_types,))
        return {e["persona_id"] for e in data}

    @access("core_admin")
    def next_persona(self, rs: RequestState, persona_id: Optional[int], *,
                     is_member: Optional[bool],
                     is_archived: Optional[bool]) -> Optional[int]:
        """Look up the following persona.

        :param is_member: If not None, only consider personas with a matching flag.
        :param is_archived: If not None, only consider personas with a matching flag.

        :returns: Next valid id in table core.personas
        """
        persona_id = affirm_optional(int, persona_id)
        is_member = affirm_optional(bool, is_member)
        is_archived = affirm_optional(bool, is_archived)
        query = "SELECT MIN(id) FROM core.personas"
        constraints = []
        params: List[Any] = []
        if persona_id is not None:
            constraints.append("id > %s")
            params.append(persona_id)
        if is_member is not None:
            constraints.append("is_member = %s")
            params.append(is_member)
        if is_archived is not None:
            constraints.append("is_archived = %s")
            params.append(is_archived)
        if constraints:
            query += " WHERE " + " AND ".join(constraints)
        return unwrap(self.query_one(rs, query, params))

    def commit_persona(self, rs: RequestState, data: CdEDBObject,
                       change_note: Optional[str]) -> DefaultReturnCode:
        """Actually update a persona data set.

        This is the innermost layer of the changelog functionality and
        actually modifies the core.personas table.
        """
        with Atomizer(rs):
            num = self.sql_update(rs, "core.personas", data)
            if not num:
                raise ValueError(n_("Nonexistent user."))
            current = unwrap(self.retrieve_personas(
                rs, (data['id'],), columns=PERSONA_ALL_FIELDS))
            fulltext = self.create_fulltext(current)
            fulltext_update = {
                'id': data['id'],
                'fulltext': fulltext
            }
            self.sql_update(rs, "core.personas", fulltext_update)
        return num

    @internal
    @access("persona")
    def set_persona(self, rs: RequestState, data: CdEDBObject,
                    generation: int = None, change_note: str = None,
                    may_wait: bool = True,
                    allow_specials: Tuple[str, ...] = tuple(),
                    force_review: bool = False,
                    automated_change: bool = False,
                    ) -> DefaultReturnCode:
        """Internal helper for modifying a persona data set.

        Most of the time a higher level function like
        :py:meth:`change_persona` should be used.

        :param generation: generation on which this request is based, if this
          is not the current generation we abort, may be None to override
          the check
        :param may_wait: Whether this change may wait in the changelog. If
          this is ``False`` and there is a pending change in the changelog,
          the new change is slipped in between.
        :param allow_specials: Protect some attributes against accidential
          modification. A magic value has to be passed in this array to
          allow modification. This is done by special methods like
          :py:meth:`change_foto` which take care that the necessary
          prerequisites are met.
        :param change_note: Comment to record in the changelog entry. This
          is ignored if the persona is not in the changelog.
        :param force_review: force a change to be reviewed, even if it may be committed
          without.
        """
        if not change_note:
            self.logger.info(f"No change note specified (persona_id={data['id']}).")
            change_note = "Allgemeine Änderung"

        current = self.sql_select_one(
            rs, "core.personas", ("is_archived", "decided_search"), data['id'])
        if current is None:
            raise ValueError(n_("Persona does not exist."))
        if not may_wait and generation is not None:
            raise ValueError(
                n_("Non-waiting change without generation override."))
        realm_keys = {'is_cde_realm', 'is_event_realm', 'is_ml_realm',
                      'is_assembly_realm'}
        if (set(data) & realm_keys
                and ("core_admin" not in rs.user.roles
                     or not {"realms", "purge"} & set(allow_specials))):
            raise PrivilegeError(n_("Realm modification prevented."))
        if (set(data) & ADMIN_KEYS.keys()
                and ("meta_admin" not in rs.user.roles
                     or "admins" not in allow_specials)):
            if any(data[key] for key in ADMIN_KEYS):
                raise PrivilegeError(
                    n_("Admin privilege modification prevented."))
        if ("is_member" in data
                and (not ({"cde_admin", "core_admin"} & rs.user.roles)
                     or "membership" not in allow_specials)):
            raise PrivilegeError(n_("Membership modification prevented."))
        if (current['decided_search'] and not data.get("is_searchable", True)
                and (not ({"cde_admin", "core_admin"} & rs.user.roles))):
            raise PrivilegeError(n_("Hiding prevented."))
        if "is_archived" in data:
            if (not self.is_relative_admin(rs, data['id'], allow_meta_admin=False)
                    or "archive" not in allow_specials):
                raise PrivilegeError(n_("Archive modification prevented."))
        if ("balance" in data
                and ("cde_admin" not in rs.user.roles
                     or "finance" not in allow_specials)):
            # Allow setting balance to 0 or None during archival or membership change.
            if not ((data["balance"] is None or data["balance"] == 0)
                    and REALM_ADMINS & rs.user.roles
                    and {"archive", "membership"} & set(allow_specials)):
                raise PrivilegeError(n_("Modification of balance prevented."))
        if "username" in data and "username" not in allow_specials:
            raise PrivilegeError(n_("Modification of email address prevented."))
        if "foto" in data and "foto" not in allow_specials:
            raise PrivilegeError(n_("Modification of foto prevented."))
        if data.get("is_active") and rs.user.persona_id == data['id']:
            raise PrivilegeError(n_("Own activation prevented."))

        # check for permission to edit
        allow_meta_admin = data.keys() <= ADMIN_KEYS.keys() | {"id"}
        if (rs.user.persona_id != data['id']
                and not self.is_relative_admin(rs, data['id'],
                                               allow_meta_admin)):
            raise PrivilegeError(n_("Not privileged."))

        # Prevent modification of archived members. This check is
        # sufficient since we can only edit our own data if we are not
        # archived.
        if (current['is_archived'] and data.get('is_archived', True)
                and "purge" not in allow_specials):
            raise RuntimeError(n_("Editing archived member impossible."))

        # This Atomizer is here to have a rollback in case of RuntimeError below.
        with Atomizer(rs):
            ret = self.changelog_submit_change(
                rs, data, generation=generation,
                may_wait=may_wait, change_note=change_note,
                force_review=force_review, automated_change=automated_change)
            if allow_specials and ret < 0:
                raise RuntimeError(n_("Special change not committed."))
        return ret

    @access("persona")
    def change_persona(self, rs: RequestState, data: CdEDBObject,
                       generation: int = None, may_wait: bool = True,
                       change_note: str = None,
                       force_review: bool = False) -> DefaultReturnCode:
        """Change a data set. Note that you need privileges to edit someone
        elses data set.

        :param generation: generation on which this request is based, if this
          is not the current generation we abort, may be None to override
          the check
        :param may_wait: override for system requests (which may not wait)
        :param change_note: Descriptive line for changelog
        :param force_review: force a change to be reviewed, even if it may be committed
          without.
        """
        data = affirm(vtypes.Persona, data)
        generation = affirm_optional(int, generation)
        may_wait = affirm(bool, may_wait)
        change_note = affirm_optional(str, change_note)
        return self.set_persona(rs, data, generation=generation,
                                may_wait=may_wait, change_note=change_note,
                                force_review=force_review)

    @access("core_admin")
    def change_persona_realms(self, rs: RequestState, data: CdEDBObject,
                              change_note: str) -> DefaultReturnCode:
        """Special modification function for realm transitions."""
        data = affirm(vtypes.Persona, data, transition=True)
        change_note = affirm(str, change_note)
        with Atomizer(rs):
            if data.get('is_cde_realm'):
                # Fix balance
                tmp = self.get_total_persona(rs, data['id'])
                if tmp['balance'] is None:
                    data['balance'] = decimal.Decimal('0.0')
                else:
                    data['balance'] = tmp['balance']
            ret = self.set_persona(
                rs, data, may_wait=False, change_note=change_note,
                allow_specials=("realms", "finance", "membership"))
            if data.get('trial_member'):
                ret *= self.change_membership_easy_mode(rs, data['id'], is_member=True)
            self.core_log(
                rs, const.CoreLogCodes.realm_change, data['id'],
                change_note=change_note)
        return ret

    @access("persona")
    def change_foto(self, rs: RequestState, persona_id: int,
                    foto: Optional[bytes]) -> DefaultReturnCode:
        """Special modification function for foto changes.

        Return 1 on successful change, -1 on successful removal, 0 otherwise.
        """
        persona_id = affirm(vtypes.ID, persona_id)
        foto = affirm_optional(vtypes.ProfilePicture, foto, file_storage=False)
        data: CdEDBObject
        if foto is None:
            with Atomizer(rs):
                old_hash = unwrap(self.sql_select_one(
                    rs, "core.personas", ("foto",), persona_id))
                data = {
                    'id': persona_id,
                    'foto': None,
                }
                ret = self.set_persona(
                    rs, data, may_wait=False,
                    change_note="Profilbild entfernt.",
                    allow_specials=("foto",))
                # Return a negative value to signify deletion.
                if ret < 0:
                    raise RuntimeError("Special persona change should not"
                                       " be pending.")
                ret = -1 * ret
                if ret and old_hash and not self.foto_usage(rs, old_hash):
                    path = self.foto_dir / old_hash
                    if path.exists():
                        path.unlink()
        else:
            my_hash = get_hash(foto)
            data = {
                'id': persona_id,
                'foto': my_hash,
            }
            ret = self.set_persona(
                rs, data, may_wait=False, change_note="Profilbild geändert.",
                allow_specials=("foto",))
            if ret:
                path = self.foto_dir / my_hash
                if not path.exists():
                    with open(path, 'wb') as f:
                        f.write(foto)
        return ret

    @access("persona")
    def get_foto(self, rs: RequestState, foto: str) -> Optional[bytes]:
        """Retrieve a stored foto.

        The foto is identified by its hash rather than the persona id it
         belongs to, to prevent scraping."""
        foto = affirm(str, foto)
        path = self.foto_dir / foto
        ret = None
        if path.exists():
            with open(path, "rb") as f:
                ret = f.read()
        return ret

    @access("meta_admin")
    def initialize_privilege_change(self, rs: RequestState,
                                    data: CdEDBObject) -> DefaultReturnCode:
        """Initialize a change to a users admin bits.

        This has to be approved by another admin.
        """
        data['submitted_by'] = rs.user.persona_id
        data['status'] = const.PrivilegeChangeStati.pending
        data = affirm(vtypes.PrivilegeChange, data)

        if ("is_meta_admin" in data
                and data['persona_id'] == rs.user.persona_id):
            raise PrivilegeError(n_(
                "Cannot modify own meta admin privileges."))

        with Atomizer(rs):
            if self.list_privilege_changes(
                    rs, persona_id=data['persona_id'],
                    stati=(const.PrivilegeChangeStati.pending,)):
                raise ValueError(n_("Pending privilege change."))

            persona = self.get_total_persona(rs, data['persona_id'])

            # see also cdedb.frontend.templates.core.change_privileges
            # and change_privileges in cdedb.frontend.core

            errormsg = n_("User does not fit the requirements for this"
                          " admin privilege.")
            for admin, required in ADMIN_KEYS.items():
                if data.get(admin):
                    if data.get(required) is False:
                        raise ValueError(errormsg)
                    if not persona[required] and not data.get(required):
                        raise ValueError(errormsg)

            self.core_log(
                rs, const.CoreLogCodes.privilege_change_pending,
                data['persona_id'],
                change_note="Änderung der Admin-Privilegien angestoßen.")
            ret = self.sql_insert(rs, "core.privilege_changes", data)

        return ret

    @access("meta_admin")
    def finalize_privilege_change(self, rs: RequestState, privilege_change_id: int,
                                  case_status: const.PrivilegeChangeStati
                                  ) -> DefaultReturnCode:
        """Finalize a pending change to a users admin bits.

        This has to be done by a different admin.

        If the user had no admin privileges previously, we require a password
        reset afterwards.

        :returns: default return code. A negative return indicates, that the
            users password was invalidated and will need to be changed.
        """
        privilege_change_id = affirm(vtypes.ID, privilege_change_id)
        case_status = affirm(const.PrivilegeChangeStati, case_status)

        data = {
            "id": privilege_change_id,
            "ftime": now(),
            "reviewer": rs.user.persona_id,
            "status": case_status,
        }
        with Atomizer(rs):
            case = self.get_privilege_change(rs, privilege_change_id)
            if case['status'] != const.PrivilegeChangeStati.pending:
                raise ValueError(
                    n_("Invalid privilege change state: %(status)s."),
                    {"status": case["status"]})
            if case_status == const.PrivilegeChangeStati.approved:
                if (case["is_meta_admin"] is not None
                        and case['persona_id'] == rs.user.persona_id):
                    raise PrivilegeError(
                        n_("Cannot modify own meta admin privileges."))
                if case['submitted_by'] == rs.user.persona_id:
                    raise PrivilegeError(
                        n_("Only a different admin than the submitter "
                           "may approve a privilege change."))

                ret = self.sql_update(rs, "core.privilege_changes", data)

                self.core_log(
                    rs, const.CoreLogCodes.privilege_change_approved,
                    persona_id=case['persona_id'],
                    change_note="Änderung der Admin-Privilegien bestätigt.")

                old = self.get_persona(rs, case["persona_id"])
                data = {
                    "id": case["persona_id"]
                }
                for key in ADMIN_KEYS:
                    if case[key] is not None:
                        data[key] = case[key]

                data = affirm(vtypes.Persona, data)
                note = ("Admin-Privilegien geändert."
                        if not case["notes"] else case["notes"])
                ret *= self.set_persona(
                    rs, data, may_wait=False,
                    change_note=note, allow_specials=("admins",))

                # Force password reset if non-admin has gained admin privileges.
                if (not any(old[key] for key in ADMIN_KEYS)
                        and any(data.get(key) for key in ADMIN_KEYS)):
                    ret *= self.invalidate_password(rs, case["persona_id"])
                    ret *= -1

                # Mark case as successful
                data = {
                    "id": privilege_change_id,
                    "status": const.PrivilegeChangeStati.successful,
                }
                ret *= self.sql_update(rs, "core.privilege_changes", data)

            elif case_status == const.PrivilegeChangeStati.rejected:
                ret = self.sql_update(rs, "core.privilege_changes", data)

                self.core_log(
                    rs, const.CoreLogCodes.privilege_change_rejected,
                    persona_id=case['persona_id'],
                    change_note="Änderung der Admin-Privilegien verworfen.")
            else:
                raise ValueError(n_("Invalid new privilege change status."))

        return ret

    @access("meta_admin")
    def list_privilege_changes(self, rs: RequestState, persona_id: int = None,
                               stati: Collection[
                                   const.PrivilegeChangeStati] = None
                               ) -> CdEDBObjectMap:
        """List privilge changes.

        Can be restricted to certain stati.

        :param persona_id: limit to this persona id.
        :returns: dict mapping case ids to dicts containing information about
            the change
        """
        persona_id = affirm_optional(vtypes.ID, persona_id)
        stati = stati or set()
        stati = affirm_set(const.PrivilegeChangeStati, stati)

        query = "SELECT id, persona_id, status FROM core.privilege_changes"
        constraints = []
        params: List[Any] = []
        if persona_id:
            constraints.append("persona_id = %s")
            params.append(persona_id)
        if stati:
            constraints.append("status = ANY(%s)")
            params.append(stati)

        if constraints:
            query += " WHERE " + " AND ".join(constraints)
        data = self.query_all(rs, query, params)
        return {e["id"]: e for e in data}

    @access("meta_admin")
    def get_privilege_changes(self, rs: RequestState,
                              privilege_change_ids: Collection[int]) -> CdEDBObjectMap:
        """Retrieve datasets for priviledge changes."""
        privilege_change_ids = affirm_set(vtypes.ID, privilege_change_ids)
        data = self.sql_select(
            rs, "core.privilege_changes", PRIVILEGE_CHANGE_FIELDS, privilege_change_ids)
        ret = {}
        for e in data:
            e['status'] = const.PrivilegeChangeStati(e['status'])
            ret[e['id']] = e
        return ret

    class _GetPrivilegeChangeProtocol(Protocol):
        def __call__(self, rs: RequestState, privilege_change_id: int
                     ) -> CdEDBObject: ...
    get_privilege_change: _GetPrivilegeChangeProtocol = singularize(
        get_privilege_changes, "privilege_change_ids", "privilege_change_id")

    @access("persona")
    def list_admins(self, rs: RequestState, realm: str) -> List[int]:
        """List all personas with admin privilidges in a given realm."""
        realm = affirm(str, realm)

        query = "SELECT id from core.personas WHERE {constraint}"

        constraints = {
            "meta": "is_meta_admin = TRUE",
            "core": "is_core_admin = TRUE",
            "cde": "is_cde_admin = TRUE",
            "finance": "is_finance_admin = TRUE",
            "event": "is_event_admin = TRUE",
            "ml": "is_ml_admin = TRUE",
            "assembly": "is_assembly_admin = TRUE",
            "cdelokal": "is_cdelokal_admin = TRUE",
            "auditor": "is_auditor = TRUE",
        }
        constraint = constraints.get(realm)

        if constraint is None:
            raise ValueError(n_("No realm provided."))

        query = query.format(constraint=constraint)
        result = self.query_all(rs, query, tuple())

        return [e["id"] for e in result]

    @access("core_admin", "cde_admin")
    def change_persona_balance(self, rs: RequestState, persona_id: int,
                               balance: Union[str, decimal.Decimal],
                               log_code: const.FinanceLogCodes,
                               change_note: str = None,
                               trial_member: bool = None) -> DefaultReturnCode:
        """Special modification function for monetary aspects.

        :param trial_member: If not None, set trial membership to this.
        """
        persona_id = affirm(vtypes.ID, persona_id)
        balance = affirm(vtypes.NonNegativeDecimal, balance)
        log_code = affirm(const.FinanceLogCodes, log_code)
        trial_member = affirm_optional(bool, trial_member)
        change_note = affirm_optional(str, change_note)
        update: CdEDBObject = {
            'id': persona_id,
        }
        with Atomizer(rs):
            current = unwrap(self.retrieve_personas(
                rs, (persona_id,), ("balance", "is_cde_realm", "trial_member")))
            if not current['is_cde_realm']:
                raise RuntimeError(
                    n_("Tried to credit balance to non-cde person."))
            if current['balance'] != balance:
                update['balance'] = balance
            if trial_member is not None:
                if current['trial_member'] != trial_member:
                    update['trial_member'] = trial_member
            if 'balance' in update or 'trial_member' in update:
                ret = self.set_persona(
                    rs, update, may_wait=False, change_note=change_note,
                    allow_specials=("finance",))
                if 'balance' in update:
                    self.finance_log(rs, log_code, persona_id,
                                     balance - current['balance'], balance)
                return ret
            else:
                return 0

    @access("core_admin", "cde_admin")
    def change_membership_easy_mode(self, rs: RequestState, persona_id: int,
                                    is_member: bool) -> DefaultReturnCode:
        """Special modification function for membership.

        This variant only works for easy cases, that is for gaining membership
        or if no active lastschrift permits exist. Otherwise (i.e. in the
        general case) the change_membership function from the cde-backend
        has to be used.

        :param is_member: Desired target state of membership.
        """
        persona_id = affirm(vtypes.ID, persona_id)
        is_member = affirm(bool, is_member)
        update: CdEDBObject = {
            'id': persona_id,
            'is_member': is_member,
        }
        with Atomizer(rs):
            current = unwrap(self.retrieve_personas(
                rs, (persona_id,), ('is_member', 'balance', 'is_cde_realm')))
            if not current['is_cde_realm']:
                raise RuntimeError(n_("Not a CdE account."))
            if current['is_member'] == is_member:
                return 0

            if not is_member:
                # Peek at the CdE-realm, this is somewhat of a transgression,
                # but sadly necessary duct tape to keep the whole thing working.
                query = ("SELECT id FROM cde.lastschrift"
                         " WHERE persona_id = %s AND revoked_at IS NULL")
                params = [persona_id]
                if self.query_all(rs, query, params):
                    raise RuntimeError(n_("Active lastschrift permit found."))
                delta = -current['balance']
                new_balance = decimal.Decimal(0)
                code = const.FinanceLogCodes.lose_membership
                # Do not modify searchability.
                update['balance'] = decimal.Decimal(0)
            else:
                delta = None
                new_balance = None  # type: ignore
                code = const.FinanceLogCodes.gain_membership
            ret = self.set_persona(
                rs, update, may_wait=False,
                change_note="Mitgliedschaftsstatus geändert.",
                allow_specials=("membership",))
            self.finance_log(rs, code, persona_id, delta, new_balance)
        return ret

    @access("core_admin", "meta_admin")
    def invalidate_password(self, rs: RequestState,
                            persona_id: int) -> DefaultReturnCode:
        """Replace a users password with an unknown one.

        This forces the user to set a new password and also invalidates all
        current sessions.

        This is to be used when granting admin privileges to a user who has
        not previously had any, hence we allow backend access for all
        meta_admins.
        """
        persona_id = affirm(vtypes.ID, persona_id)

        # modified version of hash for 'secret' and thus
        # safe/unknown plaintext
        password_hash = (
            "$6$rounds=60000$uvCUTc5OULJF/kT5$CNYWFoGXgEwhrZ0nXmbw0jlWvqi/"
            "S6TDc1KJdzZzekFANha68XkgFFsw92Me8a2cVcK3TwSxsRPb91TLHE/si/")
        query = "UPDATE core.personas SET password_hash = %s WHERE id = %s"

        with Atomizer(rs):
            ret = self.query_exec(rs, query, (password_hash, persona_id))

            # Invalidate alle active sessions.
            query = ("UPDATE core.sessions SET is_active = False "
                     "WHERE persona_id = %s AND is_active = True")
            self.query_exec(rs, query, (persona_id,))

            self.core_log(rs, code=const.CoreLogCodes.password_invalidated,
                          persona_id=persona_id)

        return ret

    @access("core_admin")
    def get_persona_latest_session(self, rs: RequestState, persona_id: int
                                   ) -> Optional[datetime.datetime]:
        """Retrieve the time of a users latest session.

        Returns None if there are no active sessions on record.
        """
        persona_id = affirm(vtypes.ID, persona_id)

        query = "SELECT MAX(atime) AS atime FROM core.sessions WHERE persona_id = %s"
        return unwrap(self.query_one(rs, query, (persona_id,)))

    @access("core_admin")
    def is_persona_automatically_archivable(self, rs: RequestState, persona_id: int,
                                            reference_date: datetime.date = None
                                            ) -> bool:
        """Determine whether a persona is eligble to be automatically archived.

        :param reference_date: If given consider this as the reference point for
            determining inactivity. Otherwise use the current date. Either way this
            calculates the actual cutoff using a config parameter. This is intended
            to be used during semester management to send notifications during step 1
            and later archive those who were previosly notified, not those who turned
            eligible for archival in between.

        Things that prevent such automated archival:
            * The persona having any admin bit.
            * The persona being a member.
            * The persona already being archived.
            * The persona having logged in in the last two years.
            * The persona having been manually changed/created in the last two years.
            * The persona being involved (orga/registration) with any recent event.
            * The persona being involved (presider/attendee) with an active assembly.
            * The persona being explicitly subscribed to any mailinglist.
        """
        persona_id = affirm(vtypes.ID, persona_id)
        reference_date = affirm(datetime.date, reference_date or now().date())

        cutoff = reference_date - self.conf["AUTOMATED_ARCHIVAL_CUTOFF"]
        with Atomizer(rs):
            persona = self.get_persona(rs, persona_id)

            # Do some basic sanity checks.
            if any(persona[admin_key] for admin_key in ADMIN_KEYS):
                return False

            if persona['is_member'] or persona['is_archived']:
                return False

            # Check latest user session.
            latest_session = self.get_persona_latest_session(rs, persona_id)
            if latest_session is not None and latest_session.date() > cutoff:
                return False

            # Check that the latest update to the persona was before the cutoff date.
            # Normally we would utilize self.changelog_get_generation() to retrieve
            # `generation`, but we exclude automated script changes here.
            query = ("SELECT MAX(generation) FROM core.changelog"
                     " WHERE persona_id = %s AND automated_change = FALSE")
            generation = unwrap(self.query_one(rs, query, (persona_id,)))
            if not generation:
                # Something strange is going on, so better not do anything.
                self.logger.error(f"No valid generation seems to exist for persona"
                                  f" {persona_id}.")
                return False
            history = self.changelog_get_history(rs, persona_id, (generation,))
            last_change = history[generation]
            if last_change['ctime'].date() > cutoff:
                return False

            # Check event involvement.
            # TODO use 'is_archived' instead of 'event_end'?
            query = """SELECT MAX(part_end) AS event_end
            FROM (
                (
                    SELECT event_id
                    FROM event.registrations
                    WHERE persona_id = %s
                    UNION
                    SELECT event_id
                    FROM event.orgas
                    WHERE persona_id = %s
                ) as ids
                JOIN event.event_parts ON ids.event_id = event_parts.event_id
            )
            """
            event_end = unwrap(self.query_one(rs, query, (persona_id, persona_id)))
            if event_end and event_end > cutoff:
                return False

            # Check assembly involvement
            query = """SELECT assembly_id
            FROM (
                (
                    SELECT assembly_id
                    FROM assembly.attendees
                    WHERE persona_id = %s
                    UNION
                    SELECT assembly_id
                    FROM assembly.presiders
                    WHERE persona_id = %s
                ) AS ids
                JOIN assembly.assemblies ON ids.assembly_id = assemblies.id
            )
            WHERE assemblies.is_active = True"""
            if self.query_all(rs, query, (persona_id, persona_id)):
                return False

            # Check mailinglist subscriptions.
            # TODO don't hardcode subscription states here?
            query = """SELECT mailinglist_id
            FROM ml.subscription_states AS ss
            JOIN ml.mailinglists ON ss.mailinglist_id = mailinglists.id
            WHERE persona_id = %s AND subscription_state = ANY(%s)
                AND mailinglists.is_active = True"""
            states = {
                const.SubscriptionState.subscribed,
                const.SubscriptionState.subscription_override,
                const.SubscriptionState.pending,
            }
            if self.query_all(rs, query, (persona_id, states)):
                return False

        return True

    @access(*REALM_ADMINS)
    def archive_persona(self, rs: RequestState, persona_id: int,
                        note: str) -> DefaultReturnCode:
        """Move a persona to the attic.

        This clears most of the data we have about the persona. The
        basic use case is for retiring members of a time long gone,
        which have not been seen for an extended period.

        We keep the following data to enable us to recognize them
        later on to allow readmission:

        * name,
        * gender,
        * date of birth,
        * past events,
        * type of account (i.e. the realm bits).

        Additionally not all data is purged, since we have separate
        life cycles for different realms. This affects the following.

        * finances: we preserve a log of all transactions for bookkeeping,
        * lastschrift: similarily to finances
        * events: to ensure consistency, events are only deleted en bloc
        * assemblies: these we keep to make the decisions traceable
        """
        persona_id = affirm(vtypes.ID, persona_id)
        note = affirm(str, note)
        with Atomizer(rs):
            persona = unwrap(self.get_total_personas(rs, (persona_id,)))
            #
            # 1. Do some sanity checks.
            #
            if not self.is_relative_admin(rs, persona_id, allow_meta_admin=False):
                raise ArchiveError(n_("You are not allowed to archive this user."))

            if persona['is_archived']:
                return 0

            # Disallow archival of admins. Admin privileges should be unset
            # by two meta admins before.
            if any(persona[key] for key in ADMIN_KEYS):
                raise ArchiveError(n_("Cannot archive admins."))

            #
            # 2. Handle lastschrift
            #
            lastschrift = self.sql_select(
                rs, "cde.lastschrift", ("id", "revoked_at"), (persona_id,),
                entity_key="persona_id")
            if any(not ls['revoked_at'] for ls in lastschrift):
                raise ArchiveError(n_("Active lastschrift exists."))
            query = ("UPDATE cde.lastschrift"
                     " SET (amount, iban, account_owner, account_address)"
                     " = (%s, %s, %s, %s)"
                     " WHERE persona_id = %s"
                     " AND revoked_at < now() - interval '14 month'")
            if lastschrift:
                self.query_exec(rs, query, (0, "", "", "", persona_id))
            #
            # 3. Remove complicated attributes (membership, foto and password)
            #
            if persona['is_member']:
                code = self.change_membership_easy_mode(rs, persona_id, is_member=False)
                if not code:
                    raise ArchiveError(n_("Failed to revoke membership."))
            if persona['foto']:
                code = self.change_foto(rs, persona_id, foto=None)
                if not code:
                    raise ArchiveError(n_("Failed to remove foto."))
            # modified version of hash for 'secret' and thus
            # safe/unknown plaintext
            password_hash = (
                "$6$rounds=60000$uvCUTc5OULJF/kT5$CNYWFoGXgEwhrZ0nXmbw0jlWvqi/"
                "S6TDc1KJdzZzekFANha68XkgFFsw92Me8a2cVcK3TwSxsRPb91TLHE/si/")
            query = "UPDATE core.personas SET password_hash = %s WHERE id = %s"
            self.query_exec(rs, query, (password_hash, persona_id))
            #
            # 4. Strip all unnecessary attributes and mark as archived
            #
            update = {
                'id': persona_id,
                # 'password_hash' already adjusted
                'username': None,
                'is_active': False,
                'notes': note,  # Note on why the persona was archived.
                'is_meta_admin': False,
                'is_core_admin': False,
                'is_cde_admin': False,
                'is_finance_admin': False,
                'is_event_admin': False,
                'is_ml_admin': False,
                'is_assembly_admin': False,
                'is_cdelokal_admin': False,
                'is_auditor': False,
                # Do no touch the realms, to preserve integrity and
                # allow reactivation.
                # 'is_cde_realm'
                # 'is_event_realm'
                # 'is_ml_realm'
                # 'is_assembly_realm'
                # 'is_member' already adjusted
                'is_searchable': False,
                'is_archived': True,
                # 'is_purged' not relevant here
                # 'display_name' kept for later recognition
                # 'given_names' kept for later recognition
                # 'family_name' kept for later recognition
                'title': None,
                'name_supplement': None,
                # 'gender' kept for later recognition
                # 'birthday' kept for later recognition
                'telephone': None,
                'mobile': None,
                'address_supplement': None,
                'address': None,
                'postal_code': None,
                'location': None,
                'country': None,
                # 'birth_name' kept for later recognition
                'address_supplement2': None,
                'address2': None,
                'postal_code2': None,
                'location2': None,
                'country2': None,
                'weblink': None,
                'specialisation': None,
                'affiliation': None,
                'timeline': None,
                'interests': None,
                'free_form': None,
                'balance': 0 if persona['balance'] is not None else None,
                'decided_search': False,
                'trial_member': False,
                'bub_search': False,
                'paper_expuls': True,
                # 'foto' already adjusted
                # 'fulltext' is set automatically
            }
            self.set_persona(
                rs, update, generation=None, may_wait=False,
                change_note="Archivierung vorbereitet.",
                allow_specials=("archive", "username"))
            #
            # 5. Delete all sessions and quotas
            #
            self.sql_delete(rs, "core.sessions", (persona_id,), "persona_id")
            self.sql_delete(rs, "core.quota", (persona_id,), "persona_id")
            #
            # 6. Handle event realm
            #
            query = glue(
                "SELECT reg.persona_id, MAX(part_end) AS m",
                "FROM event.registrations as reg ",
                "JOIN event.events as event ON reg.event_id = event.id",
                "JOIN event.event_parts as parts ON parts.event_id = event.id",
                "WHERE reg.persona_id = %s"
                "GROUP BY persona_id")
            max_end = self.query_one(rs, query, (persona_id,))
            if max_end and max_end['m'] and max_end['m'] >= now().date():
                raise ArchiveError(n_("Involved in unfinished event."))
            self.sql_delete(rs, "event.orgas", (persona_id,), "persona_id")
            #
            # 7. Assembly realm is handled via assembly archival.
            #
            #
            # 8. Handle ml realm
            #
            self.sql_delete(rs, "ml.subscription_states", (persona_id,),
                            "persona_id")
            self.sql_delete(rs, "ml.subscription_addresses", (persona_id,),
                            "persona_id")
            # Make sure the users moderatored mls will still have moderators.
            # Retrieve moderated mailinglists.
            query = ("SELECT ARRAY_AGG(mailinglist_id) FROM ml.moderators"
                     " WHERE persona_id = %s GROUP BY persona_id")
            moderated_mailinglists = set(unwrap(self.query_one(
                rs, query, (persona_id,))) or [])
            self.sql_delete(rs, "ml.moderators", (persona_id,), "persona_id")
            if moderated_mailinglists:
                # Retrieve the mailinglists, that _still_ have moderators.
                query = ("SELECT ARRAY_AGG(DISTINCT mailinglist_id) as ml_ids"
                         " FROM ml.moderators WHERE mailinglist_id = ANY(%s)")
                ml_ids = set(unwrap(self.query_one(
                    rs, query, (moderated_mailinglists,))) or [])
                # Check the difference.
                unmodearated_mailinglists = moderated_mailinglists - ml_ids
                if unmodearated_mailinglists:
                    raise ArchiveError(
                        n_("Sole moderator of a mailinglist %(ml_ids)s."),
                        {'ml_ids': unmodearated_mailinglists})
            #
            # 9. Clear logs
            #
            self.sql_delete(rs, "core.log", (persona_id,), "persona_id")
            # finance log stays untouched to keep balance correct
            self.sql_delete(rs, "cde.log", (persona_id,), "persona_id")
            # past event log stays untouched since we keep past events
            # event log stays untouched since events have a separate life cycle
            # assembly log stays since assemblies have a separate life cycle
            self.sql_delete(rs, "ml.log", (persona_id,), "persona_id")
            #
            # 10. Create archival log entry
            #
            self.core_log(rs, const.CoreLogCodes.persona_archived, persona_id)
            #
            # 11. Clear changelog
            #
            query = glue(
                "SELECT id FROM core.changelog WHERE persona_id = %s",
                "ORDER BY generation DESC LIMIT 1")
            newest = self.query_one(rs, query, (persona_id,))
            if not newest:
                # TODO do we want to allow this?
                # This could happen if this call is wrapped in a Silencer.
                raise ArchiveError(n_("Cannot archive silently."))
            query = ("DELETE FROM core.changelog"
                     " WHERE persona_id = %s AND NOT id = %s")
            ret = self.query_exec(rs, query, (persona_id, newest['id']))
            #
            # 12. Finish
            #
            return ret

    @access(*REALM_ADMINS)
    def dearchive_persona(self, rs: RequestState, persona_id: int, new_username: str
                          ) -> DefaultReturnCode:
        """Return a persona from the attic to activity.

        This does nothing but flip the archiving bit and set a new username,
        which makes sure the resulting persona will pass validation.
        """
        persona_id = affirm(vtypes.ID, persona_id)
        new_username = affirm(vtypes.Email, new_username)
        with Atomizer(rs):
            if self.verify_existence(rs, new_username):
                raise ValueError(n_("User with this E-Mail exists already."))
            update = {
                'id': persona_id,
                'is_archived': False,
                'is_active': True,
                'username': new_username,
            }
            code = self.set_persona(
                rs, update, generation=None, may_wait=False,
                change_note="Benutzer aus dem Archiv wiederhergestellt.",
                allow_specials=("archive", "username"))
            self.core_log(rs, const.CoreLogCodes.persona_dearchived, persona_id)
        return code

    @access("core_admin")
    def purge_persona(self, rs: RequestState, persona_id: int) -> DefaultReturnCode:
        """Delete all infos about this persona.

        It has to be archived beforehand. Thus we do not have to
        remove a lot since archiving takes care of most of the stuff.

        However we do not entirely delete the entry since this would
        cause havock in other areas (like assemblies), we only
        anonymize the entry by removing all identifying information.
        """
        persona_id = affirm(vtypes.ID, persona_id)
        with Atomizer(rs):
            persona = unwrap(self.get_total_personas(rs, (persona_id,)))
            if not persona['is_archived']:
                raise RuntimeError(n_("Persona is not archived."))
            #
            # 1. Zap information
            #
            update = {
                'id': persona_id,
                'display_name': "N.",
                'given_names': "N.",
                'family_name': "N.",
                'birthday': datetime.date.min,
                'birth_name': None,
                'gender': const.Genders.not_specified,
                'is_cde_realm': True,
                'is_event_realm': True,
                'is_ml_realm': True,
                'is_assembly_realm': True,
                'is_purged': True,
            }
            ret = self.set_persona(
                rs, update, generation=None, may_wait=False,
                change_note="Benutzer gelöscht.",
                allow_specials=("admins", "username", "purge"))
            #
            # 2. Remove past event data.
            #
            self.sql_delete(
                rs, "past_event.participants", (persona_id,), "persona_id")
            #
            # 3. Clear changelog
            #
            query = glue(
                "SELECT id FROM core.changelog WHERE persona_id = %s",
                "ORDER BY generation DESC LIMIT 1")
            newest = self.query_one(rs, query, (persona_id,))
            if not newest:
                # TODO allow this?
                raise ArchiveError(n_("Cannot purge silently."))
            query = glue(
                "DELETE FROM core.changelog",
                "WHERE persona_id = %s AND NOT id = %s")
            ret *= self.query_exec(rs, query, (persona_id, newest['id']))
            #
            # 4. Finish
            #
            self.core_log(rs, const.CoreLogCodes.persona_purged, persona_id)
            return ret

    @access("persona")
    def change_username(self, rs: RequestState, persona_id: int,
                        new_username: str, password: Optional[str]
                        ) -> Tuple[bool, str]:
        """Since usernames are used for login, this needs a bit of care.

        :returns: The bool signals whether the change was successful, the str
            is an error message or the new username on success.
        """
        persona_id = affirm(vtypes.ID, persona_id)
        new_username = affirm(vtypes.Email, new_username)
        password = affirm_optional(str, password)
        with Atomizer(rs):
            if self.verify_existence(rs, new_username):
                # abort if there is already an account with this address
                return False, n_("Name collision.")
            authorized = False
            if self.is_relative_admin(rs, persona_id):
                authorized = True
            elif password:
                if self.verify_persona_password(rs, password, persona_id):
                    authorized = True
            if authorized:
                new = {
                    'id': persona_id,
                    'username': new_username,
                }
                change_note = "E-Mail-Adresse geändert."
                if self.set_persona(
                        rs, new, change_note=change_note, may_wait=False,
                        allow_specials=("username",)):
                    self.core_log(
                        rs, const.CoreLogCodes.username_change, persona_id,
                        change_note=new_username)
                    return True, new_username
        return False, n_("Failed.")

    @access("persona")
    def foto_usage(self, rs: RequestState, foto: str) -> int:
        """Retrieve usage number for a specific foto.

        So we know when a foto is up for garbage collection."""
        foto = affirm(str, foto)
        query = "SELECT COUNT(*) AS num FROM core.personas WHERE foto = %s"
        return unwrap(self.query_one(rs, query, (foto,))) or 0

    @access("persona")
    def get_personas(self, rs: RequestState, persona_ids: Collection[int]
                     ) -> CdEDBObjectMap:
        """Acquire data sets for specified ids."""
        persona_ids = affirm_set(vtypes.ID, persona_ids)
        return self.retrieve_personas(rs, persona_ids, columns=PERSONA_CORE_FIELDS)

    class _GetPersonaProtocol(Protocol):
        # TODO: `persona_id` is actually not optional, but it produces a lot of errors.
        def __call__(self, rs: RequestState, persona_id: Optional[int]
                     ) -> CdEDBObject: ...
    get_persona: _GetPersonaProtocol = singularize(
        get_personas, "persona_ids", "persona_id")

    @access("event", "droid_quick_partial_export")
    def get_event_users(self, rs: RequestState, persona_ids: Collection[int],
                        event_id: int = None) -> CdEDBObjectMap:
        """Get an event view on some data sets.

        This is allowed for admins and for yourself in any case. Orgas can also
        query users registered for one of their events; other event users can
        query participants of events they participate themselves.

        :param event_id: allows all users which are registered to this event
            to query for other participants of the same event by their ids.
        """
        persona_ids = affirm_set(vtypes.ID, persona_ids)
        event_id = affirm_optional(vtypes.ID, event_id)
        ret = self.retrieve_personas(rs, persona_ids, columns=PERSONA_EVENT_FIELDS)
        # The event user view on a cde user contains lots of personal
        # data. So we require the requesting user to be orga (to get access to
        # all event users who are related to their event) or 'participant'
        # of the requested event (to get access to all event users who are also
        # 'participant' at the same event).
        #
        # This is a bit of a transgression since we access the event
        # schema from the core backend, but we go for security instead of
        # correctness here.
        if event_id:
            orga = ("SELECT event_id FROM event.orgas WHERE persona_id = %s"
                    " AND event_id = %s")
            is_orga = bool(
                self.query_all(rs, orga, (rs.user.persona_id, event_id)))
        else:
            is_orga = False
        if (persona_ids != {rs.user.persona_id}
                and not (rs.user.roles
                         & {"event_admin", "cde_admin", "core_admin",
                            "droid_quick_partial_export"})):
            query = """
                SELECT DISTINCT
                    regs.id, regs.persona_id
                FROM
                    event.registrations AS regs
                    LEFT OUTER JOIN
                        event.registration_parts AS rparts
                    ON rparts.registration_id = regs.id
                WHERE
                    {conditions}"""
            conditions = ["regs.event_id = %s"]
            params: List[Any] = [event_id]
            if not is_orga:
                conditions.append("rparts.status = %s")
                params.append(const.RegistrationPartStati.participant)
            query = query.format(conditions=' AND '.join(conditions))
            data = self.query_all(rs, query, params)
            all_users_inscope = set(e['persona_id'] for e in data)
            same_event = set(ret) <= all_users_inscope
            if not (same_event and (is_orga or
                                    rs.user.persona_id in all_users_inscope)):
                raise PrivilegeError(n_("Access to persona data inhibited."))
        if any(not e['is_event_realm'] for e in ret.values()):
            raise RuntimeError(n_("Not an event user."))
        return ret

    class _GetEventUserProtocol(Protocol):
        # `persona_id` is actually not optional, but it produces a lot of errors.
        def __call__(self, rs: RequestState, persona_id: Optional[int],
                     event_id: int = None) -> CdEDBObject: ...
    get_event_user: _GetEventUserProtocol = singularize(
        get_event_users, "persona_ids", "persona_id")

    @overload
    def quota(self, rs: RequestState, *, ids: Collection[int]) -> int: ...

    @overload
    def quota(self, rs: RequestState, *, num: int) -> int: ...

    @overload
    def quota(self, rs: RequestState) -> int: ...

    @internal
    @access("persona")
    def quota(self, rs: RequestState, *, ids: Collection[int] = None,
              num: int = None) -> int:
        """Log quota restricted accesses. Return new total.

        This can optionally take either a list of ids or simply a number of
        restricted actions. Just return the total if no parameter was provided.

        A restricted action can be either:
            * Accessing the cde profile of another user.
            * A member search.

        We either insert the number of restricted actions into the quota table
        or add them if an entry already exists, as entries are unique across
        persona_id and date.

        Beware that this function can optionally be called in an atomized setting.
        If this is the case, the quota is not actually raised by the offending query,
        but access is blocked nonetheless. Otherwise, a value exceeding the quota limit
        is saved into the database, which means that actions that should still be
        possible need to be exempt in the check_quota function.

        :returns: Return the number of restricted actions the user has
            performed today including the ones given with this call, if any.
        """
        if ids is not None and num is not None:
            raise ValueError(n_("May not provide more than one input."))
        access_hash: Optional[str] = None
        if ids is not None:
            ids = affirm_set(vtypes.ID, ids or set()) - {rs.user.persona_id}
            num = len(ids)
            access_hash = get_hash(str(xsorted(ids)).encode())
        else:
            num = affirm(vtypes.NonNegativeInt, num or 0)

        persona_id = rs.user.persona_id
        now_date = now().date()

        query = ("SELECT last_access_hash, queries FROM core.quota"
                 " WHERE persona_id = %s AND qdate = %s")
        data = self.query_one(rs, query, (persona_id, now_date))
        # If there was a previous access and the previous access was the same as this
        # one, don't count it. Instead return the previous count of queries.
        if data is not None and data["last_access_hash"] is not None:
            if data["last_access_hash"] == access_hash:
                return data["queries"]

        query = ("INSERT INTO core.quota (queries, persona_id, qdate, last_access_hash)"
                 " VALUES (%s, %s, %s, %s) ON CONFLICT (persona_id, qdate) DO"
                 " UPDATE SET queries = core.quota.queries + EXCLUDED.queries,"
                 " last_access_hash = EXCLUDED.last_access_hash"
                 " RETURNING core.quota.queries")
        params = (num, persona_id, now_date, access_hash)
        return unwrap(self.query_one(rs, query, params)) or 0

    @overload
    def check_quota(self, rs: RequestState, *, ids: Collection[int]) -> bool: ...

    @overload
    def check_quota(self, rs: RequestState, *, num: int) -> bool: ...

    @overload
    def check_quota(self, rs: RequestState) -> bool: ...

    @internal
    @access("persona")
    def check_quota(self, rs: RequestState, *, ids: Collection[int] = None,
                    num: int = None) -> bool:
        """Check whether the quota was exceeded today.

        Even if quota has been exceeded, never block access to own profile.
        """
        # Validation is done inside.
        if num is None and ids is not None and set(ids) == {rs.user.persona_id}:
            return False
        quota = self.quota(rs, ids=ids, num=num)  # type: ignore
        return (quota > self.conf["QUOTA_VIEWS_PER_DAY"]
                and not {"cde_admin", "core_admin"} & rs.user.roles)

    @access("cde")
    def get_cde_users(self, rs: RequestState, persona_ids: Collection[int]
                      ) -> CdEDBObjectMap:
        """Get an cde view on some data sets."""
        persona_ids = affirm_set(vtypes.ID, persona_ids)
        with Atomizer(rs):
            if self.check_quota(rs, ids=persona_ids):
                raise QuotaException(n_("Too many queries."))
            ret = self.retrieve_personas(rs, persona_ids, columns=PERSONA_CDE_FIELDS)
            if any(not e['is_cde_realm'] for e in ret.values()):
                raise RuntimeError(n_("Not a CdE user."))
            if (not {"cde_admin", "core_admin"} & rs.user.roles
                    and ("searchable" not in rs.user.roles
                         and any((e['id'] != rs.user.persona_id
                                  and not e['is_searchable'])
                                 for e in ret.values()))):
                raise RuntimeError(n_("Improper access to member data."))
        return ret

    get_cde_user: _GetPersonaProtocol = singularize(
        get_cde_users, "persona_ids", "persona_id")

    @access("ml")
    def get_ml_users(self, rs: RequestState, persona_ids: Collection[int]
                     ) -> CdEDBObjectMap:
        """Get an ml view on some data sets."""
        persona_ids = affirm_set(vtypes.ID, persona_ids)
        ret = self.retrieve_personas(rs, persona_ids, columns=PERSONA_ML_FIELDS)
        if any(not e['is_ml_realm'] for e in ret.values()):
            raise RuntimeError(n_("Not an ml user."))
        return ret
    get_ml_user: _GetPersonaProtocol = singularize(
        get_ml_users, "persona_ids", "persona_id")

    @access("assembly")
    def get_assembly_users(self, rs: RequestState, persona_ids: Collection[int]
                           ) -> CdEDBObjectMap:
        """Get an assembly view on some data sets."""
        persona_ids = affirm_set(vtypes.ID, persona_ids)
        ret = self.retrieve_personas(rs, persona_ids, columns=PERSONA_ASSEMBLY_FIELDS)
        if any(not e['is_assembly_realm'] for e in ret.values()):
            raise RuntimeError(n_("Not an assembly user."))
        return ret
    get_assembly_user: _GetPersonaProtocol = singularize(
        get_assembly_users, "persona_ids", "persona_id")

    @access("persona")
    def get_total_personas(self, rs: RequestState, persona_ids: Collection[int]
                           ) -> CdEDBObjectMap:
        """Acquire data sets for specified ids.

        This includes all attributes regardless of which realm they
        pertain to.
        """
        persona_ids = affirm_set(vtypes.ID, persona_ids)
        if (persona_ids != {rs.user.persona_id} and not self.is_admin(rs)
                and any(not self.is_relative_admin(rs, anid, allow_meta_admin=True)
                        for anid in persona_ids)):
            raise PrivilegeError(n_("Must be privileged."))
        return self.retrieve_personas(rs, persona_ids, columns=PERSONA_ALL_FIELDS)
    get_total_persona: _GetPersonaProtocol = singularize(
        get_total_personas, "persona_ids", "persona_id")

    @access(*REALM_ADMINS)
    def create_persona(self, rs: RequestState, data: CdEDBObject,
                       submitted_by: int = None) -> DefaultReturnCode:
        """Instantiate a new data set.

        This does the house-keeping and inserts the corresponding entry in
        the changelog.

        :param submitted_by: Allow to override the submitter for genesis.
        :returns: The id of the newly created persona.
        """
        data = affirm(vtypes.Persona, data, creation=True)
        submitted_by = affirm_optional(vtypes.ID, submitted_by)
        # zap any admin attempts
        data.update({'is_archived': False, 'is_purged': False})
        data.update({k: False for k in ADMIN_KEYS})
        # Check if admin has rights to create the user in its realms
        if not any(admin <= rs.user.roles
                   for admin in privilege_tier(extract_roles(data),
                                               conjunctive=True)):
            raise PrivilegeError(n_("Unable to create this sort of persona."))
        # modified version of hash for 'secret' and thus safe/unknown plaintext
        data['password_hash'] = (
            "$6$rounds=60000$uvCUTc5OULJF/kT5$CNYWFoGXgEwhrZ0nXmbw0jlWvqi/"
            "S6TDc1KJdzZzekFANha68XkgFFsw92Me8a2cVcK3TwSxsRPb91TLHE/si/")
        # add balance for cde users
        if data.get('is_cde_realm') and 'balance' not in data:
            data['balance'] = decimal.Decimal(0)
        fulltext_input = copy.deepcopy(data)
        fulltext_input['id'] = None
        data['fulltext'] = self.create_fulltext(fulltext_input)
        with Atomizer(rs):
            new_id = self.sql_insert(rs, "core.personas", data)
            data.update({
                "submitted_by": submitted_by or rs.user.persona_id,
                "generation": 1,
                "code": const.MemberChangeStati.committed,
                "persona_id": new_id,
                "change_note": "Account erstellt.",
            })
            # remove unlogged attributes
            del data['password_hash']
            del data['fulltext']
            self.sql_insert(rs, "core.changelog", data)
            self.core_log(rs, const.CoreLogCodes.persona_creation, new_id)
        return new_id

    @access("anonymous")
    def login(self, rs: RequestState, username: str, password: str,
              ip: str) -> Optional[str]:
        """Create a new session.

        This invalidates all existing sessions for this persona. Sessions
        are bound to an IP-address, for bookkeeping purposes.

        In case of successful login, this updates the request state with a
        new user object and escalates the database connection to reflect the
        non-anonymous access.

        :returns: the session-key for the new session
        """
        username = affirm(vtypes.PrintableASCII, username)
        password = affirm(str, password)
        ip = affirm(vtypes.PrintableASCII, ip)
        # note the lower-casing for email addresses
        query = ("SELECT id, is_meta_admin, is_core_admin FROM core.personas"
                 " WHERE username = lower(%s) AND is_active = True")
        data = self.query_one(rs, query, (username,))
        if not data or (
                not self.conf["CDEDB_OFFLINE_DEPLOYMENT"]
                and not self.verify_persona_password(rs, password, data["id"])):
            # log message to be picked up by fail2ban
            self.logger.warning(f"CdEDB login failure from {ip} for {username}")
            return None
        if self.conf["LOCKDOWN"] and not (data['is_meta_admin']
                                          or data['is_core_admin']):
            # Short circuit in case of lockdown
            return None
        sessionkey = token_hex()

        with Atomizer(rs):
            # Invalidate expired sessions, but keep other around.
            timestamp = now()
            ctime_cutoff = timestamp - self.conf["SESSION_LIFESPAN"]
            atime_cutoff = timestamp - self.conf["SESSION_TIMEOUT"]
            query = ("UPDATE core.sessions SET is_active = False"
                     " WHERE persona_id = %s AND is_active = True"
                     " AND (ctime < %s OR atime < %s) ")
            self.query_exec(rs, query, (data["id"], ctime_cutoff, atime_cutoff))
            query = ("INSERT INTO core.sessions (persona_id, ip, sessionkey)"
                     " VALUES (%s, %s, %s)")
            self.query_exec(rs, query, (data["id"], ip, sessionkey))

            # Terminate oldest sessions if we are over the allowed limit.
            query = ("SELECT id FROM core.sessions"
                     " WHERE persona_id = %s AND is_active = True"
                     " ORDER BY atime DESC OFFSET %s")
            old_sessions = self.query_all(
                rs, query, (data["id"], self.conf["MAX_ACTIVE_SESSIONS"]))
            if old_sessions:
                query = ("UPDATE core.sessions SET is_active = FALSE"
                         " WHERE id = ANY(%s)")
                self.query_exec(rs, query, ([e["id"] for e in old_sessions],))

        # Escalate db privilege role in case of successful login.
        # This will not be deescalated.
        if rs.conn.is_contaminated:
            raise RuntimeError(n_("Atomized – impossible to escalate."))

        # TODO: This is needed because of an implementation detail of the login in the
        #  frontend. Namely wanting to check consent decision status for cde users.
        #  Maybe rework this somehow.
        is_cde = unwrap(self.sql_select_one(rs, "core.personas",
                                            ("is_cde_realm",), data["id"]))
        if is_cde:
            rs.conn = self.connpool['cdb_member']
        else:
            rs.conn = self.connpool['cdb_persona']
        # Necessary to keep the mechanics happy.
        rs._conn = rs.conn  # pylint: disable=protected-access

        # Get more information about user (for immediate use in frontend)
        data = self.sql_select_one(rs, "core.personas",
                                   PERSONA_CORE_FIELDS, data["id"])
        if data is None:
            raise RuntimeError(n_("Impossible."))
        vals = {k: data[k] for k in (
            'username', 'given_names', 'display_name', 'family_name')}
        vals['persona_id'] = data['id']
        rs.user = User(roles=extract_roles(data), **vals)

        return sessionkey

    @access("persona")
    def logout(self, rs: RequestState, this_session: bool = True,
               other_sessions: bool = False) -> DefaultReturnCode:
        """Invalidate some sessions, depending on the parameters."""
        this_session = affirm(bool, this_session)
        other_sessions = affirm(bool, other_sessions)
        query = "UPDATE core.sessions SET is_active = False, atime = now()"
        constraints = ["persona_id = %s", "is_active = True"]
        params: List[Any] = [rs.user.persona_id]
        if not this_session and not other_sessions:
            return 0
        elif not other_sessions:
            constraints.append("sessionkey = %s")
            params.append(rs.sessionkey)
        elif not this_session:
            constraints.append("sessionkey != %s")
            params.append(rs.sessionkey)
        query += " WHERE " + " AND ".join(constraints)
        return self.query_exec(rs, query, params)

    @access("persona")
    def count_active_sessions(self, rs: RequestState) -> int:
        """Retrieve number of currently active sessions"""
        query = ("SELECT COUNT(*) FROM core.sessions"
                 " WHERE is_active = True AND persona_id = %s")
        count = unwrap(self.query_one(rs, query, (rs.user.persona_id,))) or 0
        return count

    @access("core_admin")
    def deactivate_old_sessions(self, rs: RequestState) -> DefaultReturnCode:
        """Deactivate old leftover sessions."""
        query = ("UPDATE core.sessions SET is_active = False"
                 " WHERE is_active = True AND atime < %s")
        # Choose longer interval than SESSION_LIFESPAN here to keep sessions active
        # if e.g. the lifespan config is increased at some time. Inactivation of
        # sessions based on lifetime is done in login and lookupsession methods.
        cutoff = now() - self.conf['SESSION_SAVETIME']
        return self.query_exec(rs, query, (cutoff, ))

    @access("core_admin")
    def clean_session_log(self, rs: RequestState) -> DefaultReturnCode:
        """Delete old entries from the sessionlog."""
        query = ("DELETE FROM core.sessions WHERE is_active = False"
                 " AND atime < %s"
                 " AND (persona_id, atime) NOT IN"
                 " (SELECT persona_id, MAX(atime) AS atime FROM core.sessions"
                 "  WHERE is_active = False GROUP BY persona_id)")
        cutoff = now() - self.conf['SESSION_SAVETIME']
        return self.query_exec(rs, query, (cutoff,))

    @access("persona")
    def verify_ids(self, rs: RequestState, persona_ids: Collection[int],
                   is_archived: bool = None) -> bool:
        """Check that persona ids do exist.

        :param is_archived: If given, check the given archival status.
        """
        persona_ids = affirm_set(vtypes.ID, persona_ids)
        is_archived = affirm_optional(bool, is_archived)
        if persona_ids == {rs.user.persona_id}:
            return True
        query = "SELECT COUNT(*) AS num FROM core.personas"
        constraints: List[str] = ["id = ANY(%s)"]
        params: List[Any] = [persona_ids]
        if is_archived is not None:
            constraints.append("is_archived = %s")
            params.append(is_archived)

        if constraints:
            query += " WHERE " + " AND ".join(constraints)
        num = unwrap(self.query_one(rs, query, params))
        return num == len(persona_ids)

    class _VerifyIDProtocol(Protocol):
        def __call__(self, rs: RequestState, anid: int,
                     is_archived: bool = None) -> bool: ...
    verify_id: _VerifyIDProtocol = singularize(
        verify_ids, "persona_ids", "persona_id", passthrough=True)

    @internal
    @access("anonymous")
    def get_roles_multi(self, rs: RequestState, persona_ids: Collection[int],
                        introspection_only: bool = False
                        ) -> Dict[Optional[int], Set[Role]]:
        """Resolve ids into roles.

        Returns an empty role set for inactive users."""
        if set(persona_ids) == {rs.user.persona_id}:
            return {rs.user.persona_id: rs.user.roles}
        bits = PERSONA_STATUS_FIELDS + ("id",)
        data = self.sql_select(rs, "core.personas", bits, persona_ids)
        return {d['id']: extract_roles(d, introspection_only) for d in data}

    class _GetRolesSingleProtocol(Protocol):
        def __call__(self, rs: RequestState, persona_id: Optional[int],
                     introspection_only: bool = False) -> Set[Role]: ...
    get_roles_single: _GetRolesSingleProtocol = singularize(get_roles_multi)

    @access("persona")
    def verify_personas(self, rs: RequestState, persona_ids: Collection[int],
                        required_roles: Collection[Role] = None,
                        allowed_roles: Collection[Role] = None,
                        introspection_only: bool = True) -> bool:
        """Check whether certain ids map to actual (active) personas.

        Note that this will return True for an empty set of ids.

        :param required_roles: If given, check that all personas have these roles.
        :param allowed_roles: If given, check that all personas roles are a subset of
            these.
        """
        persona_ids = affirm_set(vtypes.ID, persona_ids)
        required_roles = required_roles or tuple()
        required_roles = affirm_set(str, required_roles)
        allowed_roles = allowed_roles or ALL_ROLES
        allowed_roles = affirm_set(str, allowed_roles)
        # add always allowed roles for personas
        allowed_roles |= {"persona", "anonymous"}
        roles = self.get_roles_multi(rs, persona_ids, introspection_only)
        return (len(roles) == len(persona_ids)
            and all(value >= required_roles for value in roles.values())
            and all(allowed_roles >= value for value in roles.values()))

    class _VerifyPersonaProtocol(Protocol):
        def __call__(self, rs: RequestState, anid: int,
                     required_roles: Collection[Role] = None,
                     allowed_roles: Collection[Role] = None,
                     introspection_only: bool = True) -> bool: ...
    verify_persona: _VerifyPersonaProtocol = singularize(
        verify_personas, "persona_ids", "persona_id", passthrough=True)

    @access("anonymous")
    def verify_existence(self, rs: RequestState, email: str,
                         include_genesis: bool = True) -> bool:
        """Check wether a certain email belongs to any persona."""
        email = affirm(vtypes.Email, email)
        query = "SELECT COUNT(*) AS num FROM core.personas WHERE username = %s"
        num = unwrap(self.query_one(rs, query, (email,))) or 0
        if include_genesis:
            query = glue("SELECT COUNT(*) AS num FROM core.genesis_cases",
                         "WHERE username = %s AND case_status = ANY(%s)")
            # This should be all stati which are not final.
            stati = set(const.GenesisStati) - const.GenesisStati.finalized_stati()
            num += unwrap(self.query_one(rs, query, (email, stati))) or 0
        return bool(num)

    RESET_COOKIE_PAYLOAD = "X"

    def _generate_reset_cookie(
            self, rs: RequestState, persona_id: int, salt: str,
            timeout: datetime.timedelta = datetime.timedelta(seconds=60)
    ) -> str:
        """Create a cookie which authorizes a specific reset action.

        The cookie depends on the inputs as well as a server side secret.
        """
        password_hash = unwrap(self.sql_select_one(
            rs, "core.personas", ("password_hash",), persona_id))
        if password_hash is None:
            # A personas password hash cannot be empty.
            raise ValueError(n_("Persona does not exist."))

        if not self.is_admin(rs) and "meta_admin" not in rs.user.roles:
            roles = self.get_roles_single(rs, persona_id)
            if any("admin" in role for role in roles):
                raise PrivilegeError(n_("Preventing reset of admin."))

        # This defines a specific account/password combination as purpose
        cookie = encode_parameter(
            salt, str(persona_id), password_hash,
            self.RESET_COOKIE_PAYLOAD, persona_id=None, timeout=timeout)
        return cookie

    # # This should work but Literal seems to be broken.
    # # https://github.com/python/mypy/issues/7399
    # if TYPE_CHECKING:
    #     from typing import Literal
    #     ret_type = Union[Tuple[Literal[False], str],
    #                      Tuple[Literal[True], None]]
    # else:
    #     ret_type = Tuple[bool, Optional[str]]
    ret_type = Tuple[bool, Optional[str]]

    def _verify_reset_cookie(self, rs: RequestState, persona_id: int, salt: str,
                             cookie: str) -> ret_type:  # pylint: disable=undefined-variable
        """Check a provided cookie for correctness.

        :returns: The bool signals success, the str is an error message or
            None if successful.
        """
        password_hash = unwrap(self.sql_select_one(
            rs, "core.personas", ("password_hash",), persona_id))
        if password_hash is None:
            # A personas password hash cannot be empty.
            raise ValueError(n_("Persona does not exist."))
        timeout, msg = decode_parameter(
            salt, str(persona_id), password_hash, cookie, persona_id=None)
        if msg is None:
            if timeout:
                return False, n_("Link expired.")
            else:
                return False, n_("Link invalid or already used.")
        if msg != self.RESET_COOKIE_PAYLOAD:
            return False, n_("Link invalid or already used.")
        return True, None

    def modify_password(self, rs: RequestState, new_password: str,
                        old_password: str = None, reset_cookie: str = None,
                        persona_id: int = None) -> Tuple[bool, str]:
        """Helper for manipulating password entries.

        The persona_id parameter is only for the password reset case. We
        intentionally only allow to change the own password.

        An authorization must be provided, either by ``old_password`` or
        ``reset_cookie``.

        This escalates database connection privileges in the case of a
        password reset (which is by its nature anonymous).

        :param persona_id: Must be provided only in case of reset.
        :returns: The ``bool`` indicates success and the ``str`` is
          either the new password or an error message.
        """
        if persona_id and not reset_cookie:
            return False, n_("Selecting persona allowed for reset only.")
        persona_id = persona_id or rs.user.persona_id
        if not persona_id:
            return False, n_("Could not determine persona to reset.")
        if not old_password and not reset_cookie:
            return False, n_("No authorization provided.")
        if old_password:
            if not self.verify_persona_password(rs, old_password, persona_id):
                return False, n_("Password verification failed.")
        if reset_cookie:
            success, msg = self.verify_reset_cookie(
                rs, persona_id, reset_cookie)
            if not success:
                return False, msg  # type: ignore
        if not new_password:
            return False, n_("No new password provided.")
        _, errs = inspect(vtypes.PasswordStrength, new_password)
        if errs:
            return False, n_("Password too weak.")
        # escalate db privilege role in case of resetting passwords
        orig_conn = None
        try:
            if reset_cookie and "persona" not in rs.user.roles:
                if rs.conn.is_contaminated:
                    raise RuntimeError(
                        n_("Atomized – impossible to escalate."))
                orig_conn = rs.conn
                rs.conn = self.connpool['cdb_persona']
            # do not use set_persona since it doesn't operate on password
            # hashes by design
            query = "UPDATE core.personas SET password_hash = %s WHERE id = %s"
            with rs.conn as conn:
                with conn.cursor() as cur:
                    self.execute_db_query(
                        cur, query,
                        (self.encrypt_password(new_password), persona_id))
                    ret = cur.rowcount
        finally:
            # deescalate
            if orig_conn:
                rs.conn = orig_conn
        return ret, new_password

    @access("persona")
    def change_password(self, rs: RequestState, old_password: str,
                        new_password: str) -> Tuple[bool, str]:
        """
        :returns: see :py:meth:`modify_password`
        """
        old_password = affirm(str, old_password)
        new_password = affirm(str, new_password)
        with Atomizer(rs):
            ret = self.modify_password(rs, new_password, old_password=old_password)
            self.core_log(rs, const.CoreLogCodes.password_change,
                          rs.user.persona_id)
        return ret

    @access("anonymous")
    def check_password_strength(
        self, rs: RequestState, password: str, *,
        email: str = None, persona_id: int = None, argname: str = None
    ) -> Tuple[Optional[vtypes.PasswordStrength], List[Error]]:
        """Check the password strength using some additional userdate.

        This escalates database connection privileges in the case of an
        anonymous request, that is for a password reset.
        """
        password = affirm(str, password)
        email = affirm_optional(str, email)
        persona_id = affirm_optional(vtypes.ID, persona_id)
        argname = affirm_optional(str, argname)

        if email is None and persona_id is None:
            raise ValueError(n_("No input provided."))
        elif email and persona_id:
            raise ValueError(n_("More than one input provided."))
        if email:
            persona_id = unwrap(self.sql_select_one(
                rs, "core.personas", ("id",), email, entity_key="username"))
        assert persona_id is not None

        columns_of_interest = [
            *ADMIN_KEYS, "username", "given_names", "family_name", "display_name",
            "title", "name_supplement", "birthday",
        ]

        # escalate db privilege role in case of resetting passwords
        orig_conn = None
        try:
            if "persona" not in rs.user.roles:
                if rs.conn.is_contaminated:
                    raise RuntimeError(
                        n_("Atomized – impossible to escalate."))
                orig_conn = rs.conn
                rs.conn = self.connpool['cdb_persona']
            persona = self.sql_select_one(
                rs, "core.personas", columns_of_interest, persona_id)
            if persona is None:
                raise ValueError(n_("Persona does not exist."))
        finally:
            # deescalate
            if orig_conn:
                rs.conn = orig_conn

        admin = any(persona[admin] for admin in ADMIN_KEYS)
        inputs = (persona['username'].split('@') +
                  persona['given_names'].replace('-', ' ').split() +
                  persona['family_name'].replace('-', ' ').split() +
                  persona['display_name'].replace('-', ' ').split())
        if persona['title']:
            inputs.extend(persona['title'].replace('-', ' ').split())
        if persona['name_supplement']:
            inputs.extend(persona['name_supplement'].replace('-', ' ').split())
        if persona['birthday']:
            inputs.extend(persona['birthday'].isoformat().split('-'))

        password, errs = inspect(vtypes.PasswordStrength, password, argname=argname,
                                 admin=admin, inputs=inputs)

        return password, errs

    @access("anonymous")
    def make_reset_cookie(self, rs: RequestState, email: str,
                          timeout: datetime.timedelta = datetime.timedelta(
                              seconds=60)) -> Tuple[bool, str]:
        """Perform preparation for a recovery.

        This generates a reset cookie which can be used in a second step
        to actually reset the password. To reset the password for a
        privileged account you need to have privileges yourself.

        :returns: The ``bool`` indicates success and the ``str`` is
          either the reset cookie or an error message.
        """
        timeout = timeout or self.conf["PARAMETER_TIMEOUT"]
        email = affirm(vtypes.Email, email)
        data = self.sql_select_one(rs, "core.personas", ("id", "is_active"),
                                   email, entity_key="username")
        if not data:
            return False, n_("Nonexistent user.")
        if not data['is_active']:
            return False, n_("Inactive user.")
        with Atomizer(rs):
            ret = self.generate_reset_cookie(rs, data['id'], timeout=timeout)
            self.core_log(rs, const.CoreLogCodes.password_reset_cookie, data['id'])
        return True, ret

    @access("anonymous")
    def reset_password(self, rs: RequestState, email: str, new_password: str,
                       cookie: str) -> Tuple[bool, str]:
        """Perform a recovery.

        Authorization is guaranteed by the cookie.

        :returns: see :py:meth:`modify_password`
        """
        email = affirm(vtypes.Email, email)
        new_password = affirm(str, new_password)
        cookie = affirm(str, cookie)
        data = self.sql_select_one(rs, "core.personas", ("id",), email,
                                   entity_key="username")
        if not data:
            return False, n_("Nonexistent user.")
        if self.conf["LOCKDOWN"]:
            return False, n_("Lockdown active.")
        persona_id = unwrap(data)
        success, msg = self.modify_password(
            rs, new_password, reset_cookie=cookie, persona_id=persona_id)
        if success:
            # Since they should usually be called inside an atomized context, logs
            # demand an Atomizer by default. However, due to privilege escalation inside
            # modify_password, this does not work and relax that claim.
            self.core_log(rs, const.CoreLogCodes.password_reset, persona_id,
                          atomized=False)
        return success, msg

    @access("core_admin")
    def find_doppelgangers(self, rs: RequestState,
                           persona: CdEDBObject) -> CdEDBObjectMap:
        """Look for accounts with data similar to the passed dataset.

        This is for batch admission, where we may encounter datasets to
        already existing accounts. In that case we do not want to create
        a new account. It is also used during genesis to avoid creation
        of duplicate accounts.

        :returns: A dict of possibly matching account data.
        """
        persona = affirm(vtypes.Persona, persona, _ignore_warnings=True)
        if persona['birthday'] == datetime.date.min:
            persona['birthday'] = None
        scores: Dict[int, int] = collections.defaultdict(lambda: 0)
        queries: List[Tuple[int, str, Tuple[Any, ...]]] = [
            (10, "given_names = %s OR display_name = %s",
             (persona['given_names'], persona['given_names'])),
            (10, "family_name = %s OR birth_name = %s",
             (persona['family_name'], persona['family_name'])),
            (10, "family_name = %s OR birth_name = %s",
             (persona['birth_name'], persona['birth_name'])),
            (10, "birthday = %s", (persona['birthday'],)),
            (5, "location = %s", (persona['location'],)),
            (5, "postal_code = %s", (persona['postal_code'],)),
            (20, "(given_names = %s OR display_name = %s) AND family_name = %s",
             (persona['given_names'], persona['given_names'], persona['family_name'],)),
            (21, "username = %s", (persona['username'],)),
        ]
        # Omit queries where some parameters are None
        queries = tuple(e for e in queries if all(x is not None for x in e[2]))
        for score, condition, params in queries:
            query = f"SELECT id FROM core.personas WHERE {condition}"
            result = self.query_all(rs, query, params)
            for e in result:
                scores[unwrap(e)] += score
        cutoff = 21
        max_entries = 7
        persona_ids = tuple(k for k, v in scores.items() if v > cutoff)
        persona_ids = xsorted(persona_ids, key=lambda k: -scores.get(k, 0))
        persona_ids = persona_ids[:max_entries]
        return self.get_total_personas(rs, persona_ids)

    @access("anonymous")
    def get_meta_info(self, rs: RequestState) -> CdEDBObject:
        """Retrieve changing info about the DB and the CdE e.V.

        This is a relatively painless way to specify lots of constants
        like who is responsible for donation certificates.
        """
        query = "SELECT info FROM core.meta_info LIMIT 1"
        data = unwrap(self.query_one(rs, query, tuple())) or {}
        return {field: data.get(field) for field in META_INFO_FIELDS}

    @access("core_admin")
    def set_meta_info(self, rs: RequestState,
                      data: CdEDBObject) -> DefaultReturnCode:
        """Change infos about the DB and the CdE e.V.

        This is expected to occur regularly.
        """
        with Atomizer(rs):
            meta_info = self.get_meta_info(rs)
            # Late validation since we need to know the keys
            data = affirm(vtypes.MetaInfo, data, keys=meta_info.keys())
            meta_info.update(data)
            query = "UPDATE core.meta_info SET info = %s"
            return self.query_exec(rs, query, (PsycoJson(meta_info),))

    @access("core_admin")
    def get_cron_store(self, rs: RequestState, name: str) -> CdEDBObject:
        """Retrieve the persistent store of a cron job.

        If no entry exists, an empty dict ist returned.
        """
        ret = self.sql_select_one(rs, "core.cron_store", ("store",),
                                  name, entity_key="title")
        return unwrap(ret) or {}

    @access("core_admin")
    def set_cron_store(self, rs: RequestState, name: str,
                       data: CdEDBObject) -> DefaultReturnCode:
        """Update the store of a cron job."""
        update = {
            'title': name,
            'store': PsycoJson(data),
        }
        with Atomizer(rs):
            ret = self.sql_update(rs, "core.cron_store", update,
                                  entity_key='title')
            if not ret:
                ret = self.sql_insert(rs, "core.cron_store", update)
        return ret

    def _submit_general_query(self, rs: RequestState,
                              query: Query) -> Tuple[CdEDBObject, ...]:
        """Realm specific wrapper around
        :py:meth:`cdedb.backend.common.AbstractBackend.general_query`.
        """
        query = affirm(Query, query)
        if query.scope in {QueryScope.core_user, QueryScope.archived_core_user}:
            query.constraints.append(("is_archived", QueryOperators.equal,
                                      query.scope == QueryScope.archived_core_user))
            query.spec["is_archived"] = QuerySpecEntry("bool", "")
        else:
            raise RuntimeError(n_("Bad scope."))
        return self.general_query(rs, query)
    submit_general_query = access("core_admin")(_submit_general_query)

    @access("persona")
    def submit_select_persona_query(self, rs: RequestState,
                                    query: Query) -> Tuple[CdEDBObject, ...]:
        """Accessible version of :py:meth:`submit_general_query`.

        This should be used solely by the persona select API which is also
        accessed by less privileged accounts. The frontend takes the
        necessary precautions.
        """
        query = affirm(Query, query)
        return self._submit_general_query(rs, query)

    @access("droid_resolve")
    def submit_resolve_api_query(self, rs: RequestState,
                                 query: Query) -> Tuple[CdEDBObject, ...]:
        """Accessible version of :py:meth:`submit_general_query`.

        This should be used solely by the resolve API. The frontend takes
        the necessary precautions.
        """
        query = affirm(Query, query)
        return self.general_query(rs, query)<|MERGE_RESOLUTION|>--- conflicted
+++ resolved
@@ -30,23 +30,13 @@
     inspect_validation as inspect, internal, singularize,
 )
 from cdedb.common import (
-<<<<<<< HEAD
-    ADMIN_KEYS, ALL_ROLES, PERSONA_ALL_FIELDS, PERSONA_ASSEMBLY_FIELDS,
-    PERSONA_CDE_FIELDS, PERSONA_CORE_FIELDS, PERSONA_EVENT_FIELDS, PERSONA_ML_FIELDS,
-    PERSONA_STATUS_FIELDS, PRIVILEGE_CHANGE_FIELDS, REALM_ADMINS, ArchiveError,
-    CdEDBLog, CdEDBObject, CdEDBObjectMap, DefaultReturnCode, Error, PrivilegeError,
-    PsycoJson, QuotaException, RequestState, Role, User, decode_parameter,
-    encode_parameter, extract_roles, get_hash, glue, n_, now, privilege_tier, unwrap,
-    xsorted,
-=======
     ADMIN_KEYS, ALL_ROLES, META_INFO_FIELDS, PERSONA_ALL_FIELDS,
     PERSONA_ASSEMBLY_FIELDS, PERSONA_CDE_FIELDS, PERSONA_CORE_FIELDS,
     PERSONA_EVENT_FIELDS, PERSONA_ML_FIELDS, PERSONA_STATUS_FIELDS,
     PRIVILEGE_CHANGE_FIELDS, REALM_ADMINS, ArchiveError, CdEDBLog, CdEDBObject,
-    CdEDBObjectMap, DefaultReturnCode, Error, PathLike, PrivilegeError, PsycoJson,
-    QuotaException, RequestState, Role, User, decode_parameter, encode_parameter,
-    extract_roles, get_hash, glue, n_, now, privilege_tier, unwrap, xsorted,
->>>>>>> f8e74036
+    CdEDBObjectMap, DefaultReturnCode, Error, PrivilegeError, PsycoJson, QuotaException,
+    RequestState, Role, User, decode_parameter, encode_parameter, extract_roles,
+    get_hash, glue, n_, now, privilege_tier, unwrap, xsorted,
 )
 from cdedb.config import SecretsConfig
 from cdedb.database import DATABASE_ROLES
