--- conflicted
+++ resolved
@@ -762,23 +762,16 @@
         They do not need to be associated to the same assembly. This has an
         additional field 'candidates' listing the available candidates for
         this ballot.
-<<<<<<< HEAD
-=======
 
         If the regular voting period has not yet passed the stored value for `quorum`
         will be `None` and the correct value will be calculated on the fly here.
         Once regular voting ends, the quorum value at that point will be stored and
         afterwards this specific value will be used from there on.
->>>>>>> c3425926
         """
         ballot_ids = affirm_set("id", ballot_ids)
 
         with Atomizer(rs):
-<<<<<<< HEAD
             data = self.sql_select(rs, "assembly.ballots", BALLOT_FIELDS, ballot_ids)
-            ret = {e['id']: e for e in data}
-=======
-            data = self.sql_select(rs, "assembly.ballots", BALLOT_FIELDS, ids)
             ret = {}
             for e in data:
                 if e["quorum"] is None:
@@ -799,7 +792,6 @@
                     else:
                         e["quorum"] = 0
                 ret[e['id']] = e
->>>>>>> c3425926
             data = self.sql_select(
                 rs, "assembly.candidates",
                 ("id", "ballot_id", "title", "shortname"), ballot_ids,
@@ -1907,12 +1899,7 @@
                 change_note = f"{history[version]['title']}: Version {version}"
                 self.assembly_log(
                     rs, const.AssemblyLogCodes.attachment_version_removed,
-<<<<<<< HEAD
                     assembly_id, change_note=change_note)
-=======
-                    assembly_id, change_note=f"{history[version]['title']}:"
-                                             f" Version {version}")
->>>>>>> c3425926
             return ret
 
     @access("assembly")
