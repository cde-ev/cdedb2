--- conflicted
+++ resolved
@@ -582,15 +582,9 @@
             return True, persona
 
     @access("finance_admin")
-<<<<<<< HEAD
     def process_for_exmember_balance(self, rs: RequestState, period_id: int,
-                                     ) -> Tuple[bool, Optional[CdEDBObject]]:
-        """Atomized call to set the balance of one former members to zero.
-=======
-    def remove_exmember_balance(self, rs: RequestState, period_id: int,
-                                ) -> DefaultReturnCode:
+                                     ) -> tuple[bool, Optional[CdEDBObject]]:
         """Set the balance of all former members to zero.
->>>>>>> 489883c0
 
         We keep the balance of all former members during one semester, so they get their
         remaining balance back if they pay again in this time.
