#!/usr/bin/env python3

"""
The `CdEBaseBackend` provides backend functionality for management of (former) members.

There are a few subclasses in separate files which provide addtional functionality
for more specific aspects of member management.

All parts are combined together in the `CdEBackend` class via multiple inheritance,
together with a handful of high-level methods that use functionalities of multiple
backend parts.
"""

import copy
import datetime
import decimal
from collections import OrderedDict
from typing import List, Optional, Tuple

import psycopg2.extensions

import cdedb.common.validation.types as vtypes
import cdedb.database.constants as const
from cdedb.backend.common import (
    AbstractBackend, access, affirm_array_validation as affirm_array,
    affirm_validation as affirm,
)
from cdedb.backend.past_event import PastEventBackend
from cdedb.common import (
    PARSE_OUTPUT_DATEFORMAT, CdEDBLog, CdEDBObject, DefaultReturnCode, LineResolutions,
    RequestState, glue, make_proxy, unwrap,
)
from cdedb.common.exceptions import PrivilegeError, QuotaException
from cdedb.common.n_ import n_
from cdedb.common.query import Query, QueryOperators, QueryScope, QuerySpecEntry
from cdedb.common.query.log_filter import LogFilterFinanceLogLike, LogFilterLike
from cdedb.common.roles import implying_realms
from cdedb.common.validation import (
    PERSONA_CDE_CREATION as CDE_TRANSITION_FIELDS, is_optional,
)
from cdedb.database.connection import Atomizer
from cdedb.filter import money_filter


class CdEBaseBackend(AbstractBackend):
    """This is the backend with the most additional role logic.

    .. note:: The changelog functionality is to be found in the core backend.
    """
    realm = "cde"

    def __init__(self) -> None:
        super().__init__()
        self.pastevent = make_proxy(PastEventBackend(), internal=True)

    @classmethod
    def is_admin(cls, rs: RequestState) -> bool:
        return super().is_admin(rs)

    def cde_log(self, rs: RequestState, code: const.CdeLogCodes,
                persona_id: int = None, change_note: str = None
                ) -> DefaultReturnCode:
        """Make an entry in the log.

        See
        :py:meth:`cdedb.backend.common.AbstractBackend.generic_retrieve_log`.
        """
        if rs.is_quiet:
            return 0
        # To ensure logging is done if and only if the corresponding action happened,
        # we require atomization here.
        self.affirm_atomized_context(rs)
        data = {
            "code": code,
            "submitted_by": rs.user.persona_id,
            "persona_id": persona_id,
            "change_note": change_note,
        }
        return self.sql_insert(rs, "cde.log", data)

    @access("cde_admin", "auditor")
    def retrieve_cde_log(self, rs: RequestState, log_filter: LogFilterLike
                         ) -> CdEDBLog:
        """Get recorded activity.

        See
        :py:meth:`cdedb.backend.common.AbstractBackend.generic_retrieve_log`.
        """
        return self.generic_retrieve_log(rs, log_filter, "cde.log")

    @access("core_admin", "cde_admin", "auditor")
    def retrieve_finance_log(self, rs: RequestState, log_filter: LogFilterFinanceLogLike
                             ) -> CdEDBLog:
        """Get financial activity.

        Similar to
        :py:meth:`cdedb.backend.common.AbstractBackend.generic_retrieve_log`.
        """
<<<<<<< HEAD
        additional_columns = ["delta", "new_balance", "members", "total",
                              "transaction_date"]
        return self.generic_retrieve_log(
            rs, const.FinanceLogCodes, "persona", "cde.finance_log",
            codes=codes, offset=offset, length=length, persona_id=persona_id,
            submitted_by=submitted_by, additional_columns=additional_columns,
            change_note=change_note, time_start=time_start,
            time_stop=time_stop)
=======
        return self.generic_retrieve_log(rs, log_filter, "cde.finance_log")
>>>>>>> 606d0182

    @access("finance_admin")
    def perform_money_transfers(self, rs: RequestState, data: List[CdEDBObject]
                                ) -> Tuple[bool, Optional[int], Optional[int]]:
        """Resolve all money transfer entries.

        :returns: A bool indicating success and:
            * In case of success:
                * The number of recorded transactions
                * The number of new members.
            * In case of error:
                * The index of the erronous line or None
                    if a DB-serialization error occurred.
                * None
        """
        data = affirm_array(vtypes.MoneyTransferEntry, data)
        index = 0
        note_template = ("Guthabenänderung um {amount} auf {new_balance} "
                         "(Überwiesen am {date})")
        # noinspection PyBroadException
        try:
            with Atomizer(rs):
                count = 0
                memberships_gained = 0
                persona_ids = tuple(e['persona_id'] for e in data)
                personas = self.core.get_total_personas(rs, persona_ids)
                for index, datum in enumerate(data):
                    assert isinstance(datum['amount'], decimal.Decimal)
                    new_balance = (personas[datum['persona_id']]['balance']
                                   + datum['amount'])
                    note = datum['note']
                    date = None
                    if note:
                        try:
                            date = datetime.datetime.strptime(
                                note, PARSE_OUTPUT_DATEFORMAT)
                        except ValueError:
                            pass
                        else:
                            # This is the default case and makes it pretty
                            note = note_template.format(
                                amount=money_filter(datum['amount']),
                                new_balance=money_filter(new_balance),
                                date=date.strftime(PARSE_OUTPUT_DATEFORMAT))
                    count += self.core.change_persona_balance(
                        rs, datum['persona_id'], new_balance,
                        const.FinanceLogCodes.increase_balance,
                        change_note=note, transaction_date=date)
                    if new_balance >= self.conf["MEMBERSHIP_FEE"]:
                        code = self.core.change_membership_easy_mode(
                            rs, datum['persona_id'], is_member=True)
                        memberships_gained += bool(code)
                    # Remember the changed balance in case of multiple transfers.
                    personas[datum['persona_id']]['balance'] = new_balance
        except psycopg2.extensions.TransactionRollbackError:
            # We perform a rather big transaction, so serialization errors
            # could happen.
            return False, None, None
        except Exception:  # pragma: no cover
            # This blanket catching of all exceptions is a last resort. We try
            # to do enough validation, so that this should never happen, but
            # an opaque error (as would happen without this) would be rather
            # frustrating for the users -- hence some extra error handling
            # here.
            self.logger.error(glue(
                ">>>\n>>>\n>>>\n>>> Exception during transfer processing",
                "<<<\n<<<\n<<<\n<<<"))
            self.logger.exception("FIRST AS SIMPLE TRACEBACK")
            self.logger.error("SECOND TRY CGITB")
            self.cgitb_log()
            return False, index, None
        return True, count, memberships_gained

    @access("cde")
    def current_period(self, rs: RequestState) -> int:
        """Check for the current semester."""
        query = "SELECT MAX(id) FROM cde.org_period"
        ret = unwrap(self.query_one(rs, query, tuple()))
        if not ret:
            raise ValueError(n_("No period exists."))
        return ret

    @access("member", "cde_admin")
    def get_member_stats(self, rs: RequestState
                         ) -> Tuple[CdEDBObject, CdEDBObject, CdEDBObject]:
        """Retrieve some generic statistics about members."""
        # Simple stats first.
        query = """SELECT
            num_members, num_of_searchable, num_of_trial, num_of_printed_expuls,
            num_ex_members, num_all
        FROM
            (
                SELECT COUNT(*) AS num_members
                FROM core.personas
                WHERE is_member = True
            ) AS member_count,
            (
                SELECT COUNT(*) AS num_of_searchable
                FROM core.personas
                WHERE is_member = True AND is_searchable = True
            ) AS searchable_count,
            (
                SELECT COUNT(*) AS num_of_trial
                FROM core.personas
                WHERE is_member = True AND trial_member = True
            ) AS trial_count,
            (
                SELECT COUNT(*) AS num_of_printed_expuls
                FROM core.personas
                WHERE is_member = True and paper_expuls = True
            ) AS printed_expuls_count,
            (
                SELECT COUNT(*) AS num_ex_members
                FROM core.personas
                WHERE is_cde_realm = True AND is_member = False
            ) AS ex_member_count,
            (
                SELECT COUNT(*) AS num_all
                FROM core.personas
            ) AS all_count
        """
        data = self.query_one(rs, query, ())
        assert data is not None

        simple_stats = OrderedDict((k, data[k]) for k in (
            n_("num_members"), n_("num_of_searchable"), n_("num_of_trial"),
            n_("num_of_printed_expuls"), n_("num_ex_members"), n_("num_all")))

        def query_stats(select: str, condition: str, order: str, limit: int = 0
                        ) -> OrderedDict[str, int]:
            query = (f"SELECT COUNT(*) AS num, {select} AS datum"
                     f" FROM core.personas"
                     f" WHERE is_member = True AND {condition} IS NOT NULL"
                     f" GROUP BY datum HAVING COUNT(*) > {limit} ORDER BY {order}")
            data = self.query_all(rs, query, ())
            return OrderedDict((e['datum'], e['num']) for e in data)

        # Members by locations.
        other_stats: CdEDBObject = {
            n_("members_by_country"): query_stats(
                select="country",
                condition="location",
                order="num DESC, datum ASC"),
            n_("members_by_city"): query_stats(
                select="location",
                condition="location",
                order="num DESC, datum ASC",
                limit=9),
        }

        # Members by date.
        year_stats: CdEDBObject = {
            n_("members_by_birthday"): query_stats(
                select="EXTRACT(year FROM birthday)::integer",
                condition="birthday",
                order="datum ASC"),
        }

        # Users/Members by first event.
        query = """SELECT
            COUNT(*) AS num, EXTRACT(year FROM min_tempus.t)::integer AS datum
        FROM
            (
                SELECT persona.id, MIN(pevents.tempus) as t
                FROM
                    (
                        SELECT id FROM core.personas
                        {}
                    ) as persona
                    LEFT OUTER JOIN (
                        SELECT DISTINCT persona_id, pevent_id
                        FROM past_event.participants
                    ) AS participants ON persona.id = participants.persona_id
                    LEFT OUTER JOIN (
                        SELECT id, tempus
                        FROM past_event.events
                    ) AS pevents ON participants.pevent_id = pevents.id
                WHERE
                    pevents.id IS NOT NULL
                GROUP BY
                    persona.id
            ) AS min_tempus
        GROUP BY
            datum
        ORDER BY
            -- num DESC,
            datum ASC
        """
        year_stats[n_("members_by_first_event")] = OrderedDict(
            (e['datum'], e['num'])
            for e in self.query_all(rs, query.format("WHERE is_member = TRUE"), ()))
        year_stats[n_("users_by_first_event")] = OrderedDict(
            (e['datum'], e['num'])
            for e in self.query_all(rs, query.format(""), ()))

        # Unique event attendees per year:
        query = """SELECT
            COUNT(DISTINCT persona_id) AS num,
            EXTRACT(year FROM events.tempus)::integer AS datum
        FROM
            (
                past_event.institutions
                LEFT OUTER JOIN (
                    SELECT id, institution, tempus FROM past_event.events
                ) AS events ON events.institution = institutions.id
                LEFT OUTER JOIN (
                    SELECT persona_id, pevent_id FROM past_event.participants
                ) AS participants ON participants.pevent_id = events.id
            )
        WHERE
            shortname = 'CdE'
        GROUP BY
            datum
        ORDER BY
            datum ASC
        """
        year_stats[n_("unique_participants_per_year")] = dict(
            (e['datum'], e['num']) for e in self.query_all(rs, query, ()))

        return simple_stats, other_stats, year_stats

    def _perform_one_batch_admission(self, rs: RequestState, datum: CdEDBObject,
                                     trial_membership: bool, consent: bool
                                     ) -> Optional[bool]:
        """Uninlined code from perform_batch_admission().

        :returns: None if nothing happened. True if a new member account was created or
            membership was granted to an existing (non-member) account. False if
            the existing user was already a member.
        """
        # Require an Atomizer.
        self.affirm_atomized_context(rs)

        batch_fields = (
            'family_name', 'given_names', 'display_name', 'title', 'name_supplement',
            'birth_name', 'gender', 'address_supplement', 'address',
            'postal_code', 'location', 'country', 'telephone',
            'mobile', 'birthday')  # email omitted as it is handled separately
        if datum['resolution'] == LineResolutions.skip:
            return None
        elif datum['resolution'] == LineResolutions.create:
            new_persona = copy.deepcopy(datum['persona'])
            new_persona.update({
                'is_member': True,
                'trial_member': trial_membership,
                'paper_expuls': True,
                'is_searchable': consent,
            })
            persona_id = self.core.create_persona(rs, new_persona)
            ret = True
        elif datum['resolution'].is_modification():
            ret = False
            persona_id = datum['doppelganger_id']
            current = self.core.get_persona(rs, persona_id)
            if current['is_archived']:
                if current['is_purged']:
                    raise RuntimeError(n_("Cannot restore purged account."))
                self.core.dearchive_persona(
                    rs, persona_id, datum['persona']['username'])
                current['username'] = datum['persona']['username']
            if datum['update_username']:
                if current['username'] != datum['persona']['username']:
                    self.core.change_username(
                        rs, persona_id, datum['persona']['username'], password=None)
            if not current['is_cde_realm']:
                # Promote to cde realm dependent on current realm
                promotion: CdEDBObject = {
                    field: None for field in CDE_TRANSITION_FIELDS}
                # The realm independent upgrades of the persona.
                # They are applied last to prevent unintentional overrides.
                upgrades = {
                    'is_cde_realm': True,
                    'is_event_realm': True,
                    'is_assembly_realm': True,
                    'is_ml_realm': True,
                    'decided_search': False,
                    'trial_member': False,
                    'paper_expuls': True,
                    'bub_search': False,
                    'pronouns_nametag': False,
                    'pronouns_profile': False,
                    'id': persona_id,
                }
                # This applies a part of the newly imported data necessary for realm
                # transition. The remaining data will be updated later.
                mandatory_fields = {
                    field for field, validator in CDE_TRANSITION_FIELDS.items()
                    if field not in upgrades and not is_optional(validator)
                }
                assert mandatory_fields <= set(batch_fields)
                # It is pure incident that only event users have additional (optional)
                # data they share with cde users and which must be honoured during realm
                # transition. This may be changed if a new user tier is introduced.
                if not current['is_event_realm']:
                    if not datum['resolution'].do_update():
                        raise RuntimeError(n_("Need extra data."))
                    for field in mandatory_fields:
                        promotion[field] = datum['persona'][field]
                else:
                    current = self.core.get_event_user(rs, persona_id)
                    # take care that we do not override existent data
                    current_fields = {
                        field for field in CDE_TRANSITION_FIELDS
                        if current.get(field) is not None
                    }
                    for field in current_fields:
                        promotion[field] = current[field]
                    for field in mandatory_fields:
                        if promotion[field] is None:
                            promotion[field] = datum['persona'][field]
                # apply the actual changes
                promotion.update(upgrades)
                self.core.change_persona_realms(
                    rs, promotion, change_note="Datenübernahme nach Massenaufnahme")
            if datum['resolution'].do_trial():
                if current['is_member']:
                    raise RuntimeError(n_("May not grant trial membership to member."))
                code = self.core.change_membership_easy_mode(
                    rs, datum['doppelganger_id'], is_member=True)
                # This will be true if the user was not a member before.
                ret = bool(code)
                update = {
                    'id': datum['doppelganger_id'],
                    'trial_member': True,
                }
                self.core.change_persona(
                    rs, update, may_wait=False,
                    change_note="Probemitgliedschaft erneuert.")
            if datum['resolution'].do_update():
                update = {'id': datum['doppelganger_id']}
                for field in batch_fields:
                    update[field] = datum['persona'][field]
                self.core.change_persona(
                    rs, update, may_wait=True, force_review=True,
                    change_note="Import aktualisierter Daten.")
        else:
            raise RuntimeError(n_("Impossible."))
        if datum['pevent_id'] and persona_id:
            self.pastevent.add_participant(
                rs, datum['pevent_id'], datum['pcourse_id'], persona_id,
                is_instructor=datum['is_instructor'], is_orga=datum['is_orga'])
        return ret

    @access("cde_admin")
    def perform_batch_admission(self, rs: RequestState, data: List[CdEDBObject],
                                trial_membership: bool, consent: bool
                                ) -> Tuple[bool, Optional[int], Optional[int]]:
        """Atomized call to recruit new members.

        The frontend wants to do this in its entirety or not at all, so this
        needs to be in atomized context.

        :returns: A tuple consisting of a bool and two optional integers.:
            A boolean signalling success.
            If the operation was successful:
                An integer signalling the number of newly created accounts.
                An integer signalling the number of modified/renewed accounts.
            If the operation was not successful:
                If a TransactionRollbackError occrured:
                    Both integer parameters are None.
                Otherwise:
                    The index where the error occured.
                    The second parameter is None.
        """
        data = affirm_array(vtypes.BatchAdmissionEntry, data)
        trial_membership = affirm(bool, trial_membership)
        consent = affirm(bool, consent)
        # noinspection PyBroadException
        try:
            with Atomizer(rs):
                count_new = count_renewed = 0
                for index, datum in enumerate(data, start=1):
                    account_created = self._perform_one_batch_admission(
                        rs, datum, trial_membership, consent)
                    if account_created is None:
                        pass
                    elif account_created:
                        count_new += 1
                    else:
                        count_renewed += 1
        except psycopg2.extensions.TransactionRollbackError:
            # We perform a rather big transaction, so serialization errors
            # could happen.
            return False, None, None
        except Exception:  # pragma: no cover
            # This blanket catching of all exceptions is a last resort. We try
            # to do enough validation, so that this should never happen, but
            # an opaque error (as would happen without this) would be rather
            # frustrating for the users -- hence some extra error handling
            # here.
            self.logger.error(glue(
                ">>>\n>>>\n>>>\n>>> Exception during batch creation",
                "<<<\n<<<\n<<<\n<<<"))
            self.logger.exception("FIRST AS SIMPLE TRACEBACK")
            self.logger.error("SECOND TRY CGITB")
            self.cgitb_log()
            return False, index, None
        return True, count_new, count_renewed

    @access("searchable", "core_admin", "cde_admin")
    def submit_general_query(self, rs: RequestState,
                             query: Query) -> Tuple[CdEDBObject, ...]:
        """Realm specific wrapper around
        :py:meth:`cdedb.backend.common.AbstractBackend.general_query`.`
        """
        query = affirm(Query, query)
        if query.scope == QueryScope.cde_member:
            if self.core.check_quota(rs, num=1):
                raise QuotaException(n_("Too many queries."))
            query.constraints.append(("is_cde_realm", QueryOperators.equal, True))
            query.constraints.append(("is_member", QueryOperators.equal, True))
            query.constraints.append(("is_searchable", QueryOperators.equal, True))
            query.constraints.append(("is_archived", QueryOperators.equal, False))
            query.spec['is_cde_realm'] = QuerySpecEntry("bool", "")
            query.spec['is_member'] = QuerySpecEntry("bool", "")
            query.spec['is_searchable'] = QuerySpecEntry("bool", "")
            query.spec["is_archived"] = QuerySpecEntry("bool", "")
        elif query.scope in {
            QueryScope.cde_user,
            QueryScope.past_event_user,
            QueryScope.all_cde_users,
        }:
            if not {'core_admin', 'cde_admin'} & rs.user.roles:
                raise PrivilegeError(n_("Admin only."))

            # Potentially restrict to non-archived users.
            if not query.scope.includes_archived:
                query.constraints.append(("is_archived", QueryOperators.equal, False))
                query.spec["is_archived"] = QuerySpecEntry("bool", "")

            if query.scope == QueryScope.past_event_user:
                # Restrict to event users (or higher).
                query.constraints.append(("is_event_realm", QueryOperators.equal, True))
                query.spec['is_event_realm'] = QuerySpecEntry("bool", "")
            else:
                # Restrict to exactly cde users (not higher).
                query.constraints.append(("is_cde_realm", QueryOperators.equal, True))
                query.spec['is_cde_realm'] = QuerySpecEntry("bool", "")
                for realm in implying_realms('cde'):
                    query.constraints.append(
                        (f"is_{realm}_realm", QueryOperators.equal, False))
                    query.spec[f"is_{realm}_realm"] = QuerySpecEntry("bool", "")
        else:
            raise RuntimeError(n_("Bad scope."))
        return self.general_query(rs, query)<|MERGE_RESOLUTION|>--- conflicted
+++ resolved
@@ -96,18 +96,7 @@
         Similar to
         :py:meth:`cdedb.backend.common.AbstractBackend.generic_retrieve_log`.
         """
-<<<<<<< HEAD
-        additional_columns = ["delta", "new_balance", "members", "total",
-                              "transaction_date"]
-        return self.generic_retrieve_log(
-            rs, const.FinanceLogCodes, "persona", "cde.finance_log",
-            codes=codes, offset=offset, length=length, persona_id=persona_id,
-            submitted_by=submitted_by, additional_columns=additional_columns,
-            change_note=change_note, time_start=time_start,
-            time_stop=time_stop)
-=======
         return self.generic_retrieve_log(rs, log_filter, "cde.finance_log")
->>>>>>> 606d0182
 
     @access("finance_admin")
     def perform_money_transfers(self, rs: RequestState, data: List[CdEDBObject]
