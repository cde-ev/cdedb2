#!/usr/bin/env python3

"""The event backend provides means to organize events and provides a user
variant for external participants.
"""

import collections
import copy
<<<<<<< HEAD
from collections.abc import Collection, Mapping
from typing import Any
=======
import decimal
from typing import Any, Collection, Dict, Mapping, Set, Tuple
>>>>>>> e50f5363

import cdedb.common.validation.types as vtypes
import cdedb.database.constants as const
from cdedb.backend.common import (
    Silencer, access, affirm_set_validation as affirm_set, affirm_validation as affirm,
)
from cdedb.backend.event.base import EventBaseBackend
from cdedb.backend.event.course import EventCourseBackend
from cdedb.backend.event.lodgement import EventLodgementBackend
from cdedb.backend.event.lowlevel import EventLowLevelBackend
from cdedb.backend.event.query import EventQueryBackend
from cdedb.backend.event.registration import EventRegistrationBackend
from cdedb.common import (
    EVENT_SCHEMA_VERSION, CdEDBObject, CdEDBObjectMap, CdEDBOptionalMap,
    DefaultReturnCode, DeletionBlockers, RequestState, build_msg, get_hash,
    json_serialize, unwrap,
)
from cdedb.common.exceptions import PartialImportError, PrivilegeError
from cdedb.common.n_ import n_
from cdedb.common.sorting import mixed_existence_sorter
from cdedb.database.connection import Atomizer

__all__ = ['EventBackend']

from cdedb.models.droid import OrgaToken


class EventBackend(EventCourseBackend, EventLodgementBackend, EventQueryBackend,
                   EventRegistrationBackend, EventBaseBackend, EventLowLevelBackend):
    @access("event_admin")
    def delete_event_blockers(self, rs: RequestState,
                              event_id: int) -> DeletionBlockers:
        """Determine what keeps an event from being deleted.

        Possible blockers:

        * orga_tokens: An orga token granting API access to the event.
        * field_definitions: A custom datafield associated with the event.
        * courses: A course associated with the event. This can have it's own
                   blockers.
        * event_fees: A fee of the event.
        * event_parts: An event part.
        * course_tracks: A course track of the event, belonging to an event part.
        * part_groups: A group of event parts.
        * part_group_parts: A link between an event part and a part group.
        * track_groups: A group of course tracks.
        * track_group_tracks: A link between a course track and a track group.
        * orgas: An orga of the event.
        * lodgement_groups: A lodgement group associated with the event.
                            This can have it's own blockers.
        * lodgements: A lodgement associated with the event. This can have
                      it's own blockers.
        * registrations: A registration associated with the event. This can
                         have it's own blockers.
        * questionnaire: A questionnaire row configured for the event.
        * stored_queries: A stored query for the event.
        * log: A log entry for the event.
        * mailinglists: A mailinglist associated with the event. This
                        reference will be removed but the mailinglist will
                        not be deleted.

        :return: List of blockers, separated by type. The values of the dict
            are the ids of the blockers.
        """
        event_id = affirm(vtypes.ID, event_id)
        blockers = {}

        orga_tokens = self.sql_select(
            rs, OrgaToken.database_table, ("id",), (event_id,), entity_key="event_id")
        if orga_tokens:
            blockers["orga_tokens"] = [e["id"] for e in orga_tokens]

        field_definitions = self.sql_select(
            rs, "event.field_definitions", ("id",), (event_id,), entity_key="event_id")
        if field_definitions:
            blockers["field_definitions"] = [e["id"] for e in field_definitions]

        courses = self.sql_select(
            rs, "event.courses", ("id",), (event_id,), entity_key="event_id")
        if courses:
            blockers["courses"] = [e["id"] for e in courses]

        event_fees = self.sql_select(
            rs, "event.event_fees", ("id",), (event_id,), entity_key="event_id")
        if event_fees:
            blockers["event_fees"] = [e["id"] for e in event_fees]

        event_parts = self.sql_select(
            rs, "event.event_parts", ("id",), (event_id,), entity_key="event_id")
        if event_parts:
            blockers["event_parts"] = [e["id"] for e in event_parts]
            course_tracks = self.sql_select(
                rs, "event.course_tracks", ("id",), blockers["event_parts"],
                entity_key="part_id")
            if course_tracks:
                blockers["course_tracks"] = [e["id"] for e in course_tracks]

        part_groups = self.sql_select(
            rs, "event.part_groups", ("id",), (event_id,), entity_key="event_id")
        if part_groups:
            blockers["part_groups"] = [e["id"] for e in part_groups]
            part_group_parts = self.sql_select(
                rs, "event.part_group_parts", ("id",), blockers["part_groups"],
                entity_key="part_group_id")
            if part_group_parts:
                blockers["part_group_parts"] = [e["id"] for e in part_group_parts]

        track_groups = self.sql_select(
            rs, "event.track_groups", ("id",), (event_id,), entity_key="event_id")
        if track_groups:
            blockers["track_groups"] = [e["id"] for e in track_groups]
            track_group_tracks = self.sql_select(
                rs, "event.track_group_tracks", ("id",), blockers["track_groups"],
                entity_key="track_group_id")
            if track_group_tracks:
                blockers["track_group_tracks"] = [e["id"] for e in track_group_tracks]

        orgas = self.sql_select(
            rs, "event.orgas", ("id",), (event_id,), entity_key="event_id")
        if orgas:
            blockers["orgas"] = [e["id"] for e in orgas]

        lodgement_groups = self.sql_select(
            rs, "event.lodgement_groups", ("id",), (event_id,),
            entity_key="event_id")
        if lodgement_groups:
            blockers["lodgement_groups"] = [e["id"] for e in lodgement_groups]

        lodgements = self.sql_select(
            rs, "event.lodgements", ("id",), (event_id,), entity_key="event_id")
        if lodgements:
            blockers["lodgements"] = [e["id"] for e in lodgements]

        registrations = self.sql_select(
            rs, "event.registrations", ("id",), (event_id,),
            entity_key="event_id")
        if registrations:
            blockers["registrations"] = [e["id"] for e in registrations]

        questionnaire_rows = self.sql_select(
            rs, "event.questionnaire_rows", ("id",), (event_id,),
            entity_key="event_id")
        if questionnaire_rows:
            blockers["questionnaire"] = [e["id"] for e in questionnaire_rows]

        stored_queries = self.sql_select(
            rs, "event.stored_queries", ("id",), (event_id,), entity_key="event_id")
        if stored_queries:
            blockers["stored_queries"] = [e["id"] for e in stored_queries]

        log = self.sql_select(
            rs, "event.log", ("id",), (event_id,), entity_key="event_id")
        if log:
            blockers["log"] = [e["id"] for e in log]

        mailinglists = self.sql_select(
            rs, "ml.mailinglists", ("id",), (event_id,), entity_key="event_id")
        if mailinglists:
            blockers["mailinglists"] = [e["id"] for e in mailinglists]

        return blockers

    @access("event_admin")
    def delete_event(self, rs: RequestState, event_id: int,
                     cascade: Collection[str] = None) -> DefaultReturnCode:
        """Remove event.

        :param cascade: Specify which deletion blockers to cascadingly
            remove or ignore. If None or empty, cascade none.
        """
        event_id = affirm(vtypes.ID, event_id)
        blockers = self.delete_event_blockers(rs, event_id)
        if not cascade:
            cascade = set()
        cascade = affirm_set(str, cascade)
        cascade = cascade & blockers.keys()
        if blockers.keys() - cascade:
            raise ValueError(n_("Deletion of %(type)s blocked by %(block)s."),
                             {
                                 "type": "event",
                                 "block": blockers.keys() - cascade,
                             })

        ret = 1
        with Atomizer(rs):
            event = self.get_event(rs, event_id)
            if cascade:
                if "registrations" in cascade:
                    with Silencer(rs):
                        for reg_id in blockers["registrations"]:
                            ret *= self.delete_registration(
                                rs, reg_id,
                                ("registration_parts", "course_choices",
                                 "registration_tracks"))
                if "courses" in cascade:
                    with Silencer(rs):
                        for course_id in blockers["courses"]:
                            ret *= self.delete_course(
                                rs, course_id,
                                ("attendees", "course_choices",
                                 "course_segments", "instructors"))
                if "lodgements" in cascade:
                    ret *= self.sql_delete(rs, "event.lodgements",
                                           blockers["lodgements"])
                if "lodgement_groups" in cascade:
                    ret *= self.sql_delete(rs, "event.lodgement_groups",
                                           blockers["lodgement_groups"])
                if "part_groups" in cascade:
                    with Silencer(rs):
                        part_group_cascade = {"part_group_parts"} & cascade
                        for anid in blockers["part_groups"]:
                            self._delete_part_group(rs, anid, part_group_cascade)
                if "event_fees" in cascade:
                    ret *= self.sql_delete(rs, "event.event_fees",
                                           blockers["event_fees"])
                if "event_parts" in cascade:
                    part_cascade = {"course_tracks"} & cascade
                    with Silencer(rs):
                        for anid in blockers["event_parts"]:
                            self._delete_event_part(rs, anid, part_cascade)
                if "track_groups" in cascade:
                    with Silencer(rs):
                        track_group_cascade = {"track_group_parts"} & cascade
                        for anid in blockers["track_groups"]:
                            self._delete_track_group(rs, anid, track_group_cascade)
                if "questionnaire" in cascade:
                    ret *= self.sql_delete(
                        rs, "event.questionnaire_rows",
                        blockers["questionnaire"])
                if "field_definitions" in cascade:
                    deletor: CdEDBObject = {
                        'id': event_id,
                        'lodge_field_id': None,
                    }
                    ret *= self.sql_update(rs, "event.events", deletor)
                    with Silencer(rs):
                        for anid in blockers["field_definitions"]:
                            ret *= self._delete_event_field(rs, anid)
                if "orgas" in cascade:
                    ret *= self.sql_delete(rs, "event.orgas", blockers["orgas"])
                if "orga_tokens" in cascade:
                    orga_token_cascade = ("atime", "log")
                    with Silencer(rs):
                        for anid in blockers["orga_tokens"]:
                            ret *= self.delete_orga_token(rs, anid, orga_token_cascade)
                if "stored_queries" in cascade:
                    ret *= self.sql_delete(
                        rs, "event.stored_queries", blockers["stored_queries"])
                if "log" in cascade:
                    ret *= self.sql_delete(
                        rs, "event.log", blockers["log"])
                if "mailinglists" in cascade:
                    for anid in blockers["mailinglists"]:
                        deletor = {
                            'event_id': None,
                            'id': anid,
                            'is_active': False,
                        }
                        ret *= self.sql_update(rs, "ml.mailinglists", deletor)

                blockers = self.delete_event_blockers(rs, event_id)

            if not blockers:
                ret *= self.sql_delete_one(
                    rs, "event.events", event_id)
                self.event_log(rs, const.EventLogCodes.event_deleted,
                               event_id=None, change_note=event.title)
                # Delete non-pseudonymized event keeper only after internal work has
                # been concluded successfully. This is inside the Atomizer to
                # guarantee event keeper deletion if the deletion goes through.
                self.event_keeper_drop(rs, event_id)
            else:
                raise ValueError(
                    n_("Deletion of %(type)s blocked by %(block)s."),
                    {"type": "event", "block": blockers.keys()})
        return ret

    @access("event")
    def unlock_import_event(self, rs: RequestState,
                            data: CdEDBObject) -> DefaultReturnCode:
        """Unlock an event after offline usage and import changes.

        This is a combined action so that we stay consistent.
        """
        data = affirm(vtypes.SerializedEvent, data)
        if not self.is_orga(rs, event_id=data['id']) and not self.is_admin(rs):
            raise PrivilegeError(n_("Not privileged."))
        if self.conf["CDEDB_OFFLINE_DEPLOYMENT"]:
            raise RuntimeError(n_("Imports into an offline instance must"
                                  " happen via shell scripts."))
        if not self.is_offline_locked(rs, event_id=data['id']):
            raise RuntimeError(n_("Not locked."))
        if data["EVENT_SCHEMA_VERSION"] != EVENT_SCHEMA_VERSION:
            raise ValueError(n_("Version mismatch – aborting."))

        with Atomizer(rs):
            current = self.export_event(rs, data['id'])
            # First check that all newly created personas have been
            # transferred to the online DB
            claimed = {e['persona_id']
                       for e in data['event.registrations'].values()
                       if not e['real_persona_id']}
            if claimed - set(current['core.personas']):
                raise ValueError(n_("Non-transferred persona found"))

            ret = 1
            # Second synchronize the data sets
            translations: dict[str, dict[int, int]]
            translations = collections.defaultdict(dict)
            for reg in data['event.registrations'].values():
                if reg['real_persona_id']:
                    translations['persona_id'][reg['persona_id']] = \
                        reg['real_persona_id']
            for field in data['event.field_definitions'].values():
                if field.get('entries'):
                    field['entries'] = list(field['entries'].items())
            extra_translations = {'course_instructor': 'course_id'}
            # Table name; name of foreign keys referencing this table
            tables = (('event.events', None),
                      ('event.event_parts', 'part_id'),
                      ('event.course_tracks', 'track_id'),
                      ('event.part_groups', 'part_group_id'),
                      ('event.part_group_parts', None),
                      ('event.track_groups', 'track_group_id'),
                      ('event.track_group_tracks', None),
                      ('event.courses', 'course_id'),
                      ('event.course_segments', None),
                      ('event.orgas', None),
                      ('event.field_definitions', 'field_id'),
                      ('event.event_fees', None),
                      ('event.lodgement_groups', 'group_id'),
                      ('event.lodgements', 'lodgement_id'),
                      ('event.registrations', 'registration_id'),
                      ('event.registration_parts', None),
                      ('event.registration_tracks', None),
                      ('event.course_choices', None),
                      ('event.questionnaire_rows', None),
                      ('event.log', None))
            for table, entity in tables:
                ret *= self._synchronize_table(
                    rs, table, data[table], current[table], translations,
                    entity=entity, extra_translations=extra_translations)

            # Third fix the amounts owed for all registrations and check that
            # amount paid and payment were not changed.
            self._update_registrations_amount_owed(rs, data['id'])
            reg_ids = self.list_registrations(rs, data['id'])
            regs = self.get_registrations(rs, reg_ids)
            old_regs = current['event.registrations']
            if any(reg['amount_paid'] != old_regs[reg['id']]['amount_paid']
                   for reg in regs.values() if reg['id'] in old_regs):
                raise ValueError(n_("Change of amount_paid detected."))
            if any(reg['payment'] != old_regs[reg['id']]['payment']
                   for reg in regs.values() if reg['id'] in old_regs):
                raise ValueError(n_("Change of payment detected."))
            # check that amount_paid and payment of new registrations are default vals
            if any(reg['amount_paid'] != decimal.Decimal("0.00")
                   for reg in regs.values() if reg['id'] not in old_regs):
                raise ValueError(n_("Change of amount_paid detected."))
            if any(reg['payment'] is not None
                   for reg in regs.values() if reg['id'] not in old_regs):
                raise ValueError(n_("Change of payment detected."))

            # Forth unlock the event
            update = {
                'id': data['id'],
                'offline_lock': False,
            }
            ret *= self.sql_update(rs, "event.events", update)
            # TODO: Find a way to do this before everything is saved into the database
            self.delete_invalid_stored_event_queries(rs, data['id'])
            self._track_groups_sanity_check(rs, data['id'])
            self.event_log(rs, const.EventLogCodes.event_unlocked, data['id'])
            self.event_keeper_commit(
                rs, data['id'], "Entsperre Veranstaltung", after_change=True)
        return ret

    @access("event")
    def partial_import_event(self, rs: RequestState, data: CdEDBObject,
                             dryrun: bool, token: str = None,
                             ) -> tuple[str, CdEDBObject]:
        """Incorporate changes into an event.

        In contrast to the full import in this case the data describes a
        delta to be applied to the current online state.

        :param dryrun: If True we do not modify any state.
        :param token: Expected transaction token. If the transaction would
          generate a different token a PartialImportError is raised.
        :returns: A tuple of a transaction token and the datasets that
          are changed by the operation (in the state after the change). The
          transaction token describes the change and can be submitted to
          guarantee a certain effect.
        """
        data = affirm(vtypes.SerializedPartialEvent, data)
        dryrun = affirm(bool, dryrun)
        if not self.is_orga(rs, event_id=data['id']) and not self.is_admin(rs):
            raise PrivilegeError(n_("Not privileged."))
        self.assert_offline_lock(rs, event_id=data['id'])
        if not ((EVENT_SCHEMA_VERSION[0], 0) <= data["EVENT_SCHEMA_VERSION"]
                <= EVENT_SCHEMA_VERSION):
            raise ValueError(n_("Version mismatch – aborting."))

        def dict_diff(old: Mapping[Any, Any], new: Mapping[Any, Any],
                      ) -> tuple[dict[Any, Any], dict[Any, Any]]:
            delta = {}
            previous = {}
            # keys missing in the new dict are simply ignored
            for key, value in new.items():
                if key not in old:
                    delta[key] = value
                else:
                    if value == old[key]:
                        pass
                    elif isinstance(value, collections.abc.Mapping):
                        d, p = dict_diff(old[key], value)
                        if d:
                            delta[key], previous[key] = d, p
                    else:
                        delta[key] = value
                        previous[key] = old[key]
            return delta, previous

        with Atomizer(rs):
            event = unwrap(self.get_events(rs, (data['id'],)))
            all_current_data = self.event_keeper_commit(
                rs, data['id'], "Snapshot vor partiellem Import.")
            if all_current_data is None:
                all_current_data = self.partial_export_event(rs, data["id"])
            oregistration_ids = self.list_registrations(rs, data['id'])
            old_registrations = self.get_registrations(rs, oregistration_ids)

            # check referential integrity
            all_track_ids = {key for course in data.get('courses', {}).values()
                             if course
                             for key in course.get('segments', {})}
            all_track_ids |= {
                key for registration in data.get('registrations', {}).values()
                if registration
                for key in registration.get('tracks', {})}
            if not all_track_ids <= set(event.tracks):
                raise ValueError("Referential integrity of tracks violated.")

            all_part_ids = {
                key for registration in data.get('registrations', {}).values()
                if registration
                for key in registration.get('parts', {})}
            if not all_part_ids <= set(event.parts):
                raise ValueError("Referential integrity of parts violated.")

            used_lodgement_group_ids = {
                lodgement.get('group_id')
                for lodgement in data.get('lodgements', {}).values()
                if lodgement}
            used_lodgement_group_ids -= {None}
            available_lodgement_group_ids = set(
                all_current_data['lodgement_groups'])
            available_lodgement_group_ids |= set(
                key for key in data.get('lodgement_groups', {}) if key < 0)
            available_lodgement_group_ids -= set(
                k for k, v in data.get('lodgement_groups', {}).items()
                if v is None)
            if not used_lodgement_group_ids <= available_lodgement_group_ids:
                raise ValueError(
                    n_("Referential integrity of lodgement groups violated."))

            used_lodgement_ids = {
                part.get('lodgement_id')
                for registration in data.get('registrations', {}).values()
                if registration
                for part in registration.get('parts', {}).values()}
            used_lodgement_ids -= {None}
            available_lodgement_ids = set(all_current_data['lodgements']) | set(
                key for key in data.get('lodgements', {}) if key < 0)
            available_lodgement_ids -= set(
                k for k, v in data.get('lodgements', {}).items() if v is None)
            if not used_lodgement_ids <= available_lodgement_ids:
                raise ValueError(
                    "Referential integrity of lodgements violated.")

            used_course_ids: set[int] = set()
            for registration in data.get('registrations', {}).values():
                if registration:
                    for track in registration.get('tracks', {}).values():
                        if track:
                            used_course_ids |= set(track.get('choices', []))
                            used_course_ids.add(track.get('course_id'))
                            used_course_ids.add(track.get('course_instructor'))
            used_course_ids -= {None}
            available_course_ids = set(all_current_data['courses']) | set(
                key for key in data.get('courses', {}) if key < 0)
            available_course_ids -= set(
                k for k, v in data.get('courses', {}).items() if v is None)
            if not used_course_ids <= available_course_ids:
                raise ValueError(
                    "Referential integrity of courses violated.")

            # go to work
            total_delta = {}
            total_previous = {}

            # This needs to be processed in the following order:
            # lodgement groups -> lodgements -> courses -> registrations.

            # We handle these in the specific order of mixed_existence_sorter
            mes = mixed_existence_sorter
            # noinspection PyPep8Naming
            IDMap = dict[int, int]

            gmap: IDMap = {}
            gdelta: CdEDBOptionalMap = {}
            gprevious: CdEDBOptionalMap = {}
            for group_id in mes(data.get('lodgement_groups', {}).keys()):
                new_group = data['lodgement_groups'][group_id]
                current = all_current_data['lodgement_groups'].get(group_id)
                if group_id > 0 and current is None:
                    # group was deleted online in the meantime
                    gdelta[group_id] = None
                    gprevious[group_id] = None
                elif new_group is None:
                    gdelta[group_id] = None
                    gprevious[group_id] = current
                    if not dryrun:
                        self.delete_lodgement_group(
                            rs, group_id, ("lodgements",))
                elif group_id < 0:
                    gdelta[group_id] = new_group
                    gprevious[group_id] = None
                    if not dryrun:
                        new = copy.deepcopy(new_group)
                        new['event_id'] = data['id']
                        new_id = self.create_lodgement_group(rs, new)
                        gmap[group_id] = new_id
                else:
                    delta, previous = dict_diff(current, new_group)
                    if delta:
                        gdelta[group_id] = delta
                        gprevious[group_id] = previous
                        if not dryrun:
                            todo = copy.deepcopy(delta)
                            todo['id'] = group_id
                            self.set_lodgement_group(rs, todo)
            if gdelta:
                total_delta['lodgement_groups'] = gdelta
                total_previous['lodgement_groups'] = gprevious

            lmap: IDMap = {}
            ldelta: CdEDBOptionalMap = {}
            lprevious: CdEDBOptionalMap = {}
            for lodgement_id in mes(data.get('lodgements', {}).keys()):
                new_lodgement = data['lodgements'][lodgement_id]
                current = all_current_data['lodgements'].get(lodgement_id)
                if lodgement_id > 0 and current is None:
                    # lodgement was deleted online in the meantime
                    ldelta[lodgement_id] = None
                    lprevious[lodgement_id] = None
                elif new_lodgement is None:
                    ldelta[lodgement_id] = None
                    lprevious[lodgement_id] = current
                    if not dryrun:
                        self.delete_lodgement(
                            rs, lodgement_id, ("inhabitants",))
                elif lodgement_id < 0:
                    ldelta[lodgement_id] = new_lodgement
                    lprevious[lodgement_id] = None
                    if not dryrun:
                        new = copy.deepcopy(new_lodgement)
                        new['event_id'] = data['id']
                        if new['group_id'] in gmap:
                            old_id = new['group_id']
                            new['group_id'] = gmap[old_id]
                        new_id = self.create_lodgement(rs, new)
                        lmap[lodgement_id] = new_id
                else:
                    delta, previous = dict_diff(current, new_lodgement)
                    if delta:
                        ldelta[lodgement_id] = delta
                        lprevious[lodgement_id] = previous
                        if not dryrun:
                            changed_lodgement = copy.deepcopy(delta)
                            changed_lodgement['id'] = lodgement_id
                            if 'group_id' in changed_lodgement:
                                old_id = changed_lodgement['group_id']
                                if old_id in gmap:
                                    changed_lodgement['group_id'] = gmap[old_id]
                            self.set_lodgement(rs, changed_lodgement)
            if ldelta:
                total_delta['lodgements'] = ldelta
                total_previous['lodgements'] = lprevious

            cmap: IDMap = {}
            cdelta: CdEDBOptionalMap = {}
            cprevious: CdEDBOptionalMap = {}

            def check_seg(track_id: int, delta: CdEDBOptionalMap,
                          original: CdEDBObjectMap) -> bool:
                return ((track_id in delta and delta[track_id] is not None)
                        or (track_id not in delta and track_id in original))

            for course_id in mes(data.get('courses', {}).keys()):
                new_course = data['courses'][course_id]
                current = all_current_data['courses'].get(course_id)
                if course_id > 0 and current is None:
                    # course was deleted online in the meantime
                    cdelta[course_id] = None
                    cprevious[course_id] = None
                elif new_course is None:
                    cdelta[course_id] = None
                    cprevious[course_id] = current
                    if not dryrun:
                        # this will fail to delete a course with attendees
                        self.delete_course(
                            rs, course_id, ("instructors", "course_choices",
                                            "course_segments"))
                elif course_id < 0:
                    cdelta[course_id] = new_course
                    cprevious[course_id] = None
                    if not dryrun:
                        new = copy.deepcopy(new_course)
                        new['event_id'] = data['id']
                        segments = new.pop('segments')
                        new['segments'] = list(segments.keys())
                        new['active_segments'] = [key for key in segments
                                                  if segments[key]]
                        new_id = self.create_course(rs, new)
                        cmap[course_id] = new_id
                else:
                    delta, previous = dict_diff(current, new_course)
                    if delta:
                        cdelta[course_id] = delta
                        cprevious[course_id] = previous
                        if not dryrun:
                            changed_course = copy.deepcopy(delta)
                            segments = changed_course.pop('segments', None)
                            if segments:
                                orig_seg = current['segments']
                                new_segments = [
                                    x for x in event.tracks
                                    if check_seg(x, segments, orig_seg)]
                                changed_course['segments'] = new_segments
                                orig_active = [
                                    s for s, a in current['segments'].items()
                                    if a]
                                new_active = [
                                    x for x in event.tracks
                                    if segments.get(x, x in orig_active)]
                                changed_course['active_segments'] = new_active
                            changed_course['id'] = course_id
                            self.set_course(rs, changed_course)
            if cdelta:
                total_delta['courses'] = cdelta
                total_previous['courses'] = cprevious

            rmap: IDMap = {}
            rdelta: CdEDBOptionalMap = {}
            rprevious: CdEDBOptionalMap = {}

            dup = {
                old_reg['persona_id']: old_reg['id']
                for old_reg in old_registrations.values()
                }

            data_regs = data.get('registrations', {})
            for registration_id in mes(data_regs.keys()):
                new_registration = data_regs[registration_id]
                if (registration_id < 0
                        and dup.get(new_registration.get('persona_id'))):
                    # the process got out of sync and the registration was
                    # already created, so we fix this
                    registration_id = dup[new_registration.get('persona_id')]
                    del new_registration['persona_id']

                current = all_current_data['registrations'].get(
                    registration_id)
                if registration_id > 0 and current is None:
                    # registration was deleted online in the meantime
                    rdelta[registration_id] = None
                    rprevious[registration_id] = None
                elif new_registration is None:
                    rdelta[registration_id] = None
                    rprevious[registration_id] = current
                    if not dryrun:
                        self.delete_registration(
                            rs, registration_id, ("registration_parts",
                                                  "registration_tracks",
                                                  "course_choices"))
                elif registration_id < 0:
                    rdelta[registration_id] = new_registration
                    rprevious[registration_id] = None
                    if not dryrun:
                        new = copy.deepcopy(new_registration)
                        new['event_id'] = data['id']
                        for track in new['tracks'].values():
                            keys = {'course_id', 'course_instructor'}
                            for key in keys:
                                if track[key] in cmap:
                                    tmp_id = track[key]
                                    track[key] = cmap[tmp_id]
                            new_choices = [
                                cmap.get(course_id, course_id)
                                for course_id in track['choices']
                            ]
                            track['choices'] = new_choices
                        for part in new['parts'].values():
                            if part['lodgement_id'] in lmap:
                                tmp_id = part['lodgement_id']
                                part['lodgement_id'] = lmap[tmp_id]
                        new_id = self.create_registration(rs, new)
                        rmap[registration_id] = new_id
                else:
                    delta, previous = dict_diff(current, new_registration)
                    if delta:
                        rdelta[registration_id] = delta
                        rprevious[registration_id] = previous
                        if not dryrun:
                            changed_reg = copy.deepcopy(delta)
                            if 'tracks' in changed_reg:
                                for track in changed_reg['tracks'].values():
                                    keys = {'course_id', 'course_instructor'}
                                    for key in keys:
                                        if key in track:
                                            if track[key] in cmap:
                                                tmp_id = track[key]
                                                track[key] = cmap[tmp_id]
                                    if 'choices' in track:
                                        new_choices = [
                                            cmap.get(course_id, course_id)
                                            for course_id in track['choices']
                                        ]
                                        track['choices'] = new_choices
                            if 'parts' in changed_reg:
                                for part in changed_reg['parts'].values():
                                    if 'lodgement_id' in part:
                                        if part['lodgement_id'] in lmap:
                                            tmp_id = part['lodgement_id']
                                            part['lodgement_id'] = lmap[tmp_id]
                            changed_reg['id'] = registration_id
                            # change_note for log entry for registrations
                            change_note = "Partieller Import."
                            if data.get('summary'):
                                change_note = ("Partieller Import: "
                                               + data['summary'])
                            self.set_registration(rs, changed_reg, change_note)
            if rdelta:
                total_delta['registrations'] = rdelta
                total_previous['registrations'] = rprevious

            result = get_hash(
                json_serialize(total_delta, sort_keys=True).encode('utf-8'),
                json_serialize(total_previous, sort_keys=True).encode('utf-8'),
            )
            if token is not None and result != token:
                raise PartialImportError("The delta changed.")
            if not dryrun:
                self._update_registrations_amount_owed(rs, data['id'])
                self.event_log(rs, const.EventLogCodes.event_partial_import,
                               data['id'], change_note=data.get('summary'))
                msg = build_msg("Importiere partiell", data.get('summary'))
                self.event_keeper_commit(rs, data['id'], msg, after_change=True)
        return result, total_delta<|MERGE_RESOLUTION|>--- conflicted
+++ resolved
@@ -6,13 +6,9 @@
 
 import collections
 import copy
-<<<<<<< HEAD
+import decimal
 from collections.abc import Collection, Mapping
 from typing import Any
-=======
-import decimal
-from typing import Any, Collection, Dict, Mapping, Set, Tuple
->>>>>>> e50f5363
 
 import cdedb.common.validation.types as vtypes
 import cdedb.database.constants as const
