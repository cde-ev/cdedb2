#!/usr/bin/env python3

"""The core backend provides services which are common for all
users/personas independent of their realm. Thus we have no user role
since the basic division is between known accounts and anonymous
accesses.
"""
import collections
import copy
import datetime
import decimal
import hmac

from passlib.hash import sha512_crypt

from cdedb.backend.common import AbstractBackend
from cdedb.backend.common import (
    access, internal_access, singularize, diacritic_patterns,
    affirm_validation as affirm, affirm_set_validation as affirm_set)
from cdedb.common import (
    n_, glue, GENESIS_CASE_FIELDS, PrivilegeError, unwrap, extract_roles, User,
    PERSONA_CORE_FIELDS, PERSONA_CDE_FIELDS, PERSONA_EVENT_FIELDS,
    PERSONA_ASSEMBLY_FIELDS, PERSONA_ML_FIELDS, PERSONA_ALL_FIELDS,
    PRIVILEGE_CHANGE_FIELDS, privilege_tier, now, QuotaException,
    PERSONA_STATUS_FIELDS, PsycoJson, merge_dicts, PERSONA_DEFAULTS,
    ArchiveError, extract_realms, implied_realms, encode_parameter,
<<<<<<< HEAD
    decode_parameter, genesis_realm_access_bits)
=======
    decode_parameter, ValidationWarning)
>>>>>>> 81637b38
from cdedb.security import secure_token_hex
from cdedb.config import SecretsConfig
from cdedb.database.connection import Atomizer
import cdedb.validation as validate
import cdedb.database.constants as const
from cdedb.query import QueryOperators
from cdedb.database import DATABASE_ROLES
from cdedb.database.connection import connection_pool_factory


class CoreBackend(AbstractBackend):
    """Access to this is probably necessary from everywhere, so we need
    ``@internal_access`` quite often. """
    realm = "core"

    def __init__(self, configpath):
        """
        :type configpath: str
        """
        super().__init__(configpath, is_core=True)
        secrets = SecretsConfig(configpath)
        self.connpool = connection_pool_factory(
            self.conf.CDB_DATABASE_NAME, DATABASE_ROLES,
            secrets, self.conf.DB_PORT)
        self.generate_reset_cookie = (
            lambda rs, persona_id, timeout: self._generate_reset_cookie(
                rs, persona_id, secrets.RESET_SALT, timeout=timeout))
        self.verify_reset_cookie = (
            lambda rs, persona_id, cookie: self._verify_reset_cookie(
                rs, persona_id, secrets.RESET_SALT, cookie))

    @classmethod
    def is_admin(cls, rs):
        return super().is_admin(rs)

    @access("persona")
    def is_relative_admin(self, rs, persona_id, allow_meta_admin=False):
        """Check whether the user is privileged with respect to a persona.

        A mailinglist admin may not edit cde users, but the other way
        round it should work.

        :type rs: :py:class:`cdedb.common.RequestState`
        :type persona_id: int
        :type allow_meta_admin: bool
        :param allow_meta_admin: In some cases we need to allow meta admins
            access where they should not normally have it. This is to allow that
            override.
        :rtype: bool
        """
        if self.is_admin(rs):
            return True
        if allow_meta_admin and "meta_admin" in rs.user.roles:
            return True
        roles = extract_roles(unwrap(self.get_personas(rs, (persona_id,))),
                              introspection_only=True)
        return any(admin <= rs.user.roles for admin in privilege_tier(roles))

    def verify_persona_password(self, rs, password, persona_id):
        """Helper to retrieve a personas password hash and verify the password.

        :type rs: :py:class:`cdedb.common.RequestState`
        :type password: str
        :type persona_id: int
        :rtype bool:
        """
        persona_id = affirm("id", persona_id)
        password_hash = unwrap(self.sql_select_one(
            rs, "core.personas", ("password_hash",), persona_id))
        return self.verify_password(password, password_hash)

    @staticmethod
    def verify_password(password, password_hash):
        """Central function, so that the actual implementation may be easily
        changed.

        :type password: str
        :type password_hash: str
        :rtype: bool
        """
        return sha512_crypt.verify(password, password_hash)

    @staticmethod
    def encrypt_password(password):
        """We currently use passlib for password protection.

        :type password: str
        :rtype: str
        """
        return sha512_crypt.hash(password)

    @staticmethod
    def create_fulltext(persona):
        """Helper to mangle all data into a single string.

        :type persona: {str: object}
        :param persona: one persona data set to convert into a string for
          fulltext search
        :rtype: str
        """
        attributes = (
            "id", "title", "username", "display_name", "given_names",
            "family_name", "birth_name", "name_supplement", "birthday",
            "telephone", "mobile", "address_supplement", "address",
            "postal_code", "location", "country", "address_supplement2",
            "address2", "postal_code2", "location2", "country2", "weblink",
            "specialisation", "affiliation", "timeline", "interests",
            "free_form")
        values = (str(persona[a]) for a in attributes if persona[a] is not None)
        return " ".join(values)

    def core_log(self, rs, code, persona_id, additional_info=None):
        """Make an entry in the log.

        See
        :py:meth:`cdedb.backend.common.AbstractBackend.generic_retrieve_log`.

        :type rs: :py:class:`cdedb.common.RequestState`
        :type code: int
        :param code: One of :py:class:`cdedb.database.constants.CoreLogCodes`.
        :type persona_id: int or None
        :param persona_id: ID of affected user
        :type additional_info: str or None
        :param additional_info: Infos not conveyed by other columns.
        :rtype: int
        :returns: default return code
         """
        if rs.is_quiet:
            return 0
        # do not use sql_insert since it throws an error for selecting the id
        query = glue(
            "INSERT INTO core.log",
            "(code, submitted_by, persona_id, additional_info)",
            "VALUES (%s, %s, %s, %s)")
        return self.query_exec(
            rs, query, (code, rs.user.persona_id, persona_id, additional_info))

    @internal_access("cde")
    def finance_log(self, rs, code, persona_id, delta, new_balance,
                    additional_info=None):
        """Make an entry in the finance log.

        See
        :py:meth:`cdedb.backend.common.AbstractBackend.generic_retrieve_log`.

        :type rs: :py:class:`cdedb.common.RequestState`
        :type code: int
        :param code: One of
          :py:class:`cdedb.database.constants.FinanceLogCodes`.
        :type persona_id: int or None
        :param persona_id: ID of affected user
        :type delta: decimal or None
        :param delta: change of balance
        :type new_balance: decimal
        :param new_balance: balance of user after the transaction
        :type additional_info: str or None
        :param additional_info: Infos not conveyed by other columns.
        :rtype: int
        :returns: default return code
        """
        if rs.is_quiet:
            self.logger.warning("Finance log was suppressed.")
            return 0
        data = {
            "code": code,
            "submitted_by": rs.user.persona_id,
            "persona_id": persona_id,
            "delta": delta,
            "new_balance": new_balance,
            "additional_info": additional_info
        }
        with Atomizer(rs):
            query = glue("SELECT COUNT(*) AS members, SUM(balance) AS total",
                         "FROM core.personas WHERE is_member = True")
            tmp = self.query_one(rs, query, tuple())
            data.update(tmp)
            return self.sql_insert(rs, "cde.finance_log", data)

    @access("core_admin")
    def retrieve_log(self, rs, codes=None, start=None, stop=None,
                     persona_id=None, submitted_by=None,
                     additional_info=None, time_start=None, time_stop=None):
        """Get recorded activity.

        See
        :py:meth:`cdedb.backend.common.AbstractBackend.generic_retrieve_log`.

        :type rs: :py:class:`cdedb.common.RequestState`
        :type codes: [int] or None
        :type start: int or None
        :type stop: int or None
        :type persona_id: int or None
        :type submitted_by: int or None
        :type additional_info: str or None
        :type time_start: datetime or None
        :type time_stop: datetime or None
        :rtype: [{str: object}]
        """
        return self.generic_retrieve_log(
            rs, "enum_corelogcodes", "persona", "core.log", codes, start=start,
            stop=stop, persona_id=persona_id, submitted_by=submitted_by,
            additional_info=additional_info, time_start=time_start,
            time_stop=time_stop)

    @access("core_admin")
    def retrieve_changelog_meta(self, rs, stati=None, start=None, stop=None,
                                persona_id=None, submitted_by=None,
                                additional_info=None, time_start=None,
                                time_stop=None, reviewed_by=None):
        """Get changelog activity.

        Similar to
        :py:meth:`cdedb.backend.common.AbstractBackend.generic_retrieve_log`.

        :type rs: :py:class:`cdedb.common.RequestState`
        :type stati: [int] or None
        :type start: int or None
        :type stop: int or None
        :type persona_id: id or None
        :type submitted_by: id or None
        :type additional_info: str or None
        :type time_start: datetime or None
        :type time_stop: datetime or None
        :type reviewed_by: id or None
        :rtype: [{str: object}]
        """
        stati = affirm_set("enum_memberchangestati", stati, allow_None=True)
        start = affirm("int_or_None", start)
        stop = affirm("int_or_None", stop)
        persona_id = affirm("id_or_None", persona_id)
        submitted_by = affirm("id_or_None", submitted_by)
        additional_info = affirm("regex_or_None", additional_info)
        reviewed_by = affirm("id_or_None", reviewed_by)
        time_start = affirm("datetime_or_None", time_start)
        time_stop = affirm("datetime_or_None", time_stop)

        start = start or 0
        if stop:
            stop = max(start, stop)
        query = glue(
            "SELECT submitted_by, reviewed_by, ctime, generation, change_note,",
            "change_status, persona_id FROM core.changelog {} ORDER BY id DESC")
        if stop:
            query = glue(query, "LIMIT {}".format(stop - start))
        if start:
            query = glue(query, "OFFSET {}".format(start))
        connector = "WHERE"
        condition = ""
        params = []
        if stati:
            condition = glue(
                condition, "{} change_status = ANY(%s)".format(connector))
            connector = "AND"
            params.append(stati)
        if submitted_by:
            condition = glue(
                condition, "{} submitted_by = %s".format(connector))
            connector = "AND"
            params.append(submitted_by)
        if reviewed_by:
            condition = glue(condition, "{} reviewed_by = %s".format(connector))
            connector = "AND"
            params.append(reviewed_by)
        if persona_id:
            condition = glue(condition, "{} persona_id = %s".format(connector))
            connector = "AND"
            params.append(persona_id)
        if additional_info:
            condition = glue(condition,
                             "{} change_note ~* %s".format(connector))
            connector = "AND"
            params.append(diacritic_patterns(additional_info))
        if time_start and time_stop:
            condition = glue(condition,
                             "{} %s <= ctime AND ctime <= %s".format(connector))
            connector = "AND"
            params.extend((time_start, time_stop))
        elif time_start:
            condition = glue(condition, "{} %s <= ctime".format(connector))
            connector = "AND"
            params.append(time_start)
        elif time_stop:
            condition = glue(condition, "{} ctime <= %s".format(connector))
            connector = "AND"
            params.append(time_stop)
        query = query.format(condition)
        return self.query_all(rs, query, params)

    def changelog_submit_change(self, rs, data, generation, may_wait,
                                change_note):
        """Insert an entry in the changelog.

        This is an internal helper, that takes care of all the small
        details with regard to e.g. possibly pending changes. If a
        change requires review it has to be committed using
        :py:meth:`changelog_resolve_change` by an administrator.

        :type rs: :py:class:`cdedb.common.RequestState`
        :type data: {str: object}
        :type generation: int or None
        :param generation: generation on which this request is based, if this
          is not the current generation we abort, may be None to override
          the check
        :type may_wait: bool
        :param may_wait: Whether this change may wait in the changelog. If
          this is ``False`` and there is a pending change in the changelog,
          the new change is slipped in between.
        :type change_note: str
        :param change_note: Comment to record in the changelog entry.
        :rtype: int
        :returns: number of changed entries, however if changes were only
          written to changelog and are waiting for review, the negative number
          of changes written to changelog is returned
        """
        with Atomizer(rs):
            # check for race
            current_generation = unwrap(self.changelog_get_generations(
                rs, (data['id'],)))
            if generation is not None and current_generation != generation:
                self.logger.info("Generation mismatch {} != {} for {}".format(
                    current_generation, generation, data['id']))
                return 0

            # get current state
            history = self.changelog_get_history(
                rs, data['id'], generations=(current_generation,))
            current_state = history[current_generation]

            # handle pending changes
            diff = None
            if (current_state['change_status']
                    == const.MemberChangeStati.pending):
                committed_state = unwrap(self.get_total_personas(
                    rs, (data['id'],)))
                # stash pending change if we may not wait
                if not may_wait:
                    diff = {key: current_state[key] for key in committed_state
                            if committed_state[key] != current_state[key]}
                    current_state.update(committed_state)
                    query = glue("UPDATE core.changelog SET change_status = %s",
                                 "WHERE persona_id = %s AND change_status = %s")
                    self.query_exec(rs, query, (
                        const.MemberChangeStati.displaced, data['id'],
                        const.MemberChangeStati.pending))
            else:
                committed_state = current_state

            # determine if something changed
            newly_changed_fields = {key for key, value in data.items()
                                    if value != current_state[key]}
            if not newly_changed_fields:
                if diff:
                    # reenable old change if we were going to displace it
                    query = glue("UPDATE core.changelog SET change_status = %s",
                                 "WHERE persona_id = %s AND generation = %s")
                    self.query_exec(rs, query, (const.MemberChangeStati.pending,
                                                data['id'], current_generation))
                # We successfully made the data set match to the requested
                # values. It's not our fault, that we didn't have to do any
                # work.
                return 1

            # Determine if something requiring a review changed.
            fields_requiring_review = {
                "birthday", "family_name", "given_names", "birth_name",
                "gender", "address_supplement", "address", "postal_code",
                "location", "country",
            }
            all_changed_fields = {key for key, value in data.items()
                                  if value != committed_state[key]}
            requires_review = (
                    (all_changed_fields & fields_requiring_review
                     or (current_state['change_status']
                         == const.MemberChangeStati.pending and not diff))
                    and current_state['is_cde_realm']
                    and not ({"core_admin", "cde_admin"} & rs.user.roles))

            # prepare for inserting a new changelog entry
            query = glue("SELECT MAX(generation) AS gen FROM core.changelog",
                         "WHERE persona_id = %s")
            next_generation = unwrap(self.query_one(
                rs, query, (data['id'],))) + 1
            # the following is a nop, if there is no pending change
            query = glue("UPDATE core.changelog SET change_status = %s",
                         "WHERE persona_id = %s AND change_status = %s")
            self.query_exec(rs, query, (
                const.MemberChangeStati.superseded, data['id'],
                const.MemberChangeStati.pending))

            # insert new changelog entry
            insert = copy.deepcopy(current_state)
            insert.update(data)
            insert.update({
                "submitted_by": rs.user.persona_id,
                "reviewed_by": None,
                "generation": next_generation,
                "change_note": change_note,
                "change_status": const.MemberChangeStati.pending,
                "persona_id": data['id'],
            })
            del insert['id']
            if 'ctime' in insert:
                del insert['ctime']
            self.sql_insert(rs, "core.changelog", insert)

            # resolve change if it doesn't require review
            if not requires_review or self.conf.CDEDB_OFFLINE_DEPLOYMENT:
                ret = self.changelog_resolve_change(
                    rs, data['id'], next_generation, ack=True, reviewed=False)
            else:
                ret = -1
            if not may_wait and ret <= 0:
                raise RuntimeError(n_("Non-waiting change not committed."))

            # pop the stashed change
            if diff:
                if set(diff) & newly_changed_fields:
                    raise RuntimeError(n_("Conflicting pending change."))
                insert = copy.deepcopy(current_state)
                insert.update(data)
                insert.update(diff)
                insert.update({
                    "submitted_by": rs.user.persona_id,
                    "generation": next_generation + 1,
                    "change_status": const.MemberChangeStati.pending,
                    "persona_id": data['id'],
                    "change_note": "Verdrängte Änderung.",
                })
                del insert['id']
                self.sql_insert(rs, "core.changelog", insert)
        return ret

    @access("core_admin", "cde_admin")
    def changelog_resolve_change(self, rs, persona_id, generation, ack,
                                 reviewed=True):
        """Review a currently pending change from the changelog.

        In practice most changes should be commited without review, so
        that the reviewers won't get plagued too much.

        :type rs: :py:class:`cdedb.common.RequestState`
        :type persona_id: int
        :type generation: int
        :type ack: bool
        :param ack: whether to commit or refuse the change
        :type reviewed: bool
        :param reviewed: Signals wether the change was reviewed. This exists,
          so that automatically resolved changes are not marked as reviewed.
        :rtype: int
        :returns: default return code
        """
        if not ack:
            query = glue(
                "UPDATE core.changelog SET reviewed_by = %s,",
                "change_status = %s",
                "WHERE persona_id = %s AND change_status = %s",
                "AND generation = %s")
            return self.query_exec(rs, query, (
                rs.user.persona_id, const.MemberChangeStati.nacked, persona_id,
                const.MemberChangeStati.pending, generation))
        with Atomizer(rs):
            # look up changelog entry and mark as committed
            history = self.changelog_get_history(rs, persona_id,
                                                 generations=(generation,))
            data = history[generation]
            if data['change_status'] != const.MemberChangeStati.pending:
                return 0
            query = glue(
                "UPDATE core.changelog SET {} change_status = %s",
                "WHERE persona_id = %s AND generation = %s")
            query = query.format("reviewed_by = %s," if reviewed else "")
            params = ((rs.user.persona_id,) if reviewed else tuple()) + (
                const.MemberChangeStati.committed, persona_id, generation)
            self.query_exec(rs, query, params)

            # determine changed fields
            old_state = unwrap(self.get_total_personas(rs, (persona_id,)))
            relevant_keys = tuple(key for key in old_state
                                  if data[key] != old_state[key])
            relevant_keys += ('id',)

            udata = {key: data[key] for key in relevant_keys}
            # commit changes
            ret = 0
            if len(udata) > 1:
                ret = self.commit_persona(
                    rs, udata, change_note="Änderung eingetragen.")
                if not ret:
                    raise RuntimeError(n_("Modification failed."))
        return ret

    @access("persona")
    @singularize("changelog_get_generation")
    def changelog_get_generations(self, rs, ids):
        """Retrieve the current generation of the persona ids in the
        changelog. This includes committed and pending changelog entries.

        :type rs: :py:class:`cdedb.common.RequestState`
        :type ids: [int]
        :rtype: {int: int}
        :returns: dict mapping ids to generations
        """
        query = glue("SELECT persona_id, max(generation) AS generation",
                     "FROM core.changelog WHERE persona_id = ANY(%s)",
                     "AND change_status = ANY(%s) GROUP BY persona_id")
        valid_status = (const.MemberChangeStati.pending,
                        const.MemberChangeStati.committed)
        data = self.query_all(rs, query, (ids, valid_status))
        return {e['persona_id']: e['generation'] for e in data}

    @access("core_admin")
    def changelog_get_changes(self, rs, stati):
        """Retrive changes in the changelog.

        :type rs: :py:class:`cdedb.common.RequestState`
        :type stati: [int]
        :param stati: limit changes to those with a status in this
        :rtype: {int: {str: object}}
        :returns: dict mapping persona ids to dicts containing information
          about the change and the persona
        """
        stati = affirm_set("enum_memberchangestati", stati)
        query = glue("SELECT persona_id, given_names, family_name,",
                     "generation, ctime",
                     "FROM core.changelog WHERE change_status = ANY(%s)")
        data = self.query_all(rs, query, (stati,))
        return {e['persona_id']: e for e in data}

    @access("persona")
    def changelog_get_history(self, rs, persona_id, generations):
        """Retrieve history of a data set.

        :type rs: :py:class:`cdedb.common.RequestState`
        :type persona_id: int
        :type generations: [int] or None
        :parameter generations: generations to retrieve, all if None
        :rtype: {int: {str: object}}
        :returns: mapping generation to data set
        """
        persona_id = affirm("id", persona_id)
        if (persona_id != rs.user.persona_id
                and not self.is_relative_admin(
                rs, persona_id, allow_meta_admin=True)):
            raise PrivilegeError(n_("Not privileged."))
        generations = affirm_set("int", generations, allow_None=True)
        fields = list(PERSONA_ALL_FIELDS)
        fields.remove('id')
        fields.append("persona_id AS id")
        fields.extend(("submitted_by", "reviewed_by", "ctime", "generation",
                       "change_status", "change_note"))
        query = "SELECT {} FROM core.changelog WHERE persona_id = %s".format(
            ", ".join(fields))
        params = [persona_id]
        if generations:
            query = glue(query, "AND generation = ANY(%s)")
            params.append(generations)
        data = self.query_all(rs, query, params)
        return {e['generation']: e for e in data}

    @internal_access("persona")
    @singularize("retrieve_persona")
    def retrieve_personas(self, rs, ids, columns=PERSONA_CORE_FIELDS):
        """Helper to access a persona dataset.

        Most of the time a higher level function like
        :py:meth:`get_personas` should be used.

        :type rs: :py:class:`cdedb.common.RequestState`
        :type ids: [int]
        :rtype: {int: {str: object}}
        :type columns: [str]
        :param columns: Attributes to retrieve.
        :returns: dict mapping ids to requested data
        """
        if "id" not in columns:
            columns += ("id",)
        data = self.sql_select(rs, "core.personas", columns, ids)
        return {d['id']: d for d in data}

    @internal_access("ml")
    def list_current_members(self, rs, is_active=False):
        """Helper to list all current members.

        Used to determine subscribers of mandatory/opt-out member mailinglists.

        :type rs: :py:class:`cdedb.common.RequestState`
        :type is_active: bool
        :rtype: {int}
        """
        query = "SELECT id from core.personas WHERE is_member = True"
        if is_active:
            query += " AND is_active = True"
        data = self.query_all(rs, query, params=tuple())
        return {e["id"] for e in data}

    @access("core_admin")
    def next_persona(self, rs, persona_id, is_member=True):
        """Look up the following persona.

        :type rs: :py:class:`cdedb.common.RequestState`
        :type persona_id: int
        :type is_member: bool
        :param is_member: If True, restrict to members.
        :rtype: int or None
        :returns: Next valid id in table core.personas
        """
        query = "SELECT MIN(id) FROM core.personas WHERE id > %s"
        if is_member:
            query = glue(query, "AND is_member = True")
        tmp = self.query_one(rs, query, (persona_id,))
        if not tmp:
            return None
        return unwrap(tmp)

    def commit_persona(self, rs, data, change_note):
        """Actually update a persona data set.

        This is the innermost layer of the changelog functionality and
        actually modifies the core.personas table.

        :type rs: :py:class:`cdedb.common.RequestState`
        :type data: {str: object}
        :type change_note: str or None
        :rtype int:
        :returns: standard return code
        """
        with Atomizer(rs):
            num = self.sql_update(rs, "core.personas", data)
            if not num:
                raise ValueError(n_("Nonexistant user."))
            current = unwrap(self.retrieve_personas(
                rs, (data['id'],), columns=PERSONA_ALL_FIELDS))
            fulltext = self.create_fulltext(current)
            fulltext_update = {
                'id': data['id'],
                'fulltext': fulltext
            }
            self.sql_update(rs, "core.personas", fulltext_update)
        return num

    @internal_access("persona")
    def set_persona(self, rs, data, generation=None, change_note=None,
                    may_wait=True, allow_specials=tuple()):
        """Internal helper for modifying a persona data set.

        Most of the time a higher level function like
        :py:meth:`change_persona` should be used.

        :type rs: :py:class:`cdedb.common.RequestState`
        :type data: {str: object}
        :type generation: int or None
        :param generation: generation on which this request is based, if this
          is not the current generation we abort, may be None to override
          the check
        :type may_wait: bool
        :param may_wait: Whether this change may wait in the changelog. If
          this is ``False`` and there is a pending change in the changelog,
          the new change is slipped in between.
        :type allow_specials: [str]
        :param allow_specials: Protect some attributes against accidential
          modification. A magic value has to be passed in this array to
          allow modification. This is done by special methods like
          :py:meth:`change_foto` which take care that the necessary
          prerequisites are met.
        :type change_note: str
        :param change_note: Comment to record in the changelog entry. This
          is ignored if the persona is not in the changelog.
        :rtype: int
        :returns: default return code
        """
        if not change_note:
            self.logger.info(
                "No change note specified (persona_id={}).".format(data['id']))
            change_note = "Allgemeine Änderung"

        current = self.sql_select_one(
            rs, "core.personas", ("is_archived", "decided_search"), data['id'])
        if not may_wait and generation is not None:
            raise ValueError(
                n_("Non-waiting change without generation override."))
        realm_keys = {'is_cde_realm', 'is_event_realm', 'is_ml_realm',
                      'is_assembly_realm'}
        if (set(data) & realm_keys
                and ("core_admin" not in rs.user.roles
                     or "realms" not in allow_specials)):
            if (any(data[key] for key in realm_keys)
                    or "archive" not in allow_specials):
                raise PrivilegeError(n_("Realm modification prevented."))
        admin_keys = {'is_cde_admin', 'is_finance_admin', 'is_event_admin',
                      'is_ml_admin', 'is_assembly_admin', 'is_core_admin',
                      'is_meta_admin'}
        if (set(data) & admin_keys
                and ("meta_admin" not in rs.user.roles
                     or "admins" not in allow_specials)):
            # Allow unsetting adminbits during archival.
            if (any(data[key] for key in admin_keys)
                    or "archive" not in allow_specials):
                raise PrivilegeError(
                    n_("Admin privilege modification prevented."))
        if ("is_member" in data
                and (not ({"cde_admin", "core_admin"} & rs.user.roles)
                     or "membership" not in allow_specials)):
            raise PrivilegeError(n_("Membership modification prevented."))
        if (current['decided_search'] and not data.get("is_searchable", True)
                and (not ({"cde_admin", "core_admin"} & rs.user.roles))):
            raise PrivilegeError(n_("Hiding prevented."))
        if ("is_archived" in data
                and ("core_admin" not in rs.user.roles
                     or "archive" not in allow_specials)):
            raise PrivilegeError(n_("Archive modification prevented."))
        if ("balance" in data
                and ("cde_admin" not in rs.user.roles
                     or "finance" not in allow_specials)):
            if not (data["balance"] is None and "archive" in allow_specials):
                raise PrivilegeError(n_("Modification of balance prevented."))
        if "username" in data and "username" not in allow_specials:
            raise PrivilegeError(n_("Modification of email address prevented."))
        if "foto" in data and "foto" not in allow_specials:
            raise PrivilegeError(n_("Modification of foto prevented."))
        if data.get("is_active") and rs.user.persona_id == data['id']:
            raise PrivilegeError(n_("Own activation prevented."))

        # check for permission to edit
        allow_meta_admin = data.keys() <= admin_keys | {"id"}
        if (rs.user.persona_id != data['id']
                and not self.is_relative_admin(rs, data['id'],
                                               allow_meta_admin)):
            raise PrivilegeError(n_("Not privileged."))

        # Prevent modification of archived members. This check is
        # sufficient since we can only edit our own data if we are not
        # archived.
        if (current['is_archived'] and data.get('is_archived', True)
                and "purge" not in allow_specials):
            raise RuntimeError(n_("Editing archived member impossible."))

        with Atomizer(rs):
            ret = self.changelog_submit_change(
                rs, data, generation=generation,
                may_wait=may_wait, change_note=change_note)
            if allow_specials and ret < 0:
                raise RuntimeError(n_("Special change not committed."))
            return ret

    @access("persona")
    def change_persona(self, rs, data, generation=None, may_wait=True,
                       change_note=None, ignore_warnings=False):
        """Change a data set. Note that you need privileges to edit someone
        elses data set.

        :type rs: :py:class:`cdedb.common.RequestState`
        :type data: {str: object}
        :type generation: int or None
        :param generation: generation on which this request is based, if this
          is not the current generation we abort, may be None to override
          the check
        :type may_wait: bool
        :param may_wait: override for system requests (which may not wait)
        :type change_note: str
        :param change_note: Descriptive line for changelog
        :type ignore_warnings: bool
        :param ignore_warnings: Ignore errors of type ValidationWarning.
        :rtype: int
        :returns: default return code
        """
        data = affirm("persona", data, _ignore_warnings=ignore_warnings)
        generation = affirm("int_or_None", generation)
        may_wait = affirm("bool", may_wait)
        change_note = affirm("str_or_None", change_note)
        return self.set_persona(rs, data, generation=generation,
                                may_wait=may_wait, change_note=change_note)

    @access("core_admin")
    def change_persona_realms(self, rs, data):
        """Special modification function for realm transitions.

        :type rs: :py:class:`cdedb.common.RequestState`
        :type data: {str: object}
        :rtype: int
        :returns: default return code
        """
        data = affirm("persona", data, transition=True)
        with Atomizer(rs):
            if data.get('is_cde_realm'):
                # Fix balance
                tmp = unwrap(self.get_total_personas(rs, (data['id'],)))
                if tmp['balance'] is None:
                    data['balance'] = decimal.Decimal('0.0')
                else:
                    data['balance'] = tmp['balance']
            self.core_log(
                rs, const.CoreLogCodes.realm_change, data['id'],
                additional_info="Bereiche geändert.")
            return self.set_persona(
                rs, data, may_wait=False,
                change_note="Bereiche geändert.",
                allow_specials=("realms", "finance"))

    @access("persona")
    def change_foto(self, rs, persona_id, foto):
        """Special modification function for foto changes.

        :type rs: :py:class:`cdedb.common.RequestState`
        :type persona_id: int
        :type foto: str or None
        :rtype: int
        :returns: default return code
        """
        persona_id = affirm("id", persona_id)
        foto = affirm("str_or_None", foto)
        data = {
            'id': persona_id,
            'foto': foto}
        return self.set_persona(
            rs, data, may_wait=False, change_note="Profilbild geändert.",
            allow_specials=("foto",))

    @access("meta_admin")
    def initialize_privilege_change(self, rs, data):
        """Initialize a change to a users admin bits.

        This has to be approved by another admin.

        :type rs: :py:class:`cdedb.common.RequestState`
        :type data: {str: object}
        :rtype: int
        :returns: default return code
        """
        data['submitted_by'] = rs.user.persona_id
        data['status'] = const.PrivilegeChangeStati.pending
        data = affirm("privilege_change", data)

        with Atomizer(rs):
            if ("is_meta_admin" in data
                    and data['persona_id'] == rs.user.persona_id):
                raise PrivilegeError(n_(
                    "Cannot modify own meta admin privileges."))
            if self.list_privilege_changes(
                    rs, persona_id=data['persona_id'],
                    stati=(const.PrivilegeChangeStati.pending,)):
                raise ValueError(n_("Pending privilege change."))

            persona = unwrap(self.get_total_personas(rs, (data['persona_id'],)))

            # see also cdedb.frontend.templates.core.change_privileges
            # and change_privileges in cdedb.frontend.core

            errormsg = n_("User does not fit the requirements for this"
                          " admin privilege.")
            realms = {"cde", "event", "ml", "assembly"}
            for realm in realms:
                if not persona['is_{}_realm'.format(realm)]:
                    if data.get('is_{}_admin'.format(realm)):
                        raise ValueError(errormsg)

            if data.get('is_finance_admin'):
                if (data.get('is_cde_admin') is False
                    or (not persona['is_cde_admin']
                        and not data.get('is_cde_admin'))):
                    raise ValueError(errormsg)

            if data.get('is_core_admin') or data.get('is_meta_admin'):
                if not persona['is_cde_realm']:
                    raise ValueError(errormsg)

            self.core_log(
                rs, const.CoreLogCodes.privilege_change_pending,
                data['persona_id'],
                additional_info="Änderung der Admin-Privilegien angestoßen.")
            ret = self.sql_insert(rs, "core.privilege_changes", data)

        return ret

    @access("meta_admin")
    def finalize_privilege_change(self, rs, case_id, case_status):
        """Finalize a pending change to a users admin bits.

        This has to be done by a different admin.

        If the user had no admin privileges previously, we require a password
        reset afterwards.

        :type rs: :py:class:`cdedb.common.RequestState`
        :type case_id: int
        :type case_status: int
        :rtype: int
        :returns: default return code. A neegative return indicates, that the
            users password was invalidated and will need to be changed.
        """
        case_id = affirm("id", case_id)
        case_status = affirm("enum_privilegechangestati", case_status)

        data = {
            "id": case_id,
            "ftime": now(),
            "reviewer": rs.user.persona_id,
            "status": case_status,
        }
        with Atomizer(rs):
            case = self.get_privilege_change(rs, case_id)
            if case['status'] != const.PrivilegeChangeStati.pending:
                raise ValueError(
                    n_("Invalid privilege change state: %(status)s."),
                    {"status": case["status"]})
            if case_status == const.PrivilegeChangeStati.approved:
                if (case["is_meta_admin"] is not None
                        and case['persona_id'] == rs.user.persona_id):
                    raise PrivilegeError(
                        n_("Cannot modify own meta admin privileges."))
                if case['submitted_by'] == rs.user.persona_id:
                    raise PrivilegeError(
                        n_("Only a different admin than the submitter "
                           "may approve a privilege change."))

                ret = self.sql_update(rs, "core.privilege_changes", data)

                self.core_log(
                    rs, const.CoreLogCodes.privilege_change_approved,
                    persona_id=case['persona_id'],
                    additional_info="Änderung der Admin-Privilegien bestätigt.")

                old = self.get_persona(rs, case["persona_id"])
                data = {
                    "id": case["persona_id"]
                }
                admin_keys = {"is_meta_admin", "is_core_admin", "is_cde_admin",
                              "is_finance_admin", "is_event_admin",
                              "is_ml_admin", "is_assembly_admin"}
                for key in admin_keys:
                    if case[key] is not None:
                        data[key] = case[key]

                data = affirm("persona", data)
                note = ("Admin-Privilegien geändert."
                        if not case["notes"] else case["notes"])
                ret *= self.set_persona(
                    rs, data, may_wait=False,
                    change_note=note, allow_specials=("admins",))

                # Force password reset if non-admin has gained admin privileges.
                if (not any(old[key] for key in admin_keys)
                        and any(data.get(key) for key in admin_keys)):
                    ret *= self.invalidate_password(rs, case["persona_id"])
                    ret *= -1

                # Mark case as successful
                data = {
                    "id": case_id,
                    "status": const.PrivilegeChangeStati.successful,
                }
                ret *= self.sql_update(rs, "core.privilege_changes", data)

            elif case_status == const.PrivilegeChangeStati.rejected:
                ret = self.sql_update(rs, "core.privilege_changes", data)

                self.core_log(
                    rs, const.CoreLogCodes.privilege_change_rejected,
                    persona_id=case['persona_id'],
                    additional_info="Änderung der Admin-Privilegien verworfen.")
            else:
                raise ValueError(n_("Invalid new privilege change status."))

        return ret

    @access("meta_admin")
    def list_privilege_changes(self, rs, persona_id=None, stati=None):
        """List privilge changes.

        Can be restricted to certain stati.

        :type rs: :py:class:`cdedb.common.RequestState`
        :type persona_id: int
        :param persona_id: limit to this persona id.
        :type stati: [int] or None
        :rtype: {int: {str: object}}
        :returns: dict mapping case ids to dicts containing information about
            the change
        """
        persona_id = affirm("id_or_None", persona_id)
        stati = stati or set()
        stati = affirm_set("enum_privilegechangestati", stati)

        query = glue("SELECT id, persona_id, status",
                     "FROM core.privilege_changes")

        constraints = []
        params = []
        if persona_id:
            constraints.append("persona_id = %s")
            params.append(persona_id)
        if stati:
            constraints.append("status = ANY(%s)")
            params.append(stati)

        if constraints:
            query = glue(query,
                         "WHERE",
                         " AND ".join(constraints))

        data = self.query_all(rs, query, params)
        return {e["id"]: e for e in data}

    @access("meta_admin")
    @singularize("get_privilege_change")
    def get_privilege_changes(self, rs, ids):
        """Retrieve datasets for priviledge changes.

        :type rs: :py:class:`cdedb.common.RequestState`
        :type ids: [int]
        :rtype: {int: {str: object}}
        :returns: dict mapping ids to the requested data.
        """
        ids = affirm_set("id", ids)
        data = self.sql_select(
            rs, "core.privilege_changes", PRIVILEGE_CHANGE_FIELDS, ids)
        return {e["id"]: e for e in data}

    @access("persona")
    def list_admins(self, rs, realm):
        """List all personas with admin privilidges in a given realm.

        :type rs: :py:class:`cdedb.common.RequestState`
        :type realm: str
        :rtype: [int]
        """
        realm = affirm("str", realm)

        query = "SELECT id from core.personas WHERE {constraint}"

        constraints = {
            "meta": "is_meta_admin = TRUE",
            "core": "is_core_admin = TRUE",
            "cde": "is_cde_admin = TRUE",
            "finance": "is_finance_admin = TRUE",
            "event": "is_event_admin = TRUE",
            "ml": "is_ml_admin = TRUE",
            "assembly": "is_assembly_admin = TRUE"}
        constraint = constraints.get(realm)

        if constraint is None:
            raise ValueError(n_("No realm provided."))

        query = query.format(constraint=constraint)
        result = self.query_all(rs, query, tuple())

        return [e["id"] for e in result]

    @access("core_admin", "cde_admin")
    def change_persona_balance(self, rs, persona_id, balance, log_code,
                               change_note=None, trial_member=None):
        """Special modification function for monetary aspects.

        :type rs: :py:class:`cdedb.common.RequestState`
        :type persona_id: int
        :type balance: decimal
        :type log_code: :py:class:`cdedb.database.constants.FinanceLogCodes`.
        :type change_note: str or None
        :type trial_member: bool or None
        :rtype: int
        :returns: default return code
        """
        persona_id = affirm("id", persona_id)
        balance = affirm("non_negative_decimal", balance)
        log_code = affirm("enum_financelogcodes", log_code)
        trial_member = affirm("bool_or_None", trial_member)
        change_note = affirm("str_or_None", change_note)
        update = {
            'id': persona_id,
        }
        with Atomizer(rs):
            current = unwrap(self.retrieve_personas(
                rs, (persona_id,), ("balance", "is_cde_realm", "trial_member")))
            if not current['is_cde_realm']:
                raise RuntimeError(
                    n_("Tried to credit balance to non-cde person."))
            if current['balance'] != balance:
                update['balance'] = balance
            if trial_member is not None:
                if current['trial_member'] != trial_member:
                    update['trial_member'] = trial_member
            if 'balance' in update or 'trial_member' in update:
                ret = self.set_persona(
                    rs, update, may_wait=False, change_note=change_note,
                    allow_specials=("finance",))
                if 'balance' in update:
                    self.finance_log(rs, log_code, persona_id,
                                     balance - current['balance'], balance)
                return ret
            else:
                return 0

    @access("core_admin", "cde_admin")
    def change_membership(self, rs, persona_id, is_member):
        """Special modification function for membership.

        :type rs: :py:class:`cdedb.common.RequestState`
        :type persona_id: int
        :type is_member: bool
        :rtype: int
        :returns: default return code
        """
        persona_id = affirm("id", persona_id)
        is_member = affirm("bool", is_member)
        update = {
            'id': persona_id,
            'is_member': is_member,
        }
        with Atomizer(rs):
            current = unwrap(self.retrieve_personas(
                rs, (persona_id,), ('is_member', 'balance', 'is_cde_realm')))
            if not current['is_cde_realm']:
                raise RuntimeError(n_("Not a CdE account."))
            if current['is_member'] == is_member:
                return 0
            if not is_member:
                delta = -current['balance']
                new_balance = decimal.Decimal(0)
                code = const.FinanceLogCodes.lose_membership
                # Do not modify searchability.
                update['balance'] = decimal.Decimal(0)
            else:
                delta = None
                new_balance = None
                code = const.FinanceLogCodes.gain_membership
            ret = self.set_persona(
                rs, update, may_wait=False,
                change_note="Mitgliedschaftsstatus geändert.",
                allow_specials=("membership", "finance"))
            self.finance_log(rs, code, persona_id, delta, new_balance)
            return ret

    @access("core_admin", "meta_admin")
    def invalidate_password(self, rs, persona_id):
        """Replace a users password with an unknown one.

        This forces the user to set a new password and also invalidates all
        current sessions.

        This is to be used when granting admin privileges to a user who has
        not previously had any, hence we allow backend access for all
        meta_admins.

        :type rs: :py:class:`cdedb.common.RequestState`
        :type persona_id: int
        :rtype: int
        :returns: default return code
        """
        persona_id = affirm("id", persona_id)

        # modified version of hash for 'secret' and thus
        # safe/unknown plaintext
        password_hash = (
            "$6$rounds=60000$uvCUTc5OULJF/kT5$CNYWFoGXgEwhrZ0nXmbw0jlWvqi/"
            "S6TDc1KJdzZzekFANha68XkgFFsw92Me8a2cVcK3TwSxsRPb91TLHE/si/")
        query = "UPDATE core.personas SET password_hash = %s WHERE id = %s"
        ret = self.query_exec(rs, query, (password_hash, persona_id))

        # Invalidate alle active sessions.
        query = ("UPDATE core.sessions SET is_active = False "
                 "WHERE persona_id = %s AND is_active = True")
        self.query_exec(rs, query, (persona_id,))

        ret *= self.core_log(rs, code=const.CoreLogCodes.password_invalidated,
                             persona_id=persona_id)

        return ret

    @access("core_admin", "cde_admin")
    def archive_persona(self, rs, persona_id, note):
        """Move a persona to the attic.

        This clears most of the data we have about the persona. The
        basic use case is for retiring members of a time long gone,
        which have not been seen for an extended period.

        We keep the following data to enable us to recognize them
        later on to allow readmission:
        * name,
        * date of birth,
        * past events.

        Additionally not all data is purged, since we have separate
        life cycles for different realms. This affects the following.
        * finances: we preserve a log of all transactions for bookkeeping,
        * lastschrift: similarily to finances
        * events: to ensure consistency, events are only deleted en bloc
        * assemblies: these we keep to make the decisions traceable

        :type rs: :py:class:`cdedb.common.RequestState`
        :type persona_id: int
        :type note: str
        :rtype: int
        :returns: default return code
        """
        persona_id = affirm("id", persona_id)
        note = affirm("str", note)
        with Atomizer(rs):
            persona = unwrap(self.get_total_personas(rs, (persona_id,)))
            #
            # 1. Do some sanity checks.
            #
            if persona['is_archived']:
                return 0

            # Disallow archival of meta admins to ensure there always remain
            # atleast two.
            if persona['is_meta_admin']:
                raise ArchiveError(n_("Cannot archive meta admins."))

            #
            # 2. Remove complicated attributes (membership, foto and password)
            #
            if persona['is_member']:
                code = self.change_membership(rs, persona_id, is_member=False)
                if not code:
                    raise ArchiveError(n_("Failed to revoke membership."))
            if persona['foto']:
                code = self.change_foto(rs, persona_id, foto=None)
                if not code:
                    raise ArchiveError(n_("Failed to remove foto."))
            # modified version of hash for 'secret' and thus
            # safe/unknown plaintext
            password_hash = (
                "$6$rounds=60000$uvCUTc5OULJF/kT5$CNYWFoGXgEwhrZ0nXmbw0jlWvqi/"
                "S6TDc1KJdzZzekFANha68XkgFFsw92Me8a2cVcK3TwSxsRPb91TLHE/si/")
            query = "UPDATE core.personas SET password_hash = %s WHERE id = %s"
            self.query_exec(rs, query, (password_hash, persona_id))
            #
            # 3. Strip all unnecessary attributes
            #
            update = {
                'id': persona_id,
                # 'password_hash' already adjusted
                'username': None,
                'is_active': False,
                'notes': note,  # Note on why the persona was archived.
                'is_meta_admin': False,
                'is_core_admin': False,
                'is_cde_admin': False,
                'is_finance_admin': False,
                'is_event_admin': False,
                'is_ml_admin': False,
                'is_assembly_admin': False,
                'is_cde_realm': False,
                'is_event_realm': False,
                'is_ml_realm': False,
                'is_assembly_realm': False,
                # 'is_member' already adjusted
                'is_searchable': False,
                # 'is_archived' will be done later
                # 'display_name' kept for later recognition
                # 'given_names' kept for later recognition
                # 'family_name' kept for later recognition
                'title': None,
                'name_supplement': None,
                'gender': None,
                # 'birthday' kept for later recognition
                'telephone': None,
                'mobile': None,
                'address_supplement': None,
                'address': None,
                'postal_code': None,
                'location': None,
                'country': None,
                # 'birth_name' kept for later recognition
                'address_supplement2': None,
                'address2': None,
                'postal_code2': None,
                'location2': None,
                'country2': None,
                'weblink': None,
                'specialisation': None,
                'affiliation': None,
                'timeline': None,
                'interests': None,
                'free_form': None,
                'balance': None,
                'decided_search': False,
                'trial_member': False,
                'bub_search': False,
                # 'foto' already adjusted
                # 'fulltext' is set automatically
            }
            self.set_persona(
                rs, update, generation=None, may_wait=False,
                change_note="Archivierung vorbereitet.",
                allow_specials=("archive", "username"))
            #
            # 4. Delete all sessions and quotas
            #
            self.sql_delete(rs, "core.sessions", (persona_id,), "persona_id")
            self.sql_delete(rs, "core.quota", (persona_id,), "persona_id")
            #
            # 5. Handle lastschrift
            #
            lastschrift = self.sql_select(
                rs, "cde.lastschrift", ("id", "revoked_at"), (persona_id,),
                "persona_id")
            if any(not l['revoked_at'] for l in lastschrift):
                raise ArchiveError(n_("Active lastschrift exists."))
            query = glue(
                "UPDATE cde.lastschrift",
                "SET (amount, iban, account_owner, account_address)",
                "= (%s, %s, %s, %s)",
                "WHERE persona_id = %s")
            if lastschrift:
                self.query_exec(rs, query, (0, 0, "", "", persona_id))
            #
            # 6. Handle event realm
            #
            query = glue(
                "SELECT reg.persona_id, MAX(part_end) AS m",
                "FROM event.registrations as reg ",
                "JOIN event.events as event ON reg.event_id = event.id",
                "JOIN event.event_parts as parts ON parts.event_id = event.id",
                "WHERE reg.persona_id = %s"
                "GROUP BY persona_id")
            max_end = self.query_one(rs, query, (persona_id,))
            if max_end and max_end['m'] and max_end['m'] >= now().date():
                raise ArchiveError(n_("Involved in unfinished event."))
            self.sql_delete(rs, "event.orgas", (persona_id,), "persona_id")
            #
            # 7. Handle assembly realm
            #
            query = glue(
                "SELECT ass.id FROM assembly.assemblies as ass",
                "JOIN assembly.attendees as att ON att.assembly_id = ass.id",
                "WHERE att.persona_id = %s AND ass.is_active = True")
            ass_active = self.query_all(rs, query, (persona_id,))
            if ass_active:
                raise ArchiveError(n_("Involved in unfinished assembly."))
            query = glue(
                "UPDATE assembly.attendees SET secret = NULL",
                "WHERE persona_id = %s")
            self.query_exec(rs, query, (persona_id,))
            #
            # 8. Handle ml realm
            #
            self.sql_delete(rs, "ml.subscription_states", (persona_id,),
                            "persona_id")
            self.sql_delete(rs, "ml.subscription_addresses", (persona_id,),
                            "persona_id")
            self.sql_delete(rs, "ml.moderators", (persona_id,), "persona_id")
            #
            # 9. Clear logs
            #
            self.sql_delete(rs, "core.log", (persona_id,), "persona_id")
            # finance log stays untouched to keep balance correct
            self.sql_delete(rs, "cde.log", (persona_id,), "persona_id")
            # past event log stays untouched since we keep past events
            # event log stays untouched since events have a separate life cycle
            # assembly log stays since assemblies have a separate life cycle
            self.sql_delete(rs, "ml.log", (persona_id,), "persona_id")
            #
            # 10. Mark archived
            #
            update = {
                'id': persona_id,
                'is_archived': True,
            }
            self.set_persona(
                rs, update, generation=None, may_wait=False,
                change_note="Benutzer archiviert.",
                allow_specials=("archive",))
            #
            # 11. Clear changelog
            #
            query = glue(
                "SELECT id FROM core.changelog WHERE persona_id = %s",
                "ORDER BY generation DESC LIMIT 1")
            newest = self.query_one(rs, query, (persona_id,))
            query = glue(
                "DELETE FROM core.changelog",
                "WHERE persona_id = %s AND NOT id = %s")
            ret = self.query_exec(rs, query, (persona_id, newest['id']))
            #
            # 12. Finish
            #
            return ret

    @access("core_admin")
    def dearchive_persona(self, rs, persona_id):
        """Return a persona from the attic to activity.

        This does nothing but flip the archiving bit.

        :type rs: :py:class:`cdedb.common.RequestState`
        :type persona_id: int
        :rtype: int
        :returns: default return code
        """
        persona_id = affirm("id", persona_id)
        with Atomizer(rs):
            update = {
                'id': persona_id,
                'is_archived': False,
            }
            return self.set_persona(
                rs, update, generation=None, may_wait=False,
                change_note="Benutzer aus dem Archiv wiederhergestellt.",
                allow_specials=("archive",))

    @access("core_admin", "cde_admin")
    def purge_persona(self, rs, persona_id):
        """Delete all infos about this persona.

        It has to be archived beforehand. Thus we do not have to
        remove a lot since archiving takes care of most of the stuff.

        However we do not entirely delete the entry since this would
        cause havock in other areas (like assemblies), we only
        anonymize the entry by removing all identifying information.

        :type rs: :py:class:`cdedb.common.RequestState`
        :type persona_id: int
        :rtype: int
        :returns: default return code

        """
        persona_id = affirm("id", persona_id)
        with Atomizer(rs):
            persona = unwrap(self.get_total_personas(rs, (persona_id,)))
            if not persona['is_archived']:
                raise RuntimeError(n_("Persona is not archived."))
            #
            # 1. Zap information
            #
            update = {
                'id': persona_id,
                'display_name': "N.",
                'given_names': "N.",
                'family_name': "N.",
                'birthday': None,
                'birth_name': None,
            }
            ret = self.set_persona(
                rs, update, generation=None, may_wait=False,
                change_note="Benutzer gelöscht.",
                allow_specials=("admins", "username", "purge"))
            #
            # 2. Clear changelog
            #
            query = glue(
                "SELECT id FROM core.changelog WHERE persona_id = %s",
                "ORDER BY generation DESC LIMIT 1")
            newest = self.query_one(rs, query, (persona_id,))
            query = glue(
                "DELETE FROM core.changelog",
                "WHERE persona_id = %s AND NOT id = %s")
            ret *= self.query_exec(rs, query, (persona_id, newest['id']))
            #
            # 3. Finish
            #
            return ret

    @access("persona")
    def change_username(self, rs, persona_id, new_username, password):
        """Since usernames are used for login, this needs a bit of care.

        :type rs: :py:class:`cdedb.common.RequestState`
        :type persona_id: int
        :type new_username: str
        :type password: str or None
        :rtype: (bool, str)
        """
        persona_id = affirm("id", persona_id)
        new_username = affirm("email_or_None", new_username)
        password = affirm("str_or_None", password)
        if new_username is None and not self.is_relative_admin(rs, persona_id):
            return False, n_("Only admins may unset an email address.")
        with Atomizer(rs):
            if new_username and self.verify_existence(rs, new_username):
                # abort if there is already an account with this address
                return False, n_("Name collision.")
            authorized = False
            if self.is_relative_admin(rs, persona_id):
                authorized = True
            elif password:
                if self.verify_persona_password(rs, password, persona_id):
                    authorized = True
            if authorized:
                new = {
                    'id': persona_id,
                    'username': new_username,
                }
                change_note = "E-Mail-Adresse geändert."
                if self.set_persona(
                        rs, new, change_note=change_note, may_wait=False,
                        allow_specials=("username",)):
                    self.core_log(
                        rs, const.CoreLogCodes.username_change, persona_id,
                        additional_info=new_username)
                    return True, new_username
        return False, n_("Failed.")

    @access("persona")
    def foto_usage(self, rs, foto):
        """Retrieve usage number for a specific foto.

        So we know when a foto is up for garbage collection.

        :type rs: :py:class:`cdedb.common.RequestState`
        :type foto: str
        :rtype: int
        """
        foto = affirm("str", foto)
        query = "SELECT COUNT(*) AS num FROM core.personas WHERE foto = %s"
        return unwrap(self.query_one(rs, query, (foto,)))

    @access("persona")
    @singularize("get_persona")
    def get_personas(self, rs, ids):
        """Acquire data sets for specified ids.

        :type rs: :py:class:`cdedb.common.RequestState`
        :type ids: [int]
        :rtype: {int: {str: object}}
        """
        ids = affirm_set("id", ids)
        return self.retrieve_personas(rs, ids, columns=PERSONA_CORE_FIELDS)

    @access("event")
    @singularize("get_event_user")
    def get_event_users(self, rs, ids, event_id=None):
        """Get an event view on some data sets.

        This is allowed for admins and for yourself in any case. Orgas can also
        query users registered for one of their events; other event users can
        query participants of events they participate themselves.

        :type rs: :py:class:`cdedb.common.RequestState`
        :type ids: [int]
        :type event_id: int or none
        :param event_id: allows all users which are registered to this event
            to query for other participants of the same event by their ids.
        :rtype: {int: {str: object}}
        """
        ids = affirm_set("id", ids)
        event_id = affirm("id_or_None", event_id)
        ret = self.retrieve_personas(rs, ids, columns=PERSONA_EVENT_FIELDS)
        # The event user view on a cde user contains lots of personal
        # data. So we require the requesting user to be orga (to get access to
        # all event users who are related to their event) or 'participant'
        # of the requested event (to get access to all event users who are also
        # 'participant' at the same event).
        #
        # This is a bit of a transgression since we access the event
        # schema from the core backend, but we go for security instead of
        # correctness here.
        if event_id:
            orga = ("SELECT event_id FROM event.orgas WHERE persona_id = %s"
                    " AND event_id = %s")
            is_orga = self.query_all(rs, orga, (rs.user.persona_id, event_id))
        else:
            is_orga = False
        if (ids != {rs.user.persona_id}
                and not (rs.user.roles
                         & {"event_admin", "cde_admin", "core_admin"})):
            query = ("SELECT DISTINCT regs.id, regs.persona_id"
                     " FROM event.registrations AS regs"
                     " LEFT OUTER JOIN event.registration_parts AS rparts"
                     " ON rparts.registration_id = regs.id"
                     " WHERE regs.event_id = %s")
            params = (event_id,)
            if not is_orga:
                query += " AND rparts.status = %s"
                params += (const.RegistrationPartStati.participant,)
            data = self.query_all(rs, query, params)
            all_users_inscope = set(e['persona_id'] for e in data)
            same_event = set(ret) <= all_users_inscope
            if not (same_event and (is_orga or
                                    rs.user.persona_id in all_users_inscope)):
                raise PrivilegeError(n_("Access to persona data inhibited."))
        if any(not e['is_event_realm'] for e in ret.values()):
            raise RuntimeError(n_("Not an event user."))
        return ret

    @access("cde")
    @singularize("get_cde_user")
    def get_cde_users(self, rs, ids):
        """Get an cde view on some data sets.

        :type rs: :py:class:`cdedb.common.RequestState`
        :type ids: [int]
        :rtype: {int: {str: object}}
        """
        ids = affirm_set("id", ids)
        with Atomizer(rs):
            query = glue("SELECT queries FROM core.quota WHERE persona_id = %s",
                         "AND qdate = %s")
            today = now().date()
            num = self.query_one(rs, query, (rs.user.persona_id, today))
            query = glue("UPDATE core.quota SET queries = %s",
                         "WHERE persona_id = %s AND qdate = %s")
            if num is None:
                query = glue("INSERT INTO core.quota",
                             "(queries, persona_id, qdate) VALUES (%s, %s, %s)")
                num = 0
            else:
                num = unwrap(num)
            new = tuple(i == rs.user.persona_id for i in ids).count(False)
            if (num + new > self.conf.QUOTA_VIEWS_PER_DAY
                    and not {"cde_admin", "core_admin"} & rs.user.roles):
                raise QuotaException(n_("Too many queries."))
            if new:
                self.query_exec(rs, query,
                                (num + new, rs.user.persona_id, today))
            ret = self.retrieve_personas(rs, ids, columns=PERSONA_CDE_FIELDS)
            if any(not e['is_cde_realm'] for e in ret.values()):
                raise RuntimeError(n_("Not a CdE user."))
            if (not {"cde_admin", "core_admin"} & rs.user.roles
                    and ("searchable" not in rs.user.roles
                         and any((e['id'] != rs.user.persona_id
                                  and not e['is_searchable'])
                                 for e in ret.values()))):
                raise RuntimeError(n_("Improper access to member data."))
            return ret

    @access("ml")
    @singularize("get_ml_user")
    def get_ml_users(self, rs, ids):
        """Get an ml view on some data sets.

        :type rs: :py:class:`cdedb.common.RequestState`
        :type ids: [int]
        :rtype: {int: {str: object}}
        """
        ids = affirm_set("id", ids)
        ret = self.retrieve_personas(rs, ids, columns=PERSONA_ML_FIELDS)
        if any(not e['is_ml_realm'] for e in ret.values()):
            raise RuntimeError(n_("Not an ml user."))
        return ret

    @access("assembly")
    @singularize("get_assembly_user")
    def get_assembly_users(self, rs, ids):
        """Get an assembly view on some data sets.

        :type rs: :py:class:`cdedb.common.RequestState`
        :type ids: [int]
        :rtype: {int: {str: object}}
        """
        ids = affirm_set("id", ids)
        ret = self.retrieve_personas(rs, ids, columns=PERSONA_ASSEMBLY_FIELDS)
        if any(not e['is_assembly_realm'] for e in ret.values()):
            raise RuntimeError(n_("Not an assembly user."))
        return ret

    @access("persona")
    @singularize("get_total_persona")
    def get_total_personas(self, rs, ids):
        """Acquire data sets for specified ids.

        This includes all attributes regardless of which realm they
        pertain to.

        :type rs: :py:class:`cdedb.common.RequestState`
        :type ids: [int]
        :rtype: {int: {str: object}}
        """
        ids = affirm_set("id", ids)
        if (ids != {rs.user.persona_id} and not self.is_admin(rs)
                and any(not self.is_relative_admin(rs, anid,
                                                   allow_meta_admin=True)
                        for anid in ids)):
            raise PrivilegeError(n_("Must be privileged."))
        return self.retrieve_personas(rs, ids, columns=PERSONA_ALL_FIELDS)

    @access("core_admin", "cde_admin", "event_admin", "ml_admin",
            "assembly_admin")
    def create_persona(self, rs, data, submitted_by=None, ignore_warnings=False):
        """Instantiate a new data set.

        This does the house-keeping and inserts the corresponding entry in
        the changelog.

        :type rs: :py:class:`cdedb.common.RequestState`
        :type data: {str: object}
        :type submitted_by: int or None
        :param submitted_by: Allow to override the submitter for genesis.
        :rtype: int
        :returns: The id of the newly created persona.
        """
        data = affirm(
            "persona", data, creation=True, _ignore_warnings=ignore_warnings)
        # zap any admin attempts
        data.update({
            'is_meta_admin': False,
            'is_archived': False,
            'is_assembly_admin': False,
            'is_cde_admin': False,
            'is_finance_admin': False,
            'is_core_admin': False,
            'is_event_admin': False,
            'is_ml_admin': False,
        })
        # Check if admin has rights to create the user in its realms
        if not any(admin <= rs.user.roles
                   for admin in privilege_tier(extract_roles(data),
                                               conjunctive=True)):
            raise PrivilegeError(n_("Unable to create this sort of persona."))
        # modified version of hash for 'secret' and thus safe/unknown plaintext
        data['password_hash'] = (
            "$6$rounds=60000$uvCUTc5OULJF/kT5$CNYWFoGXgEwhrZ0nXmbw0jlWvqi/"
            "S6TDc1KJdzZzekFANha68XkgFFsw92Me8a2cVcK3TwSxsRPb91TLHE/si/")
        # add balance for cde users
        if data.get('is_cde_realm') and 'balance' not in data:
            data['balance'] = decimal.Decimal(0)
        fulltext_input = copy.deepcopy(data)
        fulltext_input['id'] = None
        data['fulltext'] = self.create_fulltext(fulltext_input)
        with Atomizer(rs):
            new_id = self.sql_insert(rs, "core.personas", data)
            data.update({
                "submitted_by": submitted_by or rs.user.persona_id,
                "generation": 1,
                "change_status": const.MemberChangeStati.committed,
                "persona_id": new_id,
                "change_note": "Account erstellt.",
            })
            # remove unlogged attributes
            del data['password_hash']
            del data['fulltext']
            self.sql_insert(rs, "core.changelog", data)
            self.core_log(rs, const.CoreLogCodes.persona_creation, new_id)
        return new_id

    @access("anonymous")
    def login(self, rs, username, password, ip):
        """Create a new session.

        This invalidates all existing sessions for this persona. Sessions
        are bound to an IP-address, for bookkeeping purposes.

        In case of successful login, this updates the request state with a
        new user object and escalates the database connection to reflect the
        non-anonymous access.

        :type rs: :py:class:`cdedb.common.RequestState`
        :type username: str
        :type password: str
        :type ip: str
        :rtype: str or None
        :returns: the session-key for the new session
        """
        username = affirm("printable_ascii", username)
        password = affirm("str", password)
        ip = affirm("printable_ascii", ip)
        # note the lower-casing for email addresses
        query = glue(
            "SELECT id, password_hash, is_meta_admin, is_core_admin",
            "FROM core.personas",
            "WHERE username = lower(%s) AND is_active = True")
        data = self.query_one(rs, query, (username,))
        verified = bool(data) and self.conf.CDEDB_OFFLINE_DEPLOYMENT
        if not verified and data:
            verified = self.verify_password(password, data["password_hash"])
        if not verified:
            # log message to be picked up by fail2ban
            self.logger.warning("CdEDB login failure from {} for {}".format(
                ip, username))
            return None
        else:
            if self.conf.LOCKDOWN and not (data['is_meta_admin']
                                           or data['is_core_admin']):
                # Short circuit in case of lockdown
                return None
            sessionkey = secure_token_hex()

            with Atomizer(rs):
                query = glue(
                    "UPDATE core.sessions SET is_active = False",
                    "WHERE persona_id = %s AND is_active = True")
                self.query_exec(rs, query, (data["id"],))
                query = glue(
                    "INSERT INTO core.sessions (persona_id, ip, sessionkey)",
                    "VALUES (%s, %s, %s)")
                self.query_exec(rs, query, (data["id"], ip, sessionkey))

            # Escalate db privilege role in case of successful login.
            # This will not be deescalated.
            if rs.conn.is_contaminated:
                raise RuntimeError(n_("Atomized – impossible to escalate."))

            is_cde = unwrap(self.sql_select_one(rs, "core.personas",
                                                ("is_cde_realm",), data["id"]))
            if is_cde:
                rs.conn = self.connpool['cdb_member']
            else:
                rs.conn = self.connpool['cdb_persona']
            rs._conn = rs.conn  # Necessary to keep the mechanics happy

            # Get more information about user (for immediate use in frontend)
            data = self.sql_select_one(rs, "core.personas",
                                       PERSONA_CORE_FIELDS, data["id"])
            vals = {k: data[k] for k in (
                'username', 'given_names', 'display_name', 'family_name')}
            vals['persona_id'] = data['id']
            rs.user = User(roles=extract_roles(data), **vals)

            return sessionkey

    @access("persona")
    def logout(self, rs):
        """Invalidate the current session.

        :type rs: :py:class:`cdedb.common.RequestState`
        :rtype: int
        :returns: default return code
        """
        query = glue(
            "UPDATE core.sessions SET is_active = False, atime = now()",
            "WHERE sessionkey = %s AND is_active = True")
        return self.query_exec(rs, query, (rs.sessionkey,))

    @access("persona")
    def verify_ids(self, rs, ids):
        """Check that persona ids do exist.

        :type rs: :py:class:`cdedb.common.RequestState`
        :type ids: [int]
        :rtype: bool
        """
        ids = affirm_set("id", ids)
        if ids == {rs.user.persona_id}:
            return True
        query = "SELECT COUNT(*) AS num FROM core.personas WHERE id = ANY(%s)"
        data = self.query_one(rs, query, (ids,))
        return data['num'] == len(ids)

    @internal_access("persona")
    @singularize("get_roles_single")
    def get_roles_multi(self, rs, ids):
        """Resolve ids into roles.

        Returns an empty role set for inactive users.

        :type rs: :py:class:`cdedb.common.RequestState`
        :type ids: [int]
        :rtype: {int: str}
        :returns: dict mapping id to realm
        """
        if ids == (rs.user.persona_id,):
            return {rs.user.persona_id: rs.user.roles}
        bits = PERSONA_STATUS_FIELDS + ("id",)
        data = self.sql_select(rs, "core.personas", bits, ids)
        return {d['id']: extract_roles(d) for d in data}

    @access("persona")
    @singularize("get_realms_single")
    def get_realms_multi(self, rs, ids):
        """Resolve persona ids into realms (only for active users).

        :type rs: :py:class:`cdedb.common.RequestState`
        :type ids: [int]
        :rtype: {int: str}
        :returns: dict mapping id to realm
        """
        ids = affirm_set("id", ids)
        roles = self.get_roles_multi(rs, ids)
        all_realms = {"cde", "event", "assembly", "ml"}
        return {key: value & all_realms for key, value in roles.items()}

    @access("persona")
    def verify_personas(self, rs, ids, required_roles=None):
        """Check wether certain ids map to actual (active) personas.

        :type rs: :py:class:`cdedb.common.RequestState`
        :type ids: [int]
        :type required_roles: [str]
        :param required_roles: If given check that all personas have
          these roles.
        :rtype: [int]
        :returns: All ids which successfully validated.
        """
        ids = affirm_set("id", ids)
        required_roles = required_roles or tuple()
        required_roles = affirm_set("str", required_roles)
        roles = self.get_roles_multi(rs, ids)
        return tuple(key for key, value in roles.items()
                     if value >= required_roles)

    @access("core_admin")
    def genesis_attachment_usage(self, rs, attachment_hash):
        """Check whether a genesis attachment is still referenced in a case.

        :type rs: :py:class:`cdedb.common.RequestState`
        :type attachment_hash: str
        :rtype: bool
        """
        attachment_hash = affirm("str", attachment_hash)
        query = "SELECT COUNT(*) FROM core.genesis_cases WHERE attachment = %s"
        return bool(self.query_one(rs, query, (attachment_hash,))['count'])

    @access("anonymous")
    def verify_existence(self, rs, email):
        """Check wether a certain email belongs to any persona.

        :type rs: :py:class:`cdedb.common.RequestState`
        :type email: str
        :rtype: bool
        """
        email = affirm("email", email)
        query = "SELECT COUNT(*) AS num FROM core.personas WHERE username = %s"
        data = self.query_one(rs, query, (email,))
        query = glue("SELECT COUNT(*) AS num FROM core.genesis_cases",
                     "WHERE username = %s AND case_status = ANY(%s)")
        # This should be all stati which are not final.
        stati = (const.GenesisStati.unconfirmed,
                 const.GenesisStati.to_review,
                 const.GenesisStati.approved)  # approved is a temporary state.
        data2 = self.query_one(rs, query, (email, stati))
        return bool(data['num'] + data2['num'])

    RESET_COOKIE_PAYLOAD = "X"

    def _generate_reset_cookie(self, rs, persona_id, salt,
                               timeout=datetime.timedelta(seconds=60)):
        """Create a cookie which authorizes a specific reset action.

        The cookie depends on the inputs as well as a server side secret.

        :type rs: :py:class:`cdedb.common.RequestState`
        :type persona_id: int
        :type salt: str
        :type timeout: datetime.timedelta
        :rtype: str
        """
        with Atomizer(rs):
            if not self.is_admin(rs) and "meta_admin" not in rs.user.roles:
                roles = unwrap(self.get_roles_multi(rs, (persona_id,)))
                if any("admin" in role for role in roles):
                    raise PrivilegeError(n_("Preventing reset of admin."))
            password_hash = unwrap(self.sql_select_one(
                rs, "core.personas", ("password_hash",), persona_id))
            # This uses the encode_parameter function in a somewhat sloppy
            # manner, but the security guarantees still keep
            cookie = encode_parameter(
                salt, persona_id, password_hash, self.RESET_COOKIE_PAYLOAD,
                timeout=timeout)
            return cookie

    def _verify_reset_cookie(self, rs, persona_id, salt, cookie):
        """Check a provided cookie for correctness.

        :type rs: :py:class:`cdedb.common.RequestState`
        :type persona_id: int
        :type cookie: str
        :type salt: str
        :rtype: bool, str
        """
        with Atomizer(rs):
            password_hash = unwrap(self.sql_select_one(
                rs, "core.personas", ("password_hash",), persona_id))
            timeout, msg = decode_parameter(salt, persona_id, password_hash,
                                            cookie)
            if msg is None:
                if timeout:
                    return False, n_("Link expired.")
                else:
                    return False, n_("Link invalid or already used.")
            if msg != self.RESET_COOKIE_PAYLOAD:
                return False, n_("Link invalid or already used.")
            return True, None

    def modify_password(self, rs, new_password, old_password=None,
                        reset_cookie=None, persona_id=None):
        """Helper for manipulating password entries.

        The persona_id parameter is only for the password reset case. We
        intentionally only allow to change the own password.

        An authorization must be provided, either by ``old_password`` or
        ``reset_cookie``.

        This escalates database connection privileges in the case of a
        password reset (which is by its nature anonymous).

        :type rs: :py:class:`cdedb.common.RequestState`
        :type persona_id: int
        :type new_password: str
        :type old_password: str or None
        :type reset_cookie: str or None
        :type persona_id: int or None
        :param persona_id: Must be provided only in case of reset.
        :returns: The ``bool`` indicates success and the ``str`` is
          either the new password or an error message.
        :rtype: (bool, str)
        """
        if persona_id and not reset_cookie:
            return False, n_("Selecting persona allowed for reset only.")
        persona_id = persona_id or rs.user.persona_id
        if not persona_id:
            return False, n_("Could not determine persona to reset.")
        if not old_password and not reset_cookie:
            return False, n_("No authorization provided.")
        if old_password:
            if not self.verify_persona_password(rs, old_password, persona_id):
                return False, n_("Password verification failed.")
        if reset_cookie:
            success, msg = self.verify_reset_cookie(
                rs, persona_id, reset_cookie)
            if not success:
                return False, msg
        if not new_password:
            return False, n_("No new password provided.")
        if not validate.is_password_strength(new_password):
            return False, n_("Password too weak.")
        # escalate db privilege role in case of resetting passwords
        orig_conn = None
        try:
            if reset_cookie and "persona" not in rs.user.roles:
                if rs.conn.is_contaminated:
                    raise RuntimeError(
                        n_("Atomized – impossible to escalate."))
                orig_conn = rs.conn
                rs.conn = self.connpool['cdb_persona']
            # do not use set_persona since it doesn't operate on password
            # hashes by design
            query = "UPDATE core.personas SET password_hash = %s WHERE id = %s"
            with rs.conn as conn:
                with conn.cursor() as cur:
                    self.execute_db_query(
                        cur, query,
                        (self.encrypt_password(new_password), persona_id))
                    ret = cur.rowcount
        finally:
            # deescalate
            if orig_conn:
                rs.conn = orig_conn
        return ret, new_password

    @access("persona")
    def change_password(self, rs, old_password, new_password):
        """
        :type rs: :py:class:`cdedb.common.RequestState`
        :type old_password: str
        :type new_password: str
        :rtype: (bool, str)
        :returns: see :py:meth:`modify_password`
        """
        old_password = affirm("str", old_password)
        new_password = affirm("str", new_password)
        ret = self.modify_password(rs, new_password, old_password=old_password)
        self.core_log(rs, const.CoreLogCodes.password_change,
                      rs.user.persona_id)
        return ret

    @access("anonymous")
    def check_password_strength(self, rs, password, *, email=None,
                                persona_id=None, argname=None):
        """Check the password strength using some additional userdate.

        This escalates database connection privileges in the case of an
        anonymous request, that is for a password reset.

        :type rs: :py:class:`cdedb.common.RequestState`
        :type password: str
        :type email: str or None
        :type persona_id: int or None
        :type argname: str or None
        :rtype: str
        """
        password = affirm("str", password)
        email = affirm("str_or_None", email)
        persona_id = affirm("id_or_None", persona_id)
        argname = affirm("str_or_None", argname)

        if email is None and persona_id is None:
            raise ValueError(n_("No input provided."))
        elif email and persona_id:
            raise ValueError(n_("More than one input provided."))
        if email:
            persona_id = unwrap(self.sql_select_one(
                rs, "core.personas", ("id",), email, entity_key="username"))

        columns_of_interest = [
            "is_cde_realm", "is_meta_admin", "is_core_admin", "is_cde_admin",
            "is_event_admin", "is_ml_admin", "is_assembly_admin", "username",
            "given_names", "family_name", "display_name", "title",
            "name_supplement", "birthday"]

        # escalate db privilege role in case of resetting passwords
        orig_conn = None
        try:
            if "persona" not in rs.user.roles:
                if rs.conn.is_contaminated:
                    raise RuntimeError(
                        n_("Atomized – impossible to escalate."))
                orig_conn = rs.conn
                rs.conn = self.connpool['cdb_persona']
            persona = self.sql_select_one(
                rs, "core.personas", columns_of_interest, persona_id)
        finally:
            # deescalate
            if orig_conn:
                rs.conn = orig_conn

        admin = any(persona[admin] for admin in
                    ("is_meta_admin", "is_core_admin", "is_cde_admin",
                     "is_event_admin", "is_ml_admin", "is_assembly_admin"))
        inputs = (persona['username'].split('@') +
                  persona['given_names'].replace('-', ' ').split() +
                  persona['family_name'].replace('-', ' ').split() +
                  persona['display_name'].replace('-', ' ').split())
        if persona['title']:
            inputs.extend(persona['title'].replace('-', ' ').split())
        if persona['name_supplement']:
            inputs.extend(persona['name_supplement'].replace('-', ' ').split())
        if persona['birthday']:
            inputs.extend(persona['birthday'].isoformat().split('-'))

        password, errs = validate.check_password_strength(
            password, argname, admin=admin, inputs=inputs)

        return password, errs

    @access("anonymous")
    def make_reset_cookie(self, rs, email, timeout=None):
        """Perform preparation for a recovery.

        This generates a reset cookie which can be used in a second step
        to actually reset the password. To reset the password for a
        privileged account you need to have privileges yourself.

        :type rs: :py:class:`cdedb.common.RequestState`
        :type email: str
        :type timeout: datetime.timedelta or None
        :rtype: (bool, str)
        :returns: The ``bool`` indicates success and the ``str`` is
          either the reset cookie or an error message.
        """
        timeout = timeout or self.conf.PARAMETER_TIMEOUT
        email = affirm("email", email)
        data = self.sql_select_one(rs, "core.personas", ("id", "is_active"),
                                   email, entity_key="username")
        if not data:
            return False, n_("Nonexistant user.")
        if not data['is_active']:
            return False, n_("Inactive user.")
        ret = self.generate_reset_cookie(rs, data['id'], timeout=timeout)
        self.core_log(rs, const.CoreLogCodes.password_reset_cookie, data['id'])
        return True, ret

    @access("anonymous")
    def reset_password(self, rs, email, new_password, cookie):
        """Perform a recovery.

        Authorization is guaranteed by the cookie.

        :type rs: :py:class:`cdedb.common.RequestState`
        :type email: str
        :type new_password: str
        :type cookie: str
        :rtype: (bool, str)
        :returns: see :py:meth:`modify_password`
        """
        email = affirm("email", email)
        new_password = affirm("str", new_password)
        cookie = affirm("str", cookie)
        data = self.sql_select_one(rs, "core.personas", ("id",), email,
                                   entity_key="username")
        if not data:
            return False, n_("Nonexistant user.")
        if self.conf.LOCKDOWN:
            return False, n_("Lockdown active.")
        persona_id = unwrap(data)
        success, msg = self.modify_password(
            rs, new_password, reset_cookie=cookie, persona_id=persona_id)
        if success:
            self.core_log(rs, const.CoreLogCodes.password_reset, persona_id)
        return success, msg

    @access("anonymous")
    def genesis_request(self, rs, data, ignore_warnings=False):
        """Log a request for a new account.

        This is the initial entry point for such a request.

        :type rs: :py:class:`cdedb.common.RequestState`
        :type data: {str: object}
        :type ignore_warnings: bool
        :param ignore_warnings: Ignore errors with kind ValidationWarning
        :rtype: int
        :returns: id of the new request or None if the username is already
          taken
        """
        data = affirm(
            "genesis_case", data, creation=True, _ignore_warnings=ignore_warnings)

        if self.verify_existence(rs, data['username']):
            return None
        if self.conf.LOCKDOWN and not self.is_admin(rs):
            return None
        data['case_status'] = const.GenesisStati.unconfirmed
        ret = self.sql_insert(rs, "core.genesis_cases", data)
        self.core_log(rs, const.CoreLogCodes.genesis_request, persona_id=None,
                      additional_info=data['username'])
        return ret

    @access("core_admin", "cde_admin", "event_admin", "assembly_admin",
            "ml_admin")
    def delete_genesis_case_blockers(self, rs, case_id):
        """Determine what keeps a genesis case from being deleted.

        Possible blockers:

        * unconfirmed: A genesis case with status unconfirmed may only be
                       deleted after the timeout period has passed.
        * case_status: A genesis case may not be deleted if it has one of the
                       following stati: to_review, approved.

        :type rs: :py:class:`cdedb.common.RequestState`
        :type case_id: int
        :rtype: {str: [int]}
        :return: List of blockers, separated by type. The values of the dict
            are the ids of the blockers.
        """

        case_id = affirm("id", case_id)
        blockers = {}

        case = self.genesis_get_case(rs, case_id)
        if (case["case_status"] == const.GenesisStati.unconfirmed and
                now() < case["ctime"] + self.conf.PARAMETER_TIMEOUT):
            blockers["unconfirmed"] = case_id
        if case["case_status"] in {const.GenesisStati.to_review,
                                   const.GenesisStati.approved}:
            blockers["case_status"] = case["case_status"]

        return blockers

    @access("core_admin", "cde_admin", "event_admin", "assembly_admin",
            "ml_admin")
    def delete_genesis_case(self, rs, case_id, cascade=None):
        """Remove a genesis case."""

        case_id = affirm("id", case_id)
        blockers = self.delete_genesis_case_blockers(rs, case_id)
        if "unconfirmed" in blockers.keys():
            raise ValueError(n_("Unable to remove unconfirmed genesis case "
                                "before confirmation timeout."))
        if "case_status" in blockers.keys():
            raise ValueError(n_("Unable to remove genesis case with status {}.")
                             .format(blockers["case_status"]))
        if not cascade:
            cascade = set()
        cascade = affirm_set("str", cascade) & blockers.keys()
        if blockers.keys() - cascade:
            raise ValueError(n_("Deletion of %(type)s blocked by %(block)s."),
                             {
                                 "type": "genesis case",
                                 "block": blockers.keys() - cascade,
                             })

        ret = 1
        with Atomizer(rs):
            case = self.genesis_get_case(rs, case_id)
            if cascade:
                if "unconfirmed" in cascade:
                    raise ValueError(n_("Unable to cascade %(blocker)s."),
                                     {"blocker": "unconfirmed"})
                if "case_status" in cascade:
                    raise ValueError(n_("Unable to cascade %(blocker)s."),
                                     {"blocker": "case_status"})

            if not blockers:
                ret *= self.sql_delete_one(rs, "core.genesis_cases", case_id)
                self.core_log(rs, const.CoreLogCodes.genesis_deleted,
                              persona_id=None, additional_info=case["username"])
            else:
                raise ValueError(
                    n_("Deletion of %(type)s blocked by %(block)s."),
                    {"type": "assembly", "block": blockers.keys()})

        return ret

    @access("anonymous")
    def genesis_case_by_email(self, rs, email):
        """Get the id of an unconfirmed genesis case for a given email.

        :type rs: :py:class:`cdedb.common.RequestState`
        :type email: str
        :rtype: int or None
        :returns: The case id or None if no such case exists.
        """
        email = affirm("str", email)
        query = glue("SELECT id FROM core.genesis_cases",
                     "WHERE username = %s AND case_status = %s")
        params = (email, const.GenesisStati.unconfirmed)
        data = self.query_one(rs, query, params)
        return unwrap(data) if data else None
    
    @access("anonymous")
    def genesis_verify(self, rs, case_id):
        """Confirm the new email address and proceed to the next stage.

        Returning the realm is a conflation caused by lazyness, but before
        we create another function bloating the code this will do.

        :type rs: :py:class:`cdedb.common.RequestState`
        :type case_id: int
        :rtype: (int, str or None)
        :returns: (default return code, realm of the case if successful)
            A negative return code means, that the case was already verified.
            A zero return code means the case was not found or another error
            occured.
        """
        case_id = affirm("id", case_id)
        with Atomizer(rs):
            data = self.sql_select_one(
                rs, "core.genesis_cases", ("realm", "username", "case_status"),
                case_id)
            # These should be displayed as useful errors in the frontend.
            if not data:
                return 0, "core"
            elif not data["case_status"] == const.GenesisStati.unconfirmed:
                return -1, data["realm"]
            query = glue("UPDATE core.genesis_cases SET case_status = %s",
                         "WHERE id = %s AND case_status = %s")
            params = (const.GenesisStati.to_review, case_id,
                      const.GenesisStati.unconfirmed)
            ret = self.query_exec(rs, query, params)
            if ret:
                self.core_log(
                    rs, const.CoreLogCodes.genesis_verified, persona_id=None,
                    additional_info=data["username"])
        return ret, data["realm"]

    @access("core_admin", "cde_admin", "event_admin", "assembly_admin",
            "ml_admin")
    def genesis_list_cases(self, rs, realms=None, stati=None):
        """List persona creation cases.

        Restrict to certain stati and certain target realms.

        :type rs: :py:class:`cdedb.common.RequestState`
        :type stati: {int} or None
        :param stati: restrict to these stati
        :type realms: [str] or None
        :param realms: restrict to these realms
        :rtype: {int: {str: object}}
        :returns: dict mapping case ids to dicts containing information
          about the case
        """
        realms = realms or []
        realms = affirm_set("str", realms)
        stati = stati or set()
        stati = affirm_set("enum_genesisstati", stati)
        if not realms and "core_admin" not in rs.user.roles:
            raise PrivilegeError(n_("Not privileged."))
        elif not all({"{}_admin".format(realm), "core_admin"} & rs.user.roles
                     for realm in realms):
            raise PrivilegeError(n_("Not privileged."))
        query = glue("SELECT id, ctime, username, given_names, family_name,",
                     "case_status FROM core.genesis_cases")
        connector = " WHERE"
        params = []
        if realms:
            query = glue(query, connector, "realm = ANY(%s)")
            params.append(realms)
            connector = "AND"
        if stati:
            query = glue(query, connector, "case_status = ANY(%s)")
            params.append(stati)
        data = self.query_all(rs, query, params)
        return {e['id']: e for e in data}

    @access("core_admin", "cde_admin", "event_admin", "assembly_admin",
            "ml_admin")
    @singularize("genesis_get_case")
    def genesis_get_cases(self, rs, ids):
        """Retrieve datasets for persona creation cases.

        :type rs: :py:class:`cdedb.common.RequestState`
        :type ids: [int]
        :rtype: {int: {str: object}}
        :returns: dict mapping ids to the requested data
        """
        ids = affirm_set("id", ids)
        data = self.sql_select(rs, "core.genesis_cases", GENESIS_CASE_FIELDS,
                               ids)
        if ("core_admin" not in rs.user.roles
                and any("{}_admin".format(e['realm']) not in rs.user.roles
                        for e in data)):
            raise PrivilegeError(n_("Not privileged."))
        return {e['id']: e for e in data}

    @access("core_admin", "cde_admin", "event_admin", "assembly_admin",
            "ml_admin")
    def genesis_modify_case(self, rs, data, ignore_warnings=False):
        """Modify a persona creation case.

        :type rs: :py:class:`cdedb.common.RequestState`
        :type data: {str: object}
        :type ignore_warnings: bool
        :param ignore_warnings: Ignore errors with kind ValidationWarning
        :rtype: int
        :returns: default return code
        """
        data = affirm("genesis_case", data, _ignore_warnings=ignore_warnings)

        with Atomizer(rs):
            current = self.sql_select_one(
                rs, "core.genesis_cases", ("case_status", "username", "realm"),
                data['id'])
            if not ({"core_admin", "{}_admin".format(current['realm'])}
                    & rs.user.roles):
                raise PrivilegeError(n_("Not privileged."))
            if ('realm' in data
                    and not ({"core_admin", "{}_admin".format(data['realm'])}
                             & rs.user.roles)):
                raise PrivilegeError(n_("Not privileged."))
            ret = self.sql_update(rs, "core.genesis_cases", data)
        if (data.get('case_status')
                and data['case_status'] != current['case_status']):
            if data['case_status'] == const.GenesisStati.approved:
                self.core_log(
                    rs, const.CoreLogCodes.genesis_approved, persona_id=None,
                    additional_info=current['username'])
            elif data['case_status'] == const.GenesisStati.rejected:
                self.core_log(
                    rs, const.CoreLogCodes.genesis_rejected, persona_id=None,
                    additional_info=current['username'])
        return ret

    @access("core_admin", "cde_admin", "event_admin", "assembly_admin",
            "ml_admin")
    def genesis(self, rs, case_id):
        """Create a new user account upon request.

        This is the final step in the genesis process and actually creates
        the account.

        :type rs: :py:class:`cdedb.common.RequestState`
        :type case_id: int
        :rtype: int
        :returns: The id of the newly created persona.
        """
        case_id = affirm("id", case_id)
        with Atomizer(rs):
            case = unwrap(self.genesis_get_cases(rs, (case_id,)))
            data = {k: v for k, v in case.items()
                    if k in PERSONA_ALL_FIELDS and k != "id"}
            data['display_name'] = data['given_names']
            merge_dicts(data, PERSONA_DEFAULTS)
            # Fix realms, so that the persona validator does the correct thing
<<<<<<< HEAD
            data.update(genesis_realm_access_bits[case['realm']])
            data = affirm("persona", data, creation=True)
=======
            data.update(ACCESS_BITS[case['realm']])
            data = affirm("persona", data, creation=True, _ignore_warnings=True)
>>>>>>> 81637b38
            if case['case_status'] != const.GenesisStati.approved:
                raise ValueError(n_("Invalid genesis state."))
            roles = extract_roles(data)
            if extract_realms(roles) != \
                    ({case['realm']} | implied_realms(case['realm'])):
                raise PrivilegeError(n_("Wrong target realm."))
            ret = self.create_persona(
                rs, data, submitted_by=case['reviewer'], ignore_warnings=True)
            update = {
                'id': case_id,
                'case_status': const.GenesisStati.successful,
            }
            self.sql_update(rs, "core.genesis_cases", update)
            return ret

    @access("core_admin")
    def find_doppelgangers(self, rs, persona):
        """Look for accounts with data similar to the passed dataset.

        This is for batch admission, where we may encounter datasets to
        already existing accounts. In that case we do not want to create
        a new account.

        :type rs: :py:class:`cdedb.common.RequestState`
        :type persona: {str: object}
        :rtype: {int: {str: object}}
        :returns: A dict of possibly matching account data.
        """
        persona = affirm("persona", persona)
        scores = collections.defaultdict(lambda: 0)
        queries = (
            (10, "given_names = %s OR display_name = %s",
             (persona['given_names'], persona['given_names'])),
            (10, "family_name = %s OR birth_name = %s",
             (persona['family_name'], persona['family_name'])),
            (10, "family_name = %s OR birth_name = %s",
             (persona['birth_name'], persona['birth_name'])),
            (10, "birthday = %s", (persona['birthday'],)),
            (5, "location = %s", (persona['location'],)),
            (5, "postal_code = %s", (persona['postal_code'],)),
            (20, "given_names = %s AND family_name = %s",
             (persona['family_name'], persona['given_names'],)),
            (21, "username = %s", (persona['username'],)),)
        # Omit queries where some parameters are None
        queries = tuple(e for e in queries if all(x is not None for x in e[2]))
        for score, condition, params in queries:
            query = "SELECT id FROM core.personas WHERE {}".format(condition)
            result = self.query_all(rs, query, params)
            for e in result:
                scores[unwrap(e)] += score
        CUTOFF = 21
        MAX_ENTRIES = 7
        persona_ids = tuple(k for k, v in scores.items() if v > CUTOFF)
        persona_ids = sorted(persona_ids, key=lambda k: -scores.get(k))
        persona_ids = persona_ids[:MAX_ENTRIES]
        return self.get_total_personas(rs, persona_ids)

    @access("anonymous")
    def get_meta_info(self, rs):
        """Retrieve changing info about the DB and the CdE e.V.

        This is a relatively painless way to specify lots of constants
        like who is responsible for donation certificates.

        :type rs: :py:class:`cdedb.common.RequestState`
        :rtype: {str: str}
        """
        query = "SELECT info FROM core.meta_info LIMIT 1"
        return unwrap(self.query_one(rs, query, tuple()))

    @access("core_admin")
    def set_meta_info(self, rs, data):
        """Change infos about the DB and the CdE e.V.

        This is expected to occur regularly.

        :type rs: :py:class:`cdedb.common.RequestState`
        :type data: {str: str}
        :rtype: int
        :returns: Standard return code.
        """
        with Atomizer(rs):
            meta_info = self.get_meta_info(rs)
            # Late validation since we need to know the keys
            data = affirm("meta_info", data, keys=meta_info.keys())
            meta_info.update(data)
            query = "UPDATE core.meta_info SET info = %s"
            return self.query_exec(rs, query, (PsycoJson(meta_info),))

    @access("core_admin")
    def get_cron_store(self, rs, name):
        """Retrieve the persistent store of a cron job.

        If no entry exists, an empty dict ist returned.

        :type rs: :py:class:`cdedb.common.RequestState`
        :type name: str
        :param name: name of the cron job
        :rtype: {str: object}
        """
        ret = self.sql_select_one(rs, "core.cron_store", ("store",),
                                  name, entity_key="moniker")
        if ret:
            ret = unwrap(ret)
        else:
            ret = {}
        return ret

    @access("core_admin")
    def set_cron_store(self, rs, name, data):
        """Update the store of a cron job.

        :type rs: :py:class:`cdedb.common.RequestState`
        :type data: {str: object}
        :type name: str
        :rtype: int
        :returns: Standard return code.
        """
        update = {
            'moniker': name,
            'store': PsycoJson(data),
        }
        with Atomizer(rs):
            ret = self.sql_update(rs, "core.cron_store", update,
                                  entity_key='moniker')
            if not ret:
                ret = self.sql_insert(rs, "core.cron_store", update)
            return ret

    @access("core_admin")
    def submit_general_query(self, rs, query):
        """Realm specific wrapper around
        :py:meth:`cdedb.backend.common.AbstractBackend.general_query`.

        :type rs: :py:class:`cdedb.common.RequestState`
        :type query: :py:class:`cdedb.query.Query`
        :rtype: [{str: object}]
        """
        query = affirm("query", query)
        if query.scope == "qview_core_user":
            query.constraints.append(("is_archived", QueryOperators.equal,
                                      False))
            query.spec["is_archived"] = "bool"
        elif query.scope == "qview_archived_persona":
            query.constraints.append(("is_archived", QueryOperators.equal,
                                      True))
            query.spec["is_archived"] = "bool"
        else:
            raise RuntimeError(n_("Bad scope."))
        return self.general_query(rs, query)

    @access("persona")
    def submit_select_persona_query(self, rs, query):
        """Accessible version of :py:meth:`submit_general_query`.

        This should be used solely by the persona select API which is also
        accessed by less privileged accounts. The frontend takes the
        necessary precautions.

        :type rs: :py:class:`cdedb.common.RequestState`
        :type query: :py:class:`cdedb.query.Query`
        :rtype: [{str: object}]

        """
        return self.submit_general_query(rs, query)<|MERGE_RESOLUTION|>--- conflicted
+++ resolved
@@ -24,11 +24,7 @@
     PRIVILEGE_CHANGE_FIELDS, privilege_tier, now, QuotaException,
     PERSONA_STATUS_FIELDS, PsycoJson, merge_dicts, PERSONA_DEFAULTS,
     ArchiveError, extract_realms, implied_realms, encode_parameter,
-<<<<<<< HEAD
-    decode_parameter, genesis_realm_access_bits)
-=======
-    decode_parameter, ValidationWarning)
->>>>>>> 81637b38
+    decode_parameter, genesis_realm_access_bits, ValidationWarning)
 from cdedb.security import secure_token_hex
 from cdedb.config import SecretsConfig
 from cdedb.database.connection import Atomizer
@@ -2476,13 +2472,8 @@
             data['display_name'] = data['given_names']
             merge_dicts(data, PERSONA_DEFAULTS)
             # Fix realms, so that the persona validator does the correct thing
-<<<<<<< HEAD
             data.update(genesis_realm_access_bits[case['realm']])
-            data = affirm("persona", data, creation=True)
-=======
-            data.update(ACCESS_BITS[case['realm']])
             data = affirm("persona", data, creation=True, _ignore_warnings=True)
->>>>>>> 81637b38
             if case['case_status'] != const.GenesisStati.approved:
                 raise ValueError(n_("Invalid genesis state."))
             roles = extract_roles(data)
