--- conflicted
+++ resolved
@@ -26,22 +26,14 @@
     affirm_validation_typed_optional as affirm_optional, internal, singularize,
 )
 from cdedb.common import (
-    ADMIN_KEYS, GENESIS_CASE_FIELDS, GENESIS_REALM_OVERRIDE, PERSONA_ALL_FIELDS,
-    PERSONA_ASSEMBLY_FIELDS, PERSONA_CDE_FIELDS, PERSONA_CORE_FIELDS, PERSONA_DEFAULTS,
-    PERSONA_EVENT_FIELDS, PERSONA_ML_FIELDS, PERSONA_STATUS_FIELDS,
-<<<<<<< HEAD
-    PRIVILEGE_CHANGE_FIELDS, ArchiveError, CdEDBLog, CdEDBObject, CdEDBObjectMap,
-    DefaultReturnCode, DeletionBlockers, Error, PathLike, PrivilegeError, PsycoJson,
-    QuotaException, Realm, RequestState, Role, User, decode_parameter, encode_parameter,
-    extract_realms, extract_roles, get_hash, glue, implied_realms, merge_dicts, n_, now,
-    privilege_tier, unwrap, xsorted, ALL_ROLES
-=======
-    PRIVILEGE_CHANGE_FIELDS, REALM_ADMINS, ArchiveError, CdEDBLog, CdEDBObject,
-    CdEDBObjectMap, DefaultReturnCode, DeletionBlockers, Error, PathLike,
-    PrivilegeError, PsycoJson, QuotaException, Realm, RequestState, Role, User,
-    decode_parameter, encode_parameter, extract_realms, extract_roles, get_hash, glue,
-    implied_realms, merge_dicts, n_, now, privilege_tier, unwrap, xsorted,
->>>>>>> 5acff3ab
+    ADMIN_KEYS, ALL_ROLES, GENESIS_CASE_FIELDS, GENESIS_REALM_OVERRIDE,
+    PERSONA_ALL_FIELDS, PERSONA_ASSEMBLY_FIELDS, PERSONA_CDE_FIELDS,
+    PERSONA_CORE_FIELDS, PERSONA_DEFAULTS, PERSONA_EVENT_FIELDS, PERSONA_ML_FIELDS,
+    PERSONA_STATUS_FIELDS, PRIVILEGE_CHANGE_FIELDS, REALM_ADMINS, ArchiveError,
+    CdEDBLog, CdEDBObject, CdEDBObjectMap, DefaultReturnCode, DeletionBlockers, Error,
+    PathLike, PrivilegeError, PsycoJson, QuotaException, Realm, RequestState, Role,
+    User, decode_parameter, encode_parameter, extract_realms, extract_roles, get_hash,
+    glue, implied_realms, merge_dicts, n_, now, privilege_tier, unwrap, xsorted
 )
 from cdedb.config import SecretsConfig
 from cdedb.database import DATABASE_ROLES
