#!/usr/bin/env python3

"""The core backend provides services which are common for all
users/personas independent of their realm. Thus we have no user role
since the basic division is between known accounts and anonymous
accesses.
"""
import collections
import copy
import datetime
import decimal
from pathlib import Path
from secrets import token_hex
from typing import (
    Any, Collection, Dict, List, Optional, Protocol, Set, Tuple, Union, cast, overload,
)

from passlib.hash import sha512_crypt

import cdedb.database.constants as const
import cdedb.validationtypes as vtypes
from cdedb.backend.common import (
    AbstractBackend, access, affirm_set_validation as affirm_set,
    affirm_validation as affirm, affirm_validation_optional as affirm_optional,
    inspect_validation as inspect, internal, singularize,
)
from cdedb.common import (
    ADMIN_KEYS, ALL_ROLES, GENESIS_CASE_FIELDS, GENESIS_REALM_OVERRIDE,
    PERSONA_ALL_FIELDS, PERSONA_ASSEMBLY_FIELDS, PERSONA_CDE_FIELDS,
    PERSONA_CORE_FIELDS, PERSONA_DEFAULTS, PERSONA_EVENT_FIELDS,
    PERSONA_FIELDS_BY_REALM, PERSONA_ML_FIELDS, PERSONA_STATUS_FIELDS,
    PRIVILEGE_CHANGE_FIELDS, REALM_ADMINS, REALM_SPECIFIC_GENESIS_FIELDS, ArchiveError,
    CdEDBLog, CdEDBObject, CdEDBObjectMap, DefaultReturnCode, DeletionBlockers, Error,
<<<<<<< HEAD
    GenesisDecision, PathLike, PrivilegeError, PsycoJson, QuotaException, Realm,
    RequestState, Role, User, decode_parameter, encode_parameter, extract_realms,
    extract_roles, get_hash, glue, implied_realms, merge_dicts, n_, now, privilege_tier,
    unwrap, xsorted,
=======
    PathLike, PrivilegeError, PsycoJson, QuotaException, RequestState, Role, User,
    decode_parameter, encode_parameter, extract_realms, extract_roles, get_hash, glue,
    implied_realms, merge_dicts, n_, now, privilege_tier, unwrap, xsorted,
>>>>>>> 3e877df4
)
from cdedb.config import SecretsConfig
from cdedb.database import DATABASE_ROLES
from cdedb.database.connection import Atomizer, connection_pool_factory
from cdedb.query import Query, QueryOperators, QueryScope, QuerySpecEntry


class CoreBackend(AbstractBackend):
    """Access to this is probably necessary from everywhere, so we need
    ``@internal`` quite often. """
    realm = "core"

    def __init__(self, configpath: PathLike = None) -> None:
        super().__init__(configpath)
        secrets = SecretsConfig(configpath)
        self.connpool = connection_pool_factory(
            self.conf["CDB_DATABASE_NAME"], DATABASE_ROLES,
            secrets, self.conf["DB_PORT"])
        # local variable to prevent closure over secrets
        reset_salt = secrets["RESET_SALT"]
        self.generate_reset_cookie = (
            lambda rs, persona_id, timeout: self._generate_reset_cookie(
                rs, persona_id, reset_salt, timeout=timeout))
        self.verify_reset_cookie = (
            lambda rs, persona_id, cookie: self._verify_reset_cookie(
                rs, persona_id, reset_salt, cookie))
        self.foto_dir: Path = self.conf['STORAGE_DIR'] / 'foto'
        self.genesis_attachment_dir: Path = (
                self.conf['STORAGE_DIR'] / 'genesis_attachment')

    @classmethod
    def is_admin(cls, rs: RequestState) -> bool:
        return super().is_admin(rs)

    @access("persona")
    def is_relative_admin(self, rs: RequestState, persona_id: int,
                          allow_meta_admin: bool = False) -> bool:
        """Check whether the user is privileged with respect to a persona.

        A mailinglist admin may not edit cde users, but the other way
        round it should work.

        :param allow_meta_admin: In some cases we need to allow meta admins
            access where they should not normally have it. This is to allow that
            override.
        """
        if self.is_admin(rs):
            return True
        if allow_meta_admin and "meta_admin" in rs.user.roles:
            return True
        roles = extract_roles(unwrap(self.get_personas(rs, (persona_id,))),
                              introspection_only=True)
        return any(admin <= rs.user.roles for admin in privilege_tier(roles))

    @access("persona")
    def is_relative_admin_view(self, rs: RequestState, persona_id: int,
                               allow_meta_admin: bool = False) -> bool:
        """Check whether the user has the right admin views activated.

        This must not be used as privilege check, but only for hiding
        information which the user can view anyway.

        :param allow_meta_admin: In some cases we need to allow meta admins
            access where they should not normally have it. This is to allow that
            override.
        """
        if allow_meta_admin and "meta_admin" in rs.user.admin_views:
            return True
        roles = extract_roles(unwrap(self.get_personas(rs, (persona_id,))),
                              introspection_only=True)
        return any(
            admin_views <= {v.replace('_user', '_admin')
                            for v in rs.user.admin_views}
            for admin_views in privilege_tier(roles))

    def verify_persona_password(self, rs: RequestState, password: str,
                                persona_id: int) -> bool:
        """Helper to retrieve a personas password hash and verify the password.
        """
        persona_id = affirm(vtypes.ID, persona_id)
        password_hash = unwrap(self.sql_select_one(
            rs, "core.personas", ("password_hash",), persona_id))
        if password_hash is None:
            return False
        return self.verify_password(password, password_hash)

    @staticmethod
    def verify_password(password: str, password_hash: str) -> bool:
        """Central function, so that the actual implementation may be easily
        changed.
        """
        return sha512_crypt.verify(password, password_hash)

    @staticmethod
    def encrypt_password(password: str) -> str:
        """We currently use passlib for password protection."""
        return sha512_crypt.hash(password)

    @staticmethod
    def create_fulltext(persona: CdEDBObject) -> str:
        """Helper to mangle all data into a single string.

        :param persona: one persona data set to convert into a string for
          fulltext search
        """
        attributes = (
            "title", "username", "display_name", "given_names",
            "family_name", "birth_name", "name_supplement", "birthday",
            "telephone", "mobile", "address_supplement", "address",
            "postal_code", "location", "address_supplement2",
            "address2", "postal_code2", "location2", "weblink",
            "specialisation", "affiliation", "timeline", "interests",
            "free_form")
        values = (str(persona[a]) for a in attributes if persona[a] is not None)
        return " ".join(values)

    def core_log(self, rs: RequestState, code: const.CoreLogCodes,
                 persona_id: int = None, change_note: str = None,
                 atomized: bool = True) -> DefaultReturnCode:
        """Make an entry in the log.

        See
        :py:meth:`cdedb.backend.common.AbstractBackend.generic_retrieve_log`.

        :param atomized: Whether this function should enforce an atomized context
            to be present.
         """
        if rs.is_quiet:
            return 0
        # To ensure logging is done if and only if the corresponding action happened,
        # we require atomization by default.
        if atomized:
            self.affirm_atomized_context(rs)
        # do not use sql_insert since it throws an error for selecting the id
        query = ("INSERT INTO core.log "
                 "(code, submitted_by, persona_id, change_note) "
                 "VALUES (%s, %s, %s, %s)")
        return self.query_exec(
            rs, query, (code, rs.user.persona_id, persona_id, change_note))

    @access("persona")
    def log_quota_violation(self, rs: RequestState) -> DefaultReturnCode:
        """Log a quota violation.

        Since a quota violation raises an exception which is only handled at application
        level, this can not be done in an Atomizer with the violating action. This leads
        to the effect that every time a user tries to violate their quota, a log entry
        is added.
        """
        return self.core_log(rs, const.CoreLogCodes.quota_violation, rs.user.persona_id,
                             atomized=False)

    @internal
    @access("cde")
    def finance_log(self, rs: RequestState, code: const.FinanceLogCodes,
                    persona_id: Optional[int], delta: Optional[decimal.Decimal],
                    new_balance: Optional[decimal.Decimal],
                    change_note: str = None) -> DefaultReturnCode:
        """Make an entry in the finance log.

        See
        :py:meth:`cdedb.backend.common.AbstractBackend.generic_retrieve_log`.

        :param delta: change of balance
        :param new_balance: balance of user after the transaction
        """
        if rs.is_quiet:
            self.logger.warning("Finance log was suppressed.")
            return 0
        # To ensure logging is done if and only if the corresponding action happened,
        # we require atomization here.
        self.affirm_atomized_context(rs)
        data = {
            "code": code,
            "submitted_by": rs.user.persona_id,
            "persona_id": persona_id,
            "delta": delta,
            "new_balance": new_balance,
            "change_note": change_note
        }
        with Atomizer(rs):
            query = """
                SELECT COUNT(*) AS members, COALESCE(SUM(balance), 0) AS total
                FROM core.personas
                WHERE is_member = True"""
            tmp = self.query_one(rs, query, tuple())
            if tmp:
                data.update(tmp)
            else:
                self.logger.error(f"Could not determine member count and total"
                                  f" balance for creating log entry {data!r}.")
                data.update(members=0, total=0)
            return self.sql_insert(rs, "cde.finance_log", data)

    @access("core_admin", "auditor")
    def retrieve_log(self, rs: RequestState,
                     codes: Collection[const.CoreLogCodes] = None,
                     offset: int = None, length: int = None,
                     persona_id: int = None, submitted_by: int = None,
                     change_note: str = None,
                     time_start: datetime.datetime = None,
                     time_stop: datetime.datetime = None) -> CdEDBLog:
        """Get recorded activity.

        See
        :py:meth:`cdedb.backend.common.AbstractBackend.generic_retrieve_log`.
        """
        return self.generic_retrieve_log(
            rs, const.CoreLogCodes, "persona", "core.log", codes=codes,
            offset=offset, length=length, persona_id=persona_id,
            submitted_by=submitted_by, change_note=change_note,
            time_start=time_start, time_stop=time_stop)

    @access("core_admin", "auditor")
    def retrieve_changelog_meta(
            self, rs: RequestState,
            stati: Collection[const.MemberChangeStati] = None,
            offset: int = None, length: int = None, persona_id: int = None,
            submitted_by: int = None, change_note: str = None,
            time_start: datetime.datetime = None,
            time_stop: datetime.datetime = None,
            reviewed_by: int = None) -> CdEDBLog:
        """Get changelog activity.

        See
        :py:meth:`cdedb.backend.common.AbstractBackend.generic_retrieve_log`.
        """
        return self.generic_retrieve_log(
            rs, const.MemberChangeStati, "persona", "core.changelog",
            codes=stati, offset=offset, length=length, persona_id=persona_id,
            submitted_by=submitted_by, reviewed_by=reviewed_by,
            change_note=change_note, time_start=time_start,
            time_stop=time_stop)

    def changelog_submit_change(self, rs: RequestState, data: CdEDBObject,
                                generation: Optional[int], may_wait: bool,
                                change_note: str, force_review: bool = False,
                                automated_change: bool = False,
                                ) -> DefaultReturnCode:
        """Insert an entry in the changelog.

        This is an internal helper, that takes care of all the small
        details with regard to e.g. possibly pending changes. If a
        change requires review it has to be committed using
        :py:meth:`changelog_resolve_change` by an administrator.

        :param generation: generation on which this request is based, if this
          is not the current generation we abort, may be None to override
          the check
        :param may_wait: Whether this change may wait in the changelog. If
          this is ``False`` and there is a pending change in the changelog,
          the new change is slipped in between.
        :param change_note: Comment to record in the changelog entry.
        :param force_review: force a change to be reviewed, even if it may be committed
          without.
        :returns: number of changed entries, however if changes were only
          written to changelog and are waiting for review, the negative number
          of changes written to changelog is returned
        """
        with Atomizer(rs):
            # check for race
            current_generation = unwrap(self.changelog_get_generations(
                rs, (data['id'],)))
            if generation is not None and current_generation != generation:
                self.logger.info(f"Generation mismatch ({current_generation} !="
                                 f" {generation}) for {data['id']}")
                return 0

            # get current state
            history = self.changelog_get_history(
                rs, data['id'], generations=(current_generation,))
            current_state = history[current_generation]

            # handle pending changes
            diff = None
            if (current_state['code']
                    == const.MemberChangeStati.pending):
                committed_state = unwrap(self.get_total_personas(
                    rs, (data['id'],)))
                # stash pending change if we may not wait
                if not may_wait:
                    diff = {key: current_state[key] for key in committed_state
                            if committed_state[key] != current_state[key]}
                    current_state.update(committed_state)
                    query = glue("UPDATE core.changelog SET code = %s",
                                 "WHERE persona_id = %s AND code = %s")
                    self.query_exec(rs, query, (
                        const.MemberChangeStati.displaced, data['id'],
                        const.MemberChangeStati.pending))
            else:
                committed_state = current_state

            # determine if something changed
            newly_changed_fields = {key for key, value in data.items()
                                    if value != current_state[key]}
            if not newly_changed_fields:
                if diff:
                    # reenable old change if we were going to displace it
                    query = glue("UPDATE core.changelog SET code = %s",
                                 "WHERE persona_id = %s AND generation = %s")
                    self.query_exec(rs, query, (const.MemberChangeStati.pending,
                                                data['id'], current_generation))
                # We successfully made the data set match to the requested
                # values. It's not our fault, that we didn't have to do any
                # work.
                return 1

            # Determine if something requiring a review changed.
            fields_requiring_review = {
                "birthday", "family_name", "given_names", "birth_name",
                "gender", "address_supplement", "address", "postal_code",
                "location", "country",
            }
            all_changed_fields = {key for key, value in data.items()
                                  if value != committed_state[key]}
            requires_review = (
                    (all_changed_fields & fields_requiring_review
                     or (current_state['code']
                         == const.MemberChangeStati.pending and not diff))
                    and current_state['is_cde_realm']
                    and not ({"core_admin", "cde_admin"} & rs.user.roles))

            # prepare for inserting a new changelog entry
            query = glue("SELECT MAX(generation) AS gen FROM core.changelog",
                         "WHERE persona_id = %s")
            max_gen = unwrap(self.query_one(rs, query, (data['id'],))) or 1
            next_generation = max_gen + 1
            # the following is a nop, if there is no pending change
            query = glue("UPDATE core.changelog SET code = %s",
                         "WHERE persona_id = %s AND code = %s")
            self.query_exec(rs, query, (
                const.MemberChangeStati.superseded, data['id'],
                const.MemberChangeStati.pending))

            # insert new changelog entry
            insert = copy.deepcopy(current_state)
            insert.update(data)
            insert.update({
                "submitted_by": rs.user.persona_id,
                "reviewed_by": None,
                "generation": next_generation,
                "change_note": change_note,
                "code": const.MemberChangeStati.pending,
                "persona_id": data['id'],
                "automated_change": automated_change,
            })
            del insert['id']
            if 'ctime' in insert:
                del insert['ctime']
            self.sql_insert(rs, "core.changelog", insert)

            # resolve change if it doesn't require review
            if (self.conf["CDEDB_OFFLINE_DEPLOYMENT"]
                    or (not force_review and not requires_review)):
                ret = self._changelog_resolve_change_unsafe(
                    rs, data['id'], next_generation, ack=True, reviewed=False)
            else:
                ret = -1
            if not may_wait and ret <= 0:
                raise RuntimeError(n_("Non-waiting change not committed."))

            # pop the stashed change
            if diff:
                if set(diff) & newly_changed_fields:
                    raise RuntimeError(n_("Conflicting pending change."))
                insert = copy.deepcopy(current_state)
                insert.update(data)
                insert.update(diff)
                insert.update({
                    "submitted_by": rs.user.persona_id,
                    "reviewed_by": None,
                    "generation": next_generation + 1,
                    "change_note": "Verdrängte Änderung.",
                    "code": const.MemberChangeStati.pending,
                    "persona_id": data['id'],
                    "automated_change": automated_change,
                })
                del insert['id']
                self.sql_insert(rs, "core.changelog", insert)
        return ret

    def _changelog_resolve_change_unsafe(
            self, rs: RequestState, persona_id: int, generation: int, ack: bool,
            reviewed: bool = True) -> DefaultReturnCode:
        """Review a currently pending change from the changelog.

        In practice most changes should be commited without review, so
        that the reviewers won't get plagued too much.

        :param ack: whether to commit or refuse the change
        :param reviewed: Signals wether the change was reviewed. This exists,
          so that automatically resolved changes are not marked as reviewed.
        """
        if not ack:
            query = glue(
                "UPDATE core.changelog SET reviewed_by = %s,",
                "code = %s",
                "WHERE persona_id = %s AND code = %s",
                "AND generation = %s")
            return self.query_exec(rs, query, (
                rs.user.persona_id, const.MemberChangeStati.nacked, persona_id,
                const.MemberChangeStati.pending, generation))
        with Atomizer(rs):
            # look up changelog entry and mark as committed
            history = self.changelog_get_history(rs, persona_id,
                                                 generations=(generation,))
            data = history[generation]
            if data['code'] != const.MemberChangeStati.pending:
                return 0
            query = "UPDATE core.changelog SET {setters} WHERE {conditions}"
            setters = ["code = %s"]
            params: List[Any] = [const.MemberChangeStati.committed]
            if reviewed:
                setters.append("reviewed_by = %s")
                params.append(rs.user.persona_id)
            conditions = ["persona_id = %s", "generation = %s"]
            params.extend([persona_id, generation])
            query = query.format(setters=', '.join(setters),
                                 conditions=' AND '.join(conditions))
            self.query_exec(rs, query, params)

            # determine changed fields
            old_state = unwrap(self.get_total_personas(rs, (persona_id,)))
            relevant_keys = tuple(key for key in old_state
                                  if data[key] != old_state[key])
            relevant_keys += ('id',)

            udata = {key: data[key] for key in relevant_keys}
            # commit changes
            ret = 0
            if len(udata) > 1:
                ret = self.commit_persona(
                    rs, udata, change_note="Änderung eingetragen.")
                if not ret:
                    raise RuntimeError(n_("Modification failed."))
        return ret
    changelog_resolve_change = access("core_admin", "cde_admin")(
        _changelog_resolve_change_unsafe)

    @access("persona")
    def changelog_get_generations(self, rs: RequestState,
                                  ids: Collection[int]) -> Dict[int, int]:
        """Retrieve the current generation of the persona ids in the
        changelog. This includes committed and pending changelog entries.

        :returns: dict mapping ids to generations
        """
        query = glue("SELECT persona_id, max(generation) AS generation",
                     "FROM core.changelog WHERE persona_id = ANY(%s)",
                     "AND code = ANY(%s) GROUP BY persona_id")
        valid_status = (const.MemberChangeStati.pending,
                        const.MemberChangeStati.committed)
        data = self.query_all(rs, query, (ids, valid_status))
        return {e['persona_id']: e['generation'] for e in data}

    class _ChangelogGetGenerationProtocol(Protocol):
        def __call__(self, rs: RequestState, anid: int) -> int: ...
    changelog_get_generation: _ChangelogGetGenerationProtocol = singularize(
        changelog_get_generations)

    @access("core_admin")
    def changelog_get_changes(self, rs: RequestState,
                              stati: Collection[const.MemberChangeStati]
                              ) -> CdEDBObjectMap:
        """Retrieve changes in the changelog."""
        stati = affirm_set(const.MemberChangeStati, stati)
        query = glue("SELECT id, persona_id, given_names, display_name, family_name,",
                     "generation, ctime",
                     "FROM core.changelog WHERE code = ANY(%s)")
        data = self.query_all(rs, query, (stati,))
        # TDOD what if there are multiple entries for one persona???
        return {e['persona_id']: e for e in data}

    @access("persona")
    def changelog_get_history(self, rs: RequestState, persona_id: int,
                              generations: Optional[Collection[int]]
                              ) -> CdEDBObjectMap:
        """Retrieve history of a data set.

        :parameter generations: generations to retrieve, all if None
        """
        persona_id = affirm(vtypes.ID, persona_id)
        if (persona_id != rs.user.persona_id
                and not self.is_relative_admin(
                rs, persona_id, allow_meta_admin=True)):
            raise PrivilegeError(n_("Not privileged."))
        generations = affirm_set(int, generations or set())
        fields = list(PERSONA_ALL_FIELDS)
        fields.remove('id')
        fields.append("persona_id AS id")
        fields.extend(("submitted_by", "reviewed_by", "ctime", "generation",
                       "code", "change_note"))
        query = "SELECT {fields} FROM core.changelog WHERE {conditions}"
        conditions = ["persona_id = %s"]
        params: List[Any] = [persona_id]
        if generations:
            conditions.append("generation = ANY(%s)")
            params.append(generations)
        query = query.format(fields=', '.join(fields),
                             conditions=' AND '.join(conditions))
        data = self.query_all(rs, query, params)
        ret = {}
        for d in data:
            if d.get('gender'):
                d['gender'] = const.Genders(d['gender'])
            ret[d['generation']] = d
        return ret

    @internal
    @access("persona", "droid")
    def retrieve_personas(self, rs: RequestState, persona_ids: Collection[int],
                          columns: Tuple[str, ...] = PERSONA_CORE_FIELDS
                          ) -> CdEDBObjectMap:
        """Helper to access a persona dataset.

        Most of the time a higher level function like
        :py:meth:`get_personas` should be used.
        """
        if "id" not in columns:
            columns += ("id",)
        data = self.sql_select(rs, "core.personas", columns, persona_ids)
        ret = {}
        for d in data:
            if d.get('gender'):
                d['gender'] = const.Genders(d['gender'])
            ret[d['id']] = d
        return ret

    class _RetrievePersonaProtocol(Protocol):
        def __call__(self, rs: RequestState, persona_id: int,
                     columns: Tuple[str, ...] = PERSONA_CORE_FIELDS) -> CdEDBObject: ...
    retrieve_persona: _RetrievePersonaProtocol = singularize(
        retrieve_personas, "persona_ids", "persona_id")

    @internal
    @access("ml")
    def list_all_personas(self, rs: RequestState, is_active: bool = False) -> Set[int]:
        query = "SELECT id from core.personas WHERE is_archived = False"
        if is_active:
            query += " AND is_active = True"
        data = self.query_all(rs, query, params=tuple())
        return {e["id"] for e in data}

    @internal
    @access("ml")
    def list_current_members(self, rs: RequestState, is_active: bool = False
                             ) -> Set[int]:
        """Helper to list all current members.

        Used to determine subscribers of mandatory/opt-out member mailinglists.
        """
        query = "SELECT id from core.personas WHERE is_member = True"
        if is_active:
            query += " AND is_active = True"
        data = self.query_all(rs, query, params=tuple())
        return {e["id"] for e in data}

    @internal
    @access("ml")
    def list_all_moderators(self, rs: RequestState,
                            ml_types: Optional[
                                Collection[const.MailinglistTypes]] = None
                            ) -> Set[int]:
        """List all moderators of any mailinglists.

        Due to architectural limitations of the BackendContainer used for
        mailinglist types, this is found here instead of in the MlBackend.
        """
        query = "SELECT DISTINCT mod.persona_id from ml.moderators as mod"
        if ml_types:
            query += (" JOIN ml.mailinglists As ml ON mod.mailinglist_id = ml.id"
                      " WHERE ml.ml_type = ANY(%s)")
        data = self.query_all(rs, query, params=(ml_types,))
        return {e["persona_id"] for e in data}

    @access("core_admin")
    def next_persona(self, rs: RequestState, persona_id: Optional[int], *,
                     is_member: Optional[bool],
                     is_archived: Optional[bool]) -> Optional[int]:
        """Look up the following persona.

        :param is_member: If not None, only consider personas with a matching flag.
        :param is_archived: If not None, only consider personas with a matching flag.

        :returns: Next valid id in table core.personas
        """
        persona_id = affirm_optional(int, persona_id)
        is_member = affirm_optional(bool, is_member)
        is_archived = affirm_optional(bool, is_archived)
        query = "SELECT MIN(id) FROM core.personas"
        constraints = []
        params: List[Any] = []
        if persona_id is not None:
            constraints.append("id > %s")
            params.append(persona_id)
        if is_member is not None:
            constraints.append("is_member = %s")
            params.append(is_member)
        if is_archived is not None:
            constraints.append("is_archived = %s")
            params.append(is_archived)
        if constraints:
            query += " WHERE " + " AND ".join(constraints)
        return unwrap(self.query_one(rs, query, params))

    def commit_persona(self, rs: RequestState, data: CdEDBObject,
                       change_note: Optional[str]) -> DefaultReturnCode:
        """Actually update a persona data set.

        This is the innermost layer of the changelog functionality and
        actually modifies the core.personas table.
        """
        with Atomizer(rs):
            num = self.sql_update(rs, "core.personas", data)
            if not num:
                raise ValueError(n_("Nonexistent user."))
            current = unwrap(self.retrieve_personas(
                rs, (data['id'],), columns=PERSONA_ALL_FIELDS))
            fulltext = self.create_fulltext(current)
            fulltext_update = {
                'id': data['id'],
                'fulltext': fulltext
            }
            self.sql_update(rs, "core.personas", fulltext_update)
        return num

    @internal
    @access("persona")
    def set_persona(self, rs: RequestState, data: CdEDBObject,
                    generation: int = None, change_note: str = None,
                    may_wait: bool = True,
                    allow_specials: Tuple[str, ...] = tuple(),
                    force_review: bool = False,
                    automated_change: bool = False,
                    ) -> DefaultReturnCode:
        """Internal helper for modifying a persona data set.

        Most of the time a higher level function like
        :py:meth:`change_persona` should be used.

        :param generation: generation on which this request is based, if this
          is not the current generation we abort, may be None to override
          the check
        :param may_wait: Whether this change may wait in the changelog. If
          this is ``False`` and there is a pending change in the changelog,
          the new change is slipped in between.
        :param allow_specials: Protect some attributes against accidential
          modification. A magic value has to be passed in this array to
          allow modification. This is done by special methods like
          :py:meth:`change_foto` which take care that the necessary
          prerequisites are met.
        :param change_note: Comment to record in the changelog entry. This
          is ignored if the persona is not in the changelog.
        :param force_review: force a change to be reviewed, even if it may be committed
          without.
        """
        if not change_note:
            self.logger.info(f"No change note specified (persona_id={data['id']}).")
            change_note = "Allgemeine Änderung"

        current = self.sql_select_one(
            rs, "core.personas", ("is_archived", "decided_search"), data['id'])
        if current is None:
            raise ValueError(n_("Persona does not exist."))
        if not may_wait and generation is not None:
            raise ValueError(
                n_("Non-waiting change without generation override."))
        realm_keys = {'is_cde_realm', 'is_event_realm', 'is_ml_realm',
                      'is_assembly_realm'}
        if (set(data) & realm_keys
                and ("core_admin" not in rs.user.roles
                     or not {"realms", "purge"} & set(allow_specials))):
            raise PrivilegeError(n_("Realm modification prevented."))
        if (set(data) & ADMIN_KEYS.keys()
                and ("meta_admin" not in rs.user.roles
                     or "admins" not in allow_specials)):
            if any(data[key] for key in ADMIN_KEYS):
                raise PrivilegeError(
                    n_("Admin privilege modification prevented."))
        if ("is_member" in data
                and (not ({"cde_admin", "core_admin"} & rs.user.roles)
                     or "membership" not in allow_specials)):
            raise PrivilegeError(n_("Membership modification prevented."))
        if (current['decided_search'] and not data.get("is_searchable", True)
                and (not ({"cde_admin", "core_admin"} & rs.user.roles))):
            raise PrivilegeError(n_("Hiding prevented."))
        if "is_archived" in data:
            if (not self.is_relative_admin(rs, data['id'], allow_meta_admin=False)
                    or "archive" not in allow_specials):
                raise PrivilegeError(n_("Archive modification prevented."))
        if ("balance" in data
                and ("cde_admin" not in rs.user.roles
                     or "finance" not in allow_specials)):
            # Allow setting balance to 0 or None during archival or membership change.
            if not ((data["balance"] is None or data["balance"] == 0)
                    and REALM_ADMINS & rs.user.roles
                    and {"archive", "membership"} & set(allow_specials)):
                raise PrivilegeError(n_("Modification of balance prevented."))
        if "username" in data and "username" not in allow_specials:
            raise PrivilegeError(n_("Modification of email address prevented."))
        if "foto" in data and "foto" not in allow_specials:
            raise PrivilegeError(n_("Modification of foto prevented."))
        if data.get("is_active") and rs.user.persona_id == data['id']:
            raise PrivilegeError(n_("Own activation prevented."))

        # check for permission to edit
        allow_meta_admin = data.keys() <= ADMIN_KEYS.keys() | {"id"}
        if (rs.user.persona_id != data['id']
                and not self.is_relative_admin(rs, data['id'],
                                               allow_meta_admin)):
            raise PrivilegeError(n_("Not privileged."))

        # Prevent modification of archived members. This check is
        # sufficient since we can only edit our own data if we are not
        # archived.
        if (current['is_archived'] and data.get('is_archived', True)
                and "purge" not in allow_specials):
            raise RuntimeError(n_("Editing archived member impossible."))

        # This Atomizer is here to have a rollback in case of RuntimeError below.
        with Atomizer(rs):
            ret = self.changelog_submit_change(
                rs, data, generation=generation,
                may_wait=may_wait, change_note=change_note,
                force_review=force_review, automated_change=automated_change)
            if allow_specials and ret < 0:
                raise RuntimeError(n_("Special change not committed."))
        return ret

    @access("persona")
    def change_persona(self, rs: RequestState, data: CdEDBObject,
                       generation: int = None, may_wait: bool = True,
                       change_note: str = None,
                       force_review: bool = False) -> DefaultReturnCode:
        """Change a data set. Note that you need privileges to edit someone
        elses data set.

        :param generation: generation on which this request is based, if this
          is not the current generation we abort, may be None to override
          the check
        :param may_wait: override for system requests (which may not wait)
        :param change_note: Descriptive line for changelog
        :param force_review: force a change to be reviewed, even if it may be committed
          without.
        """
        data = affirm(vtypes.Persona, data)
        generation = affirm_optional(int, generation)
        may_wait = affirm(bool, may_wait)
        change_note = affirm_optional(str, change_note)
        return self.set_persona(rs, data, generation=generation,
                                may_wait=may_wait, change_note=change_note,
                                force_review=force_review)

    @access("core_admin")
    def change_persona_realms(self, rs: RequestState, data: CdEDBObject,
                              change_note: str) -> DefaultReturnCode:
        """Special modification function for realm transitions."""
        data = affirm(vtypes.Persona, data, transition=True)
        change_note = affirm(str, change_note)
        with Atomizer(rs):
            if data.get('is_cde_realm'):
                # Fix balance
                tmp = self.get_total_persona(rs, data['id'])
                if tmp['balance'] is None:
                    data['balance'] = decimal.Decimal('0.0')
                else:
                    data['balance'] = tmp['balance']
            ret = self.set_persona(
                rs, data, may_wait=False, change_note=change_note,
                allow_specials=("realms", "finance", "membership"))
            if data.get('trial_member'):
                ret *= self.change_membership_easy_mode(rs, data['id'], is_member=True)
            self.core_log(
                rs, const.CoreLogCodes.realm_change, data['id'],
                change_note=change_note)
        return ret

    @access("persona")
    def change_foto(self, rs: RequestState, persona_id: int,
                    foto: Optional[bytes]) -> DefaultReturnCode:
        """Special modification function for foto changes.

        Return 1 on successful change, -1 on successful removal, 0 otherwise.
        """
        persona_id = affirm(vtypes.ID, persona_id)
        foto = affirm_optional(vtypes.ProfilePicture, foto, file_storage=False)
        data: CdEDBObject
        if foto is None:
            with Atomizer(rs):
                old_hash = unwrap(self.sql_select_one(
                    rs, "core.personas", ("foto",), persona_id))
                data = {
                    'id': persona_id,
                    'foto': None,
                }
                ret = self.set_persona(
                    rs, data, may_wait=False,
                    change_note="Profilbild entfernt.",
                    allow_specials=("foto",))
                # Return a negative value to signify deletion.
                if ret < 0:
                    raise RuntimeError("Special persona change should not"
                                       " be pending.")
                ret = -1 * ret
                if ret and old_hash and not self.foto_usage(rs, old_hash):
                    path = self.foto_dir / old_hash
                    if path.exists():
                        path.unlink()
        else:
            my_hash = get_hash(foto)
            data = {
                'id': persona_id,
                'foto': my_hash,
            }
            ret = self.set_persona(
                rs, data, may_wait=False, change_note="Profilbild geändert.",
                allow_specials=("foto",))
            if ret:
                path = self.foto_dir / my_hash
                if not path.exists():
                    with open(path, 'wb') as f:
                        f.write(foto)
        return ret

    @access("persona")
    def get_foto(self, rs: RequestState, foto: str) -> Optional[bytes]:
        """Retrieve a stored foto.

        The foto is identified by its hash rather than the persona id it
         belongs to, to prevent scraping."""
        foto = affirm(str, foto)
        path = self.foto_dir / foto
        ret = None
        if path.exists():
            with open(path, "rb") as f:
                ret = f.read()
        return ret

    @access("meta_admin")
    def initialize_privilege_change(self, rs: RequestState,
                                    data: CdEDBObject) -> DefaultReturnCode:
        """Initialize a change to a users admin bits.

        This has to be approved by another admin.
        """
        data['submitted_by'] = rs.user.persona_id
        data['status'] = const.PrivilegeChangeStati.pending
        data = affirm(vtypes.PrivilegeChange, data)

        if ("is_meta_admin" in data
                and data['persona_id'] == rs.user.persona_id):
            raise PrivilegeError(n_(
                "Cannot modify own meta admin privileges."))

        with Atomizer(rs):
            if self.list_privilege_changes(
                    rs, persona_id=data['persona_id'],
                    stati=(const.PrivilegeChangeStati.pending,)):
                raise ValueError(n_("Pending privilege change."))

            persona = self.get_total_persona(rs, data['persona_id'])

            # see also cdedb.frontend.templates.core.change_privileges
            # and change_privileges in cdedb.frontend.core

            errormsg = n_("User does not fit the requirements for this"
                          " admin privilege.")
            for admin, required in ADMIN_KEYS.items():
                if data.get(admin):
                    if data.get(required) is False:
                        raise ValueError(errormsg)
                    if not persona[required] and not data.get(required):
                        raise ValueError(errormsg)

            self.core_log(
                rs, const.CoreLogCodes.privilege_change_pending,
                data['persona_id'],
                change_note="Änderung der Admin-Privilegien angestoßen.")
            ret = self.sql_insert(rs, "core.privilege_changes", data)

        return ret

    @access("meta_admin")
    def finalize_privilege_change(self, rs: RequestState, privilege_change_id: int,
                                  case_status: const.PrivilegeChangeStati
                                  ) -> DefaultReturnCode:
        """Finalize a pending change to a users admin bits.

        This has to be done by a different admin.

        If the user had no admin privileges previously, we require a password
        reset afterwards.

        :returns: default return code. A negative return indicates, that the
            users password was invalidated and will need to be changed.
        """
        privilege_change_id = affirm(vtypes.ID, privilege_change_id)
        case_status = affirm(const.PrivilegeChangeStati, case_status)

        data = {
            "id": privilege_change_id,
            "ftime": now(),
            "reviewer": rs.user.persona_id,
            "status": case_status,
        }
        with Atomizer(rs):
            case = self.get_privilege_change(rs, privilege_change_id)
            if case['status'] != const.PrivilegeChangeStati.pending:
                raise ValueError(
                    n_("Invalid privilege change state: %(status)s."),
                    {"status": case["status"]})
            if case_status == const.PrivilegeChangeStati.approved:
                if (case["is_meta_admin"] is not None
                        and case['persona_id'] == rs.user.persona_id):
                    raise PrivilegeError(
                        n_("Cannot modify own meta admin privileges."))
                if case['submitted_by'] == rs.user.persona_id:
                    raise PrivilegeError(
                        n_("Only a different admin than the submitter "
                           "may approve a privilege change."))

                ret = self.sql_update(rs, "core.privilege_changes", data)

                self.core_log(
                    rs, const.CoreLogCodes.privilege_change_approved,
                    persona_id=case['persona_id'],
                    change_note="Änderung der Admin-Privilegien bestätigt.")

                old = self.get_persona(rs, case["persona_id"])
                data = {
                    "id": case["persona_id"]
                }
                for key in ADMIN_KEYS:
                    if case[key] is not None:
                        data[key] = case[key]

                data = affirm(vtypes.Persona, data)
                note = ("Admin-Privilegien geändert."
                        if not case["notes"] else case["notes"])
                ret *= self.set_persona(
                    rs, data, may_wait=False,
                    change_note=note, allow_specials=("admins",))

                # Force password reset if non-admin has gained admin privileges.
                if (not any(old[key] for key in ADMIN_KEYS)
                        and any(data.get(key) for key in ADMIN_KEYS)):
                    ret *= self.invalidate_password(rs, case["persona_id"])
                    ret *= -1

                # Mark case as successful
                data = {
                    "id": privilege_change_id,
                    "status": const.PrivilegeChangeStati.successful,
                }
                ret *= self.sql_update(rs, "core.privilege_changes", data)

            elif case_status == const.PrivilegeChangeStati.rejected:
                ret = self.sql_update(rs, "core.privilege_changes", data)

                self.core_log(
                    rs, const.CoreLogCodes.privilege_change_rejected,
                    persona_id=case['persona_id'],
                    change_note="Änderung der Admin-Privilegien verworfen.")
            else:
                raise ValueError(n_("Invalid new privilege change status."))

        return ret

    @access("meta_admin")
    def list_privilege_changes(self, rs: RequestState, persona_id: int = None,
                               stati: Collection[
                                   const.PrivilegeChangeStati] = None
                               ) -> CdEDBObjectMap:
        """List privilge changes.

        Can be restricted to certain stati.

        :param persona_id: limit to this persona id.
        :returns: dict mapping case ids to dicts containing information about
            the change
        """
        persona_id = affirm_optional(vtypes.ID, persona_id)
        stati = stati or set()
        stati = affirm_set(const.PrivilegeChangeStati, stati)

        query = "SELECT id, persona_id, status FROM core.privilege_changes"
        constraints = []
        params: List[Any] = []
        if persona_id:
            constraints.append("persona_id = %s")
            params.append(persona_id)
        if stati:
            constraints.append("status = ANY(%s)")
            params.append(stati)

        if constraints:
            query += " WHERE " + " AND ".join(constraints)
        data = self.query_all(rs, query, params)
        return {e["id"]: e for e in data}

    @access("meta_admin")
    def get_privilege_changes(self, rs: RequestState,
                              privilege_change_ids: Collection[int]) -> CdEDBObjectMap:
        """Retrieve datasets for priviledge changes."""
        privilege_change_ids = affirm_set(vtypes.ID, privilege_change_ids)
        data = self.sql_select(
            rs, "core.privilege_changes", PRIVILEGE_CHANGE_FIELDS, privilege_change_ids)
        ret = {}
        for e in data:
            e['status'] = const.PrivilegeChangeStati(e['status'])
            ret[e['id']] = e
        return ret

    class _GetPrivilegeChangeProtocol(Protocol):
        def __call__(self, rs: RequestState, privilege_change_id: int
                     ) -> CdEDBObject: ...
    get_privilege_change: _GetPrivilegeChangeProtocol = singularize(
        get_privilege_changes, "privilege_change_ids", "privilege_change_id")

    @access("persona")
    def list_admins(self, rs: RequestState, realm: str) -> List[int]:
        """List all personas with admin privilidges in a given realm."""
        realm = affirm(str, realm)

        query = "SELECT id from core.personas WHERE {constraint}"

        constraints = {
            "meta": "is_meta_admin = TRUE",
            "core": "is_core_admin = TRUE",
            "cde": "is_cde_admin = TRUE",
            "finance": "is_finance_admin = TRUE",
            "event": "is_event_admin = TRUE",
            "ml": "is_ml_admin = TRUE",
            "assembly": "is_assembly_admin = TRUE",
            "cdelokal": "is_cdelokal_admin = TRUE",
            "auditor": "is_auditor = TRUE",
        }
        constraint = constraints.get(realm)

        if constraint is None:
            raise ValueError(n_("No realm provided."))

        query = query.format(constraint=constraint)
        result = self.query_all(rs, query, tuple())

        return [e["id"] for e in result]

    @access("core_admin", "cde_admin")
    def change_persona_balance(self, rs: RequestState, persona_id: int,
                               balance: Union[str, decimal.Decimal],
                               log_code: const.FinanceLogCodes,
                               change_note: str = None,
                               trial_member: bool = None) -> DefaultReturnCode:
        """Special modification function for monetary aspects.

        :param trial_member: If not None, set trial membership to this.
        """
        persona_id = affirm(vtypes.ID, persona_id)
        balance = affirm(vtypes.NonNegativeDecimal, balance)
        log_code = affirm(const.FinanceLogCodes, log_code)
        trial_member = affirm_optional(bool, trial_member)
        change_note = affirm_optional(str, change_note)
        update: CdEDBObject = {
            'id': persona_id,
        }
        with Atomizer(rs):
            current = unwrap(self.retrieve_personas(
                rs, (persona_id,), ("balance", "is_cde_realm", "trial_member")))
            if not current['is_cde_realm']:
                raise RuntimeError(
                    n_("Tried to credit balance to non-cde person."))
            if current['balance'] != balance:
                update['balance'] = balance
            if trial_member is not None:
                if current['trial_member'] != trial_member:
                    update['trial_member'] = trial_member
            if 'balance' in update or 'trial_member' in update:
                ret = self.set_persona(
                    rs, update, may_wait=False, change_note=change_note,
                    allow_specials=("finance",))
                if 'balance' in update:
                    self.finance_log(rs, log_code, persona_id,
                                     balance - current['balance'], balance)
                return ret
            else:
                return 0

    @access("core_admin", "cde_admin")
    def change_membership_easy_mode(self, rs: RequestState, persona_id: int,
                                    is_member: bool) -> DefaultReturnCode:
        """Special modification function for membership.

        This variant only works for easy cases, that is for gaining membership
        or if no active lastschrift permits exist. Otherwise (i.e. in the
        general case) the change_membership function from the cde-backend
        has to be used.

        :param is_member: Desired target state of membership.
        """
        persona_id = affirm(vtypes.ID, persona_id)
        is_member = affirm(bool, is_member)
        update: CdEDBObject = {
            'id': persona_id,
            'is_member': is_member,
        }
        with Atomizer(rs):
            current = unwrap(self.retrieve_personas(
                rs, (persona_id,), ('is_member', 'balance', 'is_cde_realm')))
            if not current['is_cde_realm']:
                raise RuntimeError(n_("Not a CdE account."))
            if current['is_member'] == is_member:
                return 0

            if not is_member:
                # Peek at the CdE-realm, this is somewhat of a transgression,
                # but sadly necessary duct tape to keep the whole thing working.
                query = ("SELECT id FROM cde.lastschrift"
                         " WHERE persona_id = %s AND revoked_at IS NULL")
                params = [persona_id]
                if self.query_all(rs, query, params):
                    raise RuntimeError(n_("Active lastschrift permit found."))
                delta = -current['balance']
                new_balance = decimal.Decimal(0)
                code = const.FinanceLogCodes.lose_membership
                # Do not modify searchability.
                update['balance'] = decimal.Decimal(0)
            else:
                delta = None
                new_balance = None  # type: ignore
                code = const.FinanceLogCodes.gain_membership
            ret = self.set_persona(
                rs, update, may_wait=False,
                change_note="Mitgliedschaftsstatus geändert.",
                allow_specials=("membership",))
            self.finance_log(rs, code, persona_id, delta, new_balance)
        return ret

    @access("core_admin", "meta_admin")
    def invalidate_password(self, rs: RequestState,
                            persona_id: int) -> DefaultReturnCode:
        """Replace a users password with an unknown one.

        This forces the user to set a new password and also invalidates all
        current sessions.

        This is to be used when granting admin privileges to a user who has
        not previously had any, hence we allow backend access for all
        meta_admins.
        """
        persona_id = affirm(vtypes.ID, persona_id)

        # modified version of hash for 'secret' and thus
        # safe/unknown plaintext
        password_hash = (
            "$6$rounds=60000$uvCUTc5OULJF/kT5$CNYWFoGXgEwhrZ0nXmbw0jlWvqi/"
            "S6TDc1KJdzZzekFANha68XkgFFsw92Me8a2cVcK3TwSxsRPb91TLHE/si/")
        query = "UPDATE core.personas SET password_hash = %s WHERE id = %s"

        with Atomizer(rs):
            ret = self.query_exec(rs, query, (password_hash, persona_id))

            # Invalidate alle active sessions.
            query = ("UPDATE core.sessions SET is_active = False "
                     "WHERE persona_id = %s AND is_active = True")
            self.query_exec(rs, query, (persona_id,))

            self.core_log(rs, code=const.CoreLogCodes.password_invalidated,
                          persona_id=persona_id)

        return ret

    @access("core_admin")
    def get_persona_latest_session(self, rs: RequestState, persona_id: int
                                   ) -> Optional[datetime.datetime]:
        """Retrieve the time of a users latest session.

        Returns None if there are no active sessions on record.
        """
        persona_id = affirm(vtypes.ID, persona_id)

        query = "SELECT MAX(atime) AS atime FROM core.sessions WHERE persona_id = %s"
        return unwrap(self.query_one(rs, query, (persona_id,)))

    @access("core_admin")
    def is_persona_automatically_archivable(self, rs: RequestState, persona_id: int,
                                            reference_date: datetime.date = None
                                            ) -> bool:
        """Determine whether a persona is eligble to be automatically archived.

        :param reference_date: If given consider this as the reference point for
            determining inactivity. Otherwise use the current date. Either way this
            calculates the actual cutoff using a config parameter. This is intended
            to be used during semester management to send notifications during step 1
            and later archive those who were previosly notified, not those who turned
            eligible for archival in between.

        Things that prevent such automated archival:
            * The persona having any admin bit.
            * The persona being a member.
            * The persona already being archived.
            * The persona having logged in in the last two years.
            * The persona having been changed/created in the last two years.
            * The persona being involved (orga/registration) with any recent event.
            * The persona being involved (presider/attendee) with an active assembly.
            * The persona being explicitly subscribed to any mailinglist.
        """
        persona_id = affirm(vtypes.ID, persona_id)
        reference_date = affirm(datetime.date, reference_date or now().date())

        cutoff = reference_date - self.conf["AUTOMATED_ARCHIVAL_CUTOFF"]
        with Atomizer(rs):
            persona = self.get_persona(rs, persona_id)

            # Do some basic sanity checks.
            if any(persona[admin_key] for admin_key in ADMIN_KEYS):
                return False

            if persona['is_member'] or persona['is_archived']:
                return False

            # Check latest user session.
            latest_session = self.get_persona_latest_session(rs, persona_id)
            if latest_session is not None and latest_session.date() > cutoff:
                return False

            # Check that the latest update to the persona was before the cutoff date.
            # Normally we would utilize self.changelog_get_generation() to retrieve
            # `generation`, but here we take special care to exclude a global change
            # to all personas regarding country codes, so that that change is not
            # taken into account.
            query = ("SELECT MAX(generation) FROM core.changelog"
                     " WHERE persona_id = %s AND"
                     " NOT (change_note = %s AND ctime >= %s AND ctime < %s)")
            country_code_timestamp = datetime.datetime(2021, 3, 20, 9, 42, 34)
            params = (persona_id, "Land auf Ländercode umgestellt.",
                      country_code_timestamp,
                      country_code_timestamp + datetime.timedelta(seconds=1))
            generation = unwrap(self.query_one(rs, query, params))
            if not generation:
                # Something strange is going on, so better not do anything.
                self.logger.error(f"No valid generation seems to exist for persona"
                                  f" {persona_id}.")
                return False
            history = self.changelog_get_history(rs, persona_id, (generation,))
            last_change = history[generation]
            if last_change['ctime'].date() > cutoff:
                return False

            # Check event involvement.
            # TODO use 'is_archived' instead of 'event_end'?
            query = """SELECT MAX(part_end) AS event_end
            FROM (
                (
                    SELECT event_id
                    FROM event.registrations
                    WHERE persona_id = %s
                    UNION
                    SELECT event_id
                    FROM event.orgas
                    WHERE persona_id = %s
                ) as ids
                JOIN event.event_parts ON ids.event_id = event_parts.event_id
            )
            """
            event_end = unwrap(self.query_one(rs, query, (persona_id, persona_id)))
            if event_end and event_end > cutoff:
                return False

            # Check assembly involvement
            query = """SELECT assembly_id
            FROM (
                (
                    SELECT assembly_id
                    FROM assembly.attendees
                    WHERE persona_id = %s
                    UNION
                    SELECT assembly_id
                    FROM assembly.presiders
                    WHERE persona_id = %s
                ) AS ids
                JOIN assembly.assemblies ON ids.assembly_id = assemblies.id
            )
            WHERE assemblies.is_active = True"""
            if self.query_all(rs, query, (persona_id, persona_id)):
                return False

            # Check mailinglist subscriptions.
            # TODO don't hardcode subscription states here?
            query = """SELECT mailinglist_id
            FROM ml.subscription_states AS ss
            JOIN ml.mailinglists ON ss.mailinglist_id = mailinglists.id
            WHERE persona_id = %s AND subscription_state = ANY(%s)
                AND mailinglists.is_active = True"""
            states = {
                const.SubscriptionState.subscribed,
                const.SubscriptionState.subscription_override,
                const.SubscriptionState.pending,
            }
            if self.query_all(rs, query, (persona_id, states)):
                return False

        return True

    @access(*REALM_ADMINS)
    def archive_persona(self, rs: RequestState, persona_id: int,
                        note: str) -> DefaultReturnCode:
        """Move a persona to the attic.

        This clears most of the data we have about the persona. The
        basic use case is for retiring members of a time long gone,
        which have not been seen for an extended period.

        We keep the following data to enable us to recognize them
        later on to allow readmission:

        * name,
        * gender,
        * date of birth,
        * past events,
        * type of account (i.e. the realm bits).

        Additionally not all data is purged, since we have separate
        life cycles for different realms. This affects the following.

        * finances: we preserve a log of all transactions for bookkeeping,
        * lastschrift: similarily to finances
        * events: to ensure consistency, events are only deleted en bloc
        * assemblies: these we keep to make the decisions traceable
        """
        persona_id = affirm(vtypes.ID, persona_id)
        note = affirm(str, note)
        with Atomizer(rs):
            persona = unwrap(self.get_total_personas(rs, (persona_id,)))
            #
            # 1. Do some sanity checks.
            #
            if not self.is_relative_admin(rs, persona_id, allow_meta_admin=False):
                raise ArchiveError(n_("You are not allowed to archive this user."))

            if persona['is_archived']:
                return 0

            # Disallow archival of admins. Admin privileges should be unset
            # by two meta admins before.
            if any(persona[key] for key in ADMIN_KEYS):
                raise ArchiveError(n_("Cannot archive admins."))

            #
            # 2. Handle lastschrift
            #
            lastschrift = self.sql_select(
                rs, "cde.lastschrift", ("id", "revoked_at"), (persona_id,),
                "persona_id")
            if any(not ls['revoked_at'] for ls in lastschrift):
                raise ArchiveError(n_("Active lastschrift exists."))
            query = ("UPDATE cde.lastschrift"
                     " SET (amount, iban, account_owner, account_address)"
                     " = (%s, %s, %s, %s)"
                     " WHERE persona_id = %s"
                     " AND revoked_at < now() - interval '14 month'")
            if lastschrift:
                self.query_exec(rs, query, (0, "", "", "", persona_id))
            #
            # 3. Remove complicated attributes (membership, foto and password)
            #
            if persona['is_member']:
                code = self.change_membership_easy_mode(rs, persona_id, is_member=False)
                if not code:
                    raise ArchiveError(n_("Failed to revoke membership."))
            if persona['foto']:
                code = self.change_foto(rs, persona_id, foto=None)
                if not code:
                    raise ArchiveError(n_("Failed to remove foto."))
            # modified version of hash for 'secret' and thus
            # safe/unknown plaintext
            password_hash = (
                "$6$rounds=60000$uvCUTc5OULJF/kT5$CNYWFoGXgEwhrZ0nXmbw0jlWvqi/"
                "S6TDc1KJdzZzekFANha68XkgFFsw92Me8a2cVcK3TwSxsRPb91TLHE/si/")
            query = "UPDATE core.personas SET password_hash = %s WHERE id = %s"
            self.query_exec(rs, query, (password_hash, persona_id))
            #
            # 4. Strip all unnecessary attributes and mark as archived
            #
            update = {
                'id': persona_id,
                # 'password_hash' already adjusted
                'username': None,
                'is_active': False,
                'notes': note,  # Note on why the persona was archived.
                'is_meta_admin': False,
                'is_core_admin': False,
                'is_cde_admin': False,
                'is_finance_admin': False,
                'is_event_admin': False,
                'is_ml_admin': False,
                'is_assembly_admin': False,
                'is_cdelokal_admin': False,
                'is_auditor': False,
                # Do no touch the realms, to preserve integrity and
                # allow reactivation.
                # 'is_cde_realm'
                # 'is_event_realm'
                # 'is_ml_realm'
                # 'is_assembly_realm'
                # 'is_member' already adjusted
                'is_searchable': False,
                'is_archived': True,
                # 'is_purged' not relevant here
                # 'display_name' kept for later recognition
                # 'given_names' kept for later recognition
                # 'family_name' kept for later recognition
                'title': None,
                'name_supplement': None,
                # 'gender' kept for later recognition
                # 'birthday' kept for later recognition
                'telephone': None,
                'mobile': None,
                'address_supplement': None,
                'address': None,
                'postal_code': None,
                'location': None,
                'country': None,
                # 'birth_name' kept for later recognition
                'address_supplement2': None,
                'address2': None,
                'postal_code2': None,
                'location2': None,
                'country2': None,
                'weblink': None,
                'specialisation': None,
                'affiliation': None,
                'timeline': None,
                'interests': None,
                'free_form': None,
                'balance': 0 if persona['balance'] is not None else None,
                'decided_search': False,
                'trial_member': False,
                'bub_search': False,
                'paper_expuls': True,
                # 'foto' already adjusted
                # 'fulltext' is set automatically
            }
            self.set_persona(
                rs, update, generation=None, may_wait=False,
                change_note="Archivierung vorbereitet.",
                allow_specials=("archive", "username"))
            #
            # 5. Delete all sessions and quotas
            #
            self.sql_delete(rs, "core.sessions", (persona_id,), "persona_id")
            self.sql_delete(rs, "core.quota", (persona_id,), "persona_id")
            #
            # 6. Handle event realm
            #
            query = glue(
                "SELECT reg.persona_id, MAX(part_end) AS m",
                "FROM event.registrations as reg ",
                "JOIN event.events as event ON reg.event_id = event.id",
                "JOIN event.event_parts as parts ON parts.event_id = event.id",
                "WHERE reg.persona_id = %s"
                "GROUP BY persona_id")
            max_end = self.query_one(rs, query, (persona_id,))
            if max_end and max_end['m'] and max_end['m'] >= now().date():
                raise ArchiveError(n_("Involved in unfinished event."))
            self.sql_delete(rs, "event.orgas", (persona_id,), "persona_id")
            #
            # 7. Assembly realm is handled via assembly archival.
            #
            #
            # 8. Handle ml realm
            #
            self.sql_delete(rs, "ml.subscription_states", (persona_id,),
                            "persona_id")
            self.sql_delete(rs, "ml.subscription_addresses", (persona_id,),
                            "persona_id")
            # Make sure the users moderatored mls will still have moderators.
            # Retrieve moderated mailinglists.
            query = ("SELECT ARRAY_AGG(mailinglist_id) FROM ml.moderators"
                     " WHERE persona_id = %s GROUP BY persona_id")
            moderated_mailinglists = set(unwrap(self.query_one(
                rs, query, (persona_id,))) or [])
            self.sql_delete(rs, "ml.moderators", (persona_id,), "persona_id")
            if moderated_mailinglists:
                # Retrieve the mailinglists, that _still_ have moderators.
                query = ("SELECT ARRAY_AGG(DISTINCT mailinglist_id) as ml_ids"
                         " FROM ml.moderators WHERE mailinglist_id = ANY(%s)")
                ml_ids = set(unwrap(self.query_one(
                    rs, query, (moderated_mailinglists,))) or [])
                # Check the difference.
                unmodearated_mailinglists = moderated_mailinglists - ml_ids
                if unmodearated_mailinglists:
                    raise ArchiveError(
                        n_("Sole moderator of a mailinglist %(ml_ids)s."),
                        {'ml_ids': unmodearated_mailinglists})
            #
            # 9. Clear logs
            #
            self.sql_delete(rs, "core.log", (persona_id,), "persona_id")
            # finance log stays untouched to keep balance correct
            self.sql_delete(rs, "cde.log", (persona_id,), "persona_id")
            # past event log stays untouched since we keep past events
            # event log stays untouched since events have a separate life cycle
            # assembly log stays since assemblies have a separate life cycle
            self.sql_delete(rs, "ml.log", (persona_id,), "persona_id")
            #
            # 10. Create archival log entry
            #
            self.core_log(rs, const.CoreLogCodes.persona_archived, persona_id)
            #
            # 11. Clear changelog
            #
            query = glue(
                "SELECT id FROM core.changelog WHERE persona_id = %s",
                "ORDER BY generation DESC LIMIT 1")
            newest = self.query_one(rs, query, (persona_id,))
            if not newest:
                # TODO do we want to allow this?
                # This could happen if this call is wrapped in a Silencer.
                raise ArchiveError(n_("Cannot archive silently."))
            query = ("DELETE FROM core.changelog"
                     " WHERE persona_id = %s AND NOT id = %s")
            ret = self.query_exec(rs, query, (persona_id, newest['id']))
            #
            # 12. Finish
            #
            return ret

    @access(*REALM_ADMINS)
    def dearchive_persona(self, rs: RequestState, persona_id: int, new_username: str
                          ) -> DefaultReturnCode:
        """Return a persona from the attic to activity.

        This does nothing but flip the archiving bit and set a new username,
        which makes sure the resulting persona will pass validation.
        """
        persona_id = affirm(vtypes.ID, persona_id)
        new_username = affirm(vtypes.Email, new_username)
        with Atomizer(rs):
            if self.verify_existence(rs, new_username):
                raise ValueError(n_("User with this E-Mail exists already."))
            update = {
                'id': persona_id,
                'is_archived': False,
                'is_active': True,
                'username': new_username,
            }
            code = self.set_persona(
                rs, update, generation=None, may_wait=False,
                change_note="Benutzer aus dem Archiv wiederhergestellt.",
                allow_specials=("archive", "username"))
            self.core_log(rs, const.CoreLogCodes.persona_dearchived, persona_id)
        return code

    @access("core_admin")
    def purge_persona(self, rs: RequestState, persona_id: int) -> DefaultReturnCode:
        """Delete all infos about this persona.

        It has to be archived beforehand. Thus we do not have to
        remove a lot since archiving takes care of most of the stuff.

        However we do not entirely delete the entry since this would
        cause havock in other areas (like assemblies), we only
        anonymize the entry by removing all identifying information.
        """
        persona_id = affirm(vtypes.ID, persona_id)
        with Atomizer(rs):
            persona = unwrap(self.get_total_personas(rs, (persona_id,)))
            if not persona['is_archived']:
                raise RuntimeError(n_("Persona is not archived."))
            #
            # 1. Zap information
            #
            update = {
                'id': persona_id,
                'display_name': "N.",
                'given_names': "N.",
                'family_name': "N.",
                'birthday': datetime.date.min,
                'birth_name': None,
                'gender': const.Genders.not_specified,
                'is_cde_realm': True,
                'is_event_realm': True,
                'is_ml_realm': True,
                'is_assembly_realm': True,
                'is_purged': True,
            }
            ret = self.set_persona(
                rs, update, generation=None, may_wait=False,
                change_note="Benutzer gelöscht.",
                allow_specials=("admins", "username", "purge"))
            #
            # 2. Remove past event data.
            #
            self.sql_delete(
                rs, "past_event.participants", (persona_id,), "persona_id")
            #
            # 3. Clear changelog
            #
            query = glue(
                "SELECT id FROM core.changelog WHERE persona_id = %s",
                "ORDER BY generation DESC LIMIT 1")
            newest = self.query_one(rs, query, (persona_id,))
            if not newest:
                # TODO allow this?
                raise ArchiveError(n_("Cannot purge silently."))
            query = glue(
                "DELETE FROM core.changelog",
                "WHERE persona_id = %s AND NOT id = %s")
            ret *= self.query_exec(rs, query, (persona_id, newest['id']))
            #
            # 4. Finish
            #
            self.core_log(rs, const.CoreLogCodes.persona_purged, persona_id)
            return ret

    @access("persona")
    def change_username(self, rs: RequestState, persona_id: int,
                        new_username: str, password: Optional[str]
                        ) -> Tuple[bool, str]:
        """Since usernames are used for login, this needs a bit of care.

        :returns: The bool signals whether the change was successful, the str
            is an error message or the new username on success.
        """
        persona_id = affirm(vtypes.ID, persona_id)
        new_username = affirm(vtypes.Email, new_username)
        password = affirm_optional(str, password)
        with Atomizer(rs):
            if self.verify_existence(rs, new_username):
                # abort if there is already an account with this address
                return False, n_("Name collision.")
            authorized = False
            if self.is_relative_admin(rs, persona_id):
                authorized = True
            elif password:
                if self.verify_persona_password(rs, password, persona_id):
                    authorized = True
            if authorized:
                new = {
                    'id': persona_id,
                    'username': new_username,
                }
                change_note = "E-Mail-Adresse geändert."
                if self.set_persona(
                        rs, new, change_note=change_note, may_wait=False,
                        allow_specials=("username",)):
                    self.core_log(
                        rs, const.CoreLogCodes.username_change, persona_id,
                        change_note=new_username)
                    return True, new_username
        return False, n_("Failed.")

    @access("persona")
    def foto_usage(self, rs: RequestState, foto: str) -> int:
        """Retrieve usage number for a specific foto.

        So we know when a foto is up for garbage collection."""
        foto = affirm(str, foto)
        query = "SELECT COUNT(*) AS num FROM core.personas WHERE foto = %s"
        return unwrap(self.query_one(rs, query, (foto,))) or 0

    @access("persona")
    def get_personas(self, rs: RequestState, persona_ids: Collection[int]
                     ) -> CdEDBObjectMap:
        """Acquire data sets for specified ids."""
        persona_ids = affirm_set(vtypes.ID, persona_ids)
        return self.retrieve_personas(rs, persona_ids, columns=PERSONA_CORE_FIELDS)

    class _GetPersonaProtocol(Protocol):
        # TODO: `persona_id` is actually not optional, but it produces a lot of errors.
        def __call__(self, rs: RequestState, persona_id: Optional[int]
                     ) -> CdEDBObject: ...
    get_persona: _GetPersonaProtocol = singularize(
        get_personas, "persona_ids", "persona_id")

    @access("event", "droid_quick_partial_export")
    def get_event_users(self, rs: RequestState, persona_ids: Collection[int],
                        event_id: int = None) -> CdEDBObjectMap:
        """Get an event view on some data sets.

        This is allowed for admins and for yourself in any case. Orgas can also
        query users registered for one of their events; other event users can
        query participants of events they participate themselves.

        :param event_id: allows all users which are registered to this event
            to query for other participants of the same event by their ids.
        """
        persona_ids = affirm_set(vtypes.ID, persona_ids)
        event_id = affirm_optional(vtypes.ID, event_id)
        ret = self.retrieve_personas(rs, persona_ids, columns=PERSONA_EVENT_FIELDS)
        # The event user view on a cde user contains lots of personal
        # data. So we require the requesting user to be orga (to get access to
        # all event users who are related to their event) or 'participant'
        # of the requested event (to get access to all event users who are also
        # 'participant' at the same event).
        #
        # This is a bit of a transgression since we access the event
        # schema from the core backend, but we go for security instead of
        # correctness here.
        if event_id:
            orga = ("SELECT event_id FROM event.orgas WHERE persona_id = %s"
                    " AND event_id = %s")
            is_orga = bool(
                self.query_all(rs, orga, (rs.user.persona_id, event_id)))
        else:
            is_orga = False
        if (persona_ids != {rs.user.persona_id}
                and not (rs.user.roles
                         & {"event_admin", "cde_admin", "core_admin",
                            "droid_quick_partial_export"})):
            query = """
                SELECT DISTINCT
                    regs.id, regs.persona_id
                FROM
                    event.registrations AS regs
                    LEFT OUTER JOIN
                        event.registration_parts AS rparts
                    ON rparts.registration_id = regs.id
                WHERE
                    {conditions}"""
            conditions = ["regs.event_id = %s"]
            params: List[Any] = [event_id]
            if not is_orga:
                conditions.append("rparts.status = %s")
                params.append(const.RegistrationPartStati.participant)
            query = query.format(conditions=' AND '.join(conditions))
            data = self.query_all(rs, query, params)
            all_users_inscope = set(e['persona_id'] for e in data)
            same_event = set(ret) <= all_users_inscope
            if not (same_event and (is_orga or
                                    rs.user.persona_id in all_users_inscope)):
                raise PrivilegeError(n_("Access to persona data inhibited."))
        if any(not e['is_event_realm'] for e in ret.values()):
            raise RuntimeError(n_("Not an event user."))
        return ret

    class _GetEventUserProtocol(Protocol):
        # `persona_id` is actually not optional, but it produces a lot of errors.
        def __call__(self, rs: RequestState, persona_id: Optional[int],
                     event_id: int = None) -> CdEDBObject: ...
    get_event_user: _GetEventUserProtocol = singularize(
        get_event_users, "persona_ids", "persona_id")

    @overload
    def quota(self, rs: RequestState, *, ids: Collection[int]) -> int: ...

    @overload
    def quota(self, rs: RequestState, *, num: int) -> int: ...

    @overload
    def quota(self, rs: RequestState) -> int: ...

    @internal
    @access("persona")
    def quota(self, rs: RequestState, *, ids: Collection[int] = None,
              num: int = None) -> int:
        """Log quota restricted accesses. Return new total.

        This can optionally take either a list of ids or simply a number of
        restricted actions. Just return the total if no parameter was provided.

        A restricted action can be either:
            * Accessing the cde profile of another user.
            * A member search.

        We either insert the number of restricted actions into the quota table
        or add them if an entry already exists, as entries are unique across
        persona_id and date.

        Beware that this function can optionally be called in an atomized setting.
        If this is the case, the quota is not actually raised by the offending query,
        but access is blocked nonetheless. Otherwise, a value exceeding the quota limit
        is saved into the database, which means that actions that should still be
        possible need to be exempt in the check_quota function.

        :returns: Return the number of restricted actions the user has
            performed today including the ones given with this call, if any.
        """
        if ids is not None and num is not None:
            raise ValueError(n_("May not provide more than one input."))
        access_hash: Optional[str] = None
        if ids is not None:
            ids = affirm_set(vtypes.ID, ids or set()) - {rs.user.persona_id}
            num = len(ids)
            access_hash = get_hash(str(xsorted(ids)).encode())
        else:
            num = affirm(vtypes.NonNegativeInt, num or 0)

        persona_id = rs.user.persona_id
        now_date = now().date()

        query = ("SELECT last_access_hash, queries FROM core.quota"
                 " WHERE persona_id = %s AND qdate = %s")
        data = self.query_one(rs, query, (persona_id, now_date))
        # If there was a previous access and the previous access was the same as this
        # one, don't count it. Instead return the previous count of queries.
        if data is not None and data["last_access_hash"] is not None:
            if data["last_access_hash"] == access_hash:
                return data["queries"]

        query = ("INSERT INTO core.quota (queries, persona_id, qdate, last_access_hash)"
                 " VALUES (%s, %s, %s, %s) ON CONFLICT (persona_id, qdate) DO"
                 " UPDATE SET queries = core.quota.queries + EXCLUDED.queries,"
                 " last_access_hash = EXCLUDED.last_access_hash"
                 " RETURNING core.quota.queries")
        params = (num, persona_id, now_date, access_hash)
        return unwrap(self.query_one(rs, query, params)) or 0

    @overload
    def check_quota(self, rs: RequestState, *, ids: Collection[int]) -> bool: ...

    @overload
    def check_quota(self, rs: RequestState, *, num: int) -> bool: ...

    @overload
    def check_quota(self, rs: RequestState) -> bool: ...

    @internal
    @access("persona")
    def check_quota(self, rs: RequestState, *, ids: Collection[int] = None,
                    num: int = None) -> bool:
        """Check whether the quota was exceeded today.

        Even if quota has been exceeded, never block access to own profile.
        """
        # Validation is done inside.
        if num is None and ids is not None and set(ids) == {rs.user.persona_id}:
            return False
        quota = self.quota(rs, ids=ids, num=num)  # type: ignore
        return (quota > self.conf["QUOTA_VIEWS_PER_DAY"]
                and not {"cde_admin", "core_admin"} & rs.user.roles)

    @access("cde")
    def get_cde_users(self, rs: RequestState, persona_ids: Collection[int]
                      ) -> CdEDBObjectMap:
        """Get an cde view on some data sets."""
        persona_ids = affirm_set(vtypes.ID, persona_ids)
        with Atomizer(rs):
            if self.check_quota(rs, ids=persona_ids):
                raise QuotaException(n_("Too many queries."))
            ret = self.retrieve_personas(rs, persona_ids, columns=PERSONA_CDE_FIELDS)
            if any(not e['is_cde_realm'] for e in ret.values()):
                raise RuntimeError(n_("Not a CdE user."))
            if (not {"cde_admin", "core_admin"} & rs.user.roles
                    and ("searchable" not in rs.user.roles
                         and any((e['id'] != rs.user.persona_id
                                  and not e['is_searchable'])
                                 for e in ret.values()))):
                raise RuntimeError(n_("Improper access to member data."))
        return ret

    get_cde_user: _GetPersonaProtocol = singularize(
        get_cde_users, "persona_ids", "persona_id")

    @access("ml")
    def get_ml_users(self, rs: RequestState, persona_ids: Collection[int]
                     ) -> CdEDBObjectMap:
        """Get an ml view on some data sets."""
        persona_ids = affirm_set(vtypes.ID, persona_ids)
        ret = self.retrieve_personas(rs, persona_ids, columns=PERSONA_ML_FIELDS)
        if any(not e['is_ml_realm'] for e in ret.values()):
            raise RuntimeError(n_("Not an ml user."))
        return ret
    get_ml_user: _GetPersonaProtocol = singularize(
        get_ml_users, "persona_ids", "persona_id")

    @access("assembly")
    def get_assembly_users(self, rs: RequestState, persona_ids: Collection[int]
                           ) -> CdEDBObjectMap:
        """Get an assembly view on some data sets."""
        persona_ids = affirm_set(vtypes.ID, persona_ids)
        ret = self.retrieve_personas(rs, persona_ids, columns=PERSONA_ASSEMBLY_FIELDS)
        if any(not e['is_assembly_realm'] for e in ret.values()):
            raise RuntimeError(n_("Not an assembly user."))
        return ret
    get_assembly_user: _GetPersonaProtocol = singularize(
        get_assembly_users, "persona_ids", "persona_id")

    @access("persona")
    def get_total_personas(self, rs: RequestState, persona_ids: Collection[int]
                           ) -> CdEDBObjectMap:
        """Acquire data sets for specified ids.

        This includes all attributes regardless of which realm they
        pertain to.
        """
        persona_ids = affirm_set(vtypes.ID, persona_ids)
        if (persona_ids != {rs.user.persona_id} and not self.is_admin(rs)
                and any(not self.is_relative_admin(rs, anid, allow_meta_admin=True)
                        for anid in persona_ids)):
            raise PrivilegeError(n_("Must be privileged."))
        return self.retrieve_personas(rs, persona_ids, columns=PERSONA_ALL_FIELDS)
    get_total_persona: _GetPersonaProtocol = singularize(
        get_total_personas, "persona_ids", "persona_id")

    @access(*REALM_ADMINS)
    def create_persona(self, rs: RequestState, data: CdEDBObject,
                       submitted_by: int = None) -> DefaultReturnCode:
        """Instantiate a new data set.

        This does the house-keeping and inserts the corresponding entry in
        the changelog.

        :param submitted_by: Allow to override the submitter for genesis.
        :returns: The id of the newly created persona.
        """
        data = affirm(vtypes.Persona, data, creation=True)
        submitted_by = affirm_optional(vtypes.ID, submitted_by)
        # zap any admin attempts
        data.update({'is_archived': False, 'is_purged': False})
        data.update({k: False for k in ADMIN_KEYS})
        # Check if admin has rights to create the user in its realms
        if not any(admin <= rs.user.roles
                   for admin in privilege_tier(extract_roles(data),
                                               conjunctive=True)):
            raise PrivilegeError(n_("Unable to create this sort of persona."))
        # modified version of hash for 'secret' and thus safe/unknown plaintext
        data['password_hash'] = (
            "$6$rounds=60000$uvCUTc5OULJF/kT5$CNYWFoGXgEwhrZ0nXmbw0jlWvqi/"
            "S6TDc1KJdzZzekFANha68XkgFFsw92Me8a2cVcK3TwSxsRPb91TLHE/si/")
        # add balance for cde users
        if data.get('is_cde_realm') and 'balance' not in data:
            data['balance'] = decimal.Decimal(0)
        fulltext_input = copy.deepcopy(data)
        fulltext_input['id'] = None
        data['fulltext'] = self.create_fulltext(fulltext_input)
        with Atomizer(rs):
            new_id = self.sql_insert(rs, "core.personas", data)
            data.update({
                "submitted_by": submitted_by or rs.user.persona_id,
                "generation": 1,
                "code": const.MemberChangeStati.committed,
                "persona_id": new_id,
                "change_note": "Account erstellt.",
            })
            # remove unlogged attributes
            del data['password_hash']
            del data['fulltext']
            self.sql_insert(rs, "core.changelog", data)
            self.core_log(rs, const.CoreLogCodes.persona_creation, new_id)
        return new_id

    @access("anonymous")
    def login(self, rs: RequestState, username: str, password: str,
              ip: str) -> Optional[str]:
        """Create a new session.

        This invalidates all existing sessions for this persona. Sessions
        are bound to an IP-address, for bookkeeping purposes.

        In case of successful login, this updates the request state with a
        new user object and escalates the database connection to reflect the
        non-anonymous access.

        :returns: the session-key for the new session
        """
        username = affirm(vtypes.PrintableASCII, username)
        password = affirm(str, password)
        ip = affirm(vtypes.PrintableASCII, ip)
        # note the lower-casing for email addresses
        query = ("SELECT id, is_meta_admin, is_core_admin FROM core.personas"
                 " WHERE username = lower(%s) AND is_active = True")
        data = self.query_one(rs, query, (username,))
        if not data or (
                not self.conf["CDEDB_OFFLINE_DEPLOYMENT"]
                and not self.verify_persona_password(rs, password, data["id"])):
            # log message to be picked up by fail2ban
            self.logger.warning(f"CdEDB login failure from {ip} for {username}")
            return None
        if self.conf["LOCKDOWN"] and not (data['is_meta_admin']
                                          or data['is_core_admin']):
            # Short circuit in case of lockdown
            return None
        sessionkey = token_hex()

        with Atomizer(rs):
            # Invalidate expired sessions, but keep other around.
            timestamp = now()
            ctime_cutoff = timestamp - self.conf["SESSION_LIFESPAN"]
            atime_cutoff = timestamp - self.conf["SESSION_TIMEOUT"]
            query = ("UPDATE core.sessions SET is_active = False"
                     " WHERE persona_id = %s AND is_active = True"
                     " AND (ctime < %s OR atime < %s) ")
            self.query_exec(rs, query, (data["id"], ctime_cutoff, atime_cutoff))
            query = ("INSERT INTO core.sessions (persona_id, ip, sessionkey)"
                     " VALUES (%s, %s, %s)")
            self.query_exec(rs, query, (data["id"], ip, sessionkey))

            # Terminate oldest sessions if we are over the allowed limit.
            query = ("SELECT id FROM core.sessions"
                     " WHERE persona_id = %s AND is_active = True"
                     " ORDER BY atime DESC OFFSET %s")
            old_sessions = self.query_all(
                rs, query, (data["id"], self.conf["MAX_ACTIVE_SESSIONS"]))
            if old_sessions:
                query = ("UPDATE core.sessions SET is_active = FALSE"
                         " WHERE id = ANY(%s)")
                self.query_exec(rs, query, ([e["id"] for e in old_sessions],))

        # Escalate db privilege role in case of successful login.
        # This will not be deescalated.
        if rs.conn.is_contaminated:
            raise RuntimeError(n_("Atomized – impossible to escalate."))

        # TODO: This is needed because of an implementation detail of the login in the
        #  frontend. Namely wanting to check consent decision status for cde users.
        #  Maybe rework this somehow.
        is_cde = unwrap(self.sql_select_one(rs, "core.personas",
                                            ("is_cde_realm",), data["id"]))
        if is_cde:
            rs.conn = self.connpool['cdb_member']
        else:
            rs.conn = self.connpool['cdb_persona']
        # Necessary to keep the mechanics happy.
        rs._conn = rs.conn  # pylint: disable=protected-access

        # Get more information about user (for immediate use in frontend)
        data = self.sql_select_one(rs, "core.personas",
                                   PERSONA_CORE_FIELDS, data["id"])
        if data is None:
            raise RuntimeError(n_("Impossible."))
        vals = {k: data[k] for k in (
            'username', 'given_names', 'display_name', 'family_name')}
        vals['persona_id'] = data['id']
        rs.user = User(roles=extract_roles(data), **vals)

        return sessionkey

    @access("persona")
    def logout(self, rs: RequestState, this_session: bool = True,
               other_sessions: bool = False) -> DefaultReturnCode:
        """Invalidate some sessions, depending on the parameters."""
        this_session = affirm(bool, this_session)
        other_sessions = affirm(bool, other_sessions)
        query = "UPDATE core.sessions SET is_active = False, atime = now()"
        constraints = ["persona_id = %s", "is_active = True"]
        params: List[Any] = [rs.user.persona_id]
        if not this_session and not other_sessions:
            return 0
        elif not other_sessions:
            constraints.append("sessionkey = %s")
            params.append(rs.sessionkey)
        elif not this_session:
            constraints.append("sessionkey != %s")
            params.append(rs.sessionkey)
        query += " WHERE " + " AND ".join(constraints)
        return self.query_exec(rs, query, params)

    @access("persona")
    def count_active_sessions(self, rs: RequestState) -> int:
        """Retrieve number of currently active sessions"""
        query = ("SELECT COUNT(*) FROM core.sessions"
                 " WHERE is_active = True AND persona_id = %s")
        count = unwrap(self.query_one(rs, query, (rs.user.persona_id,))) or 0
        return count

    @access("core_admin")
    def deactivate_old_sessions(self, rs: RequestState) -> DefaultReturnCode:
        """Deactivate old leftover sessions."""
        query = ("UPDATE core.sessions SET is_active = False"
                 " WHERE is_active = True AND atime < now() - INTERVAL '30 days'")
        return self.query_exec(rs, query, ())

    @access("core_admin")
    def clean_session_log(self, rs: RequestState) -> DefaultReturnCode:
        """Delete old entries from the sessionlog."""
        query = ("DELETE FROM core.sessions WHERE is_active = False"
                 " AND atime < now() - INTERVAL '30 days'"
                 " AND (persona_id, atime) NOT IN"
                 " (SELECT persona_id, MAX(atime) AS atime FROM core.sessions"
                 "  WHERE is_active = False GROUP BY persona_id)")

        return self.query_exec(rs, query, ())

    @access("persona")
    def verify_ids(self, rs: RequestState, persona_ids: Collection[int],
                   is_archived: bool = None) -> bool:
        """Check that persona ids do exist.

        :param is_archived: If given, check the given archival status.
        """
        persona_ids = affirm_set(vtypes.ID, persona_ids)
        is_archived = affirm_optional(bool, is_archived)
        if persona_ids == {rs.user.persona_id}:
            return True
        query = "SELECT COUNT(*) AS num FROM core.personas"
        constraints: List[str] = ["id = ANY(%s)"]
        params: List[Any] = [persona_ids]
        if is_archived is not None:
            constraints.append("is_archived = %s")
            params.append(is_archived)

        if constraints:
            query += " WHERE " + " AND ".join(constraints)
        num = unwrap(self.query_one(rs, query, params))
        return num == len(persona_ids)

    class _VerifyIDProtocol(Protocol):
        def __call__(self, rs: RequestState, anid: int,
                     is_archived: bool = None) -> bool: ...
    verify_id: _VerifyIDProtocol = singularize(
        verify_ids, "persona_ids", "persona_id", passthrough=True)

    @internal
    @access("anonymous")
    def get_roles_multi(self, rs: RequestState, persona_ids: Collection[int],
                        introspection_only: bool = False
                        ) -> Dict[Optional[int], Set[Role]]:
        """Resolve ids into roles.

        Returns an empty role set for inactive users."""
        if set(persona_ids) == {rs.user.persona_id}:
            return {rs.user.persona_id: rs.user.roles}
        bits = PERSONA_STATUS_FIELDS + ("id",)
        data = self.sql_select(rs, "core.personas", bits, persona_ids)
        return {d['id']: extract_roles(d, introspection_only) for d in data}

    class _GetRolesSingleProtocol(Protocol):
        def __call__(self, rs: RequestState, persona_id: Optional[int],
                     introspection_only: bool = False) -> Set[Role]: ...
    get_roles_single: _GetRolesSingleProtocol = singularize(get_roles_multi)

    @access("persona")
    def verify_personas(self, rs: RequestState, persona_ids: Collection[int],
                        required_roles: Collection[Role] = None,
                        allowed_roles: Collection[Role] = None,
                        introspection_only: bool = True) -> bool:
        """Check whether certain ids map to actual (active) personas.

        Note that this will return True for an empty set of ids.

        :param required_roles: If given, check that all personas have these roles.
        :param allowed_roles: If given, check that all personas roles are a subset of
            these.
        """
        persona_ids = affirm_set(vtypes.ID, persona_ids)
        required_roles = required_roles or tuple()
        required_roles = affirm_set(str, required_roles)
        allowed_roles = allowed_roles or ALL_ROLES
        allowed_roles = affirm_set(str, allowed_roles)
        # add always allowed roles for personas
        allowed_roles |= {"persona", "anonymous"}
        roles = self.get_roles_multi(rs, persona_ids, introspection_only)
        return (len(roles) == len(persona_ids)
            and all(value >= required_roles for value in roles.values())
            and all(allowed_roles >= value for value in roles.values()))

    class _VerifyPersonaProtocol(Protocol):
        def __call__(self, rs: RequestState, anid: int,
                     required_roles: Collection[Role] = None,
                     allowed_roles: Collection[Role] = None,
                     introspection_only: bool = True) -> bool: ...
    verify_persona: _VerifyPersonaProtocol = singularize(
        verify_personas, "persona_ids", "persona_id", passthrough=True)

    @access("anonymous")
    def genesis_set_attachment(self, rs: RequestState, attachment: bytes
                               ) -> str:
        """Store a file for genesis usage. Returns the file hash."""
        attachment = affirm(vtypes.PDFFile, attachment, file_storage=False)
        myhash = get_hash(attachment)
        path = self.genesis_attachment_dir / myhash
        if not path.exists():
            with open(path, 'wb') as f:
                f.write(attachment)
        return myhash

    @access("anonymous")
    def genesis_check_attachment(self, rs: RequestState, attachment_hash: str
                                 ) -> bool:
        """Check whether a genesis attachment with the given hash is available.

        Contrary to `genesis_get_attachment` this does not retrieve it's
        content.
        """
        attachment_hash = affirm(str, attachment_hash)
        path = self.genesis_attachment_dir / attachment_hash
        return path.is_file()

    @access(*REALM_ADMINS)
    def genesis_get_attachment(self, rs: RequestState, attachment_hash: str
                               ) -> Optional[bytes]:
        """Retrieve a stored genesis attachment."""
        attachment_hash = affirm(str, attachment_hash)
        path = self.genesis_attachment_dir / attachment_hash
        if path.is_file():
            with open(path, 'rb') as f:
                return f.read()
        return None

    @internal
    @access("core_admin")
    def genesis_attachment_usage(self, rs: RequestState,
                                 attachment_hash: str) -> bool:
        """Check whether a genesis attachment is still referenced in a case."""
        attachment_hash = affirm(vtypes.RestrictiveIdentifier, attachment_hash)
        query = "SELECT COUNT(*) FROM core.genesis_cases WHERE attachment_hash = %s"
        return bool(unwrap(self.query_one(rs, query, (attachment_hash,))))

    @access("core_admin")
    def genesis_forget_attachments(self, rs: RequestState) -> int:
        """Delete genesis attachments that are no longer in use."""
        ret = 0
        for f in self.genesis_attachment_dir.iterdir():
            if f.is_file() and not self.genesis_attachment_usage(rs, f.name):
                f.unlink()
                ret += 1
        return ret

    @access("anonymous")
    def verify_existence(self, rs: RequestState, email: str,
                         include_genesis: bool = True) -> bool:
        """Check wether a certain email belongs to any persona."""
        email = affirm(vtypes.Email, email)
        query = "SELECT COUNT(*) AS num FROM core.personas WHERE username = %s"
        num = unwrap(self.query_one(rs, query, (email,))) or 0
        if include_genesis:
            query = glue("SELECT COUNT(*) AS num FROM core.genesis_cases",
                         "WHERE username = %s AND case_status = ANY(%s)")
            # This should be all stati which are not final.
            stati = (const.GenesisStati.unconfirmed,
                     const.GenesisStati.to_review,
                     const.GenesisStati.approved)  # approved is a temporary state.
            num += unwrap(self.query_one(rs, query, (email, stati))) or 0
        return bool(num)

    RESET_COOKIE_PAYLOAD = "X"

    def _generate_reset_cookie(
            self, rs: RequestState, persona_id: int, salt: str,
            timeout: datetime.timedelta = datetime.timedelta(seconds=60)
    ) -> str:
        """Create a cookie which authorizes a specific reset action.

        The cookie depends on the inputs as well as a server side secret.
        """
        password_hash = unwrap(self.sql_select_one(
            rs, "core.personas", ("password_hash",), persona_id))
        if password_hash is None:
            # A personas password hash cannot be empty.
            raise ValueError(n_("Persona does not exist."))

        if not self.is_admin(rs) and "meta_admin" not in rs.user.roles:
            roles = self.get_roles_single(rs, persona_id)
            if any("admin" in role for role in roles):
                raise PrivilegeError(n_("Preventing reset of admin."))

        # This defines a specific account/password combination as purpose
        cookie = encode_parameter(
            salt, str(persona_id), password_hash,
            self.RESET_COOKIE_PAYLOAD, persona_id=None, timeout=timeout)
        return cookie

    # # This should work but Literal seems to be broken.
    # # https://github.com/python/mypy/issues/7399
    # if TYPE_CHECKING:
    #     from typing import Literal
    #     ret_type = Union[Tuple[Literal[False], str],
    #                      Tuple[Literal[True], None]]
    # else:
    #     ret_type = Tuple[bool, Optional[str]]
    ret_type = Tuple[bool, Optional[str]]

    def _verify_reset_cookie(self, rs: RequestState, persona_id: int, salt: str,
                             cookie: str) -> ret_type:  # pylint: disable=undefined-variable
        """Check a provided cookie for correctness.

        :returns: The bool signals success, the str is an error message or
            None if successful.
        """
        password_hash = unwrap(self.sql_select_one(
            rs, "core.personas", ("password_hash",), persona_id))
        if password_hash is None:
            # A personas password hash cannot be empty.
            raise ValueError(n_("Persona does not exist."))
        timeout, msg = decode_parameter(
            salt, str(persona_id), password_hash, cookie, persona_id=None)
        if msg is None:
            if timeout:
                return False, n_("Link expired.")
            else:
                return False, n_("Link invalid or already used.")
        if msg != self.RESET_COOKIE_PAYLOAD:
            return False, n_("Link invalid or already used.")
        return True, None

    def modify_password(self, rs: RequestState, new_password: str,
                        old_password: str = None, reset_cookie: str = None,
                        persona_id: int = None) -> Tuple[bool, str]:
        """Helper for manipulating password entries.

        The persona_id parameter is only for the password reset case. We
        intentionally only allow to change the own password.

        An authorization must be provided, either by ``old_password`` or
        ``reset_cookie``.

        This escalates database connection privileges in the case of a
        password reset (which is by its nature anonymous).

        :param persona_id: Must be provided only in case of reset.
        :returns: The ``bool`` indicates success and the ``str`` is
          either the new password or an error message.
        """
        if persona_id and not reset_cookie:
            return False, n_("Selecting persona allowed for reset only.")
        persona_id = persona_id or rs.user.persona_id
        if not persona_id:
            return False, n_("Could not determine persona to reset.")
        if not old_password and not reset_cookie:
            return False, n_("No authorization provided.")
        if old_password:
            if not self.verify_persona_password(rs, old_password, persona_id):
                return False, n_("Password verification failed.")
        if reset_cookie:
            success, msg = self.verify_reset_cookie(
                rs, persona_id, reset_cookie)
            if not success:
                return False, msg  # type: ignore
        if not new_password:
            return False, n_("No new password provided.")
        _, errs = inspect(vtypes.PasswordStrength, new_password)
        if errs:
            return False, n_("Password too weak.")
        # escalate db privilege role in case of resetting passwords
        orig_conn = None
        try:
            if reset_cookie and "persona" not in rs.user.roles:
                if rs.conn.is_contaminated:
                    raise RuntimeError(
                        n_("Atomized – impossible to escalate."))
                orig_conn = rs.conn
                rs.conn = self.connpool['cdb_persona']
            # do not use set_persona since it doesn't operate on password
            # hashes by design
            query = "UPDATE core.personas SET password_hash = %s WHERE id = %s"
            with rs.conn as conn:
                with conn.cursor() as cur:
                    self.execute_db_query(
                        cur, query,
                        (self.encrypt_password(new_password), persona_id))
                    ret = cur.rowcount
        finally:
            # deescalate
            if orig_conn:
                rs.conn = orig_conn
        return ret, new_password

    @access("persona")
    def change_password(self, rs: RequestState, old_password: str,
                        new_password: str) -> Tuple[bool, str]:
        """
        :returns: see :py:meth:`modify_password`
        """
        old_password = affirm(str, old_password)
        new_password = affirm(str, new_password)
        with Atomizer(rs):
            ret = self.modify_password(rs, new_password, old_password=old_password)
            self.core_log(rs, const.CoreLogCodes.password_change,
                          rs.user.persona_id)
        return ret

    @access("anonymous")
    def check_password_strength(
        self, rs: RequestState, password: str, *,
        email: str = None, persona_id: int = None, argname: str = None
    ) -> Tuple[Optional[vtypes.PasswordStrength], List[Error]]:
        """Check the password strength using some additional userdate.

        This escalates database connection privileges in the case of an
        anonymous request, that is for a password reset.
        """
        password = affirm(str, password)
        email = affirm_optional(str, email)
        persona_id = affirm_optional(vtypes.ID, persona_id)
        argname = affirm_optional(str, argname)

        if email is None and persona_id is None:
            raise ValueError(n_("No input provided."))
        elif email and persona_id:
            raise ValueError(n_("More than one input provided."))
        if email:
            persona_id = unwrap(self.sql_select_one(
                rs, "core.personas", ("id",), email, entity_key="username"))
        assert persona_id is not None

        columns_of_interest = [
            *ADMIN_KEYS, "username", "given_names", "family_name", "display_name",
            "title", "name_supplement", "birthday",
        ]

        # escalate db privilege role in case of resetting passwords
        orig_conn = None
        try:
            if "persona" not in rs.user.roles:
                if rs.conn.is_contaminated:
                    raise RuntimeError(
                        n_("Atomized – impossible to escalate."))
                orig_conn = rs.conn
                rs.conn = self.connpool['cdb_persona']
            persona = self.sql_select_one(
                rs, "core.personas", columns_of_interest, persona_id)
            if persona is None:
                raise ValueError(n_("Persona does not exist."))
        finally:
            # deescalate
            if orig_conn:
                rs.conn = orig_conn

        admin = any(persona[admin] for admin in ADMIN_KEYS)
        inputs = (persona['username'].split('@') +
                  persona['given_names'].replace('-', ' ').split() +
                  persona['family_name'].replace('-', ' ').split() +
                  persona['display_name'].replace('-', ' ').split())
        if persona['title']:
            inputs.extend(persona['title'].replace('-', ' ').split())
        if persona['name_supplement']:
            inputs.extend(persona['name_supplement'].replace('-', ' ').split())
        if persona['birthday']:
            inputs.extend(persona['birthday'].isoformat().split('-'))

        password, errs = inspect(vtypes.PasswordStrength, password, argname=argname,
                                 admin=admin, inputs=inputs)

        return password, errs

    @access("anonymous")
    def make_reset_cookie(self, rs: RequestState, email: str,
                          timeout: datetime.timedelta = datetime.timedelta(
                              seconds=60)) -> Tuple[bool, str]:
        """Perform preparation for a recovery.

        This generates a reset cookie which can be used in a second step
        to actually reset the password. To reset the password for a
        privileged account you need to have privileges yourself.

        :returns: The ``bool`` indicates success and the ``str`` is
          either the reset cookie or an error message.
        """
        timeout = timeout or self.conf["PARAMETER_TIMEOUT"]
        email = affirm(vtypes.Email, email)
        data = self.sql_select_one(rs, "core.personas", ("id", "is_active"),
                                   email, entity_key="username")
        if not data:
            return False, n_("Nonexistent user.")
        if not data['is_active']:
            return False, n_("Inactive user.")
        with Atomizer(rs):
            ret = self.generate_reset_cookie(rs, data['id'], timeout=timeout)
            self.core_log(rs, const.CoreLogCodes.password_reset_cookie, data['id'])
        return True, ret

    @access("anonymous")
    def reset_password(self, rs: RequestState, email: str, new_password: str,
                       cookie: str) -> Tuple[bool, str]:
        """Perform a recovery.

        Authorization is guaranteed by the cookie.

        :returns: see :py:meth:`modify_password`
        """
        email = affirm(vtypes.Email, email)
        new_password = affirm(str, new_password)
        cookie = affirm(str, cookie)
        data = self.sql_select_one(rs, "core.personas", ("id",), email,
                                   entity_key="username")
        if not data:
            return False, n_("Nonexistent user.")
        if self.conf["LOCKDOWN"]:
            return False, n_("Lockdown active.")
        persona_id = unwrap(data)
        success, msg = self.modify_password(
            rs, new_password, reset_cookie=cookie, persona_id=persona_id)
        if success:
            # Since they should usually be called inside an atomized context, logs
            # demand an Atomizer by default. However, due to privilege escalation inside
            # modify_password, this does not work and relax that claim.
            self.core_log(rs, const.CoreLogCodes.password_reset, persona_id,
                          atomized=False)
        return success, msg

    @access("anonymous")
    def genesis_request(self, rs: RequestState, data: CdEDBObject
                        ) -> Optional[DefaultReturnCode]:
        """Log a request for a new account.

        This is the initial entry point for such a request.

        :returns: id of the new request or None if the username is already
          taken
        """
        data = affirm(vtypes.GenesisCase, data, creation=True)

        if self.verify_existence(rs, data['username']):
            return None
        if self.conf["LOCKDOWN"] and not self.is_admin(rs):
            return None
        data['case_status'] = const.GenesisStati.unconfirmed
        with Atomizer(rs):
            ret = self.sql_insert(rs, "core.genesis_cases", data)
            self.core_log(rs, const.CoreLogCodes.genesis_request, persona_id=None,
                          change_note=data['username'])
        return ret

    @access(*REALM_ADMINS)
    def delete_genesis_case_blockers(self, rs: RequestState,
                                     case_id: int) -> DeletionBlockers:
        """Determine what keeps a genesis case from being deleted.

        Possible blockers:

        * unconfirmed: A genesis case with status unconfirmed may only be
                       deleted after the timeout period has passed.
        * case_status: A genesis case may not be deleted if it has one of the
                       following stati: to_review, approved.

        :return: List of blockers, separated by type. The values of the dict
            are the ids of the blockers.
        """

        case_id = affirm(vtypes.ID, case_id)
        blockers: DeletionBlockers = {}

        case = self.genesis_get_case(rs, case_id)
        if (case["case_status"] == const.GenesisStati.unconfirmed and
                now() < case["ctime"] + self.conf["PARAMETER_TIMEOUT"]):
            blockers["unconfirmed"] = [case_id]
        if case["case_status"] in {const.GenesisStati.to_review,
                                   const.GenesisStati.approved}:
            blockers["case_status"] = [case["case_status"]]

        return blockers

    @access(*REALM_ADMINS)
    def delete_genesis_case(self, rs: RequestState, case_id: int,
                            cascade: Collection[str] = None
                            ) -> DefaultReturnCode:
        """Remove a genesis case."""

        case_id = affirm(vtypes.ID, case_id)
        blockers = self.delete_genesis_case_blockers(rs, case_id)
        if "unconfirmed" in blockers.keys():
            raise ValueError(n_("Unable to remove unconfirmed genesis case "
                                "before confirmation timeout."))
        if "case_status" in blockers.keys():
            raise ValueError(n_("Unable to remove genesis case with status {}.")
                             .format(blockers["case_status"]))
        if not cascade:
            cascade = set()
        cascade = affirm_set(str, cascade) & blockers.keys()
        if blockers.keys() - cascade:
            raise ValueError(n_("Deletion of %(type)s blocked by %(block)s."),
                             {
                                 "type": "genesis case",
                                 "block": blockers.keys() - cascade,
                             })

        ret = 1
        with Atomizer(rs):
            case = self.genesis_get_case(rs, case_id)
            if cascade:
                if "unconfirmed" in cascade:
                    raise ValueError(n_("Unable to cascade %(blocker)s."),
                                     {"blocker": "unconfirmed"})
                if "case_status" in cascade:
                    raise ValueError(n_("Unable to cascade %(blocker)s."),
                                     {"blocker": "case_status"})

            if not blockers:
                ret *= self.sql_delete_one(rs, "core.genesis_cases", case_id)
                self.core_log(rs, const.CoreLogCodes.genesis_deleted,
                              persona_id=None, change_note=case["username"])
            else:
                raise ValueError(
                    n_("Deletion of %(type)s blocked by %(block)s."),
                    {"type": "assembly", "block": blockers.keys()})

        return ret

    @access("anonymous")
    def genesis_case_by_email(self, rs: RequestState,
                              email: str) -> Optional[int]:
        """Get the id of an unconfirmed or unreviewed genesis case for a given email.

        :returns: The case id if the case is uncofirmed, the negative id if the case
            is pending review, None if no such case exists.
        """
        email = affirm(str, email)
        query = ("SELECT id FROM core.genesis_cases"
                 " WHERE username = %s AND case_status = %s")
        params = (email, const.GenesisStati.unconfirmed)
        data = self.query_one(rs, query, params)
        if data:
            return unwrap(data)
        params = (email, const.GenesisStati.to_review)
        data = self.query_one(rs, query, params)
        return -unwrap(data) if data else None

    @access("anonymous")
    def genesis_verify(self, rs: RequestState, case_id: int
                       ) -> Tuple[DefaultReturnCode, str]:
        """Confirm the new email address and proceed to the next stage.

        Returning the realm is a conflation caused by lazyness, but before
        we create another function bloating the code this will do.

        :returns: (default return code, realm of the case if successful)
            A negative return code means, that the case was already verified.
            A zero return code means the case was not found or another error
            occured.
        """
        case_id = affirm(vtypes.ID, case_id)
        with Atomizer(rs):
            data = self.sql_select_one(
                rs, "core.genesis_cases", ("realm", "username", "case_status"),
                case_id)
            # These should be displayed as useful errors in the frontend.
            if not data:
                return 0, "core"
            elif not data["case_status"] == const.GenesisStati.unconfirmed:
                return -1, data["realm"]
            query = glue("UPDATE core.genesis_cases SET case_status = %s",
                         "WHERE id = %s AND case_status = %s")
            params = (const.GenesisStati.to_review, case_id,
                      const.GenesisStati.unconfirmed)
            ret = self.query_exec(rs, query, params)
            if ret:
                self.core_log(
                    rs, const.CoreLogCodes.genesis_verified, persona_id=None,
                    change_note=data["username"])
        return ret, data["realm"]

    @access(*REALM_ADMINS)
    def genesis_list_cases(self, rs: RequestState,
                           stati: Collection[const.GenesisStati] = None,
                           realms: Collection[str] = None) -> CdEDBObjectMap:
        """List persona creation cases.

        Restrict to certain stati and certain target realms.
        """
        realms = realms or []
        realms = affirm_set(str, realms)
        stati = stati or set()
        stati = affirm_set(const.GenesisStati, stati)
        if not realms and "core_admin" not in rs.user.roles:
            raise PrivilegeError(n_("Not privileged."))
        elif not all({"{}_admin".format(realm), "core_admin"} & rs.user.roles
                     for realm in realms):
            raise PrivilegeError(n_("Not privileged."))
        query = ("SELECT id, ctime, username, given_names, family_name,"
                 " case_status FROM core.genesis_cases")
        conditions = []
        params: List[Any] = []
        if realms:
            conditions.append("realm = ANY(%s)")
            params.append(realms)
        if stati:
            conditions.append("case_status = ANY(%s)")
            params.append(stati)

        if conditions:
            query += " WHERE " + " AND ".join(conditions)
        data = self.query_all(rs, query, params)
        return {e['id']: e for e in data}

    @access(*REALM_ADMINS)
    def genesis_get_cases(self, rs: RequestState, genesis_case_ids: Collection[int]
                          ) -> CdEDBObjectMap:
        """Retrieve datasets for persona creation cases."""
        genesis_case_ids = affirm_set(vtypes.ID, genesis_case_ids)
        data = self.sql_select(rs, "core.genesis_cases", GENESIS_CASE_FIELDS,
                               genesis_case_ids)
        ret = {}
        for e in data:
            if "core_admin" not in rs.user.roles:
                if f"{e['realm']}_admin" not in rs.user.roles:
                    raise PrivilegeError(n_("Not privileged."))
            e['case_status'] = const.GenesisStati(e['case_status'])
            ret[e['id']] = e
        return ret

    class _GenesisGetCaseProtocol(Protocol):
        def __call__(self, rs: RequestState, genesis_case_id: int) -> CdEDBObject: ...
    genesis_get_case: _GenesisGetCaseProtocol = singularize(
        genesis_get_cases, "genesis_case_ids", "genesis_case_id")

    @access(*REALM_ADMINS)
    def genesis_modify_case(self, rs: RequestState, data: CdEDBObject
                            ) -> DefaultReturnCode:
        """Modify a persona creation case."""
        data = affirm(vtypes.GenesisCase, data)

        with Atomizer(rs):
            current = self.sql_select_one(
                rs, "core.genesis_cases", ("case_status", "username", "realm"),
                data['id'])
            if current is None:
                raise ValueError(n_("Genesis case does not exist."))
            if not ({"core_admin", "{}_admin".format(current['realm'])}
                    & rs.user.roles):
                raise PrivilegeError(n_("Not privileged."))
            if ('realm' in data
                    and not ({"core_admin", "{}_admin".format(data['realm'])}
                             & rs.user.roles)):
                raise PrivilegeError(n_("Not privileged."))
            ret = self.sql_update(rs, "core.genesis_cases", data)
            if (data.get('case_status')
                    and data['case_status'] != current['case_status']):
                if data['case_status'] == const.GenesisStati.approved:
                    self.core_log(
                        rs, const.CoreLogCodes.genesis_approved, persona_id=None,
                        change_note=current['username'])
                elif data['case_status'] == const.GenesisStati.rejected:
                    self.core_log(
                        rs, const.CoreLogCodes.genesis_rejected, persona_id=None,
                        change_note=current['username'])
        return ret

    @access(*REALM_ADMINS)
    def genesis_decide(self, rs: RequestState, case_id: int, decision: GenesisDecision,
                       persona_id: int = None) -> DefaultReturnCode:
        """Final step in the genesis process. Create or modify an account or do nothing.

        :returns: Default return code. The id of the newly created user if any.
        """
        case_id = affirm(vtypes.ID, case_id)
        decision = affirm(GenesisDecision, decision)
        persona_id = affirm_optional(vtypes.ID, persona_id)

        if not (decision.is_create() or decision.is_update()):
            return 0

        with Atomizer(rs):
            case = self.genesis_get_case(rs, case_id)
            if case['case_status'] != const.GenesisStati.to_review:
                raise ValueError(n_("Case not to review."))
            update = {
                'id': case_id,
                'case_status':
                    const.GenesisStati.approved if decision.is_create()
                    else const.GenesisStati.rejected,
                'reviewer': rs.user.persona_id,
            }
            if not self.genesis_modify_case(rs, update):
                raise RuntimeError(n_("Genesis modification failed."))
            if decision.is_create():
                return self.genesis(rs, case_id)
            if decision.is_update():
                assert persona_id is not None
                persona = self.get_persona(rs, persona_id)
                ret = 1
                if persona['is_archived']:
                    ret *= self.dearchive_persona(rs, persona_id, case['username'])
                elif case['username'] != persona['username']:
                    ret *= self.change_username(rs, persona_id, case['username'], None)

                # Determine the keys of the persona that should be updated.
                update_keys = {'given_names', 'family_name'}
                roles = extract_roles(persona)
                for realm, fields in REALM_SPECIFIC_GENESIS_FIELDS.items():
                    # For every realm that the persona has, update the fields implied
                    # by that realm if they are also genesis fields.
                    if realm in roles:
                        update_keys.update(set(fields) & PERSONA_FIELDS_BY_REALM[realm])
                update = {
                    k: case[k] for k in update_keys if case[k]
                }
                update['display_name'] = update['given_names']
                update['id'] = persona_id
                # Set force_review, so that all changes can be reviewed and adjusted
                # manually and we don't just overwrite existing data blindly.
                ret *= self.change_persona(
                    rs, update, change_note="Daten aus Accountanfrage übernommen.",
                    force_review=True)
                update = {
                    'id': case_id,
                    'case_status': const.GenesisStati.existing_updated,
                }
                ret *= self.genesis_modify_case(rs, update)
                return ret

    @internal
    def genesis(self, rs: RequestState, case_id: int) -> DefaultReturnCode:
        """Create a new user account upon request.

        This is the final step in the genesis process and actually creates
        the account.
        """
        case_id = affirm(vtypes.ID, case_id)
        with Atomizer(rs):
            case = unwrap(self.genesis_get_cases(rs, (case_id,)))
            if self.verify_existence(rs, case['username'], include_genesis=False):
                raise ValueError(n_("Email address already taken."))
            data = {k: v for k, v in case.items()
                    if k in PERSONA_ALL_FIELDS and k != "id"}
            data['display_name'] = data['given_names']
            merge_dicts(data, PERSONA_DEFAULTS)
            # Fix realms, so that the persona validator does the correct thing
            data.update(GENESIS_REALM_OVERRIDE[case['realm']])
            data = affirm(vtypes.Persona, data, creation=True)
            if case['case_status'] != const.GenesisStati.approved:
                raise ValueError(n_("Invalid genesis state."))
            roles = extract_roles(data)
            if extract_realms(roles) != \
                    ({case['realm']} | implied_realms(case['realm'])):
                raise PrivilegeError(n_("Wrong target realm."))
            ret = self.create_persona(rs, data, submitted_by=case['reviewer'])
            update = {
                'id': case_id,
                'case_status': const.GenesisStati.successful,
            }
            self.sql_update(rs, "core.genesis_cases", update)
        return ret

    @access("core_admin")
    def find_doppelgangers(self, rs: RequestState,
                           persona: CdEDBObject) -> CdEDBObjectMap:
        """Look for accounts with data similar to the passed dataset.

        This is for batch admission, where we may encounter datasets to
        already existing accounts. In that case we do not want to create
        a new account. It is also used during genesis to avoid creation
        of duplicate accounts.

        :returns: A dict of possibly matching account data.
        """
        persona = affirm(vtypes.Persona, persona, _ignore_warnings=True)
        if persona['birthday'] == datetime.date.min:
            persona['birthday'] = None
        scores: Dict[int, int] = collections.defaultdict(lambda: 0)
        queries: List[Tuple[int, str, Tuple[Any, ...]]] = [
            (10, "given_names = %s OR display_name = %s",
             (persona['given_names'], persona['given_names'])),
            (10, "family_name = %s OR birth_name = %s",
             (persona['family_name'], persona['family_name'])),
            (10, "family_name = %s OR birth_name = %s",
             (persona['birth_name'], persona['birth_name'])),
            (10, "birthday = %s", (persona['birthday'],)),
            (5, "location = %s", (persona['location'],)),
            (5, "postal_code = %s", (persona['postal_code'],)),
            (20, "(given_names = %s OR display_name = %s) AND family_name = %s",
             (persona['given_names'], persona['given_names'], persona['family_name'],)),
            (21, "username = %s", (persona['username'],)),
        ]
        # Omit queries where some parameters are None
        queries = tuple(e for e in queries if all(x is not None for x in e[2]))
        for score, condition, params in queries:
            query = f"SELECT id FROM core.personas WHERE {condition}"
            result = self.query_all(rs, query, params)
            for e in result:
                scores[unwrap(e)] += score
        cutoff = 21
        max_entries = 7
        persona_ids = tuple(k for k, v in scores.items() if v > cutoff)
        persona_ids = xsorted(persona_ids, key=lambda k: -scores.get(k, 0))
        persona_ids = persona_ids[:max_entries]
        return self.get_total_personas(rs, persona_ids)

    @access("anonymous")
    def get_meta_info(self, rs: RequestState) -> CdEDBObject:
        """Retrieve changing info about the DB and the CdE e.V.

        This is a relatively painless way to specify lots of constants
        like who is responsible for donation certificates.
        """
        query = "SELECT info FROM core.meta_info LIMIT 1"
        return cast(CdEDBObject, unwrap(self.query_one(rs, query, tuple())))

    @access("core_admin")
    def set_meta_info(self, rs: RequestState,
                      data: CdEDBObject) -> DefaultReturnCode:
        """Change infos about the DB and the CdE e.V.

        This is expected to occur regularly.
        """
        with Atomizer(rs):
            meta_info = self.get_meta_info(rs)
            # Late validation since we need to know the keys
            data = affirm(vtypes.MetaInfo, data, keys=meta_info.keys())
            meta_info.update(data)
            query = "UPDATE core.meta_info SET info = %s"
            return self.query_exec(rs, query, (PsycoJson(meta_info),))

    @access("core_admin")
    def get_cron_store(self, rs: RequestState, name: str) -> CdEDBObject:
        """Retrieve the persistent store of a cron job.

        If no entry exists, an empty dict ist returned.
        """
        ret = self.sql_select_one(rs, "core.cron_store", ("store",),
                                  name, entity_key="title")
        return unwrap(ret) or {}

    @access("core_admin")
    def set_cron_store(self, rs: RequestState, name: str,
                       data: CdEDBObject) -> DefaultReturnCode:
        """Update the store of a cron job."""
        update = {
            'title': name,
            'store': PsycoJson(data),
        }
        with Atomizer(rs):
            ret = self.sql_update(rs, "core.cron_store", update,
                                  entity_key='title')
            if not ret:
                ret = self.sql_insert(rs, "core.cron_store", update)
        return ret

    def _submit_general_query(self, rs: RequestState,
                              query: Query) -> Tuple[CdEDBObject, ...]:
        """Realm specific wrapper around
        :py:meth:`cdedb.backend.common.AbstractBackend.general_query`.
        """
        query = affirm(Query, query)
        if query.scope in {QueryScope.core_user, QueryScope.archived_core_user}:
            query.constraints.append(("is_archived", QueryOperators.equal,
                                      query.scope == QueryScope.archived_core_user))
            query.spec["is_archived"] = QuerySpecEntry("bool", "")
        else:
            raise RuntimeError(n_("Bad scope."))
        return self.general_query(rs, query)
    submit_general_query = access("core_admin")(_submit_general_query)

    @access("persona")
    def submit_select_persona_query(self, rs: RequestState,
                                    query: Query) -> Tuple[CdEDBObject, ...]:
        """Accessible version of :py:meth:`submit_general_query`.

        This should be used solely by the persona select API which is also
        accessed by less privileged accounts. The frontend takes the
        necessary precautions.
        """
        query = affirm(Query, query)
        return self._submit_general_query(rs, query)

    @access("droid_resolve")
    def submit_resolve_api_query(self, rs: RequestState,
                                 query: Query) -> Tuple[CdEDBObject, ...]:
        """Accessible version of :py:meth:`submit_general_query`.

        This should be used solely by the resolve API. The frontend takes
        the necessary precautions.
        """
        query = affirm(Query, query)
        return self.general_query(rs, query)<|MERGE_RESOLUTION|>--- conflicted
+++ resolved
@@ -31,16 +31,10 @@
     PERSONA_FIELDS_BY_REALM, PERSONA_ML_FIELDS, PERSONA_STATUS_FIELDS,
     PRIVILEGE_CHANGE_FIELDS, REALM_ADMINS, REALM_SPECIFIC_GENESIS_FIELDS, ArchiveError,
     CdEDBLog, CdEDBObject, CdEDBObjectMap, DefaultReturnCode, DeletionBlockers, Error,
-<<<<<<< HEAD
-    GenesisDecision, PathLike, PrivilegeError, PsycoJson, QuotaException, Realm,
-    RequestState, Role, User, decode_parameter, encode_parameter, extract_realms,
-    extract_roles, get_hash, glue, implied_realms, merge_dicts, n_, now, privilege_tier,
-    unwrap, xsorted,
-=======
-    PathLike, PrivilegeError, PsycoJson, QuotaException, RequestState, Role, User,
-    decode_parameter, encode_parameter, extract_realms, extract_roles, get_hash, glue,
-    implied_realms, merge_dicts, n_, now, privilege_tier, unwrap, xsorted,
->>>>>>> 3e877df4
+    GenesisDecision, PathLike, PrivilegeError, PsycoJson, QuotaException, RequestState,
+    Role, User, decode_parameter, encode_parameter, extract_realms, extract_roles,
+    get_hash, glue, implied_realms, merge_dicts, n_, now, privilege_tier, unwrap,
+    xsorted,
 )
 from cdedb.config import SecretsConfig
 from cdedb.database import DATABASE_ROLES
