--- conflicted
+++ resolved
@@ -1609,12 +1609,11 @@
             raise ValueError(n_("May not provide more than one input."))
         access_hash: Optional[str] = None
         if ids is not None:
-<<<<<<< HEAD
-            ids = affirm_set("id", ids or set()) - {rs.user.persona_id}
+            ids = affirm_set(vtypes.ID, ids or set()) - {rs.user.persona_id}
             num = len(ids)
             access_hash = get_hash(str(sorted(ids)).encode())
         else:
-            num = affirm("non_negative_int", num or 0)
+            num = affirm(vtypes.NonNegativeInt, num or 0)
 
         persona_id = rs.user.persona_id
         now_date = now().date()
@@ -1632,15 +1631,6 @@
                  " VALUES (%s, %s, %s, %s) ON CONFLICT (persona_id, qdate) DO"
                  " UPDATE SET queries = core.quota.queries + EXCLUDED.queries,"
                  " last_access_hash = EXCLUDED.last_access_hash"
-=======
-            ids = affirm_set(vtypes.ID, ids or set())
-            num = len(ids - {rs.user.persona_id})
-        else:
-            num = affirm(vtypes.NonNegativeInt, num or 0)
-        query = ("INSERT INTO core.quota (queries, persona_id, qdate)"
-                 " VALUES (%s, %s, %s) ON CONFLICT (persona_id, qdate) DO"
-                 " UPDATE SET queries = core.quota.queries + EXCLUDED.queries"
->>>>>>> 21efa117
                  " RETURNING core.quota.queries")
         params = (num, persona_id, now_date, access_hash)
         return unwrap(self.query_one(rs, query, params)) or 0
