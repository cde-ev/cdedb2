--- conflicted
+++ resolved
@@ -1905,10 +1905,6 @@
         required_roles = required_roles or tuple()
         required_roles = affirm_set("str", required_roles)
         roles = self.get_roles_multi(rs, ids, introspection_only)
-<<<<<<< HEAD
-        return tuple(key for key, value in roles.items()
-                     if value >= required_roles and key)
-=======
         return len(roles) == len(ids) and all(
             value >= required_roles for value in roles.values())
 
@@ -1919,7 +1915,6 @@
     verify_persona: VerifyPersona
     verify_persona = singularize(
         verify_personas, "ids", "anid", passthrough=True)
->>>>>>> f2e78ba0
 
     @access("anonymous")
     def genesis_set_attachment(self, rs: RequestState, attachment: bytes
