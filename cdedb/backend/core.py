#!/usr/bin/env python3

"""The core backend provides services which are common for all
users/personas independent of their realm. Thus we have no user role
since the basic division is between known accounts and anonymous
accesses.
"""
import collections
import copy
import datetime
import decimal
from passlib.hash import sha512_crypt
import pathlib
from os import PathLike
from typing import (
    Union, Optional
)

from typing import (
    Optional, Collection, Dict, Tuple, Set, List
)

from cdedb.backend.common import AbstractBackend
from cdedb.backend.common import (
    access, internal, singularize, diacritic_patterns,
    affirm_validation as affirm, affirm_set_validation as affirm_set)
from cdedb.common import (
    n_, glue, GENESIS_CASE_FIELDS, PrivilegeError, unwrap, extract_roles, User,
    PERSONA_CORE_FIELDS, PERSONA_CDE_FIELDS, PERSONA_EVENT_FIELDS,
    PERSONA_ASSEMBLY_FIELDS, PERSONA_ML_FIELDS, PERSONA_ALL_FIELDS,
    PRIVILEGE_CHANGE_FIELDS, privilege_tier, now, QuotaException, PathLike,
    PERSONA_STATUS_FIELDS, PsycoJson, merge_dicts, PERSONA_DEFAULTS,
    ArchiveError, extract_realms, implied_realms, encode_parameter,
<<<<<<< HEAD
    decode_parameter, genesis_realm_override, xsorted, Role, Realm, Error,
    CdEDBObject, CdEDBObjectMap, CdEDBLog, DefaultReturnCode, RequestState,
    DeletionBlockers,
=======
    decode_parameter, genesis_realm_override, ValidationWarning, xsorted,
    RequestState, get_hash, DefaultReturnCode
>>>>>>> e97557a4
)
from cdedb.security import secure_token_hex
from cdedb.config import SecretsConfig
from cdedb.database.connection import Atomizer
import cdedb.validation as validate
import cdedb.database.constants as const
from cdedb.query import QueryOperators, Query
from cdedb.database import DATABASE_ROLES
from cdedb.database.connection import connection_pool_factory


class CoreBackend(AbstractBackend):
    """Access to this is probably necessary from everywhere, so we need
    ``@internal`` quite often. """
    realm = "core"

    def __init__(self, configpath: PathLike) -> None:
        super().__init__(configpath, is_core=True)
        secrets = SecretsConfig(configpath)
        self.connpool = connection_pool_factory(
            self.conf["CDB_DATABASE_NAME"], DATABASE_ROLES,
            secrets, self.conf["DB_PORT"])
        self.generate_reset_cookie = (
            lambda rs, persona_id, timeout: self._generate_reset_cookie(
                rs, persona_id, secrets["RESET_SALT"], timeout=timeout))
        self.verify_reset_cookie = (
            lambda rs, persona_id, cookie: self._verify_reset_cookie(
                rs, persona_id, secrets["RESET_SALT"], cookie))
        self.foto_dir: Union[pathlib.Path, PathLike]
        self.foto_dir = self.conf['STORAGE_DIR'] / 'foto'

    @classmethod
    def is_admin(cls, rs: RequestState) -> bool:
        return super().is_admin(rs)

    @access("persona")
    def is_relative_admin(self, rs: RequestState, persona_id: int,
                          allow_meta_admin: bool = False) -> bool:
        """Check whether the user is privileged with respect to a persona.

        A mailinglist admin may not edit cde users, but the other way
        round it should work.

        :param allow_meta_admin: In some cases we need to allow meta admins
            access where they should not normally have it. This is to allow that
            override.
        """
        if self.is_admin(rs):
            return True
        if allow_meta_admin and "meta_admin" in rs.user.roles:
            return True
        roles = extract_roles(unwrap(self.get_personas(rs, (persona_id,))),
                              introspection_only=True)
        return any(admin <= rs.user.roles for admin in privilege_tier(roles))

    def verify_persona_password(self, rs: RequestState, password: str,
                                persona_id: int) -> bool:
        """Helper to retrieve a personas password hash and verify the password.
        """
        persona_id = affirm("id", persona_id)
        password_hash = unwrap(self.sql_select_one(
            rs, "core.personas", ("password_hash",), persona_id))
        return self.verify_password(password, password_hash)

    @staticmethod
    def verify_password(password: str, password_hash: str) -> bool:
        """Central function, so that the actual implementation may be easily
        changed.
        """
        return sha512_crypt.verify(password, password_hash)

    @staticmethod
    def encrypt_password(password: str) -> str:
        """We currently use passlib for password protection."""
        return sha512_crypt.hash(password)

    @staticmethod
    def create_fulltext(persona: CdEDBObject) -> str:
        """Helper to mangle all data into a single string.

        :param persona: one persona data set to convert into a string for
          fulltext search
        """
        attributes = (
            "id", "title", "username", "display_name", "given_names",
            "family_name", "birth_name", "name_supplement", "birthday",
            "telephone", "mobile", "address_supplement", "address",
            "postal_code", "location", "country", "address_supplement2",
            "address2", "postal_code2", "location2", "country2", "weblink",
            "specialisation", "affiliation", "timeline", "interests",
            "free_form")
        values = (str(persona[a]) for a in attributes if persona[a] is not None)
        return " ".join(values)

    def core_log(self, rs: RequestState, code: const.CoreLogCodes,
                 persona_id: int = None,
                 additional_info: str = None) -> DefaultReturnCode:
        """Make an entry in the log.

        See
        :py:meth:`cdedb.backend.common.AbstractBackend.generic_retrieve_log`.
         """
        if rs.is_quiet:
            return 0
        # do not use sql_insert since it throws an error for selecting the id
        query = ("INSERT INTO core.log "
                 "(code, submitted_by, persona_id, additional_info) "
                 "VALUES (%s, %s, %s, %s)")
        return self.query_exec(
            rs, query, (code, rs.user.persona_id, persona_id, additional_info))

    @internal
    @access("cde")
    def finance_log(self, rs: RequestState, code: const.FinanceLogCodes,
                    persona_id: Optional[int], delta: Optional[decimal.Decimal],
                    new_balance: Optional[decimal.Decimal],
                    additional_info: str = None) -> DefaultReturnCode:
        """Make an entry in the finance log.

        See
        :py:meth:`cdedb.backend.common.AbstractBackend.generic_retrieve_log`.

        :param delta: change of balance
        :param new_balance: balance of user after the transaction
        """
        if rs.is_quiet:
            self.logger.warning("Finance log was suppressed.")
            return 0
        data = {
            "code": code,
            "submitted_by": rs.user.persona_id,
            "persona_id": persona_id,
            "delta": delta,
            "new_balance": new_balance,
            "additional_info": additional_info
        }
        with Atomizer(rs):
            query = glue("SELECT COUNT(*) AS members, SUM(balance) AS total",
                         "FROM core.personas WHERE is_member = True")
            tmp = self.query_one(rs, query, tuple())
            data.update(tmp)
            return self.sql_insert(rs, "cde.finance_log", data)

    @access("core_admin")
    def retrieve_log(self, rs: RequestState,
                     codes: Collection[const.CoreLogCodes] = None,
                     offset: int = None, length: int = None,
                     persona_id: int = None, submitted_by: int = None,
                     additional_info: str = None,
                     time_start: datetime.datetime = None,
                     time_stop: datetime.datetime = None) -> CdEDBLog:
        """Get recorded activity.

        See
        :py:meth:`cdedb.backend.common.AbstractBackend.generic_retrieve_log`.
        """
        return self.generic_retrieve_log(
            rs, "enum_corelogcodes", "persona", "core.log", codes=codes,
            offset=offset, length=length, persona_id=persona_id,
            submitted_by=submitted_by, additional_info=additional_info,
            time_start=time_start, time_stop=time_stop)

    @access("core_admin")
    def retrieve_changelog_meta(
            self, rs: RequestState,
            stati: Collection[const.MemberChangeStati] = None,
            offset: int = None, length: int = None, persona_id: int = None,
            submitted_by: int = None, additional_info: str = None,
            time_start: datetime.datetime = None,
            time_stop: datetime.datetime = None,
            reviewed_by: int = None) -> CdEDBLog:
        """Get changelog activity.

        Similar to
        :py:meth:`cdedb.backend.common.AbstractBackend.generic_retrieve_log`.
        """
        stati = affirm_set("enum_memberchangestati", stati, allow_None=True)
        offset = affirm("non_negative_int_or_None", offset)
        length = affirm("positive_int_or_None", length)
        persona_id = affirm("id_or_None", persona_id)
        submitted_by = affirm("id_or_None", submitted_by)
        additional_info = affirm("regex_or_None", additional_info)
        reviewed_by = affirm("id_or_None", reviewed_by)
        time_start = affirm("datetime_or_None", time_start)
        time_stop = affirm("datetime_or_None", time_stop)

        length = length or self.conf["DEFAULT_LOG_LENGTH"]

        conditions = []
        params = []
        if stati:
            conditions.append("change_status = ANY(%s)")
            params.append(stati)
        if submitted_by:
            conditions.append("submitted_by = %s")
            params.append(submitted_by)
        if reviewed_by:
            conditions.append("reviewed_by = %s")
            params.append(reviewed_by)
        if persona_id:
            conditions.append("persona_id = %s")
            params.append(persona_id)
        if additional_info:
            conditions.append("change_note ~* %s")
            params.append(diacritic_patterns(additional_info))
        if time_start and time_stop:
            conditions.append("%s <= ctime AND ctime <= %s")
            params.extend((time_start, time_stop))
        elif time_start:
            conditions.append("%s <= ctime")
            params.append(time_start)
        elif time_stop:
            conditions.append("ctime <= %s")
            params.append(time_stop)

        if conditions:
            condition = "WHERE {}".format(" AND ".join(conditions))
        else:
            condition = ""

        # First query determines the absolute number of logs existing matching
        # the given criteria
        query = "SELECT COUNT(*) AS count FROM core.changelog {condition}"
        query = query.format(condition=condition)
        total = unwrap(self.query_one(rs, query, params))
        if offset and offset > total:
            # Why you do this
            return total, tuple()
        elif offset is None and total > length:
            offset = length * ((total - 1) // length)

        # Now, query the actual information
        query = glue(
            "SELECT submitted_by, reviewed_by, ctime, generation, change_note,",
            "change_status, persona_id FROM core.changelog {condition}"
            "ORDER BY id ASC LIMIT {limit}")
        if offset is not None:
            query = glue(query, "OFFSET {}".format(offset))

        query = query.format(condition=condition, limit=length)
        return total, self.query_all(rs, query, params)

    def changelog_submit_change(self, rs: RequestState, data: CdEDBObject,
                                generation: Optional[int], may_wait: bool,
                                change_note: str) -> DefaultReturnCode:
        """Insert an entry in the changelog.

        This is an internal helper, that takes care of all the small
        details with regard to e.g. possibly pending changes. If a
        change requires review it has to be committed using
        :py:meth:`changelog_resolve_change` by an administrator.

        :type rs: :py:class:`cdedb.common.RequestState`
        :type data: {str: object}
        :type generation: int or None
        :param generation: generation on which this request is based, if this
          is not the current generation we abort, may be None to override
          the check
        :type may_wait: bool
        :param may_wait: Whether this change may wait in the changelog. If
          this is ``False`` and there is a pending change in the changelog,
          the new change is slipped in between.
        :type change_note: str
        :param change_note: Comment to record in the changelog entry.
        :rtype: int
        :returns: number of changed entries, however if changes were only
          written to changelog and are waiting for review, the negative number
          of changes written to changelog is returned
        """
        with Atomizer(rs):
            # check for race
            current_generation = unwrap(self.changelog_get_generations(
                rs, (data['id'],)))
            if generation is not None and current_generation != generation:
                self.logger.info("Generation mismatch {} != {} for {}".format(
                    current_generation, generation, data['id']))
                return 0

            # get current state
            history = self.changelog_get_history(
                rs, data['id'], generations=(current_generation,))
            current_state = history[current_generation]

            # handle pending changes
            diff = None
            if (current_state['change_status']
                    == const.MemberChangeStati.pending):
                committed_state = unwrap(self.get_total_personas(
                    rs, (data['id'],)))
                # stash pending change if we may not wait
                if not may_wait:
                    diff = {key: current_state[key] for key in committed_state
                            if committed_state[key] != current_state[key]}
                    current_state.update(committed_state)
                    query = glue("UPDATE core.changelog SET change_status = %s",
                                 "WHERE persona_id = %s AND change_status = %s")
                    self.query_exec(rs, query, (
                        const.MemberChangeStati.displaced, data['id'],
                        const.MemberChangeStati.pending))
            else:
                committed_state = current_state

            # determine if something changed
            newly_changed_fields = {key for key, value in data.items()
                                    if value != current_state[key]}
            if not newly_changed_fields:
                if diff:
                    # reenable old change if we were going to displace it
                    query = glue("UPDATE core.changelog SET change_status = %s",
                                 "WHERE persona_id = %s AND generation = %s")
                    self.query_exec(rs, query, (const.MemberChangeStati.pending,
                                                data['id'], current_generation))
                # We successfully made the data set match to the requested
                # values. It's not our fault, that we didn't have to do any
                # work.
                return 1

            # Determine if something requiring a review changed.
            fields_requiring_review = {
                "birthday", "family_name", "given_names", "birth_name",
                "gender", "address_supplement", "address", "postal_code",
                "location", "country",
            }
            all_changed_fields = {key for key, value in data.items()
                                  if value != committed_state[key]}
            requires_review = (
                    (all_changed_fields & fields_requiring_review
                     or (current_state['change_status']
                         == const.MemberChangeStati.pending and not diff))
                    and current_state['is_cde_realm']
                    and not ({"core_admin", "cde_admin"} & rs.user.roles))

            # prepare for inserting a new changelog entry
            query = glue("SELECT MAX(generation) AS gen FROM core.changelog",
                         "WHERE persona_id = %s")
            next_generation = unwrap(self.query_one(
                rs, query, (data['id'],))) + 1
            # the following is a nop, if there is no pending change
            query = glue("UPDATE core.changelog SET change_status = %s",
                         "WHERE persona_id = %s AND change_status = %s")
            self.query_exec(rs, query, (
                const.MemberChangeStati.superseded, data['id'],
                const.MemberChangeStati.pending))

            # insert new changelog entry
            insert = copy.deepcopy(current_state)
            insert.update(data)
            insert.update({
                "submitted_by": rs.user.persona_id,
                "reviewed_by": None,
                "generation": next_generation,
                "change_note": change_note,
                "change_status": const.MemberChangeStati.pending,
                "persona_id": data['id'],
            })
            del insert['id']
            if 'ctime' in insert:
                del insert['ctime']
            self.sql_insert(rs, "core.changelog", insert)

            # resolve change if it doesn't require review
            if not requires_review or self.conf["CDEDB_OFFLINE_DEPLOYMENT"]:
                ret = self._changelog_resolve_change_unsafe(
                    rs, data['id'], next_generation, ack=True, reviewed=False)
            else:
                ret = -1
            if not may_wait and ret <= 0:
                raise RuntimeError(n_("Non-waiting change not committed."))

            # pop the stashed change
            if diff:
                if set(diff) & newly_changed_fields:
                    raise RuntimeError(n_("Conflicting pending change."))
                insert = copy.deepcopy(current_state)
                insert.update(data)
                insert.update(diff)
                insert.update({
                    "submitted_by": rs.user.persona_id,
                    "generation": next_generation + 1,
                    "change_status": const.MemberChangeStati.pending,
                    "persona_id": data['id'],
                    "change_note": "Verdrängte Änderung.",
                })
                del insert['id']
                self.sql_insert(rs, "core.changelog", insert)
        return ret

    def _changelog_resolve_change_unsafe(
            self, rs: RequestState, persona_id: int, generation: int, ack: bool,
            reviewed: bool = True) -> DefaultReturnCode:
        """Review a currently pending change from the changelog.

        In practice most changes should be commited without review, so
        that the reviewers won't get plagued too much.

        :param ack: whether to commit or refuse the change
        :param reviewed: Signals wether the change was reviewed. This exists,
          so that automatically resolved changes are not marked as reviewed.
        """
        if not ack:
            query = glue(
                "UPDATE core.changelog SET reviewed_by = %s,",
                "change_status = %s",
                "WHERE persona_id = %s AND change_status = %s",
                "AND generation = %s")
            return self.query_exec(rs, query, (
                rs.user.persona_id, const.MemberChangeStati.nacked, persona_id,
                const.MemberChangeStati.pending, generation))
        with Atomizer(rs):
            # look up changelog entry and mark as committed
            history = self.changelog_get_history(rs, persona_id,
                                                 generations=(generation,))
            data = history[generation]
            if data['change_status'] != const.MemberChangeStati.pending:
                return 0
            query = glue(
                "UPDATE core.changelog SET {} change_status = %s",
                "WHERE persona_id = %s AND generation = %s")
            query = query.format("reviewed_by = %s," if reviewed else "")
            params = ((rs.user.persona_id,) if reviewed else tuple()) + (
                const.MemberChangeStati.committed, persona_id, generation)
            self.query_exec(rs, query, params)

            # determine changed fields
            old_state = unwrap(self.get_total_personas(rs, (persona_id,)))
            relevant_keys = tuple(key for key in old_state
                                  if data[key] != old_state[key])
            relevant_keys += ('id',)

            udata = {key: data[key] for key in relevant_keys}
            # commit changes
            ret = 0
            if len(udata) > 1:
                ret = self.commit_persona(
                    rs, udata, change_note="Änderung eingetragen.")
                if not ret:
                    raise RuntimeError(n_("Modification failed."))
        return ret
    changelog_resolve_change = access("core_admin", "cde_admin")(
        _changelog_resolve_change_unsafe)

    @access("persona")
    def changelog_get_generations(self, rs: RequestState,
                                  ids: Collection[int]) -> Dict[int, int]:
        """Retrieve the current generation of the persona ids in the
        changelog. This includes committed and pending changelog entries.

        :type rs: :py:class:`cdedb.common.RequestState`
        :type ids: [int]
        :rtype: {int: int}
        :returns: dict mapping ids to generations
        """
        query = glue("SELECT persona_id, max(generation) AS generation",
                     "FROM core.changelog WHERE persona_id = ANY(%s)",
                     "AND change_status = ANY(%s) GROUP BY persona_id")
        valid_status = (const.MemberChangeStati.pending,
                        const.MemberChangeStati.committed)
        data = self.query_all(rs, query, (ids, valid_status))
        return {e['persona_id']: e['generation'] for e in data}
    changelog_get_generation = singularize(changelog_get_generations)

    @access("core_admin")
    def changelog_get_changes(self, rs: RequestState,
                              stati: Collection[const.MemberChangeStati]
                              ) -> CdEDBObjectMap:
        """Retrieve changes in the changelog."""
        stati = affirm_set("enum_memberchangestati", stati)
        query = glue("SELECT id, persona_id, given_names, family_name,",
                     "generation, ctime",
                     "FROM core.changelog WHERE change_status = ANY(%s)")
        data = self.query_all(rs, query, (stati,))
        # TDOD what if there are multiple entries for one persona???
        return {e['persona_id']: e for e in data}

    @access("persona")
    def changelog_get_history(self, rs: RequestState, persona_id: int,
                              generations: Optional[Collection[int]]
                              ) -> CdEDBObjectMap:
        """Retrieve history of a data set.

        :parameter generations: generations to retrieve, all if None
        """
        persona_id = affirm("id", persona_id)
        if (persona_id != rs.user.persona_id
                and not self.is_relative_admin(
                rs, persona_id, allow_meta_admin=True)):
            raise PrivilegeError(n_("Not privileged."))
        generations = affirm_set("int", generations, allow_None=True)
        fields = list(PERSONA_ALL_FIELDS)
        fields.remove('id')
        fields.append("persona_id AS id")
        fields.extend(("submitted_by", "reviewed_by", "ctime", "generation",
                       "change_status", "change_note"))
        query = "SELECT {} FROM core.changelog WHERE persona_id = %s".format(
            ", ".join(fields))
        params = [persona_id]
        if generations:
            query = glue(query, "AND generation = ANY(%s)")
            params.append(generations)
        data = self.query_all(rs, query, params)
        return {e['generation']: e for e in data}

    @internal
    @access("persona", "droid")
    def retrieve_personas(self, rs: RequestState, ids: Collection[int],
                          columns: Tuple[str, ...] = PERSONA_CORE_FIELDS
                          ) -> CdEDBObjectMap:
        """Helper to access a persona dataset.

        Most of the time a higher level function like
        :py:meth:`get_personas` should be used.
        """
        if "id" not in columns:
            columns += ("id",)
        data = self.sql_select(rs, "core.personas", columns, ids)
        return {d['id']: d for d in data}
    retrieve_persona = singularize(retrieve_personas)

    @internal
    @access("ml")
    def list_current_members(self, rs: RequestState,
                             is_active: bool = False) -> Set[int]:
        """Helper to list all current members.

        Used to determine subscribers of mandatory/opt-out member mailinglists.
        """
        query = "SELECT id from core.personas WHERE is_member = True"
        if is_active:
            query += " AND is_active = True"
        data = self.query_all(rs, query, params=tuple())
        return {e["id"] for e in data}

    @access("core_admin")
    def next_persona(self, rs: RequestState, persona_id: int,
                     is_member: bool = True) -> Optional[int]:
        """Look up the following persona.

        :returns: Next valid id in table core.personas
        """
        query = "SELECT MIN(id) FROM core.personas WHERE id > %s"
        if is_member:
            query = glue(query, "AND is_member = True")
        tmp = self.query_one(rs, query, (persona_id,))
        if not tmp:
            return None
        return unwrap(tmp)

    def commit_persona(self, rs: RequestState, data: CdEDBObject,
                       change_note: Optional[str]) -> DefaultReturnCode:
        """Actually update a persona data set.

        This is the innermost layer of the changelog functionality and
        actually modifies the core.personas table.
        """
        with Atomizer(rs):
            num = self.sql_update(rs, "core.personas", data)
            if not num:
                raise ValueError(n_("Nonexistant user."))
            current = unwrap(self.retrieve_personas(
                rs, (data['id'],), columns=PERSONA_ALL_FIELDS))
            fulltext = self.create_fulltext(current)
            fulltext_update = {
                'id': data['id'],
                'fulltext': fulltext
            }
            self.sql_update(rs, "core.personas", fulltext_update)
        return num

    @internal
    @access("persona")
    def set_persona(self, rs: RequestState, data: CdEDBObject,
                    generation: int = None, change_note: str = None,
                    may_wait: bool = True,
                    allow_specials: Tuple[str, ...] = tuple()
                    ) -> DefaultReturnCode:
        """Internal helper for modifying a persona data set.

        Most of the time a higher level function like
        :py:meth:`change_persona` should be used.

        :param generation: generation on which this request is based, if this
          is not the current generation we abort, may be None to override
          the check
        :param may_wait: Whether this change may wait in the changelog. If
          this is ``False`` and there is a pending change in the changelog,
          the new change is slipped in between.
        :param allow_specials: Protect some attributes against accidential
          modification. A magic value has to be passed in this array to
          allow modification. This is done by special methods like
          :py:meth:`change_foto` which take care that the necessary
          prerequisites are met.
        :param change_note: Comment to record in the changelog entry. This
          is ignored if the persona is not in the changelog.
        """
        if not change_note:
            self.logger.info(
                "No change note specified (persona_id={}).".format(data['id']))
            change_note = "Allgemeine Änderung"

        current = self.sql_select_one(
            rs, "core.personas", ("is_archived", "decided_search"), data['id'])
        if not may_wait and generation is not None:
            raise ValueError(
                n_("Non-waiting change without generation override."))
        realm_keys = {'is_cde_realm', 'is_event_realm', 'is_ml_realm',
                      'is_assembly_realm'}
        if (set(data) & realm_keys
                and ("core_admin" not in rs.user.roles
                     or "realms" not in allow_specials)):
            if (any(data[key] for key in realm_keys)
                    or "archive" not in allow_specials):
                raise PrivilegeError(n_("Realm modification prevented."))
        admin_keys = {'is_cde_admin', 'is_finance_admin', 'is_event_admin',
                      'is_ml_admin', 'is_assembly_admin', 'is_core_admin',
                      'is_meta_admin'}
        if (set(data) & admin_keys
                and ("meta_admin" not in rs.user.roles
                     or "admins" not in allow_specials)):
            # Allow unsetting adminbits during archival.
            if (any(data[key] for key in admin_keys)
                    or "archive" not in allow_specials):
                raise PrivilegeError(
                    n_("Admin privilege modification prevented."))
        if ("is_member" in data
                and (not ({"cde_admin", "core_admin"} & rs.user.roles)
                     or "membership" not in allow_specials)):
            raise PrivilegeError(n_("Membership modification prevented."))
        if (current['decided_search'] and not data.get("is_searchable", True)
                and (not ({"cde_admin", "core_admin"} & rs.user.roles))):
            raise PrivilegeError(n_("Hiding prevented."))
        if ("is_archived" in data
                and ("core_admin" not in rs.user.roles
                     or "archive" not in allow_specials)):
            raise PrivilegeError(n_("Archive modification prevented."))
        if ("balance" in data
                and ("cde_admin" not in rs.user.roles
                     or "finance" not in allow_specials)):
            if not (data["balance"] is None and "archive" in allow_specials):
                raise PrivilegeError(n_("Modification of balance prevented."))
        if "username" in data and "username" not in allow_specials:
            raise PrivilegeError(n_("Modification of email address prevented."))
        if "foto" in data and "foto" not in allow_specials:
            raise PrivilegeError(n_("Modification of foto prevented."))
        if data.get("is_active") and rs.user.persona_id == data['id']:
            raise PrivilegeError(n_("Own activation prevented."))

        # check for permission to edit
        allow_meta_admin = data.keys() <= admin_keys | {"id"}
        if (rs.user.persona_id != data['id']
                and not self.is_relative_admin(rs, data['id'],
                                               allow_meta_admin)):
            raise PrivilegeError(n_("Not privileged."))

        # Prevent modification of archived members. This check is
        # sufficient since we can only edit our own data if we are not
        # archived.
        if (current['is_archived'] and data.get('is_archived', True)
                and "purge" not in allow_specials):
            raise RuntimeError(n_("Editing archived member impossible."))

        with Atomizer(rs):
            ret = self.changelog_submit_change(
                rs, data, generation=generation,
                may_wait=may_wait, change_note=change_note)
            if allow_specials and ret < 0:
                raise RuntimeError(n_("Special change not committed."))
            return ret

    @access("persona")
    def change_persona(self, rs: RequestState, data: CdEDBObject,
                       generation: int = None, may_wait: bool = True,
                       change_note: str = None,
                       ignore_warnings: bool = False) -> DefaultReturnCode:
        """Change a data set. Note that you need privileges to edit someone
        elses data set.

        :param generation: generation on which this request is based, if this
          is not the current generation we abort, may be None to override
          the check
        :param may_wait: override for system requests (which may not wait)
        :param change_note: Descriptive line for changelog
        :param ignore_warnings: Ignore errors of type ValidationWarning.
        """
        data = affirm("persona", data, _ignore_warnings=ignore_warnings)
        generation = affirm("int_or_None", generation)
        may_wait = affirm("bool", may_wait)
        change_note = affirm("str_or_None", change_note)
        return self.set_persona(rs, data, generation=generation,
                                may_wait=may_wait, change_note=change_note)

    @access("core_admin")
    def change_persona_realms(self, rs: RequestState,
                              data: CdEDBObject) -> DefaultReturnCode:
        """Special modification function for realm transitions."""
        data = affirm("persona", data, transition=True)
        with Atomizer(rs):
            if data.get('is_cde_realm'):
                # Fix balance
                tmp = unwrap(self.get_total_personas(rs, (data['id'],)))
                if tmp['balance'] is None:
                    data['balance'] = decimal.Decimal('0.0')
                else:
                    data['balance'] = tmp['balance']
            ret = self.set_persona(
                rs, data, may_wait=False,
                change_note="Bereiche geändert.",
                allow_specials=("realms", "finance", "membership"))
            if data.get('trial_member'):
                ret *= self.change_membership(rs, data['id'], is_member=True)
            self.core_log(
                rs, const.CoreLogCodes.realm_change, data['id'],
                additional_info="Bereiche geändert.")
            return ret

    @access("persona")
    def change_foto(self, rs: RequestState, persona_id: int,
                    foto: Optional[bytes]) -> DefaultReturnCode:
        """Special modification function for foto changes.

        Return 1 on successful change, -1 on successful removal, 0 otherwise.
        """
        persona_id = affirm("id", persona_id)
        foto = affirm("profilepic_or_None", foto, file_storage=False)
        if foto is None:
            with Atomizer(rs):
                old_hash = unwrap(self.sql_select_one(
                    rs, "core.personas", ("foto",), persona_id))
                data = {
                    'id': persona_id,
                    'foto': None,
                }
                ret = self.set_persona(
                    rs, data, may_wait=False,
                    change_note="Profilbild entfernt.",
                    allow_specials=("foto",))
                # Return a negative value to signify deletion.
                if ret < 0:
                    raise RuntimeError("Special persona change should not"
                                       " be pending.")
                ret = -1 * ret
                if ret and old_hash and not self.foto_usage(rs, old_hash):
                    path = self.foto_dir / old_hash
                    if path.exists():
                        path.unlink()
        else:
            my_hash = get_hash(foto)
            data = {
                'id': persona_id,
                'foto': my_hash,
            }
            ret = self.set_persona(
                rs, data, may_wait=False, change_note="Profilbild geändert.",
                allow_specials=("foto",))
            if ret:
                path = self.foto_dir / my_hash
                if not path.exists():
                    with open(path, 'wb') as f:
                        f.write(foto)
        return ret

    @access("persona")
    def get_foto(self, rs: RequestState, foto: str) -> Optional[bytes]:
        """Retrieve a stored foto.

        The foto is identified by its hash rather than the persona id it
         belongs to, to prevent scraping."""
        foto = affirm("str", foto)
        path = self.foto_dir / foto
        ret = None
        if path.exists():
            with open(path, "rb") as f:
                ret = f.read()
        return ret

    @access("meta_admin")
    def initialize_privilege_change(self, rs: RequestState,
                                    data: CdEDBObject) -> DefaultReturnCode:
        """Initialize a change to a users admin bits.

        This has to be approved by another admin.
        """
        data['submitted_by'] = rs.user.persona_id
        data['status'] = const.PrivilegeChangeStati.pending
        data = affirm("privilege_change", data)

        with Atomizer(rs):
            if ("is_meta_admin" in data
                    and data['persona_id'] == rs.user.persona_id):
                raise PrivilegeError(n_(
                    "Cannot modify own meta admin privileges."))
            if self.list_privilege_changes(
                    rs, persona_id=data['persona_id'],
                    stati=(const.PrivilegeChangeStati.pending,)):
                raise ValueError(n_("Pending privilege change."))

            persona = unwrap(self.get_total_personas(rs, (data['persona_id'],)))

            # see also cdedb.frontend.templates.core.change_privileges
            # and change_privileges in cdedb.frontend.core

            errormsg = n_("User does not fit the requirements for this"
                          " admin privilege.")
            realms = {"cde", "event", "ml", "assembly"}
            for realm in realms:
                if not persona['is_{}_realm'.format(realm)]:
                    if data.get('is_{}_admin'.format(realm)):
                        raise ValueError(errormsg)

            if data.get('is_finance_admin'):
                if (data.get('is_cde_admin') is False
                    or (not persona['is_cde_admin']
                        and not data.get('is_cde_admin'))):
                    raise ValueError(errormsg)

            if data.get('is_core_admin') or data.get('is_meta_admin'):
                if not persona['is_cde_realm']:
                    raise ValueError(errormsg)

            self.core_log(
                rs, const.CoreLogCodes.privilege_change_pending,
                data['persona_id'],
                additional_info="Änderung der Admin-Privilegien angestoßen.")
            ret = self.sql_insert(rs, "core.privilege_changes", data)

        return ret

    @access("meta_admin")
    def finalize_privilege_change(self, rs: RequestState, case_id: int,
                                  case_status: const.PrivilegeChangeStati
                                  ) -> DefaultReturnCode:
        """Finalize a pending change to a users admin bits.

        This has to be done by a different admin.

        If the user had no admin privileges previously, we require a password
        reset afterwards.

        :returns: default return code. A neegative return indicates, that the
            users password was invalidated and will need to be changed.
        """
        case_id = affirm("id", case_id)
        case_status = affirm("enum_privilegechangestati", case_status)

        data = {
            "id": case_id,
            "ftime": now(),
            "reviewer": rs.user.persona_id,
            "status": case_status,
        }
        with Atomizer(rs):
            case = self.get_privilege_change(rs, case_id)
            if case['status'] != const.PrivilegeChangeStati.pending:
                raise ValueError(
                    n_("Invalid privilege change state: %(status)s."),
                    {"status": case["status"]})
            if case_status == const.PrivilegeChangeStati.approved:
                if (case["is_meta_admin"] is not None
                        and case['persona_id'] == rs.user.persona_id):
                    raise PrivilegeError(
                        n_("Cannot modify own meta admin privileges."))
                if case['submitted_by'] == rs.user.persona_id:
                    raise PrivilegeError(
                        n_("Only a different admin than the submitter "
                           "may approve a privilege change."))

                ret = self.sql_update(rs, "core.privilege_changes", data)

                self.core_log(
                    rs, const.CoreLogCodes.privilege_change_approved,
                    persona_id=case['persona_id'],
                    additional_info="Änderung der Admin-Privilegien bestätigt.")

                old = self.get_persona(rs, case["persona_id"])
                data = {
                    "id": case["persona_id"]
                }
                admin_keys = {"is_meta_admin", "is_core_admin", "is_cde_admin",
                              "is_finance_admin", "is_event_admin",
                              "is_ml_admin", "is_assembly_admin"}
                for key in admin_keys:
                    if case[key] is not None:
                        data[key] = case[key]

                data = affirm("persona", data)
                note = ("Admin-Privilegien geändert."
                        if not case["notes"] else case["notes"])
                ret *= self.set_persona(
                    rs, data, may_wait=False,
                    change_note=note, allow_specials=("admins",))

                # Force password reset if non-admin has gained admin privileges.
                if (not any(old[key] for key in admin_keys)
                        and any(data.get(key) for key in admin_keys)):
                    ret *= self.invalidate_password(rs, case["persona_id"])
                    ret *= -1

                # Mark case as successful
                data = {
                    "id": case_id,
                    "status": const.PrivilegeChangeStati.successful,
                }
                ret *= self.sql_update(rs, "core.privilege_changes", data)

            elif case_status == const.PrivilegeChangeStati.rejected:
                ret = self.sql_update(rs, "core.privilege_changes", data)

                self.core_log(
                    rs, const.CoreLogCodes.privilege_change_rejected,
                    persona_id=case['persona_id'],
                    additional_info="Änderung der Admin-Privilegien verworfen.")
            else:
                raise ValueError(n_("Invalid new privilege change status."))

        return ret

    @access("meta_admin")
    def list_privilege_changes(self, rs: RequestState, persona_id: int = None,
                               stati: Collection[
                                   const.PrivilegeChangeStati] = None
                               ) -> CdEDBObjectMap:
        """List privilge changes.

        Can be restricted to certain stati.

        :param persona_id: limit to this persona id.
        :returns: dict mapping case ids to dicts containing information about
            the change
        """
        persona_id = affirm("id_or_None", persona_id)
        stati = stati or set()
        stati = affirm_set("enum_privilegechangestati", stati)

        query = glue("SELECT id, persona_id, status",
                     "FROM core.privilege_changes")

        constraints = []
        params = []
        if persona_id:
            constraints.append("persona_id = %s")
            params.append(persona_id)
        if stati:
            constraints.append("status = ANY(%s)")
            params.append(stati)

        if constraints:
            query = glue(query,
                         "WHERE",
                         " AND ".join(constraints))

        data = self.query_all(rs, query, params)
        return {e["id"]: e for e in data}

    @access("meta_admin")
    def get_privilege_changes(self, rs: RequestState, ids: Collection[int]
                              ) -> CdEDBObjectMap:
        """Retrieve datasets for priviledge changes."""
        ids = affirm_set("id", ids)
        data = self.sql_select(
            rs, "core.privilege_changes", PRIVILEGE_CHANGE_FIELDS, ids)
        return {e["id"]: e for e in data}
    get_privilege_change = singularize(get_privilege_changes)

    @access("persona")
    def list_admins(self, rs: RequestState, realm: str) -> List[int]:
        """List all personas with admin privilidges in a given realm.

        :type rs: :py:class:`cdedb.common.RequestState`
        :type realm: str
        :rtype: [int]
        """
        realm = affirm("str", realm)

        query = "SELECT id from core.personas WHERE {constraint}"

        constraints = {
            "meta": "is_meta_admin = TRUE",
            "core": "is_core_admin = TRUE",
            "cde": "is_cde_admin = TRUE",
            "finance": "is_finance_admin = TRUE",
            "event": "is_event_admin = TRUE",
            "ml": "is_ml_admin = TRUE",
            "assembly": "is_assembly_admin = TRUE"}
        constraint = constraints.get(realm)

        if constraint is None:
            raise ValueError(n_("No realm provided."))

        query = query.format(constraint=constraint)
        result = self.query_all(rs, query, tuple())

        return [e["id"] for e in result]

    @access("core_admin", "cde_admin")
    def change_persona_balance(self, rs: RequestState, persona_id: int,
                               balance: decimal.Decimal,
                               log_code: const.FinanceLogCodes,
                               change_note: str = None,
                               trial_member: bool = None) -> DefaultReturnCode:
        """Special modification function for monetary aspects.

        :param trial_member: If not None, set trial membership to this.
        """
        persona_id = affirm("id", persona_id)
        balance = affirm("non_negative_decimal", balance)
        log_code = affirm("enum_financelogcodes", log_code)
        trial_member = affirm("bool_or_None", trial_member)
        change_note = affirm("str_or_None", change_note)
        update = {
            'id': persona_id,
        }
        with Atomizer(rs):
            current = unwrap(self.retrieve_personas(
                rs, (persona_id,), ("balance", "is_cde_realm", "trial_member")))
            if not current['is_cde_realm']:
                raise RuntimeError(
                    n_("Tried to credit balance to non-cde person."))
            if current['balance'] != balance:
                update['balance'] = balance
            if trial_member is not None:
                if current['trial_member'] != trial_member:
                    update['trial_member'] = trial_member
            if 'balance' in update or 'trial_member' in update:
                ret = self.set_persona(
                    rs, update, may_wait=False, change_note=change_note,
                    allow_specials=("finance",))
                if 'balance' in update:
                    self.finance_log(rs, log_code, persona_id,
                                     balance - current['balance'], balance)
                return ret
            else:
                return 0

    @access("core_admin", "cde_admin")
    def change_membership(self, rs: RequestState, persona_id: int,
                          is_member: bool) -> DefaultReturnCode:
        """Special modification function for membership."""
        persona_id = affirm("id", persona_id)
        is_member = affirm("bool", is_member)
        update = {
            'id': persona_id,
            'is_member': is_member,
        }
        with Atomizer(rs):
            current = unwrap(self.retrieve_personas(
                rs, (persona_id,), ('is_member', 'balance', 'is_cde_realm')))
            if not current['is_cde_realm']:
                raise RuntimeError(n_("Not a CdE account."))
            if current['is_member'] == is_member:
                return 0
            if not is_member:
                delta = -current['balance']
                new_balance = decimal.Decimal(0)
                code = const.FinanceLogCodes.lose_membership
                # Do not modify searchability.
                update['balance'] = decimal.Decimal(0)
            else:
                delta = None
                new_balance = None
                code = const.FinanceLogCodes.gain_membership
            ret = self.set_persona(
                rs, update, may_wait=False,
                change_note="Mitgliedschaftsstatus geändert.",
                allow_specials=("membership", "finance"))
            self.finance_log(rs, code, persona_id, delta, new_balance)
            return ret

    @access("core_admin", "meta_admin")
    def invalidate_password(self, rs: RequestState,
                            persona_id: int) -> DefaultReturnCode:
        """Replace a users password with an unknown one.

        This forces the user to set a new password and also invalidates all
        current sessions.

        This is to be used when granting admin privileges to a user who has
        not previously had any, hence we allow backend access for all
        meta_admins.
        """
        persona_id = affirm("id", persona_id)

        # modified version of hash for 'secret' and thus
        # safe/unknown plaintext
        password_hash = (
            "$6$rounds=60000$uvCUTc5OULJF/kT5$CNYWFoGXgEwhrZ0nXmbw0jlWvqi/"
            "S6TDc1KJdzZzekFANha68XkgFFsw92Me8a2cVcK3TwSxsRPb91TLHE/si/")
        query = "UPDATE core.personas SET password_hash = %s WHERE id = %s"
        ret = self.query_exec(rs, query, (password_hash, persona_id))

        # Invalidate alle active sessions.
        query = ("UPDATE core.sessions SET is_active = False "
                 "WHERE persona_id = %s AND is_active = True")
        self.query_exec(rs, query, (persona_id,))

        ret *= self.core_log(rs, code=const.CoreLogCodes.password_invalidated,
                             persona_id=persona_id)

        return ret

    @access("core_admin", "cde_admin")
    def archive_persona(self, rs: RequestState, persona_id: int,
                        note: str) -> DefaultReturnCode:
        """Move a persona to the attic.

        This clears most of the data we have about the persona. The
        basic use case is for retiring members of a time long gone,
        which have not been seen for an extended period.

        We keep the following data to enable us to recognize them
        later on to allow readmission:
        * name,
        * date of birth,
        * past events.

        Additionally not all data is purged, since we have separate
        life cycles for different realms. This affects the following.
        * finances: we preserve a log of all transactions for bookkeeping,
        * lastschrift: similarily to finances
        * events: to ensure consistency, events are only deleted en bloc
        * assemblies: these we keep to make the decisions traceable
        """
        persona_id = affirm("id", persona_id)
        note = affirm("str", note)
        with Atomizer(rs):
            persona = unwrap(self.get_total_personas(rs, (persona_id,)))
            #
            # 1. Do some sanity checks.
            #
            if persona['is_archived']:
                return 0

            # Disallow archival of meta admins to ensure there always remain
            # atleast two.
            if persona['is_meta_admin']:
                raise ArchiveError(n_("Cannot archive meta admins."))

            #
            # 2. Remove complicated attributes (membership, foto and password)
            #
            if persona['is_member']:
                code = self.change_membership(rs, persona_id, is_member=False)
                if not code:
                    raise ArchiveError(n_("Failed to revoke membership."))
            if persona['foto']:
                code = self.change_foto(rs, persona_id, foto=None)
                if not code:
                    raise ArchiveError(n_("Failed to remove foto."))
            # modified version of hash for 'secret' and thus
            # safe/unknown plaintext
            password_hash = (
                "$6$rounds=60000$uvCUTc5OULJF/kT5$CNYWFoGXgEwhrZ0nXmbw0jlWvqi/"
                "S6TDc1KJdzZzekFANha68XkgFFsw92Me8a2cVcK3TwSxsRPb91TLHE/si/")
            query = "UPDATE core.personas SET password_hash = %s WHERE id = %s"
            self.query_exec(rs, query, (password_hash, persona_id))
            #
            # 3. Strip all unnecessary attributes
            #
            update = {
                'id': persona_id,
                # 'password_hash' already adjusted
                'username': None,
                'is_active': False,
                'notes': note,  # Note on why the persona was archived.
                'is_meta_admin': False,
                'is_core_admin': False,
                'is_cde_admin': False,
                'is_finance_admin': False,
                'is_event_admin': False,
                'is_ml_admin': False,
                'is_assembly_admin': False,
                'is_cde_realm': False,
                'is_event_realm': False,
                'is_ml_realm': False,
                'is_assembly_realm': False,
                # 'is_member' already adjusted
                'is_searchable': False,
                # 'is_archived' will be done later
                # 'display_name' kept for later recognition
                # 'given_names' kept for later recognition
                # 'family_name' kept for later recognition
                'title': None,
                'name_supplement': None,
                'gender': None,
                # 'birthday' kept for later recognition
                'telephone': None,
                'mobile': None,
                'address_supplement': None,
                'address': None,
                'postal_code': None,
                'location': None,
                'country': None,
                # 'birth_name' kept for later recognition
                'address_supplement2': None,
                'address2': None,
                'postal_code2': None,
                'location2': None,
                'country2': None,
                'weblink': None,
                'specialisation': None,
                'affiliation': None,
                'timeline': None,
                'interests': None,
                'free_form': None,
                'balance': None,
                'decided_search': False,
                'trial_member': False,
                'bub_search': False,
                # 'foto' already adjusted
                # 'fulltext' is set automatically
            }
            self.set_persona(
                rs, update, generation=None, may_wait=False,
                change_note="Archivierung vorbereitet.",
                allow_specials=("archive", "username"))
            #
            # 4. Delete all sessions and quotas
            #
            self.sql_delete(rs, "core.sessions", (persona_id,), "persona_id")
            self.sql_delete(rs, "core.quota", (persona_id,), "persona_id")
            #
            # 5. Handle lastschrift
            #
            lastschrift = self.sql_select(
                rs, "cde.lastschrift", ("id", "revoked_at"), (persona_id,),
                "persona_id")
            if any(not ls['revoked_at'] for ls in lastschrift):
                raise ArchiveError(n_("Active lastschrift exists."))
            query = glue(
                "UPDATE cde.lastschrift",
                "SET (amount, iban, account_owner, account_address)",
                "= (%s, %s, %s, %s)",
                "WHERE persona_id = %s")
            if lastschrift:
                self.query_exec(rs, query, (0, 0, "", "", persona_id))
            #
            # 6. Handle event realm
            #
            query = glue(
                "SELECT reg.persona_id, MAX(part_end) AS m",
                "FROM event.registrations as reg ",
                "JOIN event.events as event ON reg.event_id = event.id",
                "JOIN event.event_parts as parts ON parts.event_id = event.id",
                "WHERE reg.persona_id = %s"
                "GROUP BY persona_id")
            max_end = self.query_one(rs, query, (persona_id,))
            if max_end and max_end['m'] and max_end['m'] >= now().date():
                raise ArchiveError(n_("Involved in unfinished event."))
            self.sql_delete(rs, "event.orgas", (persona_id,), "persona_id")
            #
            # 7. Handle assembly realm
            #
            query = glue(
                "SELECT ass.id FROM assembly.assemblies as ass",
                "JOIN assembly.attendees as att ON att.assembly_id = ass.id",
                "WHERE att.persona_id = %s AND ass.is_active = True")
            ass_active = self.query_all(rs, query, (persona_id,))
            if ass_active:
                raise ArchiveError(n_("Involved in unfinished assembly."))
            query = glue(
                "UPDATE assembly.attendees SET secret = NULL",
                "WHERE persona_id = %s")
            self.query_exec(rs, query, (persona_id,))
            #
            # 8. Handle ml realm
            #
            self.sql_delete(rs, "ml.subscription_states", (persona_id,),
                            "persona_id")
            self.sql_delete(rs, "ml.subscription_addresses", (persona_id,),
                            "persona_id")
            self.sql_delete(rs, "ml.moderators", (persona_id,), "persona_id")
            #
            # 9. Clear logs
            #
            self.sql_delete(rs, "core.log", (persona_id,), "persona_id")
            # finance log stays untouched to keep balance correct
            self.sql_delete(rs, "cde.log", (persona_id,), "persona_id")
            # past event log stays untouched since we keep past events
            # event log stays untouched since events have a separate life cycle
            # assembly log stays since assemblies have a separate life cycle
            self.sql_delete(rs, "ml.log", (persona_id,), "persona_id")
            #
            # 10. Mark archived
            #
            update = {
                'id': persona_id,
                'is_archived': True,
            }
            self.set_persona(
                rs, update, generation=None, may_wait=False,
                change_note="Benutzer archiviert.",
                allow_specials=("archive",))
            #
            # 11. Clear changelog
            #
            query = glue(
                "SELECT id FROM core.changelog WHERE persona_id = %s",
                "ORDER BY generation DESC LIMIT 1")
            newest = self.query_one(rs, query, (persona_id,))
            query = glue(
                "DELETE FROM core.changelog",
                "WHERE persona_id = %s AND NOT id = %s")
            ret = self.query_exec(rs, query, (persona_id, newest['id']))
            #
            # 12. Finish
            #
            return ret

    @access("core_admin")
    def dearchive_persona(self, rs: RequestState,
                          persona_id: int) -> DefaultReturnCode:
        """Return a persona from the attic to activity.

        This does nothing but flip the archiving bit.

        :type rs: :py:class:`cdedb.common.RequestState`
        :type persona_id: int
        :rtype: int
        :returns: default return code
        """
        persona_id = affirm("id", persona_id)
        with Atomizer(rs):
            update = {
                'id': persona_id,
                'is_archived': False,
            }
            return self.set_persona(
                rs, update, generation=None, may_wait=False,
                change_note="Benutzer aus dem Archiv wiederhergestellt.",
                allow_specials=("archive",))

    @access("core_admin", "cde_admin")
    def purge_persona(self, rs: RequestState,
                      persona_id: int) -> DefaultReturnCode:
        """Delete all infos about this persona.

        It has to be archived beforehand. Thus we do not have to
        remove a lot since archiving takes care of most of the stuff.

        However we do not entirely delete the entry since this would
        cause havock in other areas (like assemblies), we only
        anonymize the entry by removing all identifying information.

        :type rs: :py:class:`cdedb.common.RequestState`
        :type persona_id: int
        :rtype: int
        :returns: default return code

        """
        persona_id = affirm("id", persona_id)
        with Atomizer(rs):
            persona = unwrap(self.get_total_personas(rs, (persona_id,)))
            if not persona['is_archived']:
                raise RuntimeError(n_("Persona is not archived."))
            #
            # 1. Zap information
            #
            update = {
                'id': persona_id,
                'display_name': "N.",
                'given_names': "N.",
                'family_name': "N.",
                'birthday': None,
                'birth_name': None,
            }
            ret = self.set_persona(
                rs, update, generation=None, may_wait=False,
                change_note="Benutzer gelöscht.",
                allow_specials=("admins", "username", "purge"))
            #
            # 2. Clear changelog
            #
            query = glue(
                "SELECT id FROM core.changelog WHERE persona_id = %s",
                "ORDER BY generation DESC LIMIT 1")
            newest = self.query_one(rs, query, (persona_id,))
            query = glue(
                "DELETE FROM core.changelog",
                "WHERE persona_id = %s AND NOT id = %s")
            ret *= self.query_exec(rs, query, (persona_id, newest['id']))
            #
            # 3. Finish
            #
            return ret

    @access("persona")
    def change_username(self, rs: RequestState, persona_id: int,
                        new_username: str, password: str) -> Tuple[bool, str]:
        """Since usernames are used for login, this needs a bit of care.

        :returns: The bool signals whether the change was successful, the str
            is an error message or the new username on success.
        """
        persona_id = affirm("id", persona_id)
        new_username = affirm("email_or_None", new_username)
        password = affirm("str_or_None", password)
        if new_username is None and not self.is_relative_admin(rs, persona_id):
            return False, n_("Only admins may unset an email address.")
        with Atomizer(rs):
            if new_username and self.verify_existence(rs, new_username):
                # abort if there is already an account with this address
                return False, n_("Name collision.")
            authorized = False
            if self.is_relative_admin(rs, persona_id):
                authorized = True
            elif password:
                if self.verify_persona_password(rs, password, persona_id):
                    authorized = True
            if authorized:
                new = {
                    'id': persona_id,
                    'username': new_username,
                }
                change_note = "E-Mail-Adresse geändert."
                if self.set_persona(
                        rs, new, change_note=change_note, may_wait=False,
                        allow_specials=("username",)):
                    self.core_log(
                        rs, const.CoreLogCodes.username_change, persona_id,
                        additional_info=new_username)
                    return True, new_username
        return False, n_("Failed.")

    @access("persona")
    def foto_usage(self, rs: RequestState, foto: str) -> int:
        """Retrieve usage number for a specific foto.

        So we know when a foto is up for garbage collection."""
        foto = affirm("str", foto)
        query = "SELECT COUNT(*) AS num FROM core.personas WHERE foto = %s"
        return unwrap(self.query_one(rs, query, (foto,)))

    @access("persona")
    def get_personas(self, rs: RequestState,
                     ids: Collection[int]) -> CdEDBObjectMap:
        """Acquire data sets for specified ids."""
        ids = affirm_set("id", ids)
        return self.retrieve_personas(rs, ids, columns=PERSONA_CORE_FIELDS)
    get_persona = singularize(get_personas)

    @access("event", "droid_quick_partial_export")
    def get_event_users(self, rs: RequestState, ids: Collection[int],
                        event_id: int = None) -> CdEDBObjectMap:
        """Get an event view on some data sets.

        This is allowed for admins and for yourself in any case. Orgas can also
        query users registered for one of their events; other event users can
        query participants of events they participate themselves.

        :param event_id: allows all users which are registered to this event
            to query for other participants of the same event by their ids.
        """
        ids = affirm_set("id", ids)
        event_id = affirm("id_or_None", event_id)
        ret = self.retrieve_personas(rs, ids, columns=PERSONA_EVENT_FIELDS)
        # The event user view on a cde user contains lots of personal
        # data. So we require the requesting user to be orga (to get access to
        # all event users who are related to their event) or 'participant'
        # of the requested event (to get access to all event users who are also
        # 'participant' at the same event).
        #
        # This is a bit of a transgression since we access the event
        # schema from the core backend, but we go for security instead of
        # correctness here.
        if event_id:
            orga = ("SELECT event_id FROM event.orgas WHERE persona_id = %s"
                    " AND event_id = %s")
            is_orga = self.query_all(rs, orga, (rs.user.persona_id, event_id))
        else:
            is_orga = False
        if (ids != {rs.user.persona_id}
                and not (rs.user.roles
                         & {"event_admin", "cde_admin", "core_admin",
                            "droid_quick_partial_export"})):
            query = ("SELECT DISTINCT regs.id, regs.persona_id"
                     " FROM event.registrations AS regs"
                     " LEFT OUTER JOIN event.registration_parts AS rparts"
                     " ON rparts.registration_id = regs.id"
                     " WHERE regs.event_id = %s")
            params = (event_id,)
            if not is_orga:
                query += " AND rparts.status = %s"
                params += (const.RegistrationPartStati.participant,)
            data = self.query_all(rs, query, params)
            all_users_inscope = set(e['persona_id'] for e in data)
            same_event = set(ret) <= all_users_inscope
            if not (same_event and (is_orga or
                                    rs.user.persona_id in all_users_inscope)):
                raise PrivilegeError(n_("Access to persona data inhibited."))
        if any(not e['is_event_realm'] for e in ret.values()):
            raise RuntimeError(n_("Not an event user."))
        return ret
    get_event_user = singularize(get_event_users)

    @access("cde")
    def get_cde_users(self, rs: RequestState,
                      ids: Collection[int]) -> CdEDBObjectMap:
        """Get an cde view on some data sets."""
        ids = affirm_set("id", ids)
        with Atomizer(rs):
            query = glue("SELECT queries FROM core.quota WHERE persona_id = %s",
                         "AND qdate = %s")
            today = now().date()
            num = self.query_one(rs, query, (rs.user.persona_id, today))
            query = glue("UPDATE core.quota SET queries = %s",
                         "WHERE persona_id = %s AND qdate = %s")
            if num is None:
                query = glue("INSERT INTO core.quota",
                             "(queries, persona_id, qdate) VALUES (%s, %s, %s)")
                num = 0
            else:
                num = unwrap(num)
            new = tuple(i == rs.user.persona_id for i in ids).count(False)
            if (num + new > self.conf["QUOTA_VIEWS_PER_DAY"]
                    and not {"cde_admin", "core_admin"} & rs.user.roles):
                raise QuotaException(n_("Too many queries."))
            if new:
                self.query_exec(rs, query,
                                (num + new, rs.user.persona_id, today))
            ret = self.retrieve_personas(rs, ids, columns=PERSONA_CDE_FIELDS)
            if any(not e['is_cde_realm'] for e in ret.values()):
                raise RuntimeError(n_("Not a CdE user."))
            if (not {"cde_admin", "core_admin"} & rs.user.roles
                    and ("searchable" not in rs.user.roles
                         and any((e['id'] != rs.user.persona_id
                                  and not e['is_searchable'])
                                 for e in ret.values()))):
                raise RuntimeError(n_("Improper access to member data."))
            return ret
    get_cde_user = singularize(get_cde_users)

    @access("ml")
    def get_ml_users(self, rs: RequestState,
                     ids: Collection[int]) -> CdEDBObjectMap:
        """Get an ml view on some data sets."""
        ids = affirm_set("id", ids)
        ret = self.retrieve_personas(rs, ids, columns=PERSONA_ML_FIELDS)
        if any(not e['is_ml_realm'] for e in ret.values()):
            raise RuntimeError(n_("Not an ml user."))
        return ret
    get_ml_user = singularize(get_ml_users)

    @access("assembly")
    def get_assembly_users(self, rs: RequestState,
                           ids: Collection[int]) -> CdEDBObjectMap:
        """Get an assembly view on some data sets."""
        ids = affirm_set("id", ids)
        ret = self.retrieve_personas(rs, ids, columns=PERSONA_ASSEMBLY_FIELDS)
        if any(not e['is_assembly_realm'] for e in ret.values()):
            raise RuntimeError(n_("Not an assembly user."))
        return ret
    get_assembly_user = singularize(get_assembly_users)

    @access("persona")
    def get_total_personas(self, rs: RequestState,
                           ids: Collection[int]) -> CdEDBObjectMap:
        """Acquire data sets for specified ids.

        This includes all attributes regardless of which realm they
        pertain to.
        """
        ids = affirm_set("id", ids)
        if (ids != {rs.user.persona_id} and not self.is_admin(rs)
                and any(not self.is_relative_admin(rs, anid,
                                                   allow_meta_admin=True)
                        for anid in ids)):
            raise PrivilegeError(n_("Must be privileged."))
        return self.retrieve_personas(rs, ids, columns=PERSONA_ALL_FIELDS)
    get_total_persona = singularize(get_total_personas)

    @access("core_admin", "cde_admin", "event_admin", "ml_admin",
            "assembly_admin")
    def create_persona(self, rs: RequestState, data: CdEDBObject,
                       submitted_by: int = None,
                       ignore_warnings: bool = False) -> DefaultReturnCode:
        """Instantiate a new data set.

        This does the house-keeping and inserts the corresponding entry in
        the changelog.

        :param submitted_by: Allow to override the submitter for genesis.
        :returns: The id of the newly created persona.
        """
        data = affirm(
            "persona", data, creation=True, _ignore_warnings=ignore_warnings)
        submitted_by = affirm("id_or_None", submitted_by)
        # zap any admin attempts
        data.update({
            'is_meta_admin': False,
            'is_archived': False,
            'is_assembly_admin': False,
            'is_cde_admin': False,
            'is_finance_admin': False,
            'is_core_admin': False,
            'is_event_admin': False,
            'is_ml_admin': False,
        })
        # Check if admin has rights to create the user in its realms
        if not any(admin <= rs.user.roles
                   for admin in privilege_tier(extract_roles(data),
                                               conjunctive=True)):
            raise PrivilegeError(n_("Unable to create this sort of persona."))
        # modified version of hash for 'secret' and thus safe/unknown plaintext
        data['password_hash'] = (
            "$6$rounds=60000$uvCUTc5OULJF/kT5$CNYWFoGXgEwhrZ0nXmbw0jlWvqi/"
            "S6TDc1KJdzZzekFANha68XkgFFsw92Me8a2cVcK3TwSxsRPb91TLHE/si/")
        # add balance for cde users
        if data.get('is_cde_realm') and 'balance' not in data:
            data['balance'] = decimal.Decimal(0)
        fulltext_input = copy.deepcopy(data)
        fulltext_input['id'] = None
        data['fulltext'] = self.create_fulltext(fulltext_input)
        with Atomizer(rs):
            new_id = self.sql_insert(rs, "core.personas", data)
            data.update({
                "submitted_by": submitted_by or rs.user.persona_id,
                "generation": 1,
                "change_status": const.MemberChangeStati.committed,
                "persona_id": new_id,
                "change_note": "Account erstellt.",
            })
            # remove unlogged attributes
            del data['password_hash']
            del data['fulltext']
            self.sql_insert(rs, "core.changelog", data)
            self.core_log(rs, const.CoreLogCodes.persona_creation, new_id)
        return new_id

    @access("anonymous")
    def login(self, rs: RequestState, username: str, password: str,
              ip: str) -> Optional[str]:
        """Create a new session.

        This invalidates all existing sessions for this persona. Sessions
        are bound to an IP-address, for bookkeeping purposes.

        In case of successful login, this updates the request state with a
        new user object and escalates the database connection to reflect the
        non-anonymous access.

        :returns: the session-key for the new session
        """
        username = affirm("printable_ascii", username)
        password = affirm("str", password)
        ip = affirm("printable_ascii", ip)
        # note the lower-casing for email addresses
        query = glue(
            "SELECT id, password_hash, is_meta_admin, is_core_admin",
            "FROM core.personas",
            "WHERE username = lower(%s) AND is_active = True")
        data = self.query_one(rs, query, (username,))
        verified = bool(data) and self.conf["CDEDB_OFFLINE_DEPLOYMENT"]
        if not verified and data:
            verified = self.verify_password(password, data["password_hash"])
        if not verified:
            # log message to be picked up by fail2ban
            self.logger.warning("CdEDB login failure from {} for {}".format(
                ip, username))
            return None
        else:
            if self.conf["LOCKDOWN"] and not (data['is_meta_admin']
                                              or data['is_core_admin']):
                # Short circuit in case of lockdown
                return None
            sessionkey = secure_token_hex()

            with Atomizer(rs):
                query = glue(
                    "UPDATE core.sessions SET is_active = False",
                    "WHERE persona_id = %s AND is_active = True")
                self.query_exec(rs, query, (data["id"],))
                query = glue(
                    "INSERT INTO core.sessions (persona_id, ip, sessionkey)",
                    "VALUES (%s, %s, %s)")
                self.query_exec(rs, query, (data["id"], ip, sessionkey))

            # Escalate db privilege role in case of successful login.
            # This will not be deescalated.
            if rs.conn.is_contaminated:
                raise RuntimeError(n_("Atomized – impossible to escalate."))

            is_cde = unwrap(self.sql_select_one(rs, "core.personas",
                                                ("is_cde_realm",), data["id"]))
            if is_cde:
                rs.conn = self.connpool['cdb_member']
            else:
                rs.conn = self.connpool['cdb_persona']
            rs._conn = rs.conn  # Necessary to keep the mechanics happy

            # Get more information about user (for immediate use in frontend)
            data = self.sql_select_one(rs, "core.personas",
                                       PERSONA_CORE_FIELDS, data["id"])
            vals = {k: data[k] for k in (
                'username', 'given_names', 'display_name', 'family_name')}
            vals['persona_id'] = data['id']
            rs.user = User(roles=extract_roles(data), **vals)

            return sessionkey

    @access("persona")
    def logout(self, rs: RequestState) -> DefaultReturnCode:
        """Invalidate the current session."""
        query = glue(
            "UPDATE core.sessions SET is_active = False, atime = now()",
            "WHERE sessionkey = %s AND is_active = True")
        return self.query_exec(rs, query, (rs.sessionkey,))

    @access("persona")
    def verify_ids(self, rs: RequestState, ids: Collection[int]) -> bool:
        """Check that persona ids do exist."""
        ids = affirm_set("id", ids)
        if ids == {rs.user.persona_id}:
            return True
        query = "SELECT COUNT(*) AS num FROM core.personas WHERE id = ANY(%s)"
        data = self.query_one(rs, query, (ids,))
        return data['num'] == len(ids)

    @internal
    @access("anonymous")
    def get_roles_multi(self, rs: RequestState,
                        ids: Collection[int]) -> Dict[int, Set[Role]]:
        """Resolve ids into roles.

        Returns an empty role set for inactive users."""
        if ids == (rs.user.persona_id,):
            return {rs.user.persona_id: rs.user.roles}
        bits = PERSONA_STATUS_FIELDS + ("id",)
        data = self.sql_select(rs, "core.personas", bits, ids)
        return {d['id']: extract_roles(d) for d in data}
    get_roles_single = singularize(get_roles_multi)

    @access("persona")
    def get_realms_multi(self, rs: RequestState,
                         ids: Collection[int]) -> Dict[int, Set[Realm]]:
        """Resolve persona ids into realms (only for active users)."""
        ids = affirm_set("id", ids)
        roles = self.get_roles_multi(rs, ids)
        all_realms = {"cde", "event", "assembly", "ml"}
        return {key: value & all_realms for key, value in roles.items()}
    get_realms_single = singularize(get_realms_multi)

    @access("persona")
    def verify_personas(self, rs: RequestState, ids: Collection[int],
                        required_roles: Collection[Role] = None
                        ) -> Tuple[int, ...]:
        """Check wether certain ids map to actual (active) personas.

        :param required_roles: If given check that all personas have
          these roles.
        :returns: All ids which successfully validated.
        """
        ids = affirm_set("id", ids)
        required_roles = required_roles or tuple()
        required_roles = affirm_set("str", required_roles)
        roles = self.get_roles_multi(rs, ids)
        return tuple(key for key, value in roles.items()
                     if value >= required_roles)

    @access("core_admin")
    def genesis_attachment_usage(self, rs: RequestState,
                                 attachment_hash: str) -> bool:
        """Check whether a genesis attachment is still referenced in a case."""
        attachment_hash = affirm("str", attachment_hash)
        query = "SELECT COUNT(*) FROM core.genesis_cases WHERE attachment = %s"
        return bool(self.query_one(rs, query, (attachment_hash,))['count'])

    @access("anonymous")
    def verify_existence(self, rs: RequestState, email: str) -> bool:
        """Check wether a certain email belongs to any persona."""
        email = affirm("email", email)
        query = "SELECT COUNT(*) AS num FROM core.personas WHERE username = %s"
        data = self.query_one(rs, query, (email,))
        query = glue("SELECT COUNT(*) AS num FROM core.genesis_cases",
                     "WHERE username = %s AND case_status = ANY(%s)")
        # This should be all stati which are not final.
        stati = (const.GenesisStati.unconfirmed,
                 const.GenesisStati.to_review,
                 const.GenesisStati.approved)  # approved is a temporary state.
        data2 = self.query_one(rs, query, (email, stati))
        return bool(data['num'] + data2['num'])

    RESET_COOKIE_PAYLOAD = "X"

    def _generate_reset_cookie(
            self, rs: RequestState, persona_id: int, salt: str,
            timeout: datetime.timedelta = datetime.timedelta(seconds=60)
    ) -> str:
        """Create a cookie which authorizes a specific reset action.

        The cookie depends on the inputs as well as a server side secret.
        """
        with Atomizer(rs):
            if not self.is_admin(rs) and "meta_admin" not in rs.user.roles:
                roles = self.get_roles_single(rs, persona_id)
                if any("admin" in role for role in roles):
                    raise PrivilegeError(n_("Preventing reset of admin."))
            password_hash = unwrap(self.sql_select_one(
                rs, "core.personas", ("password_hash",), persona_id))
            # This uses the encode_parameter function in a somewhat sloppy
            # manner, but the security guarantees still keep
            cookie = encode_parameter(
                salt, str(persona_id), password_hash, self.RESET_COOKIE_PAYLOAD,
                timeout=timeout)
            return cookie

    def _verify_reset_cookie(self, rs: RequestState, persona_id: int, salt: str,
                             cookie: str) -> Tuple[bool, Optional[str]]:
        """Check a provided cookie for correctness.

        :returns: The bool signals success, the str is an error message or
            None if successful.
        """
        with Atomizer(rs):
            password_hash = unwrap(self.sql_select_one(
                rs, "core.personas", ("password_hash",), persona_id))
            timeout, msg = decode_parameter(salt, str(persona_id),
                                            password_hash, cookie)
            if msg is None:
                if timeout:
                    return False, n_("Link expired.")
                else:
                    return False, n_("Link invalid or already used.")
            if msg != self.RESET_COOKIE_PAYLOAD:
                return False, n_("Link invalid or already used.")
            return True, None

    def modify_password(self, rs: RequestState, new_password: str,
                        old_password: str = None, reset_cookie: str = None,
                        persona_id: int = None) -> Tuple[bool, str]:
        """Helper for manipulating password entries.

        The persona_id parameter is only for the password reset case. We
        intentionally only allow to change the own password.

        An authorization must be provided, either by ``old_password`` or
        ``reset_cookie``.

        This escalates database connection privileges in the case of a
        password reset (which is by its nature anonymous).

        :param persona_id: Must be provided only in case of reset.
        :returns: The ``bool`` indicates success and the ``str`` is
          either the new password or an error message.
        :rtype: (bool, str)
        """
        if persona_id and not reset_cookie:
            return False, n_("Selecting persona allowed for reset only.")
        persona_id = persona_id or rs.user.persona_id
        if not persona_id:
            return False, n_("Could not determine persona to reset.")
        if not old_password and not reset_cookie:
            return False, n_("No authorization provided.")
        if old_password:
            if not self.verify_persona_password(rs, old_password, persona_id):
                return False, n_("Password verification failed.")
        if reset_cookie:
            success, msg = self.verify_reset_cookie(
                rs, persona_id, reset_cookie)
            if not success:
                return False, msg
        if not new_password:
            return False, n_("No new password provided.")
        if not validate.is_password_strength(new_password):
            return False, n_("Password too weak.")
        # escalate db privilege role in case of resetting passwords
        orig_conn = None
        try:
            if reset_cookie and "persona" not in rs.user.roles:
                if rs.conn.is_contaminated:
                    raise RuntimeError(
                        n_("Atomized – impossible to escalate."))
                orig_conn = rs.conn
                rs.conn = self.connpool['cdb_persona']
            # do not use set_persona since it doesn't operate on password
            # hashes by design
            query = "UPDATE core.personas SET password_hash = %s WHERE id = %s"
            with rs.conn as conn:
                with conn.cursor() as cur:
                    self.execute_db_query(
                        cur, query,
                        (self.encrypt_password(new_password), persona_id))
                    ret = cur.rowcount
        finally:
            # deescalate
            if orig_conn:
                rs.conn = orig_conn
        return ret, new_password

    @access("persona")
    def change_password(self, rs: RequestState, old_password: str,
                        new_password: str) -> Tuple[bool, str]:
        """
        :type rs: :py:class:`cdedb.common.RequestState`
        :type old_password: str
        :type new_password: str
        :rtype: (bool, str)
        :returns: see :py:meth:`modify_password`
        """
        old_password = affirm("str", old_password)
        new_password = affirm("str", new_password)
        ret = self.modify_password(rs, new_password, old_password=old_password)
        self.core_log(rs, const.CoreLogCodes.password_change,
                      rs.user.persona_id)
        return ret

    @access("anonymous")
    def check_password_strength(self, rs: RequestState, password: str, *,
                                email: str = None, persona_id: int = None,
                                argname: str = None) -> Tuple[str, List[Error]]:
        """Check the password strength using some additional userdate.

        This escalates database connection privileges in the case of an
        anonymous request, that is for a password reset.
        """
        password = affirm("str", password)
        email = affirm("str_or_None", email)
        persona_id = affirm("id_or_None", persona_id)
        argname = affirm("str_or_None", argname)

        if email is None and persona_id is None:
            raise ValueError(n_("No input provided."))
        elif email and persona_id:
            raise ValueError(n_("More than one input provided."))
        if email:
            persona_id = unwrap(self.sql_select_one(
                rs, "core.personas", ("id",), email, entity_key="username"))

        columns_of_interest = [
            "is_cde_realm", "is_meta_admin", "is_core_admin", "is_cde_admin",
            "is_event_admin", "is_ml_admin", "is_assembly_admin", "username",
            "given_names", "family_name", "display_name", "title",
            "name_supplement", "birthday"]

        # escalate db privilege role in case of resetting passwords
        orig_conn = None
        try:
            if "persona" not in rs.user.roles:
                if rs.conn.is_contaminated:
                    raise RuntimeError(
                        n_("Atomized – impossible to escalate."))
                orig_conn = rs.conn
                rs.conn = self.connpool['cdb_persona']
            persona = self.sql_select_one(
                rs, "core.personas", columns_of_interest, persona_id)
        finally:
            # deescalate
            if orig_conn:
                rs.conn = orig_conn

        admin = any(persona[admin] for admin in
                    ("is_meta_admin", "is_core_admin", "is_cde_admin",
                     "is_event_admin", "is_ml_admin", "is_assembly_admin"))
        inputs = (persona['username'].split('@') +
                  persona['given_names'].replace('-', ' ').split() +
                  persona['family_name'].replace('-', ' ').split() +
                  persona['display_name'].replace('-', ' ').split())
        if persona['title']:
            inputs.extend(persona['title'].replace('-', ' ').split())
        if persona['name_supplement']:
            inputs.extend(persona['name_supplement'].replace('-', ' ').split())
        if persona['birthday']:
            inputs.extend(persona['birthday'].isoformat().split('-'))

        password, errs = validate.check_password_strength(
            password, argname, admin=admin, inputs=inputs)

        return password, errs

    @access("anonymous")
    def make_reset_cookie(self, rs: RequestState, email: str,
                          timeout: datetime.timedelta = None
                          ) -> Tuple[bool, str]:
        """Perform preparation for a recovery.

        This generates a reset cookie which can be used in a second step
        to actually reset the password. To reset the password for a
        privileged account you need to have privileges yourself.

        :returns: The ``bool`` indicates success and the ``str`` is
          either the reset cookie or an error message.
        """
        timeout = timeout or self.conf["PARAMETER_TIMEOUT"]
        email = affirm("email", email)
        data = self.sql_select_one(rs, "core.personas", ("id", "is_active"),
                                   email, entity_key="username")
        if not data:
            return False, n_("Nonexistant user.")
        if not data['is_active']:
            return False, n_("Inactive user.")
        ret = self.generate_reset_cookie(rs, data['id'], timeout=timeout)
        self.core_log(rs, const.CoreLogCodes.password_reset_cookie, data['id'])
        return True, ret

    @access("anonymous")
    def reset_password(self, rs: RequestState, email: str, new_password: str,
                       cookie: str) -> Tuple[bool, str]:
        """Perform a recovery.

        Authorization is guaranteed by the cookie.

        :returns: see :py:meth:`modify_password`
        """
        email = affirm("email", email)
        new_password = affirm("str", new_password)
        cookie = affirm("str", cookie)
        data = self.sql_select_one(rs, "core.personas", ("id",), email,
                                   entity_key="username")
        if not data:
            return False, n_("Nonexistant user.")
        if self.conf["LOCKDOWN"]:
            return False, n_("Lockdown active.")
        persona_id = unwrap(data)
        success, msg = self.modify_password(
            rs, new_password, reset_cookie=cookie, persona_id=persona_id)
        if success:
            self.core_log(rs, const.CoreLogCodes.password_reset, persona_id)
        return success, msg

    @access("anonymous")
    def genesis_request(self, rs: RequestState, data: CdEDBObject,
                        ignore_warnings: bool = False
                        ) -> Optional[DefaultReturnCode]:
        """Log a request for a new account.

        This is the initial entry point for such a request.

        :param ignore_warnings: Ignore errors with kind ValidationWarning
        :returns: id of the new request or None if the username is already
          taken
        """
        data = affirm("genesis_case", data, creation=True,
                      _ignore_warnings=ignore_warnings)

        if self.verify_existence(rs, data['username']):
            return None
        if self.conf["LOCKDOWN"] and not self.is_admin(rs):
            return None
        data['case_status'] = const.GenesisStati.unconfirmed
        ret = self.sql_insert(rs, "core.genesis_cases", data)
        self.core_log(rs, const.CoreLogCodes.genesis_request, persona_id=None,
                      additional_info=data['username'])
        return ret

    @access("core_admin", "cde_admin", "event_admin", "assembly_admin",
            "ml_admin")
    def delete_genesis_case_blockers(self, rs: RequestState,
                                     case_id: int) -> DeletionBlockers:
        """Determine what keeps a genesis case from being deleted.

        Possible blockers:

        * unconfirmed: A genesis case with status unconfirmed may only be
                       deleted after the timeout period has passed.
        * case_status: A genesis case may not be deleted if it has one of the
                       following stati: to_review, approved.

        :return: List of blockers, separated by type. The values of the dict
            are the ids of the blockers.
        """

        case_id = affirm("id", case_id)
        blockers = {}

        case = self.genesis_get_case(rs, case_id)
        if (case["case_status"] == const.GenesisStati.unconfirmed and
                now() < case["ctime"] + self.conf["PARAMETER_TIMEOUT"]):
            blockers["unconfirmed"] = case_id
        if case["case_status"] in {const.GenesisStati.to_review,
                                   const.GenesisStati.approved}:
            blockers["case_status"] = case["case_status"]

        return blockers

    @access("core_admin", "cde_admin", "event_admin", "assembly_admin",
            "ml_admin")
    def delete_genesis_case(self, rs: RequestState, case_id: int,
                            cascade: Collection[str] = None
                            ) -> DefaultReturnCode:
        """Remove a genesis case."""

        case_id = affirm("id", case_id)
        blockers = self.delete_genesis_case_blockers(rs, case_id)
        if "unconfirmed" in blockers.keys():
            raise ValueError(n_("Unable to remove unconfirmed genesis case "
                                "before confirmation timeout."))
        if "case_status" in blockers.keys():
            raise ValueError(n_("Unable to remove genesis case with status {}.")
                             .format(blockers["case_status"]))
        if not cascade:
            cascade = set()
        cascade = affirm_set("str", cascade) & blockers.keys()
        if blockers.keys() - cascade:
            raise ValueError(n_("Deletion of %(type)s blocked by %(block)s."),
                             {
                                 "type": "genesis case",
                                 "block": blockers.keys() - cascade,
                             })

        ret = 1
        with Atomizer(rs):
            case = self.genesis_get_case(rs, case_id)
            if cascade:
                if "unconfirmed" in cascade:
                    raise ValueError(n_("Unable to cascade %(blocker)s."),
                                     {"blocker": "unconfirmed"})
                if "case_status" in cascade:
                    raise ValueError(n_("Unable to cascade %(blocker)s."),
                                     {"blocker": "case_status"})

            if not blockers:
                ret *= self.sql_delete_one(rs, "core.genesis_cases", case_id)
                self.core_log(rs, const.CoreLogCodes.genesis_deleted,
                              persona_id=None, additional_info=case["username"])
            else:
                raise ValueError(
                    n_("Deletion of %(type)s blocked by %(block)s."),
                    {"type": "assembly", "block": blockers.keys()})

        return ret

    @access("anonymous")
    def genesis_case_by_email(self, rs: RequestState,
                              email: str) -> Optional[int]:
        """Get the id of an unconfirmed genesis case for a given email.

        :type rs: :py:class:`cdedb.common.RequestState`
        :type email: str
        :rtype: int or None
        :returns: The case id or None if no such case exists.
        """
        email = affirm("str", email)
        query = glue("SELECT id FROM core.genesis_cases",
                     "WHERE username = %s AND case_status = %s")
        params = (email, const.GenesisStati.unconfirmed)
        data = self.query_one(rs, query, params)
        return unwrap(data) if data else None
    
    @access("anonymous")
    def genesis_verify(self, rs: RequestState, case_id: int) -> Tuple[int, str]:
        """Confirm the new email address and proceed to the next stage.

        Returning the realm is a conflation caused by lazyness, but before
        we create another function bloating the code this will do.

        :returns: (default return code, realm of the case if successful)
            A negative return code means, that the case was already verified.
            A zero return code means the case was not found or another error
            occured.
        """
        case_id = affirm("id", case_id)
        with Atomizer(rs):
            data = self.sql_select_one(
                rs, "core.genesis_cases", ("realm", "username", "case_status"),
                case_id)
            # These should be displayed as useful errors in the frontend.
            if not data:
                return 0, "core"
            elif not data["case_status"] == const.GenesisStati.unconfirmed:
                return -1, data["realm"]
            query = glue("UPDATE core.genesis_cases SET case_status = %s",
                         "WHERE id = %s AND case_status = %s")
            params = (const.GenesisStati.to_review, case_id,
                      const.GenesisStati.unconfirmed)
            ret = self.query_exec(rs, query, params)
            if ret:
                self.core_log(
                    rs, const.CoreLogCodes.genesis_verified, persona_id=None,
                    additional_info=data["username"])
        return ret, data["realm"]

    @access("core_admin", "cde_admin", "event_admin", "assembly_admin",
            "ml_admin")
    def genesis_list_cases(self, rs: RequestState,
                           stati: Collection[const.GenesisStati] = None,
                           realms: Collection[str] = None) -> CdEDBObjectMap:
        """List persona creation cases.

        Restrict to certain stati and certain target realms.
        """
        realms = realms or []
        realms = affirm_set("str", realms)
        stati = stati or set()
        stati = affirm_set("enum_genesisstati", stati)
        if not realms and "core_admin" not in rs.user.roles:
            raise PrivilegeError(n_("Not privileged."))
        elif not all({"{}_admin".format(realm), "core_admin"} & rs.user.roles
                     for realm in realms):
            raise PrivilegeError(n_("Not privileged."))
        query = glue("SELECT id, ctime, username, given_names, family_name,",
                     "case_status FROM core.genesis_cases")
        connector = " WHERE"
        params = []
        if realms:
            query = glue(query, connector, "realm = ANY(%s)")
            params.append(realms)
            connector = "AND"
        if stati:
            query = glue(query, connector, "case_status = ANY(%s)")
            params.append(stati)
        data = self.query_all(rs, query, params)
        return {e['id']: e for e in data}

    @access("core_admin", "cde_admin", "event_admin", "assembly_admin",
            "ml_admin")
    def genesis_get_cases(self, rs: RequestState,
                          ids: Collection[int]) -> CdEDBObjectMap:
        """Retrieve datasets for persona creation cases."""
        ids = affirm_set("id", ids)
        data = self.sql_select(rs, "core.genesis_cases", GENESIS_CASE_FIELDS,
                               ids)
        if ("core_admin" not in rs.user.roles
                and any("{}_admin".format(e['realm']) not in rs.user.roles
                        for e in data)):
            raise PrivilegeError(n_("Not privileged."))
        return {e['id']: e for e in data}
    genesis_get_case = singularize(genesis_get_cases)

    @access("core_admin", "cde_admin", "event_admin", "assembly_admin",
            "ml_admin")
    def genesis_modify_case(self, rs: RequestState, data: CdEDBObject,
                            ignore_warnings: bool = False) -> DefaultReturnCode:
        """Modify a persona creation case.

        :param ignore_warnings: Ignore errors with kind ValidationWarning
        """
        data = affirm("genesis_case", data, _ignore_warnings=ignore_warnings)

        with Atomizer(rs):
            current = self.sql_select_one(
                rs, "core.genesis_cases", ("case_status", "username", "realm"),
                data['id'])
            if not ({"core_admin", "{}_admin".format(current['realm'])}
                    & rs.user.roles):
                raise PrivilegeError(n_("Not privileged."))
            if ('realm' in data
                    and not ({"core_admin", "{}_admin".format(data['realm'])}
                             & rs.user.roles)):
                raise PrivilegeError(n_("Not privileged."))
            ret = self.sql_update(rs, "core.genesis_cases", data)
        if (data.get('case_status')
                and data['case_status'] != current['case_status']):
            if data['case_status'] == const.GenesisStati.approved:
                self.core_log(
                    rs, const.CoreLogCodes.genesis_approved, persona_id=None,
                    additional_info=current['username'])
            elif data['case_status'] == const.GenesisStati.rejected:
                self.core_log(
                    rs, const.CoreLogCodes.genesis_rejected, persona_id=None,
                    additional_info=current['username'])
        return ret

    @access("core_admin", "cde_admin", "event_admin", "assembly_admin",
            "ml_admin")
    def genesis(self, rs: RequestState, case_id: int) -> DefaultReturnCode:
        """Create a new user account upon request.

        This is the final step in the genesis process and actually creates
        the account.
        """
        case_id = affirm("id", case_id)
        with Atomizer(rs):
            case = unwrap(self.genesis_get_cases(rs, (case_id,)))
            data = {k: v for k, v in case.items()
                    if k in PERSONA_ALL_FIELDS and k != "id"}
            data['display_name'] = data['given_names']
            merge_dicts(data, PERSONA_DEFAULTS)
            # Fix realms, so that the persona validator does the correct thing
            data.update(genesis_realm_override[case['realm']])
            data = affirm("persona", data, creation=True, _ignore_warnings=True)
            if case['case_status'] != const.GenesisStati.approved:
                raise ValueError(n_("Invalid genesis state."))
            roles = extract_roles(data)
            if extract_realms(roles) != \
                    ({case['realm']} | implied_realms(case['realm'])):
                raise PrivilegeError(n_("Wrong target realm."))
            ret = self.create_persona(
                rs, data, submitted_by=case['reviewer'], ignore_warnings=True)
            update = {
                'id': case_id,
                'case_status': const.GenesisStati.successful,
            }
            self.sql_update(rs, "core.genesis_cases", update)
            return ret

    @access("core_admin")
    def find_doppelgangers(self, rs: RequestState,
                           persona: CdEDBObject) -> CdEDBObjectMap:
        """Look for accounts with data similar to the passed dataset.

        This is for batch admission, where we may encounter datasets to
        already existing accounts. In that case we do not want to create
        a new account.

        :returns: A dict of possibly matching account data.
        """
        persona = affirm("persona", persona)
        scores = collections.defaultdict(lambda: 0)
        queries = (
            (10, "given_names = %s OR display_name = %s",
             (persona['given_names'], persona['given_names'])),
            (10, "family_name = %s OR birth_name = %s",
             (persona['family_name'], persona['family_name'])),
            (10, "family_name = %s OR birth_name = %s",
             (persona['birth_name'], persona['birth_name'])),
            (10, "birthday = %s", (persona['birthday'],)),
            (5, "location = %s", (persona['location'],)),
            (5, "postal_code = %s", (persona['postal_code'],)),
            (20, "given_names = %s AND family_name = %s",
             (persona['family_name'], persona['given_names'],)),
            (21, "username = %s", (persona['username'],)),)
        # Omit queries where some parameters are None
        queries = tuple(e for e in queries if all(x is not None for x in e[2]))
        for score, condition, params in queries:
            query = "SELECT id FROM core.personas WHERE {}".format(condition)
            result = self.query_all(rs, query, params)
            for e in result:
                scores[unwrap(e)] += score
        cutoff = 21
        max_entries = 7
        persona_ids = tuple(k for k, v in scores.items() if v > cutoff)
        persona_ids = xsorted(persona_ids, key=lambda k: -scores.get(k))
        persona_ids = persona_ids[:max_entries]
        return self.get_total_personas(rs, persona_ids)

    @access("anonymous")
    def get_meta_info(self, rs: RequestState) -> CdEDBObject:
        """Retrieve changing info about the DB and the CdE e.V.

        This is a relatively painless way to specify lots of constants
        like who is responsible for donation certificates.
        """
        query = "SELECT info FROM core.meta_info LIMIT 1"
        return unwrap(self.query_one(rs, query, tuple()))

    @access("core_admin")
    def set_meta_info(self, rs: RequestState,
                      data: CdEDBObject) -> DefaultReturnCode:
        """Change infos about the DB and the CdE e.V.

        This is expected to occur regularly.
        """
        with Atomizer(rs):
            meta_info = self.get_meta_info(rs)
            # Late validation since we need to know the keys
            data = affirm("meta_info", data, keys=meta_info.keys())
            meta_info.update(data)
            query = "UPDATE core.meta_info SET info = %s"
            return self.query_exec(rs, query, (PsycoJson(meta_info),))

    @access("core_admin")
    def get_cron_store(self, rs: RequestState, name: str) -> CdEDBObject:
        """Retrieve the persistent store of a cron job.

        If no entry exists, an empty dict ist returned.
        """
        ret = self.sql_select_one(rs, "core.cron_store", ("store",),
                                  name, entity_key="moniker")
        if ret:
            ret = unwrap(ret)
        else:
            ret = {}
        return ret

    @access("core_admin")
    def set_cron_store(self, rs: RequestState, name: str,
                       data: CdEDBObject) -> DefaultReturnCode:
        """Update the store of a cron job."""
        update = {
            'moniker': name,
            'store': PsycoJson(data),
        }
        with Atomizer(rs):
            ret = self.sql_update(rs, "core.cron_store", update,
                                  entity_key='moniker')
            if not ret:
                ret = self.sql_insert(rs, "core.cron_store", update)
            return ret

    def _submit_general_query(self, rs: RequestState,
                              query: Query) -> Tuple[CdEDBObject, ...]:
        """Realm specific wrapper around
        :py:meth:`cdedb.backend.common.AbstractBackend.general_query`.
        """
        query = affirm("query", query)
        if query.scope == "qview_core_user":
            query.constraints.append(("is_archived", QueryOperators.equal,
                                      False))
            query.spec["is_archived"] = "bool"
        elif query.scope == "qview_archived_persona":
            query.constraints.append(("is_archived", QueryOperators.equal,
                                      True))
            query.spec["is_archived"] = "bool"
        else:
            raise RuntimeError(n_("Bad scope."))
        return self.general_query(rs, query)
    submit_general_query = access("core_admin")(_submit_general_query)

    @access("persona")
    def submit_select_persona_query(self, rs: RequestState,
                                    query: Query) -> Tuple[CdEDBObject, ...]:
        """Accessible version of :py:meth:`submit_general_query`.

        This should be used solely by the persona select API which is also
        accessed by less privileged accounts. The frontend takes the
        necessary precautions.
        """
        query = affirm("query", query)
        return self._submit_general_query(rs, query)

    @access("droid_resolve")
    def submit_resolve_api_query(self, rs: RequestState,
                                 query: Query) -> Tuple[CdEDBObject, ...]:
        """Accessible version of :py:meth:`submit_general_query`.

        This should be used solely by the resolve API. The frontend takes
        the necessary precautions.

        :type rs: :py:class:`cdedb.common.RequestState`
        :type query: :py:class:`cdedb.query.Query`
        :rtype: [{str: object}]
        """
        query = affirm("query", query)
        return self.general_query(rs, query)<|MERGE_RESOLUTION|>--- conflicted
+++ resolved
@@ -31,14 +31,9 @@
     PRIVILEGE_CHANGE_FIELDS, privilege_tier, now, QuotaException, PathLike,
     PERSONA_STATUS_FIELDS, PsycoJson, merge_dicts, PERSONA_DEFAULTS,
     ArchiveError, extract_realms, implied_realms, encode_parameter,
-<<<<<<< HEAD
     decode_parameter, genesis_realm_override, xsorted, Role, Realm, Error,
     CdEDBObject, CdEDBObjectMap, CdEDBLog, DefaultReturnCode, RequestState,
-    DeletionBlockers,
-=======
-    decode_parameter, genesis_realm_override, ValidationWarning, xsorted,
-    RequestState, get_hash, DefaultReturnCode
->>>>>>> e97557a4
+    DeletionBlockers, get_hash, ValidationWarning
 )
 from cdedb.security import secure_token_hex
 from cdedb.config import SecretsConfig
