--- conflicted
+++ resolved
@@ -6,31 +6,21 @@
 
 from werkzeug.serving import run_simple
 
-from cdedb.frontend.application import (
-    Application,  # pylint: disable=import-outside-toplevel
-)
+from cdedb.frontend.application import Application
 from cdedb.setup.config import set_configpath
 
-<<<<<<< HEAD
-static_directory = Path(__file__).resolve().parent.parent / "static"
-
-if __name__ == "__main__":
-    set_configpath("/etc/cdedb-application-config.py")
-    os.environ["INTERACTIVE_DEBUGGER"] = "1"
-    application = Application()
-=======
 repopath = Path(__file__).resolve().parent.parent
 docs_directory = repopath / "doc/build/html"
 static_directory = repopath / "static"
 configpath = Path("/etc/cdedb-application-config.py")
 
 if __name__ == "__main__":
+    set_configpath("/etc/cdedb-application-config.py")
     subprocess.run(["make", "i18n-compile"], check=True, stdout=subprocess.DEVNULL)
     os.environ["INTERACTIVE_DEBUGGER"] = "1"
-    application = Application(configpath if configpath.is_file() else None)
+    application = Application()
     i18n_files = (repopath / "i18n" / lang / "LC_MESSAGES" / "cdedb.po"
                   for lang in application.conf["I18N_LANGUAGES"])
->>>>>>> 1fc23968
     run_simple(
         "0.0.0.0",
         5000,
