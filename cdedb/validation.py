# TODO using doctest may be nice for the atomic validators
# TODO split in multiple files?
# TODO do not use underscore for protection but instead specify __all__
# TODO why sometimes function and sometimes .copy() for field templates?

"""User data input mangling.

We provide a set of functions testing arbitary user provided data for
fitness. Those functions returning a mangled value also convert to more
approriate python types (most input is given as strings which are
converted to e.g. :py:class:`datetime.datetime`).

We offer three variants.

* ``validate_check`` return a tuple ``(mangled_value, errors)``.
* ``validate_affirm`` on success return the mangled value,
    but if there is an error raise an exception.
* ``validate_is`` returns a :py:class:`boolean`,
    but does no type conversion (hence things like dates mustn't be strings)

The raw validator implementations are functions with signature
``(val, argname, **kwargs)`` of which many support the keyword arguments
``_convert`` and ``_ignore_warnings``.
These functions are registered and than wrapped to generate the above variants.

They return the the validated and optionally converted value
and raise a ``ValidationSummary`` when encountering errors.
Each exception summary contains a list of errors
which store the ``argname`` of the validator where the error occured
as well as an explanation of what exactly is wrong.
A ``ValidationError`` may also store a third argument.
This optional argument should be a ``Mapping[str, Any]``
describing substitutions of the error string to be done by i18n.

The parameter ``_convert`` is present in many validators
and is usually passed along from the original caller to every validation inside
as part of the keyword arugments.
If ``True``, validators may try to convert the value into the appropriate type.
For instance ``_int`` will try to convert the input into an int
which would be useful for string inputs especially.

The parameter ``_ignore_warnings`` is present in some validators.
If ``True``, ``ValidationWarning`` may be ignored instead of raised.
Think of this like a toggle to enable less strict validation of some constants
which might change externally like german postal codes.
"""

import copy
import distutils.util
import functools
import io
import itertools
import json
import logging
import math
import re
import string
from enum import Enum
from typing import (
<<<<<<< HEAD
    Callable, Dict, Iterable, Mapping, Optional, Sequence, Set, Tuple, Type, TypeVar,
    Union, cast, get_type_hints, overload,
=======
    Callable, Dict, Sequence, Set, Tuple, TypeVar, cast, get_type_hints, overload,
>>>>>>> 805f9cb1
)

import magic
import PIL.Image
import pytz
import pytz.tzinfo
import werkzeug.datastructures
import zxcvbn
from typing_extensions import Protocol

import cdedb.database.constants as const
import cdedb.ml_type_aux as ml_type
from cdedb.common import (
    ASSEMBLY_BAR_SHORTNAME, EPSILON, EVENT_SCHEMA_VERSION, INFINITE_ENUM_MAGIC_NUMBER,
    REALM_SPECIFIC_GENESIS_FIELDS, CdEDBObjectMap, Error, InfiniteEnum,
    ValidationWarning, asciificator, compute_checkdigit, extract_roles, n_, now,
)
from cdedb.config import BasicConfig
from cdedb.database.constants import FieldAssociations, FieldDatatypes
from cdedb.enums import ALL_ENUMS, ALL_INFINITE_ENUMS
from cdedb.query import (
    MULTI_VALUE_OPERATORS, NO_VALUE_OPERATORS, VALID_QUERY_OPERATORS, QueryOperators,
    QueryOrder,
)
from cdedb.validationdata import (
    FREQUENCY_LISTS, GERMAN_PHONE_CODES, GERMAN_POSTAL_CODES, IBAN_LENGTHS, ITU_CODES,
)
from cdedb.validationtypes import *  # pylint: disable=wildcard-import,unused-wildcard-import

_BASICCONF = BasicConfig()
NoneType = type(None)

zxcvbn.matching.add_frequency_lists(FREQUENCY_LISTS)

_LOGGER = logging.getLogger(__name__)

T = TypeVar('T')
F = TypeVar('F', bound=Callable[..., Any])
TypeMapping = Mapping[str, Type[Any]]


class ValidationSummary(ValueError, Sequence[Exception]):
    args: Tuple[Exception, ...]

    def __len__(self) -> int:
        return len(self.args)

    @overload
    def __getitem__(self, index: int) -> Exception: ...

    @overload
    def __getitem__(self, index: slice) -> Sequence[Exception]: ...

    def __getitem__(
        self, index: Union[int, slice]
    ) -> Union[Exception, Sequence[Exception]]:
        return self.args[index]

    def extend(self, errors: Iterable[Exception]) -> None:
        self.args = self.args + tuple(errors)

    def append(self, error: Exception) -> None:
        self.args = self.args + (error,)


class ValidatorStorage(Dict[Type[Any], Callable[..., Any]]):
    def __setitem__(self, type_: Type[T], validator: Callable[..., T]) -> None:
        super().__setitem__(type_, validator)

    def __getitem__(self, type_: Type[T]) -> Callable[..., T]:
        # TODO replace with get_origin etc in Python 3.8
        if hasattr(type_, "__origin__"):
            if type_.__origin__ is Union:  # type: ignore
                inner_type, none_type = type_.__args__  # type: ignore
                if none_type is not NoneType:
                    raise KeyError("Complex unions not supported")
                validator = self[inner_type]
                return _allow_None(validator)  # type: ignore
            elif type_.__origin__ is list:  # type: ignore
                [inner_type] = type_.__args__  # type: ignore
                return make_list_validator(inner_type)  # type: ignore
            # TODO more container types like tuple
        return super().__getitem__(type_)


_ALL_TYPED = ValidatorStorage()


def validate_assert(type_: Type[T], value: Any, **kwargs: Any) -> T:
    try:
        return _ALL_TYPED[type_](value, **kwargs)
    except ValidationSummary as errs:
        old_format = [(e.args[0], e.__class__(*e.args[1:])) for e in errs]
        _LOGGER.debug(
            f"{old_format} for '{str(type_)}'"
            f" with input {value}, {kwargs}."
        )
        e = errs[0]
        e.args = ("{} ({})".format(e.args[1], e.args[0]),) + e.args[2:]
        raise e from errs


def validate_assert_optional(type_: Type[T], value: Any, **kwargs: Any) -> Optional[T]:
    return validate_assert(Optional[type_], value, **kwargs)  # type: ignore


def validate_is(type_: Type[T], value: Any, **kwargs: Any) -> bool:
    kwargs['_convert'] = False
    try:
        _ALL_TYPED[type_](value, **kwargs)
        return True
    except ValidationSummary:
        return False


def validate_is_optional(type_: Type[T], value: Any, **kwargs: Any) -> Optional[T]:
    return validate_is(Optional[type_], value, **kwargs)  # type: ignore


def validate_check(
    type_: Type[T], value: Any, **kwargs: Any
) -> Tuple[Optional[T], List[Error]]:
    try:
        val = _ALL_TYPED[type_](value, **kwargs)
        return val, []
    except ValidationSummary as errs:
        old_format = [(e.args[0], e.__class__(*e.args[1:])) for e in errs]
        _LOGGER.debug(
            f"{old_format} for '{str(type_)}'"
            f" with input {value}, {kwargs}."
        )
        return None, old_format


def validate_check_optional(
    type_: Type[T], value: Any, **kwargs: Any
) -> Tuple[Optional[T], List[Error]]:
    return validate_check(Optional[type_], value, **kwargs)  # type: ignore


def _allow_None(fun: Callable[..., T]) -> Callable[..., Optional[T]]:
    """Wrap a validator to allow ``None`` as valid input.

    This causes falsy values to be mapped to ``None`` if there is an error.
    """

    @functools.wraps(fun)
    def new_fun(val: Any, *args: Any, **kwargs: Any) -> Optional[T]:
        if val is None:
            return None
        else:
            try:
                return fun(val, *args, **kwargs)
            except ValidationSummary:  # we need to catch everything
                if kwargs.get('_convert', True) and not val:
                    return None
                else:
                    raise

    new_fun.__name__ += "_or_None"

    return new_fun


def _add_typed_validator(fun: F, return_type: Type[Any] = None) -> F:
    """Mark a typed function for processing into validators."""
    # TODO get rid of dynamic return types for enum
    if not return_type:
        return_type = get_type_hints(fun)["return"]
    assert return_type
    if return_type in _ALL_TYPED:
        raise RuntimeError(f"Type {return_type} already registered")
    _ALL_TYPED[return_type] = fun

    return fun


def _examine_dictionary_fields(
    adict: Mapping[str, Any],
    mandatory_fields: TypeMapping,
    optional_fields: TypeMapping = None,
    *,
    allow_superfluous: bool = False,
    **kwargs: Any,
) -> Dict[str, Any]:
    """Check more complex dictionaries.

    :param adict: the dictionary to check
    :param mandatory_fields: mandatory fields to be checked for.
      It should map keys to registered types.
      A missing key is an error in itself.
    :param optional_fields: Like :py:obj:`mandatory_fields`, but facultative.
    :param allow_superfluous: If ``False`` keys which are neither in
      :py:obj:`mandatory_fields` nor in :py:obj:`optional_fields` are errors.
    """
    optional_fields = optional_fields or {}
    errs = ValidationSummary()
    retval: Dict[str, Any] = {}
    for key, value in adict.items():
        if key in mandatory_fields:
            try:
                v = _ALL_TYPED[mandatory_fields[key]](
                    value, argname=key, **kwargs)
                retval[key] = v
            except ValidationSummary as e:
                errs.extend(e)
        elif key in optional_fields:
            try:
                v = _ALL_TYPED[optional_fields[key]](
                    value, argname=key, **kwargs)
                retval[key] = v
            except ValidationSummary as e:
                errs.extend(e)
        elif not allow_superfluous:
            errs.append(KeyError(key, n_("Superfluous key found.")))

    missing_mandatory = set(mandatory_fields).difference(retval)
    if missing_mandatory:
        for key in missing_mandatory:
            errs.append(KeyError(key, n_("Mandatory key missing.")))

    if errs:
        raise errs

    return retval


def _augment_dict_validator(
    validator: Callable[..., Any],
    augmentation: TypeMapping,
    strict: bool = True,
) -> Callable[..., Any]:
    """Beef up a dict validator.

    This is for the case where you have two similar specs for a data set
    in form of a dict and already a validator for one of them, but some
    additional fields in the second spec.

    This can also be used as a decorator.

    :param augmentation: Syntax is the same as for
        :py:meth:`_examine_dictionary_fields`.
    :param strict: if ``True`` the additional arguments are mandatory
        otherwise they are optional.
    """

    @functools.wraps(validator)
    def new_validator(
        val: Any, argname: str = None, **kwargs: Any
    ) -> Dict[str, Any]:
        mandatory_fields = augmentation if strict else {}
        optional_fields = {} if strict else augmentation

        errs = ValidationSummary()
        ret: Dict[str, Any] = {}
        try:
            ret = _examine_dictionary_fields(
                val, mandatory_fields, optional_fields,
                **{"allow_superfluous": True, **kwargs})
        except ValidationSummary as e:
            errs.extend(e)

        tmp = copy.deepcopy(val)
        for field in augmentation:
            if field in tmp:
                del tmp[field]

        v = None
        try:
            v = validator(tmp, argname, **kwargs)
        except ValidationSummary as e:
            errs.extend(e)

        if v is not None:
            ret.update(v)

        if errs:
            raise errs

        return ret

    return new_validator


def escaped_split(string: str, delim: str, escape: str = '\\') -> List[str]:
    """Helper function for anvanced list splitting.

    Split the list at every delimiter, except if it is escaped (and
    allow the escape char to be escaped itself).

    Basend on http://stackoverflow.com/a/18092547
    """
    ret = []
    current = ''
    itr = iter(string)
    for char in itr:
        if char == escape:
            try:
                current += next(itr)
            except StopIteration:
                pass
        elif char == delim:
            ret.append(current)
            current = ''
        else:
            current += char
    ret.append(current)
    return ret


#
# Below is the real stuff
#

@_add_typed_validator
def _None(
    val: Any, argname: str = None, *, _convert: bool = True, **kwargs: Any
) -> None:
    """Force a None.

    This is mostly for ensuring proper population of dicts.
    """
    if _convert:
        if isinstance(val, str) and not val:
            val = None
    if val is not None:
        raise ValidationSummary(ValueError(argname, n_("Must be empty.")))


@_add_typed_validator
def _any(
    val: Any, argname: str = None, **kwargs: Any
) -> Any:
    """Dummy to allow arbitrary things.

    This is mostly for deferring checks to a later point if they require
    more logic than should be encoded in a validator.
    """
    return val


@_add_typed_validator
def _int(
    val: Any, argname: str = None, *, _convert: bool = True, **kwargs: Any
) -> int:
    if _convert:
        if isinstance(val, (str, bool)):
            try:
                val = int(val)
            except ValueError as e:
                raise ValidationSummary(ValueError(argname, n_(
                    "Invalid input for integer."))) from e
        elif isinstance(val, float):
            if not math.isclose(val, int(val), abs_tol=EPSILON):
                raise ValidationSummary(ValueError(
                    argname, n_("Precision loss.")))
            val = int(val)
    # disallow booleans as psycopg will try to send them as such and not ints
    if not isinstance(val, int) or isinstance(val, bool):
        raise ValidationSummary(TypeError(argname, n_("Must be an integer.")))
    if not -2 ** 31 <= val < 2 ** 31:
        # Our postgres columns only support 32-bit integers.
        raise ValidationSummary(ValueError(argname, n_("Integer too large.")))
    return val


@_add_typed_validator
def _non_negative_int(
    val: Any, argname: str = None, **kwargs: Any
) -> NonNegativeInt:
    val = _int(val, argname, **kwargs)
    if val < 0:
        raise ValidationSummary(ValueError(
            argname, n_("Must not be negative.")))
    return NonNegativeInt(val)


@_add_typed_validator
def _positive_int(
    val: Any, argname: str = None, **kwargs: Any
) -> PositiveInt:
    val = _int(val, argname, **kwargs)
    if val <= 0:
        raise ValidationSummary(ValueError(argname, n_("Must be positive.")))
    return PositiveInt(val)


@_add_typed_validator
def _id(
    val: Any, argname: str = None, **kwargs: Any
) -> ID:
    """A numeric ID as in a database key.

    This is just a wrapper around `_positive_int`, to differentiate this
    semantically.
    """
    return ID(_positive_int(val, argname, **kwargs))


@_add_typed_validator
def _partial_import_id(
    val: Any, argname: str = None, **kwargs: Any
) -> PartialImportID:
    """A numeric id or a negative int as a placeholder."""
    val = _int(val, argname, **kwargs)
    if val == 0:
        raise ValidationSummary(ValueError(argname, n_("Must not be zero.")))
    return PartialImportID(val)


@_add_typed_validator
def _float(
    val: Any, argname: str = None, *, _convert: bool = True, **kwargs: Any
) -> float:
    if _convert:
        try:
            val = float(val)
        except (ValueError, TypeError) as e:
            raise ValidationSummary(ValueError(
                argname, n_("Invalid input for float."))) from e
    if not isinstance(val, float):
        raise ValidationSummary(
            TypeError(argname, n_("Must be a floating point number.")))
    if abs(val) >= 1e7:
        # we are using numeric(8,2) columns in postgres
        # which only support numbers up to this size
        raise ValidationSummary(
            ValueError(argname, n_("Must be smaller than a million.")))
    return val


@_add_typed_validator
def _decimal(
    val: Any, argname: str = None, *,
    large: bool = False, _convert: bool = True, **kwargs: Any
) -> decimal.Decimal:
    if _convert and isinstance(val, str):
        try:
            val = decimal.Decimal(val)
        except (ValueError, TypeError, decimal.InvalidOperation) as e:
            raise ValidationSummary(ValueError(argname, n_(
                "Invalid input for decimal number."))) from e
    if not isinstance(val, decimal.Decimal):
        raise ValidationSummary(
            TypeError(argname, n_("Must be a decimal.Decimal.")))
    if not large and abs(val) >= 1e7:
        # we are using numeric(8,2) columns in postgres
        # which only support numbers up to this size
        raise ValidationSummary(
            ValueError(argname, n_("Must be smaller than a million.")))
    if abs(val) >= 1e10:
        # we are using numeric(11,2) columns in postgres for summation columns
        # which only support numbers up to this size
        raise ValidationSummary(
            ValueError(argname, n_("Must be smaller than a billion.")))
    return val


@_add_typed_validator
def _non_negative_decimal(
    val: Any, argname: str = None, **kwargs: Any
) -> NonNegativeDecimal:
    val = _decimal(val, argname, **kwargs)
    if val < 0:
        raise ValidationSummary(ValueError(
            argname, n_("Transfer saldo is negative.")))
    return NonNegativeDecimal(val)


@_add_typed_validator
def _non_negative_large_decimal(
    val: Any, argname: str = None, **kwargs: Any
) -> NonNegativeLargeDecimal:
    return NonNegativeLargeDecimal(
        _non_negative_decimal(val, argname, large=True, **kwargs))


@_add_typed_validator
def _positive_decimal(
    val: Any, argname: str = None, **kwargs: Any
) -> PositiveDecimal:
    val = _decimal(val, argname, **kwargs)
    if val <= 0:
        raise ValidationSummary(ValueError(
            argname, n_("Transfer saldo is negative.")))
    return PositiveDecimal(val)


@_add_typed_validator
def _str_type(
    val: Any, argname: str = None, *,
    zap: str = '', sieve: str = '', _convert: bool = True, **kwargs: Any
) -> StringType:
    """
    :param zap: delete all characters in this from the result
    :param sieve: allow only the characters in this into the result
    """
    if _convert and val is not None:
        try:
            val = str(val)
        except (ValueError, TypeError) as e:
            raise ValidationSummary(ValueError(
                argname, n_("Invalid input for string."))) from e
    if not isinstance(val, str):
        raise ValidationSummary(TypeError(argname, n_("Must be a string.")))
    if zap:
        val = ''.join(c for c in val if c not in zap)
    if sieve:
        val = ''.join(c for c in val if c in sieve)
    val = val.replace("\r\n", "\n").replace("\r", "\n")
    return StringType(val)


@_add_typed_validator
def _str(val: Any, argname: str = None, **kwargs: Any) -> str:
    """ Like :py:class:`_str_type` (parameters see there),
    but mustn't be empty (whitespace doesn't count).
    """
    val = _str_type(val, argname, **kwargs)
    if not val:
        raise ValidationSummary(ValueError(argname, n_("Must not be empty.")))
    return val


@_add_typed_validator
def _bytes(
    val: Any, argname: str = None, *,
    _convert: bool = True, encoding: str = "utf-8", **kwargs: Any
) -> bytes:
    if _convert:
        if isinstance(val, str):
            if not encoding:
                raise RuntimeError("Not encoding specified to convert str to bytes.")
            val = val.encode(encoding=encoding)
        else:
            try:
                val = bytes(val)
            except ValueError as e:
                raise ValidationSummary(
                    ValueError(argname, n_("Cannot convert {val_type} to bytes."),
                               {'val_type': str(type(val))})) from e
    if not isinstance(val, bytes):
        raise ValidationSummary(
            TypeError(argname, n_("Must be a bytes object.")))
    return val


@_add_typed_validator
def _mapping(
    val: Any, argname: str = None, **kwargs: Any
) -> Mapping:  # type: ignore # type parameters would break this (for now)
    """
    :param _convert: is ignored since no useful default conversion is available
    """
    if not isinstance(val, Mapping):
        raise ValidationSummary(TypeError(argname, n_("Must be a mapping.")))
    return val


@_add_typed_validator
def _iterable(
    val: Any, argname: str = None, **kwargs: Any
) -> Iterable:  # type: ignore # type parameters would break this (for now)
    """
    :param _convert: is ignored since no useful default conversion is available
    """
    if not isinstance(val, Iterable):
        raise ValidationSummary(TypeError(argname, n_("Must be an iterable.")))
    return val


@_add_typed_validator
def _sequence(
    val: Any, argname: str = None, *, _convert: bool = True, **kwargs: Any
) -> Sequence:  # type: ignore # type parameters would break this (for now)
    if _convert:
        try:
            val = tuple(val)
        except (ValueError, TypeError) as e:  # TODO what raises ValueError
            raise ValidationSummary(ValueError(
                argname, n_("Invalid input for sequence."))) from e
    if not isinstance(val, Sequence):
        raise ValidationSummary(TypeError(argname, n_("Must be a sequence.")))
    return val


@_add_typed_validator
def _bool(
    val: Any, argname: str = None, *, _convert: bool = True, **kwargs: Any
) -> bool:
    if _convert and val is not None:
        try:
            return bool(distutils.util.strtobool(val))
        except (AttributeError, ValueError):
            try:
                return bool(val)
            except (ValueError, TypeError) as e:
                raise ValidationSummary(ValueError(argname, n_(
                    "Invalid input for boolean."))) from e
    if not isinstance(val, bool):
        raise ValidationSummary(TypeError(argname, n_("Must be a boolean.")))
    return val


@_add_typed_validator
def _empty_dict(
    val: Any, argname: str = None, **kwargs: Any
) -> EmptyDict:
    if val != {}:
        raise ValidationSummary(
            ValueError(argname, n_("Must be an empty dict.")))
    return EmptyDict(val)


@_add_typed_validator
def _empty_list(
    val: Any, argname: str = None, *, _convert: bool = True, **kwargs: Any
) -> EmptyList:
    if _convert:  # TODO why do we convert here but not for _empty_dict?
        val = list(_iterable(val, argname, _convert=_convert, **kwargs))
    if val:
        raise ValidationSummary(ValueError(argname, n_("Must be an empty list.")))
    return EmptyList(val)


@_add_typed_validator  # TODO use Union of Literal
def _realm(
    val: Any, argname: str = None, **kwargs: Any
) -> Realm:
    """A realm in the sense of the DB."""
    val = _str(val, argname, **kwargs)
    if val not in ("session", "core", "cde", "event", "ml", "assembly"):
        raise ValidationSummary(ValueError(argname, n_("Not a valid realm.")))
    return Realm(val)


@_add_typed_validator
def _cdedbid(
    val: Any, argname: str = None, **kwargs: Any
) -> CdedbID:
    val = _str(val, argname, **kwargs).strip()  # TODO is strip necessary here?
    match = re.search('^DB-(?P<value>[0-9]*)-(?P<checkdigit>[0-9X])$', val)
    if not match:
        raise ValidationSummary(ValueError(argname, n_("Wrong formatting.")))

    value = _id(match["value"], argname, **kwargs)
    if compute_checkdigit(value) != match["checkdigit"]:
        raise ValidationSummary(ValueError(argname, n_("Checksum failure.")))
    return CdedbID(value)


@_add_typed_validator
def _printable_ascii_type(
    val: Any, argname: str = None, **kwargs: Any
) -> PrintableASCIIType:
    val = _str_type(val, argname, **kwargs)
    if not re.search(r'^[ -~]*$', val):
        raise ValidationSummary(ValueError(
            argname, n_("Must be printable ASCII.")))
    return PrintableASCIIType(val)


@_add_typed_validator
def _printable_ascii(
    val: Any, argname: str = None, **kwargs: Any
) -> PrintableASCII:
    """Like :py:func:`_printable_ascii_type` (parameters see there),
    but must not be empty (whitespace doesn't count).
    """
    val = _printable_ascii_type(val, argname, **kwargs)
    if not val:  # TODO leave strip here?
        raise ValidationSummary(ValueError(argname, n_("Must not be empty.")))
    return PrintableASCII(val)


@_add_typed_validator
def _alphanumeric(
    val: Any, argname: str = None, **kwargs: Any
) -> Alphanumeric:
    val = _printable_ascii(val, argname, **kwargs)
    if not re.search(r'^[a-zA-Z0-9]+$', val):
        raise ValidationSummary(ValueError(
            argname, n_("Must be alphanumeric.")))
    return Alphanumeric(val)


@_add_typed_validator
def _csv_alphanumeric(
    val: Any, argname: str = None, **kwargs: Any
) -> CSVAlphanumeric:
    val = _printable_ascii(val, argname, **kwargs)
    if not re.search(r'^[a-zA-Z0-9]+(,[a-zA-Z0-9]+)*$', val):
        raise ValidationSummary(ValueError(argname, n_(
            "Must be comma separated alphanumeric.")))
    return CSVAlphanumeric(val)


@_add_typed_validator
def _identifier(
    val: Any, argname: str = None, **kwargs: Any
) -> Identifier:
    """Identifiers encompass everything from file names to short names for
    events.
    """
    val = _printable_ascii(val, argname, **kwargs)
    if not re.search(r'^[a-zA-Z0-9_.-]+$', val):
        raise ValidationSummary(ValueError(argname, n_(
            "Must be an identifier (only letters,"
            " numbers, underscore, dot and hyphen).")))
    return Identifier(val)


@_add_typed_validator
def _restrictive_identifier(
    val: Any, argname: str = None, **kwargs: Any
) -> RestrictiveIdentifier:
    """Restrictive identifiers are for situations, where normal identifiers
    are too lax.

    One example are sql column names.
    """
    val = _printable_ascii(val, argname, **kwargs)
    if not re.search(r'^[a-zA-Z0-9_]+$', val):
        raise ValidationSummary(ValueError(argname, n_(
            "Must be a restrictive identifier (only letters,"
            " numbers and underscore).")))
    return RestrictiveIdentifier(val)


@_add_typed_validator
def _csv_identifier(
        val: Any, argname: str = None, **kwargs: Any
) -> CSVIdentifier:
    val = _printable_ascii(val, argname, **kwargs)
    if not re.search(r'^[a-zA-Z0-9_.-]+(,[a-zA-Z0-9_.-]+)*$', val):
        raise ValidationSummary(ValueError(argname, n_(
            "Must be comma separated identifiers.")))
    return CSVIdentifier(val)


# TODO manual handling of @_add_typed_validator inside decorator or storage?
@_add_typed_validator
def _list_of(
    val: Any, atype: Type[T],
    argname: str = None,
    *,
    _convert: bool = True,
    _parse_csv: bool = False,
    _allow_empty: bool = True,
    **kwargs: Any,
) -> List[T]:
    """Apply another validator to all entries of of a list.

    With `_convert` being True, the input may be a comma-separated string.
    """
    if _convert:
        if isinstance(val, str) and _parse_csv:
            # TODO use default separator from config here?
            # TODO use escaped_split?
            # Skip emtpy entries which can be produced by JavaScript.
            val = [v for v in val.split(",") if v]
        val = _iterable(val, argname, _convert=_convert, **kwargs)
    else:
        val = _sequence(val, argname, _convert=_convert, **kwargs)
    vals: List[T] = []
    errs = ValidationSummary()
    for v in val:
        try:
            vals.append(_ALL_TYPED[atype](v, argname, _convert=_convert, **kwargs))
        except ValidationSummary as e:
            errs.extend(e)
    if errs:
        raise errs

    if not _allow_empty and not vals:
        raise ValidationSummary(ValueError(argname, n_("Must not be empty.")))

    return vals


class ListValidator(Protocol[T]):
<<<<<<< HEAD
    # pylint: disable=no-self-argument
    def __call__(val: Any, argname: str = None, **kargs: Any) -> List[T]:
=======
    def __call__(self, val: Any, argname: str = None, **kargs: Any) -> List[T]:
>>>>>>> 805f9cb1
        ...


def make_list_validator(type_: Type[T]) -> ListValidator[T]:

    @functools.wraps(_list_of)
    def list_validator(val: Any, argname: str = None, **kwargs: Any) -> List[T]:
        return _list_of(val, type_, argname, **kwargs)

    return list_validator


@_add_typed_validator
def _int_csv_list(
    val: Any, argname: str = None, **kwargs: Any
) -> IntCSVList:
    return IntCSVList(_list_of(val, int, argname, _parse_csv=True, **kwargs))


@_add_typed_validator
def _cdedbid_csv_list(
    val: Any, argname: str = None, **kwargs: Any
) -> CdedbIDList:
    """This deals with strings containing multiple cdedbids,
    like when they are returned from cdedbSearchPerson.
    """
    return CdedbIDList(_list_of(val, CdedbID, argname, _parse_csv=True, **kwargs))


@_add_typed_validator  # TODO split into Password and AdminPassword?
def _password_strength(
    val: Any, argname: str = None, *,
    admin: bool = False, inputs: List[str] = None, **kwargs: Any
) -> PasswordStrength:
    """Implement a password policy.

    This has the strictly competing goals of security and usability.

    We are using zxcvbn for this task instead of any other solutions here,
    as it is the most popular solution to measure the actual entropy of a
    password and does not force character rules to the user that are not
    really improving password strength.
    """
    inputs = inputs or []
    val = _str(val, argname=argname, **kwargs)
    errors = ValidationSummary()

    results = zxcvbn.zxcvbn(val, list(filter(None, inputs)))
    # if user is admin in any realm, require a score of 4. After
    # migration, everyone must change their password, so this is
    # actually enforced for admins of the old db. Afterwards,
    # meta admins are intended to do a password reset.
    if results['score'] < 2:
        feedback: List[str] = [results['feedback']['warning']]
        feedback.extend(results['feedback']['suggestions'][:2])
        for fb in filter(None, feedback):
            errors.append(ValueError(argname, fb))
        if not errors:
            # generate custom feedback
            # TODO this should never be the case
            errors.append(ValueError(argname, n_("Password too weak.")))

    if admin and results['score'] < 4:
        # TODO also include zxcvbn feedback here?
        errors.append(ValueError(argname, n_(
            "Password too weak for admin account.")))

    if errors:
        raise errors

    return PasswordStrength(val)


@_add_typed_validator
def _email(
    val: Any, argname: str = None, **kwargs: Any
) -> Email:
    """We accept only a subset of valid email addresses since implementing the
    full standard is horrendous. Also we normalize emails to lower case.
    """
    val = _printable_ascii(val, argname, **kwargs)
    # TODO why is this necessary
    # strip address and normalize to lower case
    val = val.strip().lower()
    if not re.search(r'^[a-z0-9._+-]+@[a-z0-9.-]+\.[a-z]{2,}$', val):
        raise ValidationSummary(ValueError(
            argname, n_("Must be a valid email address.")))
    return Email(val)


@_add_typed_validator
def _email_local_part(
    val: Any, argname: str = None, **kwargs: Any
) -> EmailLocalPart:
    """We accept only a subset of valid email addresses.
    Here we only care about the local part.
    """
    val = _printable_ascii(val, argname, **kwargs)
    # strip address and normalize to lower case
    val = val.strip().lower()
    if not re.search(r'^[a-z0-9._+-]+$', val):
        raise ValidationSummary(ValueError(
            argname, n_("Must be a valid email local part.")))
    return EmailLocalPart(val)


_PERSONA_TYPE_FIELDS = {
    'is_cde_realm': bool,
    'is_event_realm': bool,
    'is_ml_realm': bool,
    'is_assembly_realm': bool,
    'is_member': bool,
    'is_searchable': bool,
    'is_active': bool,
}


def _PERSONA_BASE_CREATION() -> Mapping[str, Any]: return {
    'username': Email,
    'notes': Optional[str],
    'is_cde_realm': bool,
    'is_event_realm': bool,
    'is_ml_realm': bool,
    'is_assembly_realm': bool,
    'is_member': bool,
    'is_searchable': bool,
    'is_active': bool,
    'display_name': str,
    'given_names': str,
    'family_name': str,
    'title': NoneType,
    'name_supplement': NoneType,
    'gender': NoneType,
    'birthday': NoneType,
    'telephone': NoneType,
    'mobile': NoneType,
    'address_supplement': NoneType,
    'address': NoneType,
    'postal_code': NoneType,
    'location': NoneType,
    'country': NoneType,
    'birth_name': NoneType,
    'address_supplement2': NoneType,
    'address2': NoneType,
    'postal_code2': NoneType,
    'location2': NoneType,
    'country2': NoneType,
    'weblink': NoneType,
    'specialisation': NoneType,
    'affiliation': NoneType,
    'timeline': NoneType,
    'interests': NoneType,
    'free_form': NoneType,
    'trial_member': NoneType,
    'decided_search': NoneType,
    'bub_search': NoneType,
    'foto': NoneType,
    'paper_expuls': NoneType,
}


def _PERSONA_CDE_CREATION() -> Mapping[str, Any]: return {
    'title': Optional[str],
    'name_supplement': Optional[str],
    'gender': const.Genders,
    'birthday': Birthday,
    'telephone': Optional[Phone],
    'mobile': Optional[Phone],
    'address_supplement': Optional[str],
    'address': Optional[str],
    'postal_code': Optional[PrintableASCII],
    'location': Optional[str],
    'country': Optional[str],
    'birth_name': Optional[str],
    'address_supplement2': Optional[str],
    'address2': Optional[str],
    'postal_code2': Optional[PrintableASCII],
    'location2': Optional[str],
    'country2': Optional[str],
    'weblink': Optional[str],
    'specialisation': Optional[str],
    'affiliation': Optional[str],
    'timeline': Optional[str],
    'interests': Optional[str],
    'free_form': Optional[str],
    'trial_member': bool,
    'decided_search': bool,
    'bub_search': bool,
    # 'foto': Optional[str], # No foto -- this is another special
    'paper_expuls': bool,
}


def _PERSONA_EVENT_CREATION() -> Mapping[str, Any]: return {
    'title': Optional[str],
    'name_supplement': Optional[str],
    'gender': const.Genders,
    'birthday': Birthday,
    'telephone': Optional[Phone],
    'mobile': Optional[Phone],
    'address_supplement': Optional[str],
    'address': Optional[str],
    'postal_code': Optional[PrintableASCII],
    'location': Optional[str],
    'country': Optional[str],
}


def _PERSONA_COMMON_FIELDS() -> Mapping[str, Any]: return {
    'username': Email,
    'notes': Optional[str],
    'is_meta_admin': bool,
    'is_core_admin': bool,
    'is_cde_admin': bool,
    'is_finance_admin': bool,
    'is_event_admin': bool,
    'is_ml_admin': bool,
    'is_assembly_admin': bool,
    'is_cdelokal_admin': bool,
    'is_cde_realm': bool,
    'is_event_realm': bool,
    'is_ml_realm': bool,
    'is_assembly_realm': bool,
    'is_member': bool,
    'is_searchable': bool,
    'is_archived': bool,
    'is_active': bool,
    'display_name': str,
    'given_names': str,
    'family_name': str,
    'title': Optional[str],
    'name_supplement': Optional[str],
    'gender': const.Genders,
    'birthday': Birthday,
    'telephone': Optional[Phone],
    'mobile': Optional[Phone],
    'address_supplement': Optional[str],
    'address': Optional[str],
    'postal_code': Optional[PrintableASCII],
    'location': Optional[str],
    'country': Optional[str],
    'birth_name': Optional[str],
    'address_supplement2': Optional[str],
    'address2': Optional[str],
    'postal_code2': Optional[PrintableASCII],
    'location2': Optional[str],
    'country2': Optional[str],
    'weblink': Optional[str],
    'specialisation': Optional[str],
    'affiliation': Optional[str],
    'timeline': Optional[str],
    'interests': Optional[str],
    'free_form': Optional[str],
    'balance': NonNegativeDecimal,
    'trial_member': bool,
    'decided_search': bool,
    'bub_search': bool,
    'foto': Optional[str],
    'paper_expuls': Optional[bool],
}


@_add_typed_validator
def _persona(
    val: Any, argname: str = "persona", *,
    creation: bool = False, transition: bool = False, **kwargs: Any
) -> Persona:
    """Check a persona data set.

    This is a bit tricky since attributes have different constraints
    according to which status a persona has. Since an all-encompassing
    solution would be quite tedious we expect status-bits only in case
    of creation and transition and apply restrictive tests in all other
    cases.

    :param creation: If ``True`` test the data set on fitness for creation
      of a new entity.
    :param transition: If ``True`` test the data set on fitness for changing
      the realms of a persona.
    """
    val = _mapping(val, argname, **kwargs)

    if creation and transition:
        raise RuntimeError(
            n_("Only one of creation, transition may be specified."))

    if creation:
        temp = _examine_dictionary_fields(
            val, _PERSONA_TYPE_FIELDS, {}, allow_superfluous=True, **kwargs)
        temp.update({
            'is_meta_admin': False,
            'is_archived': False,
            'is_assembly_admin': False,
            'is_cde_admin': False,
            'is_finance_admin': False,
            'is_core_admin': False,
            'is_event_admin': False,
            'is_ml_admin': False,
            'is_cdelokal_admin': False,
        })
        roles = extract_roles(temp)
        optional_fields: TypeMapping = {}
        mandatory_fields = {**_PERSONA_BASE_CREATION()}
        if "cde" in roles:
            mandatory_fields.update(_PERSONA_CDE_CREATION())
        if "event" in roles:
            mandatory_fields.update(_PERSONA_EVENT_CREATION())
        # ml and assembly define no custom fields
    elif transition:
        realm_checks: Mapping[str, Mapping[str, Any]] = {
            'is_cde_realm': _PERSONA_CDE_CREATION(),
            'is_event_realm': _PERSONA_EVENT_CREATION(),
            'is_ml_realm': {},
            'is_assembly_realm': {},
        }
        mandatory_fields = {'id': ID}
        for key, checkers in realm_checks.items():
            if val.get(key):
                mandatory_fields.update(checkers)
        optional_fields = {key: bool for key in realm_checks}
    else:
        mandatory_fields = {'id': ID}
        optional_fields = _PERSONA_COMMON_FIELDS()
    val = _examine_dictionary_fields(
        val, mandatory_fields, optional_fields, **kwargs)

    errs = ValidationSummary()
    for suffix in ("", "2"):
        if val.get('postal_code' + suffix):
            try:
                postal_code = _german_postal_code(
                    val['postal_code' + suffix], 'postal_code' + suffix,
                    aux=val.get('country' + suffix, ""), **kwargs)
                val['postal_code' + suffix] = postal_code
            except ValidationSummary as e:
                errs.extend(e)
    if errs:
        raise errs

    return Persona(val)


def parse_date(val: str) -> datetime.date:
    """Make a string into a date.

    We only support a limited set of formats to avoid any surprises
    """
    formats = (("%Y-%m-%d", 10), ("%Y%m%d", 8), ("%d.%m.%Y", 10),
               ("%m/%d/%Y", 10), ("%d.%m.%y", 8))
    for fmt, _ in formats:
        try:
            return datetime.datetime.strptime(val, fmt).date()
        except ValueError:
            pass
    # Shorten strings to allow datetimes as inputs
    for fmt, length in formats:
        try:
            return datetime.datetime.strptime(val[:length], fmt).date()
        except ValueError:
            pass
    raise ValueError(n_("Invalid date string."))


# TODO move this above _persona stuff?
@_add_typed_validator
def _date(
    val: Any, argname: str = None, *, _convert: bool = True, **kwargs: Any
) -> datetime.date:
    if _convert and isinstance(val, str) and len(val.strip()) >= 6:
        try:
            val = parse_date(val)
        except (ValueError, TypeError) as e:  # TODO TypeError should not occur
            raise ValidationSummary(ValueError(
                argname, n_("Invalid input for date."))) from e
    # always convert datetime to date as psycopg will try to commit them as such
    # and every call to now() returns a datetime instead of a date
    if isinstance(val, datetime.datetime):
        val = val.date()
    if not isinstance(val, datetime.date):
        raise ValidationSummary(
            TypeError(argname, n_("Must be a datetime.date.")))
    return val


@_add_typed_validator
def _birthday(val: Any, argname: str = None, **kwargs: Any) -> Birthday:
    val = _date(val, argname=argname, **kwargs)
    if now().date() < val:
        raise ValidationSummary(ValueError(
            argname, n_("A birthday must be in the past.")))
    return Birthday(val)


def parse_datetime(
    val: str, default_date: datetime.date = None
) -> datetime.date:
    """Make a string into a datetime.

    We only support a limited set of formats to avoid any surprises
    """
    date_formats = ("%Y-%m-%d", "%Y%m%d", "%d.%m.%Y", "%m/%d/%Y", "%d.%m.%y")
    connectors = ("T", " ")
    time_formats = (
        "%H:%M:%S.%f%z", "%H:%M:%S%z", "%H:%M:%S.%f", "%H:%M:%S", "%H:%M")
    formats = itertools.chain(
        map("".join, itertools.product(date_formats, connectors, time_formats)),
        map(" ".join, itertools.product(time_formats, date_formats))
    )
    ret = None
    for fmt in formats:
        try:
            ret = datetime.datetime.strptime(val, fmt)
            break
        except ValueError:
            pass
    if ret is None and default_date:
        for fmt in time_formats:
            try:
                # TODO if we get to here this should be unparseable?
                ret = datetime.datetime.strptime(val, fmt)
                ret = ret.replace(
                    year=default_date.year, month=default_date.month,
                    day=default_date.day)
                break
            except ValueError:
                pass
    if ret is None:
        ret = datetime.datetime.fromisoformat(val)
    if ret.tzinfo is None:
        timezone: pytz.tzinfo.DstTzInfo = _BASICCONF["DEFAULT_TIMEZONE"]
        ret = timezone.localize(ret)
        assert ret is not None
    return ret.astimezone(pytz.utc)


@_add_typed_validator
def _datetime(
    val: Any, argname: str = None, *,
    _convert: bool = True, default_date: datetime.date = None, **kwargs: Any
) -> datetime.datetime:
    """
    :param default_date: If the user-supplied value specifies only a time, this
      parameter allows to fill in the necessary date information to fill
      the gap.
    """
    if _convert and isinstance(val, str) and len(val.strip()) >= 5:
        try:
            val = parse_datetime(val, default_date)
        except (ValueError, TypeError) as e:  # TODO should never be TypeError?
            raise ValidationSummary(ValueError(
                argname, n_("Invalid input for datetime."))) from e
    if not isinstance(val, datetime.datetime):
        raise ValidationSummary(
            TypeError(argname, n_("Must be a datetime.datetime.")))
    return val


@_add_typed_validator
def _single_digit_int(
    val: Any, argname: str = None, **kwargs: Any
) -> SingleDigitInt:
    """Like _int, but between +9 and -9."""
    val = _int(val, argname, **kwargs)
    if not -9 <= val <= 9:
        raise ValidationSummary(ValueError(
            argname, n_("More than one digit.")))
    return SingleDigitInt(val)


@_add_typed_validator
def _phone(
    val: Any, argname: str = None, **kwargs: Any
) -> Phone:
    val = _printable_ascii(val, argname, **kwargs)
    orig = val.strip()
    val = ''.join(c for c in val if c in '+1234567890')  # pylint: disable=not-an-iterable

    if len(val) < 7:
        raise ValidationSummary(ValueError(argname, n_("Too short.")))

    # This is pretty horrible, but seems to be the best way ...
    # It works thanks to the test-suite ;)

    errs = ValidationSummary()
    retval = "+"
    # first the international part
    if val.startswith(("+", "00")):
        for prefix in ("+", "00"):
            if val.startswith(prefix):
                val = val[len(prefix):]
        for code in ITU_CODES:
            if val.startswith(code):
                retval += code
                val = val[len(code):]
                break
        else:
            errs.append(ValueError(argname, n_("Invalid international part.")))
        if retval == "+49" and not val.startswith("0"):
            val = "0" + val
    else:
        retval += "49"
    # now the national part
    if retval == "+49":
        # german stuff here
        if not val.startswith("0"):
            errs.append(ValueError(argname, n_("Invalid national part.")))
        else:
            val = val[1:]
        for length in range(1, 7):
            if val[:length] in GERMAN_PHONE_CODES:
                retval += " ({}) {}".format(val[:length], val[length:])
                if length + 2 >= len(val):
                    errs.append(ValueError(argname, n_("Invalid local part.")))
                break
        else:
            errs.append(ValueError(argname, n_("Invalid national part.")))
    else:
        index = 0
        try:
            index = orig.index(retval[1:]) + len(retval) - 1
        except ValueError:
            errs.append(ValueError(argname, n_("Invalid international part.")))
        # this will terminate since we know that there are sufficient digits
        while not orig[index] in string.digits:
            index += 1
        rest = orig[index:]
        sep = ''.join(c for c in rest if c not in string.digits)
        try:
            national = rest[:rest.index(sep)]
            local = rest[rest.index(sep) + len(sep):]
            if not national or not local:
                raise ValidationSummary()  # TODO more specific?
            retval += " ({}) {}".format(national, local)
        except ValueError:
            retval += " " + val

    if errs:
        raise errs

    return Phone(retval)


@_add_typed_validator
def _german_postal_code(
    val: Any, argname: str = None, *,
    aux: str = "", _ignore_warnings: bool = False, **kwargs: Any
) -> GermanPostalCode:
    """
    :param aux: Additional information. In this case the country belonging
        to the postal code.
    :param _ignore_warnings: If True, ignore invalid german postcodes.
    """
    val = _printable_ascii(
        val, argname, _ignore_warnings=_ignore_warnings, **kwargs)
    val = val.strip()
    if not aux or aux.strip() == "Deutschland":
        if val not in GERMAN_POSTAL_CODES and not _ignore_warnings:
            raise ValidationSummary(
                ValidationWarning(argname, n_("Invalid german postal code.")))
    return GermanPostalCode(val)


def _GENESIS_CASE_COMMON_FIELDS() -> Mapping[str, Any]: return {
    'username': Email,
    'given_names': str,
    'family_name': str,
    'realm': str,
    'notes': str,
}


def _GENESIS_CASE_OPTIONAL_FIELDS() -> Mapping[str, Any]: return {
    'case_status': const.GenesisStati,
    'reviewer': ID,
}


def _GENESIS_CASE_ADDITIONAL_FIELDS() -> Mapping[str, Any]: return {
    'gender': const.Genders,
    'birthday': Birthday,
    'telephone': Optional[Phone],
    'mobile': Optional[Phone],
    'address_supplement': Optional[str],
    'address': str,
    'postal_code': Optional[PrintableASCII],
    'location': str,
    'country': Optional[str],
    'birth_name': Optional[str],
    'attachment': str,
}


@_add_typed_validator
def _genesis_case(
    val: Any, argname: str = "genesis_case", *,
    creation: bool = False, **kwargs: Any
) -> GenesisCase:
    """
    :param creation: If ``True`` test the data set on fitness for creation
      of a new entity.
    """
    val = _mapping(val, argname, **kwargs)

    additional_fields: TypeMapping = {}
    if 'realm' in val:
        if val['realm'] not in REALM_SPECIFIC_GENESIS_FIELDS:
            raise ValidationSummary(ValueError('realm', n_(
                "This realm is not supported for genesis.")))
        else:
            additional_fields = {
                k: v for k, v in _GENESIS_CASE_ADDITIONAL_FIELDS().items()
                if k in REALM_SPECIFIC_GENESIS_FIELDS[val['realm']]}
    else:
        raise ValidationSummary(ValueError(n_("Must specify realm.")))

    if creation:
        mandatory_fields = dict(_GENESIS_CASE_COMMON_FIELDS(),
                                **additional_fields)
        optional_fields: TypeMapping = {}
    else:
        mandatory_fields = {'id': ID}
        optional_fields = dict(_GENESIS_CASE_COMMON_FIELDS(),
                               **_GENESIS_CASE_OPTIONAL_FIELDS(),
                               **additional_fields)

    # allow_superflous=True will result in superfluous keys being removed.
    val = _examine_dictionary_fields(
        val, mandatory_fields, optional_fields, allow_superfluous=True, **kwargs)

    if val.get('postal_code'):
        postal_code = _german_postal_code(
            val['postal_code'], 'postal_code', aux=val.get('country', ""), **kwargs)
        val['postal_code'] = postal_code

    return GenesisCase(val)


def _PRIVILEGE_CHANGE_COMMON_FIELDS() -> Mapping[str, Any]: return {
    'persona_id': ID,
    'submitted_by': ID,
    'status': const.PrivilegeChangeStati,
    'notes': str,
}


def _PRIVILEGE_CHANGE_OPTIONAL_FIELDS() -> Mapping[str, Any]: return {
    'is_meta_admin': Optional[bool],
    'is_core_admin': Optional[bool],
    'is_cde_admin': Optional[bool],
    'is_finance_admin': Optional[bool],
    'is_event_admin': Optional[bool],
    'is_ml_admin': Optional[bool],
    'is_assembly_admin': Optional[bool],
    'is_cdelokal_admin': Optional[bool],
}


@_add_typed_validator
def _privilege_change(
    val: Any, argname: str = "privilege_change", **kwargs: Any
) -> PrivilegeChange:

    val = _mapping(val, argname, **kwargs)

    val = _examine_dictionary_fields(
        val, _PRIVILEGE_CHANGE_COMMON_FIELDS(),
        _PRIVILEGE_CHANGE_OPTIONAL_FIELDS(), **kwargs)

    return PrivilegeChange(val)


# TODO also move these up?
@_add_typed_validator
def _input_file(
    val: Any, argname: str = None, **kwargs: Any
) -> InputFile:
    if not isinstance(val, werkzeug.datastructures.FileStorage):
        raise ValidationSummary(TypeError(argname, n_("Not a FileStorage.")))
    blob = val.read()
    if not blob:
        raise ValidationSummary(ValueError(argname, n_("Empty FileStorage.")))
    return InputFile(blob)


# TODO check encoding or maybe use union of literals
# TODO get rid of encoding and use try-catch with UnicodeDecodeError?
@_add_typed_validator
def _csvfile(
    val: Any, argname: str = None, *,
    encoding: str = "utf-8-sig", **kwargs: Any
) -> CSVFile:
    """
    Validate a CSV file.

    We default to 'utf-8-sig', since it behaves exactly like 'utf-8' if the
    file is 'utf-8' but it gets rid of the BOM if the file is 'utf-8-sig'.
    """
    val = _input_file(val, argname, **kwargs)
    mime = magic.from_buffer(val, mime=True)
    if mime not in ("text/csv", "text/plain"):
        raise ValidationSummary(ValueError(
            argname, n_("Only text/csv allowed.")))
    val = _str(val.decode(encoding).strip(), argname, **kwargs)
    return CSVFile(val)


@_add_typed_validator
def _profilepic(
    val: Any, argname: str = None, *,
    file_storage: bool = True, **kwargs: Any
) -> ProfilePicture:
    """
    Validate a file for usage as a profile picture.

    Limit file size, resolution and ratio.

    :param file_storage: If `True` expect the input to be a
        `werkzeug.FileStorage`, otherwise expect a `bytes` object.
    """
    if file_storage:
        val = _input_file(val, argname, **kwargs)
    else:
        val = _bytes(val, argname, **kwargs)

    errs = ValidationSummary()
    if len(val) < 2 ** 10:
        errs.append(ValueError(argname, n_("Too small.")))
    if len(val) > 2 ** 17:
        errs.append(ValueError(argname, n_("Too big.")))

    mime = magic.from_buffer(val, mime=True)
    if mime not in ("image/jpeg", "image/jpg", "image/png"):
        errs.append(ValueError(
            argname, n_("Only jpg and png allowed.")))
    if errs:
        raise errs

    image = PIL.Image.open(io.BytesIO(val))
    width, height = image.size
    if width / height < 0.9 or height / width < 0.9:
        errs.append(ValueError(argname, n_("Not square enough.")))
    if width * height < 5000:
        errs.append(ValueError(argname, n_("Resolution too small.")))

    if errs:
        raise errs

    return ProfilePicture(val)


@_add_typed_validator
def _pdffile(
    val: Any, argname: str = None, *,
    file_storage: bool = True, **kwargs: Any
) -> PDFFile:
    """Validate a file as a pdf.

    Limit the maximum file size.

    :param file_storage: If `True` expect the input to be a
        `werkzeug.FileStorage`, otherwise expect a `bytes` object.
    """
    if file_storage:
        val = _input_file(val, argname, **kwargs)
    else:
        val = _bytes(val, argname, **kwargs)

    errs = ValidationSummary()
    if len(val) > 2 ** 23:  # Disallow files bigger than 8 MB.
        errs.append(ValueError(argname, n_("Filesize too large.")))
    mime = magic.from_buffer(val, mime=True)
    if mime != "application/pdf":
        errs.append(ValueError(argname, n_("Only pdf allowed.")))

    if errs:
        raise errs

    return PDFFile(val)


@_add_typed_validator
def _pair_of_int(
    val: Any, argname: str = "pair", **kwargs: Any
) -> Tuple[int, int]:
    """Validate a pair of integers."""

    val: List[int] = _list_of(val, int, argname, **kwargs)

    try:
        a, b = val
    except ValueError as e:
        raise ValidationSummary(ValueError(
            argname, n_("Must contain exactly two elements."))) from e

    # noinspection PyRedundantParentheses
    return (a, b)


@_add_typed_validator
def _period(
    val: Any, argname: str = "period", **kwargs: Any
) -> Period:
    val = _mapping(val, argname, **kwargs)

    # TODO make these public?
    prefix_map = {
        'billing': ('state', 'done', 'count'),
        'ejection': ('state', 'done', 'count', 'balance'),
        'balance': ('state', 'done', 'trialmembers', 'total'),
        'archival_notification': ('state', 'done', 'count'),
        'archival': ('state', 'done', 'count'),
    }
    type_map: TypeMapping = {
        'state': Optional[ID],  # type: ignore
        'done': datetime.datetime, 'count': NonNegativeInt,
        'trialmembers': NonNegativeInt, 'total': NonNegativeDecimal,
        'balance': NonNegativeDecimal,
    }

    optional_fields = {
        f"{pre}_{suf}": type_map[suf]
        for pre, suffixes in prefix_map.items() for suf in suffixes
    }

    return Period(_examine_dictionary_fields(
        val, {'id': ID}, optional_fields, **kwargs))


@_add_typed_validator
def _expuls(
        val: Any, argname: str = "expuls", **kwargs: Any
) -> ExPuls:
    val = _mapping(val, argname, **kwargs)

    # TODO make these public?
    optional_fields: TypeMapping = {
        'addresscheck_state': Optional[ID],  # type: ignore
        'addresscheck_done': datetime.datetime,
        'addresscheck_count': NonNegativeInt,
    }
    return ExPuls(_examine_dictionary_fields(
        val, {'id': ID}, optional_fields, **kwargs))


def _LASTSCHRIFT_COMMON_FIELDS() -> Mapping[str, Any]: return {
    'amount': PositiveDecimal,
    'iban': IBAN,
    'account_owner': Optional[str],
    'account_address': Optional[str],
    'notes': Optional[str],
}


def _LASTSCHRIFT_OPTIONAL_FIELDS() -> Mapping[str, Any]: return {
    'granted_at': datetime.datetime,
    'revoked_at': Optional[datetime.datetime],
}


@_add_typed_validator
def _lastschrift(
    val: Any, argname: str = "lastschrift", *,
    creation: bool = False, **kwargs: Any
) -> Lastschrift:
    """
    :param creation: If ``True`` test the data set on fitness for creation
      of a new entity.
    """
    val = _mapping(val, argname, **kwargs)
    if creation:
        mandatory_fields = dict(_LASTSCHRIFT_COMMON_FIELDS(), persona_id=ID)
        optional_fields = _LASTSCHRIFT_OPTIONAL_FIELDS()
    else:
        mandatory_fields = {'id': ID}
        optional_fields = dict(_LASTSCHRIFT_COMMON_FIELDS(),
                               **_LASTSCHRIFT_OPTIONAL_FIELDS())
    val = _examine_dictionary_fields(
        val, mandatory_fields, optional_fields, **kwargs)
    return Lastschrift(val)


# TODO move above
@_add_typed_validator
def _iban(
    val: Any, argname: str = "iban", **kwargs: Any
) -> IBAN:
    val = _str(val, argname, **kwargs).upper().replace(' ', '')
    errs = ValidationSummary()

    if len(val) < 5:
        errs.append(ValueError(argname, n_("Too short.")))
        raise errs

    country_code, check_digits, bban = val[:2], val[2:4], val[4:]

    for char in country_code:
        if char not in string.ascii_uppercase:
            errs.append(ValueError(argname, n_(
                "Must start with country code.")))
    for char in check_digits:
        if char not in string.digits:
            errs.append(ValueError(argname, n_(
                "Must have digits for checksum.")))
    for char in bban:
        if char not in string.digits + string.ascii_uppercase:
            errs.append(ValueError(argname, n_("Invalid character in IBAN.")))
    if country_code not in IBAN_LENGTHS:
        errs.append(ValueError(argname, n_(
            "Unknown or unsupported Country Code.")))

    if not errs:
        if len(val) != IBAN_LENGTHS[country_code]:
            errs.append(ValueError(argname, n_(
                "Invalid length %(len)s for Country Code %(code)s."
                " Expexted length %(exp)s."),
                {"len": len(val), "code": country_code,
                 "exp": IBAN_LENGTHS[country_code]}
            ))
        temp = ''.join(c if c in string.digits else str(10 + ord(c) - ord('A'))
                       for c in bban + country_code + check_digits)
        if int(temp) % 97 != 1:
            errs.append(ValueError(argname, n_("Invalid checksum.")))

    if errs:
        raise errs

    return IBAN(val)


def _LASTSCHRIFT_TRANSACTION_OPTIONAL_FIELDS() -> Mapping[str, Any]: return {
    'amount': PositiveDecimal,
    'status': const.LastschriftTransactionStati,
    'issued_at': datetime.datetime,
    'processed_at': Optional[datetime.datetime],
    'tally': Optional[decimal.Decimal],
}


@_add_typed_validator
def _lastschrift_transaction(
    val: Any, argname: str = "lastschrift_transaction", *,
    creation: bool = False, **kwargs: Any
) -> LastschriftTransaction:
    """
    :param creation: If ``True`` test the data set on fitness for creation
      of a new entity.
    # TODO make a unified approach for creation validation?
    """
    val = _mapping(val, argname, **kwargs)
    if creation:
        mandatory_fields = {
            'lastschrift_id': ID,
            'period_id': ID,
        }
        optional_fields = _LASTSCHRIFT_TRANSACTION_OPTIONAL_FIELDS()
    else:
        raise ValidationSummary(ValueError(argname, n_(
            "Modification of lastschrift transactions not supported.")))
    return LastschriftTransaction(_examine_dictionary_fields(
        val, mandatory_fields, optional_fields, **kwargs))


_SEPA_TRANSACTIONS_FIELDS = {
    'issued_at': datetime.datetime,
    'lastschrift_id': ID,
    'period_id': ID,
    'mandate_reference': str,
    'amount': PositiveDecimal,
    'iban': IBAN,
    'mandate_date': datetime.date,
    'account_owner': str,
    'unique_id': str,
    'subject': str,
    'type': str,
}
_SEPA_TRANSACTIONS_LIMITS = {
    'account_owner': 70,
    'subject': 140,
    'mandate_reference': 35,
    'unique_id': 35,
}


# TODO make use of _list_of?
@_add_typed_validator
def _sepa_transactions(
    val: Any, argname: str = "sepa_transactions", **kwargs: Any
) -> SepaTransactions:
    val = _iterable(val, argname, **kwargs)

    mandatory_fields = _SEPA_TRANSACTIONS_FIELDS
    ret = []
    errs = ValidationSummary()

    for entry in val:
        try:
            entry = _mapping(entry, argname, **kwargs)
        except ValidationSummary as e:
            errs.extend(e)
            continue

        try:
            entry = _examine_dictionary_fields(
                entry, mandatory_fields, {}, **kwargs)
        except ValidationSummary as e:
            errs.extend(e)
            continue

        for attribute, validator in _SEPA_TRANSACTIONS_FIELDS.items():
            if validator is _str:
                entry[attribute] = asciificator(entry[attribute])
            if attribute in _SEPA_TRANSACTIONS_LIMITS:
                if len(entry[attribute]
                       ) > _SEPA_TRANSACTIONS_LIMITS[attribute]:
                    errs.append(ValueError(attribute, n_("Too long.")))

        if entry['type'] not in ("OOFF", "FRST", "RCUR"):
            errs.append(ValueError('type', n_("Invalid constant.")))
        if errs:
            continue  # TODO is this not equivalent to break in this situation?
        ret.append(entry)

    if errs:
        raise errs

    return SepaTransactions(ret)


_SEPA_META_FIELDS = {
    'message_id': str,
    'total_sum': PositiveDecimal,
    'partial_sums': Mapping,
    'count': int,
    'sender': Mapping,
    'payment_date': datetime.date,
}
_SEPA_SENDER_FIELDS = {
    'name': str,
    'address': Iterable,
    'country': str,
    'iban': IBAN,
    'glaeubigerid': str,
}
_SEPA_META_LIMITS = {
    'message_id': 35,
    # 'name': 70, easier to check by hand
    # 'address': 70, has to be checked by hand
    'glaeubigerid': 35,
}


@_add_typed_validator
def _sepa_meta(
    val: Any, argname: str = "sepa_meta", **kwargs: Any
) -> SepaMeta:
    val = _mapping(val, argname, **kwargs)

    mandatory_fields = _SEPA_META_FIELDS
    val = _examine_dictionary_fields(
        val, mandatory_fields, {}, **kwargs)

    mandatory_fields = _SEPA_SENDER_FIELDS
    val['sender'] = _examine_dictionary_fields(
        val['sender'], mandatory_fields, {}, **kwargs)

    errs = ValidationSummary()
    for attribute, validator in _SEPA_META_FIELDS.items():
        if validator == str:
            val[attribute] = asciificator(val[attribute])
        if attribute in _SEPA_META_LIMITS:
            if len(val[attribute]) > _SEPA_META_LIMITS[attribute]:
                errs.append(ValueError(attribute, n_("Too long.")))

    if val['sender']['country'] != "DE":
        errs.append(ValueError('country', n_("Unsupported constant.")))
    if len(val['sender']['address']) != 2:
        errs.append(ValueError('address', n_("Exactly two lines required.")))
    val['sender']['address'] = tuple(
        map(asciificator, val['sender']['address']))

    for line in val['sender']['address']:
        if len(line) > 70:
            errs.append(ValueError('address', n_("Too long.")))

    for attribute, validator in _SEPA_SENDER_FIELDS.items():
        if validator is _str:
            val['sender'][attribute] = asciificator(val['sender'][attribute])
    if len(val['sender']['name']) > 70:
        errs.append(ValueError('name', n_("Too long.")))

    if errs:
        raise errs

    return SepaMeta(val)


@_add_typed_validator
def _safe_str(
    val: Any, argname: str = None, **kwargs: Any
) -> SafeStr:
    """This allows alpha-numeric, whitespace and known good others."""
    allowed_chars = ".,-+()/"
    val = _str(val, argname, **kwargs)
    errs = ValidationSummary()

    forbidden_chars = "".join(sorted({
        c
        for c in val  # pylint: disable=not-an-iterable
        if not (c.isalnum() or c.isspace() or c in allowed_chars)
    }))
    if forbidden_chars:
        errs.append(ValueError(argname, n_(
            "Forbidden characters (%(chars)s)."), {'chars': forbidden_chars}))
    if errs:
        raise errs

    return SafeStr(val)


@_add_typed_validator
def _meta_info(
    val: Any, keys: List[str], argname: str = "meta_info", **kwargs: Any
) -> MetaInfo:
    val = _mapping(val, argname, **kwargs)

    optional_fields: TypeMapping = {
        key: Optional[str]  # type: ignore
        for key in keys
    }
    val = _examine_dictionary_fields(
        val, {}, optional_fields, **kwargs)

    return MetaInfo(val)


def _INSTITUTION_COMMON_FIELDS() -> Mapping[str, Any]: return {
    'title': str,
    'shortname': str,
}


@_add_typed_validator
def _institution(
    val: Any, argname: str = "institution", *,
    creation: bool = False, **kwargs: Any
) -> Institution:
    """
    :param creation: If ``True`` test the data set on fitness for creation
      of a new entity.
    :rtype: (dict or None, [(str or None, exception)])
    """
    val = _mapping(val, argname, **kwargs)

    if creation:
        mandatory_fields = _INSTITUTION_COMMON_FIELDS()
        optional_fields: TypeMapping = {}
    else:
        mandatory_fields = {'id': ID}
        optional_fields = _INSTITUTION_COMMON_FIELDS()
    return Institution(_examine_dictionary_fields(
        val, mandatory_fields, optional_fields, **kwargs))


def _PAST_EVENT_COMMON_FIELDS() -> Mapping[str, Any]: return {
    'title': str,
    'shortname': str,
    'institution': ID,
    'tempus': datetime.date,
    'description': Optional[str],
}


def _PAST_EVENT_OPTIONAL_FIELDS() -> Mapping[str, Any]: return {
    'notes': Optional[str],
}


@_add_typed_validator
def _past_event(
    val: Any, argname: str = "past_event", *,
    creation: bool = False, **kwargs: Any
) -> PastEvent:
    """
    :param creation: If ``True`` test the data set on fitness for creation
      of a new entity.
    """
    val = _mapping(val, argname, **kwargs)

    if creation:
        mandatory_fields = _PAST_EVENT_COMMON_FIELDS()
        optional_fields = _PAST_EVENT_OPTIONAL_FIELDS()
    else:
        mandatory_fields = {'id': ID}
        optional_fields = dict(_PAST_EVENT_COMMON_FIELDS(),
                               **_PAST_EVENT_OPTIONAL_FIELDS())
    return PastEvent(_examine_dictionary_fields(
        val, mandatory_fields, optional_fields, **kwargs))


def _EVENT_COMMON_FIELDS() -> Mapping[str, Any]: return {
    'title': str,
    'institution': ID,
    'description': Optional[str],
    'shortname': Identifier,
}


def _EVENT_OPTIONAL_FIELDS() -> Mapping[str, Any]: return {
    'offline_lock': bool,
    'is_visible': bool,
    'is_course_list_visible': bool,
    'is_course_state_visible': bool,
    'use_additional_questionnaire': bool,
    'registration_start': Optional[datetime.datetime],
    'registration_soft_limit': Optional[datetime.datetime],
    'registration_hard_limit': Optional[datetime.datetime],
    'notes': Optional[str],
    'is_participant_list_visible': bool,
    'courses_in_participant_list': bool,
    'is_cancelled': bool,
    'is_archived': bool,
    'iban': Optional[IBAN],
    'nonmember_surcharge': NonNegativeDecimal,
    'orgas': Iterable,
    'mail_text': Optional[str],
    'parts': Mapping,
    'fields': Mapping,
    'fee_modifiers': Mapping,
    'registration_text': Optional[str],
    'orga_address': Optional[Email],
    'lodge_field': Optional[ID],
    'camping_mat_field': Optional[ID],
    'course_room_field': Optional[ID],
}


@_add_typed_validator
def _event(
    val: Any, argname: str = "event", *,
    creation: bool = False, **kwargs: Any
) -> Event:
    """
    :param creation: If ``True`` test the data set on fitness for creation
      of a new entity.
    """
    val = _mapping(val, argname, **kwargs)

    if creation:
        mandatory_fields = _EVENT_COMMON_FIELDS()
        optional_fields = _EVENT_OPTIONAL_FIELDS()
    else:
        mandatory_fields = {'id': ID}
        optional_fields = dict(_EVENT_COMMON_FIELDS(),
                               **_EVENT_OPTIONAL_FIELDS())
    val = _examine_dictionary_fields(
        val, mandatory_fields, optional_fields, **kwargs)

    errs = ValidationSummary()
    if 'registration_soft_limit' in val and 'registration_hard_limit' in val:
        if (val['registration_soft_limit']
                and val['registration_hard_limit']
                and (val['registration_soft_limit']
                     > val['registration_hard_limit'])):
            errs.append(ValueError("registration_soft_limit", n_(
                "Must be before or equal to hard limit.")))
        if val.get('registration_start') and (
                val['registration_soft_limit'] and
                val['registration_start'] > val['registration_soft_limit']
                or val['registration_hard_limit'] and
                val['registration_start'] > val['registration_hard_limit']):
            errs.append(ValueError("registration_start", n_(
                "Must be before hard and soft limit.")))

    if 'orgas' in val:
        orgas = set()
        for anid in val['orgas']:
            try:
                v = _id(anid, 'orgas', **kwargs)
                orgas.add(v)
            except ValidationSummary as e:
                errs.extend(e)
        val['orgas'] = orgas

    if 'parts' in val:
        newparts = {}
        for anid, part in val['parts'].items():
            try:
                anid = _int(anid, 'parts', **kwargs)
            except ValidationSummary as e:
                errs.extend(e)
            else:  # TODO maybe use continue instead of else or move into try block
                creation = (anid < 0)
                try:
                    part = _ALL_TYPED[Optional[EventPart]](  # type: ignore
                        part, 'parts', creation=creation, **kwargs)
                except ValidationSummary as e:
                    errs.extend(e)
                else:
                    newparts[anid] = part
        val['parts'] = newparts

    if 'fields' in val:
        newfields = {}
        # TODO maybe replace all these loops with a helper function
        for anid, field in val['fields'].items():
            try:
                anid = _int(anid, 'fields', **kwargs)
            except ValidationSummary as e:
                errs.extend(e)
            else:
                creation = (anid < 0)
                try:
                    field = _ALL_TYPED[Optional[EventField]](  # type: ignore
                        field, 'fields', creation=creation, **kwargs)
                except ValidationSummary as e:
                    errs.extend(e)
                else:
                    newfields[anid] = field
        val['fields'] = newfields

    if 'fee_modifiers' in val:
        new_modifiers = {}
        for anid, fee_modifier in val['fee_modifiers'].items():
            try:
                anid = _int(anid, 'fee_modifiers', **kwargs)
            except ValidationSummary as e:
                errs.extend(e)
            else:
                creation = (anid < 0)
                try:
                    fee_modifier = _ALL_TYPED[
                        Optional[EventFeeModifier]  # type: ignore
                    ](
                        fee_modifier, 'fee_modifiers', creation=creation, **kwargs)
                except ValidationSummary as e:
                    errs.extend(e)
                else:
                    new_modifiers[anid] = fee_modifier

        msg = n_("Must not have multiple fee modifiers linked to the same"
                 " field in one event part.")

        aniter: Iterable[Tuple[EventFeeModifier, EventFeeModifier]]
        aniter = itertools.combinations(filter(None, val['fee_modifiers'].values()), 2)
        for e1, e2 in aniter:
            if e1['field_id'] is not None and e1['field_id'] == e2['field_id']:
                if e1['part_id'] == e2['part_id']:
                    errs.append(ValueError('fee_modifiers', msg))

    if errs:
        raise errs

    return Event(val)


_EVENT_PART_COMMON_FIELDS: TypeMapping = {
    'title': str,
    'shortname': str,
    'part_begin': datetime.date,
    'part_end': datetime.date,
    'fee': NonNegativeDecimal,
    'waitlist_field': Optional[ID],  # type: ignore
    'tracks': Mapping,
}


@_add_typed_validator
def _event_part(
    val: Any, argname: str = "event_part", *,
    creation: bool = False, **kwargs: Any
) -> EventPart:
    """
    :param creation: If ``True`` test the data set on fitness for creation
      of a new entity.
    """
    val = _mapping(val, argname, **kwargs)

    mandatory_fields: TypeMapping
    optional_fields: TypeMapping

    if creation:
        mandatory_fields = _EVENT_PART_COMMON_FIELDS
        optional_fields = {}
    else:
        mandatory_fields = {}
        optional_fields = _EVENT_PART_COMMON_FIELDS

    val = _examine_dictionary_fields(val, mandatory_fields, optional_fields, **kwargs)

    errs = ValidationSummary()
    if ('part_begin' in val and 'part_end' in val
            and val['part_begin'] > val['part_end']):
        errs.append(ValueError("part_end", n_("Must be later than begin.")))

    if 'tracks' in val:
        newtracks = {}
        for anid, track in val['tracks'].items():
            try:
                anid = _int(anid, 'tracks', **kwargs)
            except ValidationSummary as e:
                errs.extend(e)
            else:
                creation = (anid < 0)
                try:
                    if creation:
                        track = _ALL_TYPED[EventTrack](
                            track, 'tracks', creation=True, **kwargs)
                    else:
                        track = _ALL_TYPED[Optional[EventTrack]](  # type: ignore
                            track, 'tracks', **kwargs)
                except ValidationSummary as e:
                    errs.extend(e)
                else:
                    newtracks[anid] = track
        val['tracks'] = newtracks

    if errs:
        raise errs

    return EventPart(val)


_EVENT_TRACK_COMMON_FIELDS = {
    'title': str,
    'shortname': str,
    'num_choices': NonNegativeInt,
    'min_choices': NonNegativeInt,
    'sortkey': int,
}


@_add_typed_validator
def _event_track(
    val: Any, argname: str = "tracks", *,
    creation: bool = False, **kwargs: Any
) -> EventTrack:
    """
    :param creation: If ``True`` test the data set on fitness for creation
      of a new entity.
    """
    val = _mapping(val, argname, **kwargs)

    if creation:
        mandatory_fields = _EVENT_TRACK_COMMON_FIELDS
        optional_fields: TypeMapping = {}
    else:
        mandatory_fields = {}
        optional_fields = _EVENT_TRACK_COMMON_FIELDS

    val = _examine_dictionary_fields(
        val, mandatory_fields, optional_fields, **kwargs)

    if ('num_choices' in val and 'min_choices' in val
            and val['min_choices'] > val['num_choices']):
        raise ValidationSummary(ValueError("min_choices", n_(
            "Must be less or equal than total Course Choices.")))

    return EventTrack(val)


def _EVENT_FIELD_COMMON_FIELDS(extra_suffix: str) -> TypeMapping: return {
    'kind{}'.format(extra_suffix): const.FieldDatatypes,
    'association{}'.format(extra_suffix): const.FieldAssociations,
    'entries{}'.format(extra_suffix): Any,  # type: ignore
}


@_add_typed_validator
def _event_field(
    val: Any, argname: str = "event_field", *,
    creation: bool = False, extra_suffix: str = "", **kwargs: Any
) -> EventField:
    """
    :param creation: If ``True`` test the data set on fitness for creation
      of a new entity.
    :param extra_suffix: Suffix appended to all keys. This is due to the
      necessity of the frontend to create unambiguous names.
    """
    val = _mapping(val, argname, **kwargs)

    field_name_key = "field_name{}".format(extra_suffix)
    if creation:
        spec = {**_EVENT_FIELD_COMMON_FIELDS(extra_suffix),
                field_name_key: RestrictiveIdentifier}
        mandatory_fields = spec
        optional_fields: TypeMapping = {}
    else:
        mandatory_fields = {}
        optional_fields = _EVENT_FIELD_COMMON_FIELDS(extra_suffix)

    val = _examine_dictionary_fields(
        val, mandatory_fields, optional_fields, **kwargs)

    entries_key = "entries{}".format(extra_suffix)
    kind_key = "kind{}".format(extra_suffix)

    errs = ValidationSummary()
    if not val.get(entries_key, True):
        val[entries_key] = None
    if entries_key in val and val[entries_key] is not None:
        if isinstance(val[entries_key], str) and kwargs.get("_convert", True):
            val[entries_key] = tuple(tuple(y.strip() for y in x.split(';', 1))
                                     for x in val[entries_key].split('\n'))
        try:
            oldentries = _iterable(val[entries_key], entries_key, **kwargs)
        except ValidationSummary as e:
            errs.extend(e)
        else:
            # TODO replace combine entries and seen_values into dict?
            seen_values: Set[str] = set()
            entries = []
            for idx, entry in enumerate(oldentries):
                try:
                    value, description = entry
                except (ValueError, TypeError):
                    errs.append(ValueError(entries_key, n_(
                        "Invalid entry in line %(line)s."), {'line': idx + 1}))
                else:
                    # Validate value according to type and use the opportunity
                    # to normalize the value by transforming it back to string
                    try:
                        value = _by_field_datatype(value, entries_key, kind=val.get(
                            kind_key, FieldDatatypes.str), **kwargs)
                        description = _str(description, entries_key, **kwargs)
                    except ValidationSummary as e:
                        errs.extend(e)
                    else:
                        if value in seen_values:
                            errs.append(ValueError(
                                entries_key, n_("Duplicate value.")))
                        else:
                            entries.append((value, description))
                            seen_values.add(value)
            val[entries_key] = entries

    if errs:
        raise errs

    return EventField(val)


def _EVENT_FEE_MODIFIER_COMMON_FIELDS(extra_suffix: str) -> TypeMapping: return {
    "modifier_name{}".format(extra_suffix): RestrictiveIdentifier,
    "amount{}".format(extra_suffix): decimal.Decimal,
    "part_id{}".format(extra_suffix): ID,
    "field_id{}".format(extra_suffix): ID,
}


@_add_typed_validator
def _event_fee_modifier(
    val: Any, argname: str = "fee_modifiers", *,
    creation: bool = False, extra_suffix: str = '', **kwargs: Any
) -> EventFeeModifier:

    val = _mapping(val, argname, **kwargs)

    if creation:
        mandatory_fields = _EVENT_FEE_MODIFIER_COMMON_FIELDS(extra_suffix)
        optional_fields: TypeMapping = {}
    else:
        mandatory_fields = {'id': ID}
        optional_fields = _EVENT_FEE_MODIFIER_COMMON_FIELDS(extra_suffix)

    val = _examine_dictionary_fields(
        val, mandatory_fields, optional_fields, **kwargs)

    return EventFeeModifier(val)


def _PAST_COURSE_COMMON_FIELDS() -> Mapping[str, Any]: return {
    'nr': str,
    'title': str,
    'description': Optional[str],
}


@_add_typed_validator
def _past_course(
    val: Any, argname: str = "past_course", *,
    creation: bool = False, **kwargs: Any
) -> PastCourse:
    """
    :param creation: If ``True`` test the data set on fitness for creation
      of a new entity.
    """

    # TODO create decorator for converting val to mapping?
    val = _mapping(val, argname, **kwargs)

    if creation:
        mandatory_fields = dict(_PAST_COURSE_COMMON_FIELDS(), pevent_id=ID)
        optional_fields: TypeMapping = {}
    else:
        # no pevent_id, since the associated event should be fixed
        mandatory_fields = {'id': ID}
        optional_fields = _PAST_COURSE_COMMON_FIELDS()

    val = _examine_dictionary_fields(val, mandatory_fields, optional_fields, **kwargs)

    return PastCourse(val)


def _COURSE_COMMON_FIELDS() -> Mapping[str, Any]: return {
    'title': str,
    'description': Optional[str],
    'nr': str,
    'shortname': str,
    'instructors': Optional[str],
    'max_size': Optional[NonNegativeInt],
    'min_size': Optional[NonNegativeInt],
    'notes': Optional[str],
}


_COURSE_OPTIONAL_FIELDS = {
    'segments': Iterable,
    'active_segments': Iterable,
    'fields': Mapping,
}


@_add_typed_validator
def _course(
    val: Any, argname: str = "course", *,
    creation: bool = False, **kwargs: Any
) -> Course:
    """
    :param creation: If ``True`` test the data set on fitness for creation
      of a new entity.
    """
    # TODO where is creation actually set and can it be places inside kwargs?

    val = _mapping(val, argname, **kwargs)

    if creation:
        mandatory_fields = dict(_COURSE_COMMON_FIELDS(), event_id=ID)
        optional_fields = _COURSE_OPTIONAL_FIELDS
        # TODO make dict(field, ...) vs {**fields, ...} consistent
    else:
        # no event_id, since the associated event should be fixed
        mandatory_fields = {'id': ID}
        optional_fields = dict(_COURSE_COMMON_FIELDS(),
                               **_COURSE_OPTIONAL_FIELDS)

    val = _examine_dictionary_fields(
        val, mandatory_fields, optional_fields, **kwargs)

    errs = ValidationSummary()
    if 'segments' in val:
        # TODO why use intermediate set?
        segments = set()
        for anid in val['segments']:
            # TODO replace these internal calls with calls to the public functions?
            try:
                v = _id(anid, 'segments', **kwargs)
            except ValidationSummary as e:
                errs.extend(e)
            else:
                segments.add(v)
        val['segments'] = segments
    if 'active_segments' in val:
        active_segments = set()
        for anid in val['active_segments']:
            try:
                v = _id(anid, 'active_segments', **kwargs)
            except ValidationSummary as e:
                errs.extend(e)
            else:
                active_segments.add(v)
        val['active_segments'] = active_segments
    if 'segments' in val and 'active_segments' in val:
        if not val['active_segments'] <= val['segments']:
            errs.append(ValueError('segments', n_(
                "Must be a superset of active segments.")))
    # the check of fields is delegated to _event_associated_fields

    if errs:
        raise errs

    return Course(val)


def _REGISTRATION_COMMON_FIELDS() -> Mapping[str, Any]: return {
    'mixed_lodging': bool,
    'list_consent': bool,
    'notes': Optional[str],
    'parts': Mapping,
    'tracks': Mapping,
}


def _REGISTRATION_OPTIONAL_FIELDS() -> Mapping[str, Any]: return {
    'parental_agreement': bool,
    'real_persona_id': Optional[ID],
    'orga_notes': Optional[str],
    'payment': Optional[datetime.date],
    'amount_paid': NonNegativeDecimal,
    'checkin': Optional[datetime.datetime],
    'fields': Mapping,
}


@_add_typed_validator
def _registration(
    val: Any, argname: str = "registration", *,
    creation: bool = False, **kwargs: Any
) -> Registration:
    """
    :param creation: If ``True`` test the data set on fitness for creation
      of a new entity.
    """

    val = _mapping(val, argname, **kwargs)

    if creation:
        # creation does not allow fields for sake of simplicity
        mandatory_fields = dict(_REGISTRATION_COMMON_FIELDS(),
                                persona_id=ID, event_id=ID)
        optional_fields = _REGISTRATION_OPTIONAL_FIELDS()
    else:
        # no event_id/persona_id, since associations should be fixed
        mandatory_fields = {'id': ID}
        optional_fields = dict(
            _REGISTRATION_COMMON_FIELDS(),
            **_REGISTRATION_OPTIONAL_FIELDS())

    val = _examine_dictionary_fields(
        val, mandatory_fields, optional_fields, **kwargs)

    errs = ValidationSummary()
    if 'parts' in val:
        newparts = {}
        for anid, part in val['parts'].items():
            try:
                anid = _id(anid, 'parts', **kwargs)
                part = _ALL_TYPED[Optional[RegistrationPart]](  # type: ignore
                    part, 'parts', **kwargs)
            except ValidationSummary as e:
                errs.extend(e)
            else:
                newparts[anid] = part
        val['parts'] = newparts
    if 'tracks' in val:
        newtracks = {}
        for anid, track in val['tracks'].items():
            try:
                anid = _id(anid, 'tracks', **kwargs)
                track = _ALL_TYPED[Optional[RegistrationTrack]](  # type: ignore
                    track, 'tracks', **kwargs)
            except ValidationSummary as e:
                errs.extend(e)
            else:
                newtracks[anid] = track
        val['tracks'] = newtracks
    # the check of fields is delegated to _event_associated_fields

    # TODO check if raising early is possible (do we use all errors?)
    if errs:
        raise errs

    return Registration(val)


@_add_typed_validator
def _registration_part(
    val: Any, argname: str = "registration_part", **kwargs: Any
) -> RegistrationPart:
    """This validator has only optional fields. Normally we would have an
    creation parameter and make stuff mandatory depending on that. But
    from the data at hand it is impossible to decide when the creation
    case is applicable.
    """

    val = _mapping(val, argname, **kwargs)

    optional_fields: TypeMapping = {
        'status': const.RegistrationPartStati,
        'lodgement_id': Optional[ID],  # type: ignore
        'is_camping_mat': bool,
    }
    return RegistrationPart(_examine_dictionary_fields(
        val, {}, optional_fields, **kwargs))


# TODO make type of kwargs to be bools only?
@_add_typed_validator
def _registration_track(
        val: Any, argname: str = "registration_track", **kwargs: Any
) -> RegistrationTrack:
    """This validator has only optional fields. Normally we would have an
    creation parameter and make stuff mandatory depending on that. But
    from the data at hand it is impossible to decide when the creation
    case is applicable.
    """

    val = _mapping(val, argname, **kwargs)

    optional_fields: TypeMapping = {
        'course_id': Optional[ID],  # type: ignore
        'course_instructor': Optional[ID],  # type: ignore
        'choices': Iterable,
    }

    val = _examine_dictionary_fields(val, {}, optional_fields, **kwargs)

    errs = ValidationSummary()
    if 'choices' in val:
        newchoices = []  # TODO why sometimes set and sometimes list?
        for choice in val['choices']:
            try:
                choice = _id(choice, 'choices', **kwargs)
            except ValidationSummary as e:
                errs.extend(e)
                break  # TODO why break here?
            else:
                newchoices.append(choice)
        val['choices'] = newchoices

    if errs:
        raise errs

    return RegistrationTrack(val)


@_add_typed_validator
def _event_associated_fields(
    val: Any, argname: str = "fields", *,
    fields: Dict[int, CdEDBObject], association: FieldAssociations, **kwargs: Any
) -> EventAssociatedFields:
    """Check fields associated to an event entity.

    This can be used for all different kinds of entities (currently
    registration, courses and lodgements) via the multiplexing in form of
    the ``association`` parameter.

    :param fields: definition of the event specific fields which are available
    """
    # TODO document association parameter?

    val = _mapping(val, argname, **kwargs)

    # TODO why is deepcopy used here
    raw = copy.deepcopy(val)
    datatypes: Dict[str, Type[Any]] = {}
    for field in fields.values():
        if field['association'] == association:
            dt = _ALL_TYPED[const.FieldDatatypes](
                field['kind'], field['field_name'], **kwargs)
            datatypes[field['field_name']] = cast(Type[Any], eval(  # pylint: disable=eval-used
                f"Optional[{dt.name}]",
                {
                    'Optional': Optional,
                    'date': datetime.date,
                    'datetime': datetime.datetime
                }))
    optional_fields = {
        field['field_name']: datatypes[field['field_name']]
        for field in fields.values() if field['association'] == association
    }

    val = _examine_dictionary_fields(
        val, {}, optional_fields, **kwargs)

    errs = ValidationSummary()
    lookup: Dict[str, int] = {v['field_name']: k for k, v in fields.items()}
    for field in val:
        field_id = lookup[field]
        if fields[field_id]['entries'] is not None and val[field] is not None:
            if not any(str(raw[field]) == x
                       for x, _ in fields[field_id]['entries']):
                errs.append(ValueError(
                    field, n_("Entry not in definition list.")))
    if errs:
        raise errs

    return EventAssociatedFields(val)


def _LODGEMENT_GROUP_FIELDS() -> Mapping[str, Any]: return {
    'title': str,
}


@_add_typed_validator
def _lodgement_group(
    val: Any, argname: str = "lodgement_group", *,
    creation: bool = False, **kwargs: Any
) -> LodgementGroup:
    """
    :param creation: If ``True`` test the data set for fitness for creation
        of a new entity.
    """

    val = _mapping(val, argname, **kwargs)

    if creation:
        mandatory_fields = dict(_LODGEMENT_GROUP_FIELDS(), event_id=ID)
        optional_fields: TypeMapping = {}
    else:
        # no event_id, since the associated event should be fixed.
        mandatory_fields = {'id': ID}
        optional_fields = _LODGEMENT_GROUP_FIELDS()

    return LodgementGroup(_examine_dictionary_fields(
        val, mandatory_fields, optional_fields, **kwargs))


def _LODGEMENT_COMMON_FIELDS() -> Mapping[str, Any]: return {
    'title': str,
    'regular_capacity': NonNegativeInt,
    'camping_mat_capacity': NonNegativeInt,
    'notes': Optional[str],
    'group_id': Optional[ID],
}


_LODGEMENT_OPTIONAL_FIELDS = {
    'fields': Mapping,
}


@_add_typed_validator
def _lodgement(
    val: Any, argname: str = "lodgement", *,
    creation: bool = False, **kwargs: Any
) -> Lodgement:
    """
    :param creation: If ``True`` test the data set on fitness for creation
      of a new entity.
    """

    val = _mapping(val, argname, **kwargs)

    if creation:
        mandatory_fields = dict(_LODGEMENT_COMMON_FIELDS(), event_id=ID)
        optional_fields = _LODGEMENT_OPTIONAL_FIELDS
    else:
        # no event_id, since the associated event should be fixed
        mandatory_fields = {'id': ID}
        optional_fields = dict(_LODGEMENT_COMMON_FIELDS(),
                               **_LODGEMENT_OPTIONAL_FIELDS)

    # the check of fields is delegated to _event_associated_fields
    return Lodgement(_examine_dictionary_fields(
        val, mandatory_fields, optional_fields, **kwargs))


# TODO is kind optional?
# TODO make argname non-optional
@_add_typed_validator
def _by_field_datatype(
    val: Any, argname: str = None, *, kind: FieldDatatypes, **kwargs: Any
) -> ByFieldDatatype:
    """
    :type kind: FieldDatatypes or int
    """
    kind = FieldDatatypes(kind)
    # using Any seems fine, otherwise this would need a big Union
    val: Any = _ALL_TYPED[
        Optional[VALIDATOR_LOOKUP[kind.name]]  # type: ignore
    ](val, argname, **kwargs)

    if kind in (FieldDatatypes.date, FieldDatatypes.datetime):
        val = val.isoformat()
    else:
        val = str(val)

    return ByFieldDatatype(val)


# TODO change parameter order to make more consistent?
# TODO type fee_modifiers
@_add_typed_validator
def _questionnaire(
    val: Any, field_definitions: CdEDBObjectMap, fee_modifiers: CdEDBObjectMap,
    argname: str = "questionnaire",
    **kwargs: Any
) -> Questionnaire:
    """
    :type field_definitions: Dict[int, Dict]
    """

    val = _mapping(val, argname, **kwargs)

    errs = ValidationSummary()
    ret: Dict[int, List[CdEDBObject]] = {}
    fee_modifier_fields = {e['field_id'] for e in fee_modifiers.values()}
    for k, v in copy.deepcopy(val).items():
        try:
            k = _ALL_TYPED[const.QuestionnaireUsages](k, argname, **kwargs)
            v = _iterable(v, argname, **kwargs)
        except ValidationSummary as e:
            errs.extend(e)
        else:
            ret[k] = []
            mandatory_fields: TypeMapping = {
                'field_id': Optional[ID],  # type: ignore
                'title': Optional[str],  # type: ignore
                'info': Optional[str],  # type: ignore
                'input_size': Optional[int],  # type: ignore
                'readonly': Optional[bool],  # type: ignore
                'default_value': Optional[str],  # type: ignore
            }
            optional_fields = {
                'kind': const.QuestionnaireUsages,
            }
            for value in v:
                try:
                    value = _mapping(value, argname, **kwargs)
                except ValidationSummary as e:
                    errs.extend(e)
                    continue

                try:
                    value = _examine_dictionary_fields(
                        value, mandatory_fields, optional_fields, **kwargs)
                except ValidationSummary as e:
                    errs.extend(e)
                    continue

                if 'kind' in value:
                    if value['kind'] != k:
                        msg = n_("Incorrect kind for this part of the questionnaire")
                        errs.append(ValueError('kind', msg))
                else:
                    value['kind'] = k

                if value['field_id'] and value['default_value']:
                    field = field_definitions.get(value['field_id'], None)
                    if not field:
                        errs.append(KeyError('default_value', n_(
                            "Referenced field does not exist.")))
                        continue

                    try:
                        value['default_value'] = _by_field_datatype(
                            value['default_value'], "default_value",
                            kind=field.get('kind', FieldDatatypes.str), **kwargs)
                    except ValidationSummary as e:
                        errs.extend(e)

                field_id = value['field_id']
                if field_id and field_id in fee_modifier_fields:
                    if not k.allow_fee_modifier():
                        msg = n_("Inappropriate questionnaire usage for fee"
                                 " modifier field.")
                        errs.append(ValueError('kind', msg))
                if value['readonly'] and not k.allow_readonly():
                    msg = n_("Registration questionnaire rows may not be readonly.")
                    errs.append(ValueError('readonly', msg))
                ret[k].append(value)

    all_rows = itertools.chain.from_iterable(ret.values())
    for e1, e2 in itertools.combinations(all_rows, 2):
        if e1['field_id'] is not None and e1['field_id'] == e2['field_id']:
            errs.append(ValueError('field_id', n_(
                "Must not duplicate field.")))

    if errs:
        raise errs

    return Questionnaire(ret)


# TODO move above
@_add_typed_validator
def _json(
    val: Any, argname: str = "json", *, _convert: bool = True, **kwargs: Any
) -> JSON:
    """Deserialize a JSON payload.

    This is a bit different from many other validatiors in that it is not
    idempotent.

    :rtype: (dict or None, [(str or None, exception)])

    """
    if not _convert:
        raise RuntimeError("This is a conversion by definition.")
    if isinstance(val, bytes):
        try:
            val = val.decode("utf-8")  # TODO remove encoding argument?
        except UnicodeDecodeError as e:
            raise ValidationSummary(ValueError(
                argname, n_("Invalid UTF-8 sequence."))) from e
    val = _str(val, argname, _convert=_convert, **kwargs)
    try:
        data = json.loads(val)
    except json.decoder.JSONDecodeError as e:
        msg = n_("Invalid JSON syntax (line %(line)s, col %(col)s).")
        raise ValidationSummary(ValueError(
            argname, msg, {'line': e.lineno, 'col': e.colno})) from e
    return JSON(data)


@_add_typed_validator
def _serialized_event_upload(
    val: Any, argname: str = "serialized_event_upload", **kwargs: Any
) -> SerializedEventUpload:
    """Check an event data set for import after offline usage."""
    # TODO provide docstrings in more validators

    val = _input_file(val, argname, **kwargs)

    val = _json(val, argname, **kwargs)

    return SerializedEventUpload(_serialized_event(val, argname, **kwargs))


@_add_typed_validator
def _serialized_event(
    val: Any, argname: str = "serialized_event", **kwargs: Any
) -> SerializedEvent:
    """Check an event data set for import after offline usage."""
    # TODO why does this have the same docstring as the one above

    # First a basic check
    val = _mapping(val, argname, **kwargs)

    if 'kind' not in val or val['kind'] != "full":
        raise ValidationSummary(
            KeyError(argname, n_("Only full exports are supported.")))

    mandatory_fields: TypeMapping = {
        'EVENT_SCHEMA_VERSION': Tuple[int, int],  # type: ignore
        'kind': str,
        'id': ID,
        'timestamp': datetime.datetime,
        'event.events': Mapping,
        'event.event_parts': Mapping,
        'event.course_tracks': Mapping,
        'event.courses': Mapping,
        'event.course_segments': Mapping,
        'event.log': Mapping,
        'event.orgas': Mapping,
        'event.field_definitions': Mapping,
        'event.lodgement_groups': Mapping,
        'event.lodgements': Mapping,
        'event.registrations': Mapping,
        'event.registration_parts': Mapping,
        'event.registration_tracks': Mapping,
        'event.course_choices': Mapping,
        'event.questionnaire_rows': Mapping,
        'event.fee_modifiers': Mapping,
    }
    optional_fields = {
        'core.personas': Mapping,
    }
    val = _examine_dictionary_fields(
        val, mandatory_fields, optional_fields, **kwargs)

    if val['EVENT_SCHEMA_VERSION'] != EVENT_SCHEMA_VERSION:
        raise ValidationSummary(ValueError(
            argname, n_("Schema version mismatch.")))

    # Second a thorough investigation
    #
    # We reuse the existing validators, but have to augment them since the
    # data looks a bit different.
    # TODO replace the functions with types
    table_validators: Mapping[str, Callable[..., Any]] = {
        'event.events': _event,
        'event.event_parts': _augment_dict_validator(
            _event_part, {'id': ID, 'event_id': ID}),
        'event.course_tracks': _augment_dict_validator(
            _event_track, {'id': ID, 'part_id': ID}),
        'event.courses': _augment_dict_validator(
            _course, {'event_id': ID}),
        'event.course_segments': _augment_dict_validator(
            _empty_dict, {'id': ID, 'course_id': ID, 'track_id': ID,
                          'is_active': bool}),
        'event.log': _augment_dict_validator(
            _empty_dict, {'id': ID, 'ctime': datetime.datetime, 'code': int,
                          'submitted_by': ID, 'event_id': Optional[ID],  # type: ignore
                          'persona_id': Optional[ID],  # type: ignore
                          'change_note': Optional[str], }),  # type: ignore
        'event.orgas': _augment_dict_validator(
            _empty_dict, {'id': ID, 'event_id': ID, 'persona_id': ID}),
        'event.field_definitions': _augment_dict_validator(
            _event_field, {'id': ID, 'event_id': ID,
                           'field_name': RestrictiveIdentifier}),
        'event.lodgement_groups': _augment_dict_validator(
            _lodgement_group, {'event_id': ID}),
        'event.lodgements': _augment_dict_validator(
            _lodgement, {'event_id': ID}),
        'event.registrations': _augment_dict_validator(
            _registration, {'event_id': ID, 'persona_id': ID,
                            'amount_owed': NonNegativeDecimal}),
        'event.registration_parts': _augment_dict_validator(
            _registration_part, {'id': ID, 'part_id': ID,
                                 'registration_id': ID}),
        'event.registration_tracks': _augment_dict_validator(
            _registration_track, {'id': ID, 'track_id': ID,
                                  'registration_id': ID}),
        'event.course_choices': _augment_dict_validator(
            _empty_dict, {'id': ID, 'course_id': ID, 'track_id': ID,
                          'registration_id': ID, 'rank': int}),
        'event.questionnaire_rows': _augment_dict_validator(
            _empty_dict, {
                'id': ID, 'event_id': ID, 'pos': int,
                'field_id': Optional[ID], 'title': Optional[str],  # type: ignore
                'info': Optional[str], 'input_size': Optional[int],  # type: ignore
                'readonly': Optional[bool],  # type: ignore
                'kind': const.QuestionnaireUsages,
            }),
        'event.fee_modifiers': _event_fee_modifier,
    }

    errs = ValidationSummary()
    for table, validator in table_validators.items():
        new_table = {}
        for key, entry in val[table].items():
            try:
                new_entry = validator(entry, table, **kwargs)
                # _convert: bool = True to fix JSON key restriction
                new_key = _int(key, table, **{**kwargs, '_convert': True})
            except ValidationSummary as e:
                errs.extend(e)
            else:
                new_table[new_key] = new_entry
        val[table] = new_table

    if errs:
        raise errs

    # Third a consistency check
    if len(val['event.events']) != 1:
        errs.append(ValueError('event.events', n_(
            "Only a single event is supported.")))
    if val['event.events'] and val['id'] != val['event.events'][val['id']]['id']:
        errs.append(ValueError('event.events', n_("Wrong event specified.")))

    for k, v in val.items():
        if k not in ('id', 'EVENT_SCHEMA_VERSION', 'timestamp', 'kind'):
            for event in v.values():
                if event.get('event_id') and event['event_id'] != val['id']:
                    errs.append(ValueError(k, n_("Mismatched event.")))

    if errs:
        raise errs

    return SerializedEvent(val)


@_add_typed_validator
def _serialized_partial_event_upload(
    val: Any, argname: str = "serialized_partial_event_upload", **kwargs: Any
) -> SerializedPartialEventUpload:
    """Check an event data set for delta import."""

    val = _input_file(val, argname, **kwargs)

    val = _json(val, argname, **kwargs)

    return SerializedPartialEventUpload(_serialized_partial_event(
        val, argname, **kwargs))


@_add_typed_validator
def _serialized_partial_event(
    val: Any, argname: str = "serialized_partial_event", **kwargs: Any
) -> SerializedPartialEvent:
    """Check an event data set for delta import."""

    # First a basic check
    val = _mapping(val, argname, **kwargs)

    if 'kind' not in val or val['kind'] != "partial":
        raise ValidationSummary(KeyError(argname, n_(
            "Only partial exports are supported.")))

    mandatory_fields: TypeMapping = {
        'EVENT_SCHEMA_VERSION': Tuple[int, int],  # type: ignore
        'kind': str,
        'id': ID,
        'timestamp': datetime.datetime,
    }
    optional_fields = {
        'courses': Mapping,
        'lodgement_groups': Mapping,
        'lodgements': Mapping,
        'registrations': Mapping,
    }

    val = _examine_dictionary_fields(
        val, mandatory_fields, optional_fields, **kwargs)

    if not((EVENT_SCHEMA_VERSION[0], 0) <= val['EVENT_SCHEMA_VERSION']
           <= EVENT_SCHEMA_VERSION):
        raise ValidationSummary(ValueError(
            argname, n_("Schema version mismatch.")))

    domain_validators: TypeMapping = {
        'courses': Optional[PartialCourse],  # type: ignore
        'lodgement_groups': Optional[PartialLodgementGroup],  # type: ignore
        'lodgements': Optional[PartialLodgement],  # type: ignore
        'registrations': Optional[PartialRegistration],  # type: ignore
    }

    errs = ValidationSummary()
    for domain, type_ in domain_validators.items():
        if domain not in val:
            continue
        new_dict = {}
        for key, entry in val[domain].items():
            try:
                # fix JSON key restriction
                new_key = _int(key, domain, **{**kwargs, '_convert': True})
            except ValidationSummary as e:
                errs.extend(e)
                continue

            creation = (new_key < 0)
            try:
                new_entry = _ALL_TYPED[type_](
                    entry, domain, creation=creation, **kwargs)
            except ValidationSummary as e:
                errs.extend(e)
            else:
                new_dict[new_key] = new_entry
        val[domain] = new_dict

    if errs:
        raise errs

    return SerializedPartialEvent(val)


def _PARTIAL_COURSE_COMMON_FIELDS() -> Mapping[str, Any]: return {
    'title': str,
    'description': Optional[str],
    'nr': Optional[str],
    'shortname': str,
    'instructors': Optional[str],
    'max_size': Optional[int],
    'min_size': Optional[int],
    'notes': Optional[str],
}


_PARTIAL_COURSE_OPTIONAL_FIELDS = {
    'segments': Mapping,
    'fields': Mapping,
}


@_add_typed_validator
def _partial_course(
    val: Any, argname: str = "course", *, creation: bool = False, **kwargs: Any
) -> PartialCourse:
    """
    :param creation: If ``True`` test the data set on fitness for creation
      of a new entity.
    """

    val = _mapping(val, argname, **kwargs)

    if creation:
        mandatory_fields = _PARTIAL_COURSE_COMMON_FIELDS()
        optional_fields = _PARTIAL_COURSE_OPTIONAL_FIELDS
    else:
        mandatory_fields = {}
        optional_fields = dict(_PARTIAL_COURSE_COMMON_FIELDS(),
                               **_PARTIAL_COURSE_OPTIONAL_FIELDS)

    val = _examine_dictionary_fields(
        val, mandatory_fields, optional_fields, **kwargs)

    errs = ValidationSummary()
    if 'segments' in val:
        new_dict = {}
        for key, entry in val['segments'].items():
            try:
                new_key = _int(key, 'segments', **{**kwargs, '_convert': True})
                new_entry = _ALL_TYPED[Optional[bool]](  # type: ignore
                    entry, 'segments', **kwargs)
            except ValidationSummary as e:
                errs.extend(e)
            else:
                new_dict[new_key] = new_entry
        val['segments'] = new_dict
    # the check of fields is delegated to _event_associated_fields

    if errs:
        raise errs

    return PartialCourse(val)


def _PARTIAL_LODGEMENT_GROUP_FIELDS() -> Mapping[str, Any]: return {
    'title': str,
}


# TODO difference between partial and non-partial lodgement groups?
@_add_typed_validator
def _partial_lodgement_group(
    val: Any, argname: str = "lodgement_group", *,
    creation: bool = False, **kwargs: Any
) -> PartialLodgementGroup:
    """
    :param creation: If ``True`` test the data set on fitness for creation
      of a new entity.
    """
    val = _mapping(val, argname, **kwargs)

    if creation:
        mandatory_fields = _PARTIAL_LODGEMENT_GROUP_FIELDS()
        optional_fields: TypeMapping = {}
    else:
        mandatory_fields = {}
        optional_fields = _PARTIAL_LODGEMENT_GROUP_FIELDS()

    return PartialLodgementGroup(_examine_dictionary_fields(
        val, mandatory_fields, optional_fields, **kwargs))


def _PARTIAL_LODGEMENT_COMMON_FIELDS() -> Mapping[str, Any]: return {
    'title': str,
    'regular_capacity': NonNegativeInt,
    'camping_mat_capacity': NonNegativeInt,
    'notes': Optional[str],
    'group_id': Optional[PartialImportID],
}


_PARTIAL_LODGEMENT_OPTIONAL_FIELDS = {
    'fields': Mapping,
}


@_add_typed_validator
def _partial_lodgement(
    val: Any, argname: str = "lodgement", *,
    creation: bool = False, **kwargs: Any
) -> PartialLodgement:
    """
    :param creation: If ``True`` test the data set on fitness for creation
      of a new entity.
    """
    val = _mapping(val, argname, **kwargs)

    if creation:
        mandatory_fields = _PARTIAL_LODGEMENT_COMMON_FIELDS()
        optional_fields = _PARTIAL_LODGEMENT_OPTIONAL_FIELDS
    else:
        mandatory_fields = {}
        optional_fields = dict(_PARTIAL_LODGEMENT_COMMON_FIELDS(),
                               **_PARTIAL_LODGEMENT_OPTIONAL_FIELDS)

    # the check of fields is delegated to _event_associated_fields
    return PartialLodgement(_examine_dictionary_fields(
        val, mandatory_fields, optional_fields, **kwargs))


def _PARTIAL_REGISTRATION_COMMON_FIELDS() -> Mapping[str, Any]: return {
    'mixed_lodging': bool,
    'list_consent': bool,
    'notes': Optional[str],
    'parts': Mapping,
    'tracks': Mapping,
}


def _PARTIAL_REGISTRATION_OPTIONAL_FIELDS() -> Mapping[str, Any]: return {
    'parental_agreement': Optional[bool],
    'orga_notes': Optional[str],
    'payment': Optional[datetime.date],
    'amount_paid': NonNegativeDecimal,
    'amount_owed': NonNegativeDecimal,
    'checkin': Optional[datetime.datetime],
    'fields': Mapping,
}

# TODO Can we auto generate all these partial validators?


@_add_typed_validator
def _partial_registration(
    val: Any, argname: str = "registration", *,
    creation: bool = False, **kwargs: Any
) -> PartialRegistration:
    """
    :param creation: If ``True`` test the data set on fitness for creation
      of a new entity.
    """

    val = _mapping(val, argname, **kwargs)

    if creation:
        # creation does not allow fields for sake of simplicity
        mandatory_fields = dict(_PARTIAL_REGISTRATION_COMMON_FIELDS(),
                                persona_id=ID)
        optional_fields = _PARTIAL_REGISTRATION_OPTIONAL_FIELDS()
    else:
        # no event_id/persona_id, since associations should be fixed
        mandatory_fields = {}
        optional_fields = dict(
            _PARTIAL_REGISTRATION_COMMON_FIELDS(),
            **_PARTIAL_REGISTRATION_OPTIONAL_FIELDS())

    val = _examine_dictionary_fields(
        val, mandatory_fields, optional_fields, **kwargs)

    errs = ValidationSummary()
    if 'amount_owed' in val:
        del val['amount_owed']
    if 'parts' in val:
        newparts = {}
        for anid, part in val['parts'].items():
            try:
                anid = _id(anid, 'parts', **kwargs)
                part = _partial_registration_part(part, 'parts', **kwargs)
            except ValidationSummary as e:
                errs.extend(e)
            else:
                newparts[anid] = part
        val['parts'] = newparts
    if 'tracks' in val:
        newtracks = {}
        for anid, track in val['tracks'].items():
            try:
                anid = _id(anid, 'tracks', **kwargs)
                track = _partial_registration_track(track, 'tracks', **kwargs)
            except ValidationSummary as e:
                errs.extend(e)
            else:
                newtracks[anid] = track
        val['tracks'] = newtracks

    if errs:
        raise errs

    # the check of fields is delegated to _event_associated_fields
    return PartialRegistration(val)


@_add_typed_validator
def _partial_registration_part(
    val: Any, argname: str = "partial_registration_part", **kwargs: Any
) -> PartialRegistrationPart:
    """This validator has only optional fields. Normally we would have an
    creation parameter and make stuff mandatory depending on that. But
    from the data at hand it is impossible to decide when the creation
    case is applicable.
    """

    val = _mapping(val, argname, **kwargs)

    optional_fields: TypeMapping = {
        'status': const.RegistrationPartStati,
        'lodgement_id': Optional[PartialImportID],  # type: ignore
        'is_camping_mat': bool,
    }

    return PartialRegistrationPart(_examine_dictionary_fields(
        val, {}, optional_fields, **kwargs))


@_add_typed_validator
def _partial_registration_track(
    val: Any, argname: str = "partial_registration_track", **kwargs: Any
) -> PartialRegistrationTrack:
    """This validator has only optional fields. Normally we would have an
    creation parameter and make stuff mandatory depending on that. But
    from the data at hand it is impossible to decide when the creation
    case is applicable.
    """

    val = _mapping(val, argname, **kwargs)

    optional_fields: TypeMapping = {
        'course_id': Optional[PartialImportID],  # type: ignore
        'course_instructor': Optional[PartialImportID],  # type: ignore
        'choices': Iterable,
    }

    val = _examine_dictionary_fields(val, {}, optional_fields, **kwargs)

    errs = ValidationSummary()
    if 'choices' in val:
        newchoices = []
        for choice in val['choices']:
            try:
                # TODO why not use partial id validator above?
                choice = _partial_import_id(choice, 'choices', **kwargs)
            except ValidationSummary as e:
                errs.extend(e)
                break  # TODO why break and not continues? - directly raise?
            else:
                newchoices.append(choice)
        val['choices'] = newchoices

    if errs:
        raise errs

    return PartialRegistrationTrack(val)


def _MAILINGLIST_COMMON_FIELDS() -> Mapping[str, Any]: return {
    'title': str,
    'local_part': EmailLocalPart,
    'domain': const.MailinglistDomain,
    'description': Optional[str],
    'mod_policy': const.ModerationPolicy,
    'attachment_policy': const.AttachmentPolicy,
    'ml_type': const.MailinglistTypes,
    'subject_prefix': Optional[str],
    'maxsize': Optional[ID],
    'is_active': bool,
    'notes': Optional[str],
}


def _MAILINGLIST_OPTIONAL_FIELDS() -> Mapping[str, Any]: return {
    'assembly_id': NoneType,
    'event_id': NoneType,
    'registration_stati': EmptyList,
}


_MAILINGLIST_READONLY_FIELDS = {
    'address',
    'domain_str',
    'ml_type_class',
}


@_add_typed_validator
def _mailinglist(
    val: Any, argname: str = "mailinglist", *,
    creation: bool = False, _allow_readonly: bool = False, **kwargs: Any
) -> Mailinglist:
    """
    :param creation: If ``True`` test the data set on fitness for creation
      of a new entity.
    """

    val = _mapping(val, argname, **kwargs)

    # TODO replace these with generic types
    mandatory_validation_fields: TypeMapping = {'moderators': List[ID]}
    optional_validation_fields: TypeMapping = {'whitelist': List[Email]}
    if "ml_type" not in val:
        raise ValidationSummary(ValueError(
            "ml_type", "Must provide ml_type for setting mailinglist."))
    atype = ml_type.get_type(val["ml_type"])
    mandatory_validation_fields.update(  # type: ignore
        atype.mandatory_validation_fields)
    optional_validation_fields.update(  # type: ignore
        atype.optional_validation_fields)
    mandatory_fields = dict(_MAILINGLIST_COMMON_FIELDS())
    optional_fields = dict(_MAILINGLIST_OPTIONAL_FIELDS())

    # iterable_fields = []
    for source, target in ((mandatory_validation_fields, mandatory_fields),
                           (optional_validation_fields, optional_fields)):
        for key, validator in source.items():
            target[key] = validator
    # Optionally remove readonly attributes, take care to keep the original.
    if _allow_readonly:
        val = dict(copy.deepcopy(val))
        for key in _MAILINGLIST_READONLY_FIELDS:
            if key in val:
                del val[key]

    if creation:
        pass
    else:
        # The order is important here, so that mandatory fields take
        # precedence.
        optional_fields = dict(optional_fields, **mandatory_fields)
        mandatory_fields = {'id': ID}

    val = _examine_dictionary_fields(
        val, mandatory_fields, optional_fields, **kwargs)

    if val and "moderators" in val and not val["moderators"]:
        # TODO is this legitimate (postpone after other errors?)
        raise ValidationSummary(ValueError(
            "moderators", n_("Must not be empty.")))

    errs = ValidationSummary()

    if "domain" in val:
        if "ml_type" not in val:
            errs.append(ValueError("domain", n_(
                "Must specify mailinglist type to change domain.")))
        else:
            atype = ml_type.get_type(val["ml_type"])
            if val["domain"].value not in atype.domains:
                errs.append(ValueError("domain", n_(
                    "Invalid domain for this mailinglist type.")))

    if errs:
        raise errs

    return Mailinglist(val)


_SUBSCRIPTION_ID_FIELDS: TypeMapping = {
    'mailinglist_id': ID,
    'persona_id': ID,
}


def _SUBSCRIPTION_STATE_FIELDS() -> Mapping[str, Any]: return {
    'subscription_state': const.SubscriptionStates,
}


_SUBSCRIPTION_ADDRESS_FIELDS = {
    'address': Email,
}


@_add_typed_validator
def _subscription_identifier(
    val: Any, argname: str = "subscription_identifier", **kwargs: Any
) -> SubscriptionIdentifier:
    val = _mapping(val, argname, **kwargs)

    # TODO why is deepcopy mandatory?
    # TODO maybe make signature of examine dict to take a non-mutable mapping?
    mandatory_fields = {**_SUBSCRIPTION_ID_FIELDS}

    return SubscriptionIdentifier(_examine_dictionary_fields(
        val, mandatory_fields, **kwargs))


@_add_typed_validator
def _subscription_state(
    val: Any, argname: str = "subscription state", **kwargs: Any
) -> SubscriptionState:
    val = _mapping(val, argname, **kwargs)

    # TODO instead of deepcopy simply do not mutate mandatory_fields
    # TODO or use function returning the dict everywhere instead
    mandatory_fields = {**_SUBSCRIPTION_ID_FIELDS}
    mandatory_fields.update(_SUBSCRIPTION_STATE_FIELDS())

    return SubscriptionState(_examine_dictionary_fields(
        val, mandatory_fields, **kwargs))


@_add_typed_validator
def _subscription_address(
    val: Any, argname: str = "subscription address", **kwargs: Any
) -> SubscriptionAddress:
    val = _mapping(val, argname, **kwargs)

    mandatory_fields = {**_SUBSCRIPTION_ID_FIELDS}
    mandatory_fields.update(_SUBSCRIPTION_ADDRESS_FIELDS)

    return SubscriptionAddress(_examine_dictionary_fields(
        val, mandatory_fields, **kwargs))


def _ASSEMBLY_COMMON_FIELDS() -> Mapping[str, Any]: return {
    'title': str,
    'shortname': Identifier,
    'description': Optional[str],
    'signup_end': datetime.datetime,
    'notes': Optional[str],
}


def _ASSEMBLY_OPTIONAL_FIELDS() -> Mapping[str, Any]: return {
    'is_active': bool,
    'presider_address': Optional[Email],
    'presiders': Iterable
}


@_add_typed_validator
def _assembly(
    val: Any, argname: str = "assembly", *,
    creation: bool = False, **kwargs: Any
) -> Assembly:
    """
    :param creation: If ``True`` test the data set on fitness for creation
      of a new entity.
    """
    val = dict(_mapping(val, argname, **kwargs))

    if creation:
        mandatory_fields = _ASSEMBLY_COMMON_FIELDS()
        optional_fields = _ASSEMBLY_OPTIONAL_FIELDS()
    else:
        mandatory_fields = {'id': ID}
        optional_fields = dict(_ASSEMBLY_COMMON_FIELDS(),
                               **_ASSEMBLY_OPTIONAL_FIELDS())

    errs = ValidationSummary()

    if 'presiders' in val:
        presiders = set()
        for anid in val['presiders']:
            try:
                presider = _id(anid, 'presiders', **kwargs)
            except ValidationSummary as e:
                errs.extend(e)
            else:
                presiders.add(presider)
        val['presiders'] = presiders

    if errs:
        raise errs

    return Assembly(_examine_dictionary_fields(
        val, mandatory_fields, optional_fields, **kwargs))


def _BALLOT_COMMON_FIELDS() -> Mapping[str, Any]: return {
    'title': str,
    'description': Optional[str],
    'vote_begin': datetime.datetime,
    'vote_end': datetime.datetime,
    'notes': Optional[str],
}


def _BALLOT_OPTIONAL_FIELDS() -> Mapping[str, Any]: return {
    'extended': Optional[bool],
    'vote_extension_end': Optional[datetime.datetime],
    'abs_quorum': int,
    'rel_quorum': int,
    'votes': Optional[PositiveInt],
    'use_bar': bool,
    'is_tallied': bool,
    'candidates': Mapping
}


@_add_typed_validator
def _ballot(
    val: Any, argname: str = "ballot", *,
    creation: bool = False, **kwargs: Any
) -> Ballot:
    """
    :param creation: If ``True`` test the data set on fitness for creation
      of a new entity.
    """
    val = _mapping(val, argname, **kwargs)

    if creation:
        mandatory_fields = dict(_BALLOT_COMMON_FIELDS(), assembly_id=ID)
        optional_fields = _BALLOT_OPTIONAL_FIELDS()
    else:
        mandatory_fields = {'id': ID}
        optional_fields = dict(_BALLOT_COMMON_FIELDS(),
                               **_BALLOT_OPTIONAL_FIELDS())

    val = _examine_dictionary_fields(
        val, mandatory_fields, optional_fields, **kwargs)

    errs = ValidationSummary()
    # TODO why are all these nested?
    if 'vote_begin' in val:
        if val['vote_begin'] <= now():
            errs.append(ValueError(
                "vote_begin", n_("Mustn’t be in the past.")))
        if 'vote_end' in val:
            if val['vote_end'] <= val['vote_begin']:
                errs.append(ValueError("vote_end", n_(
                    "Mustn’t be before start of voting period.")))
            if 'vote_extension_end' in val and val['vote_extension_end']:
                if val['vote_extension_end'] <= val['vote_end']:
                    errs.append(ValueError("vote_extension_end", n_(
                        "Mustn’t be before end of voting period.")))

    if 'candidates' in val:
        newcandidates = {}
        for anid, candidate in val['candidates'].items():
            try:
                anid = _int(anid, 'candidates', **kwargs)
            except ValidationSummary as e:
                errs.extend(e)
            else:
                creation = (anid < 0)
                try:
                    candidate = _ALL_TYPED[Optional[BallotCandidate]](  # type: ignore
                        candidate, 'candidates', creation=creation, **kwargs)
                except ValidationSummary as e:
                    errs.extend(e)
                else:
                    newcandidates[anid] = candidate
        val['candidates'] = newcandidates

    if val.get('abs_quorum') and val.get('rel_quorum'):
        msg = n_("Must not specify both absolute and relative quorum.")
        errs.extend([
            ValueError('abs_quorum', msg),
            ValueError('rel_quorum', msg),
        ])

    quorum = val.get('abs_quorum')
    if 'rel_quorum' in val and not quorum:
        quorum = val['rel_quorum']
        if not 0 <= quorum <= 100:
            errs.append(ValueError("abs_quorum", n_(
                "Relative quorum must be between 0 and 100.")))

    vote_extension_error = ValueError("vote_extension_end", n_(
        "Must be specified if quorum is given."))

    quorum_msg = n_("Must specify a quorum if vote extension end is given.")
    quorum_errors = [
        ValueError("abs_quorum", quorum_msg),
        ValueError("rel_quorum", quorum_msg),
    ]

    if (quorum is None) == ('vote_extension_end' in val):
        # only one of quorum and extension end is given
        if quorum is None:
            errs.extend(quorum_errors)
        else:
            errs.append(vote_extension_error)
        # at least one error occured
        raise errs

    # TODO this and the above could be merged
    if 'vote_extension_end' in val:
        # quorum can not be None at this point
        if val['vote_extension_end'] is None and quorum:
            # No extension end, but quorum
            errs.append(vote_extension_error)
        elif val['vote_extension_end'] and not quorum:
            # No quorum, but extension end
            errs.extend(quorum_errors)

    if errs:
        raise errs

    return Ballot(val)


_BALLOT_CANDIDATE_COMMON_FIELDS = {
    'title': str,
    'shortname': Identifier,
}


@_add_typed_validator
def _ballot_candidate(
    val: Any, argname: str = "ballot_candidate", *,
    creation: bool = False, **kwargs: Any
) -> BallotCandidate:
    """
    :param creation: If ``True`` test the data set on fitness for creation
      of a new entity.
    """
    val = _mapping(val, argname, **kwargs)

    if creation:
        mandatory_fields = _BALLOT_CANDIDATE_COMMON_FIELDS
        optional_fields: TypeMapping = {}
    else:
        mandatory_fields = {'id': ID}
        optional_fields = _BALLOT_CANDIDATE_COMMON_FIELDS

    val = _examine_dictionary_fields(
        val, mandatory_fields, optional_fields, **kwargs)

    if val.get('shortname') == ASSEMBLY_BAR_SHORTNAME:
        raise ValidationSummary(ValueError(
            "shortname", n_("Mustn’t be the bar shortname.")))

    return BallotCandidate(val)


def _ASSEMBLY_ATTACHMENT_FIELDS() -> Mapping[str, Any]: return {
    'assembly_id': Optional[ID],
    'ballot_id': Optional[ID],
}


def _ASSEMBLY_ATTACHMENT_VERSION_FIELDS() -> Mapping[str, Any]: return {
    'title': str,
    'authors': Optional[str],
    'filename': str,
}


@_add_typed_validator
def _assembly_attachment(
    val: Any, argname: str = "assembly_attachment", *,
    creation: bool = False, **kwargs: Any
) -> AssemblyAttachment:
    val = _mapping(val, argname, **kwargs)

    if creation:
        mandatory_fields = _ASSEMBLY_ATTACHMENT_VERSION_FIELDS()
        optional_fields = _ASSEMBLY_ATTACHMENT_FIELDS()
    else:
        mandatory_fields = dict(_ASSEMBLY_ATTACHMENT_FIELDS(), id=ID)
        optional_fields = {}

    val = _examine_dictionary_fields(
        val, mandatory_fields, optional_fields, **kwargs)

    errs = ValidationSummary()
    if val.get("assembly_id") and val.get("ballot_id"):
        errs.append(ValueError(argname, n_("Only one host allowed.")))
    if not val.get("assembly_id") and not val.get("ballot_id"):
        errs.append(ValueError(argname, n_("No host given.")))

    if errs:
        raise errs

    return AssemblyAttachment(val)


@_add_typed_validator
def _assembly_attachment_version(
    val: Any, argname: str = "assembly_attachment_version", *,
    creation: bool = False, **kwargs: Any
) -> AssemblyAttachmentVersion:
    val = _mapping(val, argname, **kwargs)

    if creation:
        mandatory_fields = dict(_ASSEMBLY_ATTACHMENT_VERSION_FIELDS(),
                                attachment_id=ID)
        optional_fields: TypeMapping = {}
    else:
        mandatory_fields = {'attachment_id': ID, 'version': ID}
        optional_fields = _ASSEMBLY_ATTACHMENT_VERSION_FIELDS()

    val = _examine_dictionary_fields(
        val, mandatory_fields, optional_fields, **kwargs)

    return AssemblyAttachmentVersion(val)


@_add_typed_validator
def _vote(
    val: Any, argname: str = "vote",
    ballot: CdEDBObject = None, **kwargs: Any
) -> Vote:
    """Validate a single voters intent.

    This is mostly made complicated by the fact that we offer to emulate
    ordinary voting instead of full preference voting.

    :param ballot: Ballot the vote was cast for.
    """
    val = _str(val, argname, **kwargs)
    errs = ValidationSummary()
    if not ballot:
        errs.append(RuntimeError(
            n_("Must specify ballot in order to validate vote.")))
        raise errs

    entries = tuple(y for x in val.split('>') for y in x.split('='))
    reference = set(e['shortname'] for e in ballot['candidates'].values())
    if ballot['use_bar'] or ballot['votes']:
        reference.add(ASSEMBLY_BAR_SHORTNAME)
    if set(entries) - reference:
        errs.append(KeyError(argname, n_("Superfluous candidates.")))
    if reference - set(entries):
        errs.append(KeyError(argname, n_("Missing candidates.")))
    if errs:
        raise errs
    if ballot['votes'] and '>' in val:  # pylint: disable=unsupported-membership-test
        # ordinary voting has more constraints
        # if no strictly greater we have a valid abstention
        groups = val.split('>')
        if len(groups) > 2:
            errs.append(ValueError(argname, n_("Too many levels.")))
        if len(groups[0].split('=')) > ballot['votes']:
            errs.append(ValueError(argname, n_("Too many votes.")))
        first_group = groups[0].split('=')
        if (ASSEMBLY_BAR_SHORTNAME in first_group
                and first_group != [ASSEMBLY_BAR_SHORTNAME]):
            errs.append(ValueError(argname, n_("Misplaced bar.")))
        if errs:
            raise errs

    return Vote(val)


# TODO move above
@_add_typed_validator
def _regex(
    val: Any, argname: str = None, **kwargs: Any
) -> Regex:
    val = _str(val, argname, **kwargs)
    try:
        re.compile(val)
    except re.error as e:
        # TODO maybe provide more precise feedback?
        raise ValidationSummary(
            ValueError(argname,
                       n_("Invalid  regular expression (position %(pos)s)."),
                       {'pos': e.pos}))
        # TODO wait for mypy to ship updated typeshed
    return Regex(val)


@_add_typed_validator
def _non_regex(
    val: Any, argname: str = None, **kwargs: Any
) -> NonRegex:
    val = _str(val, argname, **kwargs)
    forbidden_chars = r'\*+?{}()[]|'
    msg = n_("Must not contain any forbidden characters"
             " (which are %(forbidden_chars)s while .^$ are allowed).")
    if any(char in val for char in forbidden_chars):  # pylint: disable=unsupported-membership-test
        raise ValidationSummary(
            ValueError(argname, msg, {"forbidden_chars": forbidden_chars}))
    return NonRegex(val)


@_add_typed_validator
def _query_input(
    val: Any, argname: str = None, *,
    spec: Mapping[str, str], allow_empty: bool = False,
    separator: str = ',', escape: str = '\\',
    **kwargs: Any
) -> QueryInput:
    """This is for the queries coming from the web.

    It is not usable with decorators since the spec is often only known at
    runtime. To alleviate this circumstance there is the
    :py:func:`cdedb.query.mangle_query_input` function to take care of the
    things the decorators normally do.

    This has to be careful to treat checkboxes and selects correctly
    (which are partly handled by an absence of data).

    :param spec: a query spec from :py:mod:`cdedb.query`
    :param allow_empty: Toggles whether no selected output fields is an error.
    :param separator: Defines separator for multi-value-inputs.
    :param escape: Defines escape character so that the input may contain a
      separator for multi-value-inputs.
    """

    val = _mapping(val, argname, **kwargs)

    fields_of_interest = []
    constraints = []
    order: List[QueryOrder] = []
    errs = ValidationSummary()
    for field, validator in spec.items():
        # First the selection of fields of interest
        try:
            selected = _bool(val.get("qsel_{}".format(
                field), "False"), field, **kwargs)
        except ValidationSummary as e:
            errs.extend(e)
            selected = False
            # TODO why not continue/break here?

        if selected:
            fields_of_interest.append(field)

        # Second the constraints (filters)
        # Get operator
        try:
            operator: Optional[QueryOperators] = _ALL_TYPED[
                Optional[QueryOperators]  # type: ignore
            ](
                val.get("qop_{}".format(field)), field, **kwargs)
        except ValidationSummary as e:
            errs.extend(e)
            continue

        if not operator:
            continue

        if operator not in VALID_QUERY_OPERATORS[validator]:
            errs.append(ValueError(
                field, n_("Invalid operator for this field.")))
            continue

        if operator in NO_VALUE_OPERATORS:
            constraints.append((field, operator, None))
            continue

        # Get value
        value = val.get("qval_{}".format(field))
        if value is None or value == "":
            # No value supplied means no constraint
            # TODO: make empty string a valid constraint
            continue

        if operator in MULTI_VALUE_OPERATORS:
            values = escaped_split(value, separator, escape)
            value = []
            for v in values:
                # Validate every single value
                # TODO do not allow None/falsy
                try:
                    vv: Any = _ALL_TYPED[
                        Optional[VALIDATOR_LOOKUP[validator]]  # type: ignore
                    ](
                        v, field, **kwargs)
                except ValidationSummary as e:
                    errs.extend(e)
                    continue

                if operator in (QueryOperators.containsall,
                                QueryOperators.containssome,
                                QueryOperators.containsnone):
                    try:
                        vv = _non_regex(vv, field, **kwargs)
                    except ValidationSummary as e:
                        errs.extend(e)
                        continue

                assert vv  # TODO check this (i.e. the above todos)
                value.append(vv)

            if not value:
                continue

            if (operator in (QueryOperators.between, QueryOperators.outside)
                    and len(value) != 2):
                errs.append(ValueError(field, n_("Two endpoints required.")))
                continue

        elif operator in (QueryOperators.match, QueryOperators.unmatch):
            # TODO remove all _or_None in this validator!
            try:
                value = _ALL_TYPED[Optional[NonRegex]](  # type: ignore
                    value, field, **kwargs)
            except ValidationSummary as e:
                errs.extend(e)
                continue
        elif operator in (QueryOperators.regex, QueryOperators.notregex):
            try:
                value = _ALL_TYPED[Optional[Regex]](  # type: ignore
                    value, field, **kwargs)
            except ValidationSummary as e:
                errs.extend(e)
                continue
        else:
            try:
                value = _ALL_TYPED[
                    Optional[VALIDATOR_LOOKUP[validator]]  # type: ignore
                ](
                    value, field, **kwargs)
            except ValidationSummary as e:
                errs.extend(e)
                continue

        if value is not None:
            constraints.append((field, operator, value))
        else:
            pass  # TODO raise error here?

    if not fields_of_interest and not allow_empty:
        errs.append(ValueError(argname, n_("Selection may not be empty.")))

    # Third the ordering
    for postfix in ("primary", "secondary", "tertiary"):
        if "qord_" + postfix not in val:
            continue

        try:
            entry: Optional[CSVIdentifier] = _ALL_TYPED[
                Optional[CSVIdentifier]  # type: ignore
            ](val["qord_" + postfix], "qord_" + postfix, **kwargs)
        except ValidationSummary as e:
            errs.extend(e)
            continue

        if not entry:
            continue

        tmp = "qord_" + postfix + "_ascending"
        try:
            ascending = _ALL_TYPED[bool](val.get(tmp, "True"), tmp, **kwargs)
        except ValidationSummary as e:
            errs.extend(e)
            continue

        order.append((entry, ascending))

    if errs:
        raise errs

    return QueryInput(
        Query(None, spec, fields_of_interest, constraints, order))  # type: ignore


# TODO ignore _ignore_warnings here too?
@_add_typed_validator
def _query(
    val: Any, argname: str = None, **kwargs: Any
) -> Query:
    """Check query object for consistency.

    This is a tad weird, since the specification against which we check
    is also provided by the query object. If we use an actual RPC
    mechanism queries must be serialized and this gets more interesting.
    """

    if not isinstance(val, Query):
        raise ValidationSummary(TypeError(argname, n_("Not a Query.")))

    errs = ValidationSummary()

    # scope
    # TODO why no convert here?
    _identifier(val.scope, "scope", **{**kwargs, '_convert': False})

    if not val.scope.startswith("qview_"):
        errs.append(ValueError("scope", n_("Must start with “qview_”.")))

    # spec
    for field, validator in val.spec.items():
        try:
            _csv_identifier(field, "spec", **{**kwargs, '_convert': False})
        except ValidationSummary as e:
            errs.extend(e)

        try:
            _printable_ascii(validator, "spec", **
                             {**kwargs, '_convert': False})
        except ValidationSummary as e:
            errs.extend(e)

    # fields_of_interest
    for field in val.fields_of_interest:
        try:
            _csv_identifier(field, "fields_of_interest", **
                            {**kwargs, '_convert': False})
        except ValidationSummary as e:
            errs.extend(e)
    if not val.fields_of_interest:
        errs.append(ValueError("fields_of_interest", n_("Must not be empty.")))

    # constraints
    for idx, x in enumerate(val.constraints):
        try:
            field, operator, value = x
        except ValueError:
            msg = n_("Invalid constraint number %(index)s")
            errs.append(ValueError("constraints", msg, {"index": idx}))
            continue

        try:
            field = _csv_identifier(
                field, "constraints", **{**kwargs, '_convert': False})
        except ValidationSummary as e:
            errs.extend(e)

        if field not in val.spec:
            errs.append(KeyError("constraints", n_("Invalid field.")))
            continue

        try:
            operator = _ALL_TYPED[QueryOperators](
                operator, "constraints/{}".format(field),
                **{**kwargs, '_convert': False})
        except ValidationSummary as e:
            errs.extend(e)
            continue

        if operator not in VALID_QUERY_OPERATORS[val.spec[field]]:
            errs.append(ValueError("constraints/{}".format(field),
                                   n_("Invalid operator.")))
            continue

        if operator in NO_VALUE_OPERATORS:
            value = None

        elif operator in MULTI_VALUE_OPERATORS:
            validator = _ALL_TYPED[
                Optional[VALIDATOR_LOOKUP[val.spec[field]]]]  # type: ignore
            for v in value:
                try:
                    validator(v, "constraints/{}".format(field),
                              **{**kwargs, '_convert': False})
                except ValidationSummary as e:
                    errs.extend(e)
        else:
            try:
                _ALL_TYPED[
                    Optional[VALIDATOR_LOOKUP[val.spec[field]]]  # type: ignore
                ](
                    value,
                    "constraints/{}".format(field),
                    **{**kwargs, '_convert': False}
                )
            except ValidationSummary as e:
                errs.extend(e)

    # order
    for idx, entry in enumerate(val.order):
        try:
            # TODO use generic tuple here once implemented
            entry = _ALL_TYPED[Iterable](  # type: ignore
                entry, 'order', **{**kwargs, '_convert': False})
        except ValidationSummary as e:
            errs.extend(e)
            continue

        try:
            field, ascending = entry
        except ValueError:
            msg = n_("Invalid ordering condition number %(index)s")
            errs.append(ValueError("order", msg, {'index': idx}))
        else:
            try:
                _csv_identifier(field, "order", **{**kwargs, '_convert': False})
                _bool(ascending, "order", **{**kwargs, '_convert': False})
            except ValidationSummary as e:
                errs.extend(e)

    if errs:
        raise errs

    # TODO why deepcopy?
    return copy.deepcopy(val)


E = TypeVar('E', bound=Enum)


def _enum_validator_maker(
    anenum: Type[E], name: str = None, internal: bool = False
) -> Callable[..., E]:
    """Automate validator creation for enums.

    Since this is pretty generic we do this all in one go.

    :param name: If given determines the name of the validator, otherwise the
      name is inferred from the name of the enum.
    :param internal: If True the validator is not added to the module.
    """
    error_msg = n_("Invalid input for the enumeration %(enum)s")

    def the_validator(
        val: Any, argname: str = None, *,
        _convert: bool = True, **kwargs: Any
    ) -> E:
        if isinstance(val, anenum):
            return val

        if isinstance(val, int) and not _convert:
            try:
                return anenum(val)
            except ValueError as e:
                raise ValidationSummary(ValueError(
                    argname, error_msg, {'enum': anenum})) from e

        if _convert:
            # first, try to convert if the enum member is given as "class.member"
            if isinstance(val, str):
                try:
                    enum_name, enum_val = val.split(".", 1)
                    if enum_name == anenum.__name__:
                        return anenum[enum_val]
                except (KeyError, ValueError):
                    pass

            # second, try to convert if the enum member is given as str(int)
            try:
                val = _int(val, argname=argname, _convert=_convert, **kwargs)
                return anenum(val)
            except (ValidationSummary, ValueError) as e:
                raise ValidationSummary(ValueError(
                    argname, error_msg, {'enum': anenum})) from e

        else:
            raise ValidationSummary(TypeError(
                argname, n_("Must be a %(type)s."), {'type': anenum}))

    the_validator.__name__ = name or f"_enum_{anenum.__name__.lower()}"

    if not internal:
        _add_typed_validator(the_validator, anenum)

    return the_validator


for oneenum in ALL_ENUMS:
    _enum_validator_maker(oneenum)


def _infinite_enum_validator_maker(anenum: Type[E], name: str = None) -> None:
    """Automate validator creation for infinity enums.

    Since this is pretty generic we do this all in one go.

    For further information about infinite enums see
    :py:func:`cdedb.common.infinite_enum`.

    :param name: If given determines the name of the validator, otherwise the
      name is inferred from the name of the enum.
    """
    raw_validator = _enum_validator_maker(anenum, internal=True)
    error_msg = n_("Invalid input for the enumeration %(enum)s")

    def the_validator(
        val: Any, argname: str = None, *,
        _convert: bool = True, **kwargs: Any
    ) -> E:
        val_int: Optional[int]

        if isinstance(val, InfiniteEnum):
            val_enum = raw_validator(
                val.enum, argname=argname, _convert=_convert, **kwargs)

            if val.enum.value == INFINITE_ENUM_MAGIC_NUMBER:
                val_int = _non_negative_int(
                    val.int, argname=argname, _convert=_convert, **kwargs)
            else:
                val_int = None

        else:
            if _convert:
                val = _int(val, argname=argname, _convert=_convert, **kwargs)

                val_int = None
                if val < 0:
                    try:
                        val_enum = anenum(val)
                    except ValueError as e:
                        raise ValidationSummary(
                            ValueError(argname, error_msg, {'enum': anenum})) from e
                else:
                    val_enum = anenum(INFINITE_ENUM_MAGIC_NUMBER)
                    val_int = val
            else:
                raise ValidationSummary(TypeError(argname, n_(
                    "Must be a %(type)s."), {'type': anenum}))

        return InfiniteEnum[anenum](val_enum, val_int)  # type: ignore

    the_validator.__name__ = name or f"_infinite_enum_{anenum.__name__.lower()}"
    _add_typed_validator(the_validator, InfiniteEnum[anenum])  # type: ignore


for oneenum in ALL_INFINITE_ENUMS:
    _infinite_enum_validator_maker(oneenum)<|MERGE_RESOLUTION|>--- conflicted
+++ resolved
@@ -57,12 +57,8 @@
 import string
 from enum import Enum
 from typing import (
-<<<<<<< HEAD
     Callable, Dict, Iterable, Mapping, Optional, Sequence, Set, Tuple, Type, TypeVar,
     Union, cast, get_type_hints, overload,
-=======
-    Callable, Dict, Sequence, Set, Tuple, TypeVar, cast, get_type_hints, overload,
->>>>>>> 805f9cb1
 )
 
 import magic
@@ -844,12 +840,7 @@
 
 
 class ListValidator(Protocol[T]):
-<<<<<<< HEAD
-    # pylint: disable=no-self-argument
-    def __call__(val: Any, argname: str = None, **kargs: Any) -> List[T]:
-=======
     def __call__(self, val: Any, argname: str = None, **kargs: Any) -> List[T]:
->>>>>>> 805f9cb1
         ...
 
 
