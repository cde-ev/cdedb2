# pylint: disable=undefined-variable
# we do some setattrs which confuse pylint
# TODO using doctest may be nice for the atomic validators
# TODO split in multiple files?
# TODO do not use underscore for protection but instead specify __all__
# TODO why sometimes function and sometimes .copy() for field templates?

"""User data input mangling.

We provide a set of functions testing arbitary user provided data for
fitness. Those functions returning a mangled value also convert to more
approriate python types (most input is given as strings which are
converted to e.g. :py:class:`datetime.datetime`).

We offer three variants.

* ``check_*`` return a tuple ``(mangled_value, errors)``.
* ``affirm_*`` on success return the mangled value, but if there is
  an error raise an exception.
* ``is_*`` returns a :py:class:`boolean`, but does no type conversion (hence
  things like dates mustn't be strings)

The raw validator implementations are functions with signature
``(val, argname, **kwargs)`` of which many support the keyword arguments
``_convert`` and ``_ignore_warnings``.
These functions are registered and than wrapped to generate the above variants.

They return the the validated and optionally converted value
and raise a ``ValidationSummary`` when encountering errors.
Each exception summary contains a list of ``ValdidationError``s
which store the ``argname`` of the validator where the error occured
as well as the original ``exception``.
A ``ValidationError`` may also store a third argument.
This optional argument should be a ``Mapping[str, Any]``
describing substitutions of the error string to done after i18n.

The parameter ``_convert`` is present in many validators
and is usually passed along from the original caller to every validation inside
as part of the keyword arugments.
If ``True``, validators may try to convert the value into the appropriate type.
For instance ``_int`` will try to convert the input into an int
which would be useful for string inputs especially.

The parameter ``_ignore_warnings`` is present in some validators.
If ``True``, ``ValidationWarning`` may be ignored instead of raised.
Think of this like a toggle to enable less strict validation of some constants
which might change externally like german postal codes.
"""

import copy
import distutils.util
import functools
import io
import itertools
import json
import logging
import math
import re
import string
import sys
from enum import Enum
from typing import (
    Callable,
    Dict,
    Sequence,
    Set,
    Tuple,
    Type,
    TypeVar,
    cast,
    get_type_hints,
    overload,
)

import magic
import PIL.Image
import pytz
import pytz.tzinfo
import werkzeug.datastructures
import zxcvbn

import cdedb.ml_type_aux as ml_type
from cdedb.common import (
    ASSEMBLY_BAR_SHORTNAME,
    EPSILON,
    EVENT_SCHEMA_VERSION,
    INFINITE_ENUM_MAGIC_NUMBER,
    REALM_SPECIFIC_GENESIS_FIELDS,
    CdEDBObjectMap,
    Error,
    InfiniteEnum,
    ValidationWarning,
    asciificator,
    compute_checkdigit,
    extract_roles,
    n_,
    now,
)
from cdedb.config import BasicConfig
from cdedb.database.constants import FieldAssociations, FieldDatatypes
from cdedb.enums import ALL_ENUMS, ALL_INFINITE_ENUMS
from cdedb.query import (
    MULTI_VALUE_OPERATORS,
    NO_VALUE_OPERATORS,
    VALID_QUERY_OPERATORS,
    QueryOperators,
)
from cdedb.validationdata import (
    FREQUENCY_LISTS,
    GERMAN_PHONE_CODES,
    GERMAN_POSTAL_CODES,
    IBAN_LENGTHS,
    ITU_CODES,
)
from cdedb.validationtypes import *

_BASICCONF = BasicConfig()
NoneType = type(None)

current_module = sys.modules[__name__]

zxcvbn.matching.add_frequency_lists(FREQUENCY_LISTS)

_LOGGER = logging.getLogger(__name__)

T = TypeVar('T')
F = TypeVar('F', bound=Callable[..., Any])
TypeMapping = Mapping[str, Type[Any]]


class ValidationSummary(ValueError, Sequence[Exception]):
    args: Tuple[Exception, ...]

    def __init__(self, *errors: Exception):
        super().__init__(*errors)

    def __len__(self) -> int:
        return len(self.args)

    @overload
    def __getitem__(self, index: int) -> Exception: ...

    @overload
    def __getitem__(self, index: slice) -> Sequence[Exception]: ...

    def __getitem__(
        self, index: Union[int, slice]
    ) -> Union[Exception, Sequence[Exception]]:
        return self.args[index]

    def extend(self, errors: Iterable[Exception]) -> None:
        self.args = self.args + tuple(errors)

    def append(self, error: Exception) -> None:
        self.args = self.args + (error,)


class ValidatorStorage(Dict[Type[Any], Callable[..., Any]]):
    def __setitem__(self, type_: Type[T], validator: Callable[..., T]) -> None:
        super().__setitem__(type_, validator)

    def __getitem__(self, type_: Type[T]) -> Callable[..., T]:
        return super().__getitem__(type_)

    def __missing__(self, type_: Type[T]) -> Callable[..., T]:
        # TODO resolve potential cyclic imports with enums
        if callable(type_):
            return type_  # we have a raw enum validator
        # TODO implement dynamic lookup for container types
        raise NotImplementedError(type_)


_ALL_TYPED = ValidatorStorage()


def _create_assert_valid(fun: Callable[..., T]) -> Callable[..., T]:
    @functools.wraps(fun)
    def assert_valid(*args: Any, **kwargs: Any) -> T:
        try:
            val = fun(*args, **kwargs)
        except ValidationSummary as errs:
            old_format = [(e.args[0], type(e)(*e.args[1:])) for e in errs]
            _LOGGER.debug(
                f"{old_format} for '{fun.__name__}'"
                f" with input {args}, {kwargs}."
            )
            e = errs[0]
            e.args = ("{} ({})".format(e.args[1], e.args[0]),) + e.args[2:]
            raise e from errs
        return val

    return assert_valid


def _create_is_valid(fun: Callable[..., T]) -> Callable[..., bool]:
    @functools.wraps(fun)
    def is_valid(*args: Any, **kwargs: Any) -> bool:
        kwargs['_convert'] = False
        try:
            fun(*args, **kwargs)
            return True
        except ValidationSummary as errs:
            return False

    return is_valid


def _create_check_valid(fun: Callable[..., T]
                        ) -> Callable[..., Tuple[Optional[T], List[Error]]]:
    @functools.wraps(fun)
    def check_valid(*args: Any, **kwargs: Any) -> Tuple[Optional[T], List[Error]]:
        try:
            val = fun(*args, **kwargs)
            return val, []
        except ValidationSummary as errs:
            old_format = [(e.args[0], type(e)(*e.args[1:])) for e in errs]
            _LOGGER.debug(
                f"{old_format} for '{fun.__name__}'"
                f" with input {args}, {kwargs}."
            )
            return None, old_format

    return check_valid


def _allow_None(fun: Callable[..., T]) -> Callable[..., Optional[T]]:
    """Wrap a validator to allow ``None`` as valid input.

    This causes falsy values to be mapped to ``None`` if there is an error.
    """

    @functools.wraps(fun)
    def new_fun(val: Any, *args: Any, **kwargs: Any) -> Optional[T]:
        if val is None:
            return None
        else:
            try:
                return fun(val, *args, **kwargs)
            except ValidationSummary as errs:  # we need to catch everything
                if kwargs.get('_convert', True) and not val:
                    return None
                else:
                    raise

    new_fun.__name__ += "_or_None"

    return new_fun


def _create_validators(funs: Iterable[F]) -> None:
    """This instantiates the validators used in the rest of the code."""
    for fun in funs:
        setattr(current_module, "is{}".format(fun.__name__),
                _create_is_valid(fun))
        setattr(current_module, "assert{}".format(fun.__name__),
                _create_assert_valid(fun))
        setattr(current_module, "check{}".format(fun.__name__),
                _create_check_valid(fun))


def _add_typed_validator(fun: F, return_type: Type[Any] = None) -> F:
    """Mark a typed function for processing into validators."""
    # TODO get rid of dynamic return types for enum
    if not return_type:
        return_type = get_type_hints(fun)["return"]
    assert return_type
    if return_type in _ALL_TYPED:
        raise RuntimeError(f"Type {return_type} already registered")
    _ALL_TYPED[return_type] = fun
    allow_none = _allow_None(fun)
    _ALL_TYPED[Optional[return_type]] = allow_none  # type: ignore
    setattr(current_module, allow_none.__name__, allow_none)

    return fun


def _examine_dictionary_fields(
    adict: Mapping[str, Any],
    mandatory_fields: TypeMapping,
    optional_fields: TypeMapping = None,
    *,
    allow_superfluous: bool = False,
    **kwargs: Any,
) -> Dict[str, Any]:
    """Check more complex dictionaries.

    :param adict: the dictionary to check
    :param mandatory_fields: mandatory fields to be checked for.
      It should map keys to registered types.
      A missing key is an error in itself.
    :param optional_fields: Like :py:obj:`mandatory_fields`, but facultative.
    :param allow_superfluous: If ``False`` keys which are neither in
      :py:obj:`mandatory_fields` nor in :py:obj:`optional_fields` are errors.
    """
    optional_fields = optional_fields or {}
    errs = ValidationSummary()
    retval: Dict[str, Any] = {}
    for key, value in adict.items():
        if key in mandatory_fields:
            try:
                v = _ALL_TYPED[mandatory_fields[key]](
                    value, argname=key, **kwargs)
                retval[key] = v
            except ValidationSummary as e:
                errs.extend(e)
        elif key in optional_fields:
            try:
                v = _ALL_TYPED[optional_fields[key]](
                    value, argname=key, **kwargs)
                retval[key] = v
            except ValidationSummary as e:
                errs.extend(e)
        elif not allow_superfluous:
            errs.append(KeyError(key, n_("Superfluous key found.")))

    missing_mandatory = set(mandatory_fields).difference(retval)
    if missing_mandatory:
        for key in missing_mandatory:
            errs.append(KeyError(key, n_("Mandatory key missing.")))

    if errs:
        raise errs

    return retval


def _augment_dict_validator(
    validator: Callable[..., Any],
    augmentation: TypeMapping,
    strict: bool = True,
) -> Callable[..., Any]:
    """Beef up a dict validator.

    This is for the case where you have two similar specs for a data set
    in form of a dict and already a validator for one of them, but some
    additional fields in the second spec.

    This can also be used as a decorator.

    :param augmentation: Syntax is the same as for
        :py:meth:`_examine_dictionary_fields`.
    :param strict: if ``True`` the additional arguments are mandatory
        otherwise they are optional.
    """

    @functools.wraps(validator)
    def new_validator(
        val: Any, argname: str = None, **kwargs: Any
    ) -> Dict[str, Any]:
        mandatory_fields = augmentation if strict else {}
        optional_fields = {} if strict else augmentation

        errs = ValidationSummary()
        ret: Dict[str, Any] = {}
        try:
            ret = _examine_dictionary_fields(
                val, mandatory_fields, optional_fields,
                **{"allow_superfluous": True, **kwargs})
        except ValidationSummary as e:
            errs.extend(e)

        tmp = copy.deepcopy(val)
        for field in augmentation:
            if field in tmp:
                del tmp[field]

        v = None
        try:
            v = validator(tmp, argname, **kwargs)
        except ValidationSummary as e:
            errs.extend(e)

        if v is not None:
            ret.update(v)

        if errs:
            raise errs

        return ret

    return new_validator


def escaped_split(string: str, delim: str, escape: str = '\\') -> List[str]:
    """Helper function for anvanced list splitting.

    Split the list at every delimiter, except if it is escaped (and
    allow the escape char to be escaped itself).

    Basend on http://stackoverflow.com/a/18092547
    """
    ret = []
    current = ''
    itr = iter(string)
    for char in itr:
        if char == escape:
            try:
                current += next(itr)
            except StopIteration:
                pass
        elif char == delim:
            ret.append(current)
            current = ''
        else:
            current += char
    ret.append(current)
    return ret


#
# Below is the real stuff
#

@_add_typed_validator
def _None(
    val: Any, argname: str = None, *, _convert: bool = True, **kwargs: Any
) -> None:
    """Force a None.

    This is mostly for ensuring proper population of dicts.
    """
    if _convert:
        if isinstance(val, str) and not val:
            val = None
    if val is not None:
        raise ValidationSummary(ValueError(argname, n_("Must be empty.")))
    return None


@_add_typed_validator
def _any(
    val: Any, argname: str = None, **kwargs: Any
) -> Any:
    """Dummy to allow arbitrary things.

    This is mostly for deferring checks to a later point if they require
    more logic than should be encoded in a validator.
    """
    return val


@_add_typed_validator
def _int(
    val: Any, argname: str = None, *, _convert: bool = True, **kwargs: Any
) -> int:
    if _convert:
        if isinstance(val, str) or isinstance(val, bool):
            try:
                val = int(val)
            except ValueError as e:
                raise ValidationSummary(ValueError(argname, n_(
                    "Invalid input for integer."))) from e
        elif isinstance(val, float):
            if not math.isclose(val, int(val), abs_tol=EPSILON):
                raise ValidationSummary(ValueError(
                    argname, n_("Precision loss.")))
            val = int(val)
    # disallow booleans as psycopg will try to send them as such and not ints
    if not isinstance(val, int) or isinstance(val, bool):
        raise ValidationSummary(TypeError(argname, n_("Must be an integer.")))
    if not -2 ** 31 <= val < 2 ** 31:
        # Our postgres columns only support 32-bit integers.
        raise ValidationSummary(ValueError(argname, n_("Integer too large.")))
    return val


@_add_typed_validator
def _non_negative_int(
    val: Any, argname: str = None, **kwargs: Any
) -> NonNegativeInt:
    val = _int(val, argname, **kwargs)
    if val < 0:
        raise ValidationSummary(ValueError(
            argname, n_("Must not be negative.")))
    return NonNegativeInt(val)


@_add_typed_validator
def _positive_int(
    val: Any, argname: str = None, **kwargs: Any
) -> PositiveInt:
    val = _int(val, argname, **kwargs)
    if val <= 0:
        raise ValidationSummary(ValueError(argname, n_("Must be positive.")))
    return PositiveInt(val)


@_add_typed_validator
def _id(
    val: Any, argname: str = None, **kwargs: Any
) -> ID:
    """A numeric ID as in a database key.

    This is just a wrapper around `_positive_int`, to differentiate this
    semantically.
    """
    return ID(_positive_int(val, argname, **kwargs))


@_add_typed_validator
def _partial_import_id(
    val: Any, argname: str = None, **kwargs: Any
) -> PartialImportID:
    """A numeric id or a negative int as a placeholder."""
    val = _int(val, argname, **kwargs)
    if val == 0:
        raise ValidationSummary(ValueError(argname, n_("Must not be zero.")))
    return PartialImportID(val)


@_add_typed_validator
def _float(
    val: Any, argname: str = None, *, _convert: bool = True, **kwargs: Any
) -> float:
    if _convert:
        try:
            val = float(val)
        except (ValueError, TypeError) as e:
            raise ValidationSummary(ValueError(
                argname, n_("Invalid input for float."))) from e
    if not isinstance(val, float):
        raise ValidationSummary(
            TypeError(argname, n_("Must be a floating point number.")))
    if abs(val) >= 1e7:
        # we are using numeric(8,2) columns in postgres
        # which only support numbers up to this size
        raise ValidationSummary(
            ValueError(argname, n_("Must be smaller than a million.")))
    return val


@_add_typed_validator
def _decimal(
    val: Any, argname: str = None, *,
    large: bool = False, _convert: bool = True, **kwargs: Any
) -> decimal.Decimal:
    if _convert and isinstance(val, str):
        try:
            val = decimal.Decimal(val)
        except (ValueError, TypeError, decimal.InvalidOperation) as e:
            raise ValidationSummary(ValueError(argname, n_(
                "Invalid input for decimal number."))) from e
    if not isinstance(val, decimal.Decimal):
        raise ValidationSummary(
            TypeError(argname, n_("Must be a decimal.Decimal.")))
    if not large and abs(val) >= 1e7:
        # we are using numeric(8,2) columns in postgres
        # which only support numbers up to this size
        raise ValidationSummary(
            ValueError(argname, n_("Must be smaller than a million.")))
    if abs(val) >= 1e10:
        # we are using numeric(11,2) columns in postgres for summation columns
        # which only support numbers up to this size
        raise ValidationSummary(
            ValueError(argname, n_("Must be smaller than a billion.")))
    return val


@_add_typed_validator
def _non_negative_decimal(
    val: Any, argname: str = None, **kwargs: Any
) -> NonNegativeDecimal:
    val = _decimal(val, argname, **kwargs)
    if val < 0:
        raise ValidationSummary(ValueError(
            argname, n_("Transfer saldo is negative.")))
    return NonNegativeDecimal(val)


@_add_typed_validator
def _non_negative_large_decimal(
    val: Any, argname: str = None, **kwargs: Any
) -> NonNegativeLargeDecimal:
    return NonNegativeLargeDecimal(
        _non_negative_decimal(val, argname, large=True, **kwargs))


@_add_typed_validator
def _positive_decimal(
    val: Any, argname: str = None, **kwargs: Any
) -> PositiveDecimal:
    val = _decimal(val, argname, **kwargs)
    if val <= 0:
        raise ValidationSummary(ValueError(
            argname, n_("Transfer saldo is negative.")))
    return PositiveDecimal(val)


@_add_typed_validator
def _str_type(
    val: Any, argname: str = None, *,
    zap: str = '', sieve: str = '', _convert: bool = True, **kwargs: Any
) -> StringType:
    """
    :param zap: delete all characters in this from the result
    :param sieve: allow only the characters in this into the result
    """
    if _convert and val is not None:
        try:
            val = str(val)
        except (ValueError, TypeError) as e:
            raise ValidationSummary(ValueError(
                argname, n_("Invalid input for string."))) from e
    if not isinstance(val, str):
        raise ValidationSummary(TypeError(argname, n_("Must be a string.")))
    if zap:
        val = ''.join(c for c in val if c not in zap)
    if sieve:
        val = ''.join(c for c in val if c in sieve)
    val = val.replace("\r\n", "\n").replace("\r", "\n")
    return StringType(val)


@_add_typed_validator
def _str(val: Any, argname: str = None, **kwargs: Any) -> str:
    """ Like :py:class:`_str_type` (parameters see there),
    but mustn't be empty (whitespace doesn't count).
    """
    val = _str_type(val, argname, **kwargs)
    if not val:
        raise ValidationSummary(ValueError(argname, n_("Must not be empty.")))
    return val


@_add_typed_validator
def _bytes(
    val: Any, argname: str = None, *,
    _convert: bool = True, encoding: str = "utf-8", **kwargs: Any
) -> bytes:
    if _convert:
        if isinstance(val, str):
            if not encoding:
                raise RuntimeError("Not encoding specified to convert str to bytes.")
            val = val.encode(encoding=encoding)
        else:
            try:
                val = bytes(val)
            except ValueError as e:
                raise ValidationSummary(
                    ValueError(argname, n_("Cannot convert {val_type} to bytes."),
                               {'val_type': str(type(val))})) from e
    if not isinstance(val, bytes):
        raise ValidationSummary(
            TypeError(argname, n_("Must be a bytes object.")))
    return val


@_add_typed_validator
def _mapping(
    val: Any, argname: str = None, **kwargs: Any
) -> Mapping:  # type: ignore # type parameters would break this (for now)
    """
    :param _convert: is ignored since no useful default conversion is available
    """
    if not isinstance(val, Mapping):
        raise ValidationSummary(TypeError(argname, n_("Must be a mapping.")))
    return val


@_add_typed_validator
def _iterable(
    val: Any, argname: str = None, **kwargs: Any
) -> Iterable:  # type: ignore # type parameters would break this (for now)
    """
    :param _convert: is ignored since no useful default conversion is available
    """
    if not isinstance(val, Iterable):
        raise ValidationSummary(TypeError(argname, n_("Must be an iterable.")))
    return val


@_add_typed_validator
def _sequence(
    val: Any, argname: str = None, *, _convert: bool = True, **kwargs: Any
) -> Sequence:  # type: ignore # type parameters would break this (for now)
    if _convert:
        try:
            val = tuple(val)
        except (ValueError, TypeError) as e:  # TODO what raises ValueError
            raise ValidationSummary(ValueError(
                argname, n_("Invalid input for sequence."))) from e
    if not isinstance(val, Sequence):
        raise ValidationSummary(TypeError(argname, n_("Must be a sequence.")))
    return val


@_add_typed_validator
def _bool(
    val: Any, argname: str = None, *, _convert: bool = True, **kwargs: Any
) -> bool:
    if _convert and val is not None:
        try:
            return bool(distutils.util.strtobool(val))
        except (AttributeError, ValueError):
            try:
                return bool(val)
            except (ValueError, TypeError) as e:
                raise ValidationSummary(ValueError(argname, n_(
                    "Invalid input for boolean."))) from e
    if not isinstance(val, bool):
        raise ValidationSummary(TypeError(argname, n_("Must be a boolean.")))
    return val


@_add_typed_validator
def _empty_dict(
    val: Any, argname: str = None, **kwargs: Any
) -> EmptyDict:
    if val != {}:
        raise ValidationSummary(
            ValueError(argname, n_("Must be an empty dict.")))
    return EmptyDict(val)


@_add_typed_validator
def _empty_list(
    val: Any, argname: str = None, *, _convert: bool = True, **kwargs: Any
) -> EmptyList:
    if _convert:  # TODO why do we convert here but not for _empty_dict?
        val = list(_iterable(val, argname, _convert=_convert, **kwargs))
    if val:
        raise ValidationSummary(ValueError(argname, n_("Must be an empty list.")))
    return EmptyList(val)


@_add_typed_validator  # TODO use Union of Literal
def _realm(
    val: Any, argname: str = None, **kwargs: Any
) -> Realm:
    """A realm in the sense of the DB."""
    val = _str(val, argname, **kwargs)
    if val not in ("session", "core", "cde", "event", "ml", "assembly"):
        raise ValidationSummary(ValueError(argname, n_("Not a valid realm.")))
    return Realm(val)


@_add_typed_validator
def _cdedbid(
    val: Any, argname: str = None, **kwargs: Any
) -> CdedbID:
    val = _str(val, argname, **kwargs).strip()  # TODO is strip necessary here?
    match = re.search('^DB-(?P<value>[0-9]*)-(?P<checkdigit>[0-9X])$', val)
    if not match:
        raise ValidationSummary(ValueError(argname, n_("Wrong formatting.")))

    value = _id(match["value"], argname, **kwargs)
    if compute_checkdigit(value) != match["checkdigit"]:
        raise ValidationSummary(ValueError(argname, n_("Checksum failure.")))
    return CdedbID(value)


@_add_typed_validator
def _printable_ascii_type(
    val: Any, argname: str = None, **kwargs: Any
) -> PrintableASCIIType:
    val = _str_type(val, argname, **kwargs)
    if not re.search(r'^[ -~]*$', val):
        raise ValidationSummary(ValueError(
            argname, n_("Must be printable ASCII.")))
    return PrintableASCIIType(val)


@_add_typed_validator
def _printable_ascii(
    val: Any, argname: str = None, **kwargs: Any
) -> PrintableASCII:
    """Like :py:func:`_printable_ascii_type` (parameters see there),
    but must not be empty (whitespace doesn't count).
    """
    val = _printable_ascii_type(val, argname, **kwargs)
    if not val:  # TODO leave strip here?
        raise ValidationSummary(ValueError(argname, n_("Must not be empty.")))
    return PrintableASCII(val)


@_add_typed_validator
def _alphanumeric(
    val: Any, argname: str = None, **kwargs: Any
) -> Alphanumeric:
    val = _printable_ascii(val, argname, **kwargs)
    if not re.search(r'^[a-zA-Z0-9]+$', val):
        raise ValidationSummary(ValueError(
            argname, n_("Must be alphanumeric.")))
    return Alphanumeric(val)


@_add_typed_validator
def _csv_alphanumeric(
    val: Any, argname: str = None, **kwargs: Any
) -> CSVAlphanumeric:
    val = _printable_ascii(val, argname, **kwargs)
    if not re.search(r'^[a-zA-Z0-9]+(,[a-zA-Z0-9]+)*$', val):
        raise ValidationSummary(ValueError(argname, n_(
            "Must be comma separated alphanumeric.")))
    return CSVAlphanumeric(val)


@_add_typed_validator
def _identifier(
    val: Any, argname: str = None, **kwargs: Any
) -> Identifier:
    """Identifiers encompass everything from file names to short names for
    events.
    """
    val = _printable_ascii(val, argname, **kwargs)
    if not re.search(r'^[a-zA-Z0-9_.-]+$', val):
        raise ValidationSummary(ValueError(argname, n_(
            "Must be an identifier (only letters,"
            " numbers, underscore, dot and hyphen).")))
    return Identifier(val)


@_add_typed_validator
def _restrictive_identifier(
    val: Any, argname: str = None, **kwargs: Any
) -> RestrictiveIdentifier:
    """Restrictive identifiers are for situations, where normal identifiers
    are too lax.

    One example are sql column names.
    """
    val = _printable_ascii(val, argname, **kwargs)
    if not re.search(r'^[a-zA-Z0-9_]+$', val):
        raise ValidationSummary(ValueError(argname, n_(
            "Must be a restrictive identifier (only letters,"
            " numbers and underscore).")))
    return RestrictiveIdentifier(val)


@_add_typed_validator
def _csv_identifier(
        val: Any, argname: str = None, **kwargs: Any
) -> CSVIdentifier:
    val = _printable_ascii(val, argname, **kwargs)
    if not re.search(r'^[a-zA-Z0-9_.-]+(,[a-zA-Z0-9_.-]+)*$', val):
        raise ValidationSummary(ValueError(argname, n_(
            "Must be comma separated identifiers.")))
    return CSVIdentifier(val)


# TODO manual handling of @_add_typed_validator inside decorator or storage?
@_add_typed_validator
def _list_of(
    val: Any, atype: Type[T],
    argname: str = None, *,
    _convert: bool = True, _allow_empty: bool = True, **kwargs: Any
) -> List[T]:
    """Apply another validator to all entries of of a list.

    With `_convert` being True, the input may be a comma-separated string.
    """
    if _convert:
        if isinstance(val, str):
            # TODO use default separator from config here?
            # TODO use escaped_split?
            # Skip emtpy entries which can be produced by JavaScript.
            val = [v for v in val.split(",") if v]
        val = list(_iterable(val, argname, _convert=_convert, **kwargs))
    else:
        # TODO why _sequence here but iterable above?
        val = list(_sequence(val, argname, _convert=_convert, **kwargs))
    vals: List[T] = []
    errs = ValidationSummary()
    for v in val:
        try:
            vals.append(_ALL_TYPED[atype](v, argname, _convert=_convert, **kwargs))
        except ValidationSummary as e:
            errs.extend(e)
    if errs:
        raise errs

    if not _allow_empty and not vals:
        raise ValidationSummary(ValueError(argname, n_("Must not be empty.")))

    return vals


@_add_typed_validator
def _int_csv_list(
    val: Any, argname: str = None, **kwargs: Any
) -> IntCSVList:
    return IntCSVList(_list_of(val, int, argname, **kwargs))


@_add_typed_validator
def _cdedbid_csv_list(
    val: Any, argname: str = None, **kwargs: Any
) -> CdedbIDList:
    """This deals with strings containing multiple cdedbids,
    like when they are returned from cdedbSearchPerson.
    """
    return CdedbIDList(_list_of(val, CdedbID, argname, **kwargs))


@_add_typed_validator  # TODO split into Password and AdminPassword?
def _password_strength(
    val: Any, argname: str = None, *,
    admin: bool = False, inputs: List[str] = None, **kwargs: Any
) -> PasswordStrength:
    """Implement a password policy.

    This has the strictly competing goals of security and usability.

    We are using zxcvbn for this task instead of any other solutions here,
    as it is the most popular solution to measure the actual entropy of a
    password and does not force character rules to the user that are not
    really improving password strength.
    """
    inputs = inputs or []
    val = _str(val, argname=argname, **kwargs)
    errors = ValidationSummary()

    results = zxcvbn.zxcvbn(val, list(filter(None, inputs)))
    # if user is admin in any realm, require a score of 4. After
    # migration, everyone must change their password, so this is
    # actually enforced for admins of the old db. Afterwards,
    # meta admins are intended to do a password reset.
    if results['score'] < 2:
        feedback: List[str] = [results['feedback']['warning']]
        feedback.extend(results['feedback']['suggestions'][:2])
        for fb in filter(None, feedback):
            errors.append(ValueError(argname, fb))
        if not errors:
            # generate custom feedback
            # TODO this should never be the case
            errors.append(ValueError(argname, n_("Password too weak.")))

    if admin and results['score'] < 4:
        # TODO also include zxcvbn feedback here?
        errors.append(ValueError(argname, n_(
            "Password too weak for admin account.")))

    if errors:
        raise errors

    return PasswordStrength(val)


@_add_typed_validator
def _email(
    val: Any, argname: str = None, **kwargs: Any
) -> Email:
    """We accept only a subset of valid email addresses since implementing the
    full standard is horrendous. Also we normalize emails to lower case.
    """
    val = _printable_ascii(val, argname, **kwargs)
    # TODO why is this necessary
    # strip address and normalize to lower case
    val = val.strip().lower()
    if not re.search(r'^[a-z0-9._+-]+@[a-z0-9.-]+\.[a-z]{2,}$', val):
        raise ValidationSummary(ValueError(
            argname, n_("Must be a valid email address.")))
    return Email(val)


@_add_typed_validator
def _email_local_part(
    val: Any, argname: str = None, **kwargs: Any
) -> EmailLocalPart:
    """We accept only a subset of valid email addresses.
    Here we only care about the local part.
    """
    val = _printable_ascii(val, argname, **kwargs)
    # strip address and normalize to lower case
    val = val.strip().lower()
    if not re.search(r'^[a-z0-9._+-]+$', val):
        raise ValidationSummary(ValueError(
            argname, n_("Must be a valid email local part.")))
    return EmailLocalPart(val)


_PERSONA_TYPE_FIELDS = {
    'is_cde_realm': bool,
    'is_event_realm': bool,
    'is_ml_realm': bool,
    'is_assembly_realm': bool,
    'is_member': bool,
    'is_searchable': bool,
    'is_active': bool,
}


def _PERSONA_BASE_CREATION() -> Mapping[str, Any]: return {
    'username': Email,
    'notes': Optional[str],
    'is_cde_realm': bool,
    'is_event_realm': bool,
    'is_ml_realm': bool,
    'is_assembly_realm': bool,
    'is_member': bool,
    'is_searchable': bool,
    'is_active': bool,
    'display_name': str,
    'given_names': str,
    'family_name': str,
    'title': NoneType,
    'name_supplement': NoneType,
    'gender': NoneType,
    'birthday': NoneType,
    'telephone': NoneType,
    'mobile': NoneType,
    'address_supplement': NoneType,
    'address': NoneType,
    'postal_code': NoneType,
    'location': NoneType,
    'country': NoneType,
    'birth_name': NoneType,
    'address_supplement2': NoneType,
    'address2': NoneType,
    'postal_code2': NoneType,
    'location2': NoneType,
    'country2': NoneType,
    'weblink': NoneType,
    'specialisation': NoneType,
    'affiliation': NoneType,
    'timeline': NoneType,
    'interests': NoneType,
    'free_form': NoneType,
    'trial_member': NoneType,
    'decided_search': NoneType,
    'bub_search': NoneType,
    'foto': NoneType,
    'paper_expuls': NoneType,
}


def _PERSONA_CDE_CREATION() -> Mapping[str, Any]: return {
    'title': Optional[str],
    'name_supplement': Optional[str],
    'gender': _enum_genders,  # type: ignore
    'birthday': Birthday,
    'telephone': Optional[Phone],
    'mobile': Optional[Phone],
    'address_supplement': Optional[str],
    'address': Optional[str],
    'postal_code': Optional[PrintableASCII],
    'location': Optional[str],
    'country': Optional[str],
    'birth_name': Optional[str],
    'address_supplement2': Optional[str],
    'address2': Optional[str],
    'postal_code2': Optional[PrintableASCII],
    'location2': Optional[str],
    'country2': Optional[str],
    'weblink': Optional[str],
    'specialisation': Optional[str],
    'affiliation': Optional[str],
    'timeline': Optional[str],
    'interests': Optional[str],
    'free_form': Optional[str],
    'trial_member': bool,
    'decided_search': bool,
    'bub_search': bool,
    # 'foto': Optional[str], # No foto -- this is another special
    'paper_expuls': bool,
}


def _PERSONA_EVENT_CREATION() -> Mapping[str, Any]: return {
    'title': Optional[str],
    'name_supplement': Optional[str],
    'gender': _enum_genders,  # type: ignore
    'birthday': Birthday,
    'telephone': Optional[Phone],
    'mobile': Optional[Phone],
    'address_supplement': Optional[str],
    'address': Optional[str],
    'postal_code': Optional[PrintableASCII],
    'location': Optional[str],
    'country': Optional[str],
}


def _PERSONA_COMMON_FIELDS() -> Mapping[str, Any]: return {
    'username': Email,
    'notes': Optional[str],
    'is_meta_admin': bool,
    'is_core_admin': bool,
    'is_cde_admin': bool,
    'is_finance_admin': bool,
    'is_event_admin': bool,
    'is_ml_admin': bool,
    'is_assembly_admin': bool,
    'is_cdelokal_admin': bool,
    'is_cde_realm': bool,
    'is_event_realm': bool,
    'is_ml_realm': bool,
    'is_assembly_realm': bool,
    'is_member': bool,
    'is_searchable': bool,
    'is_archived': bool,
    'is_active': bool,
    'display_name': str,
    'given_names': str,
    'family_name': str,
    'title': Optional[str],
    'name_supplement': Optional[str],
    'gender': _enum_genders,  # type: ignore
    'birthday': Birthday,
    'telephone': Optional[Phone],
    'mobile': Optional[Phone],
    'address_supplement': Optional[str],
    'address': Optional[str],
    'postal_code': Optional[PrintableASCII],
    'location': Optional[str],
    'country': Optional[str],
    'birth_name': Optional[str],
    'address_supplement2': Optional[str],
    'address2': Optional[str],
    'postal_code2': Optional[PrintableASCII],
    'location2': Optional[str],
    'country2': Optional[str],
    'weblink': Optional[str],
    'specialisation': Optional[str],
    'affiliation': Optional[str],
    'timeline': Optional[str],
    'interests': Optional[str],
    'free_form': Optional[str],
    'balance': NonNegativeDecimal,
    'trial_member': bool,
    'decided_search': bool,
    'bub_search': bool,
    'foto': Optional[str],
    'paper_expuls': Optional[bool],
}


@_add_typed_validator
def _persona(
    val: Any, argname: str = "persona", *,
    creation: bool = False, transition: bool = False, **kwargs: Any
) -> Persona:
    """Check a persona data set.

    This is a bit tricky since attributes have different constraints
    according to which status a persona has. Since an all-encompassing
    solution would be quite tedious we expect status-bits only in case
    of creation and transition and apply restrictive tests in all other
    cases.

    :param creation: If ``True`` test the data set on fitness for creation
      of a new entity.
    :param transition: If ``True`` test the data set on fitness for changing
      the realms of a persona.
    """
    val = _mapping(val, argname, **kwargs)

    if creation and transition:
        raise RuntimeError(
            n_("Only one of creation, transition may be specified."))

    if creation:
        temp = _examine_dictionary_fields(
            val, _PERSONA_TYPE_FIELDS, {}, allow_superfluous=True, **kwargs)
        temp.update({
            'is_meta_admin': False,
            'is_archived': False,
            'is_assembly_admin': False,
            'is_cde_admin': False,
            'is_finance_admin': False,
            'is_core_admin': False,
            'is_event_admin': False,
            'is_ml_admin': False,
            'is_cdelokal_admin': False,
        })
        roles = extract_roles(temp)
        optional_fields: TypeMapping = {}
        mandatory_fields = {**_PERSONA_BASE_CREATION()}
        if "cde" in roles:
            mandatory_fields.update(_PERSONA_CDE_CREATION())
        if "event" in roles:
            mandatory_fields.update(_PERSONA_EVENT_CREATION())
        # ml and assembly define no custom fields
    elif transition:
        realm_checks: Mapping[str, Mapping[str, Any]] = {
            'is_cde_realm': _PERSONA_CDE_CREATION(),
            'is_event_realm': _PERSONA_EVENT_CREATION(),
            'is_ml_realm': {},
            'is_assembly_realm': {},
        }
        mandatory_fields = {'id': ID}
        for key, checkers in realm_checks.items():
            if val.get(key):
                mandatory_fields.update(checkers)
        optional_fields = {key: bool for key in realm_checks}
    else:
        mandatory_fields = {'id': ID}
        optional_fields = _PERSONA_COMMON_FIELDS()
    val = _examine_dictionary_fields(
        val, mandatory_fields, optional_fields, **kwargs)

    errs = ValidationSummary()
    for suffix in ("", "2"):
        if val.get('postal_code' + suffix):
            try:
                postal_code = _german_postal_code(
                    val['postal_code' + suffix], 'postal_code' + suffix,
                    aux=val.get('country' + suffix), **kwargs)
                val['postal_code' + suffix] = postal_code
            except ValidationSummary as e:
                errs.extend(e)
    if errs:
        raise errs

    return Persona(val)


def parse_date(val: str) -> datetime.date:
    """Make a string into a date.

    We only support a limited set of formats to avoid any surprises
    """
    formats = (("%Y-%m-%d", 10), ("%Y%m%d", 8), ("%d.%m.%Y", 10),
               ("%m/%d/%Y", 10), ("%d.%m.%y", 8))
    for fmt, _ in formats:
        try:
            return datetime.datetime.strptime(val, fmt).date()
        except ValueError:
            pass
    # Shorten strings to allow datetimes as inputs
    for fmt, length in formats:
        try:
            return datetime.datetime.strptime(val[:length], fmt).date()
        except ValueError:
            pass
    raise ValueError(n_("Invalid date string."))


# TODO move this above _persona stuff?
@_add_typed_validator
def _date(
    val: Any, argname: str = None, *, _convert: bool = True, **kwargs: Any
) -> datetime.date:
    if _convert and isinstance(val, str) and len(val.strip()) >= 6:
        try:
            val = parse_date(val)
        except (ValueError, TypeError) as e:  # TODO TypeError should not occur
            raise ValidationSummary(ValueError(
                argname, n_("Invalid input for date."))) from e
    # always convert datetime to date as psycopg will try to commit them as such
    # and every call to now() returns a datetime instead of a date
    if isinstance(val, datetime.datetime):
        val = val.date()
    if not isinstance(val, datetime.date):
        raise ValidationSummary(
            TypeError(argname, n_("Must be a datetime.date.")))
    return val


@_add_typed_validator
def _birthday(val: Any, argname: str = None, **kwargs: Any) -> Birthday:
    val = _date(val, argname=argname, **kwargs)
    if now().date() < val:
        raise ValidationSummary(ValueError(
            argname, n_("A birthday must be in the past.")))
    return Birthday(val)


def parse_datetime(
    val: str, default_date: datetime.date = None
) -> datetime.date:
    """Make a string into a datetime.

    We only support a limited set of formats to avoid any surprises
    """
    date_formats = ("%Y-%m-%d", "%Y%m%d", "%d.%m.%Y", "%m/%d/%Y", "%d.%m.%y")
    connectors = ("T", " ")
    time_formats = (
        "%H:%M:%S.%f%z", "%H:%M:%S%z", "%H:%M:%S.%f", "%H:%M:%S", "%H:%M")
    formats = itertools.chain(
        map("".join, itertools.product(date_formats, connectors, time_formats)),
        map(" ".join, itertools.product(time_formats, date_formats))
    )
    ret = None
    for fmt in formats:
        try:
            ret = datetime.datetime.strptime(val, fmt)
            break
        except ValueError:
            pass
    if ret is None and default_date:
        for fmt in time_formats:
            try:
                # TODO if we get to here this should be unparseable?
                ret = datetime.datetime.strptime(val, fmt)
                ret = ret.replace(
                    year=default_date.year, month=default_date.month,
                    day=default_date.day)
                break
            except ValueError:
                pass
    if ret is None:
        ret = datetime.datetime.fromisoformat(val)
    if ret.tzinfo is None:
        timezone: pytz.tzinfo.DstTzInfo = _BASICCONF["DEFAULT_TIMEZONE"]
        ret = timezone.localize(ret)
        assert ret is not None
    return ret.astimezone(pytz.utc)


@_add_typed_validator
def _datetime(
    val: Any, argname: str = None, *,
    _convert: bool = True, default_date: datetime.date = None, **kwargs: Any
) -> datetime.datetime:
    """
    :param default_date: If the user-supplied value specifies only a time, this
      parameter allows to fill in the necessary date information to fill
      the gap.
    """
    if _convert and isinstance(val, str) and len(val.strip()) >= 5:
        try:
            val = parse_datetime(val, default_date)
        except (ValueError, TypeError) as e:  # TODO should never be TypeError?
            raise ValidationSummary(ValueError(
                argname, n_("Invalid input for datetime."))) from e
    if not isinstance(val, datetime.datetime):
        raise ValidationSummary(
            TypeError(argname, n_("Must be a datetime.datetime.")))
    return val


@_add_typed_validator
def _single_digit_int(
    val: Any, argname: str = None, **kwargs: Any
) -> SingleDigitInt:
    """Like _int, but between +9 and -9."""
    val = _int(val, argname, **kwargs)
    if not -9 <= val <= 9:
        raise ValidationSummary(ValueError(
            argname, n_("More than one digit.")))
    return SingleDigitInt(val)


@_add_typed_validator
def _phone(
    val: Any, argname: str = None, **kwargs: Any
) -> Phone:
    val = _printable_ascii(val, argname, **kwargs)
    orig = val.strip()
    val = ''.join(c for c in val if c in '+1234567890')

    if len(val) < 7:
        raise ValidationSummary(ValueError(argname, n_("Too short.")))

    # This is pretty horrible, but seems to be the best way ...
    # It works thanks to the test-suite ;)

    errs = ValidationSummary()
    retval = "+"
    # first the international part
    if val.startswith(("+", "00")):
        for prefix in ("+", "00"):
            if val.startswith(prefix):
                val = val[len(prefix):]
        for code in ITU_CODES:
            if val.startswith(code):
                retval += code
                val = val[len(code):]
                break
        else:
            errs.append(ValueError(argname, n_("Invalid international part.")))
        if retval == "+49" and not val.startswith("0"):
            val = "0" + val
    else:
        retval += "49"
    # now the national part
    if retval == "+49":
        # german stuff here
        if not val.startswith("0"):
            errs.append(ValueError(argname, n_("Invalid national part.")))
        else:
            val = val[1:]
        for length in range(1, 7):
            if val[:length] in GERMAN_PHONE_CODES:
                retval += " ({}) {}".format(val[:length], val[length:])
                if length + 2 >= len(val):
                    errs.append(ValueError(argname, n_("Invalid local part.")))
                break
        else:
            errs.append(ValueError(argname, n_("Invalid national part.")))
    else:
        index = 0
        try:
            index = orig.index(retval[1:]) + len(retval) - 1
        except ValueError:
            errs.append(ValueError(argname, n_("Invalid international part.")))
        # this will terminate since we know that there are sufficient digits
        while not orig[index] in string.digits:
            index += 1
        rest = orig[index:]
        sep = ''.join(c for c in rest if c not in string.digits)
        try:
            national = rest[:rest.index(sep)]
            local = rest[rest.index(sep) + len(sep):]
            if not len(national) or not len(local):
                raise ValidationSummary()  # TODO more specific?
            retval += " ({}) {}".format(national, local)
        except ValueError:
            retval += " " + val

    if errs:
        raise errs

    return Phone(retval)


@_add_typed_validator
def _german_postal_code(
    val: Any, argname: str = None, *,
    aux: str = "", _ignore_warnings: bool = False, **kwargs: Any
) -> GermanPostalCode:
    """
    :param aux: Additional information. In this case the country belonging
        to the postal code.
    :param _ignore_warnings: If True, ignore invalid german postcodes.
    """
    val = _printable_ascii(
        val, argname, _ignore_warnings=_ignore_warnings, **kwargs)
    val = val.strip()
    if not aux or aux.strip() == "Deutschland":
        if val not in GERMAN_POSTAL_CODES and not _ignore_warnings:
            raise ValidationSummary(
                ValidationWarning(argname, n_("Invalid german postal code.")))
    return GermanPostalCode(val)


def _GENESIS_CASE_COMMON_FIELDS() -> Mapping[str, Any]: return {
    'username': Email,
    'given_names': str,
    'family_name': str,
    'realm': str,
    'notes': str,
}


def _GENESIS_CASE_OPTIONAL_FIELDS() -> Mapping[str, Any]: return {
    'case_status': _enum_genesisstati,  # type: ignore
    'reviewer': ID,
}


def _GENESIS_CASE_ADDITIONAL_FIELDS() -> Mapping[str, Any]: return {
    'gender': _enum_genders,  # type: ignore
    'birthday': Birthday,
    'telephone': Optional[Phone],
    'mobile': Optional[Phone],
    'address_supplement': Optional[str],
    'address': str,
    'postal_code': Optional[PrintableASCII],
    'location': str,
    'country': Optional[str],
    'birth_name': Optional[str],
    'attachment': str,
}


@_add_typed_validator
def _genesis_case(
    val: Any, argname: str = "genesis_case", *,
    creation: bool = False, **kwargs: Any
) -> GenesisCase:
    """
    :param creation: If ``True`` test the data set on fitness for creation
      of a new entity.
    """
    val = _mapping(val, argname, **kwargs)

    additional_fields: TypeMapping = {}
    if 'realm' in val:
        if val['realm'] not in REALM_SPECIFIC_GENESIS_FIELDS:
            raise ValidationSummary(ValueError('realm', n_(
                "This realm is not supported for genesis.")))
        else:
            additional_fields = {
                k: v for k, v in _GENESIS_CASE_ADDITIONAL_FIELDS().items()
                if k in REALM_SPECIFIC_GENESIS_FIELDS[val['realm']]}
    else:
        raise ValidationSummary(ValueError(n_("Must specify realm.")))

    if creation:
        mandatory_fields = dict(_GENESIS_CASE_COMMON_FIELDS(),
                                **additional_fields)
        optional_fields: TypeMapping = {}
    else:
        mandatory_fields = {'id': ID}
        optional_fields = dict(_GENESIS_CASE_COMMON_FIELDS(),
                               **_GENESIS_CASE_OPTIONAL_FIELDS(),
                               **additional_fields)

    # allow_superflous=True will result in superfluous keys being removed.
    val = _examine_dictionary_fields(
        val, mandatory_fields, optional_fields, allow_superfluous=True, **kwargs)

    if val.get('postal_code'):
        postal_code = _german_postal_code(
            val['postal_code'], 'postal_code', aux=val.get('country'), **kwargs)
        val['postal_code'] = postal_code

    return GenesisCase(val)


def _PRIVILEGE_CHANGE_COMMON_FIELDS() -> Mapping[str, Any]: return {
    'persona_id': ID,
    'submitted_by': ID,
    'status': _enum_privilegechangestati,  # type: ignore
    'notes': str,
}


def _PRIVILEGE_CHANGE_OPTIONAL_FIELDS() -> Mapping[str, Any]: return {
    'is_meta_admin': Optional[bool],
    'is_core_admin': Optional[bool],
    'is_cde_admin': Optional[bool],
    'is_finance_admin': Optional[bool],
    'is_event_admin': Optional[bool],
    'is_ml_admin': Optional[bool],
    'is_assembly_admin': Optional[bool],
    'is_cdelokal_admin': Optional[bool],
}


@_add_typed_validator
def _privilege_change(
    val: Any, argname: str = "privilege_change", **kwargs: Any
) -> PrivilegeChange:

    val = _mapping(val, argname, **kwargs)

    val = _examine_dictionary_fields(
        val, _PRIVILEGE_CHANGE_COMMON_FIELDS(),
        _PRIVILEGE_CHANGE_OPTIONAL_FIELDS(), **kwargs)

    return PrivilegeChange(val)


# TODO also move these up?
@_add_typed_validator
def _input_file(
    val: Any, argname: str = None, **kwargs: Any
) -> InputFile:
    if not isinstance(val, werkzeug.datastructures.FileStorage):
        raise ValidationSummary(TypeError(argname, n_("Not a FileStorage.")))
    blob = val.read()
    if not blob:
        raise ValidationSummary(ValueError(argname, n_("Empty FileStorage.")))
    return InputFile(blob)


# TODO check encoding or maybe use union of literals
# TODO get rid of encoding and use try-catch with UnicodeDecodeError?
@_add_typed_validator
def _csvfile(
    val: Any, argname: str = None, *,
    encoding: str = "utf-8-sig", **kwargs: Any
) -> CSVFile:
    """
    Validate a CSV file.

    We default to 'utf-8-sig', since it behaves exactly like 'utf-8' if the
    file is 'utf-8' but it gets rid of the BOM if the file is 'utf-8-sig'.
    """
    val = _input_file(val, argname, **kwargs)
    mime = magic.from_buffer(val, mime=True)
    if mime not in ("text/csv", "text/plain"):
        raise ValidationSummary(ValueError(
            argname, n_("Only text/csv allowed.")))
    val = _str(val.decode(encoding).strip(), argname, **kwargs)
    return CSVFile(val)


@_add_typed_validator
def _profilepic(
    val: Any, argname: str = None, *,
    file_storage: bool = True, **kwargs: Any
) -> ProfilePicture:
    """
    Validate a file for usage as a profile picture.

    Limit file size, resolution and ratio.

    :param file_storage: If `True` expect the input to be a
        `werkzeug.FileStorage`, otherwise expect a `bytes` object.
    """
    if file_storage:
        val = _input_file(val, argname, **kwargs)
    else:
        val = _bytes(val, argname, **kwargs)

    errs = ValidationSummary()
    if len(val) < 2 ** 10:
        errs.append(ValueError(argname, n_("Too small.")))
    if len(val) > 2 ** 17:
        errs.append(ValueError(argname, n_("Too big.")))

    mime = magic.from_buffer(val, mime=True)
    if mime not in ("image/jpeg", "image/jpg", "image/png"):
        errs.append(ValueError(
            argname, n_("Only jpg and png allowed.")))
    if errs:
        raise errs

    image = PIL.Image.open(io.BytesIO(val))
    width, height = image.size
    if width / height < 0.9 or height / width < 0.9:
        errs.append(ValueError(argname, n_("Not square enough.")))
    if width * height < 5000:
        errs.append(ValueError(argname, n_("Resolution too small.")))

    if errs:
        raise errs

    return ProfilePicture(val)


@_add_typed_validator
def _pdffile(
    val: Any, argname: str = None, *,
    file_storage: bool = True, **kwargs: Any
) -> PDFFile:
    """Validate a file as a pdf.

    Limit the maximum file size.

    :param file_storage: If `True` expect the input to be a
        `werkzeug.FileStorage`, otherwise expect a `bytes` object.
    """
    if file_storage:
        val = _input_file(val, argname, **kwargs)
    else:
        val = _bytes(val, argname, **kwargs)

    errs = ValidationSummary()
    if len(val) > 2 ** 23:  # Disallow files bigger than 8 MB.
        errs.append(ValueError(argname, n_("Filesize too large.")))
    mime = magic.from_buffer(val, mime=True)
    if mime != "application/pdf":
        errs.append(ValueError(argname, n_("Only pdf allowed.")))

    if errs:
        raise errs

    return PDFFile(val)


@_add_typed_validator
def _pair_of_int(
    val: Any, argname: str = "pair", **kwargs: Any
) -> Tuple[int, int]:
    """Validate a pair of integers."""

    val: List[int] = _list_of(val, int, argname, **kwargs)

    try:
        a, b = val
    except ValueError as e:
        raise ValidationSummary(ValueError(
            argname, n_("Must contain exactly two elements."))) from e

    # noinspection PyRedundantParentheses
    return (a, b)


@_add_typed_validator
def _period(
    val: Any, argname: str = "period", **kwargs: Any
) -> Period:
    val = _mapping(val, argname, **kwargs)

    # TODO make these public?
    optional_fields = {
        'billing_state': Optional[ID],
        'billing_done': datetime.datetime,
        'billing_count': NonNegativeInt,
        'ejection_state': Optional[ID],
        'ejection_done': datetime.datetime,
        'ejection_count': NonNegativeInt,
        'ejection_balance': NonNegativeDecimal,
        'balance_state': Optional[ID],
        'balance_done': datetime.datetime,
        'balance_trialmembers': NonNegativeInt,
        'balance_total': NonNegativeLargeDecimal,
    }

    return Period(_examine_dictionary_fields(
        val, {'id': ID}, optional_fields, **kwargs))  # type: ignore


@_add_typed_validator
def _expuls(
        val: Any, argname: str = "expuls", **kwargs: Any
) -> ExPuls:
    val = _mapping(val, argname, **kwargs)

    # TODO make these public?
    optional_fields = {
        'addresscheck_state': Optional[ID],
        'addresscheck_done': datetime.datetime,
        'addresscheck_count': NonNegativeInt,
    }
    return ExPuls(_examine_dictionary_fields(
        val, {'id': ID}, optional_fields, **kwargs))  # type: ignore


def _LASTSCHRIFT_COMMON_FIELDS() -> Mapping[str, Any]: return {
    'amount': PositiveDecimal,
    'iban': IBAN,
    'account_owner': Optional[str],
    'account_address': Optional[str],
    'notes': Optional[str],
}


def _LASTSCHRIFT_OPTIONAL_FIELDS() -> Mapping[str, Any]: return {
    'granted_at': datetime.datetime,
    'revoked_at': Optional[datetime.datetime],
}


@_add_typed_validator
def _lastschrift(
    val: Any, argname: str = "lastschrift", *,
    creation: bool = False, **kwargs: Any
) -> Lastschrift:
    """
    :param creation: If ``True`` test the data set on fitness for creation
      of a new entity.
    """
    val = _mapping(val, argname, **kwargs)
    if creation:
        mandatory_fields = dict(_LASTSCHRIFT_COMMON_FIELDS(), persona_id=ID)
        optional_fields = _LASTSCHRIFT_OPTIONAL_FIELDS()
    else:
        mandatory_fields = {'id': ID}
        optional_fields = dict(_LASTSCHRIFT_COMMON_FIELDS(),
                               **_LASTSCHRIFT_OPTIONAL_FIELDS())
    val = _examine_dictionary_fields(
        val, mandatory_fields, optional_fields, **kwargs)
    return Lastschrift(val)


# TODO move above
@_add_typed_validator
def _iban(
    val: Any, argname: str = "iban", **kwargs: Any
) -> IBAN:
    val = _str(val, argname, **kwargs).upper().replace(' ', '')
    errs = ValidationSummary()

    if len(val) < 5:
        errs.append(ValueError(argname, n_("Too short.")))
        raise errs

    country_code, check_digits, bban = val[:2], val[2:4], val[4:]

    for char in country_code:
        if char not in string.ascii_uppercase:
            errs.append(ValueError(argname, n_(
                "Must start with country code.")))
    for char in check_digits:
        if char not in string.digits:
            errs.append(ValueError(argname, n_(
                "Must have digits for checksum.")))
    for char in bban:
        if char not in string.digits + string.ascii_uppercase:
            errs.append(ValueError(argname, n_("Invalid character in IBAN.")))
    if country_code not in IBAN_LENGTHS:
        errs.append(ValueError(argname, n_(
            "Unknown or unsupported Country Code.")))

    if not errs:
        if len(val) != IBAN_LENGTHS[country_code]:
            errs.append(ValueError(argname, n_(
                "Invalid length %(len)s for Country Code %(code)s."
                " Expexted length %(exp)s."),
                {"len": len(val), "code": country_code,
                 "exp": IBAN_LENGTHS[country_code]}
            ))
        temp = ''.join(c if c in string.digits else str(10 + ord(c) - ord('A'))
                       for c in bban + country_code + check_digits)
        if int(temp) % 97 != 1:
            errs.append(ValueError(argname, n_("Invalid checksum.")))

    if errs:
        raise errs

    return IBAN(val)


def _LASTSCHRIFT_TRANSACTION_OPTIONAL_FIELDS() -> Mapping[str, Any]: return {
    'amount': PositiveDecimal,
    'status': _enum_lastschrifttransactionstati,  # type: ignore
    'issued_at': datetime.datetime,
    'processed_at': Optional[datetime.datetime],
    'tally': Optional[decimal.Decimal],
}


@_add_typed_validator
def _lastschrift_transaction(
    val: Any, argname: str = "lastschrift_transaction", *,
    creation: bool = False, **kwargs: Any
) -> LastschriftTransaction:
    """
    :param creation: If ``True`` test the data set on fitness for creation
      of a new entity.
    # TODO make a unified approach for creation validation?
    """
    val = _mapping(val, argname, **kwargs)
    if creation:
        mandatory_fields = {
            'lastschrift_id': ID,
            'period_id': ID,
        }
        optional_fields = _LASTSCHRIFT_TRANSACTION_OPTIONAL_FIELDS()
    else:
        raise ValidationSummary(ValueError(argname, n_(
            "Modification of lastschrift transactions not supported.")))
    return LastschriftTransaction(_examine_dictionary_fields(
        val, mandatory_fields, optional_fields, **kwargs))


_SEPA_TRANSACTIONS_FIELDS = {
    'issued_at': datetime.datetime,
    'lastschrift_id': ID,
    'period_id': ID,
    'mandate_reference': str,
    'amount': PositiveDecimal,
    'iban': IBAN,
    'mandate_date': datetime.date,
    'account_owner': str,
    'unique_id': str,
    'subject': str,
    'type': str,
}
_SEPA_TRANSACTIONS_LIMITS = {
    'account_owner': 70,
    'subject': 140,
    'mandate_reference': 35,
    'unique_id': 35,
}


# TODO make use of _list_of?
@_add_typed_validator
def _sepa_transactions(
    val: Any, argname: str = "sepa_transactions", **kwargs: Any
) -> SepaTransactions:
    val = _iterable(val, argname, **kwargs)

    mandatory_fields = _SEPA_TRANSACTIONS_FIELDS
    ret = []
    errs = ValidationSummary()

    for entry in val:
        try:
            entry = _mapping(entry, argname, **kwargs)
        except ValidationSummary as e:
            errs.extend(e)
            continue

        try:
            entry = _examine_dictionary_fields(
                entry, mandatory_fields, {}, **kwargs)
        except ValidationSummary as e:
            errs.extend(e)
            continue

        for attribute, validator in _SEPA_TRANSACTIONS_FIELDS.items():
            if validator == _str:
                entry[attribute] = asciificator(entry[attribute])
            if attribute in _SEPA_TRANSACTIONS_LIMITS:
                if len(entry[attribute]
                       ) > _SEPA_TRANSACTIONS_LIMITS[attribute]:
                    errs.append(ValueError(attribute, n_("Too long.")))

        if entry['type'] not in ("OOFF", "FRST", "RCUR"):
            errs.append(ValueError('type', n_("Invalid constant.")))
        if errs:
            continue  # TODO is this not equivalent to break in this situation?
        ret.append(entry)

    if errs:
        raise errs

    return SepaTransactions(ret)


_SEPA_META_FIELDS = {
    'message_id': str,
    'total_sum': PositiveDecimal,
    'partial_sums': Mapping,
    'count': int,
    'sender': Mapping,
    'payment_date': datetime.date,
}
_SEPA_SENDER_FIELDS = {
    'name': str,
    'address': Iterable,
    'country': str,
    'iban': IBAN,
    'glaeubigerid': str,
}
_SEPA_META_LIMITS = {
    'message_id': 35,
    # 'name': 70, easier to check by hand
    # 'address': 70, has to be checked by hand
    'glaeubigerid': 35,
}


@_add_typed_validator
def _sepa_meta(
    val: Any, argname: str = "sepa_meta", **kwargs: Any
) -> SepaMeta:
    val = _mapping(val, argname, **kwargs)

    mandatory_fields = _SEPA_META_FIELDS
    val = _examine_dictionary_fields(
        val, mandatory_fields, {}, **kwargs)

    mandatory_fields = _SEPA_SENDER_FIELDS
    val['sender'] = _examine_dictionary_fields(
        val['sender'], mandatory_fields, {}, **kwargs)

    errs = ValidationSummary()
    for attribute, validator in _SEPA_META_FIELDS.items():
        if validator == str:
            val[attribute] = asciificator(val[attribute])
        if attribute in _SEPA_META_LIMITS:
            if len(val[attribute]) > _SEPA_META_LIMITS[attribute]:
                errs.append(ValueError(attribute, n_("Too long.")))

    if val['sender']['country'] != "DE":
        errs.append(ValueError('country', n_("Unsupported constant.")))
    if len(val['sender']['address']) != 2:
        errs.append(ValueError('address', n_("Exactly two lines required.")))
    val['sender']['address'] = tuple(
        map(asciificator, val['sender']['address']))

    for line in val['sender']['address']:
        if len(line) > 70:
            errs.append(ValueError('address', n_("Too long.")))

    for attribute, validator in _SEPA_SENDER_FIELDS.items():
        if validator == _str:
            val['sender'][attribute] = asciificator(val['sender'][attribute])
    if len(val['sender']['name']) > 70:
        errs.append(ValueError('name', n_("Too long.")))

    if errs:
        raise errs

    return SepaMeta(val)


@_add_typed_validator
def _safe_str(
    val: Any, argname: str = None, **kwargs: Any
) -> SafeStr:
    """This allows alpha-numeric, whitespace and known good others."""
    allowed_chars = ".,-+()/"
    val = _str(val, argname, **kwargs)
    errs = ValidationSummary()

    forbidden_chars = "".join(sorted({c for c in val if not (c.isalnum() or c.isspace()
                                                             or c in allowed_chars)}))
    if forbidden_chars:
        errs.append(ValueError(argname, n_(
            "Forbidden characters (%(chars)s)."), {'chars': forbidden_chars}))
    if errs:
        raise errs

    return SafeStr(val)


@_add_typed_validator
def _meta_info(
    val: Any, keys: List[str], argname: str = "meta_info", **kwargs: Any
) -> MetaInfo:
    val = _mapping(val, argname, **kwargs)

    optional_fields = {key: Optional[str] for key in keys}
    val = _examine_dictionary_fields(
        val, {}, optional_fields, **kwargs)  # type: ignore

    return MetaInfo(val)


def _INSTITUTION_COMMON_FIELDS() -> Mapping[str, Any]: return {
    'title': str,
    'shortname': str,
}


@_add_typed_validator
def _institution(
    val: Any, argname: str = "institution", *,
    creation: bool = False, **kwargs: Any
) -> Institution:
    """
    :param creation: If ``True`` test the data set on fitness for creation
      of a new entity.
    :rtype: (dict or None, [(str or None, exception)])
    """
    val = _mapping(val, argname, **kwargs)

    if creation:
        mandatory_fields = _INSTITUTION_COMMON_FIELDS()
        optional_fields: TypeMapping = {}
    else:
        mandatory_fields = {'id': ID}
        optional_fields = _INSTITUTION_COMMON_FIELDS()
    return Institution(_examine_dictionary_fields(
        val, mandatory_fields, optional_fields, **kwargs))


def _PAST_EVENT_COMMON_FIELDS() -> Mapping[str, Any]: return {
    'title': str,
    'shortname': str,
    'institution': ID,
    'tempus': datetime.date,
    'description': Optional[str],
}


def _PAST_EVENT_OPTIONAL_FIELDS() -> Mapping[str, Any]: return {
    'notes': Optional[str],
}


@_add_typed_validator
def _past_event(
    val: Any, argname: str = "past_event", *,
    creation: bool = False, **kwargs: Any
) -> PastEvent:
    """
    :param creation: If ``True`` test the data set on fitness for creation
      of a new entity.
    """
    val = _mapping(val, argname, **kwargs)

    if creation:
        mandatory_fields = _PAST_EVENT_COMMON_FIELDS()
        optional_fields = _PAST_EVENT_OPTIONAL_FIELDS()
    else:
        mandatory_fields = {'id': ID}
        optional_fields = dict(_PAST_EVENT_COMMON_FIELDS(),
                               **_PAST_EVENT_OPTIONAL_FIELDS())
    return PastEvent(_examine_dictionary_fields(
        val, mandatory_fields, optional_fields, **kwargs))


def _EVENT_COMMON_FIELDS() -> Mapping[str, Any]: return {
    'title': str,
    'institution': ID,
    'description': Optional[str],
    'shortname': Identifier,
}


def _EVENT_OPTIONAL_FIELDS() -> Mapping[str, Any]: return {
    'offline_lock': bool,
    'is_visible': bool,
    'is_course_list_visible': bool,
    'is_course_state_visible': bool,
    'use_additional_questionnaire': bool,
    'registration_start': Optional[datetime.datetime],
    'registration_soft_limit': Optional[datetime.datetime],
    'registration_hard_limit': Optional[datetime.datetime],
    'notes': Optional[str],
    'is_participant_list_visible': bool,
    'courses_in_participant_list': bool,
    'is_cancelled': bool,
    'is_archived': bool,
    'iban': Optional[IBAN],
    'nonmember_surcharge': NonNegativeDecimal,
    'orgas': Iterable,
    'mail_text': Optional[str],
    'parts': Mapping,
    'fields': Mapping,
    'fee_modifiers': Mapping,
    'registration_text': Optional[str],
    'orga_address': Optional[Email],
    'lodge_field': Optional[ID],
    'camping_mat_field': Optional[ID],
    'course_room_field': Optional[ID],
}


@_add_typed_validator
def _event(
    val: Any, argname: str = "event", *,
    creation: bool = False, **kwargs: Any
) -> Event:
    """
    :param creation: If ``True`` test the data set on fitness for creation
      of a new entity.
    """
    val = _mapping(val, argname, **kwargs)

    if creation:
        mandatory_fields = _EVENT_COMMON_FIELDS()
        optional_fields = _EVENT_OPTIONAL_FIELDS()
    else:
        mandatory_fields = {'id': ID}
        optional_fields = dict(_EVENT_COMMON_FIELDS(),
                               **_EVENT_OPTIONAL_FIELDS())
    val = _examine_dictionary_fields(
        val, mandatory_fields, optional_fields, **kwargs)

    errs = ValidationSummary()
    if 'registration_soft_limit' in val and 'registration_hard_limit' in val:
        if (val['registration_soft_limit']
                and val['registration_hard_limit']
                and (val['registration_soft_limit']
                     > val['registration_hard_limit'])):
            errs.append(ValueError("registration_soft_limit", n_(
                "Must be before or equal to hard limit.")))
        if val.get('registration_start') and (
                val['registration_soft_limit'] and
                val['registration_start'] > val['registration_soft_limit']
                or val['registration_hard_limit'] and
                val['registration_start'] > val['registration_hard_limit']):
            errs.append(ValueError("registration_start", n_(
                "Must be before hard and soft limit.")))

    if 'orgas' in val:
        orgas = set()
        for anid in val['orgas']:
            try:
                v = _id(anid, 'orgas', **kwargs)
                orgas.add(v)
            except ValidationSummary as e:
                errs.extend(e)
        val['orgas'] = orgas

    if 'parts' in val:
        newparts = {}
        for anid, part in val['parts'].items():
            try:
                anid = _int(anid, 'parts', **kwargs)
            except ValidationSummary as e:
                errs.extend(e)
            else:  # TODO maybe use continue instead of else or move into try block
                creation = (anid < 0)
                try:
                    part = _event_part_or_None(  # type: ignore
                        part, 'parts', creation=creation, **kwargs)
                except ValidationSummary as e:
                    errs.extend(e)
                else:
                    newparts[anid] = part
        val['parts'] = newparts

    if 'fields' in val:
        newfields = {}
        # TODO maybe replace all these loops with a helper function
        for anid, field in val['fields'].items():
            try:
                anid = _int(anid, 'fields', **kwargs)
            except ValidationSummary as e:
                errs.extend(e)
            else:
                creation = (anid < 0)
                try:
                    field = _event_field_or_None(  # type: ignore
                        field, 'fields', creation=creation, **kwargs)
                except ValidationSummary as e:
                    errs.extend(e)
                else:
                    newfields[anid] = field
        val['fields'] = newfields

    if 'fee_modifiers' in val:
        new_modifiers = {}
        for anid, fee_modifier in val['fee_modifiers'].items():
            try:
                anid = _int(anid, 'fee_modifiers', **kwargs)
            except ValidationSummary as e:
                errs.extend(e)
            else:
                creation = (anid < 0)
                try:
                    fee_modifier = _event_fee_modifier_or_None(  # type: ignore
                        fee_modifier, 'fee_modifiers', creation=creation, **kwargs)
                except ValidationSummary as e:
                    errs.extend(e)
                else:
                    new_modifiers[anid] = fee_modifier

        msg = n_("Must not have multiple fee modifiers linked to the same"
                 " field in one event part.")

        aniter: Iterable[Tuple[EventFeeModifier, EventFeeModifier]]
        aniter = itertools.combinations(filter(None, val['fee_modifiers'].values()), 2)
        for e1, e2 in aniter:
            if e1['field_id'] is not None and e1['field_id'] == e2['field_id']:
                if e1['part_id'] == e2['part_id']:
                    errs.append(ValueError('fee_modifiers', msg))

    if errs:
        raise errs

    return Event(val)


_EVENT_PART_COMMON_FIELDS = {
    'title': str,
    'shortname': str,
    'part_begin': datetime.date,
    'part_end': datetime.date,
    'fee': NonNegativeDecimal,
    'waitlist_field': Optional[ID],
    'tracks': Mapping,
}


@_add_typed_validator
def _event_part(
    val: Any, argname: str = "event_part", *,
    creation: bool = False, **kwargs: Any
) -> EventPart:
    """
    :param creation: If ``True`` test the data set on fitness for creation
      of a new entity.
    """
    val = _mapping(val, argname, **kwargs)

    if creation:
        mandatory_fields = _EVENT_PART_COMMON_FIELDS
        optional_fields = {}
    else:
        mandatory_fields = {}
        optional_fields = _EVENT_PART_COMMON_FIELDS

    val = _examine_dictionary_fields(
        val, mandatory_fields, optional_fields, **kwargs)  # type: ignore

    errs = ValidationSummary()
    if ('part_begin' in val and 'part_end' in val
            and val['part_begin'] > val['part_end']):
        errs.append(ValueError("part_end", n_("Must be later than begin.")))

    if 'tracks' in val:
        newtracks = {}
        for anid, track in val['tracks'].items():
            try:
                anid = _int(anid, 'tracks', **kwargs)
            except ValidationSummary as e:
                errs.extend(e)
            else:
                creation = (anid < 0)
                try:
                    if creation:
                        track = _event_track(
                            track, 'tracks', creation=True, **kwargs)
                    else:
                        track = _event_track_or_None(  # type: ignore
                            track, 'tracks', **kwargs)
                except ValidationSummary as e:
                    errs.extend(e)
                else:
                    newtracks[anid] = track
        val['tracks'] = newtracks

    if errs:
        raise errs

    return EventPart(val)


_EVENT_TRACK_COMMON_FIELDS = {
    'title': str,
    'shortname': str,
    'num_choices': NonNegativeInt,
    'min_choices': NonNegativeInt,
    'sortkey': int,
}


@_add_typed_validator
def _event_track(
    val: Any, argname: str = "tracks", *,
    creation: bool = False, **kwargs: Any
) -> EventTrack:
    """
    :param creation: If ``True`` test the data set on fitness for creation
      of a new entity.
    """
    val = _mapping(val, argname, **kwargs)

    if creation:
        mandatory_fields = _EVENT_TRACK_COMMON_FIELDS
        optional_fields: TypeMapping = {}
    else:
        mandatory_fields = {}
        optional_fields = _EVENT_TRACK_COMMON_FIELDS

    val = _examine_dictionary_fields(
        val, mandatory_fields, optional_fields, **kwargs)

    if ('num_choices' in val and 'min_choices' in val
            and val['min_choices'] > val['num_choices']):
        raise ValidationSummary(ValueError("min_choices", n_(
            "Must be less or equal than total Course Choices.")))

    return EventTrack(val)


def _EVENT_FIELD_COMMON_FIELDS(extra_suffix: str) -> TypeMapping: return {
    'kind{}'.format(extra_suffix): _enum_fielddatatypes,  # type: ignore
    'association{}'.format(extra_suffix): _enum_fieldassociations,  # type: ignore
    'entries{}'.format(extra_suffix): Any,  # type: ignore
}


@_add_typed_validator
def _event_field(
    val: Any, argname: str = "event_field", *,
    creation: bool = False, extra_suffix: str = "", **kwargs: Any
) -> EventField:
    """
    :param creation: If ``True`` test the data set on fitness for creation
      of a new entity.
    :param extra_suffix: Suffix appended to all keys. This is due to the
      necessity of the frontend to create unambiguous names.
    """
    val = _mapping(val, argname, **kwargs)

    field_name_key = "field_name{}".format(extra_suffix)
    if creation:
        spec = {**_EVENT_FIELD_COMMON_FIELDS(extra_suffix),
                field_name_key: RestrictiveIdentifier}
        mandatory_fields = spec
        optional_fields: TypeMapping = {}
    else:
        mandatory_fields = {}
        optional_fields = _EVENT_FIELD_COMMON_FIELDS(extra_suffix)

    val = _examine_dictionary_fields(
        val, mandatory_fields, optional_fields, **kwargs)

    entries_key = "entries{}".format(extra_suffix)
    kind_key = "kind{}".format(extra_suffix)

    errs = ValidationSummary()
    if not val.get(entries_key, True):
        val[entries_key] = None
    if entries_key in val and val[entries_key] is not None:
        if isinstance(val[entries_key], str) and kwargs.get("_convert", True):
            val[entries_key] = tuple(tuple(y.strip() for y in x.split(';', 1))
                                     for x in val[entries_key].split('\n'))
        try:
            oldentries = _iterable(val[entries_key], entries_key, **kwargs)
        except ValidationSummary as e:
            errs.extend(e)
        else:
            # TODO replace combine entries and seen_values into dict?
            seen_values: Set[str] = set()
            entries = []
            for idx, entry in enumerate(oldentries):
                try:
                    value, description = entry
                except (ValueError, TypeError):
                    errs.append(ValueError(entries_key, n_(
                        "Invalid entry in line %(line)s."), {'line': idx + 1}))
                else:
                    # Validate value according to type and use the opportunity
                    # to normalize the value by transforming it back to string
                    try:
                        value = _by_field_datatype(value, entries_key, kind=val.get(
                            kind_key, FieldDatatypes.str), **kwargs)
                        description = _str(description, entries_key, **kwargs)
                    except ValidationSummary as e:
                        errs.extend(e)
                    else:
                        if value in seen_values:
                            errs.append(ValueError(
                                entries_key, n_("Duplicate value.")))
                        else:
                            entries.append((value, description))
                            seen_values.add(value)
            val[entries_key] = entries

    if errs:
        raise errs

    return EventField(val)


def _EVENT_FEE_MODIFIER_COMMON_FIELDS(extra_suffix: str) -> TypeMapping: return {
    "modifier_name{}".format(extra_suffix): RestrictiveIdentifier,
    "amount{}".format(extra_suffix): decimal.Decimal,
    "part_id{}".format(extra_suffix): ID,
    "field_id{}".format(extra_suffix): ID,
}


@_add_typed_validator
def _event_fee_modifier(
    val: Any, argname: str = "fee_modifiers", *,
    creation: bool = False, extra_suffix: str = '', **kwargs: Any
) -> EventFeeModifier:

    val = _mapping(val, argname, **kwargs)

    if creation:
        mandatory_fields = _EVENT_FEE_MODIFIER_COMMON_FIELDS(extra_suffix)
        optional_fields: TypeMapping = {}
    else:
        mandatory_fields = {'id': ID}
        optional_fields = _EVENT_FEE_MODIFIER_COMMON_FIELDS(extra_suffix)

    val = _examine_dictionary_fields(
        val, mandatory_fields, optional_fields, **kwargs)

    return EventFeeModifier(val)


def _PAST_COURSE_COMMON_FIELDS() -> Mapping[str, Any]: return {
    'nr': str,
    'title': str,
    'description': Optional[str],
}


@_add_typed_validator
def _past_course(
    val: Any, argname: str = "past_course", *,
    creation: bool = False, **kwargs: Any
) -> PastCourse:
    """
    :param creation: If ``True`` test the data set on fitness for creation
      of a new entity.
    """

    # TODO create decorator for converting val to mapping?
    val = _mapping(val, argname, **kwargs)

    if creation:
        mandatory_fields = dict(_PAST_COURSE_COMMON_FIELDS(), pevent_id=ID)
        optional_fields: TypeMapping = {}
    else:
        # no pevent_id, since the associated event should be fixed
        mandatory_fields = {'id': ID}
        optional_fields = _PAST_COURSE_COMMON_FIELDS()

    val = _examine_dictionary_fields(val, mandatory_fields, optional_fields, **kwargs)

    return PartialCourse(val)


def _COURSE_COMMON_FIELDS() -> Mapping[str, Any]: return {
    'title': str,
    'description': Optional[str],
    'nr': str,
    'shortname': str,
    'instructors': Optional[str],
    'max_size': Optional[NonNegativeInt],
    'min_size': Optional[NonNegativeInt],
    'notes': Optional[str],
}


_COURSE_OPTIONAL_FIELDS = {
    'segments': Iterable,
    'active_segments': Iterable,
    'fields': Mapping,
}


@_add_typed_validator
def _course(
    val: Any, argname: str = "course", *,
    creation: bool = False, **kwargs: Any
) -> Course:
    """
    :param creation: If ``True`` test the data set on fitness for creation
      of a new entity.
    """
    # TODO where is creation actually set and can it be places inside kwargs?

    val = _mapping(val, argname, **kwargs)

    if creation:
        mandatory_fields = dict(_COURSE_COMMON_FIELDS(), event_id=ID)
        optional_fields = _COURSE_OPTIONAL_FIELDS
        # TODO make dict(field, ...) vs {**fields, ...} consistent
    else:
        # no event_id, since the associated event should be fixed
        mandatory_fields = {'id': ID}
        optional_fields = dict(_COURSE_COMMON_FIELDS(),
                               **_COURSE_OPTIONAL_FIELDS)

    val = _examine_dictionary_fields(
        val, mandatory_fields, optional_fields, **kwargs)

    errs = ValidationSummary()
    if 'segments' in val:
        # TODO why use intermediate set?
        segments = set()
        for anid in val['segments']:
            # TODO replace these internal calls with calls to the public functions?
            try:
                v = _id(anid, 'segments', **kwargs)
            except ValidationSummary as e:
                errs.extend(e)
            else:
                segments.add(v)
        val['segments'] = segments
    if 'active_segments' in val:
        active_segments = set()
        for anid in val['active_segments']:
            try:
                v = _id(anid, 'active_segments', **kwargs)
            except ValidationSummary as e:
                errs.extend(e)
            else:
                active_segments.add(v)
        val['active_segments'] = active_segments
    if 'segments' in val and 'active_segments' in val:
        if not val['active_segments'] <= val['segments']:
            errs.append(ValueError('segments', n_(
                "Must be a superset of active segments.")))
    # the check of fields is delegated to _event_associated_fields

    if errs:
        raise errs

    return Course(val)


def _REGISTRATION_COMMON_FIELDS() -> Mapping[str, Any]: return {
    'mixed_lodging': bool,
    'list_consent': bool,
    'notes': Optional[str],
    'parts': Mapping,
    'tracks': Mapping,
}


def _REGISTRATION_OPTIONAL_FIELDS() -> Mapping[str, Any]: return {
    'parental_agreement': bool,
    'real_persona_id': Optional[ID],
    'orga_notes': Optional[str],
    'payment': Optional[datetime.date],
    'amount_paid': NonNegativeDecimal,
    'checkin': Optional[datetime.datetime],
    'fields': Mapping,
}


@_add_typed_validator
def _registration(
    val: Any, argname: str = "registration", *,
    creation: bool = False, **kwargs: Any
) -> Registration:
    """
    :param creation: If ``True`` test the data set on fitness for creation
      of a new entity.
    """

    val = _mapping(val, argname, **kwargs)

    if creation:
        # creation does not allow fields for sake of simplicity
        mandatory_fields = dict(_REGISTRATION_COMMON_FIELDS(),
                                persona_id=ID, event_id=ID)
        optional_fields = _REGISTRATION_OPTIONAL_FIELDS()
    else:
        # no event_id/persona_id, since associations should be fixed
        mandatory_fields = {'id': ID}
        optional_fields = dict(
            _REGISTRATION_COMMON_FIELDS(),
            **_REGISTRATION_OPTIONAL_FIELDS())

    val = _examine_dictionary_fields(
        val, mandatory_fields, optional_fields, **kwargs)

    errs = ValidationSummary()
    if 'parts' in val:
        newparts = {}
        for anid, part in val['parts'].items():
            try:
                anid = _id(anid, 'parts', **kwargs)
                part = _registration_part_or_None(  # type: ignore
                    part, 'parts', **kwargs)
            except ValidationSummary as e:
                errs.extend(e)
            else:
                newparts[anid] = part
        val['parts'] = newparts
    if 'tracks' in val:
        newtracks = {}
        for anid, track in val['tracks'].items():
            try:
                anid = _id(anid, 'tracks', **kwargs)
                track = _registration_track_or_None(  # type: ignore
                    track, 'tracks', **kwargs)
            except ValidationSummary as e:
                errs.extend(e)
            else:
                newtracks[anid] = track
        val['tracks'] = newtracks
    # the check of fields is delegated to _event_associated_fields

    # TODO check if raising early is possible (do we use all errors?)
    if errs:
        raise errs

    return Registration(val)


@_add_typed_validator
def _registration_part(
    val: Any, argname: str = "registration_part", **kwargs: Any
) -> RegistrationPart:
    """This validator has only optional fields. Normally we would have an
    creation parameter and make stuff mandatory depending on that. But
    from the data at hand it is impossible to decide when the creation
    case is applicable.
    """

    val = _mapping(val, argname, **kwargs)

    optional_fields = {
        'status': _enum_registrationpartstati,  # type: ignore
        'lodgement_id': Optional[ID],
        'is_camping_mat': bool,
    }
    return RegistrationPart(_examine_dictionary_fields(
        val, {}, optional_fields, **kwargs))


# TODO make type of kwargs to be bools only?
@_add_typed_validator
def _registration_track(
        val: Any, argname: str = "registration_track", **kwargs: Any
) -> RegistrationTrack:
    """This validator has only optional fields. Normally we would have an
    creation parameter and make stuff mandatory depending on that. But
    from the data at hand it is impossible to decide when the creation
    case is applicable.
    """

    val = _mapping(val, argname, **kwargs)

    optional_fields: TypeMapping = {
        'course_id': Optional[ID],  # type: ignore
        'course_instructor': Optional[ID],  # type: ignore
        'choices': Iterable,
    }

    val = _examine_dictionary_fields(val, {}, optional_fields, **kwargs)

    errs = ValidationSummary()
    if 'choices' in val:
        newchoices = []  # TODO why sometimes set and sometimes list?
        for choice in val['choices']:
            try:
                choice = _id(choice, 'choices', **kwargs)
            except ValidationSummary as e:
                errs.extend(e)
                break  # TODO why break here?
            else:
                newchoices.append(choice)
        val['choices'] = newchoices

    if errs:
        raise errs

    return RegistrationTrack(val)


@_add_typed_validator
def _event_associated_fields(
    val: Any, argname: str = "fields", *,
    fields: Dict[int, CdEDBObject], association: FieldAssociations, **kwargs: Any
) -> EventAssociatedFields:
    """Check fields associated to an event entity.

    This can be used for all different kinds of entities (currently
    registration, courses and lodgements) via the multiplexing in form of
    the ``association`` parameter.

    :param fields: definition of the event specific fields which are available
    """
    # TODO document association parameter?

    val = _mapping(val, argname, **kwargs)

    # TODO why is deepcopy used here
    raw = copy.deepcopy(val)
    datatypes: Dict[str, Type[Any]] = {}
    for field in fields.values():
        if field['association'] == association:
            dt = _enum_fielddatatypes(  # type: ignore
                field['kind'], field['field_name'], **kwargs)
            datatypes[field['field_name']] = cast(Type[Any], eval(
                f"Optional[{dt.name}]",
                {
                    'Optional': Optional,
                    'date': datetime.date,
                    'datetime': datetime.datetime
                }))
    optional_fields = {
        field['field_name']: datatypes[field['field_name']]
        for field in fields.values() if field['association'] == association
    }

    val = _examine_dictionary_fields(
        val, {}, optional_fields, **kwargs)

    errs = ValidationSummary()
    lookup: Dict[str, int] = {v['field_name']: k for k, v in fields.items()}
    for field in val:
        field_id = lookup[field]
        if fields[field_id]['entries'] is not None and val[field] is not None:
            if not any(str(raw[field]) == x
                       for x, _ in fields[field_id]['entries']):
                errs.append(ValueError(
                    field, n_("Entry not in definition list.")))
    if errs:
        raise errs

    return EventAssociatedFields(val)


def _LODGEMENT_GROUP_FIELDS() -> Mapping[str, Any]: return {
    'title': str,
}


@_add_typed_validator
def _lodgement_group(
    val: Any, argname: str = "lodgement_group", *,
    creation: bool = False, **kwargs: Any
) -> LodgementGroup:
    """
    :param creation: If ``True`` test the data set for fitness for creation
        of a new entity.
    """

    val = _mapping(val, argname, **kwargs)

    if creation:
        mandatory_fields = dict(_LODGEMENT_GROUP_FIELDS(), event_id=ID)
        optional_fields: TypeMapping = {}
    else:
        # no event_id, since the associated event should be fixed.
        mandatory_fields = {'id': ID}
        optional_fields = _LODGEMENT_GROUP_FIELDS()

    return LodgementGroup(_examine_dictionary_fields(
        val, mandatory_fields, optional_fields, **kwargs))


def _LODGEMENT_COMMON_FIELDS() -> Mapping[str, Any]: return {
    'title': str,
    'regular_capacity': NonNegativeInt,
    'camping_mat_capacity': NonNegativeInt,
    'notes': Optional[str],
    'group_id': Optional[ID],
}


_LODGEMENT_OPTIONAL_FIELDS = {
    'fields': Mapping,
}


@_add_typed_validator
def _lodgement(
    val: Any, argname: str = "lodgement", *,
    creation: bool = False, **kwargs: Any
) -> Lodgement:
    """
    :param creation: If ``True`` test the data set on fitness for creation
      of a new entity.
    """

    val = _mapping(val, argname, **kwargs)

    if creation:
        mandatory_fields = dict(_LODGEMENT_COMMON_FIELDS(), event_id=ID)
        optional_fields = _LODGEMENT_OPTIONAL_FIELDS
    else:
        # no event_id, since the associated event should be fixed
        mandatory_fields = {'id': ID}
        optional_fields = dict(_LODGEMENT_COMMON_FIELDS(),
                               **_LODGEMENT_OPTIONAL_FIELDS)

    # the check of fields is delegated to _event_associated_fields
    return Lodgement(_examine_dictionary_fields(
        val, mandatory_fields, optional_fields, **kwargs))


# TODO is kind optional?
# TODO make argname non-optional
@_add_typed_validator
def _by_field_datatype(
    val: Any, argname: str = None, *, kind: FieldDatatypes, **kwargs: Any
) -> ByFieldDatatype:
    """
    :type kind: FieldDatatypes or int
    """
    kind = FieldDatatypes(kind)
    validator = getattr(current_module, "_{}".format(kind.name))
    val = validator(val, argname, **kwargs)

    if kind == FieldDatatypes.date or kind == FieldDatatypes.datetime:
        val = val.isoformat()
    else:
        val = str(val)

    return ByFieldDatatype(val)


# TODO change parameter order to make more consistent?
# TODO type fee_modifiers
@_add_typed_validator
def _questionnaire(
    val: Any, field_definitions: CdEDBObjectMap, fee_modifiers: CdEDBObjectMap,
    argname: str = "questionnaire",
    **kwargs: Any
) -> Questionnaire:
    """
    :type field_definitions: Dict[int, Dict]
    """

    val = _mapping(val, argname, **kwargs)

    errs = ValidationSummary()
    ret: Dict[int, List[CdEDBObject]] = {}
    fee_modifier_fields = {e['field_id'] for e in fee_modifiers.values()}
    for k, v in copy.deepcopy(val).items():
        try:
            k = _enum_questionnaireusages(k, argname, **kwargs)  # type: ignore
            v = _iterable(v, argname, **kwargs)
        except ValidationSummary as e:
            errs.extend(e)
        else:
            ret[k] = []
            mandatory_fields: TypeMapping = {
                'field_id': Optional[ID],  # type: ignore
                'title': Optional[str],  # type: ignore
                'info': Optional[str],  # type: ignore
                'input_size': Optional[int],  # type: ignore
                'readonly': Optional[bool],  # type: ignore
                'default_value': Optional[str],  # type: ignore
            }
            optional_fields = {
                'kind': _enum_questionnaireusages,  # type: ignore
            }
            for value in v:
                try:
                    value = _mapping(value, argname, **kwargs)
                except ValidationSummary as e:
                    errs.extend(e)
                    continue

                try:
                    value = _examine_dictionary_fields(
                        value, mandatory_fields, optional_fields, **kwargs)
                except ValidationSummary as e:
                    errs.extend(e)
                    continue

                if 'kind' in value:
                    if value['kind'] != k:
                        msg = n_("Incorrect kind for this part of the questionnaire")
                        errs.append(ValueError('kind', msg))
                else:
                    value['kind'] = k

                if value['field_id'] and value['default_value']:
                    field = field_definitions.get(value['field_id'], None)
                    if not field:
                        errs.append(KeyError('default_value', n_(
                            "Referenced field does not exist.")))
                        continue

                    try:
                        value['default_value'] = _by_field_datatype(
                            value['default_value'], "default_value",
                            kind=field.get('kind', FieldDatatypes.str), **kwargs)
                    except ValidationSummary as e:
                        errs.extend(e)

                field_id = value['field_id']
                if field_id and field_id in fee_modifier_fields:
                    if not k.allow_fee_modifier():
                        msg = n_("Inappropriate questionnaire usage for fee"
                                 " modifier field.")
                        errs.append(ValueError('kind', msg))
                if value['readonly'] and not k.allow_readonly():
                    msg = n_("Registration questionnaire rows may not be readonly.")
                    errs.append(ValueError('readonly', msg))
                ret[k].append(value)

    all_rows = itertools.chain.from_iterable(ret.values())
    for e1, e2 in itertools.combinations(all_rows, 2):
        if e1['field_id'] is not None and e1['field_id'] == e2['field_id']:
            errs.append(ValueError('field_id', n_(
                "Must not duplicate field.")))

    if errs:
        raise errs

    return Questionnaire(ret)


# TODO move above
@_add_typed_validator
def _json(
    val: Any, argname: str = "json", *, _convert: bool = True, **kwargs: Any
) -> JSON:
    """Deserialize a JSON payload.

    This is a bit different from many other validatiors in that it is not
    idempotent.

    :rtype: (dict or None, [(str or None, exception)])

    """
    if not _convert:
        raise RuntimeError("This is a conversion by definition.")
    if isinstance(val, bytes):
        try:
            val = val.decode("utf-8")  # TODO remove encoding argument?
        except UnicodeDecodeError as e:
            raise ValidationSummary(ValueError(
                argname, n_("Invalid UTF-8 sequence."))) from e
    val = _str(val, argname, _convert=_convert, **kwargs)
    try:
        data = json.loads(val)
    except json.decoder.JSONDecodeError as e:
        msg = n_("Invalid JSON syntax (line %(line)s, col %(col)s).")
        raise ValidationSummary(ValueError(
            argname, msg, {'line': e.lineno, 'col': e.colno})) from e
    return JSON(data)


@_add_typed_validator
def _serialized_event_upload(
    val: Any, argname: str = "serialized_event_upload", **kwargs: Any
) -> SerializedEventUpload:
    """Check an event data set for import after offline usage."""
    # TODO provide docstrings in more validators

    val = _input_file(val, argname, **kwargs)

    val = _json(val, argname, **kwargs)

    return SerializedEventUpload(_serialized_event(val, argname, **kwargs))


@_add_typed_validator
def _serialized_event(
    val: Any, argname: str = "serialized_event", **kwargs: Any
) -> SerializedEvent:
    """Check an event data set for import after offline usage."""
    # TODO why does this have the same docstring as the one above

    # First a basic check
    val = _mapping(val, argname, **kwargs)

    if 'kind' not in val or val['kind'] != "full":
        raise ValidationSummary(
            KeyError(argname, n_("Only full exports are supported.")))

    mandatory_fields: TypeMapping = {
        'EVENT_SCHEMA_VERSION': Tuple[int, int],  # type: ignore
        'kind': str,
        'id': ID,
        'timestamp': datetime.datetime,
        'event.events': Mapping,
        'event.event_parts': Mapping,
        'event.course_tracks': Mapping,
        'event.courses': Mapping,
        'event.course_segments': Mapping,
        'event.log': Mapping,
        'event.orgas': Mapping,
        'event.field_definitions': Mapping,
        'event.lodgement_groups': Mapping,
        'event.lodgements': Mapping,
        'event.registrations': Mapping,
        'event.registration_parts': Mapping,
        'event.registration_tracks': Mapping,
        'event.course_choices': Mapping,
        'event.questionnaire_rows': Mapping,
        'event.fee_modifiers': Mapping,
    }
    optional_fields = {
        'core.personas': Mapping,
    }
    val = _examine_dictionary_fields(
        val, mandatory_fields, optional_fields, **kwargs)

    if val['EVENT_SCHEMA_VERSION'] != EVENT_SCHEMA_VERSION:
        raise ValidationSummary(ValueError(
            argname, n_("Schema version mismatch.")))

    # Second a thorough investigation
    #
    # We reuse the existing validators, but have to augment them since the
    # data looks a bit different.
    # TODO replace the functions with types
    table_validators: Mapping[str, Callable[..., Any]] = {
        'event.events': _event,
        'event.event_parts': _augment_dict_validator(
            _event_part, {'id': ID, 'event_id': ID}),
        'event.course_tracks': _augment_dict_validator(
            _event_track, {'id': ID, 'part_id': ID}),
        'event.courses': _augment_dict_validator(
            _course, {'event_id': ID}),
        'event.course_segments': _augment_dict_validator(
            _empty_dict, {'id': ID, 'course_id': ID, 'track_id': ID,
                          'is_active': bool}),
        'event.log': _augment_dict_validator(
            _empty_dict, {'id': ID, 'ctime': datetime.datetime, 'code': int,
                          'submitted_by': ID, 'event_id': Optional[ID],  # type: ignore
                          'persona_id': Optional[ID],  # type: ignore
                          'change_note': Optional[str], }),  # type: ignore
        'event.orgas': _augment_dict_validator(
            _empty_dict, {'id': ID, 'event_id': ID, 'persona_id': ID}),
        'event.field_definitions': _augment_dict_validator(
            _event_field, {'id': ID, 'event_id': ID,
                           'field_name': RestrictiveIdentifier}),
        'event.lodgement_groups': _augment_dict_validator(
            _lodgement_group, {'event_id': ID}),
        'event.lodgements': _augment_dict_validator(
            _lodgement, {'event_id': ID}),
        'event.registrations': _augment_dict_validator(
            _registration, {'event_id': ID, 'persona_id': ID,
                            'amount_owed': NonNegativeDecimal}),
        'event.registration_parts': _augment_dict_validator(
            _registration_part, {'id': ID, 'part_id': ID,
                                 'registration_id': ID}),
        'event.registration_tracks': _augment_dict_validator(
            _registration_track, {'id': ID, 'track_id': ID,
                                  'registration_id': ID}),
        'event.course_choices': _augment_dict_validator(
            _empty_dict, {'id': ID, 'course_id': ID, 'track_id': ID,
                          'registration_id': ID, 'rank': int}),
        'event.questionnaire_rows': _augment_dict_validator(
            _empty_dict, {
                'id': ID, 'event_id': ID, 'pos': int,
                'field_id': Optional[ID], 'title': Optional[str],  # type: ignore
                'info': Optional[str], 'input_size': Optional[int],  # type: ignore
                'readonly': Optional[bool],  # type: ignore
                'kind': _enum_questionnaireusages,  # type: ignore
            }),
        'event.fee_modifiers': _event_fee_modifier,
    }

    errs = ValidationSummary()
    for table, validator in table_validators.items():
        new_table = {}
        for key, entry in val[table].items():
            try:
                new_entry = validator(entry, table, **kwargs)
                # _convert: bool = True to fix JSON key restriction
                new_key = _int(key, table, **{**kwargs, '_convert': True})
            except ValidationSummary as e:
                errs.extend(e)
            else:
                new_table[new_key] = new_entry
        val[table] = new_table

    if errs:
        raise errs

    # Third a consistency check
    if len(val['event.events']) != 1:
        errs.append(ValueError('event.events', n_(
            "Only a single event is supported.")))
    if (len(val['event.events'])
            and val['id'] != val['event.events'][val['id']]['id']):
        errs.append(ValueError('event.events', n_("Wrong event specified.")))

    for k, v in val.items():
        if k not in ('id', 'EVENT_SCHEMA_VERSION', 'timestamp', 'kind'):
            for event in v.values():
                if event.get('event_id') and event['event_id'] != val['id']:
                    errs.append(ValueError(k, n_("Mismatched event.")))

    if errs:
        raise errs

    return SerializedEvent(val)


@_add_typed_validator
def _serialized_partial_event_upload(
    val: Any, argname: str = "serialized_partial_event_upload", **kwargs: Any
) -> SerializedPartialEventUpload:
    """Check an event data set for delta import."""

    val = _input_file(val, argname, **kwargs)

    val = _json(val, argname, **kwargs)

    return SerializedPartialEventUpload(_serialized_partial_event(
        val, argname, **kwargs))


@_add_typed_validator
def _serialized_partial_event(
    val: Any, argname: str = "serialized_partial_event", **kwargs: Any
) -> SerializedPartialEvent:
    """Check an event data set for delta import."""

    # First a basic check
    val = _mapping(val, argname, **kwargs)

    if 'kind' not in val or val['kind'] != "partial":
        raise ValidationSummary(KeyError(argname, n_(
            "Only partial exports are supported.")))

    mandatory_fields: TypeMapping = {
        'EVENT_SCHEMA_VERSION': Tuple[int, int],  # type: ignore
        'kind': str,
        'id': ID,
        'timestamp': datetime.datetime,
    }
    optional_fields = {
        'courses': Mapping,
        'lodgement_groups': Mapping,
        'lodgements': Mapping,
        'registrations': Mapping,
    }

    val = _examine_dictionary_fields(
        val, mandatory_fields, optional_fields, **kwargs)

    if not((EVENT_SCHEMA_VERSION[0], 0) <= val['EVENT_SCHEMA_VERSION']
           <= EVENT_SCHEMA_VERSION):
        raise ValidationSummary(ValueError(
            argname, n_("Schema version mismatch.")))

    domain_validators = {
        'courses': Optional[PartialCourse],
        'lodgement_groups': Optional[PartialLodgementGroup],
        'lodgements': Optional[PartialLodgement],
        'registrations': Optional[PartialRegistration],
    }

    errs = ValidationSummary()
    for domain, type_ in domain_validators.items():
        if domain not in val:
            continue
        new_dict = {}
        for key, entry in val[domain].items():
            try:
                # fix JSON key restriction
                new_key = _int(key, domain, **{**kwargs, '_convert': True})
            except ValidationSummary as e:
                errs.extend(e)
                continue

            creation = (new_key < 0)
            try:
                new_entry = _ALL_TYPED[type_](  # type: ignore
                    entry, domain, creation=creation, **kwargs)
            except ValidationSummary as e:
                errs.extend(e)
            else:
                new_dict[new_key] = new_entry
        val[domain] = new_dict

    if errs:
        raise errs

    return SerializedPartialEvent(val)


def _PARTIAL_COURSE_COMMON_FIELDS() -> Mapping[str, Any]: return {
    'title': str,
    'description': Optional[str],
    'nr': Optional[str],
    'shortname': str,
    'instructors': Optional[str],
    'max_size': Optional[int],
    'min_size': Optional[int],
    'notes': Optional[str],
}


_PARTIAL_COURSE_OPTIONAL_FIELDS = {
    'segments': Mapping,
    'fields': Mapping,
}


@_add_typed_validator
def _partial_course(
    val: Any, argname: str = "course", *, creation: bool = False, **kwargs: Any
) -> PartialCourse:
    """
    :param creation: If ``True`` test the data set on fitness for creation
      of a new entity.
    """

    val = _mapping(val, argname, **kwargs)

    if creation:
        mandatory_fields = _PARTIAL_COURSE_COMMON_FIELDS()
        optional_fields = _PARTIAL_COURSE_OPTIONAL_FIELDS
    else:
        mandatory_fields = {}
        optional_fields = dict(_PARTIAL_COURSE_COMMON_FIELDS(),
                               **_PARTIAL_COURSE_OPTIONAL_FIELDS)

    val = _examine_dictionary_fields(
        val, mandatory_fields, optional_fields, **kwargs)

    errs = ValidationSummary()
    if 'segments' in val:
        new_dict = {}
        for key, entry in val['segments'].items():
            try:
                new_key = _int(key, 'segments', **{**kwargs, '_convert': True})
                new_entry = _bool_or_None(  # type: ignore
                    entry, 'segments', **kwargs)
            except ValidationSummary as e:
                errs.extend(e)
            else:
                new_dict[new_key] = new_entry
        val['segments'] = new_dict
    # the check of fields is delegated to _event_associated_fields

    if errs:
        raise errs

    return PartialCourse(val)


def _PARTIAL_LODGEMENT_GROUP_FIELDS() -> Mapping[str, Any]: return {
    'title': str,
}


# TODO difference between partial and non-partial lodgement groups?
@_add_typed_validator
def _partial_lodgement_group(
    val: Any, argname: str = "lodgement_group", *,
    creation: bool = False, **kwargs: Any
) -> PartialLodgementGroup:
    """
    :param creation: If ``True`` test the data set on fitness for creation
      of a new entity.
    """
    val = _mapping(val, argname, **kwargs)

    if creation:
        mandatory_fields = _PARTIAL_LODGEMENT_GROUP_FIELDS()
        optional_fields: TypeMapping = {}
    else:
        mandatory_fields = {}
        optional_fields = _PARTIAL_LODGEMENT_GROUP_FIELDS()

    return PartialLodgementGroup(_examine_dictionary_fields(
        val, mandatory_fields, optional_fields, **kwargs))


def _PARTIAL_LODGEMENT_COMMON_FIELDS() -> Mapping[str, Any]: return {
    'title': str,
    'regular_capacity': NonNegativeInt,
    'camping_mat_capacity': NonNegativeInt,
    'notes': Optional[str],
    'group_id': Optional[PartialImportID],
}


_PARTIAL_LODGEMENT_OPTIONAL_FIELDS = {
    'fields': Mapping,
}


@_add_typed_validator
def _partial_lodgement(
    val: Any, argname: str = "lodgement", *,
    creation: bool = False, **kwargs: Any
) -> PartialLodgement:
    """
    :param creation: If ``True`` test the data set on fitness for creation
      of a new entity.
    """
    val = _mapping(val, argname, **kwargs)

    if creation:
        mandatory_fields = _PARTIAL_LODGEMENT_COMMON_FIELDS()
        optional_fields = _PARTIAL_LODGEMENT_OPTIONAL_FIELDS
    else:
        mandatory_fields = {}
        optional_fields = dict(_PARTIAL_LODGEMENT_COMMON_FIELDS(),
                               **_PARTIAL_LODGEMENT_OPTIONAL_FIELDS)

    # the check of fields is delegated to _event_associated_fields
    return PartialLodgement(_examine_dictionary_fields(
        val, mandatory_fields, optional_fields, **kwargs))


def _PARTIAL_REGISTRATION_COMMON_FIELDS() -> Mapping[str, Any]: return {
    'mixed_lodging': bool,
    'list_consent': bool,
    'notes': Optional[str],
    'parts': Mapping,
    'tracks': Mapping,
}


def _PARTIAL_REGISTRATION_OPTIONAL_FIELDS() -> Mapping[str, Any]: return {
    'parental_agreement': Optional[bool],
    'orga_notes': Optional[str],
    'payment': Optional[datetime.date],
    'amount_paid': NonNegativeDecimal,
    'amount_owed': NonNegativeDecimal,
    'checkin': Optional[datetime.datetime],
    'fields': Mapping,
}

# TODO Can we auto generate all these partial validators?


@_add_typed_validator
def _partial_registration(
    val: Any, argname: str = "registration", *,
    creation: bool = False, **kwargs: Any
) -> PartialRegistration:
    """
    :param creation: If ``True`` test the data set on fitness for creation
      of a new entity.
    """

    val = _mapping(val, argname, **kwargs)

    if creation:
        # creation does not allow fields for sake of simplicity
        mandatory_fields = dict(_PARTIAL_REGISTRATION_COMMON_FIELDS(),
                                persona_id=ID)
        optional_fields = _PARTIAL_REGISTRATION_OPTIONAL_FIELDS()
    else:
        # no event_id/persona_id, since associations should be fixed
        mandatory_fields = {}
        optional_fields = dict(
            _PARTIAL_REGISTRATION_COMMON_FIELDS(),
            **_PARTIAL_REGISTRATION_OPTIONAL_FIELDS())

    val = _examine_dictionary_fields(
        val, mandatory_fields, optional_fields, **kwargs)

    errs = ValidationSummary()
    if 'amount_owed' in val:
        del val['amount_owed']
    if 'parts' in val:
        newparts = {}
        for anid, part in val['parts'].items():
            try:
                anid = _id(anid, 'parts', **kwargs)
                part = _partial_registration_part(part, 'parts', **kwargs)
            except ValidationSummary as e:
                errs.extend(e)
            else:
                newparts[anid] = part
        val['parts'] = newparts
    if 'tracks' in val:
        newtracks = {}
        for anid, track in val['tracks'].items():
            try:
                anid = _id(anid, 'tracks', **kwargs)
                track = _partial_registration_track(track, 'tracks', **kwargs)
            except ValidationSummary as e:
                errs.extend(e)
            else:
                newtracks[anid] = track
        val['tracks'] = newtracks

    if errs:
        raise errs

    # the check of fields is delegated to _event_associated_fields
    return PartialRegistration(val)


@_add_typed_validator
def _partial_registration_part(
    val: Any, argname: str = "partial_registration_part", **kwargs: Any
) -> PartialRegistrationPart:
    """This validator has only optional fields. Normally we would have an
    creation parameter and make stuff mandatory depending on that. But
    from the data at hand it is impossible to decide when the creation
    case is applicable.
    """

    val = _mapping(val, argname, **kwargs)

    optional_fields = {
        'status': _enum_registrationpartstati,  # type: ignore
        'lodgement_id': Optional[PartialImportID],
        'is_camping_mat': bool,
    }

    return PartialRegistrationPart(_examine_dictionary_fields(
        val, {}, optional_fields, **kwargs))


@_add_typed_validator
def _partial_registration_track(
    val: Any, argname: str = "partial_registration_track", **kwargs: Any
) -> PartialRegistrationTrack:
    """This validator has only optional fields. Normally we would have an
    creation parameter and make stuff mandatory depending on that. But
    from the data at hand it is impossible to decide when the creation
    case is applicable.
    """

    val = _mapping(val, argname, **kwargs)

    optional_fields: TypeMapping = {
        'course_id': Optional[PartialImportID],  # type: ignore
        'course_instructor': Optional[PartialImportID],  # type: ignore
        'choices': Iterable,
    }

    val = _examine_dictionary_fields(val, {}, optional_fields, **kwargs)

    errs = ValidationSummary()
    if 'choices' in val:
        newchoices = []
        for choice in val['choices']:
            try:
                # TODO why not use partial id validator above?
                choice = _partial_import_id(choice, 'choices', **kwargs)
            except ValidationSummary as e:
                errs.extend(e)
                break  # TODO why break and not continues? - directly raise?
            else:
                newchoices.append(choice)
        val['choices'] = newchoices

    if errs:
        raise errs

    return PartialRegistrationTrack(val)


def _MAILINGLIST_COMMON_FIELDS() -> Mapping[str, Any]: return {
    'title': str,
    'local_part': EmailLocalPart,
    'domain': _enum_mailinglistdomain,  # type: ignore
    'description': Optional[str],
    'mod_policy': _enum_moderationpolicy,  # type: ignore
    'attachment_policy': _enum_attachmentpolicy,  # type: ignore
    'ml_type': _enum_mailinglisttypes,  # type: ignore
    'subject_prefix': Optional[str],
    'maxsize': Optional[ID],
    'is_active': bool,
    'notes': Optional[str],
}


def _MAILINGLIST_OPTIONAL_FIELDS() -> Mapping[str, Any]: return {
    'assembly_id': NoneType,
    'event_id': NoneType,
    'registration_stati': EmptyList,
}


_MAILINGLIST_READONLY_FIELDS = {
    'address',
    'domain_str',
    'ml_type_class',
}


@_add_typed_validator
def _mailinglist(
    val: Any, argname: str = "mailinglist", *,
    creation: bool = False, _allow_readonly: bool = False, **kwargs: Any
) -> Mailinglist:
    """
    :param creation: If ``True`` test the data set on fitness for creation
      of a new entity.
    """

    val = _mapping(val, argname, **kwargs)

    # TODO replace these with generic types
    mandatory_validation_fields = [('moderators', '[id]'), ]
    optional_validation_fields = [('whitelist', '[email]'), ]
    if "ml_type" not in val:
        raise ValidationSummary(ValueError(
            "ml_type", "Must provide ml_type for setting mailinglist."))
    atype = ml_type.get_type(val["ml_type"])
    mandatory_validation_fields.extend(atype.mandatory_validation_fields)
    optional_validation_fields.extend(atype.optional_validation_fields)
    mandatory_fields = dict(_MAILINGLIST_COMMON_FIELDS())
    optional_fields = dict(_MAILINGLIST_OPTIONAL_FIELDS())

    iterable_fields = []
    for source, target in ((mandatory_validation_fields, mandatory_fields),
                           (optional_validation_fields, optional_fields)):
        for key, validator_str in source:
            if validator_str.startswith('[') and validator_str.endswith(']'):
                target[key] = _iterable
                iterable_fields.append((key, "_" + validator_str[1:-1]))
            else:
                target[key] = getattr(current_module, "_" + validator_str)
    # Optionally remove readonly attributes, take care to keep the original.
    if _allow_readonly:
        val = dict(copy.deepcopy(val))
        for key in _MAILINGLIST_READONLY_FIELDS:
            if key in val:
                del val[key]

    if creation:
        pass
    else:
        # The order is important here, so that mandatory fields take
        # precedence.
        optional_fields = dict(optional_fields, **mandatory_fields)
        mandatory_fields = {'id': ID}

    val = _examine_dictionary_fields(
        val, mandatory_fields, optional_fields, **kwargs)

    if val and "moderators" in val and len(val["moderators"]) == 0:
        # TODO is this legitimate (postpone after other errors?)
        raise ValidationSummary(ValueError(
            "moderators", n_("Must not be empty.")))

    errs = ValidationSummary()
    for key, validator_str in iterable_fields:
        validator = getattr(current_module, validator_str)
        newarray = []
        if key in val:
            for x in val[key]:
                try:
                    v = validator(x, argname=key, **kwargs)
                except ValidationSummary as e:
                    errs.extend(e)
                else:
                    newarray.append(v)
            val[key] = newarray

    if "domain" in val:
        if "ml_type" not in val:
            errs.append(ValueError("domain", n_(
                "Must specify mailinglist type to change domain.")))
        else:
            atype = ml_type.get_type(val["ml_type"])
            if val["domain"].value not in atype.domains:
                errs.append(ValueError("domain", n_(
                    "Invalid domain for this mailinglist type.")))

    if errs:
        raise errs

    return Mailinglist(val)


_SUBSCRIPTION_ID_FIELDS: TypeMapping = {
    'mailinglist_id': ID,
    'persona_id': ID,
}


def _SUBSCRIPTION_STATE_FIELDS() -> Mapping[str, Any]: return {
    'subscription_state': _enum_subscriptionstates,  # type: ignore
}


_SUBSCRIPTION_ADDRESS_FIELDS = {
    'address': Email,
}

# TODO the enum does not exist anymore?


def _SUBSCRIPTION_REQUEST_RESOLUTION_FIELDS() -> Mapping[str, Any]: return {
    'resolution': _enum_subscriptionrequestresolutions,  # type: ignore
}


@_add_typed_validator
def _subscription_identifier(
    val: Any, argname: str = "subscription_identifier", **kwargs: Any
) -> SubscriptionIdentifier:
    val = _mapping(val, argname, **kwargs)

    # TODO why is deepcopy mandatory?
    # TODO maybe make signature of examine dict to take a non-mutable mapping?
    mandatory_fields = {**_SUBSCRIPTION_ID_FIELDS}

    return SubscriptionIdentifier(_examine_dictionary_fields(
        val, mandatory_fields, **kwargs))


@_add_typed_validator
def _subscription_state(
    val: Any, argname: str = "subscription state", **kwargs: Any
) -> SubscriptionState:
    val = _mapping(val, argname, **kwargs)

    # TODO instead of deepcopy simply do not mutate mandatory_fields
    # TODO or use function returning the dict everywhere instead
    mandatory_fields = {**_SUBSCRIPTION_ID_FIELDS}
    mandatory_fields.update(_SUBSCRIPTION_STATE_FIELDS())

    return SubscriptionState(_examine_dictionary_fields(
        val, mandatory_fields, **kwargs))


@_add_typed_validator
def _subscription_address(
    val: Any, argname: str = "subscription address", **kwargs: Any
) -> SubscriptionAddress:
    val = _mapping(val, argname, **kwargs)

    mandatory_fields = {**_SUBSCRIPTION_ID_FIELDS}
    mandatory_fields.update(_SUBSCRIPTION_ADDRESS_FIELDS)

    return SubscriptionAddress(_examine_dictionary_fields(
        val, mandatory_fields, **kwargs))


@_add_typed_validator
def _subscription_request_resolution(
    val: Any, argname: str = "subscription request resolution", **kwargs: Any
) -> SubscriptionRequestResolution:
    val = _mapping(val, argname, **kwargs)

    mandatory_fields = {**_SUBSCRIPTION_ID_FIELDS}
    mandatory_fields.update(_SUBSCRIPTION_REQUEST_RESOLUTION_FIELDS())

    return SubscriptionRequestResolution(_examine_dictionary_fields(
        val, mandatory_fields, **kwargs))


def _ASSEMBLY_COMMON_FIELDS() -> Mapping[str, Any]: return {
    'title': str,
    'shortname': Identifier,
    'description': Optional[str],
    'signup_end': datetime.datetime,
    'notes': Optional[str],
}


def _ASSEMBLY_OPTIONAL_FIELDS() -> Mapping[str, Any]: return {
    'is_active': bool,
    'presider_address': Optional[str],
    'presiders': Iterable
}


@_add_typed_validator
def _assembly(
    val: Any, argname: str = "assembly", *,
    creation: bool = False, **kwargs: Any
) -> Assembly:
    """
    :param creation: If ``True`` test the data set on fitness for creation
      of a new entity.
    """
    val = dict(_mapping(val, argname, **kwargs))

    if creation:
        mandatory_fields = _ASSEMBLY_COMMON_FIELDS()
        optional_fields = _ASSEMBLY_OPTIONAL_FIELDS()
    else:
        mandatory_fields = {'id': ID}
        optional_fields = dict(_ASSEMBLY_COMMON_FIELDS(),
                               **_ASSEMBLY_OPTIONAL_FIELDS())

    errs = ValidationSummary()

    if 'presiders' in val:
        presiders = set()
        for anid in val['presiders']:
            try:
                presider = _id(anid, 'presiders', **kwargs)
            except ValidationSummary as e:
                errs.extend(e)
            else:
                presiders.add(presider)
        val['presiders'] = presiders

    if errs:
        raise errs

    return Assembly(_examine_dictionary_fields(
        val, mandatory_fields, optional_fields, **kwargs))


def _BALLOT_COMMON_FIELDS() -> Mapping[str, Any]: return {
    'title': str,
    'description': Optional[str],
    'vote_begin': datetime.datetime,
    'vote_end': datetime.datetime,
    'notes': Optional[str],
}
<<<<<<< HEAD
_BALLOT_OPTIONAL_FIELDS = lambda: {
    'extended': _bool_or_None,
    'vote_extension_end': _datetime_or_None,
    'abs_quorum': _int,
    'rel_quorum': _int,
    'votes': _positive_int_or_None,
    'use_bar': _bool,
    'is_tallied': _bool,
    'candidates': _mapping
=======


def _BALLOT_OPTIONAL_FIELDS() -> Mapping[str, Any]: return {
    'extended': Optional[bool],
    'vote_extension_end': Optional[datetime.datetime],
    'abs_quorum': int,
    'rel_quorum': int,
    'votes': Optional[int],
    'use_bar': bool,
    'is_tallied': bool,
    'candidates': Mapping
>>>>>>> 2f5c24d4
}


@_add_typed_validator
def _ballot(
    val: Any, argname: str = "ballot", *,
    creation: bool = False, **kwargs: Any
) -> Ballot:
    """
    :param creation: If ``True`` test the data set on fitness for creation
      of a new entity.
    """
    val = _mapping(val, argname, **kwargs)

    if creation:
        mandatory_fields = dict(_BALLOT_COMMON_FIELDS(), assembly_id=ID)
        optional_fields = _BALLOT_OPTIONAL_FIELDS()
    else:
        mandatory_fields = {'id': ID}
        optional_fields = dict(_BALLOT_COMMON_FIELDS(),
                               **_BALLOT_OPTIONAL_FIELDS())

    val = _examine_dictionary_fields(
        val, mandatory_fields, optional_fields, **kwargs)

    errs = ValidationSummary()
    # TODO why are all these nested?
    if 'vote_begin' in val:
        if val['vote_begin'] <= now():
            errs.append(ValueError(
                "vote_begin", n_("Mustn’t be in the past.")))
        if 'vote_end' in val:
            if val['vote_end'] <= val['vote_begin']:
                errs.append(ValueError("vote_end", n_(
                    "Mustn’t be before start of voting period.")))
            if 'vote_extension_end' in val and val['vote_extension_end']:
                if val['vote_extension_end'] <= val['vote_end']:
                    errs.append(ValueError("vote_extension_end", n_(
                        "Mustn’t be before end of voting period.")))

    if 'candidates' in val:
        newcandidates = {}
        for anid, candidate in val['candidates'].items():
            try:
                anid = _int(anid, 'candidates', **kwargs)
            except ValidationSummary as e:
                errs.extend(e)
            else:
                creation = (anid < 0)
                try:
                    candidate = _ballot_candidate_or_None(  # type: ignore
                        candidate, 'candidates', creation=creation, **kwargs)
                except ValidationSummary as e:
                    errs.extend(e)
                else:
                    newcandidates[anid] = candidate
        val['candidates'] = newcandidates

    if val.get('abs_quorum') and val.get('rel_quorum'):
        msg = n_("Must not specify both absolute and relative quorum.")
        errs.extend([
            ValueError('abs_quorum', msg),
            ValueError('rel_quorum', msg),
        ])

    quorum = None
    if 'abs_quorum' in val:
        quorum = val['abs_quorum']
    if 'rel_quorum' in val and not quorum:
        quorum = val['rel_quorum']
        if not 0 <= quorum <= 100:
            errs.append(ValueError("abs_quorum", n_(
                "Relative quorum must be between 0 and 100.")))

    vote_extension_error = ValueError("vote_extension_end", n_(
        "Must be specified if quorum is given."))

    quorum_msg = n_("Must specify a quorum if vote extension end is given.")
    quorum_errors = [
        ValueError("abs_quorum", quorum_msg),
        ValueError("rel_quorum", quorum_msg),
    ]

    if (quorum is None) == ('vote_extension_end' in val):
        # only one of quorum and extension end is given
        if quorum is None:
            errs.extend(quorum_errors)
        else:
            errs.append(vote_extension_error)
        # at least one error occured
        raise errs

    # TODO this and the above could be merged
    if 'vote_extension_end' in val:
        # quorum can not be None at this point
        if val['vote_extension_end'] is None and quorum:
            # No extension end, but quorum
            errs.append(vote_extension_error)
        elif val['vote_extension_end'] and not quorum:
            # No quorum, but extension end
            errs.extend(quorum_errors)

    if errs:
        raise errs

    return Ballot(val)


_BALLOT_CANDIDATE_COMMON_FIELDS = {
    'title': str,
    'shortname': Identifier,
}


@_add_typed_validator
def _ballot_candidate(
    val: Any, argname: str = "ballot_candidate", *,
    creation: bool = False, **kwargs: Any
) -> BallotCandidate:
    """
    :param creation: If ``True`` test the data set on fitness for creation
      of a new entity.
    """
    val = _mapping(val, argname, **kwargs)

    if creation:
        mandatory_fields = _BALLOT_CANDIDATE_COMMON_FIELDS
        optional_fields: TypeMapping = {}
    else:
        mandatory_fields = {'id': ID}
        optional_fields = _BALLOT_CANDIDATE_COMMON_FIELDS

    val = _examine_dictionary_fields(
        val, mandatory_fields, optional_fields, **kwargs)

    if val.get('shortname') == ASSEMBLY_BAR_SHORTNAME:
        raise ValidationSummary(ValueError(
            "shortname", n_("Mustn’t be the bar shortname.")))

    return BallotCandidate(val)


def _ASSEMBLY_ATTACHMENT_FIELDS() -> Mapping[str, Any]: return {
    'assembly_id': Optional[ID],
    'ballot_id': Optional[ID],
}


def _ASSEMBLY_ATTACHMENT_VERSION_FIELDS() -> Mapping[str, Any]: return {
    'title': str,
    'authors': Optional[str],
    'filename': str,
}


@_add_typed_validator
def _assembly_attachment(
    val: Any, argname: str = "assembly_attachment", *,
    creation: bool = False, **kwargs: Any
) -> AssemblyAttachment:
    val = _mapping(val, argname, **kwargs)

    if creation:
        mandatory_fields = _ASSEMBLY_ATTACHMENT_VERSION_FIELDS()
        optional_fields = _ASSEMBLY_ATTACHMENT_FIELDS()
    else:
        mandatory_fields = dict(_ASSEMBLY_ATTACHMENT_FIELDS(), id=ID)
        optional_fields = {}

    val = _examine_dictionary_fields(
        val, mandatory_fields, optional_fields, **kwargs)

    errs = ValidationSummary()
    if val.get("assembly_id") and val.get("ballot_id"):
        errs.append(ValueError(argname, n_("Only one host allowed.")))
    if not val.get("assembly_id") and not val.get("ballot_id"):
        errs.append(ValueError(argname, n_("No host given.")))

    if errs:
        raise errs

    return AssemblyAttachment(val)


@_add_typed_validator
def _assembly_attachment_version(
    val: Any, argname: str = "assembly_attachment_version", *,
    creation: bool = False, **kwargs: Any
) -> AssemblyAttachmentVersion:
    val = _mapping(val, argname, **kwargs)

    if creation:
        mandatory_fields = dict(_ASSEMBLY_ATTACHMENT_VERSION_FIELDS(),
                                attachment_id=ID)
        optional_fields: TypeMapping = {}
    else:
        mandatory_fields = {'attachment_id': ID, 'version': ID}
        optional_fields = _ASSEMBLY_ATTACHMENT_VERSION_FIELDS()

    val = _examine_dictionary_fields(
        val, mandatory_fields, optional_fields, **kwargs)

    return AssemblyAttachmentVersion(val)


@_add_typed_validator
def _vote(
    val: Any, argname: str = "vote",
    ballot: CdEDBObject = None, **kwargs: Any
) -> Vote:
    """Validate a single voters intent.

    This is mostly made complicated by the fact that we offer to emulate
    ordinary voting instead of full preference voting.

    :param ballot: Ballot the vote was cast for.
    """
    val = _str(val, argname, **kwargs)
    errs = ValidationSummary()
    if not ballot:
        errs.append(RuntimeError(
            n_("Must specify ballot in order to validate vote.")))
        raise errs

    entries = tuple(y for x in val.split('>') for y in x.split('='))
    reference = set(e['shortname'] for e in ballot['candidates'].values())
    if ballot['use_bar'] or ballot['votes']:
        reference.add(ASSEMBLY_BAR_SHORTNAME)
    if set(entries) - reference:
        errs.append(KeyError(argname, n_("Superfluous candidates.")))
    if reference - set(entries):
        errs.append(KeyError(argname, n_("Missing candidates.")))
    if errs:
        raise errs
    if ballot['votes'] and '>' in val:
        # ordinary voting has more constraints
        # if no strictly greater we have a valid abstention
        groups = val.split('>')
        if len(groups) > 2:
            errs.append(ValueError(argname, n_("Too many levels.")))
        if len(groups[0].split('=')) > ballot['votes']:
            errs.append(ValueError(argname, n_("Too many votes.")))
        first_group = groups[0].split('=')
        if (ASSEMBLY_BAR_SHORTNAME in first_group
                and first_group != [ASSEMBLY_BAR_SHORTNAME]):
            errs.append(ValueError(argname, n_("Misplaced bar.")))
        if errs:
            raise errs

    return Vote(val)


# TODO move above
@_add_typed_validator
def _regex(
    val: Any, argname: str = None, **kwargs: Any
) -> Regex:
    val = _str(val, argname, **kwargs)
    try:
        re.compile(val)
    except re.error as e:
        # TODO maybe provide more precise feedback?
        raise ValidationSummary(
            ValueError(argname,
                       n_("Invalid  regular expression (position %(pos)s)."),
                       {'pos': e.pos}))
        # TODO wait for mypy to ship updated typeshed
    return Regex(val)


@_add_typed_validator
def _non_regex(
    val: Any, argname: str = None, **kwargs: Any
) -> NonRegex:
    val = _str(val, argname, **kwargs)
    forbidden_chars = r'\*+?{}()[]|'
    msg = n_("Must not contain any forbidden characters"
             " (which are %(forbidden_chars)s while .^$ are allowed).")
    if any(char in val for char in forbidden_chars):
        raise ValidationSummary(
            ValueError(argname, msg, {"forbidden_chars": forbidden_chars}))
    return NonRegex(val)


@_add_typed_validator
def _query_input(
    val: Any, argname: str = None, *,
    spec: Mapping[str, str], allow_empty: bool = False,
    separator: str = ',', escape: str = '\\',
    **kwargs: Any
) -> QueryInput:
    """This is for the queries coming from the web.

    It is not usable with decorators since the spec is often only known at
    runtime. To alleviate this circumstance there is the
    :py:func:`cdedb.query.mangle_query_input` function to take care of the
    things the decorators normally do.

    This has to be careful to treat checkboxes and selects correctly
    (which are partly handled by an absence of data).

    :param spec: a query spec from :py:mod:`cdedb.query`
    :param allow_empty: Toggles whether no selected output fields is an error.
    :param separator: Defines separator for multi-value-inputs.
    :param escape: Defines escape character so that the input may contain a
      separator for multi-value-inputs.
    """

    val = _mapping(val, argname, **kwargs)

    fields_of_interest = []
    constraints = []
    order = []
    errs = ValidationSummary()
    for field, validator in spec.items():
        # First the selection of fields of interest
        try:
            selected = _bool(val.get("qsel_{}".format(
                field), "False"), field, **kwargs)
        except ValidationSummary as e:
            errs.extend(e)
            selected = False
            # TODO why not continue/break here?

        if selected:
            fields_of_interest.append(field)

        # Second the constraints (filters)
        # Get operator
        try:
            operator = _enum_queryoperators_or_None(  # type: ignore
                val.get("qop_{}".format(field)), field, **kwargs)
        except ValidationSummary as e:
            errs.extend(e)
            continue

        if not operator:
            continue

        if operator not in VALID_QUERY_OPERATORS[validator]:
            errs.append(ValueError(
                field, n_("Invalid operator for this field.")))
            continue

        if operator in NO_VALUE_OPERATORS:
            constraints.append((field, operator, None))
            continue

        # Get value
        value = val.get("qval_{}".format(field))
        if value is None or value == "":
            # No value supplied means no constraint
            # TODO: make empty string a valid constraint
            continue

        if operator in MULTI_VALUE_OPERATORS:
            values = escaped_split(value, separator, escape)
            value = []
            for v in values:
                # Validate every single value
                # TODO do not allow None/falsy
                try:
                    vv = getattr(current_module, "_{}_or_None".format(
                        validator))(v, field, **kwargs)
                except ValidationSummary as e:
                    errs.extend(e)
                    continue

                if operator in (QueryOperators.containsall,
                                QueryOperators.containssome,
                                QueryOperators.containsnone):
                    try:
                        vv = _non_regex(vv, field, **kwargs)
                    except ValidationSummary as e:
                        errs.extend(e)
                        continue

                assert vv  # TODO check this (i.e. the above todos)
                value.append(vv)

            if not value:
                continue

            if (operator in (QueryOperators.between, QueryOperators.outside)
                    and len(value) != 2):
                errs.append(ValueError(field, n_("Two endpoints required.")))
                continue

        elif operator in (QueryOperators.match, QueryOperators.unmatch):
            # TODO remove all _or_None in this validator!
            try:
                value = _non_regex_or_None(  # type: ignore
                    value, field, **kwargs)
            except ValidationSummary as e:
                errs.extend(e)
                continue
        elif operator in (QueryOperators.regex, QueryOperators.notregex):
            try:
                value = _regex_or_None(value, field, **kwargs)  # type: ignore
            except ValidationSummary as e:
                errs.extend(e)
                continue
        else:
            try:
                value = getattr(current_module, "_{}_or_None".format(
                    validator))(value, field, **kwargs)
            except ValidationSummary as e:
                errs.extend(e)
                continue

        if value is not None:
            constraints.append((field, operator, value))
        else:
            pass  # TODO raise error here?

    if not fields_of_interest and not allow_empty:
        errs.append(ValueError(argname, n_("Selection may not be empty.")))

    # Third the ordering
    for postfix in ("primary", "secondary", "tertiary"):
        if "qord_" + postfix not in val:
            continue

        try:
            value = _csv_identifier_or_None(  # type: ignore
                val["qord_" + postfix], "qord_" + postfix, **kwargs)
        except ValidationSummary as e:
            errs.extend(e)
            continue

        if not value:
            continue

        tmp = "qord_" + postfix + "_ascending"
        try:
            ascending = _bool(val.get(tmp, "True"), tmp, **kwargs)
        except ValidationSummary as e:
            errs.extend(e)
            continue

        order.append((value, ascending))

    if errs:
        raise errs

    return QueryInput(
        Query(None, spec, fields_of_interest, constraints, order))  # type: ignore


# TODO ignore _ignore_warnings here too?
@_add_typed_validator
def _query(
    val: Any, argname: str = None, **kwargs: Any
) -> Query:
    """Check query object for consistency.

    This is a tad weird, since the specification against which we check
    is also provided by the query object. If we use an actual RPC
    mechanism queries must be serialized and this gets more interesting.
    """

    if not isinstance(val, Query):
        raise ValidationSummary(TypeError(argname, n_("Not a Query.")))

    errs = ValidationSummary()

    # scope
    # TODO why no convert here?
    _identifier(val.scope, "scope", **{**kwargs, '_convert': False})

    if not val.scope.startswith("qview_"):
        errs.append(ValueError("scope", n_("Must start with “qview_”.")))

    # spec
    for field, validator in val.spec.items():
        try:
            _csv_identifier(field, "spec", **{**kwargs, '_convert': False})
        except ValidationSummary as e:
            errs.extend(e)

        try:
            _printable_ascii(validator, "spec", **
                             {**kwargs, '_convert': False})
        except ValidationSummary as e:
            errs.extend(e)

    # fields_of_interest
    for field in val.fields_of_interest:
        try:
            _csv_identifier(field, "fields_of_interest", **
                            {**kwargs, '_convert': False})
        except ValidationSummary as e:
            errs.extend(e)
    if not val.fields_of_interest:
        errs.append(ValueError("fields_of_interest", n_("Must not be empty.")))

    # constraints
    for idx, x in enumerate(val.constraints):
        try:
            field, operator, value = x
        except ValueError:
            msg = n_("Invalid constraint number %(index)s")
            errs.append(ValueError("constraints", msg, {"index": idx}))
            continue

        try:
            field = _csv_identifier(
                field, "constraints", **{**kwargs, '_convert': False})
        except ValidationSummary as e:
            errs.extend(e)

        if field not in val.spec:
            errs.append(KeyError("constraints", n_("Invalid field.")))
            continue

        try:
            operator = _enum_queryoperators(  # type: ignore
                operator, "constraints/{}".format(field),
                **{**kwargs, '_convert': False})
        except ValidationSummary as e:
            errs.extend(e)
            continue

        if operator not in VALID_QUERY_OPERATORS[val.spec[field]]:
            errs.append(ValueError("constraints/{}".format(field),
                                   n_("Invalid operator.")))
            continue

        if operator in NO_VALUE_OPERATORS:
            value = None

        elif operator in MULTI_VALUE_OPERATORS:
            validator = getattr(current_module, "_{}".format(val.spec[field]))
            for v in value:
                try:
                    validator(v, "constraints/{}".format(field),
                              **{**kwargs, '_convert': False})
                except ValidationSummary as e:
                    errs.extend(e)
        else:
            try:
                getattr(current_module, "_{}".format(val.spec[field]))(
                    value, "constraints/{}".format(field),
                    **{**kwargs, '_convert': False})
            except ValidationSummary as e:
                errs.extend(e)

    # order
    for idx, entry in enumerate(val.order):
        try:
            entry = _iterable(  # type: ignore
                entry, 'order', **{**kwargs, '_convert': False})
        except ValidationSummary as e:
            errs.extend(e)
            continue

        try:
            field, ascending = entry
        except ValueError:
            msg = n_("Invalid ordering condition number %(index)s")
            errs.append(ValueError("order", msg, {'index': idx}))
        else:
            try:
                _csv_identifier(field, "order", **
                                {**kwargs, '_convert': False})
                _bool(ascending, "order", **{**kwargs, '_convert': False})
            except ValidationSummary as e:
                errs.extend(e)

    if errs:
        raise errs

    # TODO why deepcopy?
    return copy.deepcopy(val)


E = TypeVar('E', bound=Enum)


def _enum_validator_maker(
    anenum: Type[E], name: str = None, internal: bool = False
) -> Callable[..., E]:
    """Automate validator creation for enums.

    Since this is pretty generic we do this all in one go.

    :param name: If given determines the name of the validator, otherwise the
      name is inferred from the name of the enum.
    :param internal: If True the validator is not added to the module.
    """
    error_msg = n_("Invalid input for the enumeration %(enum)s")

    def the_validator(
        val: Any, argname: str = None, *,
        _convert: bool = True, **kwargs: Any
    ) -> E:
        if isinstance(val, anenum):
            return val

        if isinstance(val, int) and not _convert:
            try:
                return anenum(val)
            except ValueError as e:
                raise ValidationSummary(ValueError(
                    argname, error_msg, {'enum': anenum})) from e

        if _convert:
            # first, try to convert if the enum member is given as "class.member"
            if isinstance(val, str):
                try:
                    enum_name, enum_val = val.split(".", 1)
                    if enum_name == anenum.__name__:
                        return anenum[enum_val]
                except (KeyError, ValueError):
                    pass

            # second, try to convert if the enum member is given as str(int)
            try:
                val = _int(val, argname=argname, _convert=_convert, **kwargs)
                return anenum(val)
            except (ValidationSummary, ValueError) as e:
                raise ValidationSummary(ValueError(
                    argname, error_msg, {'enum': anenum})) from e

        else:
            raise ValidationSummary(TypeError(
                argname, n_("Must be a %(type)s."), {'type': anenum}))

    the_validator.__name__ = name or "_enum_{}".format(anenum.__name__.lower())

    if not internal:
        _add_typed_validator(the_validator, anenum)
        setattr(current_module, the_validator.__name__, the_validator)

    return the_validator


for oneenum in ALL_ENUMS:
    _enum_validator_maker(oneenum)


def _infinite_enum_validator_maker(anenum: Type[E], name: str = None) -> None:
    """Automate validator creation for infinity enums.

    Since this is pretty generic we do this all in one go.

    For further information about infinite enums see
    :py:func:`cdedb.common.infinite_enum`.

    :param name: If given determines the name of the validator, otherwise the
      name is inferred from the name of the enum.
    """
    raw_validator = _enum_validator_maker(anenum, internal=True)
    error_msg = n_("Invalid input for the enumeration %(enum)s")

    def the_validator(
        val: Any, argname: str = None, *,
        _convert: bool = True, **kwargs: Any
    ) -> E:
        val_int: Optional[int]

        if isinstance(val, InfiniteEnum):
            val_enum = raw_validator(
                val.enum, argname=argname, _convert=_convert, **kwargs)

            if val.enum.value == INFINITE_ENUM_MAGIC_NUMBER:
                val_int = _non_negative_int(
                    val.int, argname=argname, _convert=_convert, **kwargs)
            else:
                val_int = None

        else:
            if _convert:
                val = _int(val, argname=argname, _convert=_convert, **kwargs)

                val_int = None
                if val < 0:
                    try:
                        val_enum = anenum(val)
                    except ValueError as e:
                        raise ValidationSummary(
                            ValueError(argname, error_msg, {'enum': anenum})) from e
                else:
                    val_enum = anenum(INFINITE_ENUM_MAGIC_NUMBER)
                    val_int = val
            else:
                raise ValidationSummary(TypeError(argname, n_(
                    "Must be a %(type)s."), {'type': anenum}))

        return InfiniteEnum(val_enum, val_int)  # type: ignore

    the_validator.__name__ = name or "_infinite_enum_{}".format(
        anenum.__name__.lower())
    _add_typed_validator(the_validator, anenum)
    setattr(current_module, the_validator.__name__, the_validator)


for oneenum in ALL_INFINITE_ENUMS:
    _infinite_enum_validator_maker(oneenum)


#
# Above is the real stuff
#

_create_validators(_ALL_TYPED.values())<|MERGE_RESOLUTION|>--- conflicted
+++ resolved
@@ -3702,17 +3702,6 @@
     'vote_end': datetime.datetime,
     'notes': Optional[str],
 }
-<<<<<<< HEAD
-_BALLOT_OPTIONAL_FIELDS = lambda: {
-    'extended': _bool_or_None,
-    'vote_extension_end': _datetime_or_None,
-    'abs_quorum': _int,
-    'rel_quorum': _int,
-    'votes': _positive_int_or_None,
-    'use_bar': _bool,
-    'is_tallied': _bool,
-    'candidates': _mapping
-=======
 
 
 def _BALLOT_OPTIONAL_FIELDS() -> Mapping[str, Any]: return {
@@ -3720,11 +3709,10 @@
     'vote_extension_end': Optional[datetime.datetime],
     'abs_quorum': int,
     'rel_quorum': int,
-    'votes': Optional[int],
+    'votes': Optional[PositiveInt],
     'use_bar': bool,
     'is_tallied': bool,
     'candidates': Mapping
->>>>>>> 2f5c24d4
 }
 
 
