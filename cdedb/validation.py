--- conflicted
+++ resolved
@@ -57,7 +57,7 @@
 import string
 from enum import Enum
 from typing import (
-    Callable, Dict, Sequence, Set, Tuple, Type, TypeVar, cast, get_type_hints, overload,
+    Callable, Dict, Sequence, Set, Tuple, TypeVar, cast, get_type_hints, overload,
 )
 
 import magic
@@ -133,7 +133,7 @@
     def __getitem__(self, type_: Type[T]) -> Callable[..., T]:
         # TODO replace with get_origin etc in Python 3.8
         if hasattr(type_, "__origin__"):
-            if (type_.__origin__ is Union):  # type: ignore
+            if type_.__origin__ is Union:  # type: ignore
                 inner_type, none_type = type_.__args__  # type: ignore
                 if none_type is not NoneType:
                     raise KeyError("Complex unions not supported")
@@ -186,15 +186,15 @@
 
 
 def validate_check(
-    type: Type[T], value: Any, **kwargs: Any
+    type_: Type[T], value: Any, **kwargs: Any
 ) -> Tuple[Optional[T], List[Error]]:
     try:
-        val = _ALL_TYPED[type](value, **kwargs)
+        val = _ALL_TYPED[type_](value, **kwargs)
         return val, []
     except ValidationSummary as errs:
         old_format = [(e.args[0], e.__class__(*e.args[1:])) for e in errs]
         _LOGGER.debug(
-            f"{old_format} for '{str(type)}'"
+            f"{old_format} for '{str(type_)}'"
             f" with input {value}, {kwargs}."
         )
         return None, old_format
@@ -848,7 +848,7 @@
 
 
 class ListValidator(Protocol[T]):
-    def __call__(val: Any, argname: str = None, **kargs: Any) -> List[T]:
+    def __call__(self, val: Any, argname: str = None, **kargs: Any) -> List[T]:
         ...
 
 
@@ -1654,7 +1654,6 @@
     val = _mapping(val, argname, **kwargs)
 
     # TODO make these public?
-<<<<<<< HEAD
     prefix_map = {
         'billing': ('state', 'done', 'count'),
         'ejection': ('state', 'done', 'count', 'balance'),
@@ -1662,27 +1661,16 @@
         'archival_notification': ('state', 'done', 'count'),
         'archival': ('state', 'done', 'count'),
     }
-    type_map = {'state': Optional[ID], 'done': datetime.datetime,
-                'count': NonNegativeInt, 'trialmembers': NonNegativeInt,
-                'total': NonNegativeDecimal, 'balance': NonNegativeDecimal}
+    type_map: TypeMapping = {
+        'state': Optional[ID],  # type: ignore
+        'done': datetime.datetime, 'count': NonNegativeInt,
+        'trialmembers': NonNegativeInt, 'total': NonNegativeDecimal,
+        'balance': NonNegativeDecimal,
+    }
 
     optional_fields = {
         f"{pre}_{suf}": type_map[suf]
         for pre, suffixes in prefix_map.items() for suf in suffixes
-=======
-    optional_fields: TypeMapping = {
-        'billing_state': Optional[ID],  # type: ignore
-        'billing_done': datetime.datetime,
-        'billing_count': NonNegativeInt,
-        'ejection_state': Optional[ID],  # type: ignore
-        'ejection_done': datetime.datetime,
-        'ejection_count': NonNegativeInt,
-        'ejection_balance': NonNegativeDecimal,
-        'balance_state': Optional[ID],  # type: ignore
-        'balance_done': datetime.datetime,
-        'balance_trialmembers': NonNegativeInt,
-        'balance_total': NonNegativeLargeDecimal,
->>>>>>> b52bbb6e
     }
 
     return Period(_examine_dictionary_fields(
@@ -4254,7 +4242,7 @@
     # order
     for idx, entry in enumerate(val.order):
         try:
-            # TODO use generic tuple here once implemented 
+            # TODO use generic tuple here once implemented
             entry = _ALL_TYPED[Iterable](  # type: ignore
                 entry, 'order', **{**kwargs, '_convert': False})
         except ValidationSummary as e:
