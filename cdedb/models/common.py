--- conflicted
+++ resolved
@@ -2,14 +2,11 @@
 import abc
 import copy
 import dataclasses
+from collections.abc import Collection
 from dataclasses import dataclass
 from typing import (
-<<<<<<< HEAD
-    TYPE_CHECKING, Any, ClassVar, Literal, TypeVar, Union, get_args, get_origin,
-=======
-    TYPE_CHECKING, Any, ClassVar, Collection, List, Literal, Optional, Tuple, Type,
-    TypeVar, Union, get_args, get_origin,
->>>>>>> e50f5363
+    TYPE_CHECKING, Any, ClassVar, Literal, Optional, TypeVar, Union, get_args,
+    get_origin,
 )
 
 import cdedb.common.validation.types as vtypes
@@ -77,7 +74,7 @@
         return cls(**data)
 
     @classmethod
-    def many_from_database(cls, list_of_data: Collection[CdEDBObject]
+    def many_from_database(cls, list_of_data: Collection[CdEDBObject],
                            ) -> CdEDataclassMap["Self"]:
         return {
             obj.id: obj for obj in map(cls.from_database, list_of_data)
