--- conflicted
+++ resolved
@@ -31,11 +31,7 @@
 import logging
 from collections.abc import Collection, Mapping
 from typing import (
-<<<<<<< HEAD
-    TYPE_CHECKING, Any, Callable, ClassVar, Optional, get_args, get_origin,
-=======
-    TYPE_CHECKING, Any, ClassVar, ForwardRef, Optional, get_args, get_origin,
->>>>>>> 4322faa6
+    TYPE_CHECKING, Any, Callable, ClassVar, ForwardRef, Optional, get_args, get_origin,
 )
 
 import cdedb.common.validation.types as vtypes
