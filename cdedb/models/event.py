--- conflicted
+++ resolved
@@ -37,15 +37,11 @@
 import cdedb.common.validation.types as vtypes
 import cdedb.database.constants as const
 from cdedb.common import User, cast_fields, now
-<<<<<<< HEAD
-from cdedb.common.query import QueryScope, QuerySpec, QuerySpecEntry
+from cdedb.common.query import (
+    QueryScope, QuerySpec, QuerySpecEntry, make_course_query_spec,
+    make_registration_query_spec,
+)
 from cdedb.common.sorting import Sortkey, xsorted
-=======
-from cdedb.common.query import (
-    QuerySpec, make_course_query_spec, make_registration_query_spec,
-)
-from cdedb.common.sorting import Sortkey
->>>>>>> 9f0eb518
 from cdedb.models.common import CdEDataclass, CdEDataclassMap
 
 _LOGGER = logging.getLogger(__name__)
@@ -488,7 +484,6 @@
         return xsorted(valid), xsorted(invalid)
 
 
-
 @dataclasses.dataclass
 class PartGroup(EventDataclass):
     database_table = "event.part_groups"
