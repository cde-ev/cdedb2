--- conflicted
+++ resolved
@@ -33,17 +33,10 @@
 
 import cdedb.common.validation.types as vtypes
 import cdedb.database.constants as const
-<<<<<<< HEAD
-from cdedb.common import CdEDBObject, User, cast_fields, now, unwrap
+from cdedb.common import User, cast_fields, now, unwrap
 from cdedb.common.query import QueryScope, QuerySpec, QuerySpecEntry
 from cdedb.common.sorting import Sortkey, xsorted
-from cdedb.models.common import CdEDataclass
-from cdedb.uncommon.intenum import CdEIntEnum
-=======
-from cdedb.common import User, cast_fields, now
-from cdedb.common.sorting import Sortkey
 from cdedb.models.common import CdEDataclass, CdEDataclassMap
->>>>>>> 8166d1be
 
 _LOGGER = logging.getLogger(__name__)
 
@@ -65,120 +58,6 @@
 class EventDataclass(CdEDataclass, abc.ABC):
     entity_key: ClassVar[str] = "event_id"
 
-<<<<<<< HEAD
-    @classmethod
-    def get_select_query(cls, entities: Collection[int],
-                         entity_key: Optional[str] = None,
-                         ) -> tuple[str, tuple["DatabaseValue_s"]]:
-        query = f"""
-            SELECT {','.join(cls.database_fields())}
-            FROM {cls.database_table}
-            WHERE {entity_key or cls.entity_key} = ANY(%s)
-        """
-        params = (entities,)
-        return query, params
-
-    @classmethod
-    def database_fields(cls) -> list[str]:
-        return [
-            field.name for field in dataclasses.fields(cls)
-            if field.init
-                and get_origin(field.type) is not dict
-                and get_origin(field.type) is not set
-                and not field.metadata.get('database_exclude')
-            or field.metadata.get('database_include')
-        ]
-
-    @classmethod
-    def from_database(cls, data: "CdEDBObject") -> "Self":
-        for field in dataclasses.fields(cls):
-            if isinstance(field.type, type) and issubclass(field.type, CdEIntEnum):
-                if field.name in data:
-                    data[field.name] = field.type(data[field.name])
-        return super().from_database(data)
-
-    @classmethod
-    def many_from_database(cls, list_of_data: Collection[CdEDBObject]
-                           ) -> CdEDataclassMap["Self"]:
-        return {
-            obj.id: obj for obj in map(cls.from_database, list_of_data)
-        }
-
-    def as_dict(self) -> dict[str, Any]:
-        """Return the fields of a dataclass instance as a new dictionary mapping
-        field names to field values.
-
-        This is an almost 1:1 copy of dataclasses.asdict. However, we need to exclude
-        the backward references to avoid infinit recursion, so we need to dig into
-        the implementation details here...
-        """
-        return self._asdict_inner(self, dict)
-
-    def _asdict_inner(self, obj: Any, dict_factory: Any):  # type: ignore[no-untyped-def]
-        if dataclasses._is_dataclass_instance(obj):  # type: ignore[attr-defined]  # pylint: disable=protected-access
-            result = []
-            for f in dataclasses.fields(obj):
-                #######################################################
-                # the following two lines are the only differences to #
-                # dataclasses._as_dict_inner                          #
-                #######################################################
-                if not self._include_in_dict(f):
-                    continue
-                value = self._asdict_inner(getattr(obj, f.name), dict_factory)
-                result.append((f.name, value))
-            return dict_factory(result)
-        elif isinstance(obj, tuple) and hasattr(obj, '_fields'):
-            # obj is a namedtuple.  Recurse into it, but the returned
-            # object is another namedtuple of the same type.  This is
-            # similar to how other list- or tuple-derived classes are
-            # treated (see below), but we just need to create them
-            # differently because a namedtuple's __init__ needs to be
-            # called differently (see bpo-34363).
-
-            # I'm not using namedtuple's _asdict()
-            # method, because:
-            # - it does not recurse in to the namedtuple fields and
-            #   convert them to dicts (using dict_factory).
-            # - I don't actually want to return a dict here.  The main
-            #   use case here is json.dumps, and it handles converting
-            #   namedtuples to lists.  Admittedly we're losing some
-            #   information here when we produce a json list instead of a
-            #   dict.  Note that if we returned dicts here instead of
-            #   namedtuples, we could no longer call asdict() on a data
-            #   structure where a namedtuple was used as a dict key.
-
-            return type(obj)(*[self._asdict_inner(v, dict_factory) for v in obj])
-        elif isinstance(obj, (list, tuple)):
-            # Assume we can create an object of this type by passing in a
-            # generator (which is not true for namedtuples, handled
-            # above).
-            return type(obj)(self._asdict_inner(v, dict_factory) for v in obj)
-        elif isinstance(obj, dict):
-            return type(obj)((self._asdict_inner(k, dict_factory),
-                              self._asdict_inner(v, dict_factory))
-                             for k, v in obj.items())
-        else:
-            return copy.deepcopy(obj)
-
-    @staticmethod
-    def _include_in_dict(field: dataclasses.Field[Any]) -> bool:
-        """Should this field be part of the dict representation of this object?"""
-        return field.repr
-
-    @abc.abstractmethod
-    def get_sortkey(self) -> Sortkey:
-        ...
-
-    def __lt__(self, other: "EventDataclass") -> bool:
-        if not isinstance(other, self.__class__) and not (
-                isinstance(self, CourseChoiceObject)
-                and isinstance(other, CourseChoiceObject)
-        ):
-            return NotImplemented
-        return (self.get_sortkey() + (self.id,)) < (other.get_sortkey() + (self.id,))
-
-=======
->>>>>>> 8166d1be
 
 #
 # get_event
@@ -538,7 +417,7 @@
     fixed_fields = ("event_id", "event", "scope")
 
     @classmethod
-    def validation_fields(cls, *, creation: bool
+    def validation_fields(cls, *, creation: bool,
                           ) -> tuple[vtypes.TypeMapping, vtypes.TypeMapping]:
         mandatory, optional = super().validation_fields(creation=creation)
         for key in cls.fixed_fields:
