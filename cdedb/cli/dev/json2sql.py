"""Parse a given json dict into sql statements."""

from itertools import chain
from typing import (
    Any, Callable, Dict, List, Optional, Set, Sized, Tuple, Type, TypedDict,
)

from psycopg2.extensions import connection

from cdedb.backend.common import DatabaseValue_s
from cdedb.backend.core import CoreBackend
from cdedb.cli.util import connect
from cdedb.common import CdEDBObject, PsycoJson
<<<<<<< HEAD
from cdedb.database.conversions import to_db_input
from cdedb.script import Script
=======
from cdedb.config import Config, SecretsConfig
>>>>>>> 6c6ac69b


class AuxData(TypedDict):
    conn: connection
    core: Type[CoreBackend]
    seq_id_tables: List[str]
    cyclic_references: Dict[str, Tuple[str, ...]]
    constant_replacements: CdEDBObject
    entry_replacements: Dict[str, Dict[str, Callable[..., Any]]]
    xss_field_excludes: Set[str]
    xss_table_excludes: Set[str]


def prepare_aux(data: CdEDBObject, config: Config, secrets: SecretsConfig) -> AuxData:
    # Set up a connection to the database
    conn = connect(config, secrets, as_nobody=True)

    core = CoreBackend  # No need to instantiate, we only use statics.

    # Extract some data about the databse tables using the database connection.

    # The following is a list of tables to that do NOT have sequential ids:
    non_seq_id_tables = [
        "cde.org_period",
        "cde.expuls_period",
    ]

    seq_id_tables = [t for t in data if t not in non_seq_id_tables]
    # Prepare some constants for special casing.

    # This maps full table names to a list of column names in that table that
    # require special care, because they contain cycliy references.
    # They will be removed from the initial INSERT and UPDATEd later.
    cyclic_references: Dict[str, Tuple[str, ...]] = {
        "event.events": ("lodge_field", "course_room_field", "camping_mat_field"),
    }

    # This contains a list of replacements performed on the resulting SQL
    # code at the very end. Note that this is the only way to actually insert
    # SQL-syntax. We use it to alway produce a current timestamp, because a
    # fixed timestamp from the start of a test suite won't do.
    constant_replacements = {
        "'---now---'": "now()",
    }

    # For every table we may map one of it's columns to a function which
    # dynamically generates data to insert.
    # The function will get the entire row as a argument.
    entry_replacements = {
        "core.personas":
            {
                "fulltext": core.create_fulltext,
            },
    }

    # For xss checking insert a payload into all string fields except excluded ones.
    xss_field_excludes = {
        "username", "password_hash", "birthday", "telephone", "mobile", "balance",
        "ctime", "atime", "dtime", "foto", "amount", "iban", "granted_at", "revoked_at",
        "issued_at", "processed_at", "tally", "total", "delta", "shortname", "tempus",
        "registration_start", "registration_soft_limit", "registration_hard_limit",
        "nonmember_surcharge", "part_begin", "part_end", "fee", "field_name",
        "amount_paid", "amount_owed", "payment", "presider_address", "signup_end",
        "vote_begin", "vote_end", "vote_extension_end", "secret", "vote", "salt",
        "hash", "filename", "file_hash", "address", "local_part", "new_balance",
        "modifier_name",
    }
    xss_table_excludes = {
        "cde.org_period", "cde.expuls_period",
    }

    return AuxData(
        conn=conn,
        core=core,
        seq_id_tables=seq_id_tables,
        cyclic_references=cyclic_references,
        constant_replacements=constant_replacements,
        entry_replacements=entry_replacements,
        xss_field_excludes=xss_field_excludes,
        xss_table_excludes=xss_table_excludes,
    )


def format_inserts(table_name: str, table_data: Sized, keys: Tuple[str, ...],
                   params: List[DatabaseValue_s], aux: AuxData) -> List[str]:
    ret = []
    # Create len(data) many row placeholders for len(keys) many values.
    value_list = ",\n".join((f"({', '.join(('%s',) * len(keys))})",) * len(table_data))
    query = f"INSERT INTO {table_name} ({', '.join(keys)}) VALUES {value_list};"
    params = tuple(to_db_input(p) for p in params)

    # This is a bit hacky, but it gives us access to a psycopg2.cursor
    # object so we can let psycopg2 take care of the heavy lifting
    # regarding correctly inserting the parameters into the SQL query.
    with aux["conn"] as conn:
        with conn.cursor() as cur:
            ret.append(cur.mogrify(query, params).decode("utf8"))
    return ret


def json2sql(config: Config, secrets: SecretsConfig, data: CdEDBObject,
             xss_payload: Optional[str] = None) -> List[str]:
    """Convert a dict loaded from a json file into sql statements.

    The dict contains tables, mapped to columns, mapped to values. The table and column
    names must be the same as in our table definitions. The data may be loaded from
    a json file.

    :param xss_payload: If not None, it will be used as xss payload for the database.
    :returns: A list of sql statements, inserting the given data.
    """
    aux = prepare_aux(data, config, secrets)
    commands: List[str] = []

    # Start off by resetting the sequential ids to 1.
    commands.extend(f"ALTER SEQUENCE IF EXISTS {table}_id_seq RESTART WITH 1;"
                    for table in aux["seq_id_tables"])

    # Prepare insert statements for the tables in the source file.
    for table, table_data in data.items():
        # Skip tables that have no data.
        if not table_data:
            continue

        # The following is similar to `cdedb.AbstractBackend.sql_insert_many
        # But we fill missing keys with None instead of giving an error.
        key_set = set(chain.from_iterable(e.keys() for e in table_data))
        for k in aux["entry_replacements"].get(table, {}).keys():
            key_set.add(k)

        # Remove fields causing cyclic references. These will be handled later.
        key_set -= set(aux["cyclic_references"].get(table, {}))

        # Convert the keys to a tuple to ensure consistent ordering.
        keys = tuple(key_set)
        # FIXME more precise type
        params_list: List[DatabaseValue_s] = []
        for entry in table_data:
            for k in keys:
                if k not in entry:
                    entry[k] = None
                if isinstance(entry[k], dict):
                    entry[k] = PsycoJson(entry[k])
                elif isinstance(entry[k], str) and xss_payload is not None:
                    if (table not in aux["xss_table_excludes"]
                            and k not in aux['xss_field_excludes']):
                        entry[k] = entry[k] + xss_payload
            for k, f in aux["entry_replacements"].get(table, {}).items():
                entry[k] = f(entry)
            params_list.extend(entry[k] for k in keys)

        commands.extend(format_inserts(table, table_data, keys, params_list, aux))

    # Now we update the tables to fix the cyclic references we skipped earlier.
    for table, refs in aux["cyclic_references"].items():
        for entry in data[table]:
            for ref in refs:
                if entry.get(ref):
                    query = f"UPDATE {table} SET {ref} = %s WHERE id = %s;"
                    params = (entry[ref], entry["id"])
                    with aux["conn"] as conn:
                        with conn.cursor() as cur:
                            commands.append(
                                cur.mogrify(query, params).decode("utf8"))

    # Here we set all sequential ids to start with 1001, so that
    # ids are consistent when running the test suite.
    commands.extend(f"SELECT setval('{table}_id_seq', 1000);"
                    for table in aux["seq_id_tables"])

    # Lastly we do some string replacements to cheat in SQL-syntax like `now()`:
    ret = []
    for cmd in commands:
        for k, v in aux["constant_replacements"].items():
            cmd = cmd.replace(k, v)
        ret.append(cmd)

    return ret<|MERGE_RESOLUTION|>--- conflicted
+++ resolved
@@ -11,12 +11,8 @@
 from cdedb.backend.core import CoreBackend
 from cdedb.cli.util import connect
 from cdedb.common import CdEDBObject, PsycoJson
-<<<<<<< HEAD
+from cdedb.config import Config, SecretsConfig
 from cdedb.database.conversions import to_db_input
-from cdedb.script import Script
-=======
-from cdedb.config import Config, SecretsConfig
->>>>>>> 6c6ac69b
 
 
 class AuxData(TypedDict):
