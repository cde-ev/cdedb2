--- conflicted
+++ resolved
@@ -11,17 +11,13 @@
 
 def serve_debugger(test: bool) -> None:
     """Serve the cdedb using the werkzeug development server"""
+    conf = TestConfig() if test else Config()
 
-    conf = Config()
     repo_path: pathlib.Path = conf["REPOSITORY_PATH"]
     subprocess.run(["make", "i18n-compile"], check=True, stdout=subprocess.DEVNULL,
                    cwd=repo_path)
 
     application = Application()
-<<<<<<< HEAD
-    conf = TestConfig() if test else Config()
-=======
->>>>>>> 9404ed71
     i18n_files = (conf["REPOSITORY_PATH"] / "i18n" / lang / "LC_MESSAGES" / "cdedb.po"
                   for lang in application.conf["I18N_LANGUAGES"])
     run_simple(
