#!/usr/bin/env python3

"""SQL field names of all entities."""

from typing import Dict, Set, Tuple

import cdedb.database.constants as const
from cdedb.common.n_ import n_

# A set of roles a user may have.
Role = str

# A set of realms a persona belongs to.
Realm = str


META_INFO_FIELDS = (
    n_("Finanzvorstand_Name"), n_("Finanzvorstand_Vorname"), n_("Finanzvorstand_Ort"),
    n_("Finanzvorstand_Adresse_Einzeiler"), n_("Finanzvorstand_Adresse_Zeile2"),
    n_("Finanzvorstand_Adresse_Zeile3"), n_("Finanzvorstand_Adresse_Zeile4"),
    n_("CdE_Konto_Inhaber"), n_("CdE_Konto_IBAN"), n_("CdE_Konto_BIC"),
    n_("CdE_Konto_Institut"), n_("Vorstand"),
    n_("banner_before_login"), n_("banner_after_login"), n_("banner_genesis"),
    n_("cde_misc")
)

#: All columns deciding on the current status of a persona
PERSONA_STATUS_FIELDS = (
    "is_active", "is_meta_admin", "is_core_admin", "is_cde_admin",
    "is_finance_admin", "is_event_admin", "is_ml_admin", "is_assembly_admin",
    "is_cde_realm", "is_event_realm", "is_ml_realm", "is_assembly_realm",
    "is_cdelokal_admin", "is_auditor", "is_member", "is_searchable", "is_archived",
    "is_purged",
)

#: Names of all columns associated to an abstract persona.
#: This does not include the ``password_hash`` for security reasons.
PERSONA_CORE_FIELDS = PERSONA_STATUS_FIELDS + (
    "id", "username", "display_name", "family_name", "given_names",
    "title", "name_supplement")

<<<<<<< HEAD
#: Names of columns associated to a cde (former)member
PERSONA_CDE_FIELDS = PERSONA_CORE_FIELDS + (
    "gender", "birthday", "telephone", "mobile", "address_supplement",
    "address", "postal_code", "location", "country", "birth_name",
    "address_supplement2", "address2", "postal_code2", "location2",
    "country2", "weblink", "specialisation", "affiliation", "timeline",
    "interests", "free_form", "balance", "decided_search", "trial_member",
    "bub_search", "foto", "paper_expuls", "pronouns", "pronouns_nametag",
    "pronouns_profile", "donation",
)

#: Names of columns associated to an event user. This should be a subset of
#: :py:data:`PERSONA_CDE_FIELDS` to facilitate upgrading of event users to
#: members.
=======
#: Names of columns associated to an event user.
>>>>>>> 6097181c
PERSONA_EVENT_FIELDS = PERSONA_CORE_FIELDS + (
    "gender", "birthday", "telephone", "mobile", "address_supplement",
    "address", "postal_code", "location", "country", "pronouns",
    "pronouns_nametag", "pronouns_profile",
)

#: Names of columns associated to a cde (former)member
PERSONA_CDE_FIELDS = PERSONA_EVENT_FIELDS + (
    "address_supplement2", "address2", "postal_code2", "location2",
    "country2", "weblink", "specialisation", "affiliation", "timeline",
    "interests", "free_form", "balance", "decided_search", "trial_member",
    "bub_search", "foto", "paper_expuls", "birth_name",
)

#: Names of columns associated to a ml user.
PERSONA_ML_FIELDS = PERSONA_CORE_FIELDS

#: Names of columns associated to an assembly user.
PERSONA_ASSEMBLY_FIELDS = PERSONA_CORE_FIELDS

#: Names of all columns associated to an abstract persona.
#: This does not include the ``password_hash`` for security reasons.
PERSONA_ALL_FIELDS = PERSONA_CDE_FIELDS + ("notes",)

#: Maps all realms to their respective fields
REALMS_TO_FIELDS = {
    "core": PERSONA_CORE_FIELDS,
    "ml": PERSONA_ML_FIELDS,
    "assembly": PERSONA_ASSEMBLY_FIELDS,
    "event": PERSONA_EVENT_FIELDS,
    "cde": PERSONA_CDE_FIELDS,
}

#: Fields of a persona creation case.
GENESIS_CASE_FIELDS = (
    "id", "ctime", "username", "given_names", "family_name",
    "gender", "birthday", "telephone", "mobile", "address_supplement",
    "address", "postal_code", "location", "country", "birth_name", "attachment_hash",
    "realm", "notes", "case_status", "reviewer", "pevent_id", "pcourse_id")

# The following dict defines, which additional fields are required for genesis
# request for distinct realms. Additionally, it is used to define for which
# realms genesis requrests are allowed
REALM_SPECIFIC_GENESIS_FIELDS: Dict[Realm, Tuple[str, ...]] = {
    "ml": tuple(),
    "event": ("gender", "birthday", "telephone", "mobile",
              "address_supplement", "address", "postal_code", "location",
              "country"),
    "cde": ("gender", "birthday", "telephone", "mobile",
            "address_supplement", "address", "postal_code", "location",
            "country", "birth_name", "attachment_hash", "pevent_id", "pcourse_id"),
}

<<<<<<< HEAD
# This defines which fields are available for which realm. They are cumulative.
PERSONA_FIELDS_BY_REALM: Dict[Role, Set[str]] = {
    'persona': {
        "display_name", "family_name", "given_names", "title",
        "name_supplement", "notes"
    },
    'ml': set(),
    'assembly': set(),
    'event': {
        "gender", "birthday", "telephone", "mobile", "address_supplement",
        "address", "postal_code", "location", "country", "pronouns",
        "pronouns_nametag", "pronouns_profile",
    },
    'cde': {
        "birth_name", "weblink", "specialisation", "affiliation", "timeline",
        "interests", "free_form", "is_searchable", "paper_expuls",
        "address_supplement2", "address2", "postal_code2", "location2",
        "country2", "donation"
    }
}

# Some of the above fields cannot be edited by the users themselves.
# These are defined here.
RESTRICTED_FIELDS_BY_REALM: Dict[Role, Set[str]] = {
    'persona': {
        "notes",
    },
    'ml': set(),
    'assembly': set(),
    'event': {
        "birthday",
    },
    'cde': {
        "is_searchable",
    }
}


def get_persona_fields_by_realm(roles: Set[Role], restricted: bool = True
                                ) -> Set[str]:
    """Helper to retrieve the appropriate fields for a user.

    :param restricted: If True, only return fields the user may change
        themselves, i.e. remove the restricted fields."""
    ret: Set[str] = set()
    for role, fields in PERSONA_FIELDS_BY_REALM.items():
        if role in roles:
            ret |= fields
            if restricted:
                ret -= RESTRICTED_FIELDS_BY_REALM[role]
    return ret

=======
>>>>>>> 6097181c

#: Fields of a pending privilege change.
PRIVILEGE_CHANGE_FIELDS = (
    "id", "ctime", "ftime", "persona_id", "submitted_by", "status", "is_meta_admin",
    "is_core_admin", "is_cde_admin", "is_finance_admin", "is_event_admin",
    "is_ml_admin", "is_assembly_admin", "is_cdelokal_admin", "is_auditor", "notes",
    "reviewer",
)

#: Fields for institutions of events
INSTITUTION_FIELDS = ("id", "title", "shortname")

#: Fields of a concluded event
PAST_EVENT_FIELDS = ("id", "title", "shortname", "institution", "description",
                     "tempus", "participant_info")

#: Fields of an event organized via the CdEDB
EVENT_FIELDS = (
    "id", "title", "institution", "description", "shortname", "registration_start",
    "registration_soft_limit", "registration_hard_limit", "iban", "nonmember_surcharge",
    "orga_address", "registration_text", "mail_text", "use_additional_questionnaire",
    "notes", "participant_info", "offline_lock", "is_visible",
    "is_course_list_visible", "is_course_state_visible", "is_participant_list_visible",
    "is_course_assignment_visible", "is_cancelled", "is_archived", "lodge_field",
    "camping_mat_field", "course_room_field")

#: Fields of an event part organized via CdEDB
EVENT_PART_FIELDS = ("id", "event_id", "title", "shortname", "part_begin",
                     "part_end", "fee", "waitlist_field")

PART_GROUP_FIELDS = ("id", "event_id", "title", "shortname", "notes", "constraint_type")

#: Fields of a track where courses can happen
COURSE_TRACK_FIELDS = ("id", "part_id", "title", "shortname", "num_choices",
                       "min_choices", "sortkey")

#: Fields of an extended attribute associated to an event entity
FIELD_DEFINITION_FIELDS = (
    "id", "event_id", "field_name", "title", "sortkey", "kind", "association",
    "checkin", "entries",
)

#: Fields of a modifier for an event_parts fee.
FEE_MODIFIER_FIELDS = ("id", "part_id", "modifier_name", "amount", "field_id")

#: Fields of a concluded course
PAST_COURSE_FIELDS = ("id", "pevent_id", "nr", "title", "description")

#: Fields of a course associated to an event organized via the CdEDB
COURSE_FIELDS = ("id", "event_id", "title", "description", "nr", "shortname",
                 "instructors", "max_size", "min_size", "notes", "fields")

#: Fields specifying in which part a course is available
COURSE_SEGMENT_FIELDS = ("id", "course_id", "track_id", "is_active")

#: Fields of a registration to an event organized via the CdEDB
REGISTRATION_FIELDS = (
    "id", "persona_id", "event_id", "notes", "orga_notes", "payment",
    "parental_agreement", "mixed_lodging", "checkin", "list_consent", "fields",
    "real_persona_id", "amount_paid", "amount_owed")

#: Fields of a registration which are specific for each part of the event
REGISTRATION_PART_FIELDS = ("registration_id", "part_id", "status",
                            "lodgement_id", "is_camping_mat")

#: Fields of a registration which are specific for each course track
REGISTRATION_TRACK_FIELDS = ("registration_id", "track_id", "course_id",
                             "course_instructor")

#: Fields of a lodgement group
LODGEMENT_GROUP_FIELDS = ("id", "event_id", "title")

#: Fields of a lodgement entry (one house/room)
LODGEMENT_FIELDS = ("id", "event_id", "title", "regular_capacity",
                    "camping_mat_capacity", "notes", "group_id", "fields")

# Fields of a row in a questionnaire.
# (This can be displayed in different places according to `kind`).
QUESTIONNAIRE_ROW_FIELDS = ("event_id", "field_id", "pos", "title", "info",
                            "input_size", "readonly", "default_value", "kind")

#: Fields for a stored event query.
STORED_EVENT_QUERY_FIELDS = (
    "id", "event_id", "query_name", "scope", "serialized_query")

#: Fields of a mailing list entry (that is one mailinglist)
MAILINGLIST_FIELDS = (
    "id", "title", "address", "local_part", "domain", "description",
    "mod_policy", "notes", "attachment_policy", "ml_type",
    "subject_prefix", "maxsize", "is_active", "event_id", "registration_stati",
    "assembly_id")

#: Fields of a mailinglist which may be changed by all moderators, even restricted ones
RESTRICTED_MOD_ALLOWED_FIELDS = {
    "description", "mod_policy", "notes", "attachment_policy", "subject_prefix",
    "maxsize"}

#: Fields of a mailinglist which require full moderator access to be changed
FULL_MOD_REQUIRING_FIELDS = {
    'registration_stati'}

#: Fields of a mailinglist which may be changed by (full) moderators
MOD_ALLOWED_FIELDS = RESTRICTED_MOD_ALLOWED_FIELDS | FULL_MOD_REQUIRING_FIELDS

#: Fields of an assembly
ASSEMBLY_FIELDS = ("id", "title", "shortname", "description", "presider_address",
                   "signup_end", "is_active", "notes")

#: Fields of a ballot
BALLOT_FIELDS = (
    "id", "assembly_id", "title", "description", "vote_begin", "vote_end",
    "vote_extension_end", "extended", "use_bar", "abs_quorum", "rel_quorum", "quorum",
    "votes", "is_tallied", "notes")

#: Fields of an attachment in the assembly realm (attached either to an
#: assembly or a ballot)
ASSEMBLY_ATTACHMENT_FIELDS = ("id", "assembly_id")

ASSEMBLY_ATTACHMENT_VERSION_FIELDS = ("attachment_id", "version_nr", "title",
                                      "authors", "filename", "ctime", "dtime",
                                      "file_hash")

#: Fields of a semester
ORG_PERIOD_FIELDS = (
    "id", "billing_state", "billing_done", "billing_count",
    "ejection_state", "ejection_done", "ejection_count", "ejection_balance",
    "balance_state", "balance_done", "balance_trialmembers", "balance_total",
    "archival_notification_state", "archival_notification_count",
    "archival_notification_done", "archival_state", "archival_count", "archival_done",
    "semester_done")

#: Fielsd of an expuls
EXPULS_PERIOD_FIELDS = (
    "id", "addresscheck_state", "addresscheck_done", "addresscheck_count")

#: Fields of one direct debit permit
LASTSCHRIFT_FIELDS = (
    "id", "submitted_by", "persona_id", "iban",
    "account_owner", "account_address", "granted_at", "revoked_at", "notes")

#: Fields of one interaction on behalf of a direct debit permit
LASTSCHRIFT_TRANSACTION_FIELDS = (
    "id", "submitted_by", "lastschrift_id", "period_id", "status", "amount",
    "issued_at", "processed_at", "tally")

#: Datatype and Association of special purpose event fields
EVENT_FIELD_SPEC: Dict[
    str, Tuple[Set[const.FieldDatatypes], Set[const.FieldAssociations]]] = {
    'lodge_field': ({const.FieldDatatypes.str}, {const.FieldAssociations.registration}),
    'camping_mat_field': (
        {const.FieldDatatypes.bool}, {const.FieldAssociations.registration}),
    'course_room_field': ({const.FieldDatatypes.str}, {const.FieldAssociations.course}),
    'waitlist': ({const.FieldDatatypes.int}, {const.FieldAssociations.registration}),
    'fee_modifier': (
        {const.FieldDatatypes.bool}, {const.FieldAssociations.registration}),
}

LOG_FIELDS_COMMON = ("codes", "persona_id", "submitted_by", "change_note", "offset",
                     "length", "time_start", "time_stop")<|MERGE_RESOLUTION|>--- conflicted
+++ resolved
@@ -39,24 +39,6 @@
     "id", "username", "display_name", "family_name", "given_names",
     "title", "name_supplement")
 
-<<<<<<< HEAD
-#: Names of columns associated to a cde (former)member
-PERSONA_CDE_FIELDS = PERSONA_CORE_FIELDS + (
-    "gender", "birthday", "telephone", "mobile", "address_supplement",
-    "address", "postal_code", "location", "country", "birth_name",
-    "address_supplement2", "address2", "postal_code2", "location2",
-    "country2", "weblink", "specialisation", "affiliation", "timeline",
-    "interests", "free_form", "balance", "decided_search", "trial_member",
-    "bub_search", "foto", "paper_expuls", "pronouns", "pronouns_nametag",
-    "pronouns_profile", "donation",
-)
-
-#: Names of columns associated to an event user. This should be a subset of
-#: :py:data:`PERSONA_CDE_FIELDS` to facilitate upgrading of event users to
-#: members.
-=======
-#: Names of columns associated to an event user.
->>>>>>> 6097181c
 PERSONA_EVENT_FIELDS = PERSONA_CORE_FIELDS + (
     "gender", "birthday", "telephone", "mobile", "address_supplement",
     "address", "postal_code", "location", "country", "pronouns",
@@ -68,7 +50,7 @@
     "address_supplement2", "address2", "postal_code2", "location2",
     "country2", "weblink", "specialisation", "affiliation", "timeline",
     "interests", "free_form", "balance", "decided_search", "trial_member",
-    "bub_search", "foto", "paper_expuls", "birth_name",
+    "bub_search", "foto", "paper_expuls", "birth_name", "donation",
 )
 
 #: Names of columns associated to a ml user.
@@ -110,62 +92,6 @@
             "country", "birth_name", "attachment_hash", "pevent_id", "pcourse_id"),
 }
 
-<<<<<<< HEAD
-# This defines which fields are available for which realm. They are cumulative.
-PERSONA_FIELDS_BY_REALM: Dict[Role, Set[str]] = {
-    'persona': {
-        "display_name", "family_name", "given_names", "title",
-        "name_supplement", "notes"
-    },
-    'ml': set(),
-    'assembly': set(),
-    'event': {
-        "gender", "birthday", "telephone", "mobile", "address_supplement",
-        "address", "postal_code", "location", "country", "pronouns",
-        "pronouns_nametag", "pronouns_profile",
-    },
-    'cde': {
-        "birth_name", "weblink", "specialisation", "affiliation", "timeline",
-        "interests", "free_form", "is_searchable", "paper_expuls",
-        "address_supplement2", "address2", "postal_code2", "location2",
-        "country2", "donation"
-    }
-}
-
-# Some of the above fields cannot be edited by the users themselves.
-# These are defined here.
-RESTRICTED_FIELDS_BY_REALM: Dict[Role, Set[str]] = {
-    'persona': {
-        "notes",
-    },
-    'ml': set(),
-    'assembly': set(),
-    'event': {
-        "birthday",
-    },
-    'cde': {
-        "is_searchable",
-    }
-}
-
-
-def get_persona_fields_by_realm(roles: Set[Role], restricted: bool = True
-                                ) -> Set[str]:
-    """Helper to retrieve the appropriate fields for a user.
-
-    :param restricted: If True, only return fields the user may change
-        themselves, i.e. remove the restricted fields."""
-    ret: Set[str] = set()
-    for role, fields in PERSONA_FIELDS_BY_REALM.items():
-        if role in roles:
-            ret |= fields
-            if restricted:
-                ret -= RESTRICTED_FIELDS_BY_REALM[role]
-    return ret
-
-=======
->>>>>>> 6097181c
-
 #: Fields of a pending privilege change.
 PRIVILEGE_CHANGE_FIELDS = (
     "id", "ctime", "ftime", "persona_id", "submitted_by", "status", "is_meta_admin",
