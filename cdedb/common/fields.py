#!/usr/bin/env python3

"""SQL field names of all entities."""


import cdedb.database.constants as const
from cdedb.common.n_ import n_

# A set of roles a user may have.
Role = str

# A set of realms a persona belongs to.
Realm = str


META_INFO_FIELDS = (
    n_("Finanzvorstand_Name"), n_("Finanzvorstand_Vorname"), n_("Finanzvorstand_Ort"),
    n_("Finanzvorstand_Adresse_Einzeiler"), n_("Finanzvorstand_Adresse_Zeile2"),
    n_("Finanzvorstand_Adresse_Zeile3"), n_("Finanzvorstand_Adresse_Zeile4"),
    n_("CdE_Konto_Inhaber"), n_("CdE_Konto_IBAN"), n_("CdE_Konto_BIC"),
    n_("CdE_Konto_Institut"), n_("Vorstand"),
    n_("banner_before_login"), n_("banner_after_login"), n_("banner_genesis"),
<<<<<<< HEAD
    n_("cde_misc"),
=======
    n_("cde_misc"), n_("lockdown_web")
>>>>>>> e50f5363
)

#: All columns deciding on the current status of a persona
PERSONA_STATUS_FIELDS = (
    "is_active", "is_meta_admin", "is_core_admin", "is_cde_admin",
    "is_finance_admin", "is_event_admin", "is_ml_admin", "is_assembly_admin",
    "is_cde_realm", "is_event_realm", "is_ml_realm", "is_assembly_realm",
    "is_cdelokal_admin", "is_auditor", "is_member", "is_searchable", "is_archived",
    "is_purged",
)

#: Names of all columns associated to an abstract persona.
#: This does not include the ``password_hash`` for security reasons.
PERSONA_CORE_FIELDS = PERSONA_STATUS_FIELDS + (
    "id", "username", "display_name", "family_name", "given_names",
    "title", "name_supplement")

#: Names of columns associated to an event user.
PERSONA_EVENT_FIELDS = PERSONA_CORE_FIELDS + (
    "gender", "birthday", "telephone", "mobile", "address_supplement",
    "address", "postal_code", "location", "country", "pronouns",
    "pronouns_nametag", "pronouns_profile",
)

#: Names of columns associated to a cde (former)member
PERSONA_CDE_FIELDS = PERSONA_EVENT_FIELDS + (
    "address_supplement2", "address2", "postal_code2", "location2",
    "country2", "weblink", "specialisation", "affiliation", "timeline",
    "interests", "free_form", "balance", "decided_search", "trial_member",
    "bub_search", "foto", "paper_expuls", "birth_name", "donation",
)

#: Names of columns associated to a ml user.
PERSONA_ML_FIELDS = PERSONA_CORE_FIELDS

#: Names of columns associated to an assembly user.
PERSONA_ASSEMBLY_FIELDS = PERSONA_CORE_FIELDS

#: Names of all columns associated to an abstract persona.
#: This does not include the ``password_hash`` for security reasons.
PERSONA_ALL_FIELDS = PERSONA_CDE_FIELDS + ("notes",)

#: Maps all realms to their respective fields
REALMS_TO_FIELDS = {
    "core": PERSONA_CORE_FIELDS,
    "ml": PERSONA_ML_FIELDS,
    "assembly": PERSONA_ASSEMBLY_FIELDS,
    "event": PERSONA_EVENT_FIELDS,
    "cde": PERSONA_CDE_FIELDS,
}

#: Fields of a persona creation case.
GENESIS_CASE_FIELDS = (
    "id", "ctime", "username", "given_names", "family_name", "gender", "birthday",
    "telephone", "mobile", "address_supplement", "address", "postal_code", "location",
    "country", "birth_name", "attachment_hash", "realm", "notes", "case_status",
    "reviewer", "persona_id", "pevent_id", "pcourse_id")

# The following dict defines, which additional fields are required for genesis
# request for distinct realms. Additionally, it is used to define for which
# realms genesis requrests are allowed
REALM_SPECIFIC_GENESIS_FIELDS: dict[Realm, tuple[str, ...]] = {
    "ml": tuple(),
    "event": ("gender", "birthday", "telephone", "mobile",
              "address_supplement", "address", "postal_code", "location",
              "country"),
    "cde": ("gender", "birthday", "telephone", "mobile",
            "address_supplement", "address", "postal_code", "location",
            "country", "birth_name", "attachment_hash", "pevent_id", "pcourse_id"),
}

#: Fields of a pending privilege change.
PRIVILEGE_CHANGE_FIELDS = (
    "id", "ctime", "ftime", "persona_id", "submitted_by", "status", "is_meta_admin",
    "is_core_admin", "is_cde_admin", "is_finance_admin", "is_event_admin",
    "is_ml_admin", "is_assembly_admin", "is_cdelokal_admin", "is_auditor", "notes",
    "reviewer",
)

#: Fields of a concluded event
PAST_EVENT_FIELDS = ("id", "title", "shortname", "institution", "description",
                     "tempus", "participant_info")

#: Fields of an event organized via the CdEDB
EVENT_FIELDS = (
    "id", "title", "institution", "description", "shortname", "registration_start",
    "registration_soft_limit", "registration_hard_limit", "iban",
    "orga_address", "registration_text", "mail_text", "use_additional_questionnaire",
    "notes", "participant_info", "offline_lock", "is_visible",
    "is_course_list_visible", "is_course_state_visible", "is_participant_list_visible",
    "is_course_assignment_visible", "is_cancelled", "is_archived", "lodge_field_id",
    "field_definition_notes", "website_url",
)

#: Fields of an event part organized via CdEDB
EVENT_PART_FIELDS = ("id", "event_id", "title", "shortname", "part_begin",
                     "part_end", "waitlist_field_id", "camping_mat_field_id")

PART_GROUP_FIELDS = ("id", "event_id", "title", "shortname", "notes", "constraint_type")

TRACK_GROUP_FIELDS = (
    "id", "event_id", "title", "shortname", "notes", "constraint_type", "sortkey",
)

#: Fields of a track where courses can happen
COURSE_TRACK_FIELDS = ("id", "part_id", "title", "shortname", "num_choices",
                       "min_choices", "sortkey", "course_room_field_id")

#: Fields of an extended attribute associated to an event entity
FIELD_DEFINITION_FIELDS = (
    "id", "event_id", "field_name", "title", "sortkey", "kind", "association",
    "checkin", "entries",
)

#: Fields of a conditional event fee.
EVENT_FEE_FIELDS = ("id", "event_id", "kind", "title", "amount", "condition", "notes")

#: Fields of a concluded course
PAST_COURSE_FIELDS = ("id", "pevent_id", "nr", "title", "description")

#: Fields of a course associated to an event organized via the CdEDB
COURSE_FIELDS = ("id", "event_id", "title", "description", "nr", "shortname",
                 "instructors", "max_size", "min_size", "notes", "fields")

#: Fields specifying in which part a course is available
COURSE_SEGMENT_FIELDS = ("id", "course_id", "track_id", "is_active")

#: Fields of a registration to an event organized via the CdEDB
REGISTRATION_FIELDS = (
    "id", "persona_id", "event_id", "notes", "orga_notes", "payment",
    "parental_agreement", "mixed_lodging", "checkin", "list_consent", "fields",
    "real_persona_id", "amount_paid", "amount_owed")

#: Fields of a registration which are specific for each part of the event
REGISTRATION_PART_FIELDS = ("registration_id", "part_id", "status",
                            "lodgement_id", "is_camping_mat")

#: Fields of a registration which are specific for each course track
REGISTRATION_TRACK_FIELDS = ("registration_id", "track_id", "course_id",
                             "course_instructor")

#: Fields of a lodgement group
LODGEMENT_GROUP_FIELDS = ("id", "event_id", "title")

#: Fields of a lodgement entry (one house/room)
LODGEMENT_FIELDS = ("id", "event_id", "title", "regular_capacity",
                    "camping_mat_capacity", "notes", "group_id", "fields")

# Fields of a row in a questionnaire.
# (This can be displayed in different places according to `kind`).
QUESTIONNAIRE_ROW_FIELDS = ("event_id", "field_id", "pos", "title", "info",
                            "input_size", "readonly", "default_value", "kind")

#: Fields for a stored event query.
STORED_EVENT_QUERY_FIELDS = (
    "id", "event_id", "query_name", "scope", "serialized_query")

#: Fields of an assembly
ASSEMBLY_FIELDS = ("id", "title", "shortname", "description", "presider_address",
                   "signup_end", "is_active", "notes")

#: Fields of a ballot
BALLOT_FIELDS = (
    "id", "assembly_id", "title", "description", "vote_begin", "vote_end",
    "vote_extension_end", "extended", "use_bar", "abs_quorum", "rel_quorum", "quorum",
    "votes", "is_tallied", "notes")

#: Fields of an attachment in the assembly realm (attached either to an
#: assembly or a ballot)
ASSEMBLY_ATTACHMENT_FIELDS = ("id", "assembly_id")

ASSEMBLY_ATTACHMENT_VERSION_FIELDS = ("attachment_id", "version_nr", "title",
                                      "authors", "filename", "ctime", "dtime",
                                      "file_hash")

#: Fields of a semester
ORG_PERIOD_FIELDS = (
    "id", "billing_state", "billing_done", "billing_count",
    "ejection_state", "ejection_done", "ejection_count", "ejection_balance",
    "balance_state", "balance_done", "balance_trialmembers", "balance_total",
    "exmember_balance", "exmember_count",
    "archival_notification_state", "archival_notification_count",
    "archival_notification_done", "archival_state", "archival_count", "archival_done",
    "semester_done")

#: Fielsd of an expuls
EXPULS_PERIOD_FIELDS = (
    "id", "addresscheck_state", "addresscheck_done", "addresscheck_count")

#: Fields of one direct debit permit
LASTSCHRIFT_FIELDS = (
    "id", "submitted_by", "persona_id", "iban",
    "account_owner", "account_address", "granted_at", "revoked_at", "notes")

#: Fields of one interaction on behalf of a direct debit permit
LASTSCHRIFT_TRANSACTION_FIELDS = (
    "id", "submitted_by", "lastschrift_id", "period_id", "status", "amount",
    "issued_at", "payment_date", "processed_at", "tally")

#: Datatype and Association of special purpose event fields
EVENT_FIELD_SPEC: dict[
    str, tuple[set[const.FieldDatatypes], set[const.FieldAssociations]]] = {
    'lodge_field': ({const.FieldDatatypes.str}, {const.FieldAssociations.registration}),
    'camping_mat': (
        {const.FieldDatatypes.bool}, {const.FieldAssociations.registration}),
    'course_room': ({const.FieldDatatypes.str}, {const.FieldAssociations.course}),
    'waitlist': ({const.FieldDatatypes.int}, {const.FieldAssociations.registration}),
}

LOG_FIELDS_COMMON = ("codes", "persona_id", "submitted_by", "change_note", "offset",
                     "length", "time_start", "time_stop", "download")

FINANCE_LOG_FIELDS = ("delta_from", "delta_to", "new_balance_from", "new_balance_to",
                      "transaction_date_from", "transaction_date_to",
                      "total_from", "total_to", "members_from", "members_to")<|MERGE_RESOLUTION|>--- conflicted
+++ resolved
@@ -20,11 +20,7 @@
     n_("CdE_Konto_Inhaber"), n_("CdE_Konto_IBAN"), n_("CdE_Konto_BIC"),
     n_("CdE_Konto_Institut"), n_("Vorstand"),
     n_("banner_before_login"), n_("banner_after_login"), n_("banner_genesis"),
-<<<<<<< HEAD
-    n_("cde_misc"),
-=======
-    n_("cde_misc"), n_("lockdown_web")
->>>>>>> e50f5363
+    n_("cde_misc"), n_("lockdown_web"),
 )
 
 #: All columns deciding on the current status of a persona
