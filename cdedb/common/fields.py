#!/usr/bin/env python3

"""SQL field names of all entities."""

from typing import Dict, Set, Tuple

import cdedb.database.constants as const
from cdedb.common.n_ import n_

# A set of roles a user may have.
Role = str

# A set of realms a persona belongs to.
Realm = str


META_INFO_FIELDS = (
    n_("Finanzvorstand_Name"), n_("Finanzvorstand_Vorname"), n_("Finanzvorstand_Ort"),
    n_("Finanzvorstand_Adresse_Einzeiler"), n_("Finanzvorstand_Adresse_Zeile2"),
    n_("Finanzvorstand_Adresse_Zeile3"), n_("Finanzvorstand_Adresse_Zeile4"),
    n_("CdE_Konto_Inhaber"), n_("CdE_Konto_IBAN"), n_("CdE_Konto_BIC"),
    n_("CdE_Konto_Institut"), n_("Vorstand"),
    n_("banner_before_login"), n_("banner_after_login"), n_("banner_genesis"),
    n_("cde_misc")
)

#: All columns deciding on the current status of a persona
PERSONA_STATUS_FIELDS = (
    "is_active", "is_meta_admin", "is_core_admin", "is_cde_admin",
    "is_finance_admin", "is_event_admin", "is_ml_admin", "is_assembly_admin",
    "is_cde_realm", "is_event_realm", "is_ml_realm", "is_assembly_realm",
    "is_cdelokal_admin", "is_auditor", "is_member", "is_searchable", "is_archived",
    "is_purged",
)

#: Names of all columns associated to an abstract persona.
#: This does not include the ``password_hash`` for security reasons.
PERSONA_CORE_FIELDS = PERSONA_STATUS_FIELDS + (
    "id", "username", "display_name", "family_name", "given_names",
    "title", "name_supplement")

#: Names of columns associated to an event user.
PERSONA_EVENT_FIELDS = PERSONA_CORE_FIELDS + (
    "gender", "birthday", "telephone", "mobile", "address_supplement",
    "address", "postal_code", "location", "country", "pronouns",
    "pronouns_nametag", "pronouns_profile",
)

#: Names of columns associated to a cde (former)member
PERSONA_CDE_FIELDS = PERSONA_EVENT_FIELDS + (
    "address_supplement2", "address2", "postal_code2", "location2",
    "country2", "weblink", "specialisation", "affiliation", "timeline",
    "interests", "free_form", "balance", "decided_search", "trial_member",
    "bub_search", "foto", "paper_expuls", "birth_name", "donation",
)

#: Names of columns associated to a ml user.
PERSONA_ML_FIELDS = PERSONA_CORE_FIELDS

#: Names of columns associated to an assembly user.
PERSONA_ASSEMBLY_FIELDS = PERSONA_CORE_FIELDS

#: Names of all columns associated to an abstract persona.
#: This does not include the ``password_hash`` for security reasons.
PERSONA_ALL_FIELDS = PERSONA_CDE_FIELDS + ("notes",)

#: Maps all realms to their respective fields
REALMS_TO_FIELDS = {
    "core": PERSONA_CORE_FIELDS,
    "ml": PERSONA_ML_FIELDS,
    "assembly": PERSONA_ASSEMBLY_FIELDS,
    "event": PERSONA_EVENT_FIELDS,
    "cde": PERSONA_CDE_FIELDS,
}

#: Fields of a persona creation case.
GENESIS_CASE_FIELDS = (
    "id", "ctime", "username", "given_names", "family_name", "gender", "birthday",
    "telephone", "mobile", "address_supplement", "address", "postal_code", "location",
    "country", "birth_name", "attachment_hash", "realm", "notes", "case_status",
    "reviewer", "persona_id", "pevent_id", "pcourse_id")

# The following dict defines, which additional fields are required for genesis
# request for distinct realms. Additionally, it is used to define for which
# realms genesis requrests are allowed
REALM_SPECIFIC_GENESIS_FIELDS: Dict[Realm, Tuple[str, ...]] = {
    "ml": tuple(),
    "event": ("gender", "birthday", "telephone", "mobile",
              "address_supplement", "address", "postal_code", "location",
              "country"),
    "cde": ("gender", "birthday", "telephone", "mobile",
            "address_supplement", "address", "postal_code", "location",
            "country", "birth_name", "attachment_hash", "pevent_id", "pcourse_id"),
}

#: Fields of a pending privilege change.
PRIVILEGE_CHANGE_FIELDS = (
    "id", "ctime", "ftime", "persona_id", "submitted_by", "status", "is_meta_admin",
    "is_core_admin", "is_cde_admin", "is_finance_admin", "is_event_admin",
    "is_ml_admin", "is_assembly_admin", "is_cdelokal_admin", "is_auditor", "notes",
    "reviewer",
)

#: Fields for institutions of events
INSTITUTION_FIELDS = ("id", "title", "shortname")

#: Fields of a concluded event
PAST_EVENT_FIELDS = ("id", "title", "shortname", "institution", "description",
                     "tempus", "participant_info")

#: Fields of an event organized via the CdEDB
EVENT_FIELDS = (
    "id", "title", "institution", "description", "shortname", "registration_start",
    "registration_soft_limit", "registration_hard_limit", "iban",
    "orga_address", "registration_text", "mail_text", "use_additional_questionnaire",
    "notes", "participant_info", "offline_lock", "is_visible",
    "is_course_list_visible", "is_course_state_visible", "is_participant_list_visible",
    "is_course_assignment_visible", "is_cancelled", "is_archived", "lodge_field",
    "camping_mat_field", "course_room_field", "field_definition_notes",
)

#: Fields of an event part organized via CdEDB
EVENT_PART_FIELDS = ("id", "event_id", "title", "shortname", "part_begin",
                     "part_end", "waitlist_field")

PART_GROUP_FIELDS = ("id", "event_id", "title", "shortname", "notes", "constraint_type")

TRACK_GROUP_FIELDS = (
    "id", "event_id", "title", "shortname", "notes", "constraint_type", "sortkey",
)

#: Fields of a track where courses can happen
COURSE_TRACK_FIELDS = ("id", "part_id", "title", "shortname", "num_choices",
                       "min_choices", "sortkey")

#: Fields of an extended attribute associated to an event entity
FIELD_DEFINITION_FIELDS = (
    "id", "event_id", "field_name", "title", "sortkey", "kind", "association",
    "checkin", "entries",
)

#: Fields of a conditional event fee.
EVENT_FEE_FIELDS = ("id", "event_id", "title", "amount", "condition", "notes")

#: Fields of a concluded course
PAST_COURSE_FIELDS = ("id", "pevent_id", "nr", "title", "description")

#: Fields of a course associated to an event organized via the CdEDB
COURSE_FIELDS = ("id", "event_id", "title", "description", "nr", "shortname",
                 "instructors", "max_size", "min_size", "notes", "fields")

#: Fields specifying in which part a course is available
COURSE_SEGMENT_FIELDS = ("id", "course_id", "track_id", "is_active")

#: Fields of a registration to an event organized via the CdEDB
REGISTRATION_FIELDS = (
    "id", "persona_id", "event_id", "notes", "orga_notes", "payment",
    "parental_agreement", "mixed_lodging", "checkin", "list_consent", "fields",
    "real_persona_id", "amount_paid", "amount_owed")

#: Fields of a registration which are specific for each part of the event
REGISTRATION_PART_FIELDS = ("registration_id", "part_id", "status",
                            "lodgement_id", "is_camping_mat")

#: Fields of a registration which are specific for each course track
REGISTRATION_TRACK_FIELDS = ("registration_id", "track_id", "course_id",
                             "course_instructor")

#: Fields of a lodgement group
LODGEMENT_GROUP_FIELDS = ("id", "event_id", "title")

#: Fields of a lodgement entry (one house/room)
LODGEMENT_FIELDS = ("id", "event_id", "title", "regular_capacity",
                    "camping_mat_capacity", "notes", "group_id", "fields")

# Fields of a row in a questionnaire.
# (This can be displayed in different places according to `kind`).
QUESTIONNAIRE_ROW_FIELDS = ("event_id", "field_id", "pos", "title", "info",
                            "input_size", "readonly", "default_value", "kind")

#: Fields for a stored event query.
STORED_EVENT_QUERY_FIELDS = (
    "id", "event_id", "query_name", "scope", "serialized_query")

<<<<<<< HEAD
=======
#: Fields of a mailinglist which may be changed by all moderators, even restricted ones
RESTRICTED_MOD_ALLOWED_FIELDS = {
    "description", "mod_policy", "notes", "attachment_policy", "convert_html",
    "subject_prefix", "maxsize", "additional_footer"}

#: Fields of a mailinglist which require full moderator access to be changed
FULL_MOD_REQUIRING_FIELDS = {
    'registration_stati'}

#: Fields of a mailinglist which may be changed by (full) moderators
MOD_ALLOWED_FIELDS = RESTRICTED_MOD_ALLOWED_FIELDS | FULL_MOD_REQUIRING_FIELDS

>>>>>>> d70ca061
#: Fields of an assembly
ASSEMBLY_FIELDS = ("id", "title", "shortname", "description", "presider_address",
                   "signup_end", "is_active", "notes")

#: Fields of a ballot
BALLOT_FIELDS = (
    "id", "assembly_id", "title", "description", "vote_begin", "vote_end",
    "vote_extension_end", "extended", "use_bar", "abs_quorum", "rel_quorum", "quorum",
    "votes", "is_tallied", "notes")

#: Fields of an attachment in the assembly realm (attached either to an
#: assembly or a ballot)
ASSEMBLY_ATTACHMENT_FIELDS = ("id", "assembly_id")

ASSEMBLY_ATTACHMENT_VERSION_FIELDS = ("attachment_id", "version_nr", "title",
                                      "authors", "filename", "ctime", "dtime",
                                      "file_hash")

#: Fields of a semester
ORG_PERIOD_FIELDS = (
    "id", "billing_state", "billing_done", "billing_count",
    "ejection_state", "ejection_done", "ejection_count", "ejection_balance",
    "balance_state", "balance_done", "balance_trialmembers", "balance_total",
    "exmember_balance", "exmember_count",
    "archival_notification_state", "archival_notification_count",
    "archival_notification_done", "archival_state", "archival_count", "archival_done",
    "semester_done")

#: Fielsd of an expuls
EXPULS_PERIOD_FIELDS = (
    "id", "addresscheck_state", "addresscheck_done", "addresscheck_count")

#: Fields of one direct debit permit
LASTSCHRIFT_FIELDS = (
    "id", "submitted_by", "persona_id", "iban",
    "account_owner", "account_address", "granted_at", "revoked_at", "notes")

#: Fields of one interaction on behalf of a direct debit permit
LASTSCHRIFT_TRANSACTION_FIELDS = (
    "id", "submitted_by", "lastschrift_id", "period_id", "status", "amount",
    "issued_at", "payment_date", "processed_at", "tally")

#: Datatype and Association of special purpose event fields
EVENT_FIELD_SPEC: Dict[
    str, Tuple[Set[const.FieldDatatypes], Set[const.FieldAssociations]]] = {
    'lodge_field': ({const.FieldDatatypes.str}, {const.FieldAssociations.registration}),
    'camping_mat_field': (
        {const.FieldDatatypes.bool}, {const.FieldAssociations.registration}),
    'course_room_field': ({const.FieldDatatypes.str}, {const.FieldAssociations.course}),
    'waitlist': ({const.FieldDatatypes.int}, {const.FieldAssociations.registration}),
}

LOG_FIELDS_COMMON = ("codes", "persona_id", "submitted_by", "change_note", "offset",
                     "length", "time_start", "time_stop", "download")

FINANCE_LOG_FIELDS = ("delta_from", "delta_to", "new_balance_from", "new_balance_to",
                      "transaction_date_from", "transaction_date_to",
                      "total_from", "total_to", "members_from", "members_to")<|MERGE_RESOLUTION|>--- conflicted
+++ resolved
@@ -182,21 +182,6 @@
 STORED_EVENT_QUERY_FIELDS = (
     "id", "event_id", "query_name", "scope", "serialized_query")
 
-<<<<<<< HEAD
-=======
-#: Fields of a mailinglist which may be changed by all moderators, even restricted ones
-RESTRICTED_MOD_ALLOWED_FIELDS = {
-    "description", "mod_policy", "notes", "attachment_policy", "convert_html",
-    "subject_prefix", "maxsize", "additional_footer"}
-
-#: Fields of a mailinglist which require full moderator access to be changed
-FULL_MOD_REQUIRING_FIELDS = {
-    'registration_stati'}
-
-#: Fields of a mailinglist which may be changed by (full) moderators
-MOD_ALLOWED_FIELDS = RESTRICTED_MOD_ALLOWED_FIELDS | FULL_MOD_REQUIRING_FIELDS
-
->>>>>>> d70ca061
 #: Fields of an assembly
 ASSEMBLY_FIELDS = ("id", "title", "shortname", "description", "presider_address",
                    "signup_end", "is_active", "notes")
