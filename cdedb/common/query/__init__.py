--- conflicted
+++ resolved
@@ -449,11 +449,8 @@
             "is_searchable": QuerySpecEntry("bool", n_("Searchable")),
             "decided_search": QuerySpecEntry("bool", n_("Searchability Decided")),
             "balance": QuerySpecEntry("float", n_("Membership-Fee Balance")),
-<<<<<<< HEAD
             "donation": QuerySpecEntry("float", n_("Annual Donation")),
-=======
             "is_archived": QuerySpecEntry("bool", n_("Archived Account")),
->>>>>>> 148a27dd
             **{
                 k: QuerySpecEntry("bool", k, n_("Admin"))
                 for k in ADMIN_KEYS
