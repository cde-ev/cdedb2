"""data types for the CdEDB project"""

import datetime as _datetime
import decimal as _decimal
from collections.abc import MutableMapping as _MutableMapping
from typing import TYPE_CHECKING, Any as _Any, NewType as _NewType

from subman import SubscriptionState as _SubscriptionState

from cdedb.common.query import Query as _Query

if TYPE_CHECKING:
    from cdedb.common import (
        CdEDBObject as _CdEDBObject, CdEDBOptionalMap as _CdEDBOptionalMap,
    )
else:
    _CdEDBObject = _CdEDBOptionalMap = None

del TYPE_CHECKING

TypeMapping = _MutableMapping[str, type[_Any]]

# SIMPLE/PRIMITIVE/ATOMIC TYPES

NonNegativeInt = _NewType("NonNegativeInt", int)
PositiveInt = _NewType("PositiveInt", int)
NegativeInt = _NewType("NegativeInt", int)
NonZeroInt = _NewType("NonZeroInt", int)
ProtoID = _NewType("ProtoID", int)
ID = _NewType("ID", ProtoID)
CreationID = _NewType("CreationID", ProtoID)
CdedbID = _NewType("CdedbID", ID)  # subtype of ID as it also uses that validator
PartialImportID = _NewType("PartialImportID", int)
SingleDigitInt = _NewType("SingleDigitInt", int)

<<<<<<< HEAD
NonNegativeFloat = _NewType("NonNegativeFloat", float)

NonNegativeDecimal = _NewType("NonNegativeDecimal", decimal.Decimal)
=======
NonNegativeDecimal = _NewType("NonNegativeDecimal", _decimal.Decimal)
>>>>>>> c1e63cde
NonNegativeLargeDecimal = _NewType(
    "NonNegativeLargeDecimal", NonNegativeDecimal)
PositiveDecimal = _NewType("PositiveDecimal", _decimal.Decimal)

EmptyDict = _NewType("EmptyDict", dict[_Any, _Any])
EmptyList = _NewType("EmptyList", list[_Any])

Realm = _NewType("Realm", str)
StringType = _NewType("StringType", str)
Url = _NewType("Url", str)
Shortname = _NewType("Shortname", str)
ShortnameIdentifier = _NewType("ShortnameIdentifier", Shortname)
ShortnameRestrictiveIdentifier = _NewType(
    "ShortnameRestrictiveIdentifier", ShortnameIdentifier)
LegacyShortname = _NewType("LegacyShortname", str)
PrintableASCIIType = _NewType("PrintableASCIIType", str)
PrintableASCII = _NewType("PrintableASCII", str)  # TODO make these subtypes?
Identifier = _NewType("Identifier", str)
RestrictiveIdentifier = _NewType("RestrictiveIdentifier", str)
CSVIdentifier = _NewType("CSVIdentifier", str)
TokenString = _NewType("TokenString", str)
Base64 = _NewType("Base64", str)
PasswordStrength = _NewType("PasswordStrength", str)
Email = _NewType("Email", str)
EmailLocalPart = _NewType("EmailLocalPart", str)
Phone = _NewType("Phone", str)
GermanPostalCode = _NewType("GermanPostalCode", str)
Country = _NewType("Country", str)
IBAN = _NewType("IBAN", str)
SafeStr = _NewType("SafeStr", str)
Vote = _NewType("Vote", str)
Regex = _NewType("Regex", str)
NonRegex = _NewType("NonRegex", str)

IntCSVList = _NewType("IntCSVList", list[int])
CdedbIDList = _NewType("CdedbIDList", list[CdedbID])

OrgaToken = _NewType("OrgaToken", _CdEDBObject)
APITokenString = _NewType("APITokenString", tuple[str, str])

Birthday = _NewType("Birthday", _datetime.date)

InputFile = _NewType("InputFile", bytes)
CSVFile = _NewType("CSVFile", str)
ProfilePicture = _NewType("ProfilePicture", bytes)
PDFFile = _NewType("PDFFile", bytes)


# While not technically correct, this should always be true.
JSON = _NewType("JSON", _CdEDBObject)

# TODO this probably requires custom logic...
ByFieldDatatype = _NewType("ByFieldDatatype", str)

# COMPLEX/DICTIONARY TYPES
# TODO some could be subtypes (e.g. serializedeventupload -> serializedevent)

Persona = _NewType("Persona", _CdEDBObject)
GenesisCase = _NewType("GenesisCase", _CdEDBObject)
BatchAdmissionEntry = _NewType("BatchAdmissionEntry", _CdEDBObject)
PrivilegeChange = _NewType("PrivilegeChange", _CdEDBObject)
AnonymousMessage = _NewType("AnonymousMessage", _CdEDBObject)
Period = _NewType("Period", _CdEDBObject)
ExPuls = _NewType("ExPuls", _CdEDBObject)
MoneyTransferEntry = _NewType("MoneyTransferEntry", _CdEDBObject)
Lastschrift = _NewType("Lastschrift", _CdEDBObject)
SepaTransactions = _NewType("SepaTransactions", list[_CdEDBObject])
SepaMeta = _NewType("SepaMeta", _CdEDBObject)
MetaInfo = _NewType("MetaInfo", _CdEDBObject)
Institution = _NewType("Institution", _CdEDBObject)
PastEvent = _NewType("PastEvent", _CdEDBObject)
Event = _NewType("Event", _CdEDBObject)
EventPart = _NewType("EventPart", _CdEDBObject)
EventPartGroup = _NewType("EventPartGroup", _CdEDBObject)
EventPartGroupSetter = _NewType("EventPartGroupSetter", _CdEDBOptionalMap)
EventTrack = _NewType("EventTrack", _CdEDBObject)
EventTrackGroup = _NewType("EventTrackGroup", _CdEDBObject)
EventTrackGroupSetter = _NewType("EventTrackGroupSetter", _CdEDBOptionalMap)
EventField = _NewType("EventField", _CdEDBObject)
EventFee = _NewType("EventFee", _CdEDBObject)
EventFeeSetter = _NewType("EventFeeSetter", _CdEDBOptionalMap)
EventFeeCondition = _NewType("EventFeeCondition", str)
EventFeeModifier = _NewType("EventFeeModifier", _CdEDBObject)
PastCourse = _NewType("PastCourse", _CdEDBObject)
Course = _NewType("Course", _CdEDBObject)
Registration = _NewType("Registration", _CdEDBObject)
RegistrationPart = _NewType("RegistrationPart", _CdEDBObject)
RegistrationTrack = _NewType("RegistrationTrack", _CdEDBObject)
EventAssociatedFields = _NewType("EventAssociatedFields", _CdEDBObject)
FeeBookingEntry = _NewType("FeeBookingEntry", _CdEDBObject)
LodgementGroup = _NewType("LodgementGroup", _CdEDBObject)
Lodgement = _NewType("Lodgement", _CdEDBObject)
QuestionnaireRow = _NewType("QuestionnaireRow", _CdEDBObject)
# TODO maybe cast keys to str
Questionnaire = _NewType("Questionnaire", dict[int, list[QuestionnaireRow]])

SerializedEvent = _NewType("SerializedEvent", _CdEDBObject)
SerializedEventUpload = _NewType("SerializedEventUpload", SerializedEvent)
SerializedPartialEvent = _NewType("SerializedPartialEvent", _CdEDBObject)
SerializedPartialEventUpload = _NewType(
    "SerializedPartialEventUpload", SerializedPartialEvent)
SerializedEventQuestionnaire = _NewType("SerializedEventQuestionnaire", _CdEDBObject)
SerializedEventQuestionnaireUpload = _NewType(
    "SerializedEventQuestionnaireUpload", SerializedEventQuestionnaire)
SerializedEventConfiguration = _NewType("SerializedEventConfiguration", _CdEDBObject)

PartialCourse = _NewType("PartialCourse", _CdEDBObject)
PartialLodgementGroup = _NewType("PartialLodgementGroup", _CdEDBObject)
PartialLodgement = _NewType("PartialLodgement", _CdEDBObject)
PartialRegistration = _NewType("PartialRegistration", _CdEDBObject)
PartialRegistrationPart = _NewType("PartialRegistrationPart", _CdEDBObject)
PartialRegistrationTrack = _NewType("PartialRegistrationTrack", _CdEDBObject)

Mailinglist = _NewType("Mailinglist", _CdEDBObject)
DatabaseSubscriptionState = _NewType("DatabaseSubscriptionState", _SubscriptionState)
SubscriptionIdentifier = _NewType("SubscriptionIdentifier", _CdEDBObject)
SubscriptionDataset = _NewType("SubscriptionDataset", _CdEDBObject)
SubscriptionAddress = _NewType("SubscriptionAddress", _CdEDBObject)
Assembly = _NewType("Assembly", _CdEDBObject)
Ballot = _NewType("Ballot", _CdEDBObject)
BallotCandidate = _NewType("BallotCandidate", _CdEDBObject)
AssemblyAttachment = _NewType("AssemblyAttachment", _CdEDBObject)
AssemblyAttachmentVersion = _NewType("AssemblyAttachmentVersion", _CdEDBObject)
QueryInput = _NewType("QueryInput", _Query)
LogFilter = _NewType("LogFilter", _CdEDBObject)
CustomQueryFilter = _NewType("CustomQueryFilter", _CdEDBObject)

# This is used for places where transitioning to the new API is not yet feasible
# e.g. query specifications
VALIDATOR_LOOKUP: dict[str, type[_Any]] = {
    "str": str,
    "id": ID,
    "int": int,
    "float": float,
    "date": _datetime.date,
    "datetime": _datetime.datetime,
    "bool": bool,
<<<<<<< HEAD
    "non_negative_int": NonNegativeInt,
    "non_negtative_float": NonNegativeFloat,
    "phone": Phone,
=======
    # This is not strictly accurate, but an acceptable fallback.
    "enum_int": int,
    "enum_str": str,
>>>>>>> c1e63cde
}<|MERGE_RESOLUTION|>--- conflicted
+++ resolved
@@ -33,13 +33,9 @@
 PartialImportID = _NewType("PartialImportID", int)
 SingleDigitInt = _NewType("SingleDigitInt", int)
 
-<<<<<<< HEAD
 NonNegativeFloat = _NewType("NonNegativeFloat", float)
 
-NonNegativeDecimal = _NewType("NonNegativeDecimal", decimal.Decimal)
-=======
 NonNegativeDecimal = _NewType("NonNegativeDecimal", _decimal.Decimal)
->>>>>>> c1e63cde
 NonNegativeLargeDecimal = _NewType(
     "NonNegativeLargeDecimal", NonNegativeDecimal)
 PositiveDecimal = _NewType("PositiveDecimal", _decimal.Decimal)
@@ -177,13 +173,10 @@
     "date": _datetime.date,
     "datetime": _datetime.datetime,
     "bool": bool,
-<<<<<<< HEAD
     "non_negative_int": NonNegativeInt,
     "non_negtative_float": NonNegativeFloat,
     "phone": Phone,
-=======
     # This is not strictly accurate, but an acceptable fallback.
     "enum_int": int,
     "enum_str": str,
->>>>>>> c1e63cde
 }