#!/usr/bin/env python3

"""Services for the cde realm."""

import cgitb
import copy
import csv
import datetime
import decimal
import itertools
import operator
import pathlib
import random
import re
import shutil
import string
import sys
import tempfile
import time
from collections import OrderedDict, defaultdict
from typing import Collection, Dict, List, Optional, Sequence, Set, Tuple, cast

import dateutil.easter
import psycopg2.extensions
import werkzeug.exceptions
from werkzeug import FileStorage, Response  # FIXME

import cdedb.database.constants as const
import cdedb.frontend.parse_statement as parse
import cdedb.validationtypes as vtypes
from cdedb.common import (
<<<<<<< HEAD
    PERSONA_DEFAULTS, ArchiveError, CdEDBObject, CdEDBObjectMap, DefaultReturnCode,
    EntitySorter, Error, LineResolutions, RequestState, SemesterSteps, TransactionType,
    asciificator, deduct_years, determine_age_class, diacritic_patterns, get_hash,
    glue, int_to_words, lastschrift_reference, merge_dicts, n_, now, unwrap, xsorted,
=======
    Accounts, PERSONA_DEFAULTS, CdEDBObject, CdEDBObjectMap, DefaultReturnCode, EntitySorter,
    Error, LineResolutions, RequestState, TransactionType, asciificator, deduct_years,
    determine_age_class, diacritic_patterns, get_hash, glue, int_to_words,
    lastschrift_reference, merge_dicts, n_, now, unwrap, xsorted,
>>>>>>> b52bbb6e
)
from cdedb.database.connection import Atomizer
from cdedb.frontend.common import (
    CustomCSVDialect, REQUESTdata, REQUESTdatadict, REQUESTfile, Response, Worker,
    access, calculate_db_logparams, calculate_loglinks, cdedbid_filter,
    check_validation as check, check_validation_optional as check_optional, csv_output,
    enum_entries_filter, make_membership_fee_reference, make_postal_address,
    money_filter, periodic, process_dynamic_input, request_extractor,
)
from cdedb.frontend.uncommon import AbstractUserFrontend
from cdedb.query import (
    QUERY_SPECS, Query, QueryConstraint, QueryOperators, mangle_query_input,
)
from cdedb.validation import TypeMapping, validate_check, validate_check_optional

MEMBERSEARCH_DEFAULTS = {
    'qop_fulltext': QueryOperators.containsall,
    'qsel_family_name,birth_name': True,
    'qop_family_name,birth_name': QueryOperators.match,
    'qsel_given_names,display_name': True,
    'qop_given_names,display_name': QueryOperators.match,
    'qsel_username': True,
    'qop_username': QueryOperators.match,
    'qop_telephone,mobile': QueryOperators.match,
    'qop_address,address_supplement,address2,address_supplement2':
        QueryOperators.match,
    'qop_postal_code,postal_code2': QueryOperators.between,
    'qop_location,location2': QueryOperators.match,
    'qop_country,country2': QueryOperators.match,
    'qop_weblink,specialisation,affiliation,timeline,interests,free_form':
        QueryOperators.match,
    'qop_pevent_id': QueryOperators.equal,
    'qop_pcourse_id': QueryOperators.equal,
    'qord_primary': 'family_name,birth_name',
    'qord_primary_ascending': True,
}

COURSESEARCH_DEFAULTS = {
    'qsel_courses.title': True,
    'qop_courses.title': QueryOperators.match,
    'qsel_events.title': True,
    'qop_events.title': QueryOperators.match,
    'qop_courses.nr': QueryOperators.match,
    'qop_courses.description': QueryOperators.match,
    'qsel_courses.pevent_id': True,
    'qsel_events.tempus': True,
    'qord_primary': 'courses.title',
    'qord_primary_ascending': True,
    'qord_secondary': 'events.tempus',
    'qord_secondary_ascending': False
}


class CdEFrontend(AbstractUserFrontend):
    """This offers services to the members as well as facilities for managing
    the organization."""
    realm = "cde"

    @classmethod
    def is_admin(cls, rs: RequestState) -> bool:
        return super().is_admin(rs)

    def _calculate_ejection_deadline(self, persona_data: CdEDBObject,
                                     period: CdEDBObject) -> datetime.date:
        """Helper to calculate when a membership will end."""
        if not self.conf["PERIODS_PER_YEAR"] == 2:
            msg = (f"{self.conf['PERIODS_PER_YEAR']} periods per year not"
                   f" supported.")
            if self.conf["CDEDB_DEV"] or self.conf["CDEDB_TEST"]:
                raise RuntimeError(msg)
            else:
                self.logger.error(msg)
                return now().date()
        periods_left = persona_data['balance'] // self.conf["MEMBERSHIP_FEE"]
        if persona_data['trial_member']:
            periods_left += 1
        if period['balance_done']:
            periods_left += 1
        deadline = (period.get("semester_start") or now()).date().replace(day=1)
        # With our buffer zones around the expected semester start dates there
        # are 3 possible semesters within a year with different deadlines.
        if deadline.month in range(5, 11):
            # Start was two months before or 4 months after expected start for
            # summer semester, so we assume that we are in the summer semester.
            if periods_left % 2:
                deadline = deadline.replace(year=deadline.year + 1, month=2)
            else:
                deadline = deadline.replace(month=8)
        else:
            # Start was two months before or 4 months after expected start for
            # winter semester, so we assume that we are in a winter semester.
            if deadline.month in range(1, 5):
                # We are in the first semester of the year.
                deadline = deadline.replace(month=2)
            else:
                # We are in the last semester of the year.
                deadline = deadline.replace(year=deadline.year + 1, month=2)
            if periods_left % 2:
                deadline = deadline.replace(month=8)
        return deadline.replace(
            year=deadline.year + periods_left // 2)

    @access("cde")
    def index(self, rs: RequestState) -> Response:
        """Render start page."""
        meta_info = self.coreproxy.get_meta_info(rs)
        data = self.coreproxy.get_cde_user(rs, rs.user.persona_id)
        deadline = None
        reference = make_membership_fee_reference(data)
        has_lastschrift = False
        if "member" in rs.user.roles:
            assert rs.user.persona_id is not None
            has_lastschrift = bool(self.cdeproxy.list_lastschrift(
                rs, persona_ids=(rs.user.persona_id,), active=True))
            period = self.cdeproxy.get_period(
                rs, self.cdeproxy.current_period(rs))
            deadline = self._calculate_ejection_deadline(data, period)
        return self.render(rs, "index", {
            'has_lastschrift': has_lastschrift, 'data': data,
            'meta_info': meta_info, 'deadline': deadline,
            'reference': reference,
        })

    @access("member")
    def consent_decision_form(self, rs: RequestState) -> Response:
        """After login ask cde members for decision about searchability. Do
        this only if no decision has been made in the past.

        This is the default page after login, but most users will instantly
        be redirected.
        """
        data = self.coreproxy.get_cde_user(rs, rs.user.persona_id)
        return self.render(rs, "consent_decision", {
            'decided_search': data['decided_search'],
            'verwaltung': self.conf["MANAGEMENT_ADDRESS"]})

    @access("member", modi={"POST"})
    @REQUESTdata("ack")
    def consent_decision(self, rs: RequestState, ack: bool) -> Response:
        """Record decision."""
        if rs.has_validation_errors():
            return self.consent_decision_form(rs)
        data = self.coreproxy.get_cde_user(rs, rs.user.persona_id)
        new = {
            'id': rs.user.persona_id,
            'decided_search': True,
            'is_searchable': ack,
        }
        change_note = "Datenschutz-Einwilligung entschieden ({ack}).".format(
            ack="akzeptiert" if ack else "abgelehnt")
        code = self.coreproxy.change_persona(
            rs, new, generation=None, may_wait=False,
            change_note=change_note)
        message = n_("Consent noted.") if ack else n_("Decision noted.")
        self.notify_return_code(rs, code, success=message)
        if not code:
            return self.consent_decision_form(rs)
        if not data['decided_search']:
            return self.redirect(rs, "core/index")
        return self.redirect(rs, "cde/index")

    @access("persona")
    @REQUESTdata("is_search")
    def member_search(self, rs: RequestState, is_search: bool) -> Response:
        """Search for members."""
        if "searchable" not in rs.user.roles:
            # As this is linked externally, show a meaningful error message to
            # unprivileged users.
            rs.ignore_validation_errors()
            return self.render(rs, "member_search")
        defaults = copy.deepcopy(MEMBERSEARCH_DEFAULTS)
        pl = rs.values['postal_lower'] = rs.request.values.get('postal_lower')
        pu = rs.values['postal_upper'] = rs.request.values.get('postal_upper')
        if pl and pu:
            defaults['qval_postal_code,postal_code2'] = "{:0<5} {:0<5}".format(
                pl, pu)
        elif pl:
            defaults['qval_postal_code,postal_code2'] = "{:0<5} 99999".format(
                pl)
        elif pu:
            defaults['qval_postal_code,postal_code2'] = "00000 {:0<5}".format(
                pu)
        else:
            defaults['qop_postal_code,postal_code2'] = QueryOperators.match
        spec = copy.deepcopy(QUERY_SPECS['qview_cde_member'])
        query = check(rs, vtypes.QueryInput,
            mangle_query_input(rs, spec, defaults), "query", spec=spec,
            allow_empty=not is_search, separator=" ")

        events = self.pasteventproxy.list_past_events(rs)
        pevent_id = None
        if rs.values.get('qval_pevent_id'):
            try:
                pevent_id = int(rs.values.get('qval_pevent_id'))  # type: ignore
            except ValueError:
                pass
        courses: Dict[int, str] = {}
        if pevent_id:
            courses = self.pasteventproxy.list_past_courses(rs, pevent_id)
        choices = {"pevent_id": events, 'pcourse_id': courses}
        result: Optional[Sequence[CdEDBObject]] = None
        count = 0
        cutoff = self.conf["MAX_MEMBER_SEARCH_RESULTS"]

        if rs.has_validation_errors():
            self._fix_search_validation_error_references(rs)
        else:
            assert query is not None
            if is_search and not query.constraints:
                rs.notify("error", n_("You have to specify some filters."))
            elif is_search:

                def restrict(constraint: QueryConstraint) -> QueryConstraint:
                    field, operation, value = constraint
                    if field == 'fulltext':
                        value = [r"\m{}\M".format(val) if len(val) <= 3 else val
                                for val in value]
                    elif len(str(value)) <= 3:
                        operation = QueryOperators.equal
                    constraint = (field, operation, value)
                    return constraint

                query.constraints = [restrict(constrain)
                                    for constrain in query.constraints]
                query.scope = "qview_cde_member"
                query.fields_of_interest.append('personas.id')
                result = self.cdeproxy.submit_general_query(rs, query)
                count = len(result)
                if count == 1:
                    return self.redirect_show_user(rs, result[0]['id'],
                                                quote_me=True)
                if count > cutoff:
                    result = result[:cutoff]
                    rs.notify("info", n_("Too many query results."))

        return self.render(rs, "member_search", {
            'spec': spec, 'choices': choices, 'result': result,
            'cutoff': cutoff, 'count': count,
        })

    @access("member")
    @REQUESTdata("is_search")
    def past_course_search(self, rs: RequestState, is_search: bool) -> Response:
        """Search for past courses."""
        defaults = copy.deepcopy(COURSESEARCH_DEFAULTS)
        spec = copy.deepcopy(QUERY_SPECS['qview_pevent_course'])
        query = check(rs, vtypes.QueryInput,
            mangle_query_input(rs, spec, defaults), "query", spec=spec,
            allow_empty=not is_search, separator=" ")
        result: Optional[Sequence[CdEDBObject]] = None
        count = 0

        if rs.has_validation_errors():
            self._fix_search_validation_error_references(rs)
        else:
            assert query is not None
            if is_search and not query.constraints:
                rs.notify("error", n_("You have to specify some filters."))
            elif is_search:
                query.scope = "qview_pevent_course"
                query.fields_of_interest.append('courses.id')
                result = self.pasteventproxy.submit_general_query(rs, query)
                count = len(result)
                if count == 1:
                    return self.redirect(rs, "cde/show_past_course", {
                        'pevent_id': result[0]['courses.pevent_id'],
                        'pcourse_id': result[0]['courses.id']})

        return self.render(rs, "past_course_search", {
            'spec': spec, 'result': result, 'count': count})

    @staticmethod
    def _fix_search_validation_error_references(rs: RequestState) -> None:
        """A little hack to fix displaying of errors for course and meber search:

        The form uses 'qval_<field>' as input name, the validation only returns the
        field's name.
        """
        current = tuple(rs.retrieve_validation_errors())
        rs.replace_validation_errors([('qval_' + k, v) for k, v in current])
        rs.ignore_validation_errors()

    @access("core_admin", "cde_admin")
    @REQUESTdata("download", "is_search")
    def user_search(self, rs: RequestState, download: Optional[str], is_search: bool
                    ) -> Response:
        """Perform search."""
        spec = copy.deepcopy(QUERY_SPECS['qview_cde_user'])
        # mangle the input, so we can prefill the form
        query_input = mangle_query_input(rs, spec)
        query: Optional[Query] = None
        if is_search:
            query = check(rs, vtypes.QueryInput, query_input, "query",
                                      spec=spec, allow_empty=False)
        events = self.pasteventproxy.list_past_events(rs)
        choices = {
            'pevent_id': OrderedDict(
                xsorted(events.items(), key=operator.itemgetter(1))),
            'gender': OrderedDict(
                enum_entries_filter(
                    const.Genders,
                    rs.gettext if download is None else rs.default_gettext))
        }
        choices_lists = {k: list(v.items()) for k, v in choices.items()}
        default_queries = self.conf["DEFAULT_QUERIES"]['qview_cde_user']
        params = {
            'spec': spec, 'choices': choices, 'choices_lists': choices_lists,
            'default_queries': default_queries, 'query': query}
        # Tricky logic: In case of no validation errors we perform a query
        if not rs.has_validation_errors() and is_search and query:
            query.scope = "qview_cde_user"
            result = self.cdeproxy.submit_general_query(rs, query)
            params['result'] = result
            if download:
                return self.send_query_download(
                    rs, result, fields=query.fields_of_interest, kind=download,
                    filename="user_search_result")
        else:
            rs.values['is_search'] = is_search = False
        return self.render(rs, "user_search", params)

    @access("core_admin", "cde_admin")
    def create_user_form(self, rs: RequestState) -> Response:
        defaults = {
            'is_member': True,
            'bub_search': False,
            'paper_expuls': True,
        }
        merge_dicts(rs.values, defaults)
        return super().create_user_form(rs)

    @access("core_admin", "cde_admin", modi={"POST"})
    @REQUESTdatadict(
        "title", "given_names", "family_name", "birth_name", "name_supplement",
        "display_name", "specialisation", "affiliation", "timeline",
        "interests", "free_form", "gender", "birthday", "username",
        "telephone", "mobile", "weblink", "address", "address_supplement",
        "postal_code", "location", "country", "address2",
        "address_supplement2", "postal_code2", "location2", "country2",
        "is_member", "is_searchable", "trial_member", "bub_search", "notes",
        "paper_expuls")
    def create_user(self, rs: RequestState, data: CdEDBObject,
                    ignore_warnings: bool = False) -> Response:
        defaults = {
            'is_cde_realm': True,
            'is_event_realm': True,
            'is_ml_realm': True,
            'is_assembly_realm': True,
            'is_active': True,
            'decided_search': False,
            'paper_expuls': True,
        }
        data.update(defaults)
        return super().create_user(rs, data, ignore_warnings)

    @access("cde_admin")
    def batch_admission_form(self, rs: RequestState,
                             data: List[CdEDBObject] = None,
                             csvfields: Tuple[str, ...] = None) -> Response:
        """Render form.

        The ``data`` parameter contains all extra information assembled
        during processing of a POST request.
        """
        defaults = {
            'membership': True,
            'trial_membership': True,
            'consent': False,
            'sendmail': True,
        }
        merge_dicts(rs.values, defaults)
        data = data or []
        csvfields = csvfields or tuple()
        pevents = self.pasteventproxy.list_past_events(rs)
        pevent_ids = {d['pevent_id'] for d in data if d['pevent_id']}
        pcourses = {
            pevent_id: self.pasteventproxy.list_past_courses(rs, pevent_id)
            for pevent_id in pevent_ids}
        csv_position = {key: ind for ind, key in enumerate(csvfields)}
        csv_position['pevent_id'] = csv_position.pop('event', -1)
        csv_position['pcourse_id'] = csv_position.get('course', -1)
        return self.render(rs, "batch_admission", {
            'data': data, 'pevents': pevents, 'pcourses': pcourses,
            'csvfields': csv_position})

    def examine_for_admission(self, rs: RequestState, datum: CdEDBObject
                              ) -> CdEDBObject:
        """Check one line of batch admission.

        We test for fitness of the data itself, as well as possible
        existing duplicate accounts.

        :returns: The processed input datum.
        """
        warnings: List[Error] = []
        problems: List[Error]
        if datum['old_hash'] and datum['old_hash'] != datum['new_hash']:
            # remove resolution in case of a change
            datum['resolution'] = None
            resolution_key = f"resolution{datum['lineno'] - 1}"
            rs.values[resolution_key] = None
            warnings.append((resolution_key, ValueError(n_("Entry changed."))))
        persona = copy.deepcopy(datum['raw'])
        # Adapt input of gender from old convention (this is the format
        # used by external processes, i.e. BuB)
        gender_convert = {
            "0": str(const.Genders.other.value),
            "1": str(const.Genders.male.value),
            "2": str(const.Genders.female.value),
            "3": str(const.Genders.not_specified.value),
        }
        gender = persona.get('gender') or "3"
        persona['gender'] = gender_convert.get(
            gender.strip(), str(const.Genders.not_specified.value))
        del persona['event']
        del persona['course']
        persona.update({
            'is_cde_realm': True,
            'is_event_realm': True,
            'is_ml_realm': True,
            'is_assembly_realm': True,
            'is_member': True,
            'display_name': persona['given_names'],
            'trial_member': False,
            'paper_expuls': True,
            'bub_search': False,
            'decided_search': False,
            'notes': None})
        merge_dicts(persona, PERSONA_DEFAULTS)
        persona, problems = validate_check(
            vtypes.Persona, persona, argname="persona", creation=True)
        if persona and (persona['birthday'] > deduct_years(now().date(), 10)):
            problems.extend([('birthday', ValueError(
                n_("Persona is younger than 10 years.")))])

        pevent_id, w, p = self.pasteventproxy.find_past_event(
            rs, datum['raw']['event'])
        warnings.extend(w)
        problems.extend(p)
        pcourse_id = None
        if datum['raw']['course'] and pevent_id:
            pcourse_id, w, p = self.pasteventproxy.find_past_course(
                rs, datum['raw']['course'], pevent_id)
            warnings.extend(w)
            problems.extend(p)
        else:
            warnings.append(("course", ValueError(n_("No course available."))))
        doppelgangers: CdEDBObjectMap = {}
        if persona:
            if (datum['resolution'] == LineResolutions.create
                    and self.coreproxy.verify_existence(rs, persona['username'])):
                warnings.append(
                    ("persona",
                    ValueError(n_("Email address already taken."))))
            temp = copy.deepcopy(persona)
            temp['id'] = 1
            doppelgangers = self.coreproxy.find_doppelgangers(rs, temp)
        if doppelgangers:
            warnings.append(("persona",
                             ValueError(n_("Doppelgangers found."))))
        if (datum['resolution'] is not None and
                (bool(datum['doppelganger_id'])
                 != datum['resolution'].is_modification())):
            problems.append(
                ("doppelganger",
                 RuntimeError(
                     n_("Doppelganger choice doesn’t fit resolution."))))
        if datum['doppelganger_id']:
            if datum['doppelganger_id'] not in doppelgangers:
                problems.append(
                    ("doppelganger",
                     KeyError(n_("Doppelganger unavailable."))))
            else:
                dg = doppelgangers[datum['doppelganger_id']]
                if (
                    persona
                    and dg['username'] != persona['username']
                    and self.coreproxy.verify_existence(rs, persona['username'])
                ):
                    warnings.append(
                        ("doppelganger",
                         ValueError(n_("Email address already taken."))))
                if not dg['is_cde_realm']:
                    warnings.append(
                        ("doppelganger",
                         ValueError(n_("Doppelganger will upgrade to CdE."))))
                    if not datum['resolution'].do_update():
                        if dg['is_event_realm']:
                            warnings.append(
                                ("doppelganger",
                                 ValueError(n_("Unmodified realm upgrade."))))
                        else:
                            problems.append(
                                ("doppelganger",
                                 ValueError(n_(
                                     "Missing data for realm upgrade."))))
        if datum['doppelganger_id'] and pevent_id:
            existing = self.pasteventproxy.list_participants(
                rs, pevent_id=pevent_id)
            if (datum['doppelganger_id'], pcourse_id) in existing:
                problems.append(
                    ("pevent_id",
                     KeyError(n_("Participation already recorded."))))
        datum.update({
            'persona': persona,
            'pevent_id': pevent_id,
            'pcourse_id': pcourse_id,
            'doppelgangers': doppelgangers,
            'warnings': warnings,
            'problems': problems,
        })
        return datum

    def _perform_one_batch_admission(self, rs: RequestState, datum: CdEDBObject,
                                     trial_membership: bool, consent: bool
                                     ) -> int:
        """Uninlined code from perform_batch_admission().

        :returns: number of created accounts (0 or 1)
        """
        ret = 0
        batch_fields = (
            'family_name', 'given_names', 'title', 'name_supplement',
            'birth_name', 'gender', 'address_supplement', 'address',
            'postal_code', 'location', 'country', 'telephone',
            'mobile', 'birthday')  # email omitted as it is handled separately
        persona_id = None
        if datum['resolution'] == LineResolutions.skip:
            return ret
        elif datum['resolution'] == LineResolutions.create:
            new_persona = copy.deepcopy(datum['persona'])
            new_persona.update({
                'is_member': True,
                'trial_member': trial_membership,
                'paper_expuls': True,
                'is_searchable': consent,
            })
            persona_id = self.coreproxy.create_persona(rs, new_persona)
            ret = 1
        elif datum['resolution'].is_modification():
            persona_id = datum['doppelganger_id']
            current = self.coreproxy.get_persona(rs, persona_id)
            if not current['is_cde_realm']:
                # Promote to cde realm dependent on current realm
                promotion: CdEDBObject = {
                    'is_{}_realm'.format(realm): True
                    for realm in ('cde', 'event', 'assembly', 'ml')}
                promotion.update({
                    'decided_search': False,
                    'trial_member': False,
                    'paper_expuls': True,
                    'bub_search': False,
                    'id': persona_id,
                })
                empty_fields = (
                    'address_supplement2', 'address2', 'postal_code2',
                    'location2', 'country2', 'weblink', 'specialisation',
                    'affiliation', 'timeline', 'interests', 'free_form')
                for field in empty_fields:
                    promotion[field] = None
                invariant_fields = {'family_name', 'given_names'}
                if not current['is_event_realm']:
                    if not datum['resolution'].do_update():
                        raise RuntimeError(n_("Need extra data."))
                    # This applies a part of the newly imported data,
                    # however email and name are not changed during a
                    # realm transition and thus we update again later
                    # on
                    for field in set(batch_fields) - invariant_fields:
                        promotion[field] = datum['persona'][field]
                else:
                    stored = self.coreproxy.get_event_user(rs, persona_id)
                    for field in set(batch_fields) - invariant_fields:
                        promotion[field] = stored.get(field)
                code = self.coreproxy.change_persona_realms(rs, promotion)
            if datum['resolution'].do_trial():
                self.coreproxy.change_membership(
                    rs, datum['doppelganger_id'], is_member=True)
                update = {
                    'id': datum['doppelganger_id'],
                    'trial_member': True,
                }
                self.coreproxy.change_persona(
                    rs, update, may_wait=False,
                    change_note="Probemitgliedschaft erneuert.")
            if datum['resolution'].do_update():
                update = {'id': datum['doppelganger_id']}
                for field in batch_fields:
                    update[field] = datum['persona'][field]
                self.coreproxy.change_username(
                    rs, datum['doppelganger_id'],
                    datum['persona']['username'], password=None)
                # TODO the following should be must_wait=True
                self.coreproxy.change_persona(
                    rs, update, may_wait=False,
                    change_note="Import aktualisierter Daten.")
        else:
            raise RuntimeError(n_("Impossible."))
        if datum['pevent_id'] and persona_id:
            # TODO preserve instructor/orga information
            self.pasteventproxy.add_participant(
                rs, datum['pevent_id'], datum['pcourse_id'],
                persona_id, is_instructor=False, is_orga=False)
        return ret

    def perform_batch_admission(self, rs: RequestState, data: List[CdEDBObject],
                                trial_membership: bool, consent: bool,
                                sendmail: bool) -> Tuple[bool, Optional[int]]:
        """Resolve all entries in the batch admission form.

        :type rs: :py:class:`cdedb.common.RequestState`
        :type data: [{str: object}]
        :type trial_membership: bool
        :type consent: bool
        :type sendmail: bool
        :rtype: bool, int
        :returns: Success information and for positive outcome the
          number of created accounts or for negative outcome the line
          where an exception was triggered or None if it was a DB
          serialization error.
        """
        # noinspection PyBroadException
        try:
            with Atomizer(rs):
                count = 0
                for index, datum in enumerate(data):
                    count += self._perform_one_batch_admission(
                        rs, datum, trial_membership, consent)
        except psycopg2.extensions.TransactionRollbackError:
            # We perform a rather big transaction, so serialization errors
            # could happen.
            return False, None
        except Exception:
            # This blanket catching of all exceptions is a last resort. We try
            # to do enough validation, so that this should never happen, but
            # an opaque error (as would happen without this) would be rather
            # frustrating for the users -- hence some extra error handling
            # here.
            self.logger.error(glue(
                ">>>\n>>>\n>>>\n>>> Exception during batch creation",
                "<<<\n<<<\n<<<\n<<<"))
            self.logger.exception("FIRST AS SIMPLE TRACEBACK")
            self.logger.error("SECOND TRY CGITB")
            # noinspection PyBroadException
            try:
                self.logger.error(cgitb.text(sys.exc_info(), context=7))
            except Exception:
                pass
            return False, index
        # Send mail after the transaction succeeded
        if sendmail:
            for datum in data:
                if datum['resolution'] == LineResolutions.create:
                    success, message = self.coreproxy.make_reset_cookie(
                        rs, datum['raw']['username'],
                        timeout=self.conf["EMAIL_PARAMETER_TIMEOUT"])
                    email = self.encode_parameter(
                        "core/do_password_reset_form", "email",
                        datum['raw']['username'],
                        persona_id=None,
                        timeout=self.conf["EMAIL_PARAMETER_TIMEOUT"])
                    meta_info = self.coreproxy.get_meta_info(rs)
                    self.do_mail(rs, "welcome",
                                 {'To': (datum['raw']['username'],),
                                  'Subject': "Aufnahme in den CdE",
                                  },
                                 {'data': datum['persona'],
                                  'fee': self.conf["MEMBERSHIP_FEE"],
                                  'email': email if success else "",
                                  'cookie': message if success else "",
                                  'meta_info': meta_info,
                                  })
        return True, count

    @staticmethod
    def similarity_score(ds1: CdEDBObject, ds2: CdEDBObject) -> str:
        """Helper to determine similar input lines.

        This is separate from the detection of existing accounts, and
        can happen because of some human error along the way.

        :type ds1: {str: object}
        :type ds2: {str: object}
        :rtype: str
        :returns: One of "high", "medium" and "low" indicating similarity.
        """
        score = 0
        if (ds1['raw']['given_names'] == ds2['raw']['given_names']
                and ds1['raw']['family_name'] == ds2['raw']['family_name']):
            score += 12
        if ds1['raw']['username'] == ds2['raw']['username']:
            score += 20
        if ds1['raw']['birthday'] == ds2['raw']['birthday']:
            score += 8
        if score >= 20:
            return "high"
        elif score >= 10:
            return "medium"
        else:
            return "low"

    @access("cde_admin", modi={"POST"})
    @REQUESTdata("membership", "trial_membership", "consent", "sendmail",
                 "finalized", "accounts")
    def batch_admission(self, rs: RequestState, membership: bool,
                        trial_membership: bool, consent: bool, sendmail: bool,
                        finalized: bool, accounts: str) -> Response:
        """Make a lot of new accounts.

        This is rather involved to make this job easier for the administration.

        The additional parameters membership, trial_membership, consent
        and sendmail modify the behaviour and can be selected by the
        user. Note however, that membership currently must be ``True``.

        The internal parameter finalized is used to explicitly signal at
        what point account creation will happen.
        """
        accounts = accounts or ''
        accountlines = accounts.splitlines()
        fields = (
            'event', 'course', 'family_name', 'given_names', 'title',
            'name_supplement', 'birth_name', 'gender', 'address_supplement',
            'address', 'postal_code', 'location', 'country', 'telephone',
            'mobile', 'username', 'birthday')
        reader = csv.DictReader(
            accountlines, fieldnames=fields, dialect=CustomCSVDialect())
        data = []
        lineno = 0
        for raw_entry in reader:
            dataset: CdEDBObject = {'raw': raw_entry}
            params: TypeMapping = {
                f"resolution{lineno}": Optional[LineResolutions],  # type: ignore
                f"doppelganger_id{lineno}": Optional[vtypes.ID],  # type: ignore
                f"hash{lineno}": Optional[str],  # type: ignore
            }
            tmp = request_extractor(rs, params)
            dataset['resolution'] = tmp["resolution{}".format(lineno)]
            dataset['doppelganger_id'] = tmp["doppelganger_id{}".format(lineno)]
            dataset['old_hash'] = tmp["hash{}".format(lineno)]
            dataset['new_hash'] = get_hash(accountlines[lineno].encode())
            rs.values["hash{}".format(lineno)] = dataset['new_hash']
            lineno += 1
            dataset['lineno'] = lineno
            data.append(self.examine_for_admission(rs, dataset))
        for ds1, ds2 in itertools.combinations(data, 2):
            similarity = self.similarity_score(ds1, ds2)
            if similarity == "high":
                problem = (None, ValueError(
                    n_("Lines %(first)s and %(second)s are the same."),
                    {'first': ds1['lineno'], 'second': ds2['lineno']}))
                ds1['problems'].append(problem)
                ds2['problems'].append(problem)
            elif similarity == "medium":
                warning = (None, ValueError(
                    n_("Lines %(first)s and %(second)s look the same."),
                    {'first': ds1['lineno'], 'second': ds2['lineno']}))
                ds1['warnings'].append(warning)
                ds2['warnings'].append(warning)
            elif similarity == "low":
                pass
            else:
                raise RuntimeError(n_("Impossible."))
        for dataset in data:
            if (dataset['resolution'] is None
                    and not dataset['doppelgangers']
                    and not dataset['problems']
                    and not dataset['old_hash']):
                # automatically select resolution if this is an easy case
                dataset['resolution'] = LineResolutions.create
                rs.values['resolution{}'.format(dataset['lineno'] - 1)] = \
                    LineResolutions.create.value
        if lineno != len(accountlines):
            rs.append_validation_error(
                ("accounts", ValueError(n_("Lines didn’t match up."))))
        if not membership:
            rs.append_validation_error(
                ("membership",
                 ValueError(n_("Only member admission supported."))))
        open_issues = any(
            e['resolution'] is None
            or (e['problems'] and e['resolution'] != LineResolutions.skip)
            for e in data)
        if rs.has_validation_errors() or not data or open_issues:
            return self.batch_admission_form(rs, data=data, csvfields=fields)
        if not finalized:
            rs.values['finalized'] = True
            return self.batch_admission_form(rs, data=data, csvfields=fields)

        # Here we have survived all validation
        success, num = self.perform_batch_admission(rs, data, trial_membership,
                                                    consent, sendmail)
        if success:
            rs.notify("success", n_("Created %(num)s accounts."), {'num': num})
            return self.redirect(rs, "cde/index")
        else:
            if num is None:
                rs.notify("warning", n_("DB serialization error."))
            else:
                rs.notify("error", n_("Unexpected error on line %(num)s."),
                          {'num': num + 1})
            return self.batch_admission_form(rs, data=data, csvfields=fields)

    @access("finance_admin")
    def parse_statement_form(self, rs: RequestState, data: CdEDBObject = None,
                             params: CdEDBObject = None) -> Response:
        """Render form.

        The ``data`` parameter contains all extra information assembled
        during processing of a POST request.

        :type rs: :py:class:`cdedb.common.RequestState`
        :type data: {str: obj} or None
        :type params: {str: obj} or None
        """
        data = data or {}
        merge_dicts(rs.values, data)
        event_ids = self.eventproxy.list_events(rs)
        events = self.eventproxy.get_events(rs, event_ids)
        event_entries = xsorted(
            [(event['id'], event['title']) for event in events.values()],
            key=lambda e: EntitySorter.event(events[e[0]]), reverse=True)
        params = {
            'params': params or None,
            'data': data,
            'TransactionType': parse.TransactionType,
            'event_entries': event_entries,
            'events': events,
        }
        return self.render(rs, "parse_statement", params)

    def organize_transaction_data(
            self, rs: RequestState, transactions: List[parse.Transaction],
            start: Optional[datetime.date], end: Optional[datetime.date],
            timestamp: datetime.datetime) -> Tuple[CdEDBObject, CdEDBObject]:
        """Organize transactions into data and params usable in the form."""
        get_persona = lambda p_id: self.coreproxy.get_persona(rs, p_id)
        get_event = lambda event_id: self.eventproxy.get_event(rs, event_id)
        data = {"{}{}".format(k, t.t_id): v
                for t in transactions
                for k, v in t.to_dict(get_persona, get_event).items()}
        data["count"] = len(transactions)
        data["start"] = start
        data["end"] = end
        data["timestamp"] = timestamp
        params: CdEDBObject = {
            "all": [],
            "has_error": [],
            "has_warning": [],
            "jump_order": {},
            "has_none": [],
            "accounts": defaultdict(int),
            "events": defaultdict(int),
            "memberships": 0,
        }
        prev_jump = None
        for t in transactions:
            params["all"].append(t.t_id)
            if t.errors or t.warnings:
                params["jump_order"][prev_jump] = t.t_id
                params["jump_order"][t.t_id] = None
                prev_jump = t.t_id
                if t.errors:
                    params["has_error"].append(t.t_id)
                else:
                    params["has_warning"].append(t.t_id)
            else:
                params["has_none"].append(t.t_id)
            params["accounts"][str(t.account)] += 1
            if t.event_id:
                params["events"][t.event_id] += 1
            if t.type == TransactionType.MembershipFee:
                params["memberships"] += 1
        return data, params

    @access("finance_admin", modi={"POST"})
    @REQUESTfile("statement_file")
    def parse_statement(self, rs: RequestState,
                        statement_file: FileStorage) -> Response:
        """
        Parse the statement into multiple CSV files.

        Every transaction is matched to a TransactionType, as well as to a
        member and an event, if applicable.

        The transaction's reference is searched for DB-IDs.
        If found the associated persona is looked up and their given_names and
        family_name, and variations thereof, are compared to the transaction's
        reference.

        To match to an event, this compares the names of current events, and
        variations thereof, to the transacion's reference.

        Every match to Type, Member and Event is given a ConfidenceLevel, to be
        used on further validation.

        This uses POST because the expected data is too large for GET.
        """
        assert statement_file.filename is not None
        filename = pathlib.Path(statement_file.filename).parts[-1]
        start, end, timestamp = parse.dates_from_filename(filename)
        # The statements from BFS are encoded in latin-1
        statement_file = check(rs, vtypes.CSVFile, statement_file,
                               "statement_file", encoding="latin-1")
        if rs.has_validation_errors():
            return self.parse_statement_form(rs)
        assert statement_file is not None
        statementlines = statement_file.splitlines()

        event_list = self.eventproxy.list_events(rs)
        events = self.eventproxy.get_events(rs, event_list)

        get_persona = lambda p_id: self.coreproxy.get_persona(rs, p_id)

        # This does not use the cde csv dialect, but rather the bank's.
        reader = csv.DictReader(statementlines, delimiter=";",
                                quotechar='"',
                                fieldnames=parse.STATEMENT_CSV_FIELDS,
                                restkey=parse.STATEMENT_CSV_RESTKEY,
                                restval="")

        transactions = []

        for i, line in enumerate(reversed(list(reader))):
            if not len(line) == 23:
                p = ("statement_file",
                     ValueError(n_("Line %(lineno)s does not have "
                                   "the correct number of "
                                   "columns."),
                                {'lineno': i + 1}
                                ))
                rs.append_validation_error(p)
                continue
            line["id"] = i  # type: ignore
            t = parse.Transaction.from_csv(line)
            t.analyze(events, get_persona)
            t.inspect(get_persona)

            transactions.append(t)
        if rs.has_validation_errors():
            return self.parse_statement_form(rs)

        data, params = self.organize_transaction_data(
            rs, transactions, start, end, timestamp)

        return self.parse_statement_form(rs, data, params)

    @access("finance_admin", modi={"POST"})
    @REQUESTdata("count", "start", "end", "timestamp", "validate", "event",
                 "membership", "excel", "gnucash", "ignore_warnings")
    def parse_download(self, rs: RequestState, count: int, start: datetime.date,
                       end: Optional[datetime.date],
                       timestamp: datetime.datetime, validate: str = None,
                       event: vtypes.ID = None, membership: str = None,
                       excel: str = None, gnucash: str = None,
                       ignore_warnings: bool = False) -> Response:
        """
        Provide data as CSV-Download with the given filename.

        This uses POST, because the expected filesize is too large for GET.
        """
        rs.ignore_validation_errors()

        def params_generator(i: int) -> TypeMapping:
            return {
                f"reference{i}": Optional[str],  # type: ignore
                f"account{i}": Accounts,
                f"statement_date{i}": datetime.date,
                f"amount{i}": decimal.Decimal,
                f"account_holder{i}": Optional[str],  # type: ignore
                f"posting{i}": str,
                f"iban{i}": Optional[vtypes.IBAN],  # type: ignore
                f"t_id{i}": vtypes.ID,
                f"transaction_type{i}": TransactionType,
                f"transaction_type_confidence{i}": int,
                f"transaction_type_confirm{i}": Optional[bool],  # type: ignore
                f"cdedbid{i}": Optional[vtypes.CdedbID],  # type: ignore
                f"persona_id_confidence{i}": Optional[int],  # type: ignore
                f"persona_id_confirm{i}": Optional[bool],  # type: ignore
                f"event_id{i}": Optional[vtypes.ID],  # type: ignore
                f"event_id_confidence{i}": Optional[int],  # type: ignore
                f"event_id_confirm{i}": Optional[bool],  # type: ignore
            }

        get_persona = lambda p_id: self.coreproxy.get_persona(rs, p_id)
        get_event = lambda event_id: self.eventproxy.get_event(rs, event_id)
        transactions = []
        for i in range(1, count + 1):
            t = request_extractor(rs, params_generator(i))
            t = parse.Transaction({k.rstrip(str(i)): v for k, v in t.items()})
            t.inspect(get_persona)
            transactions.append(t)

        data, params = self.organize_transaction_data(
            rs, transactions, start, end, timestamp)

        fields: Sequence[str]
        if validate is not None or params["has_error"] \
                or (params["has_warning"] and not ignore_warnings):
            return self.parse_statement_form(rs, data, params)
        elif membership is not None:
            filename = "Mitgliedsbeiträge"
            transactions = [t for t in transactions
                            if t.type == TransactionType.MembershipFee]
            fields = parse.MEMBERSHIP_EXPORT_FIELDS
            write_header = False
        elif event is not None:
            aux = int(event)
            event_data = self.eventproxy.get_event(rs, aux)
            filename = event_data["shortname"]
            transactions = [t for t in transactions
                            if t.event_id == aux
                            and t.type == TransactionType.EventFee]
            fields = parse.EVENT_EXPORT_FIELDS
            write_header = False
        elif gnucash is not None:
            filename = "gnucash"
            fields = parse.GNUCASH_EXPORT_FIELDS
            write_header = True
        elif excel is not None:
            account = excel
            filename = "transactions_" + account
            transactions = [t for t in transactions
                            if str(t.account) == account]
            fields = parse.EXCEL_EXPORT_FIELDS
            write_header = False
        else:
            rs.notify("error", n_("Unknown action."))
            return self.parse_statement_form(rs, data, params)
        if end is None:
            filename += "_{}".format(start)
        else:
            filename += "_{}_bis_{}.csv".format(start, end)
        csv_data = [t.to_dict(get_persona, get_event)
                    for t in transactions]
        csv_data = csv_output(csv_data, fields, write_header)
        return self.send_csv_file(rs, "text/csv", filename, data=csv_data)

    @access("finance_admin")
    def money_transfers_form(self, rs: RequestState,
                             data: List[CdEDBObject] = None,
                             csvfields: Tuple[str, ...] = None,
                             saldo: decimal.Decimal = None) -> Response:
        """Render form.

        The ``data`` parameter contains all extra information assembled
        during processing of a POST request.
        """
        defaults = {'sendmail': True}
        merge_dicts(rs.values, defaults)
        data = data or []
        csvfields = csvfields or tuple()
        csv_position = {key: ind for ind, key in enumerate(csvfields)}
        return self.render(rs, "money_transfers", {
            'data': data, 'csvfields': csv_position, 'saldo': saldo,
        })

    def examine_money_transfer(self, rs: RequestState, datum: CdEDBObject
                               ) -> CdEDBObject:
        """Check one line specifying a money transfer.

        We test for fitness of the data itself.

        :type rs: :py:class:`cdedb.common.RequestState`
        :type datum: {str: object}
        :rtype: {str: object}
        :returns: The processed input datum.
        """
        amount, problems = validate_check(
            vtypes.PositiveDecimal, datum['raw']['amount'], argname="amount")
        persona_id, p = validate_check(
            vtypes.CdedbID, datum['raw']['persona_id'].strip(),
            argname="persona_id")
        problems.extend(p)
        family_name, p = validate_check(
            str, datum['raw']['family_name'], argname="family_name")
        problems.extend(p)
        given_names, p = validate_check(
            str, datum['raw']['given_names'], argname="given_names")
        problems.extend(p)
        note, p = validate_check_optional(str, datum['raw']['note'], argname="note")
        problems.extend(p)

        if persona_id:
            try:
                persona = self.coreproxy.get_persona(rs, persona_id)
            except KeyError:
                problems.append(('persona_id',
                                 ValueError(
                                     n_("No Member with ID %(p_id)s found."),
                                     {'p_id': persona_id})))
            else:
                if persona['is_archived']:
                    problems.append(('persona_id',
                                     ValueError(n_("Persona is archived."))))
                if not persona['is_cde_realm']:
                    problems.append((
                        'persona_id',
                        ValueError(n_("Persona is not in CdE realm."))))

                if family_name is not None and not re.search(
                    diacritic_patterns(re.escape(family_name)),
                    persona['family_name'],
                    flags=re.IGNORECASE
                ):
                    problems.append(('family_name', ValueError(
                        n_("Family name doesn’t match."))))

                if given_names is not None and not re.search(
                    diacritic_patterns(re.escape(given_names)),
                    persona['given_names'],
                    flags=re.IGNORECASE
                ):
                    problems.append(('given_names', ValueError(
                        n_("Given names don’t match."))))
        datum.update({
            'persona_id': persona_id,
            'amount': amount,
            'note': note,
            'warnings': [],
            'problems': problems,
        })
        return datum

    def perform_money_transfers(
            self, rs: RequestState, data: List[CdEDBObject], sendmail: bool
    ) -> Tuple[bool, Optional[int], Optional[int]]:
        """Resolve all entries in the money transfers form.

        :returns: A bool indicating success and:
            * In case of success:
                * The number of recorded transactions
                * The number of new members.
            * In case of error:
                * The index of the erronous line or None
                    if a DB-serialization error occurred.
                * None
        """
        index = 0
        note_template = ("Guthabenänderung um {amount} auf {new_balance} "
                         "(Überwiesen am {date})")
        # noinspection PyBroadException
        try:
            with Atomizer(rs):
                count = 0
                memberships_gained = 0
                persona_ids = tuple(e['persona_id'] for e in data)
                personas = self.coreproxy.get_total_personas(rs, persona_ids)
                for index, datum in enumerate(data):
                    assert isinstance(datum['amount'], decimal.Decimal)
                    new_balance = (personas[datum['persona_id']]['balance']
                                   + datum['amount'])
                    note = datum['note']
                    if note:
                        try:
                            date = datetime.datetime.strptime(
                                note, parse.OUTPUT_DATEFORMAT)
                        except ValueError:
                            pass
                        else:
                            # This is the default case and makes it pretty
                            note = note_template.format(
                                amount=money_filter(datum['amount']),
                                new_balance=money_filter(new_balance),
                                date=date.strftime(parse.OUTPUT_DATEFORMAT))
                    count += self.coreproxy.change_persona_balance(
                        rs, datum['persona_id'], new_balance,
                        const.FinanceLogCodes.increase_balance,
                        change_note=note)
                    if new_balance >= self.conf["MEMBERSHIP_FEE"]:
                        memberships_gained += self.coreproxy.change_membership(
                            rs, datum['persona_id'], is_member=True)
                    # Remember the changed balance in case of multiple transfers.
                    personas[datum['persona_id']]['balance'] = new_balance
        except psycopg2.extensions.TransactionRollbackError:
            # We perform a rather big transaction, so serialization errors
            # could happen.
            return False, None, None
        except Exception:
            # This blanket catching of all exceptions is a last resort. We try
            # to do enough validation, so that this should never happen, but
            # an opaque error (as would happen without this) would be rather
            # frustrating for the users -- hence some extra error handling
            # here.
            self.logger.error(glue(
                ">>>\n>>>\n>>>\n>>> Exception during transfer processing",
                "<<<\n<<<\n<<<\n<<<"))
            self.logger.exception("FIRST AS SIMPLE TRACEBACK")
            self.logger.error("SECOND TRY CGITB")
            self.logger.error(cgitb.text(sys.exc_info(), context=7))
            return False, index, None
        if sendmail:
            for datum in data:
                persona = personas[datum['persona_id']]
                self.do_mail(rs, "transfer_received",
                             {'To': (persona['username'],),
                              'Subject': "Überweisung eingegangen",
                              },
                             {'persona': persona,
                              'address': make_postal_address(persona),
                              'new_balance': persona['balance']})
        return True, count, memberships_gained

    @access("finance_admin", modi={"POST"})
    @REQUESTfile("transfers_file")
    @REQUESTdata("sendmail", "transfers", "checksum")
    def money_transfers(self, rs: RequestState, sendmail: bool,
                        transfers: Optional[str], checksum: Optional[str],
                        transfers_file: Optional[FileStorage]
                        ) -> Response:
        """Update member balances.

        The additional parameter sendmail modifies the behaviour and can
        be selected by the user.

        The internal parameter checksum is used to guard against data
        corruption and to explicitly signal at what point the data will
        be committed (for the second purpose it works like a boolean).
        """
        transfers_file = check_optional(
            rs, vtypes.CSVFile, transfers_file, "transfers_file")
        if rs.has_validation_errors():
            return self.money_transfers_form(rs)
        if transfers_file and transfers:
            rs.notify("warning", n_("Only one input method allowed."))
            return self.money_transfers_form(rs)
        elif transfers_file:
            rs.values["transfers"] = transfers_file
            transfers = transfers_file
            transferlines = transfers_file.splitlines()
        elif transfers:
            transferlines = transfers.splitlines()
        else:
            rs.notify("error", n_("No input provided."))
            return self.money_transfers_form(rs)
        fields = ('amount', 'persona_id', 'family_name', 'given_names', 'note')
        reader = csv.DictReader(
            transferlines, fieldnames=fields, dialect=CustomCSVDialect())
        data = []
        for lineno, raw_entry in enumerate(reader):
            dataset: CdEDBObject = {'raw': raw_entry, 'lineno': lineno + 1}
            data.append(self.examine_money_transfer(rs, dataset))
        for ds1, ds2 in itertools.combinations(data, 2):
            if ds1['persona_id'] and ds1['persona_id'] == ds2['persona_id']:
                warning = (None, ValueError(
                    n_("More than one transfer for this account "
                       "(lines %(first)s and %(second)s)."),
                    {'first': ds1['lineno'], 'second': ds2['lineno']}))
                ds1['warnings'].append(warning)
                ds2['warnings'].append(warning)
        if len(data) != len(transferlines):
            rs.append_validation_error(
                ("transfers", ValueError(n_("Lines didn’t match up."))))
        open_issues = any(e['problems'] for e in data)
        saldo = cast(decimal.Decimal,
                     sum(e['amount'] for e in data if e['amount']))
        if rs.has_validation_errors() or not data or open_issues:
            rs.values['checksum'] = None
            return self.money_transfers_form(rs, data=data, csvfields=fields,
                                             saldo=saldo)
        current_checksum = get_hash(transfers.encode())
        if checksum != current_checksum:
            rs.values['checksum'] = current_checksum
            return self.money_transfers_form(rs, data=data, csvfields=fields,
                                             saldo=saldo)

        # Here validation is finished
        success, num, new_members = self.perform_money_transfers(
            rs, data, sendmail)
        if success:
            rs.notify("success", n_("Committed %(num)s transfers. "
                                    "There were %(new_members)s new members."),
                      {'num': num, 'new_members': new_members})
            return self.redirect(rs, "cde/index")
        else:
            if num is None:
                rs.notify("warning", n_("DB serialization error."))
            else:
                rs.notify("error", n_("Unexpected error on line %(num)s."),
                          {'num': num + 1})
            return self.money_transfers_form(rs, data=data, csvfields=fields,
                                             saldo=saldo)

    def determine_open_permits(self, rs: RequestState,
                               lastschrift_ids: Collection[int] = None
                               ) -> Set[int]:
        """Find ids, which to debit this period.

        Helper to find out which of the passed lastschrift permits has
        not been debited for a year.

        :param lastschrift_ids: If None is passed all existing permits
          are checked.
        """
        if lastschrift_ids is None:
            lastschrift_ids = self.cdeproxy.list_lastschrift(rs).keys()
        stati = const.LastschriftTransactionStati
        period = self.cdeproxy.current_period(rs)
        periods = tuple(range(period - self.conf["PERIODS_PER_YEAR"] + 1,
                              period + 1))
        transaction_ids = self.cdeproxy.list_lastschrift_transactions(
            rs, lastschrift_ids=lastschrift_ids, periods=periods,
            stati=(stati.success, stati.issued, stati.skipped))
        return set(lastschrift_ids) - set(transaction_ids.values())

    @access("finance_admin")
    def lastschrift_index(self, rs: RequestState) -> Response:
        """General lastschrift overview.

        This presents open items as well as all permits.
        """
        lastschrift_ids = self.cdeproxy.list_lastschrift(rs)
        lastschrifts = self.cdeproxy.get_lastschrifts(
            rs, lastschrift_ids.keys())
        all_lastschrift_ids = self.cdeproxy.list_lastschrift(rs, active=None)
        all_lastschrifts = self.cdeproxy.get_lastschrifts(
            rs, all_lastschrift_ids.keys())
        period = self.cdeproxy.current_period(rs)
        transaction_ids = self.cdeproxy.list_lastschrift_transactions(
            rs, periods=(period,),
            stati=(const.LastschriftTransactionStati.issued,))
        transactions = self.cdeproxy.get_lastschrift_transactions(
            rs, transaction_ids.keys())
        persona_ids = set(all_lastschrift_ids.values()).union({
            x['submitted_by'] for x in lastschrifts.values()})
        personas = self.coreproxy.get_personas(rs, persona_ids)
        open_permits = self.determine_open_permits(rs, lastschrift_ids)
        for lastschrift in lastschrifts.values():
            lastschrift['open'] = lastschrift['id'] in open_permits
        last_order = xsorted(
            lastschrifts.keys(),
            key=lambda anid: EntitySorter.persona(
                personas[lastschrifts[anid]['persona_id']]))
        lastschrifts = OrderedDict(
            (last_id, lastschrifts[last_id]) for last_id in last_order)
        return self.render(rs, "lastschrift_index", {
            'lastschrifts': lastschrifts, 'personas': personas,
            'transactions': transactions, 'all_lastschrifts': all_lastschrifts})

    @access("member", "finance_admin")
    def lastschrift_show(self, rs: RequestState, persona_id: int) -> Response:
        """Display all lastschrift information for one member.

        Especially all permits and transactions.
        """
        if not (persona_id == rs.user.persona_id
                or "finance_admin" in rs.user.roles):
            raise werkzeug.exceptions.Forbidden()
        lastschrift_ids = self.cdeproxy.list_lastschrift(
            rs, persona_ids=(persona_id,), active=None)
        lastschrifts = self.cdeproxy.get_lastschrifts(rs,
                                                      lastschrift_ids.keys())
        transactions: CdEDBObjectMap = {}
        if lastschrifts:
            transaction_ids = self.cdeproxy.list_lastschrift_transactions(
                rs, lastschrift_ids=lastschrift_ids.keys())
            transactions = self.cdeproxy.get_lastschrift_transactions(
                rs, transaction_ids.keys())
        persona_ids = {persona_id}.union({
            x['submitted_by'] for x in lastschrifts.values()}).union(
            {x['submitted_by'] for x in transactions.values()})
        personas = self.coreproxy.get_personas(rs, persona_ids)
        active_permit = None
        for lastschrift in lastschrifts.values():
            if not lastschrift['revoked_at']:
                active_permit = lastschrift['id']
        active_open = bool(
            active_permit and self.determine_open_permits(rs, (active_permit,)))
        return self.render(rs, "lastschrift_show", {
            'lastschrifts': lastschrifts,
            'active_permit': active_permit, 'active_open': active_open,
            'personas': personas, 'transactions': transactions,
        })

    @access("finance_admin")
    def lastschrift_change_form(self, rs: RequestState, lastschrift_id: int
                                ) -> Response:
        """Render form."""
        merge_dicts(rs.values, rs.ambience['lastschrift'])
        persona = self.coreproxy.get_persona(
            rs, rs.ambience['lastschrift']['persona_id'])
        return self.render(rs, "lastschrift_change", {'persona': persona})

    @access("finance_admin", modi={"POST"})
    @REQUESTdatadict('amount', 'iban', 'account_owner', 'account_address',
                     'notes')
    def lastschrift_change(self, rs: RequestState, lastschrift_id: int,
                           data: CdEDBObject) -> Response:
        """Modify one permit."""
        data['id'] = lastschrift_id
        data = check(rs, vtypes.Lastschrift, data)
        if rs.has_validation_errors():
            return self.lastschrift_change_form(rs, lastschrift_id)
        assert data is not None
        code = self.cdeproxy.set_lastschrift(rs, data)
        self.notify_return_code(rs, code)
        return self.redirect(rs, "cde/lastschrift_show", {
            'persona_id': rs.ambience['lastschrift']['persona_id']})

    @access("finance_admin")
    def lastschrift_create_form(self, rs: RequestState, persona_id: int = None
                                ) -> Response:
        """Render form."""
        return self.render(rs, "lastschrift_create")

    @access("finance_admin", modi={"POST"})
    @REQUESTdatadict('amount', 'iban', 'account_owner', 'account_address', 'notes')
    @REQUESTdata('persona_id')
    def lastschrift_create(self, rs: RequestState, persona_id: vtypes.CdedbID,
                           data: CdEDBObject) -> Response:
        """Create a new permit."""
        data['persona_id'] = persona_id
        data = check(rs, vtypes.Lastschrift, data, creation=True)
        if rs.has_validation_errors():
            return self.lastschrift_create_form(rs, persona_id)
        assert data is not None
        if self.cdeproxy.list_lastschrift(
                rs, persona_ids=(persona_id,), active=True):
            rs.notify("error", n_("Multiple active permits are disallowed."))
            return self.redirect(rs, "cde/lastschrift_show", {
                'persona_id': persona_id})
        new_id = self.cdeproxy.create_lastschrift(rs, data)
        self.notify_return_code(rs, new_id)
        return self.redirect(
            rs, "cde/lastschrift_show", {'persona_id': persona_id})

    @access("finance_admin", modi={"POST"})
    def lastschrift_revoke(self, rs: RequestState, lastschrift_id: int
                           ) -> Response:
        """Disable a permit."""
        if rs.has_validation_errors():
            return self.lastschrift_show(
                rs, rs.ambience['lastschrift']['persona_id'])
        data = {
            'id': lastschrift_id,
            'revoked_at': now(),
        }
        lastschrift = self.cdeproxy.get_lastschrift(rs, lastschrift_id)
        persona_id = lastschrift['persona_id']
        code = self.cdeproxy.set_lastschrift(rs, data)
        self.notify_return_code(rs, code, success=n_("Permit revoked."))
        transaction_ids = self.cdeproxy.list_lastschrift_transactions(
            rs, lastschrift_ids=(lastschrift_id,),
            stati=(const.LastschriftTransactionStati.issued,))
        if transaction_ids:
            subject = glue("Einzugsermächtigung zu ausstehender Lastschrift"
                           "widerrufen.")
            self.do_mail(rs, "pending_lastschrift_revoked",
                         {'To': (self.conf["MANAGEMENT_ADDRESS"],),
                          'Subject': subject},
                         {'persona_id': persona_id})
        return self.redirect(rs, "cde/lastschrift_show", {
            'persona_id': rs.ambience['lastschrift']['persona_id']})

    def _calculate_payment_date(self) -> datetime.date:
        """Helper to calculate a payment date that is a valid TARGET2 bankday.

        :rtype: datetime.date
        """
        payment_date = now().date() + self.conf["SEPA_PAYMENT_OFFSET"]

        # Before anything else: check whether we are on special easter days.
        easter = dateutil.easter.easter(payment_date.year)
        good_friday = easter - datetime.timedelta(days=2)
        easter_monday = easter + datetime.timedelta(days=1)
        if payment_date in (good_friday, easter_monday):
            payment_date = easter + datetime.timedelta(days=2)

        # First: check we are not on the weekend.
        if payment_date.isoweekday() == 6:
            payment_date += datetime.timedelta(days=2)
        elif payment_date.isoweekday() == 7:
            payment_date += datetime.timedelta(days=1)

        # Second: check we are not on some special day.
        if payment_date.day == 1 and payment_date.month in (1, 5):
            payment_date += datetime.timedelta(days=1)
        elif payment_date.month == 12 and payment_date.day == 25:
            payment_date += datetime.timedelta(days=2)
        elif payment_date.month == 12 and payment_date.day == 26:
            payment_date += datetime.timedelta(days=1)

        # Third: check whether the second step landed us on the weekend.
        if payment_date.isoweekday() == 6:
            payment_date += datetime.timedelta(days=2)
        elif payment_date.isoweekday() == 7:
            payment_date += datetime.timedelta(days=1)

        return payment_date

    def create_sepapain(self, rs: RequestState, transactions: List[CdEDBObject]
                        ) -> Optional[str]:
        """Create an XML document for submission to a bank.

        The relevant document is the EBICS (Electronic Banking Internet
        Communication Standard; http://www.ebics.de/index.php?id=77).

        This communicates our wish to withdraw funds from the
        participating members. Here we do all the dirty work to conform
        to the standard and produce an acceptable output.

        :type rs: :py:class:`cdedb.common.RequestState`
        :type transactions: [{str: object}]
        :param transactions: Transaction infos from the backend enriched by
          some additional attributes which are necessary.
        :rtype: str
        """
        sanitized_transactions = check(
            rs, vtypes.SepaTransactions, transactions)
        if rs.has_validation_errors():
            return None
        assert sanitized_transactions is not None
        sorted_transactions: Dict[str, List[CdEDBObject]] = {}
        for transaction in sanitized_transactions:
            sorted_transactions.setdefault(transaction['type'], []).append(
                transaction)
        message_id = "{:.6f}-{}".format(
            now().timestamp(),
            ''.join(random.choice(string.ascii_letters + string.digits)
                    for _ in range(10)))
        meta = {
            'message_id': message_id,
            'total_sum': sum(e['amount'] for e in transactions),
            'partial_sums': {key: sum(e['amount'] for e in value)
                             for key, value in sorted_transactions.items()},
            'count': len(transactions),
            'sender': {
                'name': self.conf["SEPA_SENDER_NAME"],
                'address': self.conf["SEPA_SENDER_ADDRESS"],
                'country': self.conf["SEPA_SENDER_COUNTRY"],
                'iban': self.conf["SEPA_SENDER_IBAN"],
                'glaeubigerid': self.conf["SEPA_GLAEUBIGERID"],
            },
            'payment_date': self._calculate_payment_date(),
        }
        meta = check(rs, vtypes.SepaMeta, meta)
        if rs.has_validation_errors():
            return None
        sepapain_file = self.fill_template(rs, "other", "pain.008.003.02", {
            'transactions': sorted_transactions, 'meta': meta})
        return sepapain_file

    @access("finance_admin")
    @REQUESTdata("lastschrift_id")
    def lastschrift_download_sepapain(
            self, rs: RequestState, lastschrift_id: Optional[vtypes.ID]) -> Response:
        """Provide the sepapain file without actually issueing the transactions.

        Creates and returns an XML-file for one lastschrift is a
        lastschrift_id is given. If it is None, then this creates the file
        for all open permits (c.f. :py:func:`determine_open_permits`).
        """
        if rs.has_validation_errors():
            return self.lastschrift_index(rs)
        period = self.cdeproxy.current_period(rs)
        if lastschrift_id is None:
            all_ids = self.cdeproxy.list_lastschrift(rs)
            lastschrift_ids = tuple(self.determine_open_permits(
                rs, all_ids.keys()))
        else:
            lastschrift_ids = (lastschrift_id,)
            if not self.determine_open_permits(rs, lastschrift_ids):
                rs.notify("error", n_("Existing pending transaction."))
                return self.lastschrift_index(rs)

        lastschrifts = self.cdeproxy.get_lastschrifts(rs, lastschrift_ids)
        personas = self.coreproxy.get_personas(
            rs, tuple(e['persona_id'] for e in lastschrifts.values()))

        new_transactions = []

        for lastschrift in lastschrifts.values():
            persona = personas[lastschrift['persona_id']]
            transaction = {
                'issued_at': now(),
                'lastschrift_id': lastschrift['id'],
                'period_id': period,
                'mandate_reference': lastschrift_reference(
                    persona['id'], lastschrift['id']),
                'amount': lastschrift['amount'],
                'iban': lastschrift['iban'],
                'type': "RCUR",  # TODO remove this, hardcode it in template
            }
            if (lastschrift['granted_at'].date()
                    >= self.conf["SEPA_INITIALISATION_DATE"]):
                transaction['mandate_date'] = lastschrift['granted_at'].date()
            else:
                transaction['mandate_date'] = self.conf["SEPA_CUTOFF_DATE"]
            if lastschrift['account_owner']:
                transaction['account_owner'] = lastschrift['account_owner']
            else:
                transaction['account_owner'] = "{} {}".format(
                    persona['given_names'], persona['family_name'])
            timestamp = "{:.6f}".format(now().timestamp())
            transaction['unique_id'] = "{}-{}".format(
                transaction['mandate_reference'], timestamp[-9:])
            transaction['subject'] = asciificator(glue(
                "{}, {}, {} I25+ Mitgliedsbeitrag u. Spende CdE e.V.",
                "z. Foerderung der Volks- u. Berufsbildung u.",
                "Studentenhilfe").format(
                cdedbid_filter(persona['id']), persona['family_name'],
                persona['given_names']))[:140]  # cut off bc of limit

            new_transactions.append(transaction)
        sepapain_file = self.create_sepapain(rs, new_transactions)
        if not sepapain_file:
            rs.notify("error", n_("Creation of SEPA-PAIN-file failed."))
            return self.lastschrift_index(rs)
        return self.send_file(rs, data=sepapain_file, inline=False,
                              filename="i25p_semester{}.xml".format(period))

    @access("finance_admin", modi={"POST"})
    @REQUESTdata("lastschrift_id")
    def lastschrift_generate_transactions(
            self, rs: RequestState, lastschrift_id: Optional[vtypes.ID]) -> Response:
        """Issue direct debit transactions.

        This creates new transactions either for the lastschrift_id
        passed or if that is None, then for all open permits
        (c.f. :py:func:`determine_open_permits`).
        """
        if rs.has_validation_errors():
            return self.lastschrift_index(rs)
        stati = const.LastschriftTransactionStati
        period = self.cdeproxy.current_period(rs)
        if not lastschrift_id:
            all_lids = self.cdeproxy.list_lastschrift(rs)
            lastschrift_ids = tuple(self.determine_open_permits(
                rs, all_lids.keys()))
        else:
            lastschrift_ids = (lastschrift_id,)
            if not self.determine_open_permits(rs, lastschrift_ids):
                rs.notify("error", n_("Existing pending transaction."))
                return self.lastschrift_index(rs)
        new_transactions = tuple(
            {
                'issued_at': now(),
                'lastschrift_id': anid,
                'period_id': period,
            } for anid in lastschrift_ids
        )
        transaction_ids = self.cdeproxy.issue_lastschrift_transaction_batch(
            rs, new_transactions, check_unique=True)
        if not transaction_ids:
            return self.lastschrift_index(rs)

        lastschrifts = self.cdeproxy.get_lastschrifts(
            rs, lastschrift_ids)
        personas = self.coreproxy.get_personas(
            rs, tuple(e['persona_id'] for e in lastschrifts.values()))
        for lastschrift in lastschrifts.values():
            persona = personas[lastschrift['persona_id']]
            data = {
                'persona': persona,
                'payment_date': self._calculate_payment_date(),
                'amount': lastschrift['amount'],
                'iban': lastschrift['iban'],
                'account_owner': lastschrift['account_owner'],
                'mandate_reference': lastschrift_reference(
                    lastschrift['persona_id'], lastschrift['id']),
                'glaeubiger_id': self.conf["SEPA_GLAEUBIGERID"],
            }
            subject = "Anstehender Lastschrifteinzug Initiative 25+"
            self.do_mail(rs, "sepa_pre-notification",
                         {'To': (persona['username'],),
                          'Subject': subject},
                         {'data': data})
        rs.notify("success",
                  n_("%(num)s Direct Debits issued. Notification mails sent."),
                  {'num': len(transaction_ids)})
        return self.redirect(rs, "cde/lastschrift_index")

    @access("finance_admin", modi={"POST"})
    @REQUESTdata("persona_id")
    def lastschrift_skip(self, rs: RequestState, lastschrift_id: int,
                         persona_id: Optional[vtypes.ID]) -> Response:
        """Do not do a direct debit transaction for this year.

        If persona_id is given return to the persona-specific
        lastschrift page, otherwise return to a general lastschrift
        page.
        """
        if rs.has_validation_errors():
            return self.lastschrift_index(rs)
        success = self.cdeproxy.lastschrift_skip(rs, lastschrift_id)
        if not success:
            rs.notify("warning", n_("Unable to skip transaction."))
        else:
            rs.notify("success", n_("Skipped."))
        if persona_id:
            return self.redirect(rs, "cde/lastschrift_show",
                                 {'persona_id': persona_id})
        else:
            return self.redirect(rs, "cde/lastschrift_index")

    def lastschrift_process_transaction(
            self, rs: RequestState, transaction_id: int,
            status: const.LastschriftTransactionStati) -> DefaultReturnCode:
        """Process one transaction and store the outcome."""
        tally = None
        if status == const.LastschriftTransactionStati.failure:
            tally = -self.conf["SEPA_ROLLBACK_FEE"]
        return self.cdeproxy.finalize_lastschrift_transaction(
            rs, transaction_id, status, tally=tally)

    @access("finance_admin", modi={"POST"})
    @REQUESTdata("status", "persona_id")
    def lastschrift_finalize_transaction(
            self, rs: RequestState, lastschrift_id: int, transaction_id: int,
            status: const.LastschriftTransactionStati,
            persona_id: Optional[vtypes.ID]) -> Response:
        """Finish one transaction.

        If persona_id is given return to the persona-specific
        lastschrift page, otherwise return to a general lastschrift
        page.
        """
        if rs.has_validation_errors():
            return self.lastschrift_index(rs)
        code = self.lastschrift_process_transaction(rs, transaction_id, status)
        self.notify_return_code(rs, code)
        if persona_id:
            return self.redirect(rs, "cde/lastschrift_show",
                                 {'persona_id': persona_id})
        else:
            return self.redirect(rs, "cde/lastschrift_index")

    @access("finance_admin", modi={"POST"})
    @REQUESTdata("transaction_ids", "success", "cancelled", "failure")
    def lastschrift_finalize_transactions(
            self, rs: RequestState, transaction_ids: Collection[vtypes.ID],
            success: Optional[bool], cancelled: Optional[bool], failure: Optional[bool]
            ) -> Response:
        """Finish many transaction."""
        if sum(1 for s in (success, cancelled, failure) if s) != 1:
            rs.append_validation_error(
                ("action", ValueError(n_("Wrong number of actions."))))
        if rs.has_validation_errors():
            return self.lastschrift_index(rs)
        if not transaction_ids:
            rs.notify("warning", n_("No transactions selected."))
            return self.redirect(rs, "cde/lastschrift_index")
        status = None
        if success:
            status = const.LastschriftTransactionStati.success
        elif cancelled:
            status = const.LastschriftTransactionStati.cancelled
        elif failure:
            status = const.LastschriftTransactionStati.failure
        else:
            raise RuntimeError("Impossible.")
        code = 1
        with Atomizer(rs):
            for transaction_id in transaction_ids:
                code *= self.lastschrift_process_transaction(
                    rs, transaction_id, status)
        self.notify_return_code(rs, code)
        return self.redirect(rs, "cde/lastschrift_index")

    @access("finance_admin", modi={"POST"})
    @REQUESTdata("persona_id")
    def lastschrift_rollback_transaction(
            self, rs: RequestState, lastschrift_id: int, transaction_id: int,
            persona_id: Optional[vtypes.ID]) -> Response:
        """Revert a successful transaction.

        The user can cancel a direct debit transaction after the
        fact. So we have to deal with this possibility.
        """
        if rs.has_validation_errors():
            return self.lastschrift_index(rs)
        tally = -self.conf["SEPA_ROLLBACK_FEE"]
        code = self.cdeproxy.rollback_lastschrift_transaction(
            rs, transaction_id, tally)
        self.notify_return_code(rs, code)
        transaction_ids = self.cdeproxy.list_lastschrift_transactions(
            rs, lastschrift_ids=(lastschrift_id,),
            stati=(const.LastschriftTransactionStati.issued,))
        if transaction_ids:
            subject = glue("Einzugsermächtigung zu ausstehender Lastschrift"
                           "widerrufen.")
            self.do_mail(rs, "pending_lastschrift_revoked",
                         {'To': (self.conf["MANAGEMENT_ADDRESS"],),
                          'Subject': subject},
                         {'persona_id': persona_id})
        if persona_id:
            return self.redirect(rs, "cde/lastschrift_show",
                                 {'persona_id': persona_id})
        else:
            return self.redirect(rs, "cde/lastschrift_index")

    @access("finance_admin")
    def lastschrift_receipt(self, rs: RequestState, lastschrift_id: int,
                            transaction_id: int) -> Response:
        """Generate a donation certificate.

        This allows tax deductions.
        """
        transaction = rs.ambience['transaction']
        persona = self.coreproxy.get_cde_user(
            rs, rs.ambience['lastschrift']['persona_id'])
        addressee = make_postal_address(persona)
        if rs.ambience['lastschrift']['account_owner']:
            addressee[0] = rs.ambience['lastschrift']['account_owner']
        if rs.ambience['lastschrift']['account_address']:
            addressee = addressee[:1]
            addressee.extend(
                rs.ambience['lastschrift']['account_address'].split('\n'))
        # We do not support receipts or number conversion in other locales.
        lang = "de"
        words = (
            int_to_words(int(transaction['amount']), lang),
            int_to_words(int(transaction['amount'] * 100) % 100, lang))
        transaction['amount_words'] = words
        meta_info = self.coreproxy.get_meta_info(rs)
        tex = self.fill_template(rs, "tex", "lastschrift_receipt", {
            'meta_info': meta_info, 'persona': persona, 'addressee': addressee})
        with tempfile.TemporaryDirectory() as tmp_dir:
            work_dir = pathlib.Path(tmp_dir) / 'workdir'
            work_dir.mkdir()
            with open(work_dir / "lastschrift_receipt.tex", 'w') as f:
                f.write(tex)
            logo_src = self.conf["REPOSITORY_PATH"] / "misc/cde-logo.jpg"
            shutil.copy(logo_src, work_dir / "cde-logo.jpg")
            errormsg = n_("LaTeX compiliation failed. "
                          "This might be due to special characters.")
            pdf = self.serve_complex_latex_document(
                rs, tmp_dir, 'workdir', "lastschrift_receipt.tex",
                errormsg=errormsg)
            if pdf:
                return pdf
            else:
                return self.redirect(
                    rs, "cde/lastschrift_show",
                    {"persona_id": rs.ambience['lastschrift']['persona_id']})

    @access("anonymous")
    def lastschrift_subscription_form_fill(self, rs: RequestState) -> Response:
        """Generate a form for configuring direct debit authorization.

        If we are not anonymous we prefill this with known information.
        """
        persona = None
        not_minor = False
        if rs.user.persona_id:
            persona = self.coreproxy.get_cde_user(rs, rs.user.persona_id)
            not_minor = not determine_age_class(
                persona['birthday'], now().date()).is_minor()
        return self.render(rs, "lastschrift_subscription_form_fill",
                           {"persona": persona, "not_minor": not_minor})

    @access("anonymous")
    @REQUESTdata("full_name", "db_id", "username", "not_minor", "address_supplement",
                 "address", "postal_code", "location", "country", "amount",
                 "iban", "account_holder")
    def lastschrift_subscription_form(
            self, rs: RequestState, full_name: Optional[str],
            db_id: Optional[vtypes.CdedbID], username: Optional[vtypes.Email],
            not_minor: bool, address_supplement: Optional[str], address: Optional[str],
            postal_code: Optional[vtypes.GermanPostalCode], location: Optional[str],
            country: Optional[str], amount: Optional[vtypes.PositiveDecimal],
            iban: Optional[vtypes.IBAN], account_holder: Optional[str]) -> Response:
        """Fill the direct debit authorization template with information."""

        if rs.has_validation_errors():
            return self.lastschrift_subscription_form_fill(rs)

        data = {
            "full_name": full_name or "",
            "db_id": db_id,
            "username": username or "",
            "not_minor": not_minor,
            "address_supplement": address_supplement or "",
            "address": address or "",
            "postal_code": postal_code or "",
            "location": location or "",
            "country": country or "",
            "amount": float(amount) if amount else None,
            "iban": iban or "",
            "account_holder": account_holder or "",
        }

        meta_info = self.coreproxy.get_meta_info(rs)
        tex = self.fill_template(rs, "tex", "lastschrift_subscription_form",
                                 {'meta_info': meta_info, 'data': data})
        errormsg = n_("Form could not be created. Please refrain from using "
                      "special characters if possible.")
        pdf = self.serve_latex_document(
            rs, tex, "lastschrift_subscription_form", errormsg=errormsg, runs=1)
        if pdf:
            return pdf
        else:
            return self.redirect(rs, "cde/lastschrift_subscription_form_fill")

    @periodic("forget_old_lastschrifts", period=7*24*4)
    def forget_old_lastschrifts(self, rs: RequestState, store: CdEDBObject
                                ) -> CdEDBObject:
        """Forget revoked and old lastschrifts."""
        lastschrift_ids = self.cdeproxy.list_lastschrift(
            rs, persona_ids=None, active=False)
        lastschrifts = self.cdeproxy.get_lastschrifts(rs, lastschrift_ids)

        count = 0
        deleted = []
        for ls_id, ls in lastschrifts.items():
            if "revoked_at" not in self.cdeproxy.delete_lastschrift_blockers(
                    rs, ls_id):
                try:
                    code = self.cdeproxy.delete_lastschrift(
                        rs, ls_id, {"transactions"})
                except ValueError as e:
                    self.logger.error(
                        f"Deletion of lastschrift {ls_id} failed. {e}")
                else:
                    count += 1
                    deleted.append(ls_id)
        if count:
            self.logger.info(f"Deleted {count} old lastschrifts.")
            store.setdefault('deleted', []).extend(deleted)
        return store

    @access("anonymous")
    def i25p_index(self, rs: RequestState) -> Response:
        """Show information about 'Initiative 25+'."""
        return self.render(rs, "i25p_index")

    @access("finance_admin")
    def show_semester(self, rs: RequestState) -> Response:
        """Show information."""
        period_id = self.cdeproxy.current_period(rs)
        period = self.cdeproxy.get_period(rs, period_id)
        period_history = self.cdeproxy.get_period_history(rs)
        if self.cdeproxy.may_start_semester_bill(rs):
            current_period_step = SemesterSteps.billing
        elif self.cdeproxy.may_start_semester_ejection(rs):
            current_period_step = SemesterSteps.ejection
        elif self.cdeproxy.may_start_semester_balance_update(rs):
            current_period_step = SemesterSteps.balance
        elif self.cdeproxy.may_advance_semester(rs):
            current_period_step = SemesterSteps.advance
        else:
            rs.notify("error", n_("Inconsistent semester state."))
            current_period_step = SemesterSteps.error
        expuls_id = self.cdeproxy.current_expuls(rs)
        expuls = self.cdeproxy.get_expuls(rs, expuls_id)
        expuls_history = self.cdeproxy.get_expuls_history(rs)
        stats = self.cdeproxy.finance_statistics(rs)
        return self.render(rs, "show_semester", {
            'period': period, 'expuls': expuls, 'stats': stats,
            'period_history': period_history, 'expuls_history': expuls_history,
            'current_period_step': current_period_step,
        })

    @access("finance_admin", modi={"POST"})
    @REQUESTdata("addresscheck", "testrun")
    def semester_bill(self, rs: RequestState, addresscheck: bool, testrun: bool
                      ) -> Response:
        """Send billing mail to all members and archival notification to inactive users.

        In case of a test run we send a single mail of each to the button presser.
        """
        if rs.has_validation_errors():
            return self.redirect(rs, "cde/show_semester")
        period_id = self.cdeproxy.current_period(rs)
        if not self.cdeproxy.may_start_semester_bill(rs):
            rs.notify("error", n_("Billing already done."))
            return self.redirect(rs, "cde/show_semester")
        open_lastschrift = self.determine_open_permits(rs)
        meta_info = self.coreproxy.get_meta_info(rs)

        if rs.has_validation_errors():
            return self.show_semester(rs)

        # The rs parameter shadows the outer request state, making sure that
        # it doesn't leak
        def send_billing_mail(rrs: RequestState, rs: None = None) -> bool:
            """Send one billing mail and advance semester state."""
            with Atomizer(rrs):
                period = self.cdeproxy.get_period(rrs, period_id)
                persona_id = self.coreproxy.next_persona(
                    rrs, period['billing_state'], is_member=True, is_archived=False)
                if testrun:
                    persona_id = rrs.user.persona_id
                # We are finished if we reached the end or if this was previously done.
                if not persona_id or period['billing_done']:
                    if not period['billing_done']:
                        self.cdeproxy.finish_semester_bill(rrs, addresscheck)
                    return False
                period_update = {
                    'id': period_id,
                    'billing_state': persona_id,
                }
                persona = self.coreproxy.get_cde_user(rrs, persona_id)
                lastschrift_list = self.cdeproxy.list_lastschrift(
                    rrs, persona_ids=(persona_id,))
                lastschrift = None
                if lastschrift_list:
                    lastschrift = self.cdeproxy.get_lastschrift(
                        rrs, unwrap(lastschrift_list.keys()))
                    lastschrift['reference'] = lastschrift_reference(
                        persona['id'], lastschrift['id'])
                address = make_postal_address(persona)
                transaction_subject = make_membership_fee_reference(persona)
                endangered = (persona['balance'] < self.conf["MEMBERSHIP_FEE"]
                              and not persona['trial_member']
                              and not lastschrift)
                if endangered:
                    subject = "Mitgliedschaft verlängern"
                else:
                    subject = "Mitgliedschaft verlängert"
                self.do_mail(
                    rrs, "billing",
                    {'To': (persona['username'],),
                     'Subject': subject},
                    {'persona': persona,
                     'fee': self.conf["MEMBERSHIP_FEE"],
                     'lastschrift': lastschrift,
                     'open_lastschrift': open_lastschrift,
                     'address': address,
                     'transaction_subject': transaction_subject,
                     'addresscheck': addresscheck,
                     'meta_info': meta_info})
                period_update['billing_count'] = period['billing_count'] + 1
                if testrun:
                    return False
                self.cdeproxy.set_period(rrs, period_update)
                return True

        def send_archival_notification(rrs: RequestState, rs: None = None) -> bool:
            """Send archival notifications to inactive accounts."""
            with Atomizer(rrs):
                period = self.cdeproxy.get_period(rrs, period_id)
                persona_id = self.coreproxy.next_persona(
                    rrs, period['archival_notification_state'], is_member=None,
                    is_archived=False)
                if testrun:
                    persona_id = rrs.user.persona_id
                # We are finished if we reached the end or if this was previously done.
                if not persona_id or period['archival_notification_done']:
                    if not period['archival_notification_done']:
                        self.cdeproxy.finish_archival_notification(rrs)
                    return False
                period_update = {
                    'id': period_id,
                    'archival_notification_state': persona_id,
                }
                is_archivable = self.coreproxy.is_persona_automatically_archivable(
                    rrs, persona_id)
                if is_archivable or testrun:
                    persona = self.coreproxy.get_persona(rrs, persona_id)
                    self.do_mail(
                        rrs, "imminent_archival",
                        {'To': (persona['username'],),
                         'Subject': "Bevorstehende Löschung Deines"
                                    " CdE-Datenbank-Accounts"},
                        {'persona': persona,
                         'management': self.conf["MANAGEMENT_ADDRESS"],
                         'meta_info': meta_info})
                    period_update['archival_notification_count'] = \
                        period['archival_notification_count'] + 1
                if testrun:
                    return False
                self.cdeproxy.set_period(rrs, period_update)
                return True

        Worker(self.conf, (send_billing_mail, send_archival_notification), rs).start()
        rs.notify("success", n_("Started sending billing mails."))
        rs.notify("success", n_("Started sending archival notifications."))
        return self.redirect(rs, "cde/show_semester")

    @access("finance_admin", modi={"POST"})
    def semester_eject(self, rs: RequestState) -> Response:
        """Eject members without enough credit and archive inactive users."""
        period_id = self.cdeproxy.current_period(rs)
        if not self.cdeproxy.may_start_semester_ejection(rs):
            rs.notify("error", n_("Wrong timing for ejection."))
            return self.redirect(rs, "cde/show_semester")

        # The rs parameter shadows the outer request state, making sure that
        # it doesn't leak
        def eject_member(rrs: RequestState, rs: None = None) -> bool:
            """Check one member for ejection and advance semester state."""
            with Atomizer(rrs):
                period = self.cdeproxy.get_period(rrs, period_id)
                persona_id = self.coreproxy.next_persona(
                    rrs, period['ejection_state'], is_member=True, is_archived=False)
                # We are finished if we reached the end or if this was previously done.
                if not persona_id or period['ejection_done']:
                    if not period['ejection_done']:
                        self.cdeproxy.finish_semester_ejection(rrs)
                    return False
                period_update = {
                    'id': period_id,
                    'ejection_state': persona_id,
                }
                persona = self.coreproxy.get_cde_user(rrs, persona_id)
                if (persona['balance'] < self.conf["MEMBERSHIP_FEE"]
                        and not persona['trial_member']):
                    self.coreproxy.change_membership(rrs, persona_id,
                                                     is_member=False)
                    period_update['ejection_count'] = \
                        period['ejection_count'] + 1
                    period_update['ejection_balance'] = \
                        period['ejection_balance'] + persona['balance']
                    transaction_subject = make_membership_fee_reference(persona)
                    meta_info = self.coreproxy.get_meta_info(rrs)
                    self.do_mail(
                        rrs, "ejection",
                        {'To': (persona['username'],),
                         'Subject': "Austritt aus dem CdE e.V."},
                        {'persona': persona,
                         'fee': self.conf["MEMBERSHIP_FEE"],
                         'transaction_subject': transaction_subject,
                         'meta_info': meta_info,
                         })
                self.cdeproxy.set_period(rrs, period_update)
                return True

        def automated_archival(rrs: RequestState, rs: None = None) -> bool:
            """Archive one inactive user if they are eligible."""
            with Atomizer(rrs):
                period = self.cdeproxy.get_period(rrs, period_id)
                persona_id = self.coreproxy.next_persona(
                    rrs, period['archival_state'], is_member=False, is_archived=False)
                # We are finished if we reached the end or if this was previously done.
                if not persona_id or period['archival_done']:
                    if not period['archival_done']:
                        self.cdeproxy.finish_automated_archival(rrs)
                    return False
                period_update = {
                    'id': period_id,
                    'archival_state': persona_id,
                }
                if self.coreproxy.is_persona_automatically_archivable(
                        rrs, persona_id, reference_date=period['billing_done']):
                    note = "Autmoatisch archiviert wegen Inaktivität."
                    try:
                        code = self.coreproxy.archive_persona(rrs, persona_id, note)
                    except ArchiveError as e:
                        self.logger.exception(f"Unexpected error during archival of"
                                              f" persona {persona_id}.")
                        # TODO: somehow combine all failures into a single mail.
                        #  This requires storing the ids somehow.
                        mail = self._create_mail(
                            text=f"Automated archival of persona {persona_id} failed"
                                 f" with ArchivalError:\n{e}",
                            headers={'Subject': "Automated Archival failure",
                                     'To': (rrs.user.username,)},
                            attachments=None)
                        self._send_mail(mail)
                    else:
                        if code:
                            period_update['archival_count'] = \
                                period['archival_count'] + 1
                        else:
                            self.logger.error(
                                f"Automated archival of persona {persona_id} failed"
                                f" for unknown reasons.")
                            # TODO: combine all failures into a single mail. See above.
                            mail = self._create_mail(
                                text=f"Automated archival of persona {persona_id}"
                                     f" failed with unknown error.",
                                headers={'Subject': "Automated Archival failure",
                                         'To': (rrs.user.username,)},
                                attachments=None)
                            self._send_mail(mail)
                self.cdeproxy.set_period(rrs, period_update)
                return True

        Worker(self.conf, (eject_member, automated_archival), rs).start()
        rs.notify("success", n_("Started ejection."))
        rs.notify("success", n_("Started automated archival."))
        return self.redirect(rs, "cde/show_semester")

    @access("finance_admin", modi={"POST"})
    def semester_balance_update(self, rs: RequestState) -> Response:
        """Deduct membership fees from all member accounts."""
        period_id = self.cdeproxy.current_period(rs)
        if not self.cdeproxy.may_start_semester_balance_update(rs):
            rs.notify("error", n_("Wrong timing for balance update."))
            return self.redirect(rs, "cde/show_semester")

        # The rs parameter shadows the outer request state, making sure that
        # it doesn't leak
        def update_balance(rrs: RequestState, rs: None = None) -> bool:
            """Update one members balance and advance state."""
            with Atomizer(rrs):
                period = self.cdeproxy.get_period(rrs, period_id)
                persona_id = self.coreproxy.next_persona(
                    rrs, period['balance_state'], is_member=True, is_archived=False)
                # We are finished if we reached the end or if this was previously done.
                if not persona_id or period['balance_done']:
                    if not period['balance_done']:
                        self.cdeproxy.finish_semester_balance_update(rrs)
                    return False
                persona = self.coreproxy.get_cde_user(rrs, persona_id)
                period_update = {
                    'id': period_id,
                    'balance_state': persona_id,
                }
                if (persona['balance'] < self.conf["MEMBERSHIP_FEE"]
                        and not persona['trial_member']):
                    # TODO maybe fail more gracefully here?
                    # Maybe set balance to 0 and send a mail or something.
                    raise ValueError(n_("Balance too low."))
                else:
                    if persona['trial_member']:
                        update = {
                            'id': persona_id,
                            'trial_member': False,
                        }
                        self.coreproxy.change_persona(
                            rrs, update,
                            change_note="Probemitgliedschaft beendet."
                        )
                        period_update['balance_trialmembers'] = \
                            period['balance_trialmembers'] + 1
                    else:
                        new_b = persona['balance'] - self.conf["MEMBERSHIP_FEE"]
                        note = "Mitgliedsbeitrag abgebucht ({}).".format(
                            money_filter(self.conf["MEMBERSHIP_FEE"]))
                        self.coreproxy.change_persona_balance(
                            rrs, persona_id, new_b,
                            const.FinanceLogCodes.deduct_membership_fee,
                            change_note=note)
                        new_total = (period['balance_total']
                                     + self.conf["MEMBERSHIP_FEE"])
                        period_update['balance_total'] = new_total
                self.cdeproxy.set_period(rrs, period_update)
                return True

        worker = Worker(self.conf, update_balance, rs)
        worker.start()
        rs.notify("success", n_("Started updating balance."))
        return self.redirect(rs, "cde/show_semester")

    @access("finance_admin", modi={"POST"})
    def semester_advance(self, rs: RequestState) -> Response:
        """Proceed to next period."""
        period_id = self.cdeproxy.current_period(rs)
        period = self.cdeproxy.get_period(rs, period_id)
        if not period['balance_done']:
            rs.notify("error", n_("Wrong timing for advancing the semester."))
            return self.redirect(rs, "cde/show_semester")
        self.cdeproxy.advance_semester(rs)
        rs.notify("success", n_("New period started."))
        return self.redirect(rs, "cde/show_semester")

    @access("finance_admin", modi={"POST"})
    @REQUESTdata("testrun", "skip")
    def expuls_addresscheck(self, rs: RequestState, testrun: bool, skip: bool
                            ) -> Response:
        """Send address check mail to all members.

        In case of a test run we send only a single mail to the button
        presser.
        """
        if rs.has_validation_errors():
            return self.redirect(rs, 'cde/show_semester')

        expuls_id = self.cdeproxy.current_expuls(rs)
        expuls = self.cdeproxy.get_expuls(rs, expuls_id)
        if expuls['addresscheck_done']:
            rs.notify("error", n_("Addresscheck already done."))
            return self.redirect(rs, "cde/show_semester")

        # The rs parameter shadows the outer request state, making sure that
        # it doesn't leak
        def send_addresscheck(rrs: RequestState, rs: None = None) -> bool:
            """Send one address check mail and advance state."""
            with Atomizer(rrs):
                expuls = self.cdeproxy.get_expuls(rrs, expuls_id)
                persona_id = self.coreproxy.next_persona(
                    rrs, expuls['addresscheck_state'],
                    is_member=True, is_archived=False)
                if testrun:
                    persona_id = rrs.user.persona_id
                # We are finished if we reached the end or if this was previously done.
                if not persona_id or expuls['addresscheck_done']:
                    if not expuls['addresscheck_done']:
                        self.cdeproxy.finish_expuls_addresscheck(
                            rrs, skip=False)
                    return False
                persona = self.coreproxy.get_cde_user(rrs, persona_id)
                address = make_postal_address(persona)
                self.do_mail(
                    rrs, "addresscheck",
                    {'To': (persona['username'],),
                     'Subject': "Adressabfrage für den exPuls"},
                    {'persona': persona,
                     'address': address,
                     })
                if testrun:
                    return False
                expuls_update = {
                    'id': expuls_id,
                    'addresscheck_state': persona_id,
                    'addresscheck_count': expuls['addresscheck_count'] + 1,
                }
                self.cdeproxy.set_expuls(rrs, expuls_update)
                return True

        if skip:
            self.cdeproxy.finish_expuls_addresscheck(rs, skip=True)
            rs.notify("success", n_("Not sending mail."))
        else:
            worker = Worker(self.conf, send_addresscheck, rs)
            worker.start()
            time.sleep(1)
            rs.notify("success", n_("Started sending mail."))
        return self.redirect(rs, "cde/show_semester")

    @access("finance_admin", modi={"POST"})
    def expuls_advance(self, rs: RequestState) -> Response:
        """Proceed to next expuls."""
        expuls_id = self.cdeproxy.current_expuls(rs)
        expuls = self.cdeproxy.get_expuls(rs, expuls_id)
        if rs.has_validation_errors():
            return self.show_semester(rs)
        if not expuls['addresscheck_done']:
            rs.notify("error", n_("Addresscheck not done."))
            return self.redirect(rs, "cde/show_semester")
        self.cdeproxy.create_expuls(rs)
        rs.notify("success", n_("New expuls started."))
        return self.redirect(rs, "cde/show_semester")

    @access("cde_admin")
    def institution_summary_form(self, rs: RequestState) -> Response:
        """Render form."""
        institution_ids = self.pasteventproxy.list_institutions(rs)
        institutions = self.pasteventproxy.get_institutions(
            rs, institution_ids.keys())
        current = {
            "{}_{}".format(key, institution_id): value
            for institution_id, institution in institutions.items()
            for key, value in institution.items() if key != 'id'}
        merge_dicts(rs.values, current)
        is_referenced = set()
        event_ids = self.eventproxy.list_events(rs)
        events = self.eventproxy.get_events(rs, event_ids.keys())
        pevent_ids = self.pasteventproxy.list_past_events(rs)
        pevents = self.pasteventproxy.get_past_events(rs, pevent_ids.keys())
        for event in events.values():
            is_referenced.add(event['institution'])
        for pevent in pevents.values():
            is_referenced.add(pevent['institution'])
        return self.render(rs, "institution_summary", {
            'institutions': institutions, 'is_referenced': is_referenced})

    @access("cde_admin", modi={"POST"})
    def institution_summary(self, rs: RequestState) -> Response:
        """Manipulate organisations which are behind events."""
        institution_ids = self.pasteventproxy.list_institutions(rs)
        spec = {'title': str, 'shortname': str}
        institutions = process_dynamic_input(rs, institution_ids.keys(), spec)
        if rs.has_validation_errors():
            return self.institution_summary_form(rs)
        code = 1
        for institution_id, institution in institutions.items():
            if institution is None:
                code *= self.pasteventproxy.delete_institution(
                    rs, institution_id)
            elif institution_id < 0:
                code *= self.pasteventproxy.create_institution(rs, institution)
            else:
                with Atomizer(rs):
                    current = self.pasteventproxy.get_institution(
                        rs, institution_id)
                    # Do not update unchanged
                    if current != institution:
                        code *= self.pasteventproxy.set_institution(
                            rs, institution)
        self.notify_return_code(rs, code)
        return self.redirect(rs, "cde/institution_summary_form")

    def _process_participants(self, rs: RequestState, pevent_id: int,
                              pcourse_id: int = None, orgas_only: bool = False
                              ) -> Tuple[CdEDBObjectMap, CdEDBObjectMap, int]:
        """Helper to pretty up participation infos.

        The problem is, that multiple participations can be logged for a
        persona per event (easiest example multiple courses in multiple
        parts). So here we fuse these entries into one per persona.

        Additionally, this function takes care of privacy: Participants
        are removed from the result if they are not searchable and the viewing
        user is neither admin nor participant of the past event themselves.

        Note that the returned dict of participants is already sorted.

        :param pcourse_id: if not None, restrict to participants of this
          course
        :returns: This returns three things: the processed participants,
          the persona data sets of the participants and the number of
          redacted participants.
        """
        participant_infos = self.pasteventproxy.list_participants(
            rs, pevent_id=pevent_id)
        is_participant = any(anid == rs.user.persona_id
                             for anid, _ in participant_infos.keys())
        # We are privileged to see other participants if we are admin (and have
        # the relevant admin view enabled) or participant by ourselves
        privileged = is_participant or "past_event" in rs.user.admin_views
        participants = {}
        personas: CdEDBObjectMap = {}
        extra_participants = 0
        if privileged or ("searchable" in rs.user.roles):
            persona_ids = {persona_id
                           for persona_id, _ in participant_infos.keys()}
            for persona_id in persona_ids:
                base_set = tuple(x for x in participant_infos.values()
                                 if x['persona_id'] == persona_id)
                entry: CdEDBObject = {
                    'pevent_id': pevent_id,
                    'persona_id': persona_id,
                    'is_orga': any(x['is_orga'] for x in base_set),
                    'pcourse_ids': tuple(x['pcourse_id'] for x in base_set),
                    'is_instructor': any(x['is_instructor'] for x in base_set
                                         if (x['pcourse_id'] == pcourse_id
                                             or not pcourse_id))}
                if pcourse_id and pcourse_id not in entry['pcourse_ids']:
                    # remove non-participants with respect to the relevant
                    # course if there is a relevant course
                    continue
                if orgas_only and not entry['is_orga']:
                    # remove non-orgas
                    continue
                participants[persona_id] = entry

            personas = self.coreproxy.get_personas(rs, participants.keys())
            participants = OrderedDict(xsorted(
                participants.items(),
                key=lambda x: EntitySorter.persona(personas[x[0]])))
        # Delete unsearchable participants if we are not privileged
        if not privileged:
            if participants:
                for anid, persona in personas.items():
                    if not persona['is_searchable'] or not persona['is_member']:
                        del participants[anid]
                        extra_participants += 1
            else:
                extra_participants = len(participant_infos)
        # Flag linkable user profiles (own profile + all searchable profiles
        # + all (if we are admin))
        for anid in participants:
            participants[anid]['viewable'] = (self.is_admin(rs)
                                              or anid == rs.user.persona_id)
        if "searchable" in rs.user.roles:
            for anid in participants:
                if (personas[anid]['is_searchable']
                        and personas[anid]['is_member']):
                    participants[anid]['viewable'] = True
        return participants, personas, extra_participants

    @access("cde_admin")
    def download_past_event_participantlist(self, rs: RequestState,
                                            pevent_id: int) -> Response:
        """Provide a download of a participant list for a past event."""
        query = Query(
            "qview_past_event_user", QUERY_SPECS['qview_past_event_user'],
            ("personas.id", "given_names", "family_name", "address",
             "address_supplement", "postal_code", "location", "country"),
            [("pevent_id", QueryOperators.equal, pevent_id), ],
            (("family_name", True), ("given_names", True),
             ("personas.id", True)))

        result = self.cdeproxy.submit_general_query(rs, query)
        fields: List[str] = []
        for csvfield in query.fields_of_interest:
            fields.extend(csvfield.split(','))
        csv_data = csv_output(result, fields)
        return self.send_csv_file(
            rs, data=csv_data, inline=False,
            filename="{}.csv".format(rs.ambience["pevent"]["shortname"]))

    @access("member", "cde_admin")
    def show_past_event(self, rs: RequestState, pevent_id: int) -> Response:
        """Display concluded event."""
        course_ids = self.pasteventproxy.list_past_courses(rs, pevent_id)
        courses = self.pasteventproxy.get_past_courses(rs, course_ids)
        institutions = self.pasteventproxy.list_institutions(rs)
        participants, personas, extra_participants = self._process_participants(
            rs, pevent_id)
        orgas, _, extra_orgas = self._process_participants(rs, pevent_id,
                                                           orgas_only=True)
        for p_id, p in participants.items():
            p['pcourses'] = {
                pc_id: {
                    k: courses[pc_id][k]
                    for k in ('id', 'title', 'nr')
                }
                for pc_id in p['pcourse_ids']
                if pc_id
            }
        participant_infos = self.pasteventproxy.list_participants(
            rs, pevent_id=pevent_id)
        is_participant = any(anid == rs.user.persona_id
                             for anid, _ in participant_infos.keys())
        return self.render(rs, "show_past_event", {
            'courses': courses, 'personas': personas, 'institutions': institutions,
            'participants': participants, 'extra_participants': extra_participants,
            'orgas': orgas, 'extra_orgas': extra_orgas,
            'is_participant': is_participant,
        })

    @access("member", "cde_admin")
    def show_past_course(self, rs: RequestState, pevent_id: int,
                         pcourse_id: int) -> Response:
        """Display concluded course."""
        participants, personas, extra_participants = self._process_participants(
            rs, pevent_id, pcourse_id=pcourse_id)
        return self.render(rs, "show_past_course", {
            'participants': participants, 'personas': personas,
            'extra_participants': extra_participants})

    @access("member", "cde_admin")
    @REQUESTdata("institution_id")
    def list_past_events(self, rs: RequestState, institution_id: vtypes.ID = None
                         ) -> Response:
        """List all concluded events."""
        if rs.has_validation_errors():
            rs.notify('warning', n_("Institution parameter got lost."))
        events = self.pasteventproxy.list_past_events(rs)
        shortnames = {
            pevent_id: value['shortname']
            for pevent_id, value in
            self.pasteventproxy.get_past_events(rs, events).items()
        }
        stats = self.pasteventproxy.past_event_stats(rs)
        institution_ids = self.pasteventproxy.list_institutions(rs)
        if institution_id and institution_id not in institution_ids:
            raise werkzeug.exceptions.NotFound(n_("Invalid institution id."))

        institutions = self.pasteventproxy.get_institutions(rs, institution_ids)

        # Generate (reverse) chronologically sorted list of past event ids
        stats_sorter = xsorted(stats, key=lambda x: events[x])
        stats_sorter.sort(key=lambda x: stats[x]['tempus'], reverse=True)
        # Bunch past events by years
        # Using idea from http://stackoverflow.com/a/8983196
        years: Dict[int, List[int]] = {}
        for anid in stats_sorter:
            if institution_id \
                    and stats[anid]['institution_id'] != institution_id:
                continue
            years.setdefault(stats[anid]['tempus'].year, []).append(anid)

        return self.render(rs, "list_past_events", {
            'events': events,
            'stats': stats,
            'years': years,
            'institutions': institutions,
            'institution_id': institution_id,
            'shortnames': shortnames,
        })

    @access("cde_admin")
    def change_past_event_form(self, rs: RequestState, pevent_id: int
                               ) -> Response:
        """Render form."""
        institution_ids = self.pasteventproxy.list_institutions(rs).keys()
        institutions = self.pasteventproxy.get_institutions(rs, institution_ids)
        merge_dicts(rs.values, rs.ambience['pevent'])
        return self.render(rs, "change_past_event", {
            'institutions': institutions})

    @access("cde_admin", modi={"POST"})
    @REQUESTdatadict("title", "shortname", "institution", "description",
                     "tempus", "notes")
    def change_past_event(self, rs: RequestState, pevent_id: int,
                          data: CdEDBObject) -> Response:
        """Modify a concluded event."""
        data['id'] = pevent_id
        data = check(rs, vtypes.PastEvent, data)
        if rs.has_validation_errors():
            return self.change_past_event_form(rs, pevent_id)
        assert data is not None
        code = self.pasteventproxy.set_past_event(rs, data)
        self.notify_return_code(rs, code)
        return self.redirect(rs, "cde/show_past_event")

    @access("cde_admin")
    def create_past_event_form(self, rs: RequestState) -> Response:
        """Render form."""
        institution_ids = self.pasteventproxy.list_institutions(rs).keys()
        institutions = self.pasteventproxy.get_institutions(rs, institution_ids)
        return self.render(rs, "create_past_event", {
            'institutions': institutions})

    @access("cde_admin", modi={"POST"})
    @REQUESTdatadict("title", "shortname", "institution", "description",
                     "tempus", "notes")
    @REQUESTdata("courses")
    def create_past_event(self, rs: RequestState, courses: Optional[str],
                          data: CdEDBObject) -> Response:
        """Add new concluded event."""
        data = check(rs, vtypes.PastEvent, data, creation=True)
        thecourses: List[CdEDBObject] = []
        if courses:
            courselines = courses.split('\n')
            reader = csv.DictReader(
                courselines, fieldnames=("nr", "title", "description"),
                dialect=CustomCSVDialect())
            lineno = 0
            pcourse: Optional[CdEDBObject]
            for pcourse in reader:
                lineno += 1
                # This is a placeholder for validation and will be substituted
                # later. The typechecker expects a str here.
                assert pcourse is not None
                pcourse['pevent_id'] = "1"
                pcourse = check(rs, vtypes.PastCourse, pcourse, creation=True)
                if pcourse:
                    thecourses.append(pcourse)
                else:
                    rs.notify("warning", n_("Line %(lineno)s is faulty."),
                              {'lineno': lineno})
        if rs.has_validation_errors():
            return self.create_past_event_form(rs)
        assert data is not None
        with Atomizer(rs):
            new_id = self.pasteventproxy.create_past_event(rs, data)
            for course in thecourses:
                course['pevent_id'] = new_id
                self.pasteventproxy.create_past_course(rs, course)
        self.notify_return_code(rs, new_id, success=n_("Event created."))
        return self.redirect(rs, "cde/show_past_event", {'pevent_id': new_id})

    @access("cde_admin", modi={"POST"})
    @REQUESTdata("ack_delete")
    def delete_past_event(self, rs: RequestState, pevent_id: int,
                          ack_delete: bool) -> Response:
        """Remove a past event."""
        if not ack_delete:
            rs.append_validation_error(
                ("ack_delete", ValueError(n_("Must be checked."))))
        if rs.has_validation_errors():
            return self.show_past_event(rs, pevent_id)

        code = self.pasteventproxy.delete_past_event(
            rs, pevent_id, cascade=("courses", "participants", "log"))
        self.notify_return_code(rs, code)
        return self.redirect(rs, "cde/list_past_events")

    @access("cde_admin")
    def change_past_course_form(self, rs: RequestState, pevent_id: int,
                                pcourse_id: int) -> Response:
        """Render form."""
        merge_dicts(rs.values, rs.ambience['pcourse'])
        return self.render(rs, "change_past_course")

    @access("cde_admin", modi={"POST"})
    @REQUESTdatadict("nr", "title", "description")
    def change_past_course(self, rs: RequestState, pevent_id: int,
                           pcourse_id: int, data: CdEDBObject) -> Response:
        """Modify a concluded course."""
        data['id'] = pcourse_id
        data = check(rs, vtypes.PastCourse, data)
        if rs.has_validation_errors():
            return self.change_past_course_form(rs, pevent_id, pcourse_id)
        assert data is not None
        code = self.pasteventproxy.set_past_course(rs, data)
        self.notify_return_code(rs, code)
        return self.redirect(rs, "cde/show_past_course")

    @access("cde_admin")
    def create_past_course_form(self, rs: RequestState, pevent_id: int
                                ) -> Response:
        """Render form."""
        return self.render(rs, "create_past_course")

    @access("cde_admin", modi={"POST"})
    @REQUESTdatadict("nr", "title", "description")
    def create_past_course(self, rs: RequestState, pevent_id: int,
                           data: CdEDBObject) -> Response:
        """Add new concluded course."""
        data['pevent_id'] = pevent_id
        data = check(rs, vtypes.PastCourse, data, creation=True)
        if rs.has_validation_errors():
            return self.create_past_course_form(rs, pevent_id)
        assert data is not None
        new_id = self.pasteventproxy.create_past_course(rs, data)
        self.notify_return_code(rs, new_id, success=n_("Course created."))
        return self.redirect(rs, "cde/show_past_course", {'pcourse_id': new_id})

    @access("cde_admin", modi={"POST"})
    @REQUESTdata("ack_delete")
    def delete_past_course(self, rs: RequestState, pevent_id: int,
                           pcourse_id: int, ack_delete: bool) -> Response:
        """Delete a concluded course.

        This also deletes all participation information w.r.t. this course.
        """
        if not ack_delete:
            rs.append_validation_error(
                ("ack_delete", ValueError(n_("Must be checked."))))
        if rs.has_validation_errors():
            return self.show_past_course(rs, pevent_id, pcourse_id)

        code = self.pasteventproxy.delete_past_course(
            rs, pcourse_id, cascade=("participants",))
        self.notify_return_code(rs, code)
        return self.redirect(rs, "cde/show_past_event")

    @access("cde_admin", modi={"POST"})
    @REQUESTdata("pcourse_id", "persona_ids", "is_instructor", "is_orga")
    def add_participants(self, rs: RequestState, pevent_id: int,
                         pcourse_id: Optional[vtypes.ID],
                         persona_ids: vtypes.CdedbIDList,
                         is_instructor: bool, is_orga: bool) -> Response:
        """Add participant to concluded event."""
        if rs.has_validation_errors():
            if pcourse_id:
                return self.show_past_course(rs, pevent_id, pcourse_id)
            else:
                return self.show_past_event(rs, pevent_id)

        # Check presence of valid event users for the given ids
        if not self.coreproxy.verify_ids(rs, persona_ids, is_archived=None):
            rs.append_validation_error(
                ("persona_ids",
                 ValueError(n_("Some of these users do not exist."))))
        if not self.coreproxy.verify_personas(rs, persona_ids, {"event"}):
            rs.append_validation_error(
                ("persona_ids",
                 ValueError(n_("Some of these users are not event users."))))
        if rs.has_validation_errors():
            if pcourse_id:
                return self.show_past_course(rs, pevent_id, pcourse_id)
            else:
                return self.show_past_event(rs, pevent_id)

        code = 1
        # TODO: Check if participants are already present.
        for persona_id in persona_ids:
            code *= self.pasteventproxy.add_participant(
                rs, pevent_id, pcourse_id, persona_id, is_instructor, is_orga)
        self.notify_return_code(rs, code)
        if pcourse_id:
            return self.redirect(rs, "cde/show_past_course",
                                 {'pcourse_id': pcourse_id})
        else:
            return self.redirect(rs, "cde/show_past_event")

    @access("cde_admin", modi={"POST"})
    @REQUESTdata("persona_id", "pcourse_id")
    def remove_participant(self, rs: RequestState, pevent_id: int,
                           persona_id: vtypes.ID, pcourse_id: Optional[vtypes.ID]
                           ) -> Response:
        """Remove participant."""
        if rs.has_validation_errors():
            return self.show_past_event(rs, pevent_id)
        code = self.pasteventproxy.remove_participant(
            rs, pevent_id, pcourse_id, persona_id)
        self.notify_return_code(rs, code)
        if pcourse_id:
            return self.redirect(rs, "cde/show_past_course", {
                'pcourse_id': pcourse_id})
        else:
            return self.redirect(rs, "cde/show_past_event")

    @access("member", "cde_admin")
    def view_misc(self, rs: RequestState) -> Response:
        """View miscellaneos things."""
        meta_data = self.coreproxy.get_meta_info(rs)
        cde_misc = (meta_data.get("cde_misc")
                    or rs.gettext("*Nothing here yet.*"))
        return self.render(rs, "view_misc", {"cde_misc": cde_misc})

    @access("cde_admin")
    @REQUESTdata("codes", "persona_id", "submitted_by", "change_note", "offset",
                 "length", "time_start", "time_stop")
    def view_cde_log(self, rs: RequestState,
                     codes: Collection[const.CdeLogCodes],
                     offset: Optional[int],
                     length: Optional[vtypes.PositiveInt],
                     persona_id: Optional[vtypes.CdedbID],
                     submitted_by: Optional[vtypes.CdedbID],
                     change_note: Optional[str],
                     time_start: Optional[datetime.datetime],
                     time_stop: Optional[datetime.datetime]) -> Response:
        """View general activity."""
        length = length or self.conf["DEFAULT_LOG_LENGTH"]
        # length is the requested length, _length the theoretically
        # shown length for an infinite amount of log entries.
        _offset, _length = calculate_db_logparams(offset, length)

        # no validation since the input stays valid, even if some options
        # are lost
        rs.ignore_validation_errors()
        total, log = self.cdeproxy.retrieve_cde_log(
            rs, codes, _offset, _length, persona_id=persona_id,
            submitted_by=submitted_by, change_note=change_note,
            time_start=time_start, time_stop=time_stop)
        persona_ids = (
                {entry['submitted_by'] for entry in log if
                 entry['submitted_by']}
                | {entry['persona_id'] for entry in log if entry['persona_id']})
        personas = self.coreproxy.get_personas(rs, persona_ids)
        loglinks = calculate_loglinks(rs, total, offset, length)
        return self.render(rs, "view_cde_log", {
            'log': log, 'total': total, 'length': _length,
            'personas': personas, 'loglinks': loglinks})

    @access("cde_admin")
    @REQUESTdata("codes", "persona_id", "submitted_by", "change_note", "offset",
                 "length", "time_start", "time_stop")
    def view_finance_log(self, rs: RequestState,
                         codes: Collection[const.FinanceLogCodes],
                         offset: Optional[int],
                         length: Optional[vtypes.PositiveInt],
                         persona_id: Optional[vtypes.CdedbID],
                         submitted_by: Optional[vtypes.CdedbID],
                         change_note: Optional[str],
                         time_start: Optional[datetime.datetime],
                         time_stop: Optional[datetime.datetime]) -> Response:
        """View financial activity."""
        length = length or self.conf["DEFAULT_LOG_LENGTH"]
        # length is the requested length, _length the theoretically
        # shown length for an infinite amount of log entries.
        _offset, _length = calculate_db_logparams(offset, length)

        # no validation since the input stays valid, even if some options
        # are lost
        rs.ignore_validation_errors()
        total, log = self.cdeproxy.retrieve_finance_log(
            rs, codes, _offset, _length, persona_id=persona_id,
            submitted_by=submitted_by, change_note=change_note,
            time_start=time_start, time_stop=time_stop)
        persona_ids = (
                {entry['submitted_by'] for entry in log if
                 entry['submitted_by']}
                | {entry['persona_id'] for entry in log if entry['persona_id']})
        personas = self.coreproxy.get_personas(rs, persona_ids)
        loglinks = calculate_loglinks(rs, total, offset, length)
        return self.render(rs, "view_finance_log", {
            'log': log, 'total': total, 'length': _length,
            'personas': personas, 'loglinks': loglinks})

    @access("cde_admin")
    @REQUESTdata("codes", "pevent_id", "persona_id", "submitted_by", "change_note",
                 "offset", "length", "time_start", "time_stop")
    def view_past_log(self, rs: RequestState,
                      codes: Collection[const.PastEventLogCodes],
                      pevent_id: Optional[vtypes.ID],
                      offset: Optional[int],
                      length: Optional[vtypes.PositiveInt],
                      persona_id: Optional[vtypes.CdedbID],
                      submitted_by: Optional[vtypes.CdedbID],
                      change_note: Optional[str],
                      time_start: Optional[datetime.datetime],
                      time_stop: Optional[datetime.datetime]) -> Response:
        """View activities concerning concluded events."""
        length = length or self.conf["DEFAULT_LOG_LENGTH"]
        # length is the requested length, _length the theoretically
        # shown length for an infinite amount of log entries.
        _offset, _length = calculate_db_logparams(offset, length)

        # no validation since the input stays valid, even if some options
        # are lost
        rs.ignore_validation_errors()
        total, log = self.pasteventproxy.retrieve_past_log(
            rs, codes, pevent_id, _offset, _length, persona_id=persona_id,
            submitted_by=submitted_by, change_note=change_note,
            time_start=time_start, time_stop=time_stop)
        persona_ids = (
                {entry['submitted_by'] for entry in log if
                 entry['submitted_by']}
                | {entry['persona_id'] for entry in log if entry['persona_id']})
        personas = self.coreproxy.get_personas(rs, persona_ids)
        pevent_ids = self.pasteventproxy.list_past_events(rs)
        pevents = self.pasteventproxy.get_past_events(rs, pevent_ids)
        loglinks = calculate_loglinks(rs, total, offset, length)
        return self.render(rs, "view_past_log", {
            'log': log, 'total': total, 'length': _length,
            'personas': personas, 'pevents': pevents, 'loglinks': loglinks})<|MERGE_RESOLUTION|>--- conflicted
+++ resolved
@@ -23,27 +23,21 @@
 import dateutil.easter
 import psycopg2.extensions
 import werkzeug.exceptions
-from werkzeug import FileStorage, Response  # FIXME
+from werkzeug import FileStorage, Response
 
 import cdedb.database.constants as const
 import cdedb.frontend.parse_statement as parse
 import cdedb.validationtypes as vtypes
 from cdedb.common import (
-<<<<<<< HEAD
-    PERSONA_DEFAULTS, ArchiveError, CdEDBObject, CdEDBObjectMap, DefaultReturnCode,
-    EntitySorter, Error, LineResolutions, RequestState, SemesterSteps, TransactionType,
-    asciificator, deduct_years, determine_age_class, diacritic_patterns, get_hash,
-    glue, int_to_words, lastschrift_reference, merge_dicts, n_, now, unwrap, xsorted,
-=======
-    Accounts, PERSONA_DEFAULTS, CdEDBObject, CdEDBObjectMap, DefaultReturnCode, EntitySorter,
-    Error, LineResolutions, RequestState, TransactionType, asciificator, deduct_years,
-    determine_age_class, diacritic_patterns, get_hash, glue, int_to_words,
-    lastschrift_reference, merge_dicts, n_, now, unwrap, xsorted,
->>>>>>> b52bbb6e
+    Accounts, ArchiveError, CdEDBObject, CdEDBObjectMap, DefaultReturnCode,
+    EntitySorter, Error, LineResolutions, PERSONA_DEFAULTS, RequestState,
+    SemesterSteps, TransactionType, asciificator, deduct_years, determine_age_class,
+    diacritic_patterns, get_hash, glue, int_to_words, lastschrift_reference,
+    merge_dicts, n_, now, unwrap, xsorted,
 )
 from cdedb.database.connection import Atomizer
 from cdedb.frontend.common import (
-    CustomCSVDialect, REQUESTdata, REQUESTdatadict, REQUESTfile, Response, Worker,
+    CustomCSVDialect, REQUESTdata, REQUESTdatadict, REQUESTfile, Worker,
     access, calculate_db_logparams, calculate_loglinks, cdedbid_filter,
     check_validation as check, check_validation_optional as check_optional, csv_output,
     enum_entries_filter, make_membership_fee_reference, make_postal_address,
@@ -226,8 +220,8 @@
             defaults['qop_postal_code,postal_code2'] = QueryOperators.match
         spec = copy.deepcopy(QUERY_SPECS['qview_cde_member'])
         query = check(rs, vtypes.QueryInput,
-            mangle_query_input(rs, spec, defaults), "query", spec=spec,
-            allow_empty=not is_search, separator=" ")
+                      mangle_query_input(rs, spec, defaults), "query", spec=spec,
+                      allow_empty=not is_search, separator=" ")
 
         events = self.pasteventproxy.list_past_events(rs)
         pevent_id = None
@@ -256,21 +250,20 @@
                     field, operation, value = constraint
                     if field == 'fulltext':
                         value = [r"\m{}\M".format(val) if len(val) <= 3 else val
-                                for val in value]
+                                 for val in value]
                     elif len(str(value)) <= 3:
                         operation = QueryOperators.equal
                     constraint = (field, operation, value)
                     return constraint
 
                 query.constraints = [restrict(constrain)
-                                    for constrain in query.constraints]
+                                     for constrain in query.constraints]
                 query.scope = "qview_cde_member"
                 query.fields_of_interest.append('personas.id')
                 result = self.cdeproxy.submit_general_query(rs, query)
                 count = len(result)
                 if count == 1:
-                    return self.redirect_show_user(rs, result[0]['id'],
-                                                quote_me=True)
+                    return self.redirect_show_user(rs, result[0]['id'], quote_me=True)
                 if count > cutoff:
                     result = result[:cutoff]
                     rs.notify("info", n_("Too many query results."))
@@ -287,8 +280,8 @@
         defaults = copy.deepcopy(COURSESEARCH_DEFAULTS)
         spec = copy.deepcopy(QUERY_SPECS['qview_pevent_course'])
         query = check(rs, vtypes.QueryInput,
-            mangle_query_input(rs, spec, defaults), "query", spec=spec,
-            allow_empty=not is_search, separator=" ")
+                      mangle_query_input(rs, spec, defaults), "query", spec=spec,
+                      allow_empty=not is_search, separator=" ")
         result: Optional[Sequence[CdEDBObject]] = None
         count = 0
 
@@ -492,8 +485,7 @@
             if (datum['resolution'] == LineResolutions.create
                     and self.coreproxy.verify_existence(rs, persona['username'])):
                 warnings.append(
-                    ("persona",
-                    ValueError(n_("Email address already taken."))))
+                    ("persona", ValueError(n_("Email address already taken."))))
             temp = copy.deepcopy(persona)
             temp['id'] = 1
             doppelgangers = self.coreproxy.find_doppelgangers(rs, temp)
