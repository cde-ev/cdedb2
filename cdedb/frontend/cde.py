#!/usr/bin/env python3

"""Services for the cde realm."""

import cgitb
from collections import OrderedDict, defaultdict
import copy
import csv
import itertools
import pathlib
import random
import re
import string
import sys
import tempfile
import operator
import datetime
import time
import dateutil.easter
import shutil
import decimal

import psycopg2.extensions
import werkzeug.exceptions
from werkzeug import Response, FileStorage

from typing import (
    Tuple, Optional, List, Collection, Set, Dict, Sequence, cast
)

import cdedb.database.constants as const
import cdedb.validation as validate
from cdedb.database.connection import Atomizer
from cdedb.common import (
    n_, merge_dicts, lastschrift_reference, now, glue, unwrap,
    int_to_words, deduct_years, determine_age_class, LineResolutions,
    PERSONA_DEFAULTS, diacritic_patterns, asciificator, EntitySorter,
    TransactionType, xsorted, get_hash, RequestState, CdEDBObject,
    CdEDBObjectMap, DefaultReturnCode, Error
)
from cdedb.frontend.common import (
    REQUESTdata, REQUESTdatadict, access, Worker, csv_output,
    check_validation as check, cdedbid_filter, request_extractor,
    make_postal_address, make_membership_fee_reference, query_result_to_json,
    enum_entries_filter, money_filter, REQUESTfile, CustomCSVDialect,
    calculate_db_logparams, calculate_loglinks, process_dynamic_input,
<<<<<<< HEAD
    Response, periodic,
=======
>>>>>>> ab72e9b3
)
from cdedb.frontend.uncommon import AbstractUserFrontend
from cdedb.query import QUERY_SPECS, mangle_query_input, QueryOperators, Query
import cdedb.frontend.parse_statement as parse

MEMBERSEARCH_DEFAULTS = {
    'qop_fulltext': QueryOperators.containsall,
    'qsel_family_name,birth_name': True,
    'qop_family_name,birth_name': QueryOperators.match,
    'qsel_given_names,display_name': True,
    'qop_given_names,display_name': QueryOperators.match,
    'qsel_username': True,
    'qop_username': QueryOperators.match,
    'qop_telephone,mobile': QueryOperators.match,
    'qop_address,address_supplement,address2,address_supplement2':
        QueryOperators.match,
    'qop_postal_code,postal_code2': QueryOperators.between,
    'qop_location,location2': QueryOperators.match,
    'qop_country,country2': QueryOperators.match,
    'qop_weblink,specialisation,affiliation,timeline,interests,free_form':
        QueryOperators.match,
    'qop_pevent_id': QueryOperators.equal,
    'qop_pcourse_id': QueryOperators.equal,
    'qord_primary': 'family_name,birth_name',
    'qord_primary_ascending': True,
}


class CdEFrontend(AbstractUserFrontend):
    """This offers services to the members as well as facilities for managing
    the organization."""
    realm = "cde"
    user_management = {
        "persona_getter": lambda obj: obj.coreproxy.get_cde_user,
    }

    @classmethod
    def is_admin(cls, rs: RequestState) -> bool:
        return super().is_admin(rs)

    def _calculate_ejection_deadline(self, persona_data: CdEDBObject,
                                     period: CdEDBObject) -> datetime.date:
        """Helper to calculate when a membership will end."""
        if not self.conf["PERIODS_PER_YEAR"] == 2:
            msg = (f"{self.conf['PERIODS_PER_YEAR']} periods per year not"
                   f" supported.")
            if self.conf["CDEDB_DEV"] or self.conf["CDEDB_TEST"]:
                raise RuntimeError(msg)
            else:
                self.logger.error(msg)
                return now().date()
        periods_left = persona_data['balance'] // self.conf["MEMBERSHIP_FEE"]
        if persona_data['trial_member']:
            periods_left += 1
        if period['balance_done']:
            periods_left += 1
        deadline = (period.get("semester_start") or now()).date().replace(day=1)
        # With our buffer zones around the expected semester start dates there
        # are 3 possible semesters within a year with different deadlines.
        if deadline.month in range(5, 11):
            # Start was two months before or 4 months after expected start for
            # summer semester, so we assume that we are in the summer semester.
            if periods_left % 2:
                deadline = deadline.replace(year=deadline.year + 1, month=2)
            else:
                deadline = deadline.replace(month=8)
        else:
            # Start was two months before or 4 months after expected start for
            # winter semester, so we assume that we are in a winter semester.
            if deadline.month in range(1, 5):
                # We are in the first semester of the year.
                deadline = deadline.replace(month=2)
            else:
                # We are in the last semester of the year.
                deadline = deadline.replace(year=deadline.year + 1, month=2)
            if periods_left % 2:
                deadline = deadline.replace(month=8)
        return deadline.replace(
            year=deadline.year + periods_left // 2)

    @access("cde")
    def index(self, rs: RequestState) -> Response:
        """Render start page."""
        meta_info = self.coreproxy.get_meta_info(rs)
        data = self.coreproxy.get_cde_user(rs, rs.user.persona_id)
        deadline = None
        reference = make_membership_fee_reference(data)
        has_lastschrift = False
        if "member" in rs.user.roles:
<<<<<<< HEAD
            user_lastschrift = self.cdeproxy.list_lastschrift(
                rs, persona_ids=(rs.user.persona_id,), active=True)
            period = self.cdeproxy.get_period(
                rs, self.cdeproxy.current_period(rs))
            deadline = self._calculate_ejection_deadline(data, period)
=======
            assert rs.user.persona_id is not None
            has_lastschrift = bool(self.cdeproxy.list_lastschrift(
                rs, persona_ids=(rs.user.persona_id,), active=True))
            periods_left = data['balance'] // self.conf["MEMBERSHIP_FEE"]
            if data['trial_member']:
                periods_left += 1
            period = self.cdeproxy.get_period(rs,
                                              self.cdeproxy.current_period(rs))
            # dont take payment for actual period into account while calculating
            # remaining periods
            if not period['balance_done']:
                periods_left -= 1
            # Initialize deadline
            deadline = now().date().replace(day=1)
            month = 8 if deadline.month in range(2, 8) else 2
            deadline = deadline.replace(month=month)
            # Add remaining periods
            deadline = deadline.replace(year=deadline.year + periods_left // 2)
            if periods_left % 2:
                if deadline.month in range(2, 8):
                    deadline = deadline.replace(month=8)
                else:
                    deadline = deadline.replace(year=deadline.year + 1, month=2)
>>>>>>> ab72e9b3
        return self.render(rs, "index", {
            'has_lastschrift': has_lastschrift, 'data': data,
            'meta_info': meta_info, 'deadline': deadline,
            'reference': reference,
        })

    @access("member")
    def consent_decision_form(self, rs: RequestState) -> Response:
        """After login ask cde members for decision about searchability. Do
        this only if no decision has been made in the past.

        This is the default page after login, but most users will instantly
        be redirected.
        """
        data = self.coreproxy.get_cde_user(rs, rs.user.persona_id)
        return self.render(rs, "consent_decision", {
            'decided_search': data['decided_search']})

    @access("member", modi={"POST"})
    @REQUESTdata(("ack", "bool"))
    def consent_decision(self, rs: RequestState, ack: bool) -> Response:
        """Record decision."""
        if rs.has_validation_errors():
            return self.consent_decision_form(rs)
        data = self.coreproxy.get_cde_user(rs, rs.user.persona_id)
        new = {
            'id': rs.user.persona_id,
            'decided_search': True,
            'is_searchable': ack,
        }
        change_note = "Datenschutz-Einwilligung entschieden ({ack}).".format(
            ack="akzeptiert" if ack else "abgelehnt")
        code = self.coreproxy.change_persona(
            rs, new, generation=None, may_wait=False,
            change_note=change_note)
        message = n_("Consent noted.") if ack else n_("Decision noted.")
        self.notify_return_code(rs, code, success=message)
        if not code:
            return self.consent_decision_form(rs)
        if not data['decided_search']:
            return self.redirect(rs, "core/index")
        return self.redirect(rs, "cde/index")

    @access("searchable")
    @REQUESTdata(("is_search", "bool"))
    def member_search(self, rs: RequestState, is_search: bool) -> Response:
        """Search for members."""
        defaults = copy.deepcopy(MEMBERSEARCH_DEFAULTS)
        pl = rs.values['postal_lower'] = rs.request.values.get('postal_lower')
        pu = rs.values['postal_upper'] = rs.request.values.get('postal_upper')
        if pl and pu:
            defaults['qval_postal_code,postal_code2'] = "{:0<5} {:0<5}".format(
                pl, pu)
        elif pl:
            defaults['qval_postal_code,postal_code2'] = "{:0<5} 99999".format(
                pl)
        elif pu:
            defaults['qval_postal_code,postal_code2'] = "00000 {:0<5}".format(
                pu)
        else:
            defaults['qop_postal_code,postal_code2'] = QueryOperators.match
        spec = copy.deepcopy(QUERY_SPECS['qview_cde_member'])
        query = check(
            rs, "query_input",
            mangle_query_input(rs, spec, defaults),
            "query", spec=spec, allow_empty=not is_search, separator=" ")

        events = self.pasteventproxy.list_past_events(rs)
        pevent_id = None
        if rs.values.get('qval_pevent_id'):
            try:
                pevent_id = int(rs.values.get('qval_pevent_id'))  # type: ignore
            except ValueError:
                pass
        courses: Dict[int, str] = {}
        if pevent_id:
            courses = self.pasteventproxy.list_past_courses(rs, pevent_id)
        choices = {"pevent_id": events, 'pcourse_id': courses}
        result: Optional[Sequence[CdEDBObject]] = None
        count = 0
        cutoff = self.conf["MAX_MEMBER_SEARCH_RESULTS"]

        if rs.has_validation_errors():
            # A little hack to fix displaying of errors: The form uses
            # 'qval_<field>' as input name, the validation only returns the
            # field's name
            current = tuple(rs.retrieve_validation_errors())
            rs.retrieve_validation_errors().clear()
            rs.extend_validation_errors(('qval_' + k, v) for k, v in current)
            rs.ignore_validation_errors()
        elif is_search and not query.constraints:
            rs.notify("error", n_("You have to specify some filters."))
        elif is_search:

            def restrict(constraint):
                field, operation, value = constraint
                if field == 'fulltext':
                    value = [r"\m{}\M".format(val) if len(val) <= 3 else val
                             for val in value]
                elif len(str(value)) <= 3:
                    operation = QueryOperators.equal
                constraint = (field, operation, value)
                return constraint

            query.constraints = [restrict(constrain)
                                 for constrain in query.constraints]
            query.scope = "qview_cde_member"
            query.fields_of_interest.append('personas.id')
            result = self.cdeproxy.submit_general_query(rs, query)
            result = xsorted(result, key=EntitySorter.persona)
            count = len(result)
            if count == 1:
                return self.redirect_show_user(rs, result[0]['id'],
                                               quote_me=True)
            if count > cutoff:
                result = result[:cutoff]
                rs.notify("info", n_("Too many query results."))

        return self.render(rs, "member_search", {
            'spec': spec, 'choices': choices, 'result': result,
            'cutoff': cutoff, 'count': count,
        })

    @access("cde_admin")
    @REQUESTdata(("download", "str_or_None"), ("is_search", "bool"))
    def user_search(self, rs: RequestState, download: str, is_search: bool
                    ) -> Response:
        """Perform search."""
        spec = copy.deepcopy(QUERY_SPECS['qview_cde_user'])
        # mangle the input, so we can prefill the form
        query_input = mangle_query_input(rs, spec)
        if is_search:
            query = check(rs, "query_input", query_input, "query",
                          spec=spec, allow_empty=False)
        else:
            query = None
        events = self.pasteventproxy.list_past_events(rs)
        choices = {
            'pevent_id': OrderedDict(
                xsorted(events.items(), key=operator.itemgetter(1))),
            'gender': OrderedDict(
                enum_entries_filter(
                    const.Genders,
                    rs.gettext if download is None else rs.default_gettext))
        }
        choices_lists = {k: list(v.items()) for k, v in choices.items()}
        default_queries = self.conf["DEFAULT_QUERIES"]['qview_cde_user']
        params = {
            'spec': spec, 'choices': choices, 'choices_lists': choices_lists,
            'default_queries': default_queries, 'query': query}
        # Tricky logic: In case of no validation errors we perform a query
        if not rs.has_validation_errors() and is_search:
            query.scope = "qview_cde_user"
            result = self.cdeproxy.submit_general_query(rs, query)
            params['result'] = result
            if download:
                return self.send_query_download(
                    rs, result, fields=query.fields_of_interest, kind=download,
                    filename="user_search_result")
        else:
            rs.values['is_search'] = is_search = False
        return self.render(rs, "user_search", params)

    @access("cde_admin")
    def create_user_form(self, rs: RequestState) -> Response:
        defaults = {
            'is_member': True,
            'bub_search': False,
            'paper_expuls': True,
        }
        merge_dicts(rs.values, defaults)
        return super().create_user_form(rs)

    @access("cde_admin", modi={"POST"})
    @REQUESTdatadict(
        "title", "given_names", "family_name", "birth_name", "name_supplement",
        "display_name", "specialisation", "affiliation", "timeline",
        "interests", "free_form", "gender", "birthday", "username",
        "telephone", "mobile", "weblink", "address", "address_supplement",
        "postal_code", "location", "country", "address2",
        "address_supplement2", "postal_code2", "location2", "country2",
        "is_member", "is_searchable", "trial_member", "bub_search", "notes",
        "paper_expuls")
    def create_user(self, rs: RequestState, data: CdEDBObject,
                    ignore_warnings: bool = False) -> Response:
        defaults = {
            'is_cde_realm': True,
            'is_event_realm': True,
            'is_ml_realm': True,
            'is_assembly_realm': True,
            'is_active': True,
            'decided_search': False,
            'paper_expuls': True,
        }
        data.update(defaults)
        return super().create_user(rs, data, ignore_warnings)

    @access("cde_admin")
    def batch_admission_form(self, rs: RequestState,
                             data: List[CdEDBObject] = None,
                             csvfields: Tuple[str, ...] = None) -> Response:
        """Render form.

        The ``data`` parameter contains all extra information assembled
        during processing of a POST request.
        """
        defaults = {
            'membership': True,
            'trial_membership': True,
            'consent': False,
            'sendmail': True,
        }
        merge_dicts(rs.values, defaults)
        data = data or {}
        csvfields = csvfields or tuple()
        pevents = self.pasteventproxy.list_past_events(rs)
        pevent_ids = {d['pevent_id'] for d in data if d['pevent_id']}
        pcourses = {
            pevent_id: self.pasteventproxy.list_past_courses(rs, pevent_id)
            for pevent_id in pevent_ids}
        csv_position = {key: ind for ind, key in enumerate(csvfields)}
        csv_position['pevent_id'] = csv_position.pop('event', -1)
        csv_position['pcourse_id'] = csv_position.get('course', -1)
        return self.render(rs, "batch_admission", {
            'data': data, 'pevents': pevents, 'pcourses': pcourses,
            'csvfields': csv_position})

    def examine_for_admission(self, rs: RequestState, datum: CdEDBObject
                              ) -> CdEDBObject:
        """Check one line of batch admission.

        We test for fitness of the data itself, as well as possible
        existing duplicate accounts.

        :returns: The processed input datum.
        """
        warnings: List[Error] = []
        problems: List[Error]
        if datum['old_hash'] and datum['old_hash'] != datum['new_hash']:
            # remove resolution in case of a change
            datum['resolution'] = None
            resolution_key = f"resolution{datum['lineno'] - 1}"
            rs.values[resolution_key] = None
            warnings.append((resolution_key, ValueError(n_("Entry changed."))))
        persona = copy.deepcopy(datum['raw'])
        # Adapt input of gender from old convention (this is the format
        # used by external processes, i.e. BuB)
        gender_convert = {
            "0": str(const.Genders.other.value),
            "1": str(const.Genders.male.value),
            "2": str(const.Genders.female.value),
            "3": str(const.Genders.not_specified.value),
        }
        gender = persona.get('gender') or "3"
        persona['gender'] = gender_convert.get(
            gender.strip(), str(const.Genders.not_specified.value))
        del persona['event']
        del persona['course']
        persona.update({
            'is_cde_realm': True,
            'is_event_realm': True,
            'is_ml_realm': True,
            'is_assembly_realm': True,
            'is_member': True,
            'display_name': persona['given_names'],
            'trial_member': False,
            'paper_expuls': True,
            'bub_search': False,
            'decided_search': False,
            'notes': None})
        merge_dicts(persona, PERSONA_DEFAULTS)
        persona, problems = validate.check_persona(persona, "persona",
                                                   creation=True)
        try:
            if (persona['birthday'] >
                    deduct_years(now().date(), 10)):
                problems.extend([('birthday', ValueError(
                    n_("Persona is younger than 10 years.")))])
        except TypeError:
            # Errors like this are already handled by check_persona
            pass
        pevent_id, w, p = self.pasteventproxy.find_past_event(
            rs, datum['raw']['event'])
        warnings.extend(w)
        problems.extend(p)
        pcourse_id = None
        if datum['raw']['course'] and pevent_id:
            pcourse_id, w, p = self.pasteventproxy.find_past_course(
                rs, datum['raw']['course'], pevent_id)
            warnings.extend(w)
            problems.extend(p)
        else:
            warnings.append(("course", ValueError(n_("No course available."))))
        doppelgangers: CdEDBObjectMap = {}
        if (datum['resolution'] == LineResolutions.create
                and self.coreproxy.verify_existence(rs, persona['username'])):
            warnings.append(
                ("persona",
                 ValueError(n_("Email address already taken."))))
        if persona:
            temp = copy.deepcopy(persona)
            temp['id'] = 1
            doppelgangers = self.coreproxy.find_doppelgangers(rs, temp)
        if doppelgangers:
            warnings.append(("persona",
                             ValueError(n_("Doppelgangers found."))))
        if (datum['resolution'] is not None and
                (bool(datum['doppelganger_id'])
                 != datum['resolution'].is_modification())):
            problems.append(
                ("doppelganger",
                 RuntimeError(
                     n_("Doppelganger choice doesn’t fit resolution."))))
        if datum['doppelganger_id']:
            if datum['doppelganger_id'] not in doppelgangers:
                problems.append(
                    ("doppelganger",
                     KeyError(n_("Doppelganger unavailable."))))
            else:
                dg = doppelgangers[datum['doppelganger_id']]
                if (dg['username'] != persona['username']
                        and self.coreproxy.verify_existence(
                            rs, persona['username'])):
                    warnings.append(
                        ("doppelganger",
                         ValueError(n_("Email address already taken."))))
                if not dg['is_cde_realm']:
                    warnings.append(
                        ("doppelganger",
                         ValueError(n_("Doppelganger will upgrade to CdE."))))
                    if not datum['resolution'].do_update():
                        if dg['is_event_realm']:
                            warnings.append(
                                ("doppelganger",
                                 ValueError(n_("Unmodified realm upgrade."))))
                        else:
                            problems.append(
                                ("doppelganger",
                                 ValueError(n_(
                                     "Missing data for realm upgrade."))))
        if datum['doppelganger_id'] and pevent_id:
            existing = self.pasteventproxy.list_participants(
                rs, pevent_id=pevent_id)
            if (datum['doppelganger_id'], pcourse_id) in existing:
                problems.append(
                    ("pevent_id",
                     KeyError(n_("Participation already recorded."))))
        datum.update({
            'persona': persona,
            'pevent_id': pevent_id,
            'pcourse_id': pcourse_id,
            'doppelgangers': doppelgangers,
            'warnings': warnings,
            'problems': problems,
        })
        return datum

    def _perform_one_batch_admission(self, rs: RequestState, datum: CdEDBObject,
                                     trial_membership: bool, consent: bool
                                     ) -> int:
        """Uninlined code from perform_batch_admission().

        :returns: number of created accounts (0 or 1)
        """
        ret = 0
        batch_fields = (
            'family_name', 'given_names', 'title', 'name_supplement',
            'birth_name', 'gender', 'address_supplement', 'address',
            'postal_code', 'location', 'country', 'telephone',
            'mobile', 'birthday')  # email omitted as it is handled separately
        persona_id = None
        if datum['resolution'] == LineResolutions.skip:
            return ret
        elif datum['resolution'] == LineResolutions.create:
            new_persona = copy.deepcopy(datum['persona'])
            new_persona.update({
                'is_member': True,
                'trial_member': trial_membership,
                'paper_expuls': True,
                'is_searchable': consent,
            })
            persona_id = self.coreproxy.create_persona(rs, new_persona)
            ret = 1
        elif datum['resolution'].is_modification():
            persona_id = datum['doppelganger_id']
            current = self.coreproxy.get_persona(rs, persona_id)
            if not current['is_cde_realm']:
                # Promote to cde realm dependent on current realm
                promotion: CdEDBObject = {
                    'is_{}_realm'.format(realm): True
                    for realm in ('cde', 'event', 'assembly', 'ml')}
                promotion.update({
                    'decided_search': False,
                    'trial_member': False,
                    'paper_expuls': True,
                    'bub_search': False,
                    'id': persona_id,
                })
                empty_fields = (
                    'address_supplement2', 'address2', 'postal_code2',
                    'location2', 'country2', 'weblink', 'specialisation',
                    'affiliation', 'timeline', 'interests', 'free_form')
                for field in empty_fields:
                    promotion[field] = None
                invariant_fields = {'family_name', 'given_names'}
                if not current['is_event_realm']:
                    if not datum['resolution'].do_update():
                        raise RuntimeError(n_("Need extra data."))
                    # This applies a part of the newly imported data,
                    # however email and name are not changed during a
                    # realm transition and thus we update again later
                    # on
                    for field in set(batch_fields) - invariant_fields:
                        promotion[field] = datum['persona'][field]
                else:
                    stored = self.coreproxy.get_event_user(rs, persona_id)
                    for field in set(batch_fields) - invariant_fields:
                        promotion[field] = stored.get(field)
                code = self.coreproxy.change_persona_realms(rs, promotion)
            if datum['resolution'].do_trial():
                self.coreproxy.change_membership(
                    rs, datum['doppelganger_id'], is_member=True)
                update = {
                    'id': datum['doppelganger_id'],
                    'trial_member': True,
                }
                self.coreproxy.change_persona(
                    rs, update, may_wait=False,
                    change_note="Probemitgliedschaft erneuert.")
            if datum['resolution'].do_update():
                update = {'id': datum['doppelganger_id']}
                for field in batch_fields:
                    update[field] = datum['persona'][field]
                self.coreproxy.change_username(
                    rs, datum['doppelganger_id'],
                    datum['persona']['username'], password=None)
                # TODO the following should be must_wait=True
                self.coreproxy.change_persona(
                    rs, update, may_wait=False,
                    change_note="Import aktualisierter Daten.")
        else:
            raise RuntimeError(n_("Impossible."))
        if datum['pevent_id'] and persona_id:
            # TODO preserve instructor/orga information
            self.pasteventproxy.add_participant(
                rs, datum['pevent_id'], datum['pcourse_id'],
                persona_id, is_instructor=False, is_orga=False)
        return ret

    def perform_batch_admission(self, rs: RequestState, data: List[CdEDBObject],
                                trial_membership: bool, consent: bool,
                                sendmail: bool) -> Tuple[bool, Optional[int]]:
        """Resolve all entries in the batch admission form.

        :type rs: :py:class:`cdedb.common.RequestState`
        :type data: [{str: object}]
        :type trial_membership: bool
        :type consent: bool
        :type sendmail: bool
        :rtype: bool, int
        :returns: Success information and for positive outcome the
          number of created accounts or for negative outcome the line
          where an exception was triggered or None if it was a DB
          serialization error.
        """
        # noinspection PyBroadException
        try:
            with Atomizer(rs):
                count = 0
                for index, datum in enumerate(data):
                    count += self._perform_one_batch_admission(
                        rs, datum, trial_membership, consent)
        except psycopg2.extensions.TransactionRollbackError:
            # We perform a rather big transaction, so serialization errors
            # could happen.
            return False, None
        except Exception:
            # This blanket catching of all exceptions is a last resort. We try
            # to do enough validation, so that this should never happen, but
            # an opaque error (as would happen without this) would be rather
            # frustrating for the users -- hence some extra error handling
            # here.
            self.logger.error(glue(
                ">>>\n>>>\n>>>\n>>> Exception during batch creation",
                "<<<\n<<<\n<<<\n<<<"))
            self.logger.exception("FIRST AS SIMPLE TRACEBACK")
            self.logger.error("SECOND TRY CGITB")
            # noinspection PyBroadException
            try:
                self.logger.error(cgitb.text(sys.exc_info(), context=7))
            except Exception:
                pass
            return False, index
        # Send mail after the transaction succeeded
        if sendmail:
            for datum in data:
                if datum['resolution'] == LineResolutions.create:
                    success, message = self.coreproxy.make_reset_cookie(
                        rs, datum['raw']['username'],
                        timeout=self.conf["EMAIL_PARAMETER_TIMEOUT"])
                    email = self.encode_parameter(
                        "core/do_password_reset_form", "email",
                        datum['raw']['username'],
                        persona_id=None,
                        timeout=self.conf["EMAIL_PARAMETER_TIMEOUT"])
                    meta_info = self.coreproxy.get_meta_info(rs)
                    self.do_mail(rs, "welcome",
                                 {'To': (datum['raw']['username'],),
                                  'Subject': "Aufnahme in den CdE",
                                  },
                                 {'data': datum['persona'],
                                  'fee': self.conf["MEMBERSHIP_FEE"],
                                  'email': email if success else "",
                                  'cookie': message if success else "",
                                  'meta_info': meta_info,
                                  })
        return True, count

    @staticmethod
    def similarity_score(ds1: CdEDBObject, ds2: CdEDBObject) -> str:
        """Helper to determine similar input lines.

        This is separate from the detection of existing accounts, and
        can happen because of some human error along the way.

        :type ds1: {str: object}
        :type ds2: {str: object}
        :rtype: str
        :returns: One of "high", "medium" and "low" indicating similarity.
        """
        score = 0
        if (ds1['raw']['given_names'] == ds2['raw']['given_names']
                and ds1['raw']['family_name'] == ds2['raw']['family_name']):
            score += 12
        if ds1['raw']['username'] == ds2['raw']['username']:
            score += 20
        if ds1['raw']['birthday'] == ds2['raw']['birthday']:
            score += 8
        if score >= 20:
            return "high"
        elif score >= 10:
            return "medium"
        else:
            return "low"

    @access("cde_admin", modi={"POST"})
    @REQUESTdata(("membership", "bool"), ("trial_membership", "bool"),
                 ("consent", "bool"), ("sendmail", "bool"),
                 ("finalized", "bool"), ("accounts", "str"))
    def batch_admission(self, rs: RequestState, membership: bool,
                        trial_membership: bool, consent: bool, sendmail: bool,
                        finalized: bool, accounts: str) -> Response:
        """Make a lot of new accounts.

        This is rather involved to make this job easier for the administration.

        The additional parameters membership, trial_membership, consent
        and sendmail modify the behaviour and can be selected by the
        user. Note however, that membership currently must be ``True``.

        The internal parameter finalized is used to explicitly signal at
        what point account creation will happen.
        """
        accounts = accounts or ''
        accountlines = accounts.splitlines()
        fields = (
            'event', 'course', 'family_name', 'given_names', 'title',
            'name_supplement', 'birth_name', 'gender', 'address_supplement',
            'address', 'postal_code', 'location', 'country', 'telephone',
            'mobile', 'username', 'birthday')
        reader = csv.DictReader(
            accountlines, fieldnames=fields, dialect=CustomCSVDialect())
        data = []
        lineno = 0
        for raw_entry in reader:
            dataset: CdEDBObject = {'raw': raw_entry}
            params = (
                ("resolution{}".format(lineno), "enum_lineresolutions_or_None"),
                ("doppelganger_id{}".format(lineno), "id_or_None"),
                ("hash{}".format(lineno), "str_or_None"),)
            tmp = request_extractor(rs, params)
            dataset['resolution'] = tmp["resolution{}".format(lineno)]
            dataset['doppelganger_id'] = tmp["doppelganger_id{}".format(lineno)]
            dataset['old_hash'] = tmp["hash{}".format(lineno)]
            dataset['new_hash'] = get_hash(accountlines[lineno].encode())
            rs.values["hash{}".format(lineno)] = dataset['new_hash']
            lineno += 1
            dataset['lineno'] = lineno
            data.append(self.examine_for_admission(rs, dataset))
        for ds1, ds2 in itertools.combinations(data, 2):
            similarity = self.similarity_score(ds1, ds2)
            if similarity == "high":
                problem = (None, ValueError(
                    n_("Lines %(first)s and %(second)s are the same."),
                    {'first': ds1['lineno'], 'second': ds2['lineno']}))
                ds1['problems'].append(problem)
                ds2['problems'].append(problem)
            elif similarity == "medium":
                warning = (None, ValueError(
                    n_("Lines %(first)s and %(second)s look the same."),
                    {'first': ds1['lineno'], 'second': ds2['lineno']}))
                ds1['warnings'].append(warning)
                ds2['warnings'].append(warning)
            elif similarity == "low":
                pass
            else:
                raise RuntimeError(n_("Impossible."))
        for dataset in data:
            if (dataset['resolution'] is None
                    and not dataset['doppelgangers']
                    and not dataset['problems']
                    and not dataset['old_hash']):
                # automatically select resolution if this is an easy case
                dataset['resolution'] = LineResolutions.create
                rs.values['resolution{}'.format(dataset['lineno'] - 1)] = \
                    LineResolutions.create.value
        if lineno != len(accountlines):
            rs.append_validation_error(
                ("accounts", ValueError(n_("Lines didn’t match up."))))
        if not membership:
            rs.append_validation_error(
                ("membership",
                 ValueError(n_("Only member admission supported."))))
        open_issues = any(
            e['resolution'] is None
            or (e['problems'] and e['resolution'] != LineResolutions.skip)
            for e in data)
        if rs.has_validation_errors() or not data or open_issues:
            return self.batch_admission_form(rs, data=data, csvfields=fields)
        if not finalized:
            rs.values['finalized'] = True
            return self.batch_admission_form(rs, data=data, csvfields=fields)

        # Here we have survived all validation
        success, num = self.perform_batch_admission(rs, data, trial_membership,
                                                    consent, sendmail)
        if success:
            rs.notify("success", n_("Created %(num)s accounts."), {'num': num})
            return self.redirect(rs, "cde/index")
        else:
            if num is None:
                rs.notify("warning", n_("DB serialization error."))
            else:
                rs.notify("error", n_("Unexpected error on line %(num)s."),
                          {'num': num + 1})
            return self.batch_admission_form(rs, data=data, csvfields=fields)

    @access("finance_admin")
    def parse_statement_form(self, rs: RequestState, data: CdEDBObject = None,
                             params: CdEDBObject = None) -> Response:
        """Render form.

        The ``data`` parameter contains all extra information assembled
        during processing of a POST request.

        :type rs: :py:class:`cdedb.common.RequestState`
        :type data: {str: obj} or None
        :type params: {str: obj} or None
        """
        data = data or {}
        merge_dicts(rs.values, data)
        event_ids = self.eventproxy.list_db_events(rs)
        events = self.eventproxy.get_events(rs, event_ids)
        event_entries = xsorted(
            [(event['id'] , event['title']) for event in events.values()],
            key=lambda e: EntitySorter.event(events[e[0]]), reverse=True)
        params = {
            'params': params or None,
            'data': data,
            'TransactionType': parse.TransactionType,
            'event_entries': event_entries,
            'events': events,
        }
        return self.render(rs, "parse_statement", params)

    def organize_transaction_data(
            self, rs: RequestState, transactions: List[parse.Transaction],
            start: Optional[datetime.date], end: Optional[datetime.date],
            timestamp: datetime.datetime) -> Tuple[CdEDBObject, CdEDBObject]:
        """Organize transactions into data and params usable in the form."""
        get_persona = lambda p_id: self.coreproxy.get_persona(rs, p_id)
        get_event = lambda event_id: self.eventproxy.get_event(rs, event_id)
        data = {"{}{}".format(k, t.t_id): v
                for t in transactions
                for k, v in t.to_dict(get_persona, get_event).items()}
        data["count"] = len(transactions)
        data["start"] = start
        data["end"] = end
        data["timestamp"] = timestamp
        params: CdEDBObject = {
            "all": [],
            "has_error": [],
            "has_warning": [],
            "jump_order": {},
            "has_none": [],
            "accounts": defaultdict(int),
            "events": defaultdict(int),
            "memberships": 0,
        }
        prev_jump = None
        for t in transactions:
            params["all"].append(t.t_id)
            if t.errors or t.warnings:
                params["jump_order"][prev_jump] = t.t_id
                params["jump_order"][t.t_id] = None
                prev_jump = t.t_id
                if t.errors:
                    params["has_error"].append(t.t_id)
                else:
                    params["has_warning"].append(t.t_id)
            else:
                params["has_none"].append(t.t_id)
            params["accounts"][str(t.account)] += 1
            if t.event_id:
                params["events"][t.event_id] += 1
            if t.type == TransactionType.MembershipFee:
                params["memberships"] += 1
        return data, params

    @access("finance_admin", modi={"POST"})
    @REQUESTfile("statement_file")
    def parse_statement(self, rs: RequestState,
                        statement_file: FileStorage) -> Response:
        """
        Parse the statement into multiple CSV files.

        Every transaction is matched to a TransactionType, as well as to a
        member and an event, if applicable.

        The transaction's reference is searched for DB-IDs.
        If found the associated persona is looked up and their given_names and
        family_name, and variations thereof, are compared to the transaction's
        reference.

        To match to an event, this compares the names of current events, and
        variations thereof, to the transacion's reference.

        Every match to Type, Member and Event is given a ConfidenceLevel, to be
        used on further validation.

        This uses POST because the expected data is too large for GET.
        """

        filename = pathlib.Path(statement_file.filename).parts[-1]
        start, end, timestamp = parse.dates_from_filename(filename)
        # The statements from BFS are encoded in latin-1
        statement_file = check(rs, "csvfile", statement_file,
                               "statement_file", encoding="latin-1")
        if rs.has_validation_errors():
            return self.parse_statement_form(rs)
        statementlines = statement_file.splitlines()

        event_list = self.eventproxy.list_db_events(rs)
        events = self.eventproxy.get_events(rs, event_list)

        get_persona = lambda p_id: self.coreproxy.get_persona(rs, p_id)

        # This does not use the cde csv dialect, but rather the bank's.
        reader = csv.DictReader(statementlines, delimiter=";",
                                quotechar='"',
                                fieldnames=parse.STATEMENT_CSV_FIELDS,
                                restkey=parse.STATEMENT_CSV_RESTKEY,
                                restval="")

        transactions = []

        for i, line in enumerate(reversed(list(reader))):
            if not len(line) == 23:
                p = ("statement_file",
                     ValueError(n_("Line %(lineno)s does not have "
                                   "the correct number of "
                                   "columns."),
                                {'lineno': i + 1}
                                ))
                rs.append_validation_error(p)
                continue
            line["id"] = i  # type: ignore
            t = parse.Transaction.from_csv(line)
            t.analyze(events, get_persona)
            t.inspect(get_persona)

            transactions.append(t)
        if rs.has_validation_errors():
            return self.parse_statement_form(rs)

        data, params = self.organize_transaction_data(
            rs, transactions, start, end, timestamp)

        return self.parse_statement_form(rs, data, params)

    @access("finance_admin", modi={"POST"})
    @REQUESTdata(("count", "int"), ("start", "date"), ("end", "date_or_None"),
                 ("timestamp", "datetime"),
                 ("validate", "str_or_None"),
                 ("event", "id_or_None"),
                 ("membership", "str_or_None"),
                 ("excel", "str_or_None"),
                 ("gnucash", "str_or_None"),
                 ("ignore_warnings", "bool"))
    def parse_download(self, rs: RequestState, count: int, start: datetime.date,
                       end: Optional[datetime.date],
                       timestamp: datetime.datetime, validate: str = None,
                       event: int = None, membership: str = None,
                       excel: str = None, gnucash: str = None,
                       ignore_warnings: bool = False) -> Response:
        """
        Provide data as CSV-Download with the given filename.

        This uses POST, because the expected filesize is too large for GET.
        """
        rs.ignore_validation_errors()

        params = lambda i: (
            ("reference{}".format(i), "str_or_None"),
            ("account{}".format(i), "enum_accounts"),
            ("statement_date{}".format(i), "date"),
            ("amount{}".format(i), "decimal"),
            ("account_holder{}".format(i), "str_or_None"),
            ("posting{}".format(i), "str"),
            ("iban{}".format(i), "iban_or_None"),
            ("t_id{}".format(i), "id"),
            ("transaction_type{}".format(i), "enum_transactiontype"),
            ("transaction_type_confidence{}".format(i), "int"),
            ("transaction_type_confirm{}".format(i), "bool_or_None"),
            ("cdedbid{}".format(i), "cdedbid_or_None"),
            ("persona_id_confidence{}".format(i), "int_or_None"),
            ("persona_id_confirm{}".format(i), "bool_or_None"),
            ("event_id{}".format(i), "id_or_None"),
            ("event_id_confidence{}".format(i), "int_or_None"),
            ("event_id_confirm{}".format(i), "bool_or_None"),
        )

        get_persona = lambda p_id: self.coreproxy.get_persona(rs, p_id)
        get_event = lambda event_id: self.eventproxy.get_event(rs, event_id)
        transactions = []
        for i in range(1, count + 1):
            t = request_extractor(rs, params(i))
            t = parse.Transaction({k.rstrip(str(i)): v for k, v in t.items()})
            t.inspect(get_persona)
            transactions.append(t)

        data, params = self.organize_transaction_data(
            rs, transactions, start, end, timestamp)

        fields: Sequence[str]
        if validate is not None or params["has_error"] \
                or (params["has_warning"] and not ignore_warnings):
            return self.parse_statement_form(rs, data, params)
        elif membership is not None:
            filename = "Mitgliedsbeiträge"
            transactions = [t for t in transactions
                            if t.type == TransactionType.MembershipFee]
            fields = parse.MEMBERSHIP_EXPORT_FIELDS
            write_header = False
        elif event is not None:
            aux = int(event)
            event_data = self.eventproxy.get_event(rs, aux)
            filename = event_data["shortname"]
            transactions = [t for t in transactions
                            if t.event_id == aux
                            and t.type == TransactionType.EventFee]
            fields = parse.EVENT_EXPORT_FIELDS
            write_header = False
        elif gnucash is not None:
            filename = "gnucash"
            fields = parse.GNUCASH_EXPORT_FIELDS
            write_header = True
        elif excel is not None:
            account = excel
            filename = "transactions_" + account
            transactions = [t for t in transactions
                            if str(t.account) == account]
            fields = parse.EXCEL_EXPORT_FIELDS
            write_header = False
        else:
            rs.notify("error", n_("Unknown action."))
            return self.parse_statement_form(rs, data, params)
        if end is None:
            filename += "_{}".format(start)
        else:
            filename += "_{}_bis_{}.csv".format(start, end)
        csv_data = [t.to_dict(get_persona, get_event)
                    for t in transactions]
        csv_data = csv_output(csv_data, fields, write_header)
        return self.send_csv_file(rs, "text/csv", filename, data=csv_data)

    @access("finance_admin")
    def money_transfers_form(self, rs: RequestState,
                             data: List[CdEDBObject] = None,
                             csvfields: Tuple[str, ...] = None,
                             saldo: decimal.Decimal = None) -> Response:
        """Render form.

        The ``data`` parameter contains all extra information assembled
        during processing of a POST request.
        """
        defaults = {'sendmail': True}
        merge_dicts(rs.values, defaults)
        data = data or {}
        csvfields = csvfields or tuple()
        csv_position = {key: ind for ind, key in enumerate(csvfields)}
        return self.render(rs, "money_transfers", {
            'data': data, 'csvfields': csv_position, 'saldo': saldo,
        })

    def examine_money_transfer(self, rs: RequestState, datum: CdEDBObject
                               ) -> CdEDBObject:
        """Check one line specifying a money transfer.

        We test for fitness of the data itself.

        :type rs: :py:class:`cdedb.common.RequestState`
        :type datum: {str: object}
        :rtype: {str: object}
        :returns: The processed input datum.
        """
        amount, problems = validate.check_positive_decimal(
            datum['raw']['amount'], "amount")
        persona_id, p = validate.check_cdedbid(
            datum['raw']['persona_id'].strip(), "persona_id")
        problems.extend(p)
        family_name, p = validate.check_str(
            datum['raw']['family_name'], "family_name")
        problems.extend(p)
        given_names, p = validate.check_str(
            datum['raw']['given_names'], "given_names")
        problems.extend(p)
        note, p = validate.check_str_or_None(
            datum['raw']['note'], "note")
        problems.extend(p)

        if persona_id:
            try:
                persona = self.coreproxy.get_persona(rs, persona_id)
            except KeyError:
                problems.append(('persona_id',
                                 ValueError(
                                     n_("No Member with ID %(p_id)s found."),
                                     {'p_id': persona_id})))
            else:
                if persona['is_archived']:
                    problems.append(('persona_id',
                                     ValueError(n_("Persona is archived."))))
                if not persona['is_cde_realm']:
                    problems.append((
                        'persona_id',
                        ValueError(n_("Persona is not in CdE realm."))))
                if not re.search(diacritic_patterns(re.escape(family_name)),
                                 persona['family_name'], flags=re.IGNORECASE):
                    problems.append(('family_name',
                                     ValueError(
                                         n_("Family name doesn’t match."))))
                if not re.search(diacritic_patterns(re.escape(given_names)),
                                 persona['given_names'], flags=re.IGNORECASE):
                    problems.append(('given_names',
                                     ValueError(
                                         n_("Given names don’t match."))))
        datum.update({
            'persona_id': persona_id,
            'amount': amount,
            'note': note,
            'warnings': [],
            'problems': problems,
        })
        return datum

    def perform_money_transfers(self, rs: RequestState, data: List[CdEDBObject],
                                sendmail: bool
                                ) -> Tuple[bool, Optional[int], Optional[int]]:
        """Resolve all entries in the money transfers form.

        :returns: A bool indicating success and:
            * In case of success:
                * The number of recorded transactions
                * The number of new members.
            * In case of error:
                * The index of the erronous line or None
                    if a DB-serialization error occurred.
                * None
        """
        index = 0
        note_template = ("Guthabenänderung um {amount} auf {new_balance} "
                         "(Überwiesen am {date})")
        # noinspection PyBroadException
        try:
            with Atomizer(rs):
                count = 0
                memberships_gained = 0
                persona_ids = tuple(e['persona_id'] for e in data)
                personas = self.coreproxy.get_total_personas(rs, persona_ids)
                for index, datum in enumerate(data):
                    new_balance = (personas[datum['persona_id']]['balance']
                                   + datum['amount'])
                    note = datum['note']
                    if note:
                        try:
                            date = datetime.datetime.strptime(
                                note, parse.OUTPUT_DATEFORMAT)
                        except ValueError:
                            pass
                        else:
                            # This is the default case and makes it pretty
                            note = note_template.format(
                                amount=money_filter(datum['amount']),
                                new_balance=money_filter(new_balance),
                                date=date.strftime(parse.OUTPUT_DATEFORMAT))
                    count += self.coreproxy.change_persona_balance(
                        rs, datum['persona_id'], new_balance,
                        const.FinanceLogCodes.increase_balance,
                        change_note=note)
                    if new_balance >= self.conf["MEMBERSHIP_FEE"]:
                        memberships_gained += self.coreproxy.change_membership(
                            rs, datum['persona_id'], is_member=True)
        except psycopg2.extensions.TransactionRollbackError:
            # We perform a rather big transaction, so serialization errors
            # could happen.
            return False, None, None
        except Exception:
            # This blanket catching of all exceptions is a last resort. We try
            # to do enough validation, so that this should never happen, but
            # an opaque error (as would happen without this) would be rather
            # frustrating for the users -- hence some extra error handling
            # here.
            self.logger.error(glue(
                ">>>\n>>>\n>>>\n>>> Exception during transfer processing",
                "<<<\n<<<\n<<<\n<<<"))
            self.logger.exception("FIRST AS SIMPLE TRACEBACK")
            self.logger.error("SECOND TRY CGITB")
            self.logger.error(cgitb.text(sys.exc_info(), context=7))
            return False, index, None
        if sendmail:
            for datum in data:
                persona = personas[datum['persona_id']]
                address = make_postal_address(persona)
                new_balance = (personas[datum['persona_id']]['balance']
                               + datum['amount'])
                self.do_mail(rs, "transfer_received",
                             {'To': (persona['username'],),
                              'Subject': "Überweisung eingegangen",
                              },
                             {'persona': persona, 'address': address,
                              'new_balance': new_balance})
        return True, count, memberships_gained

    @access("finance_admin", modi={"POST"})
    @REQUESTdata(("sendmail", "bool"), ("transfers", "str_or_None"),
                 ("checksum", "str_or_None"))
    @REQUESTfile("transfers_file")
    def money_transfers(self, rs: RequestState, sendmail: bool,
                        transfers: Optional[str], checksum: Optional[str],
                        transfers_file: Optional[FileStorage]
                        ) -> Response:
        """Update member balances.

        The additional parameter sendmail modifies the behaviour and can
        be selected by the user.

        The internal parameter checksum is used to guard against data
        corruption and to explicitly signal at what point the data will
        be committed (for the second purpose it works like a boolean).
        """
        transfers_file = cast(str, check(rs, "csvfile_or_None", transfers_file,
                                         "transfers_file"))
        if rs.has_validation_errors():
            return self.money_transfers_form(rs)
        if transfers_file and transfers:
            rs.notify("warning", n_("Only one input method allowed."))
            return self.money_transfers_form(rs)
        elif transfers_file:
            rs.values["transfers"] = transfers_file
            transfers = transfers_file
            transferlines = transfers_file.splitlines()
        elif transfers:
            transferlines = transfers.splitlines()
        else:
            rs.notify("error", n_("No input provided."))
            return self.money_transfers_form(rs)
        fields = ('amount', 'persona_id', 'family_name', 'given_names', 'note')
        reader = csv.DictReader(
            transferlines, fieldnames=fields, dialect=CustomCSVDialect())
        data = []
        for lineno, raw_entry in enumerate(reader):
            dataset: CdEDBObject = {'raw': raw_entry, 'lineno': lineno + 1}
            data.append(self.examine_money_transfer(rs, dataset))
        for ds1, ds2 in itertools.combinations(data, 2):
            if ds1['persona_id'] and ds1['persona_id'] == ds2['persona_id']:
                warning = (None, ValueError(
                    n_("More than one transfer for this account "
                       "(lines %(first)s and %(second)s)."),
                    {'first': ds1['lineno'], 'second': ds2['lineno']}))
                ds1['warnings'].append(warning)
                ds2['warnings'].append(warning)
        if len(data) != len(transferlines):
            rs.append_validation_error(
                ("transfers", ValueError(n_("Lines didn’t match up."))))
        open_issues = any(e['problems'] for e in data)
        saldo = cast(decimal.Decimal,
                     sum(e['amount'] for e in data if e['amount']))
        if rs.has_validation_errors() or not data or open_issues:
            rs.values['checksum'] = None
            return self.money_transfers_form(rs, data=data, csvfields=fields,
                                             saldo=saldo)
        current_checksum = get_hash(transfers.encode())
        if checksum != current_checksum:
            rs.values['checksum'] = current_checksum
            return self.money_transfers_form(rs, data=data, csvfields=fields,
                                             saldo=saldo)

        # Here validation is finished
        success, num, new_members = self.perform_money_transfers(
            rs, data, sendmail)
        if success:
            rs.notify("success", n_("Committed %(num)s transfers. "
                                    "There were %(new_members)s new members."),
                      {'num': num, 'new_members': new_members})
            return self.redirect(rs, "cde/index")
        else:
            if num is None:
                rs.notify("warning", n_("DB serialization error."))
            else:
                rs.notify("error", n_("Unexpected error on line %(num)s."),
                          {'num': num + 1})
            return self.money_transfers_form(rs, data=data, csvfields=fields,
                                             saldo=saldo)

    def determine_open_permits(self, rs: RequestState,
                               lastschrift_ids: Collection[int] = None
                               ) -> Set[int]:
        """Find ids, which to debit this period.

        Helper to find out which of the passed lastschrift permits has
        not been debited for a year.

        :param lastschrift_ids: If None is passed all existing permits
          are checked.
        """
        if lastschrift_ids is None:
            lastschrift_ids = self.cdeproxy.list_lastschrift(rs).keys()
        stati = const.LastschriftTransactionStati
        period = self.cdeproxy.current_period(rs)
        periods = tuple(range(period - self.conf["PERIODS_PER_YEAR"] + 1,
                              period + 1))
        transaction_ids = self.cdeproxy.list_lastschrift_transactions(
            rs, lastschrift_ids=lastschrift_ids, periods=periods,
            stati=(stati.success, stati.issued, stati.skipped))
        return set(lastschrift_ids) - set(transaction_ids.values())

    @access("finance_admin")
    def lastschrift_index(self, rs: RequestState) -> Response:
        """General lastschrift overview.

        This presents open items as well as all permits.
        """
        lastschrift_ids = self.cdeproxy.list_lastschrift(rs)
        lastschrifts = self.cdeproxy.get_lastschrifts(
            rs, lastschrift_ids.keys())
        all_lastschrift_ids = self.cdeproxy.list_lastschrift(rs, active=None)
        all_lastschrifts = self.cdeproxy.get_lastschrifts(
            rs, all_lastschrift_ids.keys())
        period = self.cdeproxy.current_period(rs)
        transaction_ids = self.cdeproxy.list_lastschrift_transactions(
            rs, periods=(period,),
            stati=(const.LastschriftTransactionStati.issued,))
        transactions = self.cdeproxy.get_lastschrift_transactions(
            rs, transaction_ids.keys())
        persona_ids = set(all_lastschrift_ids.values()).union({
            x['submitted_by'] for x in lastschrifts.values()})
        personas = self.coreproxy.get_personas(rs, persona_ids)
        open_permits = self.determine_open_permits(rs, lastschrift_ids)
        for lastschrift in lastschrifts.values():
            lastschrift['open'] = lastschrift['id'] in open_permits
        last_order = xsorted(
            lastschrifts.keys(),
            key=lambda anid: EntitySorter.persona(
                personas[lastschrifts[anid]['persona_id']]))
        lastschrifts = OrderedDict(
            (last_id, lastschrifts[last_id]) for last_id in last_order)
        return self.render(rs, "lastschrift_index", {
            'lastschrifts': lastschrifts, 'personas': personas,
            'transactions': transactions, 'all_lastschrifts': all_lastschrifts})

    @access("member", "finance_admin")
    def lastschrift_show(self, rs: RequestState, persona_id: int) -> Response:
        """Display all lastschrift information for one member.

        Especially all permits and transactions.
        """
        if not (persona_id == rs.user.persona_id
                or "finance_admin" in rs.user.roles):
            raise werkzeug.exceptions.Forbidden()
        lastschrift_ids = self.cdeproxy.list_lastschrift(
            rs, persona_ids=(persona_id,), active=None)
        lastschrifts = self.cdeproxy.get_lastschrifts(rs,
                                                      lastschrift_ids.keys())
        transactions: CdEDBObjectMap = {}
        if lastschrifts:
            transaction_ids = self.cdeproxy.list_lastschrift_transactions(
                rs, lastschrift_ids=lastschrift_ids.keys())
            transactions = self.cdeproxy.get_lastschrift_transactions(
                rs, transaction_ids.keys())
        persona_ids = {persona_id}.union({
            x['submitted_by'] for x in lastschrifts.values()}).union(
            {x['submitted_by'] for x in transactions.values()})
        personas = self.coreproxy.get_personas(rs, persona_ids)
        active_permit = None
        for lastschrift in lastschrifts.values():
            if not lastschrift['revoked_at']:
                active_permit = lastschrift['id']
        active_open = bool(
            active_permit and self.determine_open_permits(rs, (active_permit,)))
        return self.render(rs, "lastschrift_show", {
            'lastschrifts': lastschrifts,
            'active_permit': active_permit, 'active_open': active_open,
            'personas': personas, 'transactions': transactions,
        })

    @access("finance_admin")
    def lastschrift_change_form(self, rs: RequestState, lastschrift_id: int
                                ) -> Response:
        """Render form."""
        merge_dicts(rs.values, rs.ambience['lastschrift'])
        persona = self.coreproxy.get_persona(
            rs, rs.ambience['lastschrift']['persona_id'])
        return self.render(rs, "lastschrift_change", {'persona': persona})

    @access("finance_admin", modi={"POST"})
    @REQUESTdatadict('amount', 'iban', 'account_owner', 'account_address',
                     'notes')
    def lastschrift_change(self, rs: RequestState, lastschrift_id: int,
                           data: CdEDBObject):
        """Modify one permit."""
        data['id'] = lastschrift_id
        data = check(rs, "lastschrift", data)
        if rs.has_validation_errors():
            return self.lastschrift_change_form(rs, lastschrift_id)
        code = self.cdeproxy.set_lastschrift(rs, data)
        self.notify_return_code(rs, code)
        return self.redirect(rs, "cde/lastschrift_show", {
            'persona_id': rs.ambience['lastschrift']['persona_id']})

    @access("finance_admin")
    def lastschrift_create_form(self, rs: RequestState, persona_id: int
                                ) -> Response:
        """Render form."""
        return self.render(rs, "lastschrift_create")

    @access("finance_admin", modi={"POST"})
    @REQUESTdatadict('amount', 'iban', 'account_owner', 'account_address',
                     'notes')
    def lastschrift_create(self, rs: RequestState, persona_id: int,
                           data: CdEDBObject) -> Response:
        """Create a new permit."""
        data['persona_id'] = persona_id
        data = check(rs, "lastschrift", data, creation=True)
        if rs.has_validation_errors():
            return self.lastschrift_create_form(rs, persona_id)
        if self.cdeproxy.list_lastschrift(
                rs, persona_ids=(persona_id,), active=True):
            rs.notify("error", n_("Multiple active permits are disallowed."))
            return self.redirect(rs, "cde/lastschrift_show", {
                'persona_id': persona_id})
        new_id = self.cdeproxy.create_lastschrift(rs, data)
        self.notify_return_code(rs, new_id)
        return self.redirect(rs, "cde/lastschrift_show")

    @access("finance_admin", modi={"POST"})
    def lastschrift_revoke(self, rs: RequestState, lastschrift_id: int
                           ) -> Response:
        """Disable a permit."""
        if rs.has_validation_errors():
            return self.lastschrift_show(
                rs, rs.ambience['lastschrift']['persona_id'])
        data = {
            'id': lastschrift_id,
            'revoked_at': now(),
        }
        lastschrift = self.cdeproxy.get_lastschrift(rs, lastschrift_id)
        persona_id = lastschrift['persona_id']
        code = self.cdeproxy.set_lastschrift(rs, data)
        self.notify_return_code(rs, code, success=n_("Permit revoked."))
        transaction_ids = self.cdeproxy.list_lastschrift_transactions(
            rs, lastschrift_ids=(lastschrift_id,),
            stati=(const.LastschriftTransactionStati.issued,))
        if transaction_ids:
            subject = glue("Einzugsermächtigung zu ausstehender Lastschrift"
                           "widerrufen.")
            self.do_mail(rs, "pending_lastschrift_revoked",
                         {'To': (self.conf["MANAGEMENT_ADDRESS"],),
                          'Subject': subject},
                         {'persona_id': persona_id})
        return self.redirect(rs, "cde/lastschrift_show", {
            'persona_id': rs.ambience['lastschrift']['persona_id']})

    def _calculate_payment_date(self) -> datetime.date:
        """Helper to calculate a payment date that is a valid TARGET2 bankday.

        :rtype: datetime.date
        """
        payment_date = now().date() + self.conf["SEPA_PAYMENT_OFFSET"]

        # Before anything else: check whether we are on special easter days.
        easter = dateutil.easter.easter(payment_date.year)
        good_friday = easter - datetime.timedelta(days=2)
        easter_monday = easter + datetime.timedelta(days=1)
        if payment_date in (good_friday, easter_monday):
            payment_date = easter + datetime.timedelta(days=2)

        # First: check we are not on the weekend.
        if payment_date.isoweekday() == 6:
            payment_date += datetime.timedelta(days=2)
        elif payment_date.isoweekday() == 7:
            payment_date += datetime.timedelta(days=1)

        # Second: check we are not on some special day.
        if payment_date.day == 1 and payment_date.month in (1, 5):
            payment_date += datetime.timedelta(days=1)
        elif payment_date.month == 12 and payment_date.day == 25:
            payment_date += datetime.timedelta(days=2)
        elif payment_date.month == 12 and payment_date.day == 26:
            payment_date += datetime.timedelta(days=1)

        # Third: check whether the second step landed us on the weekend.
        if payment_date.isoweekday() == 6:
            payment_date += datetime.timedelta(days=2)
        elif payment_date.isoweekday() == 7:
            payment_date += datetime.timedelta(days=1)

        return payment_date

    def create_sepapain(self, rs: RequestState, transactions: List[CdEDBObject]
                        ) -> Optional[str]:
        """Create an XML document for submission to a bank.

        The relevant document is the EBICS (Electronic Banking Internet
        Communication Standard; http://www.ebics.de/index.php?id=77).

        This communicates our wish to withdraw funds from the
        participating members. Here we do all the dirty work to conform
        to the standard and produce an acceptable output.

        :type rs: :py:class:`cdedb.common.RequestState`
        :type transactions: [{str: object}]
        :param transactions: Transaction infos from the backend enriched by
          some additional attributes which are necessary.
        :rtype: str
        """
        sanitized_transactions = check(rs, "sepa_transactions", transactions)
        if rs.has_validation_errors():
            return None
        sorted_transactions: Dict[str, List[CdEDBObject]] = {}
        for transaction in sanitized_transactions:
            sorted_transactions.setdefault(transaction['type'], []).append(
                transaction)
        message_id = "{:.6f}-{}".format(
            now().timestamp(),
            ''.join(random.choice(string.ascii_letters + string.digits)
                    for _ in range(10)))
        meta = {
            'message_id': message_id,
            'total_sum': sum(e['amount'] for e in transactions),
            'partial_sums': {key: sum(e['amount'] for e in value)
                             for key, value in sorted_transactions.items()},
            'count': len(transactions),
            'sender': {
                'name': self.conf["SEPA_SENDER_NAME"],
                'address': self.conf["SEPA_SENDER_ADDRESS"],
                'country': self.conf["SEPA_SENDER_COUNTRY"],
                'iban': self.conf["SEPA_SENDER_IBAN"],
                'glaeubigerid': self.conf["SEPA_GLAEUBIGERID"],
            },
            'payment_date': self._calculate_payment_date(),
        }
        meta = check(rs, "sepa_meta", meta)
        if rs.has_validation_errors():
            return None
        sepapain_file = self.fill_template(rs, "other", "pain.008.003.02", {
            'transactions': sorted_transactions, 'meta': meta})
        return sepapain_file

    @access("finance_admin")
    @REQUESTdata(("lastschrift_id", "id_or_None"))
    def lastschrift_download_sepapain(
            self, rs: RequestState, lastschrift_id: Optional[int]) -> Response:
        """Provide the sepapain file without actually issueing the transactions.

        Creates and returns an XML-file for one lastschrift is a
        lastschrift_id is given. If it is None, then this creates the file
        for all open permits (c.f. :py:func:`determine_open_permits`).
        """
        if rs.has_validation_errors():
            return self.lastschrift_index(rs)
        period = self.cdeproxy.current_period(rs)
        if lastschrift_id is None:
            all_ids = self.cdeproxy.list_lastschrift(rs)
            lastschrift_ids = tuple(self.determine_open_permits(
                rs, all_ids.keys()))
        else:
            lastschrift_ids = (lastschrift_id,)
            if not self.determine_open_permits(rs, lastschrift_ids):
                rs.notify("error", n_("Existing pending transaction."))
                return self.lastschrift_index(rs)

        lastschrifts = self.cdeproxy.get_lastschrifts(rs, lastschrift_ids)
        personas = self.coreproxy.get_personas(
            rs, tuple(e['persona_id'] for e in lastschrifts.values()))

        new_transactions = []

        for lastschrift in lastschrifts.values():
            persona = personas[lastschrift['persona_id']]
            transaction = {
                'issued_at': now(),
                'lastschrift_id': lastschrift['id'],
                'period_id': period,
                'mandate_reference': lastschrift_reference(
                    persona['id'], lastschrift['id']),
                'amount': lastschrift['amount'],
                'iban': lastschrift['iban'],
                'type': "RCUR",  # TODO remove this, hardcode it in template
            }
            if (lastschrift['granted_at'].date()
                    >= self.conf["SEPA_INITIALISATION_DATE"]):
                transaction['mandate_date'] = lastschrift['granted_at'].date()
            else:
                transaction['mandate_date'] = self.conf["SEPA_CUTOFF_DATE"]
            if lastschrift['account_owner']:
                transaction['account_owner'] = lastschrift['account_owner']
            else:
                transaction['account_owner'] = "{} {}".format(
                    persona['given_names'], persona['family_name'])
            timestamp = "{:.6f}".format(now().timestamp())
            transaction['unique_id'] = "{}-{}".format(
                transaction['mandate_reference'], timestamp[-9:])
            transaction['subject'] = asciificator(glue(
                "{}, {}, {} I25+ Mitgliedsbeitrag u. Spende CdE e.V.",
                "z. Foerderung der Volks- u. Berufsbildung u.",
                "Studentenhilfe").format(
                cdedbid_filter(persona['id']), persona['family_name'],
                persona['given_names']))[:140]  # cut off bc of limit

            new_transactions.append(transaction)
        sepapain_file = self.create_sepapain(rs, new_transactions)
        if not sepapain_file:
            rs.notify("error", n_("Creation of SEPA-PAIN-file failed."))
            return self.lastschrift_index(rs)
        return self.send_file(rs, data=sepapain_file, inline=False,
                              filename="i25p_semester{}.xml".format(period))

    @access("finance_admin", modi={"POST"})
    @REQUESTdata(("lastschrift_id", "id_or_None"))
    def lastschrift_generate_transactions(
            self, rs: RequestState, lastschrift_id: Optional[int]) -> Response:
        """Issue direct debit transactions.

        This creates new transactions either for the lastschrift_id
        passed or if that is None, then for all open permits
        (c.f. :py:func:`determine_open_permits`).
        """
        if rs.has_validation_errors():
            return self.lastschrift_index(rs)
        stati = const.LastschriftTransactionStati
        period = self.cdeproxy.current_period(rs)
        if not lastschrift_id:
            all_lids = self.cdeproxy.list_lastschrift(rs)
            lastschrift_ids = tuple(self.determine_open_permits(
                rs, all_lids.keys()))
        else:
            lastschrift_ids = (lastschrift_id,)
            if not self.determine_open_permits(rs, lastschrift_ids):
                rs.notify("error", n_("Existing pending transaction."))
                return self.lastschrift_index(rs)
        new_transactions = tuple(
            {
                'issued_at': now(),
                'lastschrift_id': anid,
                'period_id': period,
            } for anid in lastschrift_ids
        )
        transaction_ids = self.cdeproxy.issue_lastschrift_transaction_batch(
            rs, new_transactions, check_unique=True)
        if not transaction_ids:
            return self.lastschrift_index(rs)

        lastschrifts = self.cdeproxy.get_lastschrifts(
            rs, lastschrift_ids)
        personas = self.coreproxy.get_personas(
            rs, tuple(e['persona_id'] for e in lastschrifts.values()))
        for lastschrift in lastschrifts.values():
            persona = personas[lastschrift['persona_id']]
            data = {
                'persona': persona,
                'payment_date': self._calculate_payment_date(),
                'amount': lastschrift['amount'],
                'iban': lastschrift['iban'],
                'account_owner': lastschrift['account_owner'],
                'mandate_reference': lastschrift_reference(
                    lastschrift['persona_id'], lastschrift['id']),
                'glaeubiger_id': self.conf["SEPA_GLAEUBIGERID"],
            }
            subject = "Anstehender Lastschrifteinzug Initiative 25+"
            self.do_mail(rs, "sepa_pre-notification",
                         {'To': (persona['username'],),
                          'Subject': subject},
                         {'data': data})
        rs.notify("success",
                  n_("%(num)s Direct Debits issued. Notification mails sent."),
                  {'num': len(transaction_ids)})
        return self.redirect(rs, "cde/lastschrift_index")

    @access("finance_admin", modi={"POST"})
    @REQUESTdata(("persona_id", "id_or_None"))
    def lastschrift_skip(self, rs: RequestState, lastschrift_id: int,
                         persona_id: Optional[int]):
        """Do not do a direct debit transaction for this year.

        If persona_id is given return to the persona-specific
        lastschrift page, otherwise return to a general lastschrift
        page.
        """
        if rs.has_validation_errors():
            return self.lastschrift_index(rs)
        success = self.cdeproxy.lastschrift_skip(rs, lastschrift_id)
        if not success:
            rs.notify("warning", n_("Unable to skip transaction."))
        else:
            rs.notify("success", n_("Skipped."))
        if persona_id:
            return self.redirect(rs, "cde/lastschrift_show",
                                 {'persona_id': persona_id})
        else:
            return self.redirect(rs, "cde/lastschrift_index")

    def lastschrift_process_transaction(
            self, rs: RequestState, transaction_id: int,
            status: const.LastschriftTransactionStati) -> DefaultReturnCode:
        """Process one transaction and store the outcome."""
        tally = None
        if status == const.LastschriftTransactionStati.failure:
            tally = -self.conf["SEPA_ROLLBACK_FEE"]
        return self.cdeproxy.finalize_lastschrift_transaction(
            rs, transaction_id, status, tally=tally)

    @access("finance_admin", modi={"POST"})
    @REQUESTdata(("status", "enum_lastschrifttransactionstati"),
                 ("persona_id", "id_or_None"))
    def lastschrift_finalize_transaction(
            self, rs: RequestState, lastschrift_id: int, transaction_id: int,
            status: const.LastschriftTransactionStati,
            persona_id: Optional[int]) -> Response:
        """Finish one transaction.

        If persona_id is given return to the persona-specific
        lastschrift page, otherwise return to a general lastschrift
        page.
        """
        if rs.has_validation_errors():
            return self.lastschrift_index(rs)
        code = self.lastschrift_process_transaction(rs, transaction_id, status)
        self.notify_return_code(rs, code)
        if persona_id:
            return self.redirect(rs, "cde/lastschrift_show",
                                 {'persona_id': persona_id})
        else:
            return self.redirect(rs, "cde/lastschrift_index")

    @access("finance_admin", modi={"POST"})
    @REQUESTdata(("transaction_ids", "[id]"), ("success", "bool_or_None"),
                 ("cancelled", "bool_or_None"), ("failure", "bool_or_None"))
    def lastschrift_finalize_transactions(
            self, rs: RequestState, transaction_ids: Collection[int],
            success: bool, cancelled: bool, failure: bool) -> Response:
        """Finish many transaction."""
        if sum(1 for s in (success, cancelled, failure) if s) != 1:
            rs.append_validation_error(
                ("action", ValueError(n_("Wrong number of actions."))))
        if rs.has_validation_errors():
            return self.lastschrift_index(rs)
        if not transaction_ids:
            rs.notify("warning", n_("No transactions selected."))
            return self.redirect(rs, "cde/lastschrift_index")
        status = None
        if success:
            status = const.LastschriftTransactionStati.success
        elif cancelled:
            status = const.LastschriftTransactionStati.cancelled
        elif failure:
            status = const.LastschriftTransactionStati.failure
        else:
            raise RuntimeError("Impossible.")
        code = 1
        with Atomizer(rs):
            for transaction_id in transaction_ids:
                code *= self.lastschrift_process_transaction(
                    rs, transaction_id, status)
        self.notify_return_code(rs, code)
        return self.redirect(rs, "cde/lastschrift_index")

    @access("finance_admin", modi={"POST"})
    @REQUESTdata(("persona_id", "id_or_None"))
    def lastschrift_rollback_transaction(
            self, rs: RequestState, lastschrift_id: int, transaction_id: int,
            persona_id: Optional[int]) -> Response:
        """Revert a successful transaction.

        The user can cancel a direct debit transaction after the
        fact. So we have to deal with this possibility.
        """
        if rs.has_validation_errors():
            return self.lastschrift_index(rs)
        tally = -self.conf["SEPA_ROLLBACK_FEE"]
        code = self.cdeproxy.rollback_lastschrift_transaction(
            rs, transaction_id, tally)
        self.notify_return_code(rs, code)
        transaction_ids = self.cdeproxy.list_lastschrift_transactions(
            rs, lastschrift_ids=(lastschrift_id,),
            stati=(const.LastschriftTransactionStati.issued,))
        if transaction_ids:
            subject = glue("Einzugsermächtigung zu ausstehender Lastschrift"
                           "widerrufen.")
            self.do_mail(rs, "pending_lastschrift_revoked",
                         {'To': (self.conf["MANAGEMENT_ADDRESS"],),
                          'Subject': subject},
                         {'persona_id': persona_id})
        if persona_id:
            return self.redirect(rs, "cde/lastschrift_show",
                                 {'persona_id': persona_id})
        else:
            return self.redirect(rs, "cde/lastschrift_index")

    @access("finance_admin")
    def lastschrift_receipt(self, rs: RequestState, lastschrift_id: int,
                            transaction_id: int) -> Response:
        """Generate a donation certificate.

        This allows tax deductions.
        """
        transaction = rs.ambience['transaction']
        persona = self.coreproxy.get_cde_user(
            rs, rs.ambience['lastschrift']['persona_id'])
        addressee = make_postal_address(persona)
        if rs.ambience['lastschrift']['account_owner']:
            addressee[0] = rs.ambience['lastschrift']['account_owner']
        if rs.ambience['lastschrift']['account_address']:
            addressee = addressee[:1]
            addressee.extend(
                rs.ambience['lastschrift']['account_address'].split('\n'))
        # We do not support receipts or number conversion in other locales.
        lang = "de"
        words = (
            int_to_words(int(transaction['amount']), lang),
            int_to_words(int(transaction['amount'] * 100) % 100, lang))
        transaction['amount_words'] = words
        meta_info = self.coreproxy.get_meta_info(rs)
        tex = self.fill_template(rs, "tex", "lastschrift_receipt", {
            'meta_info': meta_info, 'persona': persona, 'addressee': addressee})
        with tempfile.TemporaryDirectory() as tmp_dir:
            work_dir = pathlib.Path(tmp_dir) / 'workdir'
            work_dir.mkdir()
            with open(work_dir / "lastschrift_receipt.tex", 'w') as f:
                f.write(tex)
            logo_src = self.conf["REPOSITORY_PATH"] / "misc/cde-logo.jpg"
            shutil.copy(logo_src, work_dir / "cde-logo.jpg")
            errormsg = n_("LaTeX compiliation failed. "
                          "This might be due to special characters.")
            pdf = self.serve_complex_latex_document(
                rs, tmp_dir, 'workdir', "lastschrift_receipt.tex",
                errormsg=errormsg)
            if pdf:
                return pdf
            else:
                return self.redirect(
                    rs, "cde/lastschrift_show",
                    {"persona_id": rs.ambience['lastschrift']['persona_id']})

    @access("anonymous")
    def lastschrift_subscription_form_fill(self, rs: RequestState) -> Response:
        """Generate a form for configuring direct debit authorization.

        If we are not anonymous we prefill this with known information.
        """
        persona = None
        not_minor = False
        if rs.user.persona_id:
            persona = self.coreproxy.get_cde_user(rs, rs.user.persona_id)
            not_minor = not determine_age_class(
                persona['birthday'], now().date()).is_minor()
        return self.render(rs, "lastschrift_subscription_form_fill",
                           {"persona": persona, "not_minor": not_minor})

    @access("anonymous")
    @REQUESTdata(("full_name", "str_or_None"), ("db_id", "cdedbid_or_None"),
                 ("username", "email_or_None"), ("not_minor", "bool"),
                 ("address_supplement", "str_or_None"),
                 ("address", "str_or_None"),
                 ("postal_code", "german_postal_code_or_None"),
                 ("location", "str_or_None"), ("country", "str_or_None"),
                 ("amount", "positive_decimal_or_None"),
                 ("iban", "iban_or_None"), ("account_holder", "str_or_None"))
    def lastschrift_subscription_form(
            self, rs: RequestState, full_name: Optional[str],
            db_id: Optional[int], username: Optional[str], not_minor: bool,
            address_supplement: Optional[str], address: Optional[str],
            postal_code: Optional[str], location: Optional[str],
            country: Optional[str], amount: Optional[decimal.Decimal],
            iban: Optional[str], account_holder: Optional[str]) -> Response:
        """Fill the direct debit authorization template with information."""

        if rs.has_validation_errors():
            return self.lastschrift_subscription_form_fill(rs)

        data = {
            "full_name": full_name or "",
            "db_id": db_id,
            "username": username or "",
            "not_minor": not_minor,
            "address_supplement": address_supplement or "",
            "address": address or "",
            "postal_code": postal_code or "",
            "location": location or "",
            "country": country or "",
            "amount": float(amount) if amount else None,
            "iban": iban or "",
            "account_holder": account_holder or "",
        }

        meta_info = self.coreproxy.get_meta_info(rs)
        tex = self.fill_template(rs, "tex", "lastschrift_subscription_form",
                                 {'meta_info': meta_info, 'data': data})
        errormsg = n_("Form could not be created. Please refrain from using "
                      "special characters if possible.")
        pdf = self.serve_latex_document(
            rs, tex, "lastschrift_subscription_form", errormsg=errormsg, runs=1)
        if pdf:
            return pdf
        else:
            return self.redirect(rs, "cde/lastschrift_subscription_form_fill")

    @periodic("forget_old_lastschrifts", period=7*24*4)
    def forget_old_lastschrifts(self, rs: RequestState, store: CdEDBObject
                                ) -> CdEDBObject:
        """Forget revoked and old lastschrifts."""
        lastschrift_ids = self.cdeproxy.list_lastschrift(
            rs, persona_ids=None, active=False)
        lastschrifts = self.cdeproxy.get_lastschrifts(rs, lastschrift_ids)

        count = 0
        deleted = []
        for ls_id, ls in lastschrifts.items():
            if "revoked_at" not in self.cdeproxy.delete_lastschrift_blockers(
                    rs, ls_id):
                try:
                    code = self.cdeproxy.delete_lastschrift(
                        rs, ls_id, {"transactions"})
                except ValueError as e:
                    self.logger.error(
                        f"Deletion of lastschrift {ls_id} failed. {e}")
                else:
                    count += 1
                    deleted.append(ls_id)
        if count:
            self.logger.info(f"Deleted {count} old lastschrifts.")
            store.setdefault('deleted', []).extend(deleted)
        return store

    @access("anonymous")
    def i25p_index(self, rs: RequestState) -> Response:
        """Show information about 'Initiative 25+'."""
        return self.render(rs, "i25p_index")

    @access("finance_admin")
    def show_semester(self, rs: RequestState) -> Response:
        """Show information."""
        period_id = self.cdeproxy.current_period(rs)
        period = self.cdeproxy.get_period(rs, period_id)
        period_history = self.cdeproxy.get_period_history(rs)
        expuls_id = self.cdeproxy.current_expuls(rs)
        expuls = self.cdeproxy.get_expuls(rs, expuls_id)
        expuls_history = self.cdeproxy.get_expuls_history(rs)
        stats = self.cdeproxy.finance_statistics(rs)
        return self.render(rs, "show_semester", {
            'period': period, 'expuls': expuls, 'stats': stats,
            'period_history': period_history, 'expuls_history': expuls_history,
        })

    @access("finance_admin", modi={"POST"})
    @REQUESTdata(("addresscheck", "bool"), ("testrun", "bool"))
    def semester_bill(self, rs: RequestState, addresscheck: bool, testrun: bool
                      ) -> Response:
        """Send billing mail to all members.

        In case of a test run we send only a single mail to the button
        presser.
        """
        if rs.has_validation_errors():
            return self.redirect(rs, "cde/show_semester")
        period_id = self.cdeproxy.current_period(rs)
        period = self.cdeproxy.get_period(rs, period_id)
        if period['billing_done']:
            rs.notify("error", n_("Billing already done."))
            return self.redirect(rs, "cde/show_semester")
        open_lastschrift = self.determine_open_permits(rs)

        if rs.has_validation_errors():
            return self.show_semester(rs)

        # The rs parameter shadows the outer request state, making sure that
        # it doesn't leak
        def send_billing_mail(rrs: RequestState, rs: None = None) -> bool:
            """Send one billing mail and advance semester state."""
            with Atomizer(rrs):
                period_id = self.cdeproxy.current_period(rrs)
                period = self.cdeproxy.get_period(rrs, period_id)
                meta_info = self.coreproxy.get_meta_info(rrs)
                previous = period['billing_state'] or 0
                count = period['billing_count'] or 0
                persona_id = self.coreproxy.next_persona(rrs, previous)
                if testrun:
                    persona_id = rrs.user.persona_id
                if not persona_id or period['billing_done']:
                    if not period['billing_done']:
                        self.cdeproxy.finish_semester_bill(rrs, addresscheck)
                    return False
                persona = self.coreproxy.get_cde_user(rrs, persona_id)
                lastschrift_list = self.cdeproxy.list_lastschrift(
                    rrs, persona_ids=(persona_id,))
                lastschrift = None
                if lastschrift_list:
                    lastschrift = self.cdeproxy.get_lastschrift(
                        rrs, unwrap(lastschrift_list.keys()))
                    lastschrift['reference'] = lastschrift_reference(
                        persona['id'], lastschrift['id'])
                address = make_postal_address(persona)
                transaction_subject = make_membership_fee_reference(persona)
                endangered = (persona['balance'] < self.conf["MEMBERSHIP_FEE"]
                              and not persona['trial_member']
                              and not lastschrift)
                if endangered:
                    subject = "Mitgliedschaft verlängern"
                else:
                    subject = "Mitgliedschaft verlängert"
                self.do_mail(
                    rrs, "billing",
                    {'To': (persona['username'],),
                     'Subject': subject},
                    {'persona': persona,
                     'fee': self.conf["MEMBERSHIP_FEE"],
                     'lastschrift': lastschrift,
                     'open_lastschrift': open_lastschrift,
                     'address': address,
                     'transaction_subject': transaction_subject,
                     'addresscheck': addresscheck,
                     'meta_info': meta_info})
                if testrun:
                    return False
                period_update = {
                    'id': period_id,
                    'billing_state': persona_id,
                    'billing_count': count + 1,
                }
                self.cdeproxy.set_period(rrs, period_update)
                return True

        worker = Worker(self.conf, send_billing_mail, rs)
        worker.start()
        rs.notify("success", n_("Started sending mail."))
        return self.redirect(rs, "cde/show_semester")

    @access("finance_admin", modi={"POST"})
    def semester_eject(self, rs: RequestState) -> Response:
        """Eject members without enough credit."""
        period_id = self.cdeproxy.current_period(rs)
        period = self.cdeproxy.get_period(rs, period_id)
        if not period['billing_done'] or period['ejection_done']:
            rs.notify("error", n_("Wrong timing for ejection."))
            return self.redirect(rs, "cde/show_semester")

        # The rs parameter shadows the outer request state, making sure that
        # it doesn't leak
        def eject_member(rrs: RequestState, rs: None = None) -> bool:
            """Check one member for ejection and advance semester state."""
            with Atomizer(rrs):
                period_id = self.cdeproxy.current_period(rrs)
                period = self.cdeproxy.get_period(rrs, period_id)
                previous = period['ejection_state'] or 0
                persona_id = self.coreproxy.next_persona(rrs, previous)
                if not persona_id or period['ejection_done']:
                    if not period['ejection_done']:
                        self.cdeproxy.finish_semester_ejection(rrs)
                    return False
                persona = self.coreproxy.get_cde_user(rrs, persona_id)
                period_update = {
                    'id': period_id,
                    'ejection_state': persona_id,
                }
                if (persona['balance'] < self.conf["MEMBERSHIP_FEE"]
                        and not persona['trial_member']):
                    self.coreproxy.change_membership(rrs, persona_id,
                                                     is_member=False)
                    period_update['ejection_count'] = \
                        period['ejection_count'] + 1
                    period_update['ejection_balance'] = \
                        period['ejection_balance'] + persona['balance']
                    transaction_subject = make_membership_fee_reference(persona)
                    meta_info = self.coreproxy.get_meta_info(rrs)
                    self.do_mail(
                        rrs, "ejection",
                        {'To': (persona['username'],),
                         'Subject': "Austritt aus dem CdE e.V."},
                        {'persona': persona,
                         'fee': self.conf["MEMBERSHIP_FEE"],
                         'transaction_subject': transaction_subject,
                         'meta_info': meta_info,
                         })
                self.cdeproxy.set_period(rrs, period_update)
                return True

        worker = Worker(self.conf, eject_member, rs)
        worker.start()
        rs.notify("success", n_("Started ejection."))
        return self.redirect(rs, "cde/show_semester")

    @access("finance_admin", modi={"POST"})
    def semester_balance_update(self, rs: RequestState) -> Response:
        """Deduct membership fees from all member accounts."""
        period_id = self.cdeproxy.current_period(rs)
        period = self.cdeproxy.get_period(rs, period_id)
        if not period['ejection_done'] or period['balance_done']:
            rs.notify("error", n_("Wrong timing for balance update."))
            return self.redirect(rs, "cde/show_semester")

        # The rs parameter shadows the outer request state, making sure that
        # it doesn't leak
        def update_balance(rrs: RequestState, rs: None = None) -> bool:
            """Update one members balance and advance state."""
            with Atomizer(rrs):
                period_id = self.cdeproxy.current_period(rrs)
                period = self.cdeproxy.get_period(rrs, period_id)
                previous = period['balance_state'] or 0
                persona_id = self.coreproxy.next_persona(rrs, previous)
                if not persona_id or period['balance_done']:
                    if not period['balance_done']:
                        self.cdeproxy.finish_semester_balance_update(rrs)
                    return False
                persona = self.coreproxy.get_cde_user(rrs, persona_id)
                period_update = {
                    'id': period_id,
                    'balance_state': persona_id,
                }
                if (persona['balance'] < self.conf["MEMBERSHIP_FEE"]
                        and not persona['trial_member']):
                    # TODO maybe fail more gracefully here?
                    # Maybe set balance to 0 and send a mail or something.
                    raise ValueError(n_("Balance too low."))
                else:
                    if persona['trial_member']:
                        update = {
                            'id': persona_id,
                            'trial_member': False,
                        }
                        self.coreproxy.change_persona(
                            rrs, update,
                            change_note="Probemitgliedschaft beendet."
                        )
                        period_update['balance_trialmembers'] = \
                            period['balance_trialmembers'] + 1
                    else:
                        new_b = persona['balance'] - self.conf["MEMBERSHIP_FEE"]
                        note = "Mitgliedsbeitrag abgebucht ({}).".format(
                            money_filter(self.conf["MEMBERSHIP_FEE"]))
                        self.coreproxy.change_persona_balance(
                            rrs, persona_id, new_b,
                            const.FinanceLogCodes.deduct_membership_fee,
                            change_note=note)
                        new_total = (period['balance_total']
                                     + self.conf["MEMBERSHIP_FEE"])
                        period_update['balance_total'] = new_total
                self.cdeproxy.set_period(rrs, period_update)
                return True

        worker = Worker(self.conf, update_balance, rs)
        worker.start()
        rs.notify("success", n_("Started updating balance."))
        return self.redirect(rs, "cde/show_semester")

    @access("finance_admin", modi={"POST"})
    def semester_advance(self, rs: RequestState) -> Response:
        """Proceed to next period."""
        period_id = self.cdeproxy.current_period(rs)
        period = self.cdeproxy.get_period(rs, period_id)
        if not period['balance_done']:
            rs.notify("error", n_("Wrong timing for advancing the semester."))
            return self.redirect(rs, "cde/show_semester")
        self.cdeproxy.advance_semester(rs)
        rs.notify("success", n_("New period started."))
        return self.redirect(rs, "cde/show_semester")

    @access("finance_admin", modi={"POST"})
    @REQUESTdata(("testrun", "bool"), ("skip", "bool"))
    def expuls_addresscheck(self, rs: RequestState, testrun: bool, skip: bool
                            ) -> Response:
        """Send address check mail to all members.

        In case of a test run we send only a single mail to the button
        presser.
        """
        if rs.has_validation_errors():
            return self.redirect(rs, 'cde/show_semester')

        expuls_id = self.cdeproxy.current_expuls(rs)
        expuls = self.cdeproxy.get_expuls(rs, expuls_id)
        if expuls['addresscheck_done']:
            rs.notify("error", n_("Addresscheck already done."))
            return self.redirect(rs, "cde/show_semester")

        # The rs parameter shadows the outer request state, making sure that
        # it doesn't leak
        def send_addresscheck(rrs: RequestState, rs: None = None) -> bool:
            """Send one address check mail and advance state."""
            with Atomizer(rrs):
                expuls_id = self.cdeproxy.current_expuls(rrs)
                expuls = self.cdeproxy.get_expuls(rrs, expuls_id)
                previous = expuls['addresscheck_state'] or 0
                count = expuls['addresscheck_count'] or 0
                persona_id = self.coreproxy.next_persona(rrs, previous)
                if testrun:
                    persona_id = rrs.user.persona_id
                if not persona_id or expuls['addresscheck_done']:
                    if not expuls['addresscheck_done']:
                        self.cdeproxy.finish_expuls_addresscheck(rrs,
                                                                 skip=False)
                    return False
                persona = self.coreproxy.get_cde_user(rrs, persona_id)
                address = make_postal_address(persona)
                self.do_mail(
                    rrs, "addresscheck",
                    {'To': (persona['username'],),
                     'Subject': "Adressabfrage für den exPuls"},
                    {'persona': persona,
                     'address': address,
                     })
                if testrun:
                    return False
                expuls_update = {
                    'id': expuls_id,
                    'addresscheck_state': persona_id,
                    'addresscheck_count': count + 1,
                }
                self.cdeproxy.set_expuls(rrs, expuls_update)
                return True

        if skip:
            self.cdeproxy.finish_expuls_addresscheck(rs, skip=True)
            rs.notify("success", n_("Not sending mail."))
        else:
            worker = Worker(self.conf, send_addresscheck, rs)
            worker.start()
            time.sleep(1)
            rs.notify("success", n_("Started sending mail."))
        return self.redirect(rs, "cde/show_semester")

    @access("finance_admin", modi={"POST"})
    def expuls_advance(self, rs: RequestState) -> Response:
        """Proceed to next expuls."""
        expuls_id = self.cdeproxy.current_expuls(rs)
        expuls = self.cdeproxy.get_expuls(rs, expuls_id)
        if rs.has_validation_errors():
            return self.show_semester(rs)
        if not expuls['addresscheck_done']:
            rs.notify("error", n_("Addresscheck not done."))
            return self.redirect(rs, "cde/show_semester")
        self.cdeproxy.create_expuls(rs)
        rs.notify("success", n_("New expuls started."))
        return self.redirect(rs, "cde/show_semester")

    @access("cde_admin")
    def institution_summary_form(self, rs: RequestState) -> Response:
        """Render form."""
        institution_ids = self.pasteventproxy.list_institutions(rs)
        institutions = self.pasteventproxy.get_institutions(
            rs, institution_ids.keys())
        current = {
            "{}_{}".format(key, institution_id): value
            for institution_id, institution in institutions.items()
            for key, value in institution.items() if key != 'id'}
        merge_dicts(rs.values, current)
        is_referenced = set()
        event_ids = self.eventproxy.list_db_events(rs)
        events = self.eventproxy.get_events(rs, event_ids.keys())
        pevent_ids = self.pasteventproxy.list_past_events(rs)
        pevents = self.pasteventproxy.get_past_events(rs, pevent_ids.keys())
        for event in events.values():
            is_referenced.add(event['institution'])
        for pevent in pevents.values():
            is_referenced.add(pevent['institution'])
        return self.render(rs, "institution_summary", {
            'institutions': institutions, 'is_referenced': is_referenced})

    @access("cde_admin", modi={"POST"})
    def institution_summary(self, rs: RequestState) -> Response:
        """Manipulate organisations which are behind events."""
        institution_ids = self.pasteventproxy.list_institutions(rs)
        spec = {'title': "str", 'moniker': "str"}
        institutions = process_dynamic_input(rs, institution_ids.keys(), spec)
        if rs.has_validation_errors():
            return self.institution_summary_form(rs)
        code = 1
        for institution_id, institution in institutions.items():
            if institution is None:
                code *= self.pasteventproxy.delete_institution(
                    rs, institution_id)
            elif institution_id < 0:
                code *= self.pasteventproxy.create_institution(rs, institution)
            else:
                with Atomizer(rs):
                    current = self.pasteventproxy.get_institution(
                        rs, institution_id)
                    # Do not update unchanged
                    if current != institution:
                        code *= self.pasteventproxy.set_institution(
                            rs, institution)
        self.notify_return_code(rs, code)
        return self.redirect(rs, "cde/institution_summary_form")

    def process_participants(self, rs: RequestState, pevent_id: int,
                             pcourse_id: int = None
                             ) -> Tuple[CdEDBObjectMap, CdEDBObjectMap, int]:
        """Helper to pretty up participation infos.

        The problem is, that multiple participations can be logged for a
        persona per event (easiest example multiple courses in multiple
        parts). So here we fuse these entries into one per persona.

        Additionally, this function takes care of privacy: Participants
        are removed from the result if they are not searchable and the viewing
        user is neither admin nor participant of the past event themselves.

        Note that the returned dict of participants is already sorted.

        :param pcourse_id: if not None, restrict to participants of this
          course
        :returns: This returns three things: the processed participants,
          the persona data sets of the participants and the number of
          redacted participants.
        """
        participant_infos = self.pasteventproxy.list_participants(
            rs, pevent_id=pevent_id)
        is_participant = any(anid == rs.user.persona_id
                             for anid, _ in participant_infos.keys())
        # We are privileged to see other participants if we are admin (and have
        # the relevant admin view enabled) or participant by ourselves
        privileged = is_participant or "past_event" in rs.user.admin_views
        participants = {}
        personas: CdEDBObjectMap = {}
        extra_participants = 0
        if privileged or ("searchable" in rs.user.roles):
            persona_ids = {persona_id
                           for persona_id, _ in participant_infos.keys()}
            for persona_id in persona_ids:
                base_set = tuple(x for x in participant_infos.values()
                                 if x['persona_id'] == persona_id)
                entry: CdEDBObject = {
                    'pevent_id': pevent_id,
                    'persona_id': persona_id,
                    'is_orga': any(x['is_orga'] for x in base_set),
                    'pcourse_ids': tuple(x['pcourse_id'] for x in base_set),
                    'is_instructor': any(x['is_instructor'] for x in base_set
                                         if (x['pcourse_id'] == pcourse_id
                                             or not pcourse_id))}
                if pcourse_id and pcourse_id not in entry['pcourse_ids']:
                    # remove non-participants with respect to the relevant
                    # course if there is a relevant course
                    continue
                participants[persona_id] = entry

            personas = self.coreproxy.get_personas(rs, participants.keys())
            participants = OrderedDict(xsorted(
                participants.items(),
                key=lambda x: EntitySorter.persona(personas[x[0]])))
        # Delete unsearchable participants if we are not privileged
        if not privileged:
            if participants:
                for anid, persona in personas.items():
                    if not persona['is_searchable'] or not persona['is_member']:
                        del participants[anid]
                        extra_participants += 1
            else:
                extra_participants = len(participant_infos)
        # Flag linkable user profiles (own profile + all searchable profiles
        # + all (if we are admin))
        for anid in participants:
            participants[anid]['viewable'] = (self.is_admin(rs)
                                              or anid == rs.user.persona_id)
        if "searchable" in rs.user.roles:
            for anid in participants:
                if (personas[anid]['is_searchable']
                        and personas[anid]['is_member']):
                    participants[anid]['viewable'] = True
        return participants, personas, extra_participants

    @access("cde_admin")
    def download_past_event_participantlist(self, rs: RequestState,
                                            pevent_id: int) -> Response:
        """Provide a download of a participant list for a past event."""
        query = Query(
            "qview_past_event_user", QUERY_SPECS['qview_past_event_user'],
            ("personas.id", "given_names", "family_name", "address",
             "address_supplement", "postal_code", "location", "country"),
            [("pevent_id", QueryOperators.equal, pevent_id), ],
            (("family_name", True), ("given_names", True),
             ("personas.id", True)))

        result = self.cdeproxy.submit_general_query(rs, query)
        fields: List[str] = []
        for csvfield in query.fields_of_interest:
            fields.extend(csvfield.split(','))
        csv_data = csv_output(result, fields)
        return self.send_csv_file(
            rs, data=csv_data, inline=False,
            filename="{}.csv".format(rs.ambience["pevent"]["shortname"]))

    @access("member", "cde_admin")
    def show_past_event(self, rs: RequestState, pevent_id: int) -> Response:
        """Display concluded event."""
        course_ids = self.pasteventproxy.list_past_courses(rs, pevent_id)
        courses = self.pasteventproxy.get_past_courses(rs, course_ids)
        institutions = self.pasteventproxy.list_institutions(rs)
        participants, personas, extra_participants = self.process_participants(
            rs, pevent_id)
        for p_id, p in participants.items():
            p['pcourses'] = {
                pc_id: {
                    k: courses[pc_id][k]
                    for k in ('id', 'title', 'nr')
                }
                for pc_id in p['pcourse_ids']
                if pc_id
            }
        participant_infos = self.pasteventproxy.list_participants(
            rs, pevent_id=pevent_id)
        is_participant = any(anid == rs.user.persona_id
                             for anid, _ in participant_infos.keys())
        return self.render(rs, "show_past_event", {
            'courses': courses, 'participants': participants,
            'personas': personas, 'institutions': institutions,
            'extra_participants': extra_participants,
            'is_participant': is_participant,
        })

    @access("member", "cde_admin")
    def show_past_course(self, rs: RequestState, pevent_id: int,
                         pcourse_id: int) -> Response:
        """Display concluded course."""
        participants, personas, extra_participants = self.process_participants(
            rs, pevent_id, pcourse_id=pcourse_id)
        return self.render(rs, "show_past_course", {
            'participants': participants, 'personas': personas,
            'extra_participants': extra_participants})

    @access("member", "cde_admin")
    @REQUESTdata(("institution_id", "id_or_None"))
    def list_past_events(self, rs: RequestState, institution_id: int = None
                         ) -> Response:
        """List all concluded events."""
        if rs.has_validation_errors():
            rs.notify('warning', n_("Institution parameter got lost."))
        events = self.pasteventproxy.list_past_events(rs)
        shortnames = {
            pevent_id: value['shortname']
            for pevent_id, value in
            self.pasteventproxy.get_past_events(rs, events).items()
        }
        stats = self.pasteventproxy.past_event_stats(rs)
        institution_ids = self.pasteventproxy.list_institutions(rs)
        if institution_id and institution_id not in institution_ids:
            raise werkzeug.exceptions.NotFound(n_("Invalid institution id."))

        institutions = self.pasteventproxy.get_institutions(rs, institution_ids)

        # Generate (reverse) chronologically sorted list of past event ids
        stats_sorter = xsorted(stats, key=lambda x: events[x])
        stats_sorter.sort(key=lambda x: stats[x]['tempus'], reverse=True)
        # Bunch past events by years
        # Using idea from http://stackoverflow.com/a/8983196
        years: Dict[int, List[int]] = {}
        for anid in stats_sorter:
            if institution_id \
                    and stats[anid]['institution_id'] != institution_id:
                continue
            years.setdefault(stats[anid]['tempus'].year, []).append(anid)

        return self.render(rs, "list_past_events", {
            'events': events,
            'stats': stats,
            'years': years,
            'institutions': institutions,
            'institution_id': institution_id,
            'shortnames': shortnames,
        })

    @access("cde_admin")
    def change_past_event_form(self, rs: RequestState, pevent_id: int
                               ) -> Response:
        """Render form."""
        institution_ids = self.pasteventproxy.list_institutions(rs).keys()
        institutions = self.pasteventproxy.get_institutions(rs, institution_ids)
        merge_dicts(rs.values, rs.ambience['pevent'])
        return self.render(rs, "change_past_event", {
            'institutions': institutions})

    @access("cde_admin", modi={"POST"})
    @REQUESTdatadict("title", "shortname", "institution", "description",
                     "tempus", "notes")
    def change_past_event(self, rs: RequestState, pevent_id: int,
                          data: CdEDBObject) -> Response:
        """Modify a concluded event."""
        data['id'] = pevent_id
        data = check(rs, "past_event", data)
        if rs.has_validation_errors():
            return self.change_past_event_form(rs, pevent_id)
        code = self.pasteventproxy.set_past_event(rs, data)
        self.notify_return_code(rs, code)
        return self.redirect(rs, "cde/show_past_event")

    @access("cde_admin")
    def create_past_event_form(self, rs: RequestState) -> Response:
        """Render form."""
        institution_ids = self.pasteventproxy.list_institutions(rs).keys()
        institutions = self.pasteventproxy.get_institutions(rs, institution_ids)
        return self.render(rs, "create_past_event", {
            'institutions': institutions})

    @access("cde_admin", modi={"POST"})
    @REQUESTdata(("courses", "str_or_None"))
    @REQUESTdatadict("title", "shortname", "institution", "description",
                     "tempus", "notes")
    def create_past_event(self, rs: RequestState, courses: Optional[str],
                          data: CdEDBObject) -> Response:
        """Add new concluded event."""
        data = check(rs, "past_event", data, creation=True)
        thecourses: List[CdEDBObject] = []
        if courses:
            courselines = courses.split('\n')
            reader = csv.DictReader(
                courselines, fieldnames=("nr", "title", "description"),
                dialect=CustomCSVDialect())
            lineno = 0
            for pcourse in reader:
                lineno += 1
                # This is a placeholder for validation and will be substituted
                # later. The typechecker expects a str here.
                pcourse['pevent_id'] = "1"
                pcourse = check(rs, "past_course", pcourse, creation=True)
                if pcourse:
                    thecourses.append(pcourse)
                else:
                    rs.notify("warning", n_("Line %(lineno)s is faulty."),
                              {'lineno': lineno})
        if rs.has_validation_errors():
            return self.create_past_event_form(rs)
        with Atomizer(rs):
            new_id = self.pasteventproxy.create_past_event(rs, data)
            for course in thecourses:
                course['pevent_id'] = new_id
                self.pasteventproxy.create_past_course(rs, course)
        self.notify_return_code(rs, new_id, success=n_("Event created."))
        return self.redirect(rs, "cde/show_past_event", {'pevent_id': new_id})

    @access("cde_admin", modi={"POST"})
    @REQUESTdata(("ack_delete", "bool"))
    def delete_past_event(self, rs: RequestState, pevent_id: int,
                          ack_delete: bool) -> Response:
        """Remove a past event."""
        if not ack_delete:
            rs.append_validation_error(
                ("ack_delete", ValueError(n_("Must be checked."))))
        if rs.has_validation_errors():
            return self.show_past_event(rs, pevent_id)

        code = self.pasteventproxy.delete_past_event(
            rs, pevent_id, cascade=("courses", "participants", "log"))
        self.notify_return_code(rs, code)
        return self.redirect(rs, "cde/list_past_events")

    @access("cde_admin")
    def change_past_course_form(self, rs: RequestState, pevent_id: int,
                                pcourse_id: int) -> Response:
        """Render form."""
        merge_dicts(rs.values, rs.ambience['pcourse'])
        return self.render(rs, "change_past_course")

    @access("cde_admin", modi={"POST"})
    @REQUESTdatadict("nr", "title", "description")
    def change_past_course(self, rs: RequestState, pevent_id: int,
                           pcourse_id: int, data: CdEDBObject) -> Response:
        """Modify a concluded course."""
        data['id'] = pcourse_id
        data = check(rs, "past_course", data)
        if rs.has_validation_errors():
            return self.change_past_course_form(rs, pevent_id, pcourse_id)
        code = self.pasteventproxy.set_past_course(rs, data)
        self.notify_return_code(rs, code)
        return self.redirect(rs, "cde/show_past_course")

    @access("cde_admin")
    def create_past_course_form(self, rs: RequestState, pevent_id: int
                                ) -> Response:
        """Render form."""
        return self.render(rs, "create_past_course")

    @access("cde_admin", modi={"POST"})
    @REQUESTdatadict("nr", "title", "description")
    def create_past_course(self, rs: RequestState, pevent_id: int,
                           data: CdEDBObject) -> Response:
        """Add new concluded course."""
        data['pevent_id'] = pevent_id
        data = check(rs, "past_course", data, creation=True)
        if rs.has_validation_errors():
            return self.create_past_course_form(rs, pevent_id)
        new_id = self.pasteventproxy.create_past_course(rs, data)
        self.notify_return_code(rs, new_id, success=n_("Course created."))
        return self.redirect(rs, "cde/show_past_course", {'pcourse_id': new_id})

    @access("cde_admin", modi={"POST"})
    @REQUESTdata(("ack_delete", "bool"))
    def delete_past_course(self, rs: RequestState, pevent_id: int,
                           pcourse_id: int, ack_delete: bool) -> Response:
        """Delete a concluded course.

        This also deletes all participation information w.r.t. this course.
        """
        if not ack_delete:
            rs.append_validation_error(
                ("ack_delete", ValueError(n_("Must be checked."))))
        if rs.has_validation_errors():
            return self.show_past_course(rs, pevent_id, pcourse_id)

        code = self.pasteventproxy.delete_past_course(
            rs, pcourse_id, cascade=("participants",))
        self.notify_return_code(rs, code)
        return self.redirect(rs, "cde/show_past_event")

    @access("cde_admin", modi={"POST"})
    @REQUESTdata(("pcourse_id", "id_or_None"), ("persona_id", "cdedbid"),
                 ("is_instructor", "bool"), ("is_orga", "bool"))
    def add_participant(self, rs: RequestState, pevent_id: int,
                        pcourse_id: Optional[int], persona_id: int,
                        is_instructor: bool, is_orga: bool) -> Response:
        """Add participant to concluded event."""
        if rs.has_validation_errors():
            if pcourse_id:
                return self.show_past_course(rs, pevent_id, pcourse_id)
            else:
                return self.show_past_event(rs, pevent_id)
        if pcourse_id:
            param = {'pcourse_id': pcourse_id}
        else:
            param = {'pevent_id': pevent_id}
        participants = self.pasteventproxy.list_participants(rs, **param)
        if persona_id in participants:
            rs.notify("warning", n_("Participant already present."))
            if pcourse_id:
                return self.show_past_course(rs, pevent_id, pcourse_id)
            else:
                return self.show_past_event(rs, pevent_id)
        code = self.pasteventproxy.add_participant(
            rs, pevent_id, pcourse_id, persona_id, is_instructor, is_orga)
        self.notify_return_code(rs, code)
        if pcourse_id:
            return self.redirect(rs, "cde/show_past_course",
                                 {'pcourse_id': pcourse_id})
        else:
            return self.redirect(rs, "cde/show_past_event")

    @access("cde_admin", modi={"POST"})
    @REQUESTdata(("persona_id", "id"), ("pcourse_id", "id_or_None"))
    def remove_participant(self, rs: RequestState, pevent_id: int,
                           persona_id: int, pcourse_id: Optional[int]
                           ) -> Response:
        """Remove participant."""
        if rs.has_validation_errors():
            return self.show_past_event(rs, pevent_id)
        code = self.pasteventproxy.remove_participant(
            rs, pevent_id, pcourse_id, persona_id)
        self.notify_return_code(rs, code)
        if pcourse_id:
            return self.redirect(rs, "cde/show_past_course", {
                'pcourse_id': pcourse_id})
        else:
            return self.redirect(rs, "cde/show_past_event")

    @access("member", "cde_admin")
    def view_misc(self, rs: RequestState) -> Response:
        """View miscellaneos things."""
        meta_data = self.coreproxy.get_meta_info(rs)
        cde_misc = (meta_data.get("cde_misc")
                    or rs.gettext("*Nothing here yet.*"))
        return self.render(rs, "view_misc", {"cde_misc": cde_misc})

    @access("cde_admin")
    @REQUESTdata(("codes", "[int]"), ("persona_id", "cdedbid_or_None"),
                 ("submitted_by", "cdedbid_or_None"),
                 ("additional_info", "str_or_None"),
                 ("offset", "int_or_None"),
                 ("length", "positive_int_or_None"),
                 ("time_start", "datetime_or_None"),
                 ("time_stop", "datetime_or_None"))
    def view_cde_log(self, rs: RequestState,
                     codes: Collection[const.CdeLogCodes],
                     offset: Optional[int], length: Optional[int],
                     persona_id: Optional[int], submitted_by: Optional[int],
                     additional_info: Optional[str],
                     time_start: Optional[datetime.datetime],
                     time_stop: Optional[datetime.datetime]) -> Response:
        """View general activity."""
        length = length or self.conf["DEFAULT_LOG_LENGTH"]
        # length is the requested length, _length the theoretically
        # shown length for an infinite amount of log entries.
        _offset, _length = calculate_db_logparams(offset, length)

        # no validation since the input stays valid, even if some options
        # are lost
        rs.ignore_validation_errors()
        total, log = self.cdeproxy.retrieve_cde_log(
            rs, codes, _offset, _length, persona_id=persona_id,
            submitted_by=submitted_by, additional_info=additional_info,
            time_start=time_start, time_stop=time_stop)
        persona_ids = (
                {entry['submitted_by'] for entry in log if
                 entry['submitted_by']}
                | {entry['persona_id'] for entry in log if entry['persona_id']})
        personas = self.coreproxy.get_personas(rs, persona_ids)
        loglinks = calculate_loglinks(rs, total, offset, length)
        return self.render(rs, "view_cde_log", {
            'log': log, 'total': total, 'length': _length,
            'personas': personas, 'loglinks': loglinks})

    @access("cde_admin")
    @REQUESTdata(("codes", "[int]"), ("persona_id", "cdedbid_or_None"),
                 ("submitted_by", "cdedbid_or_None"),
                 ("additional_info", "str_or_None"),
                 ("offset", "int_or_None"),
                 ("length", "positive_int_or_None"),
                 ("time_start", "datetime_or_None"),
                 ("time_stop", "datetime_or_None"))
    def view_finance_log(self, rs: RequestState,
                         codes: Optional[Collection[const.FinanceLogCodes]],
                         offset: Optional[int], length: Optional[int],
                         persona_id: Optional[int], submitted_by: Optional[int],
                         additional_info: Optional[str],
                         time_start: Optional[datetime.datetime],
                         time_stop: Optional[datetime.datetime]) -> Response:
        """View financial activity."""
        length = length or self.conf["DEFAULT_LOG_LENGTH"]
        # length is the requested length, _length the theoretically
        # shown length for an infinite amount of log entries.
        _offset, _length = calculate_db_logparams(offset, length)

        # no validation since the input stays valid, even if some options
        # are lost
        rs.ignore_validation_errors()
        total, log = self.cdeproxy.retrieve_finance_log(
            rs, codes, _offset, _length, persona_id=persona_id,
            submitted_by=submitted_by, additional_info=additional_info,
            time_start=time_start, time_stop=time_stop)
        persona_ids = (
                {entry['submitted_by'] for entry in log if
                 entry['submitted_by']}
                | {entry['persona_id'] for entry in log if entry['persona_id']})
        personas = self.coreproxy.get_personas(rs, persona_ids)
        loglinks = calculate_loglinks(rs, total, offset, length)
        return self.render(rs, "view_finance_log", {
            'log': log, 'total': total, 'length': _length,
            'personas': personas, 'loglinks': loglinks})

    @access("cde_admin")
    @REQUESTdata(("codes", "[int]"), ("pevent_id", "id_or_None"),
                 ("persona_id", "cdedbid_or_None"),
                 ("submitted_by", "cdedbid_or_None"),
                 ("additional_info", "str_or_None"),
                 ("offset", "int_or_None"),
                 ("length", "positive_int_or_None"),
                 ("time_start", "datetime_or_None"),
                 ("time_stop", "datetime_or_None"))
    def view_past_log(self, rs: RequestState,
                      codes: Optional[Collection[const.PastEventLogCodes]],
                      pevent_id: Optional[int], offset: Optional[int],
                      length: Optional[int], persona_id: Optional[int],
                      submitted_by: Optional[int],
                      additional_info: Optional[str],
                      time_start: Optional[datetime.datetime],
                      time_stop: Optional[datetime.datetime]) -> Response:
        """View activities concerning concluded events."""
        length = length or self.conf["DEFAULT_LOG_LENGTH"]
        # length is the requested length, _length the theoretically
        # shown length for an infinite amount of log entries.
        _offset, _length = calculate_db_logparams(offset, length)

        # no validation since the input stays valid, even if some options
        # are lost
        rs.ignore_validation_errors()
        total, log = self.pasteventproxy.retrieve_past_log(
            rs, codes, pevent_id, _offset, _length, persona_id=persona_id,
            submitted_by=submitted_by, additional_info=additional_info,
            time_start=time_start, time_stop=time_stop)
        persona_ids = (
                {entry['submitted_by'] for entry in log if
                 entry['submitted_by']}
                | {entry['persona_id'] for entry in log if entry['persona_id']})
        personas = self.coreproxy.get_personas(rs, persona_ids)
        pevent_ids = self.pasteventproxy.list_past_events(rs)
        pevents = self.pasteventproxy.get_past_events(rs, pevent_ids)
        loglinks = calculate_loglinks(rs, total, offset, length)
        return self.render(rs, "view_past_log", {
            'log': log, 'total': total, 'length': _length,
            'personas': personas, 'pevents': pevents, 'loglinks': loglinks})<|MERGE_RESOLUTION|>--- conflicted
+++ resolved
@@ -44,10 +44,7 @@
     make_postal_address, make_membership_fee_reference, query_result_to_json,
     enum_entries_filter, money_filter, REQUESTfile, CustomCSVDialect,
     calculate_db_logparams, calculate_loglinks, process_dynamic_input,
-<<<<<<< HEAD
     Response, periodic,
-=======
->>>>>>> ab72e9b3
 )
 from cdedb.frontend.uncommon import AbstractUserFrontend
 from cdedb.query import QUERY_SPECS, mangle_query_input, QueryOperators, Query
@@ -137,37 +134,12 @@
         reference = make_membership_fee_reference(data)
         has_lastschrift = False
         if "member" in rs.user.roles:
-<<<<<<< HEAD
-            user_lastschrift = self.cdeproxy.list_lastschrift(
-                rs, persona_ids=(rs.user.persona_id,), active=True)
+            assert rs.user.persona_id is not None
+            has_lastschrift = bool(self.cdeproxy.list_lastschrift(
+                rs, persona_ids=(rs.user.persona_id,), active=True))
             period = self.cdeproxy.get_period(
                 rs, self.cdeproxy.current_period(rs))
             deadline = self._calculate_ejection_deadline(data, period)
-=======
-            assert rs.user.persona_id is not None
-            has_lastschrift = bool(self.cdeproxy.list_lastschrift(
-                rs, persona_ids=(rs.user.persona_id,), active=True))
-            periods_left = data['balance'] // self.conf["MEMBERSHIP_FEE"]
-            if data['trial_member']:
-                periods_left += 1
-            period = self.cdeproxy.get_period(rs,
-                                              self.cdeproxy.current_period(rs))
-            # dont take payment for actual period into account while calculating
-            # remaining periods
-            if not period['balance_done']:
-                periods_left -= 1
-            # Initialize deadline
-            deadline = now().date().replace(day=1)
-            month = 8 if deadline.month in range(2, 8) else 2
-            deadline = deadline.replace(month=month)
-            # Add remaining periods
-            deadline = deadline.replace(year=deadline.year + periods_left // 2)
-            if periods_left % 2:
-                if deadline.month in range(2, 8):
-                    deadline = deadline.replace(month=8)
-                else:
-                    deadline = deadline.replace(year=deadline.year + 1, month=2)
->>>>>>> ab72e9b3
         return self.render(rs, "index", {
             'has_lastschrift': has_lastschrift, 'data': data,
             'meta_info': meta_info, 'deadline': deadline,
