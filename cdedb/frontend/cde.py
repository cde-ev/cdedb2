--- conflicted
+++ resolved
@@ -194,19 +194,14 @@
             return self.redirect(rs, "core/index")
         return self.redirect(rs, "cde/index")
 
-<<<<<<< HEAD
-    @access("member")
+    @access("cde_admin")
     def member_stats(self, rs: RequestState) -> Response:
         """Display stats about our members."""
         stats = self.cdeproxy.get_member_stats(rs)
         return self.render(rs, "member_stats", {'stats': stats})
 
     @access("searchable")
-    @REQUESTdata(("is_search", "bool"))
-=======
-    @access("persona")
     @REQUESTdata("is_search")
->>>>>>> 0b738e8a
     def member_search(self, rs: RequestState, is_search: bool) -> Response:
         """Search for members."""
         if "searchable" not in rs.user.roles:
