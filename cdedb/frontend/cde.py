#!/usr/bin/env python3

"""Services for the cde realm."""

from cdedb.frontend.cde_base import CdEBaseFrontend
from cdedb.frontend.cde_lastschrift import CdELastschriftMixin
from cdedb.frontend.cde_past_event import CdEPastEventMixin
from cdedb.frontend.cde_parse import CdEParseMixin
from cdedb.frontend.cde_semester import CdESemesterMixin


<<<<<<< HEAD
import cdedb.database.constants as const
import cdedb.frontend.parse_statement as parse
import cdedb.validationtypes as vtypes
from cdedb.common import (
    Accounts, CdEDBObject, CdEDBObjectMap,
    EntitySorter, Error, LineResolutions, LOG_FIELDS_COMMON, PERSONA_DEFAULTS,
    RequestState, SemesterSteps, TransactionType, asciificator, deduct_years,
    determine_age_class, diacritic_patterns, get_hash, get_localized_country_codes,
    glue, int_to_words, lastschrift_reference, merge_dicts, n_, now, unwrap, xsorted,
    get_country_code_from_country,
)
from cdedb.filter import enum_entries_filter
from cdedb.frontend.common import (
    AbstractUserFrontend, CustomCSVDialect, REQUESTdata, REQUESTdatadict, REQUESTfile,
    access, calculate_db_logparams, calculate_loglinks, cdedbid_filter,
    check_validation as check, check_validation_optional as check_optional, csv_output,
    make_membership_fee_reference, make_postal_address, periodic, process_dynamic_input,
    request_extractor, Worker, TransactionObserver,
)
from cdedb.query import (
    Query, QueryConstraint, QueryOperators, QueryScope,
)
from cdedb.validation import (
    LASTSCHRIFT_COMMON_FIELDS, PAST_EVENT_FIELDS, PAST_COURSE_COMMON_FIELDS,
    PERSONA_FULL_CDE_CREATION, TypeMapping, filter_none, validate_check,
    validate_check_optional
)

MEMBERSEARCH_DEFAULTS = {
    'qop_fulltext': QueryOperators.containsall,
    'qsel_family_name,birth_name': True,
    'qop_family_name,birth_name': QueryOperators.match,
    'qsel_given_names,display_name': True,
    'qop_given_names,display_name': QueryOperators.match,
    'qsel_username': True,
    'qop_username': QueryOperators.match,
    'qop_telephone,mobile': QueryOperators.match,
    'qop_address,address_supplement,address2,address_supplement2':
        QueryOperators.match,
    'qop_postal_code,postal_code2': QueryOperators.between,
    'qop_location,location2': QueryOperators.match,
    'qop_country,country2': QueryOperators.match,
    'qop_weblink,specialisation,affiliation,timeline,interests,free_form':
        QueryOperators.match,
    'qop_pevent_id': QueryOperators.equal,
    'qop_pcourse_id': QueryOperators.equal,
    'qord_primary': 'family_name,birth_name',
    'qord_primary_ascending': True,
}

COURSESEARCH_DEFAULTS = {
    'qsel_courses.title': True,
    'qop_courses.title': QueryOperators.match,
    'qsel_events.title': True,
    'qop_events.title': QueryOperators.match,
    'qop_courses.nr': QueryOperators.match,
    'qop_courses.description': QueryOperators.match,
    'qsel_courses.pevent_id': True,
    'qsel_events.tempus': True,
    'qord_primary': 'courses.title',
    'qord_primary_ascending': True,
    'qord_secondary': 'events.tempus',
    'qord_secondary_ascending': False
}


class CdEFrontend(AbstractUserFrontend):
    """This offers services to the members as well as facilities for managing
    the organization."""
    realm = "cde"

    @classmethod
    def is_admin(cls, rs: RequestState) -> bool:
        return super().is_admin(rs)

    def _calculate_ejection_deadline(self, persona_data: CdEDBObject,
                                     period: CdEDBObject) -> datetime.date:
        """Helper to calculate when a membership will end."""
        if not self.conf["PERIODS_PER_YEAR"] == 2:
            msg = (f"{self.conf['PERIODS_PER_YEAR']} periods per year not"
                   f" supported.")
            if self.conf["CDEDB_DEV"] or self.conf["CDEDB_TEST"]:
                raise RuntimeError(msg)
            else:
                self.logger.error(msg)
                return now().date()
        periods_left = persona_data['balance'] // self.conf["MEMBERSHIP_FEE"]
        if persona_data['trial_member']:
            periods_left += 1
        if period['balance_done']:
            periods_left += 1
        deadline = (period.get("semester_start") or now()).date().replace(day=1)
        # With our buffer zones around the expected semester start dates there
        # are 3 possible semesters within a year with different deadlines.
        if deadline.month in range(5, 11):
            # Start was two months before or 4 months after expected start for
            # summer semester, so we assume that we are in the summer semester.
            if periods_left % 2:
                deadline = deadline.replace(year=deadline.year + 1, month=2)
            else:
                deadline = deadline.replace(month=8)
        else:
            # Start was two months before or 4 months after expected start for
            # winter semester, so we assume that we are in a winter semester.
            if deadline.month in range(1, 5):
                # We are in the first semester of the year.
                deadline = deadline.replace(month=2)
            else:
                # We are in the last semester of the year.
                deadline = deadline.replace(year=deadline.year + 1, month=2)
            if periods_left % 2:
                deadline = deadline.replace(month=8)
        return deadline.replace(
            year=deadline.year + periods_left // 2)

    @access("cde")
    def index(self, rs: RequestState) -> Response:
        """Render start page."""
        meta_info = self.coreproxy.get_meta_info(rs)
        data = self.coreproxy.get_cde_user(rs, rs.user.persona_id)
        deadline = None
        reference = make_membership_fee_reference(data)
        has_lastschrift = False
        if "member" in rs.user.roles:
            assert rs.user.persona_id is not None
            has_lastschrift = bool(self.cdeproxy.list_lastschrift(
                rs, persona_ids=(rs.user.persona_id,), active=True))
            period = self.cdeproxy.get_period(
                rs, self.cdeproxy.current_period(rs))
            deadline = self._calculate_ejection_deadline(data, period)
        return self.render(rs, "index", {
            'has_lastschrift': has_lastschrift, 'data': data,
            'meta_info': meta_info, 'deadline': deadline,
            'reference': reference,
        })

    @access("member")
    def consent_decision_form(self, rs: RequestState) -> Response:
        """After login ask cde members for decision about searchability. Do
        this only if no decision has been made in the past.

        This is the default page after login, but most users will instantly
        be redirected.
        """
        data = self.coreproxy.get_cde_user(rs, rs.user.persona_id)
        return self.render(rs, "consent_decision",
                           {'decided_search': data['decided_search']})

    @access("member", modi={"POST"})
    @REQUESTdata("ack")
    def consent_decision(self, rs: RequestState, ack: bool) -> Response:
        """Record decision."""
        if rs.has_validation_errors():
            return self.consent_decision_form(rs)
        data = self.coreproxy.get_cde_user(rs, rs.user.persona_id)
        new = {
            'id': rs.user.persona_id,
            'decided_search': True,
            'is_searchable': ack,
        }
        change_note = "Datenschutz-Einwilligung entschieden ({ack}).".format(
            ack="akzeptiert" if ack else "abgelehnt")
        code = self.coreproxy.change_persona(
            rs, new, generation=None, may_wait=False,
            change_note=change_note)
        message = n_("Consent noted.") if ack else n_("Decision noted.")
        self.notify_return_code(rs, code, success=message)
        if not code:
            return self.consent_decision_form(rs)
        if not data['decided_search']:
            return self.redirect(rs, "core/index")
        return self.redirect(rs, "cde/index")

    @access("cde_admin", "member")
    def member_stats(self, rs: RequestState) -> Response:
        """Display stats about our members."""
        simple_stats, other_stats, year_stats = self.cdeproxy.get_member_stats(rs)
        all_years = list(collections.ChainMap(*year_stats.values()))
        return self.render(rs, "member_stats", {
            'simple_stats': simple_stats, 'other_stats': other_stats,
            'year_stats': year_stats, 'all_years': all_years})

    @access("persona")
    @REQUESTdata("is_search")
    def member_search(self, rs: RequestState, is_search: bool) -> Response:
        """Search for members."""
        if "searchable" not in rs.user.roles:
            # As this is linked externally, show a meaningful error message to
            # unprivileged users.
            rs.ignore_validation_errors()
            return self.render(rs, "member_search")
        defaults = copy.deepcopy(MEMBERSEARCH_DEFAULTS)
        pl = rs.values['postal_lower'] = rs.request.values.get('postal_lower')
        pu = rs.values['postal_upper'] = rs.request.values.get('postal_upper')
        if pl and pu:
            defaults['qval_postal_code,postal_code2'] = "{:0<5} {:0<5}".format(
                pl, pu)
        elif pl:
            defaults['qval_postal_code,postal_code2'] = "{:0<5} 99999".format(
                pl)
        elif pu:
            defaults['qval_postal_code,postal_code2'] = "00000 {:0<5}".format(
                pu)
        else:
            defaults['qop_postal_code,postal_code2'] = QueryOperators.match
        scope = QueryScope.cde_member
        spec = scope.get_spec()
        query = check(rs, vtypes.QueryInput,
                      scope.mangle_query_input(rs, defaults), "query", spec=spec,
                      allow_empty=not is_search, separator=" ")

        events = self.pasteventproxy.list_past_events(rs)
        pevent_id = None
        if rs.values.get('qval_pevent_id'):
            try:
                pevent_id = int(rs.values.get('qval_pevent_id'))  # type: ignore
            except ValueError:
                pass
        courses: Dict[int, str] = {}
        if pevent_id:
            courses = self.pasteventproxy.list_past_courses(rs, pevent_id)
        choices = {"pevent_id": events, 'pcourse_id': courses}
        result: Optional[Sequence[CdEDBObject]] = None
        count = 0
        cutoff = self.conf["MAX_MEMBER_SEARCH_RESULTS"]

        if rs.has_validation_errors():
            self._fix_search_validation_error_references(rs)
        else:
            assert query is not None
            if is_search and not query.constraints:
                rs.notify("error", n_("You have to specify some filters."))
            elif is_search:

                def restrict(constraint: QueryConstraint) -> QueryConstraint:
                    field, operation, value = constraint
                    if field == 'fulltext':
                        value = [r"\m{}\M".format(val) if len(val) <= 3 else val
                                 for val in value]
                    elif len(str(value)) <= 3:
                        operation = QueryOperators.equal
                    constraint = (field, operation, value)
                    return constraint

                query.constraints = [restrict(constrain)
                                     for constrain in query.constraints]
                query.fields_of_interest.append('personas.id')
                result = self.cdeproxy.submit_general_query(rs, query)
                count = len(result)
                if count == 1:
                    return self.redirect_show_user(rs, result[0]['id'], quote_me=True)
                if count > cutoff:
                    result = result[:cutoff]
                    rs.notify("info", n_("Too many query results."))

        return self.render(rs, "member_search", {
            'spec': spec, 'choices': choices, 'result': result,
            'cutoff': cutoff, 'count': count,
        })

    @access("member", "cde_admin")
    @REQUESTdata("is_search")
    def past_course_search(self, rs: RequestState, is_search: bool) -> Response:
        """Search for past courses."""
        defaults = copy.deepcopy(COURSESEARCH_DEFAULTS)
        scope = QueryScope.past_event_course
        spec = scope.get_spec()
        query = check(rs, vtypes.QueryInput,
                      scope.mangle_query_input(rs, defaults), "query", spec=spec,
                      allow_empty=not is_search, separator=" ")
        result: Optional[Sequence[CdEDBObject]] = None
        count = 0

        if rs.has_validation_errors():
            self._fix_search_validation_error_references(rs)
        else:
            assert query is not None
            if is_search and not query.constraints:
                rs.notify("error", n_("You have to specify some filters."))
            elif is_search:
                query.fields_of_interest.append('courses.id')
                result = self.pasteventproxy.submit_general_query(rs, query)
                count = len(result)
                if count == 1:
                    return self.redirect(rs, "cde/show_past_course", {
                        'pevent_id': result[0]['courses.pevent_id'],
                        'pcourse_id': result[0]['courses.id']})

        return self.render(rs, "past_course_search", {
            'spec': spec, 'result': result, 'count': count})

    @staticmethod
    def _fix_search_validation_error_references(rs: RequestState) -> None:
        """A little hack to fix displaying of errors for course and meber search:

        The form uses 'qval_<field>' as input name, the validation only returns the
        field's name.
        """
        current = tuple(rs.retrieve_validation_errors())
        rs.replace_validation_errors(
            [('qval_' + k, v) for k, v in current])  # type: ignore[operator]
        rs.ignore_validation_errors()

    @access("core_admin", "cde_admin")
    @REQUESTdata("download", "is_search")
    def user_search(self, rs: RequestState, download: Optional[str], is_search: bool
                    ) -> Response:
        """Perform search."""
        events = self.pasteventproxy.list_past_events(rs)
        courses = self.pasteventproxy.list_past_courses(rs)
        choices: Dict[str, OrderedDict[Any, str]] = {
            'pevent_id': OrderedDict(
                xsorted(events.items(), key=operator.itemgetter(1))),
            'pcourse_id': OrderedDict(
                xsorted(courses.items(), key=operator.itemgetter(1))),
            'gender': OrderedDict(
                enum_entries_filter(
                    const.Genders,
                    rs.gettext if download is None else rs.default_gettext)),
            'country': OrderedDict(get_localized_country_codes(rs)),
            'country2': OrderedDict(get_localized_country_codes(rs)),
        }
        return self.generic_user_search(
            rs, download, is_search, QueryScope.cde_user, QueryScope.cde_user,
            self.cdeproxy.submit_general_query, choices=choices)

    @access("core_admin", "cde_admin")
    @REQUESTdata("download", "is_search")
    def archived_user_search(self, rs: RequestState, download: Optional[str],
                             is_search: bool) -> Response:
        """Perform search.

        Archived users are somewhat special since they are not visible
        otherwise.
        """
        events = self.pasteventproxy.list_past_events(rs)
        choices = {
            'pevent_id': OrderedDict(
                xsorted(events.items(), key=operator.itemgetter(1))),
            'gender': OrderedDict(
                enum_entries_filter(
                    const.Genders,
                    rs.gettext if download is None else rs.default_gettext))
        }
        return self.generic_user_search(
            rs, download, is_search,
            QueryScope.archived_past_event_user, QueryScope.archived_persona,
            self.cdeproxy.submit_general_query, choices=choices,
            endpoint="archived_user_search")

    @access("core_admin", "cde_admin")
    def create_user_form(self, rs: RequestState) -> Response:
        defaults = {
            'is_member': True,
            'bub_search': False,
            'paper_expuls': True,
        }
        merge_dicts(rs.values, defaults)
        return super().create_user_form(rs)

    @access("core_admin", "cde_admin", modi={"POST"})
    @REQUESTdatadict(*filter_none(PERSONA_FULL_CDE_CREATION))
    def create_user(self, rs: RequestState, data: CdEDBObject,
                    ignore_warnings: bool = False) -> Response:
        defaults = {
            'is_cde_realm': True,
            'is_event_realm': True,
            'is_ml_realm': True,
            'is_assembly_realm': True,
            'is_active': True,
            'decided_search': False,
            'paper_expuls': True,
        }
        data.update(defaults)
        return super().create_user(rs, data, ignore_warnings)

    @access("cde_admin")
    def batch_admission_form(self, rs: RequestState,
                             data: List[CdEDBObject] = None,
                             csvfields: Tuple[str, ...] = None) -> Response:
        """Render form.

        The ``data`` parameter contains all extra information assembled
        during processing of a POST request.
        """
        defaults = {
            'membership': True,
            'trial_membership': True,
            'consent': False,
            'sendmail': True,
        }
        merge_dicts(rs.values, defaults)
        data = data or []
        csvfields = csvfields or tuple()
        pevents = self.pasteventproxy.list_past_events(rs)
        pevent_ids = {d['pevent_id'] for d in data if d.get('pevent_id')}
        pcourses = {
            pevent_id: self.pasteventproxy.list_past_courses(rs, pevent_id)
            for pevent_id in pevent_ids}
        csv_position = {key: ind for ind, key in enumerate(csvfields)}
        csv_position['pevent_id'] = csv_position.pop('event', -1)
        csv_position['pcourse_id'] = csv_position.get('course', -1)
        return self.render(rs, "batch_admission", {
            'data': data, 'pevents': pevents, 'pcourses': pcourses,
            'csvfields': csv_position})

    def examine_for_admission(self, rs: RequestState, datum: CdEDBObject
                              ) -> CdEDBObject:
        """Check one line of batch admission.

        We test for fitness of the data itself, as well as possible
        existing duplicate accounts.

        :returns: The processed input datum.
        """
        warnings: List[Error] = []
        problems: List[Error]

        # short-circuit if additional fields like the resolution are error prone
        problems = [
            (field, error)
            for error_field, error in rs.retrieve_validation_errors() for field in datum
            if error_field == f"{field}{datum['lineno']}"]
        if problems:
            datum['problems'] = problems
            return datum

        if datum['old_hash'] and datum['old_hash'] != datum['new_hash']:
            # reset resolution in case of a change
            datum['resolution'] = LineResolutions.none
            rs.values[f"resolution{datum['lineno']}"] = LineResolutions.none
            warnings.append((None, ValueError(n_("Entry changed."))))
        persona = copy.deepcopy(datum['raw'])
        # Adapt input of gender from old convention (this is the format
        # used by external processes, i.e. BuB)
        gender_convert = {
            "0": str(const.Genders.other.value),
            "1": str(const.Genders.male.value),
            "2": str(const.Genders.female.value),
            "3": str(const.Genders.not_specified.value),
            "m": str(const.Genders.male.value),
            "w": str(const.Genders.female.value),
            "d": str(const.Genders.other.value),
        }
        gender = persona.get('gender') or "3"
        persona['gender'] = gender_convert.get(
            gender.strip(), str(const.Genders.not_specified.value))
        del persona['event']
        del persona['course']
        persona.update({
            'is_cde_realm': True,
            'is_event_realm': True,
            'is_ml_realm': True,
            'is_assembly_realm': True,
            'is_member': True,
            'display_name': persona['given_names'],
            'trial_member': False,
            'paper_expuls': True,
            'bub_search': False,
            'decided_search': False,
            'notes': None,
            'country2': self.conf["DEFAULT_COUNTRY"],
        })
        if (persona.get('country') or "").strip():
            persona['country'] = get_country_code_from_country(rs, persona['country'])
        else:
            persona['country'] = self.conf["DEFAULT_COUNTRY"]
        for k in ('telephone', 'mobile'):
            if persona[k] and not persona[k].strip().startswith(("0", "+")):
                persona[k] = "0" + persona[k].strip()
        merge_dicts(persona, PERSONA_DEFAULTS)
        persona, problems = validate_check(
            vtypes.Persona, persona, argname="persona", creation=True)
        if persona:
            if persona['birthday'] > deduct_years(now().date(), 10):
                problems.append(
                    ('birthday', ValueError(n_("Persona is younger than 10 years."))))
            if persona['gender'] == const.Genders.not_specified:
                warnings.append(
                    ('gender', ValueError(n_("No gender specified."))))
            birth_name = (persona['birth_name'] or "").strip()
            if birth_name == (persona['family_name'] or "").strip():
                persona['birth_name'] = None

        pevent_id, w, p = self.pasteventproxy.find_past_event(rs, datum['raw']['event'])
        warnings.extend(w)
        problems.extend(p)
        pcourse_id = None
        if datum['raw']['course'] and pevent_id:
            pcourse_id, w, p = self.pasteventproxy.find_past_course(
                rs, datum['raw']['course'], pevent_id)
            warnings.extend(w)
            problems.extend(p)
        else:
            warnings.append(("course", ValueError(n_("No course available."))))

        doppelgangers: CdEDBObjectMap = {}
        if persona:
            if (datum['resolution'] == LineResolutions.create
                    and self.coreproxy.verify_existence(rs, persona['username'])
                    and not bool(datum['doppelganger_id'])):
                problems.append(
                    ("persona", ValueError(n_("Email address already taken."))))
            temp = copy.deepcopy(persona)
            temp['id'] = 1
            doppelgangers = self.coreproxy.find_doppelgangers(rs, temp)
        if doppelgangers:
            warnings.append(("persona", ValueError(n_("Doppelgangers found."))))
        if bool(datum['doppelganger_id']) != datum['resolution'].is_modification():
            problems.append(
                ("doppelganger",
                 RuntimeError(n_("Doppelganger choice doesn’t fit resolution."))))
        if datum['doppelganger_id']:
            if datum['doppelganger_id'] not in doppelgangers:
                problems.append(
                    ("doppelganger", KeyError(n_("Doppelganger unavailable."))))
            else:
                dg = doppelgangers[datum['doppelganger_id']]
                if (
                    persona
                    and dg['username'] != persona['username']
                    and self.coreproxy.verify_existence(rs, persona['username'])
                ):
                    warnings.append(
                        ("doppelganger",
                         ValueError(n_("Email address already taken."))))
                if not dg['is_cde_realm']:
                    warnings.append(
                        ("doppelganger",
                         ValueError(n_("Doppelganger will upgrade to CdE."))))
                    if not datum['resolution'].do_update():
                        if dg['is_event_realm']:
                            warnings.append(
                                ("doppelganger",
                                 ValueError(n_("Unmodified realm upgrade."))))
                        else:
                            problems.append(
                                ("doppelganger",
                                 ValueError(n_("Missing data for realm upgrade."))))
        if datum['doppelganger_id'] and pevent_id:
            existing = self.pasteventproxy.list_participants(rs, pevent_id=pevent_id)
            if (datum['doppelganger_id'], pcourse_id) in existing:
                warnings.append(
                    ("pevent_id", KeyError(n_("Participation already recorded."))))

        datum.update({
            'persona': persona,
            'pevent_id': pevent_id,
            'pcourse_id': pcourse_id,
            'doppelgangers': doppelgangers,
            'warnings': warnings,
            'problems': problems,
        })
        return datum

    def perform_batch_admission(self, rs: RequestState, data: List[CdEDBObject],
                                trial_membership: bool, consent: bool, sendmail: bool
                                ) -> Tuple[bool, Optional[int], Optional[int]]:
        """Resolve all entries in the batch admission form.

        :returns: Success information and for positive outcome the
          number of created accounts or for negative outcome the line
          where an exception was triggered or None if it was a DB
          serialization error.
        """
        relevant_keys = {
            'resolution', 'doppelganger_id', 'pevent_id', 'pcourse_id',
            'is_instructor', 'is_orga', 'update_username', 'persona',
        }
        relevant_data = [{k: v for k, v in item.items() if k in relevant_keys}
                         for item in data]
        with TransactionObserver(rs, self, "perform_batch_admission"):
            success, count_new, count_renewed = self.cdeproxy.perform_batch_admission(
                rs, relevant_data, trial_membership, consent)
            if not success:
                return success, count_new, count_renewed
            # Send mail after the transaction succeeded
            if sendmail:
                for datum in data:
                    if datum['resolution'] == LineResolutions.create:
                        success, message = self.coreproxy.make_reset_cookie(
                            rs, datum['raw']['username'],
                            timeout=self.conf["EMAIL_PARAMETER_TIMEOUT"])
                        email = self.encode_parameter(
                            "core/do_password_reset_form", "email",
                            datum['raw']['username'],
                            persona_id=None,
                            timeout=self.conf["EMAIL_PARAMETER_TIMEOUT"])
                        meta_info = self.coreproxy.get_meta_info(rs)
                        self.do_mail(rs, "welcome",
                                     {'To': (datum['raw']['username'],),
                                      'Subject': "Aufnahme in den CdE",
                                      },
                                     {'data': datum['persona'],
                                      'fee': self.conf["MEMBERSHIP_FEE"],
                                      'email': email if success else "",
                                      'cookie': message if success else "",
                                      'meta_info': meta_info,
                                      })
            return True, count_new, count_renewed

    @staticmethod
    def similarity_score(ds1: CdEDBObject, ds2: CdEDBObject) -> str:
        """Helper to determine similar input lines.

        This is separate from the detection of existing accounts, and
        can happen because of some human error along the way.

        :returns: One of "high", "medium" and "low" indicating similarity.
        """
        score = 0
        if (ds1['raw']['given_names'] == ds2['raw']['given_names']
                and ds1['raw']['family_name'] == ds2['raw']['family_name']):
            score += 12
        if ds1['raw']['username'] == ds2['raw']['username']:
            score += 20
        if ds1['raw']['birthday'] == ds2['raw']['birthday']:
            score += 8
        if score >= 20:
            return "high"
        elif score >= 10:
            return "medium"
        else:
            return "low"

    @access("cde_admin", modi={"POST"})
    @REQUESTfile("accounts_file")
    @REQUESTdata("membership", "trial_membership", "consent", "sendmail",
                 "finalized", "accounts")
    def batch_admission(self, rs: RequestState, membership: bool,
                        trial_membership: bool, consent: bool, sendmail: bool,
                        finalized: bool, accounts: Optional[str],
                        accounts_file: Optional[FileStorage],
                        ) -> Response:
        """Make a lot of new accounts.

        This is rather involved to make this job easier for the administration.

        The additional parameters membership, trial_membership, consent
        and sendmail modify the behaviour and can be selected by the
        user. Note however, that membership currently must be ``True``.

        The internal parameter finalized is used to explicitly signal at
        what point account creation will happen.
        """
        accounts_file = check_optional(
            rs, vtypes.CSVFile, accounts_file, "accounts_file")
        if rs.has_validation_errors():
            return self.batch_admission_form(rs)

        if accounts_file and accounts:
            rs.notify("warning", n_("Only one input method allowed."))
            return self.batch_admission_form(rs)
        elif accounts_file:
            rs.values["accounts"] = accounts = accounts_file
            accountlines = accounts.splitlines()
        elif accounts:
            accountlines = accounts.splitlines()
        else:
            rs.notify("error", n_("No input provided."))
            return self.batch_admission_form(rs)

        fields = (
            'event', 'course', 'family_name', 'given_names', 'title',
            'name_supplement', 'birth_name', 'gender', 'address_supplement',
            'address', 'postal_code', 'location', 'country', 'telephone',
            'mobile', 'username', 'birthday')
        reader = csv.DictReader(
            accountlines, fieldnames=fields, dialect=CustomCSVDialect())
        data = []
        total_account_number = 0
        for lineno, raw_entry in enumerate(reader):
            total_account_number += 1
            dataset: CdEDBObject = {'raw': raw_entry}
            params: TypeMapping = {
                # as on the first submit no values for the resolution are transmitted,
                # we have to cast None -> LineResolutions.none after extraction
                f"resolution{lineno}": Optional[LineResolutions],  # type: ignore
                f"doppelganger_id{lineno}": Optional[vtypes.ID],  # type: ignore
                f"hash{lineno}": Optional[str],  # type: ignore
                f"is_orga{lineno}": Optional[bool],  # type: ignore
                f"is_instructor{lineno}": Optional[bool],  # type: ignore
                f"update_username{lineno}": Optional[bool],  # type: ignore
            }
            tmp = request_extractor(rs, params)
            if tmp[f"resolution{lineno}"] is None:
                tmp[f"resolution{lineno}"] = LineResolutions.none

            dataset['resolution'] = tmp[f"resolution{lineno}"]
            dataset['doppelganger_id'] = tmp[f"doppelganger_id{lineno}"]
            dataset['is_orga'] = tmp[f"is_orga{lineno}"]
            dataset['is_instructor'] = tmp[f"is_instructor{lineno}"]
            dataset['update_username'] = tmp[f"update_username{lineno}"]
            dataset['old_hash'] = tmp[f"hash{lineno}"]
            dataset['new_hash'] = get_hash(accountlines[lineno].encode())
            rs.values[f"hash{lineno}"] = dataset['new_hash']
            dataset['lineno'] = lineno
            data.append(self.examine_for_admission(rs, dataset))

        if rs.has_validation_errors():
            return self.batch_admission_form(rs, data=data, csvfields=fields)

        for ds1, ds2 in itertools.combinations(data, 2):
            similarity = self.similarity_score(ds1, ds2)
            if similarity == "high":
                # note that we 0-indexed our lines internally but present them 1-indexed
                # to the user. So, we need to increase the line number here manually.
                problem = (None, ValueError(
                    n_("Lines %(first)s and %(second)s are the same."),
                    {'first': ds1['lineno']+1, 'second': ds2['lineno']+1}))
                ds1['problems'].append(problem)
                ds2['problems'].append(problem)
            elif similarity == "medium":
                warning = (None, ValueError(
                    n_("Lines %(first)s and %(second)s look the same."),
                    {'first': ds1['lineno'], 'second': ds2['lineno']}))
                ds1['warnings'].append(warning)
                ds2['warnings'].append(warning)
            elif similarity == "low":
                pass
            else:
                raise RuntimeError(n_("Impossible."))

        for dataset in data:
            if (dataset['resolution'] == LineResolutions.none
                    and not dataset['doppelgangers']
                    and not dataset['problems']
                    and not dataset['old_hash']):
                # automatically select resolution if this is an easy case
                dataset['resolution'] = LineResolutions.create
                rs.values[
                    f"resolution{dataset['lineno']}"] = LineResolutions.create.value

        if total_account_number != len(accountlines):
            rs.append_validation_error(
                ("accounts", ValueError(n_("Lines didn’t match up."))))
        if not membership:
            rs.append_validation_error(
                ("membership", ValueError(n_("Only member admission supported."))))
        open_issues = any(
            e['resolution'] == LineResolutions.none
            or (e['problems'] and e['resolution'] != LineResolutions.skip)
            for e in data)
        if rs.has_validation_errors() or not data or open_issues:
            # force a new validation round if some errors came up
            rs.values['finalized'] = False
            return self.batch_admission_form(rs, data=data, csvfields=fields)
        if not finalized:
            rs.values['finalized'] = True
            return self.batch_admission_form(rs, data=data, csvfields=fields)

        # Here we have survived all validation
        success, num_new, num_renewed = self.perform_batch_admission(
            rs, data, trial_membership, consent, sendmail)
        if success:
            if num_new:
                rs.notify("success", n_("%(num)s new members."), {'num': num_new})
            if num_renewed:
                rs.notify("success", n_("Modified %(num)s existing members."),
                          {'num': num_renewed})
            return self.redirect(rs, "cde/index")
        else:
            if num_new is None:
                rs.notify("warning", n_("DB serialization error."))
            else:
                rs.notify("error", n_("Unexpected error on line %(num)s."),
                          {'num': num_new})
            return self.batch_admission_form(rs, data=data, csvfields=fields)

    @access("finance_admin")
    def parse_statement_form(self, rs: RequestState, data: CdEDBObject = None,
                             params: CdEDBObject = None) -> Response:
        """Render form.

        The ``data`` parameter contains all extra information assembled
        during processing of a POST request.
        """
        data = data or {}
        merge_dicts(rs.values, data)
        event_ids = self.eventproxy.list_events(rs)
        events = self.eventproxy.get_events(rs, event_ids)
        event_entries = xsorted(
            [(event['id'], event['title']) for event in events.values()],
            key=lambda e: EntitySorter.event(events[e[0]]), reverse=True)
        params = {
            'params': params or None,
            'data': data,
            'TransactionType': parse.TransactionType,
            'event_entries': event_entries,
            'events': events,
        }
        return self.render(rs, "parse_statement", params)

    def organize_transaction_data(
            self, rs: RequestState, transactions: List[parse.Transaction],
            start: Optional[datetime.date], end: Optional[datetime.date],
            timestamp: datetime.datetime) -> Tuple[CdEDBObject, CdEDBObject]:
        """Organize transactions into data and params usable in the form."""

        get_persona = functools.partial(self.coreproxy.get_persona, rs)
        get_event = functools.partial(self.eventproxy.get_event, rs)

        data = {"{}{}".format(k, t.t_id): v
                for t in transactions
                for k, v in t.to_dict(get_persona, get_event).items()}
        data["count"] = len(transactions)
        data["start"] = start
        data["end"] = end
        data["timestamp"] = timestamp
        params: CdEDBObject = {
            "all": [],
            "has_error": [],
            "has_warning": [],
            "jump_order": {},
            "has_none": [],
            "accounts": defaultdict(int),
            "events": defaultdict(int),
            "memberships": 0,
        }
        prev_jump = None
        for t in transactions:
            params["all"].append(t.t_id)
            if t.errors or t.warnings:
                params["jump_order"][prev_jump] = t.t_id
                params["jump_order"][t.t_id] = None
                prev_jump = t.t_id
                if t.errors:
                    params["has_error"].append(t.t_id)
                else:
                    params["has_warning"].append(t.t_id)
            else:
                params["has_none"].append(t.t_id)
            params["accounts"][t.account] += 1
            if t.event_id and t.type == TransactionType.EventFee:
                params["events"][t.event_id] += 1
            if t.type == TransactionType.MembershipFee:
                params["memberships"] += 1
        return data, params

    @access("finance_admin", modi={"POST"})
    @REQUESTfile("statement_file")
    def parse_statement(self, rs: RequestState,
                        statement_file: FileStorage) -> Response:
        """
        Parse the statement into multiple CSV files.

        Every transaction is matched to a TransactionType, as well as to a
        member and an event, if applicable.

        The transaction's reference is searched for DB-IDs.
        If found the associated persona is looked up and their given_names and
        family_name, and variations thereof, are compared to the transaction's
        reference.

        To match to an event, this compares the names of current events, and
        variations thereof, to the transacion's reference.

        Every match to Type, Member and Event is given a ConfidenceLevel, to be
        used on further validation.

        This uses POST because the expected data is too large for GET.
        """
        assert statement_file.filename is not None
        filename = pathlib.Path(statement_file.filename).parts[-1]
        start, end, timestamp = parse.dates_from_filename(filename)
        # The statements from BFS are encoded in latin-1
        statement_file = check(rs, vtypes.CSVFile, statement_file,
                               "statement_file", encoding="latin-1")
        if rs.has_validation_errors():
            return self.parse_statement_form(rs)
        assert statement_file is not None
        statementlines = statement_file.splitlines()

        event_list = self.eventproxy.list_events(rs)
        events = self.eventproxy.get_events(rs, event_list)

        get_persona = functools.partial(self.coreproxy.get_persona, rs)

        # This does not use the cde csv dialect, but rather the bank's.
        reader = csv.DictReader(statementlines, delimiter=";",
                                quotechar='"',
                                fieldnames=parse.STATEMENT_CSV_FIELDS,
                                restkey=parse.STATEMENT_CSV_RESTKEY,
                                restval="")

        transactions = []

        for i, line in enumerate(reversed(list(reader))):
            if not len(line) == 23:
                p = ("statement_file",
                     ValueError(n_("Line %(lineno)s does not have "
                                   "the correct number of "
                                   "columns."),
                                {'lineno': i + 1}
                                ))
                rs.append_validation_error(p)
                continue
            line["id"] = i  # type: ignore
            t = parse.Transaction.from_csv(line)
            t.analyze(events, get_persona)
            t.inspect(get_persona)

            transactions.append(t)
        if rs.has_validation_errors():
            return self.parse_statement_form(rs)

        data, params = self.organize_transaction_data(
            rs, transactions, start, end, timestamp)

        return self.parse_statement_form(rs, data, params)

    @access("finance_admin", modi={"POST"})
    @REQUESTdata("count", "start", "end", "timestamp", "validate", "event",
                 "membership", "excel", "gnucash", "ignore_warnings")
    def parse_download(self, rs: RequestState, count: int, start: datetime.date,
                       end: Optional[datetime.date],
                       timestamp: datetime.datetime, validate: str = None,
                       event: vtypes.ID = None, membership: str = None,
                       excel: str = None, gnucash: str = None,
                       ignore_warnings: bool = False) -> Response:
        """
        Provide data as CSV-Download with the given filename.

        This uses POST, because the expected filesize is too large for GET.
        """
        rs.ignore_validation_errors()

        def params_generator(i: int) -> TypeMapping:
            return {
                f"reference{i}": Optional[str],  # type: ignore
                f"account{i}": Accounts,
                f"statement_date{i}": datetime.date,
                f"amount{i}": decimal.Decimal,
                f"account_holder{i}": Optional[str],  # type: ignore
                f"posting{i}": str,
                f"iban{i}": Optional[vtypes.IBAN],  # type: ignore
                f"t_id{i}": vtypes.ID,
                f"transaction_type{i}": TransactionType,
                f"transaction_type_confidence{i}": int,
                f"transaction_type_confirm{i}": Optional[bool],  # type: ignore
                f"cdedbid{i}": Optional[vtypes.CdedbID],  # type: ignore
                f"persona_id_confidence{i}": Optional[int],  # type: ignore
                f"persona_id_confirm{i}": Optional[bool],  # type: ignore
                f"event_id{i}": Optional[vtypes.ID],  # type: ignore
                f"event_id_confidence{i}": Optional[int],  # type: ignore
                f"event_id_confirm{i}": Optional[bool],  # type: ignore
            }

        get_persona = functools.partial(self.coreproxy.get_persona, rs)
        get_event = functools.partial(self.eventproxy.get_event, rs)

        transactions = []
        for i in range(1, count + 1):
            t = request_extractor(rs, params_generator(i))
            t = parse.Transaction({k.rstrip(str(i)): v for k, v in t.items()})
            t.inspect(get_persona)
            transactions.append(t)

        data, params = self.organize_transaction_data(
            rs, transactions, start, end, timestamp)

        fields: Sequence[str]
        if validate is not None or params["has_error"] \
                or (params["has_warning"] and not ignore_warnings):
            return self.parse_statement_form(rs, data, params)
        elif membership is not None:
            filename = "Mitgliedsbeiträge"
            transactions = [t for t in transactions
                            if t.type == TransactionType.MembershipFee]
            fields = parse.MEMBERSHIP_EXPORT_FIELDS
            write_header = False
        elif event is not None:
            aux = int(event)
            event_data = self.eventproxy.get_event(rs, aux)
            filename = event_data["shortname"]
            transactions = [t for t in transactions
                            if t.event_id == aux
                            and t.type == TransactionType.EventFee]
            fields = parse.EVENT_EXPORT_FIELDS
            write_header = False
        elif gnucash is not None:
            filename = "gnucash"
            fields = parse.GNUCASH_EXPORT_FIELDS
            write_header = True
        elif excel is not None:
            account = excel
            filename = "transactions_" + account
            transactions = [t for t in transactions
                            if str(t.account) == account]
            fields = parse.EXCEL_EXPORT_FIELDS
            write_header = False
        else:
            rs.notify("error", n_("Unknown action."))
            return self.parse_statement_form(rs, data, params)
        if end is None:
            filename += "_{}".format(start)
        else:
            filename += "_{}_bis_{}.csv".format(start, end)
        csv_data = [t.to_dict(get_persona, get_event)
                    for t in transactions]
        csv_data = csv_output(csv_data, fields, write_header)
        return self.send_csv_file(rs, "text/csv", filename, data=csv_data)

    @access("finance_admin")
    def money_transfers_form(self, rs: RequestState,
                             data: List[CdEDBObject] = None,
                             csvfields: Tuple[str, ...] = None,
                             saldo: decimal.Decimal = None) -> Response:
        """Render form.

        The ``data`` parameter contains all extra information assembled
        during processing of a POST request.
        """
        defaults = {'sendmail': True}
        merge_dicts(rs.values, defaults)
        data = data or []
        csvfields = csvfields or tuple()
        csv_position = {key: ind for ind, key in enumerate(csvfields)}
        return self.render(rs, "money_transfers", {
            'data': data, 'csvfields': csv_position, 'saldo': saldo,
        })

    def examine_money_transfer(self, rs: RequestState, datum: CdEDBObject
                               ) -> CdEDBObject:
        """Check one line specifying a money transfer.

        We test for fitness of the data itself.

        :returns: The processed input datum.
        """
        amount, problems = validate_check(
            vtypes.PositiveDecimal, datum['raw']['amount'], argname="amount")
        persona_id, p = validate_check(
            vtypes.CdedbID, datum['raw']['persona_id'].strip(),
            argname="persona_id")
        problems.extend(p)
        family_name, p = validate_check(
            str, datum['raw']['family_name'], argname="family_name")
        problems.extend(p)
        given_names, p = validate_check(
            str, datum['raw']['given_names'], argname="given_names")
        problems.extend(p)
        note, p = validate_check_optional(str, datum['raw']['note'], argname="note")
        problems.extend(p)

        if persona_id:
            try:
                persona = self.coreproxy.get_persona(rs, persona_id)
            except KeyError:
                problems.append(('persona_id',
                                 ValueError(
                                     n_("No Member with ID %(p_id)s found."),
                                     {'p_id': persona_id})))
            else:
                if persona['is_archived']:
                    problems.append(('persona_id',
                                     ValueError(n_("Persona is archived."))))
                if not persona['is_cde_realm']:
                    problems.append((
                        'persona_id',
                        ValueError(n_("Persona is not in CdE realm."))))

                if family_name is not None and not re.search(
                    diacritic_patterns(re.escape(family_name)),
                    persona['family_name'],
                    flags=re.IGNORECASE
                ):
                    problems.append(('family_name', ValueError(
                        n_("Family name doesn’t match."))))

                if given_names is not None and not re.search(
                    diacritic_patterns(re.escape(given_names)),
                    persona['given_names'],
                    flags=re.IGNORECASE
                ):
                    problems.append(('given_names', ValueError(
                        n_("Given names don’t match."))))
        datum.update({
            'persona_id': persona_id,
            'amount': amount,
            'note': note,
            'warnings': [],
            'problems': problems,
        })
        return datum

    @access("finance_admin", modi={"POST"})
    @REQUESTfile("transfers_file")
    @REQUESTdata("sendmail", "transfers", "checksum")
    def money_transfers(self, rs: RequestState, sendmail: bool,
                        transfers: Optional[str], checksum: Optional[str],
                        transfers_file: Optional[FileStorage]
                        ) -> Response:
        """Update member balances.

        The additional parameter sendmail modifies the behaviour and can
        be selected by the user.

        The internal parameter checksum is used to guard against data
        corruption and to explicitly signal at what point the data will
        be committed (for the second purpose it works like a boolean).
        """
        transfers_file = check_optional(
            rs, vtypes.CSVFile, transfers_file, "transfers_file")
        if rs.has_validation_errors():
            return self.money_transfers_form(rs)
        if transfers_file and transfers:
            rs.notify("warning", n_("Only one input method allowed."))
            return self.money_transfers_form(rs)
        elif transfers_file:
            rs.values["transfers"] = transfers_file
            transfers = transfers_file
            transferlines = transfers_file.splitlines()
        elif transfers:
            transferlines = transfers.splitlines()
        else:
            rs.notify("error", n_("No input provided."))
            return self.money_transfers_form(rs)
        fields = ('amount', 'persona_id', 'family_name', 'given_names', 'note')
        reader = csv.DictReader(
            transferlines, fieldnames=fields, dialect=CustomCSVDialect())
        data = []
        for lineno, raw_entry in enumerate(reader):
            dataset: CdEDBObject = {'raw': raw_entry, 'lineno': lineno + 1}
            data.append(self.examine_money_transfer(rs, dataset))
        for ds1, ds2 in itertools.combinations(data, 2):
            if ds1['persona_id'] and ds1['persona_id'] == ds2['persona_id']:
                warning = (None, ValueError(
                    n_("More than one transfer for this account "
                       "(lines %(first)s and %(second)s)."),
                    {'first': ds1['lineno'], 'second': ds2['lineno']}))
                ds1['warnings'].append(warning)
                ds2['warnings'].append(warning)
        if len(data) != len(transferlines):
            rs.append_validation_error(
                ("transfers", ValueError(n_("Lines didn’t match up."))))
        open_issues = any(e['problems'] for e in data)
        saldo = cast(decimal.Decimal,
                     sum(e['amount'] for e in data if e['amount']))
        if rs.has_validation_errors() or not data or open_issues:
            rs.values['checksum'] = None
            return self.money_transfers_form(rs, data=data, csvfields=fields,
                                             saldo=saldo)
        current_checksum = get_hash(transfers.encode())
        if checksum != current_checksum:
            rs.values['checksum'] = current_checksum
            return self.money_transfers_form(rs, data=data, csvfields=fields,
                                             saldo=saldo)

        # Here validation is finished
        relevant_keys = {'amount', 'persona_id', 'note'}
        relevant_data = [{k: v for k, v in item.items() if k in relevant_keys}
                         for item in data]
        with TransactionObserver(rs, self, "money_transfers"):
            success, num, new_members = self.cdeproxy.perform_money_transfers(
                rs, relevant_data)
            if success and sendmail:
                for datum in data:
                    persona_ids = tuple(e['persona_id'] for e in data)
                    personas = self.coreproxy.get_cde_users(rs, persona_ids)
                    persona = personas[datum['persona_id']]
                    self.do_mail(rs, "transfer_received",
                                 {'To': (persona['username'],),
                                  'Subject': "Überweisung eingegangen",
                                  },
                                 {'persona': persona,
                                  'address': make_postal_address(rs, persona),
                                  'new_balance': persona['balance']})
        if success:
            rs.notify("success", n_("Committed %(num)s transfers. "
                                    "There were %(new_members)s new members."),
                      {'num': num, 'new_members': new_members})
            return self.redirect(rs, "cde/index")
        else:
            if num is None:
                rs.notify("warning", n_("DB serialization error."))
            else:
                rs.notify("error", n_("Unexpected error on line %(num)s."),
                          {'num': num + 1})
            return self.money_transfers_form(rs, data=data, csvfields=fields,
                                             saldo=saldo)

    def determine_open_permits(self, rs: RequestState,
                               lastschrift_ids: Collection[int] = None
                               ) -> Set[int]:
        """Find ids, which to debit this period.

        Helper to find out which of the passed lastschrift permits has
        not been debited for a year.

        :param lastschrift_ids: If None is passed all existing permits
          are checked.
        """
        if lastschrift_ids is None:
            lastschrift_ids = self.cdeproxy.list_lastschrift(rs).keys()
        stati = const.LastschriftTransactionStati
        period = self.cdeproxy.current_period(rs)
        periods = tuple(range(period - self.conf["PERIODS_PER_YEAR"] + 1,
                              period + 1))
        transaction_ids = self.cdeproxy.list_lastschrift_transactions(
            rs, lastschrift_ids=lastschrift_ids, periods=periods,
            stati=(stati.success, stati.issued, stati.skipped))
        return set(lastschrift_ids) - set(transaction_ids.values())

    @access("finance_admin")
    def lastschrift_index(self, rs: RequestState) -> Response:
        """General lastschrift overview.

        This presents open items as well as all permits.
        """
        lastschrift_ids = self.cdeproxy.list_lastschrift(rs)
        lastschrifts = self.cdeproxy.get_lastschrifts(
            rs, lastschrift_ids.keys())
        all_lastschrift_ids = self.cdeproxy.list_lastschrift(rs, active=None)
        all_lastschrifts = self.cdeproxy.get_lastschrifts(
            rs, all_lastschrift_ids.keys())
        period = self.cdeproxy.current_period(rs)
        transaction_ids = self.cdeproxy.list_lastschrift_transactions(
            rs, periods=(period,),
            stati=(const.LastschriftTransactionStati.issued,))
        transactions = self.cdeproxy.get_lastschrift_transactions(
            rs, transaction_ids.keys())
        persona_ids = set(all_lastschrift_ids.values()).union({
            x['submitted_by'] for x in lastschrifts.values()})
        personas = self.coreproxy.get_personas(rs, persona_ids)
        open_permits = self.determine_open_permits(rs, lastschrift_ids)
        for lastschrift in lastschrifts.values():
            lastschrift['open'] = lastschrift['id'] in open_permits
        last_order = xsorted(
            lastschrifts.keys(),
            key=lambda anid: EntitySorter.persona(
                personas[lastschrifts[anid]['persona_id']]))
        lastschrifts = OrderedDict(
            (last_id, lastschrifts[last_id]) for last_id in last_order)
        return self.render(rs, "lastschrift_index", {
            'lastschrifts': lastschrifts, 'personas': personas,
            'transactions': transactions, 'all_lastschrifts': all_lastschrifts})

    @access("member", "finance_admin")
    def lastschrift_show(self, rs: RequestState, persona_id: int) -> Response:
        """Display all lastschrift information for one member.

        Especially all permits and transactions.
        """
        if not (persona_id == rs.user.persona_id
                or "finance_admin" in rs.user.roles):
            raise werkzeug.exceptions.Forbidden()
        lastschrift_ids = self.cdeproxy.list_lastschrift(
            rs, persona_ids=(persona_id,), active=None)
        lastschrifts = self.cdeproxy.get_lastschrifts(rs,
                                                      lastschrift_ids.keys())
        transactions: CdEDBObjectMap = {}
        if lastschrifts:
            transaction_ids = self.cdeproxy.list_lastschrift_transactions(
                rs, lastschrift_ids=lastschrift_ids.keys())
            transactions = self.cdeproxy.get_lastschrift_transactions(
                rs, transaction_ids.keys())
        persona_ids = {persona_id}.union({
            x['submitted_by'] for x in lastschrifts.values()}).union(
            {x['submitted_by'] for x in transactions.values()})
        personas = self.coreproxy.get_personas(rs, persona_ids)
        active_permit = None
        for lastschrift in lastschrifts.values():
            if not lastschrift['revoked_at']:
                active_permit = lastschrift['id']
        active_open = bool(
            active_permit and self.determine_open_permits(rs, (active_permit,)))
        return self.render(rs, "lastschrift_show", {
            'lastschrifts': lastschrifts,
            'active_permit': active_permit, 'active_open': active_open,
            'personas': personas, 'transactions': transactions,
        })

    @access("finance_admin")
    def lastschrift_change_form(self, rs: RequestState, lastschrift_id: int
                                ) -> Response:
        """Render form."""
        merge_dicts(rs.values, rs.ambience['lastschrift'])
        persona = self.coreproxy.get_persona(
            rs, rs.ambience['lastschrift']['persona_id'])
        return self.render(rs, "lastschrift_change", {'persona': persona})

    @access("finance_admin", modi={"POST"})
    @REQUESTdatadict(*LASTSCHRIFT_COMMON_FIELDS)
    def lastschrift_change(self, rs: RequestState, lastschrift_id: int,
                           data: CdEDBObject) -> Response:
        """Modify one permit."""
        data['id'] = lastschrift_id
        data = check(rs, vtypes.Lastschrift, data)
        if rs.has_validation_errors():
            return self.lastschrift_change_form(rs, lastschrift_id)
        assert data is not None
        code = self.cdeproxy.set_lastschrift(rs, data)
        self.notify_return_code(rs, code)
        return self.redirect(rs, "cde/lastschrift_show", {
            'persona_id': rs.ambience['lastschrift']['persona_id']})

    @access("finance_admin")
    def lastschrift_create_form(self, rs: RequestState, persona_id: int = None
                                ) -> Response:
        """Render form."""
        return self.render(rs, "lastschrift_create")

    @access("finance_admin", modi={"POST"})
    @REQUESTdatadict(*LASTSCHRIFT_COMMON_FIELDS)
    @REQUESTdata('persona_id')
    def lastschrift_create(self, rs: RequestState, persona_id: vtypes.CdedbID,
                           data: CdEDBObject) -> Response:
        """Create a new permit."""
        data['persona_id'] = persona_id
        data = check(rs, vtypes.Lastschrift, data, creation=True)
        if rs.has_validation_errors():
            return self.lastschrift_create_form(rs, persona_id)
        assert data is not None
        if self.cdeproxy.list_lastschrift(
                rs, persona_ids=(persona_id,), active=True):
            rs.notify("error", n_("Multiple active permits are disallowed."))
            return self.redirect(rs, "cde/lastschrift_show", {
                'persona_id': persona_id})
        new_id = self.cdeproxy.create_lastschrift(rs, data)
        self.notify_return_code(rs, new_id)
        return self.redirect(
            rs, "cde/lastschrift_show", {'persona_id': persona_id})

    @access("finance_admin", modi={"POST"})
    def lastschrift_revoke(self, rs: RequestState, lastschrift_id: int
                           ) -> Response:
        """Disable a permit."""
        if rs.has_validation_errors():
            return self.lastschrift_show(
                rs, rs.ambience['lastschrift']['persona_id'])
        data = {
            'id': lastschrift_id,
            'revoked_at': now(),
        }
        lastschrift = self.cdeproxy.get_lastschrift(rs, lastschrift_id)
        persona_id = lastschrift['persona_id']
        code = self.cdeproxy.set_lastschrift(rs, data)
        self.notify_return_code(rs, code, success=n_("Permit revoked."))
        transaction_ids = self.cdeproxy.list_lastschrift_transactions(
            rs, lastschrift_ids=(lastschrift_id,),
            stati=(const.LastschriftTransactionStati.issued,))
        if transaction_ids:
            subject = glue("Einzugsermächtigung zu ausstehender Lastschrift"
                           "widerrufen.")
            self.do_mail(rs, "pending_lastschrift_revoked",
                         {'To': (self.conf["MANAGEMENT_ADDRESS"],),
                          'Subject': subject},
                         {'persona_id': persona_id})
        return self.redirect(rs, "cde/lastschrift_show", {
            'persona_id': rs.ambience['lastschrift']['persona_id']})

    def _calculate_payment_date(self) -> datetime.date:
        """Helper to calculate a payment date that is a valid TARGET2
        bankday.
        """
        payment_date = now().date() + self.conf["SEPA_PAYMENT_OFFSET"]

        # Before anything else: check whether we are on special easter days.
        easter = dateutil.easter.easter(payment_date.year)
        good_friday = easter - datetime.timedelta(days=2)
        easter_monday = easter + datetime.timedelta(days=1)
        if payment_date in (good_friday, easter_monday):
            payment_date = easter + datetime.timedelta(days=2)

        # First: check we are not on the weekend.
        if payment_date.isoweekday() == 6:
            payment_date += datetime.timedelta(days=2)
        elif payment_date.isoweekday() == 7:
            payment_date += datetime.timedelta(days=1)

        # Second: check we are not on some special day.
        if payment_date.day == 1 and payment_date.month in (1, 5):
            payment_date += datetime.timedelta(days=1)
        elif payment_date.month == 12 and payment_date.day == 25:
            payment_date += datetime.timedelta(days=2)
        elif payment_date.month == 12 and payment_date.day == 26:
            payment_date += datetime.timedelta(days=1)

        # Third: check whether the second step landed us on the weekend.
        if payment_date.isoweekday() == 6:
            payment_date += datetime.timedelta(days=2)
        elif payment_date.isoweekday() == 7:
            payment_date += datetime.timedelta(days=1)

        return payment_date

    def create_sepapain(self, rs: RequestState, transactions: List[CdEDBObject]
                        ) -> Optional[str]:
        """Create an XML document for submission to a bank.

        The relevant document is the EBICS (Electronic Banking Internet
        Communication Standard; http://www.ebics.de/index.php?id=77).

        This communicates our wish to withdraw funds from the
        participating members. Here we do all the dirty work to conform
        to the standard and produce an acceptable output.

        :param transactions: Transaction infos from the backend enriched by
          some additional attributes which are necessary.
        """
        sanitized_transactions = check(
            rs, vtypes.SepaTransactions, transactions)
        if rs.has_validation_errors():
            return None
        assert sanitized_transactions is not None
        sorted_transactions: Dict[str, List[CdEDBObject]] = {}
        for transaction in sanitized_transactions:
            sorted_transactions.setdefault(transaction['type'], []).append(
                transaction)
        message_id = "{:.6f}-{}".format(
            now().timestamp(),
            ''.join(random.choice(string.ascii_letters + string.digits)
                    for _ in range(10)))
        meta = {
            'message_id': message_id,
            'total_sum': sum(e['amount'] for e in transactions),
            'partial_sums': {key: sum(e['amount'] for e in value)
                             for key, value in sorted_transactions.items()},
            'count': len(transactions),
            'sender': {
                'name': self.conf["SEPA_SENDER_NAME"],
                'address': self.conf["SEPA_SENDER_ADDRESS"],
                'country': self.conf["SEPA_SENDER_COUNTRY"],
                'iban': self.conf["SEPA_SENDER_IBAN"],
                'glaeubigerid': self.conf["SEPA_GLAEUBIGERID"],
            },
            'payment_date': self._calculate_payment_date(),
        }
        meta = check(rs, vtypes.SepaMeta, meta)
        if rs.has_validation_errors():
            return None
        sepapain_file = self.fill_template(rs, "other", "pain.008.003.02", {
            'transactions': sorted_transactions, 'meta': meta})
        return sepapain_file

    @access("finance_admin")
    @REQUESTdata("lastschrift_id")
    def lastschrift_download_sepapain(
            self, rs: RequestState, lastschrift_id: Optional[vtypes.ID]) -> Response:
        """Provide the sepapain file without actually issueing the transactions.

        Creates and returns an XML-file for one lastschrift is a
        lastschrift_id is given. If it is None, then this creates the file
        for all open permits (c.f. :py:func:`determine_open_permits`).
        """
        if rs.has_validation_errors():
            return self.lastschrift_index(rs)
        period = self.cdeproxy.current_period(rs)
        if lastschrift_id is None:
            all_ids = self.cdeproxy.list_lastschrift(rs)
            lastschrift_ids = tuple(self.determine_open_permits(
                rs, all_ids.keys()))
        else:
            lastschrift_ids = (lastschrift_id,)
            if not self.determine_open_permits(rs, lastschrift_ids):
                rs.notify("error", n_("Existing pending transaction."))
                return self.lastschrift_index(rs)

        lastschrifts = self.cdeproxy.get_lastschrifts(rs, lastschrift_ids)
        personas = self.coreproxy.get_personas(
            rs, tuple(e['persona_id'] for e in lastschrifts.values()))

        new_transactions = []

        for lastschrift in lastschrifts.values():
            persona = personas[lastschrift['persona_id']]
            transaction = {
                'issued_at': now(),
                'lastschrift_id': lastschrift['id'],
                'period_id': period,
                'mandate_reference': lastschrift_reference(
                    persona['id'], lastschrift['id']),
                'amount': lastschrift['amount'],
                'iban': lastschrift['iban'],
                'type': "RCUR",  # TODO remove this, hardcode it in template
            }
            if (lastschrift['granted_at'].date()
                    >= self.conf["SEPA_INITIALISATION_DATE"]):
                transaction['mandate_date'] = lastschrift['granted_at'].date()
            else:
                transaction['mandate_date'] = self.conf["SEPA_CUTOFF_DATE"]
            if lastschrift['account_owner']:
                transaction['account_owner'] = lastschrift['account_owner']
            else:
                transaction['account_owner'] = "{} {}".format(
                    persona['given_names'], persona['family_name'])
            timestamp = "{:.6f}".format(now().timestamp())
            transaction['unique_id'] = "{}-{}".format(
                transaction['mandate_reference'], timestamp[-9:])
            transaction['subject'] = asciificator(glue(
                "{}, {}, {} I25+ Mitgliedsbeitrag u. Spende CdE e.V.",
                "z. Foerderung der Volks- u. Berufsbildung u.",
                "Studentenhilfe").format(
                cdedbid_filter(persona['id']), persona['family_name'],
                persona['given_names']))[:140]  # cut off bc of limit

            new_transactions.append(transaction)
        sepapain_file = self.create_sepapain(rs, new_transactions)
        if not sepapain_file:
            rs.notify("error", n_("Creation of SEPA-PAIN-file failed."))
            return self.lastschrift_index(rs)
        return self.send_file(rs, data=sepapain_file, inline=False,
                              filename="i25p_semester{}.xml".format(period))

    @access("finance_admin", modi={"POST"})
    @REQUESTdata("lastschrift_id")
    def lastschrift_generate_transactions(
            self, rs: RequestState, lastschrift_id: Optional[vtypes.ID]) -> Response:
        """Issue direct debit transactions.

        This creates new transactions either for the lastschrift_id
        passed or if that is None, then for all open permits
        (c.f. :py:func:`determine_open_permits`).
        """
        if rs.has_validation_errors():
            return self.lastschrift_index(rs)
        period = self.cdeproxy.current_period(rs)
        if not lastschrift_id:
            all_lids = self.cdeproxy.list_lastschrift(rs)
            lastschrift_ids = tuple(self.determine_open_permits(
                rs, all_lids.keys()))
        else:
            lastschrift_ids = (lastschrift_id,)
            if not self.determine_open_permits(rs, lastschrift_ids):
                rs.notify("error", n_("Existing pending transaction."))
                return self.lastschrift_index(rs)
        new_transactions = tuple(
            {
                'issued_at': now(),
                'lastschrift_id': anid,
                'period_id': period,
            } for anid in lastschrift_ids
        )
        transaction_ids = self.cdeproxy.issue_lastschrift_transaction_batch(
            rs, new_transactions, check_unique=True)
        if not transaction_ids:
            return self.lastschrift_index(rs)

        lastschrifts = self.cdeproxy.get_lastschrifts(
            rs, lastschrift_ids)
        personas = self.coreproxy.get_personas(
            rs, tuple(e['persona_id'] for e in lastschrifts.values()))
        for lastschrift in lastschrifts.values():
            persona = personas[lastschrift['persona_id']]
            data = {
                'persona': persona,
                'payment_date': self._calculate_payment_date(),
                'amount': lastschrift['amount'],
                'iban': lastschrift['iban'],
                'account_owner': lastschrift['account_owner'],
                'mandate_reference': lastschrift_reference(
                    lastschrift['persona_id'], lastschrift['id']),
                'glaeubiger_id': self.conf["SEPA_GLAEUBIGERID"],
            }
            subject = "Anstehender Lastschrifteinzug Initiative 25+"
            self.do_mail(rs, "sepa_pre-notification",
                         {'To': (persona['username'],),
                          'Subject': subject},
                         {'data': data})
        rs.notify("success",
                  n_("%(num)s Direct Debits issued. Notification mails sent."),
                  {'num': len(transaction_ids)})
        return self.redirect(rs, "cde/lastschrift_index")

    @access("finance_admin", modi={"POST"})
    @REQUESTdata("persona_id")
    def lastschrift_skip(self, rs: RequestState, lastschrift_id: int,
                         persona_id: Optional[vtypes.ID]) -> Response:
        """Do not do a direct debit transaction for this year.

        If persona_id is given return to the persona-specific
        lastschrift page, otherwise return to a general lastschrift
        page.
        """
        if rs.has_validation_errors():
            return self.lastschrift_index(rs)
        success = self.cdeproxy.lastschrift_skip(rs, lastschrift_id)
        if not success:
            rs.notify("warning", n_("Unable to skip transaction."))
        else:
            rs.notify("success", n_("Skipped."))
        if persona_id:
            return self.redirect(rs, "cde/lastschrift_show",
                                 {'persona_id': persona_id})
        else:
            return self.redirect(rs, "cde/lastschrift_index")

    def tally_for_lastschrift_status(self, status: const.LastschriftTransactionStati
                                     ) -> Optional[decimal.Decimal]:
        """Retrieve preset tally associated with each status."""
        return (-self.conf["SEPA_ROLLBACK_FEE"]
                if status == const.LastschriftTransactionStati.failure else
                None)

    @access("finance_admin", modi={"POST"})
    @REQUESTdata("status", "persona_id")
    def lastschrift_finalize_transaction(
            self, rs: RequestState, lastschrift_id: int, transaction_id: int,
            status: const.LastschriftTransactionStati,
            persona_id: Optional[vtypes.ID]) -> Response:
        """Finish one transaction.

        If persona_id is given return to the persona-specific
        lastschrift page, otherwise return to a general lastschrift
        page.
        """
        if rs.has_validation_errors():
            return self.lastschrift_index(rs)
        code = self.cdeproxy.finalize_lastschrift_transaction(
            rs, transaction_id, status,
            tally=self.tally_for_lastschrift_status(status))
        self.notify_return_code(rs, code)
        if persona_id:
            return self.redirect(rs, "cde/lastschrift_show",
                                 {'persona_id': persona_id})
        else:
            return self.redirect(rs, "cde/lastschrift_index")

    @access("finance_admin", modi={"POST"})
    @REQUESTdata("transaction_ids", "success", "cancelled", "failure")
    def lastschrift_finalize_transactions(
            self, rs: RequestState, transaction_ids: Collection[vtypes.ID],
            success: Optional[bool], cancelled: Optional[bool], failure: Optional[bool]
            ) -> Response:
        """Finish many transaction."""
        if sum(1 for s in (success, cancelled, failure) if s) != 1:
            rs.append_validation_error(
                ("action", ValueError(n_("Wrong number of actions."))))
        if rs.has_validation_errors():
            return self.lastschrift_index(rs)
        if not transaction_ids:
            rs.notify("warning", n_("No transactions selected."))
            return self.redirect(rs, "cde/lastschrift_index")
        status = None
        if success:
            status = const.LastschriftTransactionStati.success
        elif cancelled:
            status = const.LastschriftTransactionStati.cancelled
        elif failure:
            status = const.LastschriftTransactionStati.failure
        else:
            raise RuntimeError("Impossible.")
        code = 1
        transactions = [
            {
                'transaction_id': transaction_id,
                'status': status,
                'tally': self.tally_for_lastschrift_status(status),
            }
            for transaction_id in transaction_ids]
        code = self.cdeproxy.finalize_lastschrift_transactions(rs, transactions)
        self.notify_return_code(rs, code)
        return self.redirect(rs, "cde/lastschrift_index")

    @access("finance_admin", modi={"POST"})
    @REQUESTdata("persona_id")
    def lastschrift_rollback_transaction(
            self, rs: RequestState, lastschrift_id: int, transaction_id: int,
            persona_id: Optional[vtypes.ID]) -> Response:
        """Revert a successful transaction.

        The user can cancel a direct debit transaction after the
        fact. So we have to deal with this possibility.
        """
        if rs.has_validation_errors():
            return self.lastschrift_index(rs)
        tally = -self.conf["SEPA_ROLLBACK_FEE"]
        code = self.cdeproxy.rollback_lastschrift_transaction(
            rs, transaction_id, tally)
        self.notify_return_code(rs, code)
        transaction_ids = self.cdeproxy.list_lastschrift_transactions(
            rs, lastschrift_ids=(lastschrift_id,),
            stati=(const.LastschriftTransactionStati.issued,))
        if transaction_ids:
            subject = glue("Einzugsermächtigung zu ausstehender Lastschrift"
                           "widerrufen.")
            self.do_mail(rs, "pending_lastschrift_revoked",
                         {'To': (self.conf["MANAGEMENT_ADDRESS"],),
                          'Subject': subject},
                         {'persona_id': persona_id})
        if persona_id:
            return self.redirect(rs, "cde/lastschrift_show",
                                 {'persona_id': persona_id})
        else:
            return self.redirect(rs, "cde/lastschrift_index")

    @access("finance_admin")
    def lastschrift_receipt(self, rs: RequestState, lastschrift_id: int,
                            transaction_id: int) -> Response:
        """Generate a donation certificate.

        This allows tax deductions.
        """
        transaction = rs.ambience['transaction']
        persona = self.coreproxy.get_cde_user(
            rs, rs.ambience['lastschrift']['persona_id'])
        addressee = make_postal_address(rs, persona)
        if rs.ambience['lastschrift']['account_owner']:
            addressee[0] = rs.ambience['lastschrift']['account_owner']
        if rs.ambience['lastschrift']['account_address']:
            addressee = addressee[:1]
            addressee.extend(
                rs.ambience['lastschrift']['account_address'].split('\n'))
        # We do not support receipts or number conversion in other locales.
        lang = "de"
        words = (
            int_to_words(int(transaction['amount']), lang),
            int_to_words(int(transaction['amount'] * 100) % 100, lang))
        transaction['amount_words'] = words
        meta_info = self.coreproxy.get_meta_info(rs)
        tex = self.fill_template(rs, "tex", "lastschrift_receipt", {
            'meta_info': meta_info, 'persona': persona, 'addressee': addressee})
        with tempfile.TemporaryDirectory() as tmp_dir:
            work_dir = pathlib.Path(tmp_dir) / 'workdir'
            work_dir.mkdir()
            with open(work_dir / "lastschrift_receipt.tex", 'w') as f:
                f.write(tex)
            logo_src = self.conf["REPOSITORY_PATH"] / "misc/cde-logo.jpg"
            shutil.copy(logo_src, work_dir / "cde-logo.jpg")
            errormsg = n_("LaTeX compiliation failed. "
                          "This might be due to special characters.")
            pdf = self.serve_complex_latex_document(
                rs, tmp_dir, 'workdir', "lastschrift_receipt.tex",
                errormsg=errormsg)
            if pdf:
                return pdf
            else:
                return self.redirect(
                    rs, "cde/lastschrift_show",
                    {"persona_id": rs.ambience['lastschrift']['persona_id']})

    @access("anonymous")
    def lastschrift_subscription_form_fill(self, rs: RequestState) -> Response:
        """Generate a form for configuring direct debit authorization.

        If we are not anonymous we prefill this with known information.
        """
        persona = None
        not_minor = False
        if rs.user.persona_id:
            persona = self.coreproxy.get_cde_user(rs, rs.user.persona_id)
            not_minor = not determine_age_class(
                persona['birthday'], now().date()).is_minor()
        return self.render(rs, "lastschrift_subscription_form_fill",
                           {"persona": persona, "not_minor": not_minor})

    @access("anonymous")
    @REQUESTdata("full_name", "db_id", "username", "not_minor", "address_supplement",
                 "address", "postal_code", "location", "country", "amount",
                 "iban", "account_holder")
    def lastschrift_subscription_form(
            self, rs: RequestState, full_name: Optional[str],
            db_id: Optional[vtypes.CdedbID], username: Optional[vtypes.Email],
            not_minor: bool, address_supplement: Optional[str], address: Optional[str],
            postal_code: Optional[vtypes.GermanPostalCode], location: Optional[str],
            country: Optional[str], amount: Optional[vtypes.PositiveDecimal],
            iban: Optional[vtypes.IBAN], account_holder: Optional[str]) -> Response:
        """Fill the direct debit authorization template with information."""

        if rs.has_validation_errors():
            return self.lastschrift_subscription_form_fill(rs)

        data = {
            "full_name": full_name or "",
            "db_id": db_id,
            "username": username or "",
            "not_minor": not_minor,
            "address_supplement": address_supplement or "",
            "address": address or "",
            "postal_code": postal_code or "",
            "location": location or "",
            "country": country or "",
            "amount": float(amount) if amount else None,
            "iban": iban or "",
            "account_holder": account_holder or "",
        }

        meta_info = self.coreproxy.get_meta_info(rs)
        tex = self.fill_template(rs, "tex", "lastschrift_subscription_form",
                                 {'meta_info': meta_info, 'data': data})
        errormsg = n_("Form could not be created. Please refrain from using "
                      "special characters if possible.")
        pdf = self.serve_latex_document(
            rs, tex, "lastschrift_subscription_form", errormsg=errormsg, runs=1)
        if pdf:
            return pdf
        else:
            return self.redirect(rs, "cde/lastschrift_subscription_form_fill")

    @periodic("forget_old_lastschrifts", period=7*24*4)
    def forget_old_lastschrifts(self, rs: RequestState, store: CdEDBObject
                                ) -> CdEDBObject:
        """Forget revoked and old lastschrifts."""
        lastschrift_ids = self.cdeproxy.list_lastschrift(
            rs, persona_ids=None, active=False)
        lastschrifts = self.cdeproxy.get_lastschrifts(rs, lastschrift_ids)

        count = 0
        deleted = []
        for ls_id, ls in lastschrifts.items():
            if "revoked_at" not in self.cdeproxy.delete_lastschrift_blockers(
                    rs, ls_id):
                try:
                    self.cdeproxy.delete_lastschrift(rs, ls_id, {"transactions"})
                except ValueError as e:
                    self.logger.error(
                        f"Deletion of lastschrift {ls_id} failed. {e}")
                else:
                    count += 1
                    deleted.append(ls_id)
        if count:
            self.logger.info(f"Deleted {count} old lastschrifts.")
            store.setdefault('deleted', []).extend(deleted)
        return store

    @access("anonymous")
    def i25p_index(self, rs: RequestState) -> Response:
        """Show information about 'Initiative 25+'."""
        return self.render(rs, "i25p_index")

    @access("finance_admin")
    def show_semester(self, rs: RequestState) -> Response:
        """Show information."""
        period_id = self.cdeproxy.current_period(rs)
        period = self.cdeproxy.get_period(rs, period_id)
        period_history = self.cdeproxy.get_period_history(rs)
        if self.cdeproxy.may_start_semester_bill(rs):
            current_period_step = SemesterSteps.billing
        elif self.cdeproxy.may_start_semester_ejection(rs):
            current_period_step = SemesterSteps.ejection
        elif self.cdeproxy.may_start_semester_balance_update(rs):
            current_period_step = SemesterSteps.balance
        elif self.cdeproxy.may_advance_semester(rs):
            current_period_step = SemesterSteps.advance
        else:
            rs.notify("error", n_("Inconsistent semester state."))
            current_period_step = SemesterSteps.error
        expuls_id = self.cdeproxy.current_expuls(rs)
        expuls = self.cdeproxy.get_expuls(rs, expuls_id)
        expuls_history = self.cdeproxy.get_expuls_history(rs)
        stats = self.cdeproxy.finance_statistics(rs)
        return self.render(rs, "show_semester", {
            'period': period, 'expuls': expuls, 'stats': stats,
            'period_history': period_history, 'expuls_history': expuls_history,
            'current_period_step': current_period_step,
        })

    @access("finance_admin", modi={"POST"})
    @REQUESTdata("addresscheck", "testrun")
    def semester_bill(self, rs: RequestState, addresscheck: bool, testrun: bool
                      ) -> Response:
        """Send billing mail to all members and archival notification to inactive users.

        In case of a test run we send a single mail of each to the button presser.
        """
        if rs.has_validation_errors():
            return self.redirect(rs, "cde/show_semester")
        period_id = self.cdeproxy.current_period(rs)
        if not self.cdeproxy.may_start_semester_bill(rs):
            rs.notify("error", n_("Billing already done."))
            return self.redirect(rs, "cde/show_semester")
        open_lastschrift = self.determine_open_permits(rs)
        meta_info = self.coreproxy.get_meta_info(rs)

        if rs.has_validation_errors():
            return self.show_semester(rs)

        # The rs parameter shadows the outer request state, making sure that
        # it doesn't leak
        def send_billing_mail(rrs: RequestState, rs: None = None) -> bool:
            """Send one billing mail and advance semester state."""
            with TransactionObserver(rrs, self, "send_billing_mail"):
                proceed, persona = self.cdeproxy.process_for_semester_bill(
                    rrs, period_id, addresscheck, testrun)

                # Send mail only if transaction completed successfully.
                if persona:
                    lastschrift_list = self.cdeproxy.list_lastschrift(
                        rrs, persona_ids=(persona['id'],))
                    lastschrift = None
                    if lastschrift_list:
                        lastschrift = self.cdeproxy.get_lastschrift(
                            rrs, unwrap(lastschrift_list.keys()))
                        lastschrift['reference'] = lastschrift_reference(
                            persona['id'], lastschrift['id'])

                    address = make_postal_address(rrs, persona)
                    transaction_subject = make_membership_fee_reference(persona)
                    endangered = (persona['balance'] < self.conf["MEMBERSHIP_FEE"]
                                  and not persona['trial_member']
                                  and not lastschrift)
                    if endangered:
                        subject = "Mitgliedschaft verlängern"
                    else:
                        subject = "Mitgliedschaft verlängert"

                    self.do_mail(
                        rrs, "billing",
                        {'To': (persona['username'],),
                         'Subject': subject},
                        {'persona': persona,
                         'fee': self.conf["MEMBERSHIP_FEE"],
                         'lastschrift': lastschrift,
                         'open_lastschrift': open_lastschrift,
                         'address': address,
                         'transaction_subject': transaction_subject,
                         'addresscheck': addresscheck,
                         'meta_info': meta_info})
            return proceed and not testrun

        def send_archival_notification(rrs: RequestState, rs: None = None) -> bool:
            """Send archival notifications to inactive accounts."""
            with TransactionObserver(rrs, self, "send_archival_notification"):
                proceed, persona = self.cdeproxy.process_for_semester_prearchival(
                    rrs, period_id, testrun)

                if persona:
                    self.do_mail(
                        rrs, "imminent_archival",
                        {'To': (persona['username'],),
                         'Subject': "Bevorstehende Löschung Deines"
                                    " CdE-Datenbank-Accounts"},
                        {'persona': persona,
                         'fee': self.conf["MEMBERSHIP_FEE"],
                         'meta_info': meta_info})
            return proceed and not testrun

        Worker.create(
            rs, "semester_bill",
            (send_billing_mail, send_archival_notification), self.conf)
        rs.notify("success", n_("Started sending billing mails."))
        rs.notify("success", n_("Started sending archival notifications."))
        return self.redirect(rs, "cde/show_semester")

    @access("finance_admin", modi={"POST"})
    def semester_eject(self, rs: RequestState) -> Response:
        """Eject members without enough credit and archive inactive users."""
        period_id = self.cdeproxy.current_period(rs)
        if not self.cdeproxy.may_start_semester_ejection(rs):
            rs.notify("error", n_("Wrong timing for ejection."))
            return self.redirect(rs, "cde/show_semester")

        # The rs parameter shadows the outer request state, making sure that
        # it doesn't leak
        def eject_member(rrs: RequestState, rs: None = None) -> bool:
            """Check one member for ejection and advance semester state."""
            with TransactionObserver(rrs, self, "eject_member"):
                proceed, persona = self.cdeproxy.process_for_semester_eject(
                    rrs, period_id)

                if persona:
                    transaction_subject = make_membership_fee_reference(persona)
                    meta_info = self.coreproxy.get_meta_info(rrs)
                    self.do_mail(
                        rrs, "ejection",
                        {'To': (persona['username'],),
                         'Subject': "Austritt aus dem CdE e.V."},
                        {'persona': persona,
                         'fee': self.conf["MEMBERSHIP_FEE"],
                         'transaction_subject': transaction_subject,
                         'meta_info': meta_info})
            return proceed

        def automated_archival(rrs: RequestState, rs: None = None) -> bool:
            """Archive one inactive user if they are eligible."""
            with TransactionObserver(rrs, self, "automated_archival"):
                proceed, persona = self.cdeproxy.process_for_semester_archival(
                    rrs, period_id)

                if persona:
                    # TODO: somehow combine all failures into a single mail.
                    # This requires storing the ids somehow.
                    mail = self._create_mail(
                        text=f"Automated archival of persona {persona['id']} failed",
                        headers={'Subject': "Automated Archival failure",
                                 'To': (rrs.user.username,)},
                        attachments=None)
                    self._send_mail(mail)
            return proceed

        Worker.create(
            rs, "semester_eject", (eject_member, automated_archival), self.conf)
        rs.notify("success", n_("Started ejection."))
        rs.notify("success", n_("Started automated archival."))
        return self.redirect(rs, "cde/show_semester")

    @access("finance_admin", modi={"POST"})
    def semester_balance_update(self, rs: RequestState) -> Response:
        """Deduct membership fees from all member accounts."""
        period_id = self.cdeproxy.current_period(rs)
        if not self.cdeproxy.may_start_semester_balance_update(rs):
            rs.notify("error", n_("Wrong timing for balance update."))
            return self.redirect(rs, "cde/show_semester")

        # The rs parameter shadows the outer request state, making sure that
        # it doesn't leak
        def update_balance(rrs: RequestState, rs: None = None) -> bool:
            """Update one members balance and advance state."""
            proceed, persona = self.cdeproxy.process_for_semester_balance(
                rrs, period_id)
            return proceed

        Worker.create(rs, "semester_balance_update", update_balance, self.conf)
        rs.notify("success", n_("Started updating balance."))
        return self.redirect(rs, "cde/show_semester")

    @access("finance_admin", modi={"POST"})
    def semester_advance(self, rs: RequestState) -> Response:
        """Proceed to next period."""
        period_id = self.cdeproxy.current_period(rs)
        period = self.cdeproxy.get_period(rs, period_id)
        if not period['balance_done']:
            rs.notify("error", n_("Wrong timing for advancing the semester."))
            return self.redirect(rs, "cde/show_semester")
        self.cdeproxy.advance_semester(rs)
        rs.notify("success", n_("New period started."))
        return self.redirect(rs, "cde/show_semester")

    @access("finance_admin", modi={"POST"})
    @REQUESTdata("testrun", "skip")
    def expuls_addresscheck(self, rs: RequestState, testrun: bool, skip: bool
                            ) -> Response:
        """Send address check mail to all members.

        In case of a test run we send only a single mail to the button
        presser.
        """
        if rs.has_validation_errors():
            return self.redirect(rs, 'cde/show_semester')

        expuls_id = self.cdeproxy.current_expuls(rs)
        expuls = self.cdeproxy.get_expuls(rs, expuls_id)
        if expuls['addresscheck_done']:
            rs.notify("error", n_("Addresscheck already done."))
            return self.redirect(rs, "cde/show_semester")

        # The rs parameter shadows the outer request state, making sure that
        # it doesn't leak
        def send_addresscheck(rrs: RequestState, rs: None = None) -> bool:
            """Send one address check mail and advance state."""
            with TransactionObserver(rrs, self, "send_addresscheck"):
                proceed, persona = self.cdeproxy.process_for_expuls_check(
                    rrs, expuls_id, testrun)
                if persona:
                    address = make_postal_address(rrs, persona)
                    self.do_mail(
                        rrs, "addresscheck",
                        {'To': (persona['username'],),
                         'Subject': "Adressabfrage für den exPuls"},
                        {'persona': persona, 'address': address})
            return proceed and not testrun

        if skip:
            self.cdeproxy.finish_expuls_addresscheck(rs, skip=True)
            rs.notify("success", n_("Not sending mail."))
        else:
            Worker.create(rs, "expuls_addresscheck", send_addresscheck, self.conf)
            rs.notify("success", n_("Started sending mail."))
        return self.redirect(rs, "cde/show_semester")

    @access("finance_admin", modi={"POST"})
    def expuls_advance(self, rs: RequestState) -> Response:
        """Proceed to next expuls."""
        expuls_id = self.cdeproxy.current_expuls(rs)
        expuls = self.cdeproxy.get_expuls(rs, expuls_id)
        if rs.has_validation_errors():
            return self.show_semester(rs)
        if not expuls['addresscheck_done']:
            rs.notify("error", n_("Addresscheck not done."))
            return self.redirect(rs, "cde/show_semester")
        self.cdeproxy.create_expuls(rs)
        rs.notify("success", n_("New expuls started."))
        return self.redirect(rs, "cde/show_semester")

    @access("cde_admin")
    def institution_summary_form(self, rs: RequestState) -> Response:
        """Render form."""
        institution_ids = self.pasteventproxy.list_institutions(rs)
        institutions = self.pasteventproxy.get_institutions(
            rs, institution_ids.keys())
        current = {
            "{}_{}".format(key, institution_id): value
            for institution_id, institution in institutions.items()
            for key, value in institution.items() if key != 'id'}
        merge_dicts(rs.values, current)
        is_referenced = set()
        event_ids = self.eventproxy.list_events(rs)
        events = self.eventproxy.get_events(rs, event_ids.keys())
        pevent_ids = self.pasteventproxy.list_past_events(rs)
        pevents = self.pasteventproxy.get_past_events(rs, pevent_ids.keys())
        for event in events.values():
            is_referenced.add(event['institution'])
        for pevent in pevents.values():
            is_referenced.add(pevent['institution'])
        return self.render(rs, "institution_summary", {
            'institutions': institutions, 'is_referenced': is_referenced})

    @access("cde_admin", modi={"POST"})
    def institution_summary(self, rs: RequestState) -> Response:
        """Manipulate organisations which are behind events."""
        institution_ids = self.pasteventproxy.list_institutions(rs)
        spec = {'title': str, 'shortname': str}
        institutions = process_dynamic_input(rs, institution_ids.keys(), spec)
        if rs.has_validation_errors():
            return self.institution_summary_form(rs)
        code = 1
        for institution_id, institution in institutions.items():
            if institution is None:
                code *= self.pasteventproxy.delete_institution(
                    rs, institution_id)
            elif institution_id < 0:
                code *= self.pasteventproxy.create_institution(rs, institution)
            else:
                code *= self.pasteventproxy.rcw_institution(rs, institution)
        self.notify_return_code(rs, code)
        return self.redirect(rs, "cde/institution_summary_form")

    def _process_participants(self, rs: RequestState, pevent_id: int,
                              pcourse_id: int = None, orgas_only: bool = False
                              ) -> Tuple[CdEDBObjectMap, CdEDBObjectMap, int]:
        """Helper to pretty up participation infos.

        The problem is, that multiple participations can be logged for a
        persona per event (easiest example multiple courses in multiple
        parts). So here we fuse these entries into one per persona.

        Additionally, this function takes care of privacy: Participants
        are removed from the result if they are not searchable and the viewing
        user is neither admin nor participant of the past event themselves.

        Note that the returned dict of participants is already sorted.

        :param pcourse_id: if not None, restrict to participants of this
          course
        :returns: This returns three things: the processed participants,
          the persona data sets of the participants and the number of
          redacted participants.
        """
        participant_infos = self.pasteventproxy.list_participants(
            rs, pevent_id=pevent_id)
        is_participant = any(anid == rs.user.persona_id
                             for anid, _ in participant_infos.keys())
        # We are privileged to see other participants if we are admin (and have
        # the relevant admin view enabled) or participant by ourselves
        privileged = is_participant or "past_event" in rs.user.admin_views
        participants = {}
        personas: CdEDBObjectMap = {}
        extra_participants = 0
        if privileged or ("searchable" in rs.user.roles):
            persona_ids = {persona_id
                           for persona_id, _ in participant_infos.keys()}
            for persona_id in persona_ids:
                base_set = tuple(x for x in participant_infos.values()
                                 if x['persona_id'] == persona_id)
                entry: CdEDBObject = {
                    'pevent_id': pevent_id,
                    'persona_id': persona_id,
                    'is_orga': any(x['is_orga'] for x in base_set),
                    'pcourse_ids': tuple(x['pcourse_id'] for x in base_set),
                    'is_instructor': any(x['is_instructor'] for x in base_set
                                         if (x['pcourse_id'] == pcourse_id
                                             or not pcourse_id))}
                if pcourse_id and pcourse_id not in entry['pcourse_ids']:
                    # remove non-participants with respect to the relevant
                    # course if there is a relevant course
                    continue
                if orgas_only and not entry['is_orga']:
                    # remove non-orgas
                    continue
                participants[persona_id] = entry

            personas = self.coreproxy.get_personas(rs, participants.keys())
            participants = OrderedDict(xsorted(
                participants.items(),
                key=lambda x: EntitySorter.persona(personas[x[0]])))
        # Delete unsearchable participants if we are not privileged
        if not privileged:
            if participants:
                for anid, persona in personas.items():
                    if not persona['is_searchable'] or not persona['is_member']:
                        del participants[anid]
                        extra_participants += 1
            else:
                extra_participants = len(participant_infos)
        # Flag linkable user profiles (own profile + all searchable profiles
        # + all (if we are admin))
        for anid in participants:
            participants[anid]['viewable'] = (self.is_admin(rs)
                                              or anid == rs.user.persona_id)
        if "searchable" in rs.user.roles:
            for anid in participants:
                if (personas[anid]['is_searchable']
                        and personas[anid]['is_member']):
                    participants[anid]['viewable'] = True
        return participants, personas, extra_participants

    @access("cde_admin")
    def download_past_event_participantlist(self, rs: RequestState,
                                            pevent_id: int) -> Response:
        """Provide a download of a participant list for a past event."""
        scope = QueryScope.past_event_user
        query = Query(
            scope, scope.get_spec(),
            ("personas.id", "given_names", "display_name", "family_name", "address",
             "address_supplement", "postal_code", "location", "country"),
            [("pevent_id", QueryOperators.equal, pevent_id), ],
            (("family_name", True), ("given_names", True),
             ("personas.id", True)))

        result = self.cdeproxy.submit_general_query(rs, query)
        fields: List[str] = []
        for csvfield in query.fields_of_interest:
            fields.extend(csvfield.split(','))
        csv_data = csv_output(result, fields)
        return self.send_csv_file(
            rs, data=csv_data, inline=False,
            filename="{}.csv".format(rs.ambience["pevent"]["shortname"]))

    @access("member", "cde_admin")
    def show_past_event(self, rs: RequestState, pevent_id: int) -> Response:
        """Display concluded event."""
        course_ids = self.pasteventproxy.list_past_courses(rs, pevent_id)
        courses = self.pasteventproxy.get_past_courses(rs, course_ids)
        institutions = self.pasteventproxy.list_institutions(rs)
        participants, personas, extra_participants = self._process_participants(
            rs, pevent_id)
        orgas, _, extra_orgas = self._process_participants(rs, pevent_id,
                                                           orgas_only=True)
        for p_id, p in participants.items():
            p['pcourses'] = {
                pc_id: {
                    k: courses[pc_id][k]
                    for k in ('id', 'title', 'nr')
                }
                for pc_id in p['pcourse_ids']
                if pc_id
            }
        participant_infos = self.pasteventproxy.list_participants(
            rs, pevent_id=pevent_id)
        is_participant = any(anid == rs.user.persona_id
                             for anid, _ in participant_infos.keys())
        return self.render(rs, "show_past_event", {
            'courses': courses, 'personas': personas, 'institutions': institutions,
            'participants': participants, 'extra_participants': extra_participants,
            'orgas': orgas, 'extra_orgas': extra_orgas,
            'is_participant': is_participant,
        })

    @access("member", "cde_admin")
    def show_past_course(self, rs: RequestState, pevent_id: int,
                         pcourse_id: int) -> Response:
        """Display concluded course."""
        participants, personas, extra_participants = self._process_participants(
            rs, pevent_id, pcourse_id=pcourse_id)
        return self.render(rs, "show_past_course", {
            'participants': participants, 'personas': personas,
            'extra_participants': extra_participants})

    @access("member", "cde_admin")
    @REQUESTdata("institution_id")
    def list_past_events(self, rs: RequestState, institution_id: vtypes.ID = None
                         ) -> Response:
        """List all concluded events."""
        if rs.has_validation_errors():
            rs.notify('warning', n_("Institution parameter got lost."))
        events = self.pasteventproxy.list_past_events(rs)
        shortnames = {
            pevent_id: value['shortname']
            for pevent_id, value in
            self.pasteventproxy.get_past_events(rs, events).items()
        }
        stats = self.pasteventproxy.past_event_stats(rs)
        institution_ids = self.pasteventproxy.list_institutions(rs)
        if institution_id and institution_id not in institution_ids:
            raise werkzeug.exceptions.NotFound(n_("Invalid institution id."))

        institutions = self.pasteventproxy.get_institutions(rs, institution_ids)

        # Generate (reverse) chronologically sorted list of past event ids
        stats_sorter = xsorted(stats, key=lambda x: events[x])
        stats_sorter.sort(key=lambda x: stats[x]['tempus'], reverse=True)
        # Bunch past events by years
        # Using idea from http://stackoverflow.com/a/8983196
        years: Dict[int, List[int]] = {}
        for anid in stats_sorter:
            if institution_id \
                    and stats[anid]['institution_id'] != institution_id:
                continue
            years.setdefault(stats[anid]['tempus'].year, []).append(anid)

        return self.render(rs, "list_past_events", {
            'events': events,
            'stats': stats,
            'years': years,
            'institutions': institutions,
            'institution_id': institution_id,
            'shortnames': shortnames,
        })

    @access("cde_admin")
    def change_past_event_form(self, rs: RequestState, pevent_id: int
                               ) -> Response:
        """Render form."""
        institution_ids = self.pasteventproxy.list_institutions(rs).keys()
        institutions = self.pasteventproxy.get_institutions(rs, institution_ids)
        merge_dicts(rs.values, rs.ambience['pevent'])
        return self.render(rs, "change_past_event", {
            'institutions': institutions})

    @access("cde_admin", modi={"POST"})
    @REQUESTdatadict(*PAST_EVENT_FIELDS)
    def change_past_event(self, rs: RequestState, pevent_id: int,
                          data: CdEDBObject) -> Response:
        """Modify a concluded event."""
        data['id'] = pevent_id
        data = check(rs, vtypes.PastEvent, data)
        if rs.has_validation_errors():
            return self.change_past_event_form(rs, pevent_id)
        assert data is not None
        code = self.pasteventproxy.set_past_event(rs, data)
        self.notify_return_code(rs, code)
        return self.redirect(rs, "cde/show_past_event")

    @access("cde_admin")
    def create_past_event_form(self, rs: RequestState) -> Response:
        """Render form."""
        institution_ids = self.pasteventproxy.list_institutions(rs).keys()
        institutions = self.pasteventproxy.get_institutions(rs, institution_ids)
        return self.render(rs, "create_past_event", {
            'institutions': institutions})

    @access("cde_admin", modi={"POST"})
    @REQUESTdatadict(*PAST_EVENT_FIELDS)
    @REQUESTdata("courses")
    def create_past_event(self, rs: RequestState, courses: Optional[str],
                          data: CdEDBObject) -> Response:
        """Add new concluded event."""
        data = check(rs, vtypes.PastEvent, data, creation=True)
        thecourses: List[CdEDBObject] = []
        if courses:
            courselines = courses.split('\n')
            reader = csv.DictReader(
                courselines, fieldnames=("nr", "title", "description"),
                dialect=CustomCSVDialect())
            lineno = 0
            pcourse: Optional[CdEDBObject]
            for pcourse in reader:
                lineno += 1
                # This is a placeholder for validation and will be substituted
                # later. The typechecker expects a str here.
                assert pcourse is not None
                pcourse['pevent_id'] = "1"
                pcourse = check(rs, vtypes.PastCourse, pcourse, creation=True)
                if pcourse:
                    thecourses.append(pcourse)
                else:
                    rs.notify("warning", n_("Line %(lineno)s is faulty."),
                              {'lineno': lineno})
        if rs.has_validation_errors():
            return self.create_past_event_form(rs)
        assert data is not None
        with TransactionObserver(rs, self, "create_past_event"):
            new_id = self.pasteventproxy.create_past_event(rs, data)
            for course in thecourses:
                course['pevent_id'] = new_id
                self.pasteventproxy.create_past_course(rs, course)
        self.notify_return_code(rs, new_id, success=n_("Event created."))
        return self.redirect(rs, "cde/show_past_event", {'pevent_id': new_id})

    @access("cde_admin", modi={"POST"})
    @REQUESTdata("ack_delete")
    def delete_past_event(self, rs: RequestState, pevent_id: int,
                          ack_delete: bool) -> Response:
        """Remove a past event."""
        if not ack_delete:
            rs.append_validation_error(
                ("ack_delete", ValueError(n_("Must be checked."))))
        if rs.has_validation_errors():
            return self.show_past_event(rs, pevent_id)

        code = self.pasteventproxy.delete_past_event(
            rs, pevent_id, cascade=("courses", "participants", "log"))
        self.notify_return_code(rs, code)
        return self.redirect(rs, "cde/list_past_events")

    @access("cde_admin")
    def change_past_course_form(self, rs: RequestState, pevent_id: int,
                                pcourse_id: int) -> Response:
        """Render form."""
        merge_dicts(rs.values, rs.ambience['pcourse'])
        return self.render(rs, "change_past_course")

    @access("cde_admin", modi={"POST"})
    @REQUESTdatadict(*PAST_COURSE_COMMON_FIELDS)
    def change_past_course(self, rs: RequestState, pevent_id: int,
                           pcourse_id: int, data: CdEDBObject) -> Response:
        """Modify a concluded course."""
        data['id'] = pcourse_id
        data = check(rs, vtypes.PastCourse, data)
        if rs.has_validation_errors():
            return self.change_past_course_form(rs, pevent_id, pcourse_id)
        assert data is not None
        code = self.pasteventproxy.set_past_course(rs, data)
        self.notify_return_code(rs, code)
        return self.redirect(rs, "cde/show_past_course")

    @access("cde_admin")
    def create_past_course_form(self, rs: RequestState, pevent_id: int
                                ) -> Response:
        """Render form."""
        return self.render(rs, "create_past_course")

    @access("cde_admin", modi={"POST"})
    @REQUESTdatadict(*PAST_COURSE_COMMON_FIELDS)
    def create_past_course(self, rs: RequestState, pevent_id: int,
                           data: CdEDBObject) -> Response:
        """Add new concluded course."""
        data['pevent_id'] = pevent_id
        data = check(rs, vtypes.PastCourse, data, creation=True)
        if rs.has_validation_errors():
            return self.create_past_course_form(rs, pevent_id)
        assert data is not None
        new_id = self.pasteventproxy.create_past_course(rs, data)
        self.notify_return_code(rs, new_id, success=n_("Course created."))
        return self.redirect(rs, "cde/show_past_course", {'pcourse_id': new_id})

    @access("cde_admin", modi={"POST"})
    @REQUESTdata("ack_delete")
    def delete_past_course(self, rs: RequestState, pevent_id: int,
                           pcourse_id: int, ack_delete: bool) -> Response:
        """Delete a concluded course.

        This also deletes all participation information w.r.t. this course.
        """
        if not ack_delete:
            rs.append_validation_error(
                ("ack_delete", ValueError(n_("Must be checked."))))
        if rs.has_validation_errors():
            return self.show_past_course(rs, pevent_id, pcourse_id)

        code = self.pasteventproxy.delete_past_course(
            rs, pcourse_id, cascade=("participants",))
        self.notify_return_code(rs, code)
        return self.redirect(rs, "cde/show_past_event")

    @access("cde_admin", modi={"POST"})
    @REQUESTdata("pcourse_id", "persona_ids", "is_instructor", "is_orga")
    def add_participants(self, rs: RequestState, pevent_id: int,
                         pcourse_id: Optional[vtypes.ID],
                         persona_ids: vtypes.CdedbIDList,
                         is_instructor: bool, is_orga: bool) -> Response:
        """Add participant to concluded event."""
        if rs.has_validation_errors():
            if pcourse_id:
                return self.show_past_course(rs, pevent_id, pcourse_id)
            else:
                return self.show_past_event(rs, pevent_id)

        # Check presence of valid event users for the given ids
        if not self.coreproxy.verify_ids(rs, persona_ids, is_archived=None):
            rs.append_validation_error(
                ("persona_ids",
                 ValueError(n_("Some of these users do not exist."))))
        if not self.coreproxy.verify_personas(rs, persona_ids, {"event"}):
            rs.append_validation_error(
                ("persona_ids",
                 ValueError(n_("Some of these users are not event users."))))
        if rs.has_validation_errors():
            if pcourse_id:
                return self.show_past_course(rs, pevent_id, pcourse_id)
            else:
                return self.show_past_event(rs, pevent_id)

        code = 1
        # TODO: Check if participants are already present.
        for persona_id in persona_ids:
            code *= self.pasteventproxy.add_participant(
                rs, pevent_id, pcourse_id, persona_id, is_instructor, is_orga)
        self.notify_return_code(rs, code)
        if pcourse_id:
            return self.redirect(rs, "cde/show_past_course",
                                 {'pcourse_id': pcourse_id})
        else:
            return self.redirect(rs, "cde/show_past_event")

    @access("cde_admin", modi={"POST"})
    @REQUESTdata("persona_id", "pcourse_id")
    def remove_participant(self, rs: RequestState, pevent_id: int,
                           persona_id: vtypes.ID, pcourse_id: Optional[vtypes.ID]
                           ) -> Response:
        """Remove participant."""
        if rs.has_validation_errors():
            return self.show_past_event(rs, pevent_id)
        code = self.pasteventproxy.remove_participant(
            rs, pevent_id, pcourse_id, persona_id)
        self.notify_return_code(rs, code)
        if pcourse_id:
            return self.redirect(rs, "cde/show_past_course", {
                'pcourse_id': pcourse_id})
        else:
            return self.redirect(rs, "cde/show_past_event")

    @access("member", "cde_admin")
    def view_misc(self, rs: RequestState) -> Response:
        """View miscellaneos things."""
        meta_data = self.coreproxy.get_meta_info(rs)
        cde_misc = (meta_data.get("cde_misc")
                    or rs.gettext("*Nothing here yet.*"))
        return self.render(rs, "view_misc", {"cde_misc": cde_misc})

    @access("cde_admin")
    @REQUESTdata(*LOG_FIELDS_COMMON)
    def view_cde_log(self, rs: RequestState,
                     codes: Collection[const.CdeLogCodes],
                     offset: Optional[int],
                     length: Optional[vtypes.PositiveInt],
                     persona_id: Optional[vtypes.CdedbID],
                     submitted_by: Optional[vtypes.CdedbID],
                     change_note: Optional[str],
                     time_start: Optional[datetime.datetime],
                     time_stop: Optional[datetime.datetime]) -> Response:
        """View general activity."""
        length = length or self.conf["DEFAULT_LOG_LENGTH"]
        # length is the requested length, _length the theoretically
        # shown length for an infinite amount of log entries.
        _offset, _length = calculate_db_logparams(offset, length)

        # no validation since the input stays valid, even if some options
        # are lost
        rs.ignore_validation_errors()
        total, log = self.cdeproxy.retrieve_cde_log(
            rs, codes, _offset, _length, persona_id=persona_id,
            submitted_by=submitted_by, change_note=change_note,
            time_start=time_start, time_stop=time_stop)
        persona_ids = (
                {entry['submitted_by'] for entry in log if
                 entry['submitted_by']}
                | {entry['persona_id'] for entry in log if entry['persona_id']})
        personas = self.coreproxy.get_personas(rs, persona_ids)
        loglinks = calculate_loglinks(rs, total, offset, length)
        return self.render(rs, "view_cde_log", {
            'log': log, 'total': total, 'length': _length,
            'personas': personas, 'loglinks': loglinks})

    @access("cde_admin")
    @REQUESTdata(*LOG_FIELDS_COMMON)
    def view_finance_log(self, rs: RequestState,
                         codes: Collection[const.FinanceLogCodes],
                         offset: Optional[int],
                         length: Optional[vtypes.PositiveInt],
                         persona_id: Optional[vtypes.CdedbID],
                         submitted_by: Optional[vtypes.CdedbID],
                         change_note: Optional[str],
                         time_start: Optional[datetime.datetime],
                         time_stop: Optional[datetime.datetime]) -> Response:
        """View financial activity."""
        length = length or self.conf["DEFAULT_LOG_LENGTH"]
        # length is the requested length, _length the theoretically
        # shown length for an infinite amount of log entries.
        _offset, _length = calculate_db_logparams(offset, length)

        # no validation since the input stays valid, even if some options
        # are lost
        rs.ignore_validation_errors()
        total, log = self.cdeproxy.retrieve_finance_log(
            rs, codes, _offset, _length, persona_id=persona_id,
            submitted_by=submitted_by, change_note=change_note,
            time_start=time_start, time_stop=time_stop)
        persona_ids = (
                {entry['submitted_by'] for entry in log if
                 entry['submitted_by']}
                | {entry['persona_id'] for entry in log if entry['persona_id']})
        personas = self.coreproxy.get_personas(rs, persona_ids)
        loglinks = calculate_loglinks(rs, total, offset, length)
        return self.render(rs, "view_finance_log", {
            'log': log, 'total': total, 'length': _length,
            'personas': personas, 'loglinks': loglinks})

    @access("cde_admin")
    @REQUESTdata(*LOG_FIELDS_COMMON, "pevent_id")
    def view_past_log(self, rs: RequestState,
                      codes: Collection[const.PastEventLogCodes],
                      pevent_id: Optional[vtypes.ID],
                      offset: Optional[int],
                      length: Optional[vtypes.PositiveInt],
                      persona_id: Optional[vtypes.CdedbID],
                      submitted_by: Optional[vtypes.CdedbID],
                      change_note: Optional[str],
                      time_start: Optional[datetime.datetime],
                      time_stop: Optional[datetime.datetime]) -> Response:
        """View activities concerning concluded events."""
        length = length or self.conf["DEFAULT_LOG_LENGTH"]
        # length is the requested length, _length the theoretically
        # shown length for an infinite amount of log entries.
        _offset, _length = calculate_db_logparams(offset, length)

        # no validation since the input stays valid, even if some options
        # are lost
        rs.ignore_validation_errors()
        total, log = self.pasteventproxy.retrieve_past_log(
            rs, codes, pevent_id, _offset, _length, persona_id=persona_id,
            submitted_by=submitted_by, change_note=change_note,
            time_start=time_start, time_stop=time_stop)
        persona_ids = (
                {entry['submitted_by'] for entry in log if
                 entry['submitted_by']}
                | {entry['persona_id'] for entry in log if entry['persona_id']})
        personas = self.coreproxy.get_personas(rs, persona_ids)
        pevent_ids = self.pasteventproxy.list_past_events(rs)
        pevents = self.pasteventproxy.get_past_events(rs, pevent_ids)
        loglinks = calculate_loglinks(rs, total, offset, length)
        return self.render(rs, "view_past_log", {
            'log': log, 'total': total, 'length': _length,
            'personas': personas, 'pevents': pevents, 'loglinks': loglinks})
=======
class CdEFrontend(CdELastschriftMixin, CdEPastEventMixin, CdEParseMixin,
                  CdESemesterMixin, CdEBaseFrontend):
    pass
>>>>>>> ecc1e87e
<|MERGE_RESOLUTION|>--- conflicted
+++ resolved
@@ -9,2624 +9,6 @@
 from cdedb.frontend.cde_semester import CdESemesterMixin
 
 
-<<<<<<< HEAD
-import cdedb.database.constants as const
-import cdedb.frontend.parse_statement as parse
-import cdedb.validationtypes as vtypes
-from cdedb.common import (
-    Accounts, CdEDBObject, CdEDBObjectMap,
-    EntitySorter, Error, LineResolutions, LOG_FIELDS_COMMON, PERSONA_DEFAULTS,
-    RequestState, SemesterSteps, TransactionType, asciificator, deduct_years,
-    determine_age_class, diacritic_patterns, get_hash, get_localized_country_codes,
-    glue, int_to_words, lastschrift_reference, merge_dicts, n_, now, unwrap, xsorted,
-    get_country_code_from_country,
-)
-from cdedb.filter import enum_entries_filter
-from cdedb.frontend.common import (
-    AbstractUserFrontend, CustomCSVDialect, REQUESTdata, REQUESTdatadict, REQUESTfile,
-    access, calculate_db_logparams, calculate_loglinks, cdedbid_filter,
-    check_validation as check, check_validation_optional as check_optional, csv_output,
-    make_membership_fee_reference, make_postal_address, periodic, process_dynamic_input,
-    request_extractor, Worker, TransactionObserver,
-)
-from cdedb.query import (
-    Query, QueryConstraint, QueryOperators, QueryScope,
-)
-from cdedb.validation import (
-    LASTSCHRIFT_COMMON_FIELDS, PAST_EVENT_FIELDS, PAST_COURSE_COMMON_FIELDS,
-    PERSONA_FULL_CDE_CREATION, TypeMapping, filter_none, validate_check,
-    validate_check_optional
-)
-
-MEMBERSEARCH_DEFAULTS = {
-    'qop_fulltext': QueryOperators.containsall,
-    'qsel_family_name,birth_name': True,
-    'qop_family_name,birth_name': QueryOperators.match,
-    'qsel_given_names,display_name': True,
-    'qop_given_names,display_name': QueryOperators.match,
-    'qsel_username': True,
-    'qop_username': QueryOperators.match,
-    'qop_telephone,mobile': QueryOperators.match,
-    'qop_address,address_supplement,address2,address_supplement2':
-        QueryOperators.match,
-    'qop_postal_code,postal_code2': QueryOperators.between,
-    'qop_location,location2': QueryOperators.match,
-    'qop_country,country2': QueryOperators.match,
-    'qop_weblink,specialisation,affiliation,timeline,interests,free_form':
-        QueryOperators.match,
-    'qop_pevent_id': QueryOperators.equal,
-    'qop_pcourse_id': QueryOperators.equal,
-    'qord_primary': 'family_name,birth_name',
-    'qord_primary_ascending': True,
-}
-
-COURSESEARCH_DEFAULTS = {
-    'qsel_courses.title': True,
-    'qop_courses.title': QueryOperators.match,
-    'qsel_events.title': True,
-    'qop_events.title': QueryOperators.match,
-    'qop_courses.nr': QueryOperators.match,
-    'qop_courses.description': QueryOperators.match,
-    'qsel_courses.pevent_id': True,
-    'qsel_events.tempus': True,
-    'qord_primary': 'courses.title',
-    'qord_primary_ascending': True,
-    'qord_secondary': 'events.tempus',
-    'qord_secondary_ascending': False
-}
-
-
-class CdEFrontend(AbstractUserFrontend):
-    """This offers services to the members as well as facilities for managing
-    the organization."""
-    realm = "cde"
-
-    @classmethod
-    def is_admin(cls, rs: RequestState) -> bool:
-        return super().is_admin(rs)
-
-    def _calculate_ejection_deadline(self, persona_data: CdEDBObject,
-                                     period: CdEDBObject) -> datetime.date:
-        """Helper to calculate when a membership will end."""
-        if not self.conf["PERIODS_PER_YEAR"] == 2:
-            msg = (f"{self.conf['PERIODS_PER_YEAR']} periods per year not"
-                   f" supported.")
-            if self.conf["CDEDB_DEV"] or self.conf["CDEDB_TEST"]:
-                raise RuntimeError(msg)
-            else:
-                self.logger.error(msg)
-                return now().date()
-        periods_left = persona_data['balance'] // self.conf["MEMBERSHIP_FEE"]
-        if persona_data['trial_member']:
-            periods_left += 1
-        if period['balance_done']:
-            periods_left += 1
-        deadline = (period.get("semester_start") or now()).date().replace(day=1)
-        # With our buffer zones around the expected semester start dates there
-        # are 3 possible semesters within a year with different deadlines.
-        if deadline.month in range(5, 11):
-            # Start was two months before or 4 months after expected start for
-            # summer semester, so we assume that we are in the summer semester.
-            if periods_left % 2:
-                deadline = deadline.replace(year=deadline.year + 1, month=2)
-            else:
-                deadline = deadline.replace(month=8)
-        else:
-            # Start was two months before or 4 months after expected start for
-            # winter semester, so we assume that we are in a winter semester.
-            if deadline.month in range(1, 5):
-                # We are in the first semester of the year.
-                deadline = deadline.replace(month=2)
-            else:
-                # We are in the last semester of the year.
-                deadline = deadline.replace(year=deadline.year + 1, month=2)
-            if periods_left % 2:
-                deadline = deadline.replace(month=8)
-        return deadline.replace(
-            year=deadline.year + periods_left // 2)
-
-    @access("cde")
-    def index(self, rs: RequestState) -> Response:
-        """Render start page."""
-        meta_info = self.coreproxy.get_meta_info(rs)
-        data = self.coreproxy.get_cde_user(rs, rs.user.persona_id)
-        deadline = None
-        reference = make_membership_fee_reference(data)
-        has_lastschrift = False
-        if "member" in rs.user.roles:
-            assert rs.user.persona_id is not None
-            has_lastschrift = bool(self.cdeproxy.list_lastschrift(
-                rs, persona_ids=(rs.user.persona_id,), active=True))
-            period = self.cdeproxy.get_period(
-                rs, self.cdeproxy.current_period(rs))
-            deadline = self._calculate_ejection_deadline(data, period)
-        return self.render(rs, "index", {
-            'has_lastschrift': has_lastschrift, 'data': data,
-            'meta_info': meta_info, 'deadline': deadline,
-            'reference': reference,
-        })
-
-    @access("member")
-    def consent_decision_form(self, rs: RequestState) -> Response:
-        """After login ask cde members for decision about searchability. Do
-        this only if no decision has been made in the past.
-
-        This is the default page after login, but most users will instantly
-        be redirected.
-        """
-        data = self.coreproxy.get_cde_user(rs, rs.user.persona_id)
-        return self.render(rs, "consent_decision",
-                           {'decided_search': data['decided_search']})
-
-    @access("member", modi={"POST"})
-    @REQUESTdata("ack")
-    def consent_decision(self, rs: RequestState, ack: bool) -> Response:
-        """Record decision."""
-        if rs.has_validation_errors():
-            return self.consent_decision_form(rs)
-        data = self.coreproxy.get_cde_user(rs, rs.user.persona_id)
-        new = {
-            'id': rs.user.persona_id,
-            'decided_search': True,
-            'is_searchable': ack,
-        }
-        change_note = "Datenschutz-Einwilligung entschieden ({ack}).".format(
-            ack="akzeptiert" if ack else "abgelehnt")
-        code = self.coreproxy.change_persona(
-            rs, new, generation=None, may_wait=False,
-            change_note=change_note)
-        message = n_("Consent noted.") if ack else n_("Decision noted.")
-        self.notify_return_code(rs, code, success=message)
-        if not code:
-            return self.consent_decision_form(rs)
-        if not data['decided_search']:
-            return self.redirect(rs, "core/index")
-        return self.redirect(rs, "cde/index")
-
-    @access("cde_admin", "member")
-    def member_stats(self, rs: RequestState) -> Response:
-        """Display stats about our members."""
-        simple_stats, other_stats, year_stats = self.cdeproxy.get_member_stats(rs)
-        all_years = list(collections.ChainMap(*year_stats.values()))
-        return self.render(rs, "member_stats", {
-            'simple_stats': simple_stats, 'other_stats': other_stats,
-            'year_stats': year_stats, 'all_years': all_years})
-
-    @access("persona")
-    @REQUESTdata("is_search")
-    def member_search(self, rs: RequestState, is_search: bool) -> Response:
-        """Search for members."""
-        if "searchable" not in rs.user.roles:
-            # As this is linked externally, show a meaningful error message to
-            # unprivileged users.
-            rs.ignore_validation_errors()
-            return self.render(rs, "member_search")
-        defaults = copy.deepcopy(MEMBERSEARCH_DEFAULTS)
-        pl = rs.values['postal_lower'] = rs.request.values.get('postal_lower')
-        pu = rs.values['postal_upper'] = rs.request.values.get('postal_upper')
-        if pl and pu:
-            defaults['qval_postal_code,postal_code2'] = "{:0<5} {:0<5}".format(
-                pl, pu)
-        elif pl:
-            defaults['qval_postal_code,postal_code2'] = "{:0<5} 99999".format(
-                pl)
-        elif pu:
-            defaults['qval_postal_code,postal_code2'] = "00000 {:0<5}".format(
-                pu)
-        else:
-            defaults['qop_postal_code,postal_code2'] = QueryOperators.match
-        scope = QueryScope.cde_member
-        spec = scope.get_spec()
-        query = check(rs, vtypes.QueryInput,
-                      scope.mangle_query_input(rs, defaults), "query", spec=spec,
-                      allow_empty=not is_search, separator=" ")
-
-        events = self.pasteventproxy.list_past_events(rs)
-        pevent_id = None
-        if rs.values.get('qval_pevent_id'):
-            try:
-                pevent_id = int(rs.values.get('qval_pevent_id'))  # type: ignore
-            except ValueError:
-                pass
-        courses: Dict[int, str] = {}
-        if pevent_id:
-            courses = self.pasteventproxy.list_past_courses(rs, pevent_id)
-        choices = {"pevent_id": events, 'pcourse_id': courses}
-        result: Optional[Sequence[CdEDBObject]] = None
-        count = 0
-        cutoff = self.conf["MAX_MEMBER_SEARCH_RESULTS"]
-
-        if rs.has_validation_errors():
-            self._fix_search_validation_error_references(rs)
-        else:
-            assert query is not None
-            if is_search and not query.constraints:
-                rs.notify("error", n_("You have to specify some filters."))
-            elif is_search:
-
-                def restrict(constraint: QueryConstraint) -> QueryConstraint:
-                    field, operation, value = constraint
-                    if field == 'fulltext':
-                        value = [r"\m{}\M".format(val) if len(val) <= 3 else val
-                                 for val in value]
-                    elif len(str(value)) <= 3:
-                        operation = QueryOperators.equal
-                    constraint = (field, operation, value)
-                    return constraint
-
-                query.constraints = [restrict(constrain)
-                                     for constrain in query.constraints]
-                query.fields_of_interest.append('personas.id')
-                result = self.cdeproxy.submit_general_query(rs, query)
-                count = len(result)
-                if count == 1:
-                    return self.redirect_show_user(rs, result[0]['id'], quote_me=True)
-                if count > cutoff:
-                    result = result[:cutoff]
-                    rs.notify("info", n_("Too many query results."))
-
-        return self.render(rs, "member_search", {
-            'spec': spec, 'choices': choices, 'result': result,
-            'cutoff': cutoff, 'count': count,
-        })
-
-    @access("member", "cde_admin")
-    @REQUESTdata("is_search")
-    def past_course_search(self, rs: RequestState, is_search: bool) -> Response:
-        """Search for past courses."""
-        defaults = copy.deepcopy(COURSESEARCH_DEFAULTS)
-        scope = QueryScope.past_event_course
-        spec = scope.get_spec()
-        query = check(rs, vtypes.QueryInput,
-                      scope.mangle_query_input(rs, defaults), "query", spec=spec,
-                      allow_empty=not is_search, separator=" ")
-        result: Optional[Sequence[CdEDBObject]] = None
-        count = 0
-
-        if rs.has_validation_errors():
-            self._fix_search_validation_error_references(rs)
-        else:
-            assert query is not None
-            if is_search and not query.constraints:
-                rs.notify("error", n_("You have to specify some filters."))
-            elif is_search:
-                query.fields_of_interest.append('courses.id')
-                result = self.pasteventproxy.submit_general_query(rs, query)
-                count = len(result)
-                if count == 1:
-                    return self.redirect(rs, "cde/show_past_course", {
-                        'pevent_id': result[0]['courses.pevent_id'],
-                        'pcourse_id': result[0]['courses.id']})
-
-        return self.render(rs, "past_course_search", {
-            'spec': spec, 'result': result, 'count': count})
-
-    @staticmethod
-    def _fix_search_validation_error_references(rs: RequestState) -> None:
-        """A little hack to fix displaying of errors for course and meber search:
-
-        The form uses 'qval_<field>' as input name, the validation only returns the
-        field's name.
-        """
-        current = tuple(rs.retrieve_validation_errors())
-        rs.replace_validation_errors(
-            [('qval_' + k, v) for k, v in current])  # type: ignore[operator]
-        rs.ignore_validation_errors()
-
-    @access("core_admin", "cde_admin")
-    @REQUESTdata("download", "is_search")
-    def user_search(self, rs: RequestState, download: Optional[str], is_search: bool
-                    ) -> Response:
-        """Perform search."""
-        events = self.pasteventproxy.list_past_events(rs)
-        courses = self.pasteventproxy.list_past_courses(rs)
-        choices: Dict[str, OrderedDict[Any, str]] = {
-            'pevent_id': OrderedDict(
-                xsorted(events.items(), key=operator.itemgetter(1))),
-            'pcourse_id': OrderedDict(
-                xsorted(courses.items(), key=operator.itemgetter(1))),
-            'gender': OrderedDict(
-                enum_entries_filter(
-                    const.Genders,
-                    rs.gettext if download is None else rs.default_gettext)),
-            'country': OrderedDict(get_localized_country_codes(rs)),
-            'country2': OrderedDict(get_localized_country_codes(rs)),
-        }
-        return self.generic_user_search(
-            rs, download, is_search, QueryScope.cde_user, QueryScope.cde_user,
-            self.cdeproxy.submit_general_query, choices=choices)
-
-    @access("core_admin", "cde_admin")
-    @REQUESTdata("download", "is_search")
-    def archived_user_search(self, rs: RequestState, download: Optional[str],
-                             is_search: bool) -> Response:
-        """Perform search.
-
-        Archived users are somewhat special since they are not visible
-        otherwise.
-        """
-        events = self.pasteventproxy.list_past_events(rs)
-        choices = {
-            'pevent_id': OrderedDict(
-                xsorted(events.items(), key=operator.itemgetter(1))),
-            'gender': OrderedDict(
-                enum_entries_filter(
-                    const.Genders,
-                    rs.gettext if download is None else rs.default_gettext))
-        }
-        return self.generic_user_search(
-            rs, download, is_search,
-            QueryScope.archived_past_event_user, QueryScope.archived_persona,
-            self.cdeproxy.submit_general_query, choices=choices,
-            endpoint="archived_user_search")
-
-    @access("core_admin", "cde_admin")
-    def create_user_form(self, rs: RequestState) -> Response:
-        defaults = {
-            'is_member': True,
-            'bub_search': False,
-            'paper_expuls': True,
-        }
-        merge_dicts(rs.values, defaults)
-        return super().create_user_form(rs)
-
-    @access("core_admin", "cde_admin", modi={"POST"})
-    @REQUESTdatadict(*filter_none(PERSONA_FULL_CDE_CREATION))
-    def create_user(self, rs: RequestState, data: CdEDBObject,
-                    ignore_warnings: bool = False) -> Response:
-        defaults = {
-            'is_cde_realm': True,
-            'is_event_realm': True,
-            'is_ml_realm': True,
-            'is_assembly_realm': True,
-            'is_active': True,
-            'decided_search': False,
-            'paper_expuls': True,
-        }
-        data.update(defaults)
-        return super().create_user(rs, data, ignore_warnings)
-
-    @access("cde_admin")
-    def batch_admission_form(self, rs: RequestState,
-                             data: List[CdEDBObject] = None,
-                             csvfields: Tuple[str, ...] = None) -> Response:
-        """Render form.
-
-        The ``data`` parameter contains all extra information assembled
-        during processing of a POST request.
-        """
-        defaults = {
-            'membership': True,
-            'trial_membership': True,
-            'consent': False,
-            'sendmail': True,
-        }
-        merge_dicts(rs.values, defaults)
-        data = data or []
-        csvfields = csvfields or tuple()
-        pevents = self.pasteventproxy.list_past_events(rs)
-        pevent_ids = {d['pevent_id'] for d in data if d.get('pevent_id')}
-        pcourses = {
-            pevent_id: self.pasteventproxy.list_past_courses(rs, pevent_id)
-            for pevent_id in pevent_ids}
-        csv_position = {key: ind for ind, key in enumerate(csvfields)}
-        csv_position['pevent_id'] = csv_position.pop('event', -1)
-        csv_position['pcourse_id'] = csv_position.get('course', -1)
-        return self.render(rs, "batch_admission", {
-            'data': data, 'pevents': pevents, 'pcourses': pcourses,
-            'csvfields': csv_position})
-
-    def examine_for_admission(self, rs: RequestState, datum: CdEDBObject
-                              ) -> CdEDBObject:
-        """Check one line of batch admission.
-
-        We test for fitness of the data itself, as well as possible
-        existing duplicate accounts.
-
-        :returns: The processed input datum.
-        """
-        warnings: List[Error] = []
-        problems: List[Error]
-
-        # short-circuit if additional fields like the resolution are error prone
-        problems = [
-            (field, error)
-            for error_field, error in rs.retrieve_validation_errors() for field in datum
-            if error_field == f"{field}{datum['lineno']}"]
-        if problems:
-            datum['problems'] = problems
-            return datum
-
-        if datum['old_hash'] and datum['old_hash'] != datum['new_hash']:
-            # reset resolution in case of a change
-            datum['resolution'] = LineResolutions.none
-            rs.values[f"resolution{datum['lineno']}"] = LineResolutions.none
-            warnings.append((None, ValueError(n_("Entry changed."))))
-        persona = copy.deepcopy(datum['raw'])
-        # Adapt input of gender from old convention (this is the format
-        # used by external processes, i.e. BuB)
-        gender_convert = {
-            "0": str(const.Genders.other.value),
-            "1": str(const.Genders.male.value),
-            "2": str(const.Genders.female.value),
-            "3": str(const.Genders.not_specified.value),
-            "m": str(const.Genders.male.value),
-            "w": str(const.Genders.female.value),
-            "d": str(const.Genders.other.value),
-        }
-        gender = persona.get('gender') or "3"
-        persona['gender'] = gender_convert.get(
-            gender.strip(), str(const.Genders.not_specified.value))
-        del persona['event']
-        del persona['course']
-        persona.update({
-            'is_cde_realm': True,
-            'is_event_realm': True,
-            'is_ml_realm': True,
-            'is_assembly_realm': True,
-            'is_member': True,
-            'display_name': persona['given_names'],
-            'trial_member': False,
-            'paper_expuls': True,
-            'bub_search': False,
-            'decided_search': False,
-            'notes': None,
-            'country2': self.conf["DEFAULT_COUNTRY"],
-        })
-        if (persona.get('country') or "").strip():
-            persona['country'] = get_country_code_from_country(rs, persona['country'])
-        else:
-            persona['country'] = self.conf["DEFAULT_COUNTRY"]
-        for k in ('telephone', 'mobile'):
-            if persona[k] and not persona[k].strip().startswith(("0", "+")):
-                persona[k] = "0" + persona[k].strip()
-        merge_dicts(persona, PERSONA_DEFAULTS)
-        persona, problems = validate_check(
-            vtypes.Persona, persona, argname="persona", creation=True)
-        if persona:
-            if persona['birthday'] > deduct_years(now().date(), 10):
-                problems.append(
-                    ('birthday', ValueError(n_("Persona is younger than 10 years."))))
-            if persona['gender'] == const.Genders.not_specified:
-                warnings.append(
-                    ('gender', ValueError(n_("No gender specified."))))
-            birth_name = (persona['birth_name'] or "").strip()
-            if birth_name == (persona['family_name'] or "").strip():
-                persona['birth_name'] = None
-
-        pevent_id, w, p = self.pasteventproxy.find_past_event(rs, datum['raw']['event'])
-        warnings.extend(w)
-        problems.extend(p)
-        pcourse_id = None
-        if datum['raw']['course'] and pevent_id:
-            pcourse_id, w, p = self.pasteventproxy.find_past_course(
-                rs, datum['raw']['course'], pevent_id)
-            warnings.extend(w)
-            problems.extend(p)
-        else:
-            warnings.append(("course", ValueError(n_("No course available."))))
-
-        doppelgangers: CdEDBObjectMap = {}
-        if persona:
-            if (datum['resolution'] == LineResolutions.create
-                    and self.coreproxy.verify_existence(rs, persona['username'])
-                    and not bool(datum['doppelganger_id'])):
-                problems.append(
-                    ("persona", ValueError(n_("Email address already taken."))))
-            temp = copy.deepcopy(persona)
-            temp['id'] = 1
-            doppelgangers = self.coreproxy.find_doppelgangers(rs, temp)
-        if doppelgangers:
-            warnings.append(("persona", ValueError(n_("Doppelgangers found."))))
-        if bool(datum['doppelganger_id']) != datum['resolution'].is_modification():
-            problems.append(
-                ("doppelganger",
-                 RuntimeError(n_("Doppelganger choice doesn’t fit resolution."))))
-        if datum['doppelganger_id']:
-            if datum['doppelganger_id'] not in doppelgangers:
-                problems.append(
-                    ("doppelganger", KeyError(n_("Doppelganger unavailable."))))
-            else:
-                dg = doppelgangers[datum['doppelganger_id']]
-                if (
-                    persona
-                    and dg['username'] != persona['username']
-                    and self.coreproxy.verify_existence(rs, persona['username'])
-                ):
-                    warnings.append(
-                        ("doppelganger",
-                         ValueError(n_("Email address already taken."))))
-                if not dg['is_cde_realm']:
-                    warnings.append(
-                        ("doppelganger",
-                         ValueError(n_("Doppelganger will upgrade to CdE."))))
-                    if not datum['resolution'].do_update():
-                        if dg['is_event_realm']:
-                            warnings.append(
-                                ("doppelganger",
-                                 ValueError(n_("Unmodified realm upgrade."))))
-                        else:
-                            problems.append(
-                                ("doppelganger",
-                                 ValueError(n_("Missing data for realm upgrade."))))
-        if datum['doppelganger_id'] and pevent_id:
-            existing = self.pasteventproxy.list_participants(rs, pevent_id=pevent_id)
-            if (datum['doppelganger_id'], pcourse_id) in existing:
-                warnings.append(
-                    ("pevent_id", KeyError(n_("Participation already recorded."))))
-
-        datum.update({
-            'persona': persona,
-            'pevent_id': pevent_id,
-            'pcourse_id': pcourse_id,
-            'doppelgangers': doppelgangers,
-            'warnings': warnings,
-            'problems': problems,
-        })
-        return datum
-
-    def perform_batch_admission(self, rs: RequestState, data: List[CdEDBObject],
-                                trial_membership: bool, consent: bool, sendmail: bool
-                                ) -> Tuple[bool, Optional[int], Optional[int]]:
-        """Resolve all entries in the batch admission form.
-
-        :returns: Success information and for positive outcome the
-          number of created accounts or for negative outcome the line
-          where an exception was triggered or None if it was a DB
-          serialization error.
-        """
-        relevant_keys = {
-            'resolution', 'doppelganger_id', 'pevent_id', 'pcourse_id',
-            'is_instructor', 'is_orga', 'update_username', 'persona',
-        }
-        relevant_data = [{k: v for k, v in item.items() if k in relevant_keys}
-                         for item in data]
-        with TransactionObserver(rs, self, "perform_batch_admission"):
-            success, count_new, count_renewed = self.cdeproxy.perform_batch_admission(
-                rs, relevant_data, trial_membership, consent)
-            if not success:
-                return success, count_new, count_renewed
-            # Send mail after the transaction succeeded
-            if sendmail:
-                for datum in data:
-                    if datum['resolution'] == LineResolutions.create:
-                        success, message = self.coreproxy.make_reset_cookie(
-                            rs, datum['raw']['username'],
-                            timeout=self.conf["EMAIL_PARAMETER_TIMEOUT"])
-                        email = self.encode_parameter(
-                            "core/do_password_reset_form", "email",
-                            datum['raw']['username'],
-                            persona_id=None,
-                            timeout=self.conf["EMAIL_PARAMETER_TIMEOUT"])
-                        meta_info = self.coreproxy.get_meta_info(rs)
-                        self.do_mail(rs, "welcome",
-                                     {'To': (datum['raw']['username'],),
-                                      'Subject': "Aufnahme in den CdE",
-                                      },
-                                     {'data': datum['persona'],
-                                      'fee': self.conf["MEMBERSHIP_FEE"],
-                                      'email': email if success else "",
-                                      'cookie': message if success else "",
-                                      'meta_info': meta_info,
-                                      })
-            return True, count_new, count_renewed
-
-    @staticmethod
-    def similarity_score(ds1: CdEDBObject, ds2: CdEDBObject) -> str:
-        """Helper to determine similar input lines.
-
-        This is separate from the detection of existing accounts, and
-        can happen because of some human error along the way.
-
-        :returns: One of "high", "medium" and "low" indicating similarity.
-        """
-        score = 0
-        if (ds1['raw']['given_names'] == ds2['raw']['given_names']
-                and ds1['raw']['family_name'] == ds2['raw']['family_name']):
-            score += 12
-        if ds1['raw']['username'] == ds2['raw']['username']:
-            score += 20
-        if ds1['raw']['birthday'] == ds2['raw']['birthday']:
-            score += 8
-        if score >= 20:
-            return "high"
-        elif score >= 10:
-            return "medium"
-        else:
-            return "low"
-
-    @access("cde_admin", modi={"POST"})
-    @REQUESTfile("accounts_file")
-    @REQUESTdata("membership", "trial_membership", "consent", "sendmail",
-                 "finalized", "accounts")
-    def batch_admission(self, rs: RequestState, membership: bool,
-                        trial_membership: bool, consent: bool, sendmail: bool,
-                        finalized: bool, accounts: Optional[str],
-                        accounts_file: Optional[FileStorage],
-                        ) -> Response:
-        """Make a lot of new accounts.
-
-        This is rather involved to make this job easier for the administration.
-
-        The additional parameters membership, trial_membership, consent
-        and sendmail modify the behaviour and can be selected by the
-        user. Note however, that membership currently must be ``True``.
-
-        The internal parameter finalized is used to explicitly signal at
-        what point account creation will happen.
-        """
-        accounts_file = check_optional(
-            rs, vtypes.CSVFile, accounts_file, "accounts_file")
-        if rs.has_validation_errors():
-            return self.batch_admission_form(rs)
-
-        if accounts_file and accounts:
-            rs.notify("warning", n_("Only one input method allowed."))
-            return self.batch_admission_form(rs)
-        elif accounts_file:
-            rs.values["accounts"] = accounts = accounts_file
-            accountlines = accounts.splitlines()
-        elif accounts:
-            accountlines = accounts.splitlines()
-        else:
-            rs.notify("error", n_("No input provided."))
-            return self.batch_admission_form(rs)
-
-        fields = (
-            'event', 'course', 'family_name', 'given_names', 'title',
-            'name_supplement', 'birth_name', 'gender', 'address_supplement',
-            'address', 'postal_code', 'location', 'country', 'telephone',
-            'mobile', 'username', 'birthday')
-        reader = csv.DictReader(
-            accountlines, fieldnames=fields, dialect=CustomCSVDialect())
-        data = []
-        total_account_number = 0
-        for lineno, raw_entry in enumerate(reader):
-            total_account_number += 1
-            dataset: CdEDBObject = {'raw': raw_entry}
-            params: TypeMapping = {
-                # as on the first submit no values for the resolution are transmitted,
-                # we have to cast None -> LineResolutions.none after extraction
-                f"resolution{lineno}": Optional[LineResolutions],  # type: ignore
-                f"doppelganger_id{lineno}": Optional[vtypes.ID],  # type: ignore
-                f"hash{lineno}": Optional[str],  # type: ignore
-                f"is_orga{lineno}": Optional[bool],  # type: ignore
-                f"is_instructor{lineno}": Optional[bool],  # type: ignore
-                f"update_username{lineno}": Optional[bool],  # type: ignore
-            }
-            tmp = request_extractor(rs, params)
-            if tmp[f"resolution{lineno}"] is None:
-                tmp[f"resolution{lineno}"] = LineResolutions.none
-
-            dataset['resolution'] = tmp[f"resolution{lineno}"]
-            dataset['doppelganger_id'] = tmp[f"doppelganger_id{lineno}"]
-            dataset['is_orga'] = tmp[f"is_orga{lineno}"]
-            dataset['is_instructor'] = tmp[f"is_instructor{lineno}"]
-            dataset['update_username'] = tmp[f"update_username{lineno}"]
-            dataset['old_hash'] = tmp[f"hash{lineno}"]
-            dataset['new_hash'] = get_hash(accountlines[lineno].encode())
-            rs.values[f"hash{lineno}"] = dataset['new_hash']
-            dataset['lineno'] = lineno
-            data.append(self.examine_for_admission(rs, dataset))
-
-        if rs.has_validation_errors():
-            return self.batch_admission_form(rs, data=data, csvfields=fields)
-
-        for ds1, ds2 in itertools.combinations(data, 2):
-            similarity = self.similarity_score(ds1, ds2)
-            if similarity == "high":
-                # note that we 0-indexed our lines internally but present them 1-indexed
-                # to the user. So, we need to increase the line number here manually.
-                problem = (None, ValueError(
-                    n_("Lines %(first)s and %(second)s are the same."),
-                    {'first': ds1['lineno']+1, 'second': ds2['lineno']+1}))
-                ds1['problems'].append(problem)
-                ds2['problems'].append(problem)
-            elif similarity == "medium":
-                warning = (None, ValueError(
-                    n_("Lines %(first)s and %(second)s look the same."),
-                    {'first': ds1['lineno'], 'second': ds2['lineno']}))
-                ds1['warnings'].append(warning)
-                ds2['warnings'].append(warning)
-            elif similarity == "low":
-                pass
-            else:
-                raise RuntimeError(n_("Impossible."))
-
-        for dataset in data:
-            if (dataset['resolution'] == LineResolutions.none
-                    and not dataset['doppelgangers']
-                    and not dataset['problems']
-                    and not dataset['old_hash']):
-                # automatically select resolution if this is an easy case
-                dataset['resolution'] = LineResolutions.create
-                rs.values[
-                    f"resolution{dataset['lineno']}"] = LineResolutions.create.value
-
-        if total_account_number != len(accountlines):
-            rs.append_validation_error(
-                ("accounts", ValueError(n_("Lines didn’t match up."))))
-        if not membership:
-            rs.append_validation_error(
-                ("membership", ValueError(n_("Only member admission supported."))))
-        open_issues = any(
-            e['resolution'] == LineResolutions.none
-            or (e['problems'] and e['resolution'] != LineResolutions.skip)
-            for e in data)
-        if rs.has_validation_errors() or not data or open_issues:
-            # force a new validation round if some errors came up
-            rs.values['finalized'] = False
-            return self.batch_admission_form(rs, data=data, csvfields=fields)
-        if not finalized:
-            rs.values['finalized'] = True
-            return self.batch_admission_form(rs, data=data, csvfields=fields)
-
-        # Here we have survived all validation
-        success, num_new, num_renewed = self.perform_batch_admission(
-            rs, data, trial_membership, consent, sendmail)
-        if success:
-            if num_new:
-                rs.notify("success", n_("%(num)s new members."), {'num': num_new})
-            if num_renewed:
-                rs.notify("success", n_("Modified %(num)s existing members."),
-                          {'num': num_renewed})
-            return self.redirect(rs, "cde/index")
-        else:
-            if num_new is None:
-                rs.notify("warning", n_("DB serialization error."))
-            else:
-                rs.notify("error", n_("Unexpected error on line %(num)s."),
-                          {'num': num_new})
-            return self.batch_admission_form(rs, data=data, csvfields=fields)
-
-    @access("finance_admin")
-    def parse_statement_form(self, rs: RequestState, data: CdEDBObject = None,
-                             params: CdEDBObject = None) -> Response:
-        """Render form.
-
-        The ``data`` parameter contains all extra information assembled
-        during processing of a POST request.
-        """
-        data = data or {}
-        merge_dicts(rs.values, data)
-        event_ids = self.eventproxy.list_events(rs)
-        events = self.eventproxy.get_events(rs, event_ids)
-        event_entries = xsorted(
-            [(event['id'], event['title']) for event in events.values()],
-            key=lambda e: EntitySorter.event(events[e[0]]), reverse=True)
-        params = {
-            'params': params or None,
-            'data': data,
-            'TransactionType': parse.TransactionType,
-            'event_entries': event_entries,
-            'events': events,
-        }
-        return self.render(rs, "parse_statement", params)
-
-    def organize_transaction_data(
-            self, rs: RequestState, transactions: List[parse.Transaction],
-            start: Optional[datetime.date], end: Optional[datetime.date],
-            timestamp: datetime.datetime) -> Tuple[CdEDBObject, CdEDBObject]:
-        """Organize transactions into data and params usable in the form."""
-
-        get_persona = functools.partial(self.coreproxy.get_persona, rs)
-        get_event = functools.partial(self.eventproxy.get_event, rs)
-
-        data = {"{}{}".format(k, t.t_id): v
-                for t in transactions
-                for k, v in t.to_dict(get_persona, get_event).items()}
-        data["count"] = len(transactions)
-        data["start"] = start
-        data["end"] = end
-        data["timestamp"] = timestamp
-        params: CdEDBObject = {
-            "all": [],
-            "has_error": [],
-            "has_warning": [],
-            "jump_order": {},
-            "has_none": [],
-            "accounts": defaultdict(int),
-            "events": defaultdict(int),
-            "memberships": 0,
-        }
-        prev_jump = None
-        for t in transactions:
-            params["all"].append(t.t_id)
-            if t.errors or t.warnings:
-                params["jump_order"][prev_jump] = t.t_id
-                params["jump_order"][t.t_id] = None
-                prev_jump = t.t_id
-                if t.errors:
-                    params["has_error"].append(t.t_id)
-                else:
-                    params["has_warning"].append(t.t_id)
-            else:
-                params["has_none"].append(t.t_id)
-            params["accounts"][t.account] += 1
-            if t.event_id and t.type == TransactionType.EventFee:
-                params["events"][t.event_id] += 1
-            if t.type == TransactionType.MembershipFee:
-                params["memberships"] += 1
-        return data, params
-
-    @access("finance_admin", modi={"POST"})
-    @REQUESTfile("statement_file")
-    def parse_statement(self, rs: RequestState,
-                        statement_file: FileStorage) -> Response:
-        """
-        Parse the statement into multiple CSV files.
-
-        Every transaction is matched to a TransactionType, as well as to a
-        member and an event, if applicable.
-
-        The transaction's reference is searched for DB-IDs.
-        If found the associated persona is looked up and their given_names and
-        family_name, and variations thereof, are compared to the transaction's
-        reference.
-
-        To match to an event, this compares the names of current events, and
-        variations thereof, to the transacion's reference.
-
-        Every match to Type, Member and Event is given a ConfidenceLevel, to be
-        used on further validation.
-
-        This uses POST because the expected data is too large for GET.
-        """
-        assert statement_file.filename is not None
-        filename = pathlib.Path(statement_file.filename).parts[-1]
-        start, end, timestamp = parse.dates_from_filename(filename)
-        # The statements from BFS are encoded in latin-1
-        statement_file = check(rs, vtypes.CSVFile, statement_file,
-                               "statement_file", encoding="latin-1")
-        if rs.has_validation_errors():
-            return self.parse_statement_form(rs)
-        assert statement_file is not None
-        statementlines = statement_file.splitlines()
-
-        event_list = self.eventproxy.list_events(rs)
-        events = self.eventproxy.get_events(rs, event_list)
-
-        get_persona = functools.partial(self.coreproxy.get_persona, rs)
-
-        # This does not use the cde csv dialect, but rather the bank's.
-        reader = csv.DictReader(statementlines, delimiter=";",
-                                quotechar='"',
-                                fieldnames=parse.STATEMENT_CSV_FIELDS,
-                                restkey=parse.STATEMENT_CSV_RESTKEY,
-                                restval="")
-
-        transactions = []
-
-        for i, line in enumerate(reversed(list(reader))):
-            if not len(line) == 23:
-                p = ("statement_file",
-                     ValueError(n_("Line %(lineno)s does not have "
-                                   "the correct number of "
-                                   "columns."),
-                                {'lineno': i + 1}
-                                ))
-                rs.append_validation_error(p)
-                continue
-            line["id"] = i  # type: ignore
-            t = parse.Transaction.from_csv(line)
-            t.analyze(events, get_persona)
-            t.inspect(get_persona)
-
-            transactions.append(t)
-        if rs.has_validation_errors():
-            return self.parse_statement_form(rs)
-
-        data, params = self.organize_transaction_data(
-            rs, transactions, start, end, timestamp)
-
-        return self.parse_statement_form(rs, data, params)
-
-    @access("finance_admin", modi={"POST"})
-    @REQUESTdata("count", "start", "end", "timestamp", "validate", "event",
-                 "membership", "excel", "gnucash", "ignore_warnings")
-    def parse_download(self, rs: RequestState, count: int, start: datetime.date,
-                       end: Optional[datetime.date],
-                       timestamp: datetime.datetime, validate: str = None,
-                       event: vtypes.ID = None, membership: str = None,
-                       excel: str = None, gnucash: str = None,
-                       ignore_warnings: bool = False) -> Response:
-        """
-        Provide data as CSV-Download with the given filename.
-
-        This uses POST, because the expected filesize is too large for GET.
-        """
-        rs.ignore_validation_errors()
-
-        def params_generator(i: int) -> TypeMapping:
-            return {
-                f"reference{i}": Optional[str],  # type: ignore
-                f"account{i}": Accounts,
-                f"statement_date{i}": datetime.date,
-                f"amount{i}": decimal.Decimal,
-                f"account_holder{i}": Optional[str],  # type: ignore
-                f"posting{i}": str,
-                f"iban{i}": Optional[vtypes.IBAN],  # type: ignore
-                f"t_id{i}": vtypes.ID,
-                f"transaction_type{i}": TransactionType,
-                f"transaction_type_confidence{i}": int,
-                f"transaction_type_confirm{i}": Optional[bool],  # type: ignore
-                f"cdedbid{i}": Optional[vtypes.CdedbID],  # type: ignore
-                f"persona_id_confidence{i}": Optional[int],  # type: ignore
-                f"persona_id_confirm{i}": Optional[bool],  # type: ignore
-                f"event_id{i}": Optional[vtypes.ID],  # type: ignore
-                f"event_id_confidence{i}": Optional[int],  # type: ignore
-                f"event_id_confirm{i}": Optional[bool],  # type: ignore
-            }
-
-        get_persona = functools.partial(self.coreproxy.get_persona, rs)
-        get_event = functools.partial(self.eventproxy.get_event, rs)
-
-        transactions = []
-        for i in range(1, count + 1):
-            t = request_extractor(rs, params_generator(i))
-            t = parse.Transaction({k.rstrip(str(i)): v for k, v in t.items()})
-            t.inspect(get_persona)
-            transactions.append(t)
-
-        data, params = self.organize_transaction_data(
-            rs, transactions, start, end, timestamp)
-
-        fields: Sequence[str]
-        if validate is not None or params["has_error"] \
-                or (params["has_warning"] and not ignore_warnings):
-            return self.parse_statement_form(rs, data, params)
-        elif membership is not None:
-            filename = "Mitgliedsbeiträge"
-            transactions = [t for t in transactions
-                            if t.type == TransactionType.MembershipFee]
-            fields = parse.MEMBERSHIP_EXPORT_FIELDS
-            write_header = False
-        elif event is not None:
-            aux = int(event)
-            event_data = self.eventproxy.get_event(rs, aux)
-            filename = event_data["shortname"]
-            transactions = [t for t in transactions
-                            if t.event_id == aux
-                            and t.type == TransactionType.EventFee]
-            fields = parse.EVENT_EXPORT_FIELDS
-            write_header = False
-        elif gnucash is not None:
-            filename = "gnucash"
-            fields = parse.GNUCASH_EXPORT_FIELDS
-            write_header = True
-        elif excel is not None:
-            account = excel
-            filename = "transactions_" + account
-            transactions = [t for t in transactions
-                            if str(t.account) == account]
-            fields = parse.EXCEL_EXPORT_FIELDS
-            write_header = False
-        else:
-            rs.notify("error", n_("Unknown action."))
-            return self.parse_statement_form(rs, data, params)
-        if end is None:
-            filename += "_{}".format(start)
-        else:
-            filename += "_{}_bis_{}.csv".format(start, end)
-        csv_data = [t.to_dict(get_persona, get_event)
-                    for t in transactions]
-        csv_data = csv_output(csv_data, fields, write_header)
-        return self.send_csv_file(rs, "text/csv", filename, data=csv_data)
-
-    @access("finance_admin")
-    def money_transfers_form(self, rs: RequestState,
-                             data: List[CdEDBObject] = None,
-                             csvfields: Tuple[str, ...] = None,
-                             saldo: decimal.Decimal = None) -> Response:
-        """Render form.
-
-        The ``data`` parameter contains all extra information assembled
-        during processing of a POST request.
-        """
-        defaults = {'sendmail': True}
-        merge_dicts(rs.values, defaults)
-        data = data or []
-        csvfields = csvfields or tuple()
-        csv_position = {key: ind for ind, key in enumerate(csvfields)}
-        return self.render(rs, "money_transfers", {
-            'data': data, 'csvfields': csv_position, 'saldo': saldo,
-        })
-
-    def examine_money_transfer(self, rs: RequestState, datum: CdEDBObject
-                               ) -> CdEDBObject:
-        """Check one line specifying a money transfer.
-
-        We test for fitness of the data itself.
-
-        :returns: The processed input datum.
-        """
-        amount, problems = validate_check(
-            vtypes.PositiveDecimal, datum['raw']['amount'], argname="amount")
-        persona_id, p = validate_check(
-            vtypes.CdedbID, datum['raw']['persona_id'].strip(),
-            argname="persona_id")
-        problems.extend(p)
-        family_name, p = validate_check(
-            str, datum['raw']['family_name'], argname="family_name")
-        problems.extend(p)
-        given_names, p = validate_check(
-            str, datum['raw']['given_names'], argname="given_names")
-        problems.extend(p)
-        note, p = validate_check_optional(str, datum['raw']['note'], argname="note")
-        problems.extend(p)
-
-        if persona_id:
-            try:
-                persona = self.coreproxy.get_persona(rs, persona_id)
-            except KeyError:
-                problems.append(('persona_id',
-                                 ValueError(
-                                     n_("No Member with ID %(p_id)s found."),
-                                     {'p_id': persona_id})))
-            else:
-                if persona['is_archived']:
-                    problems.append(('persona_id',
-                                     ValueError(n_("Persona is archived."))))
-                if not persona['is_cde_realm']:
-                    problems.append((
-                        'persona_id',
-                        ValueError(n_("Persona is not in CdE realm."))))
-
-                if family_name is not None and not re.search(
-                    diacritic_patterns(re.escape(family_name)),
-                    persona['family_name'],
-                    flags=re.IGNORECASE
-                ):
-                    problems.append(('family_name', ValueError(
-                        n_("Family name doesn’t match."))))
-
-                if given_names is not None and not re.search(
-                    diacritic_patterns(re.escape(given_names)),
-                    persona['given_names'],
-                    flags=re.IGNORECASE
-                ):
-                    problems.append(('given_names', ValueError(
-                        n_("Given names don’t match."))))
-        datum.update({
-            'persona_id': persona_id,
-            'amount': amount,
-            'note': note,
-            'warnings': [],
-            'problems': problems,
-        })
-        return datum
-
-    @access("finance_admin", modi={"POST"})
-    @REQUESTfile("transfers_file")
-    @REQUESTdata("sendmail", "transfers", "checksum")
-    def money_transfers(self, rs: RequestState, sendmail: bool,
-                        transfers: Optional[str], checksum: Optional[str],
-                        transfers_file: Optional[FileStorage]
-                        ) -> Response:
-        """Update member balances.
-
-        The additional parameter sendmail modifies the behaviour and can
-        be selected by the user.
-
-        The internal parameter checksum is used to guard against data
-        corruption and to explicitly signal at what point the data will
-        be committed (for the second purpose it works like a boolean).
-        """
-        transfers_file = check_optional(
-            rs, vtypes.CSVFile, transfers_file, "transfers_file")
-        if rs.has_validation_errors():
-            return self.money_transfers_form(rs)
-        if transfers_file and transfers:
-            rs.notify("warning", n_("Only one input method allowed."))
-            return self.money_transfers_form(rs)
-        elif transfers_file:
-            rs.values["transfers"] = transfers_file
-            transfers = transfers_file
-            transferlines = transfers_file.splitlines()
-        elif transfers:
-            transferlines = transfers.splitlines()
-        else:
-            rs.notify("error", n_("No input provided."))
-            return self.money_transfers_form(rs)
-        fields = ('amount', 'persona_id', 'family_name', 'given_names', 'note')
-        reader = csv.DictReader(
-            transferlines, fieldnames=fields, dialect=CustomCSVDialect())
-        data = []
-        for lineno, raw_entry in enumerate(reader):
-            dataset: CdEDBObject = {'raw': raw_entry, 'lineno': lineno + 1}
-            data.append(self.examine_money_transfer(rs, dataset))
-        for ds1, ds2 in itertools.combinations(data, 2):
-            if ds1['persona_id'] and ds1['persona_id'] == ds2['persona_id']:
-                warning = (None, ValueError(
-                    n_("More than one transfer for this account "
-                       "(lines %(first)s and %(second)s)."),
-                    {'first': ds1['lineno'], 'second': ds2['lineno']}))
-                ds1['warnings'].append(warning)
-                ds2['warnings'].append(warning)
-        if len(data) != len(transferlines):
-            rs.append_validation_error(
-                ("transfers", ValueError(n_("Lines didn’t match up."))))
-        open_issues = any(e['problems'] for e in data)
-        saldo = cast(decimal.Decimal,
-                     sum(e['amount'] for e in data if e['amount']))
-        if rs.has_validation_errors() or not data or open_issues:
-            rs.values['checksum'] = None
-            return self.money_transfers_form(rs, data=data, csvfields=fields,
-                                             saldo=saldo)
-        current_checksum = get_hash(transfers.encode())
-        if checksum != current_checksum:
-            rs.values['checksum'] = current_checksum
-            return self.money_transfers_form(rs, data=data, csvfields=fields,
-                                             saldo=saldo)
-
-        # Here validation is finished
-        relevant_keys = {'amount', 'persona_id', 'note'}
-        relevant_data = [{k: v for k, v in item.items() if k in relevant_keys}
-                         for item in data]
-        with TransactionObserver(rs, self, "money_transfers"):
-            success, num, new_members = self.cdeproxy.perform_money_transfers(
-                rs, relevant_data)
-            if success and sendmail:
-                for datum in data:
-                    persona_ids = tuple(e['persona_id'] for e in data)
-                    personas = self.coreproxy.get_cde_users(rs, persona_ids)
-                    persona = personas[datum['persona_id']]
-                    self.do_mail(rs, "transfer_received",
-                                 {'To': (persona['username'],),
-                                  'Subject': "Überweisung eingegangen",
-                                  },
-                                 {'persona': persona,
-                                  'address': make_postal_address(rs, persona),
-                                  'new_balance': persona['balance']})
-        if success:
-            rs.notify("success", n_("Committed %(num)s transfers. "
-                                    "There were %(new_members)s new members."),
-                      {'num': num, 'new_members': new_members})
-            return self.redirect(rs, "cde/index")
-        else:
-            if num is None:
-                rs.notify("warning", n_("DB serialization error."))
-            else:
-                rs.notify("error", n_("Unexpected error on line %(num)s."),
-                          {'num': num + 1})
-            return self.money_transfers_form(rs, data=data, csvfields=fields,
-                                             saldo=saldo)
-
-    def determine_open_permits(self, rs: RequestState,
-                               lastschrift_ids: Collection[int] = None
-                               ) -> Set[int]:
-        """Find ids, which to debit this period.
-
-        Helper to find out which of the passed lastschrift permits has
-        not been debited for a year.
-
-        :param lastschrift_ids: If None is passed all existing permits
-          are checked.
-        """
-        if lastschrift_ids is None:
-            lastschrift_ids = self.cdeproxy.list_lastschrift(rs).keys()
-        stati = const.LastschriftTransactionStati
-        period = self.cdeproxy.current_period(rs)
-        periods = tuple(range(period - self.conf["PERIODS_PER_YEAR"] + 1,
-                              period + 1))
-        transaction_ids = self.cdeproxy.list_lastschrift_transactions(
-            rs, lastschrift_ids=lastschrift_ids, periods=periods,
-            stati=(stati.success, stati.issued, stati.skipped))
-        return set(lastschrift_ids) - set(transaction_ids.values())
-
-    @access("finance_admin")
-    def lastschrift_index(self, rs: RequestState) -> Response:
-        """General lastschrift overview.
-
-        This presents open items as well as all permits.
-        """
-        lastschrift_ids = self.cdeproxy.list_lastschrift(rs)
-        lastschrifts = self.cdeproxy.get_lastschrifts(
-            rs, lastschrift_ids.keys())
-        all_lastschrift_ids = self.cdeproxy.list_lastschrift(rs, active=None)
-        all_lastschrifts = self.cdeproxy.get_lastschrifts(
-            rs, all_lastschrift_ids.keys())
-        period = self.cdeproxy.current_period(rs)
-        transaction_ids = self.cdeproxy.list_lastschrift_transactions(
-            rs, periods=(period,),
-            stati=(const.LastschriftTransactionStati.issued,))
-        transactions = self.cdeproxy.get_lastschrift_transactions(
-            rs, transaction_ids.keys())
-        persona_ids = set(all_lastschrift_ids.values()).union({
-            x['submitted_by'] for x in lastschrifts.values()})
-        personas = self.coreproxy.get_personas(rs, persona_ids)
-        open_permits = self.determine_open_permits(rs, lastschrift_ids)
-        for lastschrift in lastschrifts.values():
-            lastschrift['open'] = lastschrift['id'] in open_permits
-        last_order = xsorted(
-            lastschrifts.keys(),
-            key=lambda anid: EntitySorter.persona(
-                personas[lastschrifts[anid]['persona_id']]))
-        lastschrifts = OrderedDict(
-            (last_id, lastschrifts[last_id]) for last_id in last_order)
-        return self.render(rs, "lastschrift_index", {
-            'lastschrifts': lastschrifts, 'personas': personas,
-            'transactions': transactions, 'all_lastschrifts': all_lastschrifts})
-
-    @access("member", "finance_admin")
-    def lastschrift_show(self, rs: RequestState, persona_id: int) -> Response:
-        """Display all lastschrift information for one member.
-
-        Especially all permits and transactions.
-        """
-        if not (persona_id == rs.user.persona_id
-                or "finance_admin" in rs.user.roles):
-            raise werkzeug.exceptions.Forbidden()
-        lastschrift_ids = self.cdeproxy.list_lastschrift(
-            rs, persona_ids=(persona_id,), active=None)
-        lastschrifts = self.cdeproxy.get_lastschrifts(rs,
-                                                      lastschrift_ids.keys())
-        transactions: CdEDBObjectMap = {}
-        if lastschrifts:
-            transaction_ids = self.cdeproxy.list_lastschrift_transactions(
-                rs, lastschrift_ids=lastschrift_ids.keys())
-            transactions = self.cdeproxy.get_lastschrift_transactions(
-                rs, transaction_ids.keys())
-        persona_ids = {persona_id}.union({
-            x['submitted_by'] for x in lastschrifts.values()}).union(
-            {x['submitted_by'] for x in transactions.values()})
-        personas = self.coreproxy.get_personas(rs, persona_ids)
-        active_permit = None
-        for lastschrift in lastschrifts.values():
-            if not lastschrift['revoked_at']:
-                active_permit = lastschrift['id']
-        active_open = bool(
-            active_permit and self.determine_open_permits(rs, (active_permit,)))
-        return self.render(rs, "lastschrift_show", {
-            'lastschrifts': lastschrifts,
-            'active_permit': active_permit, 'active_open': active_open,
-            'personas': personas, 'transactions': transactions,
-        })
-
-    @access("finance_admin")
-    def lastschrift_change_form(self, rs: RequestState, lastschrift_id: int
-                                ) -> Response:
-        """Render form."""
-        merge_dicts(rs.values, rs.ambience['lastschrift'])
-        persona = self.coreproxy.get_persona(
-            rs, rs.ambience['lastschrift']['persona_id'])
-        return self.render(rs, "lastschrift_change", {'persona': persona})
-
-    @access("finance_admin", modi={"POST"})
-    @REQUESTdatadict(*LASTSCHRIFT_COMMON_FIELDS)
-    def lastschrift_change(self, rs: RequestState, lastschrift_id: int,
-                           data: CdEDBObject) -> Response:
-        """Modify one permit."""
-        data['id'] = lastschrift_id
-        data = check(rs, vtypes.Lastschrift, data)
-        if rs.has_validation_errors():
-            return self.lastschrift_change_form(rs, lastschrift_id)
-        assert data is not None
-        code = self.cdeproxy.set_lastschrift(rs, data)
-        self.notify_return_code(rs, code)
-        return self.redirect(rs, "cde/lastschrift_show", {
-            'persona_id': rs.ambience['lastschrift']['persona_id']})
-
-    @access("finance_admin")
-    def lastschrift_create_form(self, rs: RequestState, persona_id: int = None
-                                ) -> Response:
-        """Render form."""
-        return self.render(rs, "lastschrift_create")
-
-    @access("finance_admin", modi={"POST"})
-    @REQUESTdatadict(*LASTSCHRIFT_COMMON_FIELDS)
-    @REQUESTdata('persona_id')
-    def lastschrift_create(self, rs: RequestState, persona_id: vtypes.CdedbID,
-                           data: CdEDBObject) -> Response:
-        """Create a new permit."""
-        data['persona_id'] = persona_id
-        data = check(rs, vtypes.Lastschrift, data, creation=True)
-        if rs.has_validation_errors():
-            return self.lastschrift_create_form(rs, persona_id)
-        assert data is not None
-        if self.cdeproxy.list_lastschrift(
-                rs, persona_ids=(persona_id,), active=True):
-            rs.notify("error", n_("Multiple active permits are disallowed."))
-            return self.redirect(rs, "cde/lastschrift_show", {
-                'persona_id': persona_id})
-        new_id = self.cdeproxy.create_lastschrift(rs, data)
-        self.notify_return_code(rs, new_id)
-        return self.redirect(
-            rs, "cde/lastschrift_show", {'persona_id': persona_id})
-
-    @access("finance_admin", modi={"POST"})
-    def lastschrift_revoke(self, rs: RequestState, lastschrift_id: int
-                           ) -> Response:
-        """Disable a permit."""
-        if rs.has_validation_errors():
-            return self.lastschrift_show(
-                rs, rs.ambience['lastschrift']['persona_id'])
-        data = {
-            'id': lastschrift_id,
-            'revoked_at': now(),
-        }
-        lastschrift = self.cdeproxy.get_lastschrift(rs, lastschrift_id)
-        persona_id = lastschrift['persona_id']
-        code = self.cdeproxy.set_lastschrift(rs, data)
-        self.notify_return_code(rs, code, success=n_("Permit revoked."))
-        transaction_ids = self.cdeproxy.list_lastschrift_transactions(
-            rs, lastschrift_ids=(lastschrift_id,),
-            stati=(const.LastschriftTransactionStati.issued,))
-        if transaction_ids:
-            subject = glue("Einzugsermächtigung zu ausstehender Lastschrift"
-                           "widerrufen.")
-            self.do_mail(rs, "pending_lastschrift_revoked",
-                         {'To': (self.conf["MANAGEMENT_ADDRESS"],),
-                          'Subject': subject},
-                         {'persona_id': persona_id})
-        return self.redirect(rs, "cde/lastschrift_show", {
-            'persona_id': rs.ambience['lastschrift']['persona_id']})
-
-    def _calculate_payment_date(self) -> datetime.date:
-        """Helper to calculate a payment date that is a valid TARGET2
-        bankday.
-        """
-        payment_date = now().date() + self.conf["SEPA_PAYMENT_OFFSET"]
-
-        # Before anything else: check whether we are on special easter days.
-        easter = dateutil.easter.easter(payment_date.year)
-        good_friday = easter - datetime.timedelta(days=2)
-        easter_monday = easter + datetime.timedelta(days=1)
-        if payment_date in (good_friday, easter_monday):
-            payment_date = easter + datetime.timedelta(days=2)
-
-        # First: check we are not on the weekend.
-        if payment_date.isoweekday() == 6:
-            payment_date += datetime.timedelta(days=2)
-        elif payment_date.isoweekday() == 7:
-            payment_date += datetime.timedelta(days=1)
-
-        # Second: check we are not on some special day.
-        if payment_date.day == 1 and payment_date.month in (1, 5):
-            payment_date += datetime.timedelta(days=1)
-        elif payment_date.month == 12 and payment_date.day == 25:
-            payment_date += datetime.timedelta(days=2)
-        elif payment_date.month == 12 and payment_date.day == 26:
-            payment_date += datetime.timedelta(days=1)
-
-        # Third: check whether the second step landed us on the weekend.
-        if payment_date.isoweekday() == 6:
-            payment_date += datetime.timedelta(days=2)
-        elif payment_date.isoweekday() == 7:
-            payment_date += datetime.timedelta(days=1)
-
-        return payment_date
-
-    def create_sepapain(self, rs: RequestState, transactions: List[CdEDBObject]
-                        ) -> Optional[str]:
-        """Create an XML document for submission to a bank.
-
-        The relevant document is the EBICS (Electronic Banking Internet
-        Communication Standard; http://www.ebics.de/index.php?id=77).
-
-        This communicates our wish to withdraw funds from the
-        participating members. Here we do all the dirty work to conform
-        to the standard and produce an acceptable output.
-
-        :param transactions: Transaction infos from the backend enriched by
-          some additional attributes which are necessary.
-        """
-        sanitized_transactions = check(
-            rs, vtypes.SepaTransactions, transactions)
-        if rs.has_validation_errors():
-            return None
-        assert sanitized_transactions is not None
-        sorted_transactions: Dict[str, List[CdEDBObject]] = {}
-        for transaction in sanitized_transactions:
-            sorted_transactions.setdefault(transaction['type'], []).append(
-                transaction)
-        message_id = "{:.6f}-{}".format(
-            now().timestamp(),
-            ''.join(random.choice(string.ascii_letters + string.digits)
-                    for _ in range(10)))
-        meta = {
-            'message_id': message_id,
-            'total_sum': sum(e['amount'] for e in transactions),
-            'partial_sums': {key: sum(e['amount'] for e in value)
-                             for key, value in sorted_transactions.items()},
-            'count': len(transactions),
-            'sender': {
-                'name': self.conf["SEPA_SENDER_NAME"],
-                'address': self.conf["SEPA_SENDER_ADDRESS"],
-                'country': self.conf["SEPA_SENDER_COUNTRY"],
-                'iban': self.conf["SEPA_SENDER_IBAN"],
-                'glaeubigerid': self.conf["SEPA_GLAEUBIGERID"],
-            },
-            'payment_date': self._calculate_payment_date(),
-        }
-        meta = check(rs, vtypes.SepaMeta, meta)
-        if rs.has_validation_errors():
-            return None
-        sepapain_file = self.fill_template(rs, "other", "pain.008.003.02", {
-            'transactions': sorted_transactions, 'meta': meta})
-        return sepapain_file
-
-    @access("finance_admin")
-    @REQUESTdata("lastschrift_id")
-    def lastschrift_download_sepapain(
-            self, rs: RequestState, lastschrift_id: Optional[vtypes.ID]) -> Response:
-        """Provide the sepapain file without actually issueing the transactions.
-
-        Creates and returns an XML-file for one lastschrift is a
-        lastschrift_id is given. If it is None, then this creates the file
-        for all open permits (c.f. :py:func:`determine_open_permits`).
-        """
-        if rs.has_validation_errors():
-            return self.lastschrift_index(rs)
-        period = self.cdeproxy.current_period(rs)
-        if lastschrift_id is None:
-            all_ids = self.cdeproxy.list_lastschrift(rs)
-            lastschrift_ids = tuple(self.determine_open_permits(
-                rs, all_ids.keys()))
-        else:
-            lastschrift_ids = (lastschrift_id,)
-            if not self.determine_open_permits(rs, lastschrift_ids):
-                rs.notify("error", n_("Existing pending transaction."))
-                return self.lastschrift_index(rs)
-
-        lastschrifts = self.cdeproxy.get_lastschrifts(rs, lastschrift_ids)
-        personas = self.coreproxy.get_personas(
-            rs, tuple(e['persona_id'] for e in lastschrifts.values()))
-
-        new_transactions = []
-
-        for lastschrift in lastschrifts.values():
-            persona = personas[lastschrift['persona_id']]
-            transaction = {
-                'issued_at': now(),
-                'lastschrift_id': lastschrift['id'],
-                'period_id': period,
-                'mandate_reference': lastschrift_reference(
-                    persona['id'], lastschrift['id']),
-                'amount': lastschrift['amount'],
-                'iban': lastschrift['iban'],
-                'type': "RCUR",  # TODO remove this, hardcode it in template
-            }
-            if (lastschrift['granted_at'].date()
-                    >= self.conf["SEPA_INITIALISATION_DATE"]):
-                transaction['mandate_date'] = lastschrift['granted_at'].date()
-            else:
-                transaction['mandate_date'] = self.conf["SEPA_CUTOFF_DATE"]
-            if lastschrift['account_owner']:
-                transaction['account_owner'] = lastschrift['account_owner']
-            else:
-                transaction['account_owner'] = "{} {}".format(
-                    persona['given_names'], persona['family_name'])
-            timestamp = "{:.6f}".format(now().timestamp())
-            transaction['unique_id'] = "{}-{}".format(
-                transaction['mandate_reference'], timestamp[-9:])
-            transaction['subject'] = asciificator(glue(
-                "{}, {}, {} I25+ Mitgliedsbeitrag u. Spende CdE e.V.",
-                "z. Foerderung der Volks- u. Berufsbildung u.",
-                "Studentenhilfe").format(
-                cdedbid_filter(persona['id']), persona['family_name'],
-                persona['given_names']))[:140]  # cut off bc of limit
-
-            new_transactions.append(transaction)
-        sepapain_file = self.create_sepapain(rs, new_transactions)
-        if not sepapain_file:
-            rs.notify("error", n_("Creation of SEPA-PAIN-file failed."))
-            return self.lastschrift_index(rs)
-        return self.send_file(rs, data=sepapain_file, inline=False,
-                              filename="i25p_semester{}.xml".format(period))
-
-    @access("finance_admin", modi={"POST"})
-    @REQUESTdata("lastschrift_id")
-    def lastschrift_generate_transactions(
-            self, rs: RequestState, lastschrift_id: Optional[vtypes.ID]) -> Response:
-        """Issue direct debit transactions.
-
-        This creates new transactions either for the lastschrift_id
-        passed or if that is None, then for all open permits
-        (c.f. :py:func:`determine_open_permits`).
-        """
-        if rs.has_validation_errors():
-            return self.lastschrift_index(rs)
-        period = self.cdeproxy.current_period(rs)
-        if not lastschrift_id:
-            all_lids = self.cdeproxy.list_lastschrift(rs)
-            lastschrift_ids = tuple(self.determine_open_permits(
-                rs, all_lids.keys()))
-        else:
-            lastschrift_ids = (lastschrift_id,)
-            if not self.determine_open_permits(rs, lastschrift_ids):
-                rs.notify("error", n_("Existing pending transaction."))
-                return self.lastschrift_index(rs)
-        new_transactions = tuple(
-            {
-                'issued_at': now(),
-                'lastschrift_id': anid,
-                'period_id': period,
-            } for anid in lastschrift_ids
-        )
-        transaction_ids = self.cdeproxy.issue_lastschrift_transaction_batch(
-            rs, new_transactions, check_unique=True)
-        if not transaction_ids:
-            return self.lastschrift_index(rs)
-
-        lastschrifts = self.cdeproxy.get_lastschrifts(
-            rs, lastschrift_ids)
-        personas = self.coreproxy.get_personas(
-            rs, tuple(e['persona_id'] for e in lastschrifts.values()))
-        for lastschrift in lastschrifts.values():
-            persona = personas[lastschrift['persona_id']]
-            data = {
-                'persona': persona,
-                'payment_date': self._calculate_payment_date(),
-                'amount': lastschrift['amount'],
-                'iban': lastschrift['iban'],
-                'account_owner': lastschrift['account_owner'],
-                'mandate_reference': lastschrift_reference(
-                    lastschrift['persona_id'], lastschrift['id']),
-                'glaeubiger_id': self.conf["SEPA_GLAEUBIGERID"],
-            }
-            subject = "Anstehender Lastschrifteinzug Initiative 25+"
-            self.do_mail(rs, "sepa_pre-notification",
-                         {'To': (persona['username'],),
-                          'Subject': subject},
-                         {'data': data})
-        rs.notify("success",
-                  n_("%(num)s Direct Debits issued. Notification mails sent."),
-                  {'num': len(transaction_ids)})
-        return self.redirect(rs, "cde/lastschrift_index")
-
-    @access("finance_admin", modi={"POST"})
-    @REQUESTdata("persona_id")
-    def lastschrift_skip(self, rs: RequestState, lastschrift_id: int,
-                         persona_id: Optional[vtypes.ID]) -> Response:
-        """Do not do a direct debit transaction for this year.
-
-        If persona_id is given return to the persona-specific
-        lastschrift page, otherwise return to a general lastschrift
-        page.
-        """
-        if rs.has_validation_errors():
-            return self.lastschrift_index(rs)
-        success = self.cdeproxy.lastschrift_skip(rs, lastschrift_id)
-        if not success:
-            rs.notify("warning", n_("Unable to skip transaction."))
-        else:
-            rs.notify("success", n_("Skipped."))
-        if persona_id:
-            return self.redirect(rs, "cde/lastschrift_show",
-                                 {'persona_id': persona_id})
-        else:
-            return self.redirect(rs, "cde/lastschrift_index")
-
-    def tally_for_lastschrift_status(self, status: const.LastschriftTransactionStati
-                                     ) -> Optional[decimal.Decimal]:
-        """Retrieve preset tally associated with each status."""
-        return (-self.conf["SEPA_ROLLBACK_FEE"]
-                if status == const.LastschriftTransactionStati.failure else
-                None)
-
-    @access("finance_admin", modi={"POST"})
-    @REQUESTdata("status", "persona_id")
-    def lastschrift_finalize_transaction(
-            self, rs: RequestState, lastschrift_id: int, transaction_id: int,
-            status: const.LastschriftTransactionStati,
-            persona_id: Optional[vtypes.ID]) -> Response:
-        """Finish one transaction.
-
-        If persona_id is given return to the persona-specific
-        lastschrift page, otherwise return to a general lastschrift
-        page.
-        """
-        if rs.has_validation_errors():
-            return self.lastschrift_index(rs)
-        code = self.cdeproxy.finalize_lastschrift_transaction(
-            rs, transaction_id, status,
-            tally=self.tally_for_lastschrift_status(status))
-        self.notify_return_code(rs, code)
-        if persona_id:
-            return self.redirect(rs, "cde/lastschrift_show",
-                                 {'persona_id': persona_id})
-        else:
-            return self.redirect(rs, "cde/lastschrift_index")
-
-    @access("finance_admin", modi={"POST"})
-    @REQUESTdata("transaction_ids", "success", "cancelled", "failure")
-    def lastschrift_finalize_transactions(
-            self, rs: RequestState, transaction_ids: Collection[vtypes.ID],
-            success: Optional[bool], cancelled: Optional[bool], failure: Optional[bool]
-            ) -> Response:
-        """Finish many transaction."""
-        if sum(1 for s in (success, cancelled, failure) if s) != 1:
-            rs.append_validation_error(
-                ("action", ValueError(n_("Wrong number of actions."))))
-        if rs.has_validation_errors():
-            return self.lastschrift_index(rs)
-        if not transaction_ids:
-            rs.notify("warning", n_("No transactions selected."))
-            return self.redirect(rs, "cde/lastschrift_index")
-        status = None
-        if success:
-            status = const.LastschriftTransactionStati.success
-        elif cancelled:
-            status = const.LastschriftTransactionStati.cancelled
-        elif failure:
-            status = const.LastschriftTransactionStati.failure
-        else:
-            raise RuntimeError("Impossible.")
-        code = 1
-        transactions = [
-            {
-                'transaction_id': transaction_id,
-                'status': status,
-                'tally': self.tally_for_lastschrift_status(status),
-            }
-            for transaction_id in transaction_ids]
-        code = self.cdeproxy.finalize_lastschrift_transactions(rs, transactions)
-        self.notify_return_code(rs, code)
-        return self.redirect(rs, "cde/lastschrift_index")
-
-    @access("finance_admin", modi={"POST"})
-    @REQUESTdata("persona_id")
-    def lastschrift_rollback_transaction(
-            self, rs: RequestState, lastschrift_id: int, transaction_id: int,
-            persona_id: Optional[vtypes.ID]) -> Response:
-        """Revert a successful transaction.
-
-        The user can cancel a direct debit transaction after the
-        fact. So we have to deal with this possibility.
-        """
-        if rs.has_validation_errors():
-            return self.lastschrift_index(rs)
-        tally = -self.conf["SEPA_ROLLBACK_FEE"]
-        code = self.cdeproxy.rollback_lastschrift_transaction(
-            rs, transaction_id, tally)
-        self.notify_return_code(rs, code)
-        transaction_ids = self.cdeproxy.list_lastschrift_transactions(
-            rs, lastschrift_ids=(lastschrift_id,),
-            stati=(const.LastschriftTransactionStati.issued,))
-        if transaction_ids:
-            subject = glue("Einzugsermächtigung zu ausstehender Lastschrift"
-                           "widerrufen.")
-            self.do_mail(rs, "pending_lastschrift_revoked",
-                         {'To': (self.conf["MANAGEMENT_ADDRESS"],),
-                          'Subject': subject},
-                         {'persona_id': persona_id})
-        if persona_id:
-            return self.redirect(rs, "cde/lastschrift_show",
-                                 {'persona_id': persona_id})
-        else:
-            return self.redirect(rs, "cde/lastschrift_index")
-
-    @access("finance_admin")
-    def lastschrift_receipt(self, rs: RequestState, lastschrift_id: int,
-                            transaction_id: int) -> Response:
-        """Generate a donation certificate.
-
-        This allows tax deductions.
-        """
-        transaction = rs.ambience['transaction']
-        persona = self.coreproxy.get_cde_user(
-            rs, rs.ambience['lastschrift']['persona_id'])
-        addressee = make_postal_address(rs, persona)
-        if rs.ambience['lastschrift']['account_owner']:
-            addressee[0] = rs.ambience['lastschrift']['account_owner']
-        if rs.ambience['lastschrift']['account_address']:
-            addressee = addressee[:1]
-            addressee.extend(
-                rs.ambience['lastschrift']['account_address'].split('\n'))
-        # We do not support receipts or number conversion in other locales.
-        lang = "de"
-        words = (
-            int_to_words(int(transaction['amount']), lang),
-            int_to_words(int(transaction['amount'] * 100) % 100, lang))
-        transaction['amount_words'] = words
-        meta_info = self.coreproxy.get_meta_info(rs)
-        tex = self.fill_template(rs, "tex", "lastschrift_receipt", {
-            'meta_info': meta_info, 'persona': persona, 'addressee': addressee})
-        with tempfile.TemporaryDirectory() as tmp_dir:
-            work_dir = pathlib.Path(tmp_dir) / 'workdir'
-            work_dir.mkdir()
-            with open(work_dir / "lastschrift_receipt.tex", 'w') as f:
-                f.write(tex)
-            logo_src = self.conf["REPOSITORY_PATH"] / "misc/cde-logo.jpg"
-            shutil.copy(logo_src, work_dir / "cde-logo.jpg")
-            errormsg = n_("LaTeX compiliation failed. "
-                          "This might be due to special characters.")
-            pdf = self.serve_complex_latex_document(
-                rs, tmp_dir, 'workdir', "lastschrift_receipt.tex",
-                errormsg=errormsg)
-            if pdf:
-                return pdf
-            else:
-                return self.redirect(
-                    rs, "cde/lastschrift_show",
-                    {"persona_id": rs.ambience['lastschrift']['persona_id']})
-
-    @access("anonymous")
-    def lastschrift_subscription_form_fill(self, rs: RequestState) -> Response:
-        """Generate a form for configuring direct debit authorization.
-
-        If we are not anonymous we prefill this with known information.
-        """
-        persona = None
-        not_minor = False
-        if rs.user.persona_id:
-            persona = self.coreproxy.get_cde_user(rs, rs.user.persona_id)
-            not_minor = not determine_age_class(
-                persona['birthday'], now().date()).is_minor()
-        return self.render(rs, "lastschrift_subscription_form_fill",
-                           {"persona": persona, "not_minor": not_minor})
-
-    @access("anonymous")
-    @REQUESTdata("full_name", "db_id", "username", "not_minor", "address_supplement",
-                 "address", "postal_code", "location", "country", "amount",
-                 "iban", "account_holder")
-    def lastschrift_subscription_form(
-            self, rs: RequestState, full_name: Optional[str],
-            db_id: Optional[vtypes.CdedbID], username: Optional[vtypes.Email],
-            not_minor: bool, address_supplement: Optional[str], address: Optional[str],
-            postal_code: Optional[vtypes.GermanPostalCode], location: Optional[str],
-            country: Optional[str], amount: Optional[vtypes.PositiveDecimal],
-            iban: Optional[vtypes.IBAN], account_holder: Optional[str]) -> Response:
-        """Fill the direct debit authorization template with information."""
-
-        if rs.has_validation_errors():
-            return self.lastschrift_subscription_form_fill(rs)
-
-        data = {
-            "full_name": full_name or "",
-            "db_id": db_id,
-            "username": username or "",
-            "not_minor": not_minor,
-            "address_supplement": address_supplement or "",
-            "address": address or "",
-            "postal_code": postal_code or "",
-            "location": location or "",
-            "country": country or "",
-            "amount": float(amount) if amount else None,
-            "iban": iban or "",
-            "account_holder": account_holder or "",
-        }
-
-        meta_info = self.coreproxy.get_meta_info(rs)
-        tex = self.fill_template(rs, "tex", "lastschrift_subscription_form",
-                                 {'meta_info': meta_info, 'data': data})
-        errormsg = n_("Form could not be created. Please refrain from using "
-                      "special characters if possible.")
-        pdf = self.serve_latex_document(
-            rs, tex, "lastschrift_subscription_form", errormsg=errormsg, runs=1)
-        if pdf:
-            return pdf
-        else:
-            return self.redirect(rs, "cde/lastschrift_subscription_form_fill")
-
-    @periodic("forget_old_lastschrifts", period=7*24*4)
-    def forget_old_lastschrifts(self, rs: RequestState, store: CdEDBObject
-                                ) -> CdEDBObject:
-        """Forget revoked and old lastschrifts."""
-        lastschrift_ids = self.cdeproxy.list_lastschrift(
-            rs, persona_ids=None, active=False)
-        lastschrifts = self.cdeproxy.get_lastschrifts(rs, lastschrift_ids)
-
-        count = 0
-        deleted = []
-        for ls_id, ls in lastschrifts.items():
-            if "revoked_at" not in self.cdeproxy.delete_lastschrift_blockers(
-                    rs, ls_id):
-                try:
-                    self.cdeproxy.delete_lastschrift(rs, ls_id, {"transactions"})
-                except ValueError as e:
-                    self.logger.error(
-                        f"Deletion of lastschrift {ls_id} failed. {e}")
-                else:
-                    count += 1
-                    deleted.append(ls_id)
-        if count:
-            self.logger.info(f"Deleted {count} old lastschrifts.")
-            store.setdefault('deleted', []).extend(deleted)
-        return store
-
-    @access("anonymous")
-    def i25p_index(self, rs: RequestState) -> Response:
-        """Show information about 'Initiative 25+'."""
-        return self.render(rs, "i25p_index")
-
-    @access("finance_admin")
-    def show_semester(self, rs: RequestState) -> Response:
-        """Show information."""
-        period_id = self.cdeproxy.current_period(rs)
-        period = self.cdeproxy.get_period(rs, period_id)
-        period_history = self.cdeproxy.get_period_history(rs)
-        if self.cdeproxy.may_start_semester_bill(rs):
-            current_period_step = SemesterSteps.billing
-        elif self.cdeproxy.may_start_semester_ejection(rs):
-            current_period_step = SemesterSteps.ejection
-        elif self.cdeproxy.may_start_semester_balance_update(rs):
-            current_period_step = SemesterSteps.balance
-        elif self.cdeproxy.may_advance_semester(rs):
-            current_period_step = SemesterSteps.advance
-        else:
-            rs.notify("error", n_("Inconsistent semester state."))
-            current_period_step = SemesterSteps.error
-        expuls_id = self.cdeproxy.current_expuls(rs)
-        expuls = self.cdeproxy.get_expuls(rs, expuls_id)
-        expuls_history = self.cdeproxy.get_expuls_history(rs)
-        stats = self.cdeproxy.finance_statistics(rs)
-        return self.render(rs, "show_semester", {
-            'period': period, 'expuls': expuls, 'stats': stats,
-            'period_history': period_history, 'expuls_history': expuls_history,
-            'current_period_step': current_period_step,
-        })
-
-    @access("finance_admin", modi={"POST"})
-    @REQUESTdata("addresscheck", "testrun")
-    def semester_bill(self, rs: RequestState, addresscheck: bool, testrun: bool
-                      ) -> Response:
-        """Send billing mail to all members and archival notification to inactive users.
-
-        In case of a test run we send a single mail of each to the button presser.
-        """
-        if rs.has_validation_errors():
-            return self.redirect(rs, "cde/show_semester")
-        period_id = self.cdeproxy.current_period(rs)
-        if not self.cdeproxy.may_start_semester_bill(rs):
-            rs.notify("error", n_("Billing already done."))
-            return self.redirect(rs, "cde/show_semester")
-        open_lastschrift = self.determine_open_permits(rs)
-        meta_info = self.coreproxy.get_meta_info(rs)
-
-        if rs.has_validation_errors():
-            return self.show_semester(rs)
-
-        # The rs parameter shadows the outer request state, making sure that
-        # it doesn't leak
-        def send_billing_mail(rrs: RequestState, rs: None = None) -> bool:
-            """Send one billing mail and advance semester state."""
-            with TransactionObserver(rrs, self, "send_billing_mail"):
-                proceed, persona = self.cdeproxy.process_for_semester_bill(
-                    rrs, period_id, addresscheck, testrun)
-
-                # Send mail only if transaction completed successfully.
-                if persona:
-                    lastschrift_list = self.cdeproxy.list_lastschrift(
-                        rrs, persona_ids=(persona['id'],))
-                    lastschrift = None
-                    if lastschrift_list:
-                        lastschrift = self.cdeproxy.get_lastschrift(
-                            rrs, unwrap(lastschrift_list.keys()))
-                        lastschrift['reference'] = lastschrift_reference(
-                            persona['id'], lastschrift['id'])
-
-                    address = make_postal_address(rrs, persona)
-                    transaction_subject = make_membership_fee_reference(persona)
-                    endangered = (persona['balance'] < self.conf["MEMBERSHIP_FEE"]
-                                  and not persona['trial_member']
-                                  and not lastschrift)
-                    if endangered:
-                        subject = "Mitgliedschaft verlängern"
-                    else:
-                        subject = "Mitgliedschaft verlängert"
-
-                    self.do_mail(
-                        rrs, "billing",
-                        {'To': (persona['username'],),
-                         'Subject': subject},
-                        {'persona': persona,
-                         'fee': self.conf["MEMBERSHIP_FEE"],
-                         'lastschrift': lastschrift,
-                         'open_lastschrift': open_lastschrift,
-                         'address': address,
-                         'transaction_subject': transaction_subject,
-                         'addresscheck': addresscheck,
-                         'meta_info': meta_info})
-            return proceed and not testrun
-
-        def send_archival_notification(rrs: RequestState, rs: None = None) -> bool:
-            """Send archival notifications to inactive accounts."""
-            with TransactionObserver(rrs, self, "send_archival_notification"):
-                proceed, persona = self.cdeproxy.process_for_semester_prearchival(
-                    rrs, period_id, testrun)
-
-                if persona:
-                    self.do_mail(
-                        rrs, "imminent_archival",
-                        {'To': (persona['username'],),
-                         'Subject': "Bevorstehende Löschung Deines"
-                                    " CdE-Datenbank-Accounts"},
-                        {'persona': persona,
-                         'fee': self.conf["MEMBERSHIP_FEE"],
-                         'meta_info': meta_info})
-            return proceed and not testrun
-
-        Worker.create(
-            rs, "semester_bill",
-            (send_billing_mail, send_archival_notification), self.conf)
-        rs.notify("success", n_("Started sending billing mails."))
-        rs.notify("success", n_("Started sending archival notifications."))
-        return self.redirect(rs, "cde/show_semester")
-
-    @access("finance_admin", modi={"POST"})
-    def semester_eject(self, rs: RequestState) -> Response:
-        """Eject members without enough credit and archive inactive users."""
-        period_id = self.cdeproxy.current_period(rs)
-        if not self.cdeproxy.may_start_semester_ejection(rs):
-            rs.notify("error", n_("Wrong timing for ejection."))
-            return self.redirect(rs, "cde/show_semester")
-
-        # The rs parameter shadows the outer request state, making sure that
-        # it doesn't leak
-        def eject_member(rrs: RequestState, rs: None = None) -> bool:
-            """Check one member for ejection and advance semester state."""
-            with TransactionObserver(rrs, self, "eject_member"):
-                proceed, persona = self.cdeproxy.process_for_semester_eject(
-                    rrs, period_id)
-
-                if persona:
-                    transaction_subject = make_membership_fee_reference(persona)
-                    meta_info = self.coreproxy.get_meta_info(rrs)
-                    self.do_mail(
-                        rrs, "ejection",
-                        {'To': (persona['username'],),
-                         'Subject': "Austritt aus dem CdE e.V."},
-                        {'persona': persona,
-                         'fee': self.conf["MEMBERSHIP_FEE"],
-                         'transaction_subject': transaction_subject,
-                         'meta_info': meta_info})
-            return proceed
-
-        def automated_archival(rrs: RequestState, rs: None = None) -> bool:
-            """Archive one inactive user if they are eligible."""
-            with TransactionObserver(rrs, self, "automated_archival"):
-                proceed, persona = self.cdeproxy.process_for_semester_archival(
-                    rrs, period_id)
-
-                if persona:
-                    # TODO: somehow combine all failures into a single mail.
-                    # This requires storing the ids somehow.
-                    mail = self._create_mail(
-                        text=f"Automated archival of persona {persona['id']} failed",
-                        headers={'Subject': "Automated Archival failure",
-                                 'To': (rrs.user.username,)},
-                        attachments=None)
-                    self._send_mail(mail)
-            return proceed
-
-        Worker.create(
-            rs, "semester_eject", (eject_member, automated_archival), self.conf)
-        rs.notify("success", n_("Started ejection."))
-        rs.notify("success", n_("Started automated archival."))
-        return self.redirect(rs, "cde/show_semester")
-
-    @access("finance_admin", modi={"POST"})
-    def semester_balance_update(self, rs: RequestState) -> Response:
-        """Deduct membership fees from all member accounts."""
-        period_id = self.cdeproxy.current_period(rs)
-        if not self.cdeproxy.may_start_semester_balance_update(rs):
-            rs.notify("error", n_("Wrong timing for balance update."))
-            return self.redirect(rs, "cde/show_semester")
-
-        # The rs parameter shadows the outer request state, making sure that
-        # it doesn't leak
-        def update_balance(rrs: RequestState, rs: None = None) -> bool:
-            """Update one members balance and advance state."""
-            proceed, persona = self.cdeproxy.process_for_semester_balance(
-                rrs, period_id)
-            return proceed
-
-        Worker.create(rs, "semester_balance_update", update_balance, self.conf)
-        rs.notify("success", n_("Started updating balance."))
-        return self.redirect(rs, "cde/show_semester")
-
-    @access("finance_admin", modi={"POST"})
-    def semester_advance(self, rs: RequestState) -> Response:
-        """Proceed to next period."""
-        period_id = self.cdeproxy.current_period(rs)
-        period = self.cdeproxy.get_period(rs, period_id)
-        if not period['balance_done']:
-            rs.notify("error", n_("Wrong timing for advancing the semester."))
-            return self.redirect(rs, "cde/show_semester")
-        self.cdeproxy.advance_semester(rs)
-        rs.notify("success", n_("New period started."))
-        return self.redirect(rs, "cde/show_semester")
-
-    @access("finance_admin", modi={"POST"})
-    @REQUESTdata("testrun", "skip")
-    def expuls_addresscheck(self, rs: RequestState, testrun: bool, skip: bool
-                            ) -> Response:
-        """Send address check mail to all members.
-
-        In case of a test run we send only a single mail to the button
-        presser.
-        """
-        if rs.has_validation_errors():
-            return self.redirect(rs, 'cde/show_semester')
-
-        expuls_id = self.cdeproxy.current_expuls(rs)
-        expuls = self.cdeproxy.get_expuls(rs, expuls_id)
-        if expuls['addresscheck_done']:
-            rs.notify("error", n_("Addresscheck already done."))
-            return self.redirect(rs, "cde/show_semester")
-
-        # The rs parameter shadows the outer request state, making sure that
-        # it doesn't leak
-        def send_addresscheck(rrs: RequestState, rs: None = None) -> bool:
-            """Send one address check mail and advance state."""
-            with TransactionObserver(rrs, self, "send_addresscheck"):
-                proceed, persona = self.cdeproxy.process_for_expuls_check(
-                    rrs, expuls_id, testrun)
-                if persona:
-                    address = make_postal_address(rrs, persona)
-                    self.do_mail(
-                        rrs, "addresscheck",
-                        {'To': (persona['username'],),
-                         'Subject': "Adressabfrage für den exPuls"},
-                        {'persona': persona, 'address': address})
-            return proceed and not testrun
-
-        if skip:
-            self.cdeproxy.finish_expuls_addresscheck(rs, skip=True)
-            rs.notify("success", n_("Not sending mail."))
-        else:
-            Worker.create(rs, "expuls_addresscheck", send_addresscheck, self.conf)
-            rs.notify("success", n_("Started sending mail."))
-        return self.redirect(rs, "cde/show_semester")
-
-    @access("finance_admin", modi={"POST"})
-    def expuls_advance(self, rs: RequestState) -> Response:
-        """Proceed to next expuls."""
-        expuls_id = self.cdeproxy.current_expuls(rs)
-        expuls = self.cdeproxy.get_expuls(rs, expuls_id)
-        if rs.has_validation_errors():
-            return self.show_semester(rs)
-        if not expuls['addresscheck_done']:
-            rs.notify("error", n_("Addresscheck not done."))
-            return self.redirect(rs, "cde/show_semester")
-        self.cdeproxy.create_expuls(rs)
-        rs.notify("success", n_("New expuls started."))
-        return self.redirect(rs, "cde/show_semester")
-
-    @access("cde_admin")
-    def institution_summary_form(self, rs: RequestState) -> Response:
-        """Render form."""
-        institution_ids = self.pasteventproxy.list_institutions(rs)
-        institutions = self.pasteventproxy.get_institutions(
-            rs, institution_ids.keys())
-        current = {
-            "{}_{}".format(key, institution_id): value
-            for institution_id, institution in institutions.items()
-            for key, value in institution.items() if key != 'id'}
-        merge_dicts(rs.values, current)
-        is_referenced = set()
-        event_ids = self.eventproxy.list_events(rs)
-        events = self.eventproxy.get_events(rs, event_ids.keys())
-        pevent_ids = self.pasteventproxy.list_past_events(rs)
-        pevents = self.pasteventproxy.get_past_events(rs, pevent_ids.keys())
-        for event in events.values():
-            is_referenced.add(event['institution'])
-        for pevent in pevents.values():
-            is_referenced.add(pevent['institution'])
-        return self.render(rs, "institution_summary", {
-            'institutions': institutions, 'is_referenced': is_referenced})
-
-    @access("cde_admin", modi={"POST"})
-    def institution_summary(self, rs: RequestState) -> Response:
-        """Manipulate organisations which are behind events."""
-        institution_ids = self.pasteventproxy.list_institutions(rs)
-        spec = {'title': str, 'shortname': str}
-        institutions = process_dynamic_input(rs, institution_ids.keys(), spec)
-        if rs.has_validation_errors():
-            return self.institution_summary_form(rs)
-        code = 1
-        for institution_id, institution in institutions.items():
-            if institution is None:
-                code *= self.pasteventproxy.delete_institution(
-                    rs, institution_id)
-            elif institution_id < 0:
-                code *= self.pasteventproxy.create_institution(rs, institution)
-            else:
-                code *= self.pasteventproxy.rcw_institution(rs, institution)
-        self.notify_return_code(rs, code)
-        return self.redirect(rs, "cde/institution_summary_form")
-
-    def _process_participants(self, rs: RequestState, pevent_id: int,
-                              pcourse_id: int = None, orgas_only: bool = False
-                              ) -> Tuple[CdEDBObjectMap, CdEDBObjectMap, int]:
-        """Helper to pretty up participation infos.
-
-        The problem is, that multiple participations can be logged for a
-        persona per event (easiest example multiple courses in multiple
-        parts). So here we fuse these entries into one per persona.
-
-        Additionally, this function takes care of privacy: Participants
-        are removed from the result if they are not searchable and the viewing
-        user is neither admin nor participant of the past event themselves.
-
-        Note that the returned dict of participants is already sorted.
-
-        :param pcourse_id: if not None, restrict to participants of this
-          course
-        :returns: This returns three things: the processed participants,
-          the persona data sets of the participants and the number of
-          redacted participants.
-        """
-        participant_infos = self.pasteventproxy.list_participants(
-            rs, pevent_id=pevent_id)
-        is_participant = any(anid == rs.user.persona_id
-                             for anid, _ in participant_infos.keys())
-        # We are privileged to see other participants if we are admin (and have
-        # the relevant admin view enabled) or participant by ourselves
-        privileged = is_participant or "past_event" in rs.user.admin_views
-        participants = {}
-        personas: CdEDBObjectMap = {}
-        extra_participants = 0
-        if privileged or ("searchable" in rs.user.roles):
-            persona_ids = {persona_id
-                           for persona_id, _ in participant_infos.keys()}
-            for persona_id in persona_ids:
-                base_set = tuple(x for x in participant_infos.values()
-                                 if x['persona_id'] == persona_id)
-                entry: CdEDBObject = {
-                    'pevent_id': pevent_id,
-                    'persona_id': persona_id,
-                    'is_orga': any(x['is_orga'] for x in base_set),
-                    'pcourse_ids': tuple(x['pcourse_id'] for x in base_set),
-                    'is_instructor': any(x['is_instructor'] for x in base_set
-                                         if (x['pcourse_id'] == pcourse_id
-                                             or not pcourse_id))}
-                if pcourse_id and pcourse_id not in entry['pcourse_ids']:
-                    # remove non-participants with respect to the relevant
-                    # course if there is a relevant course
-                    continue
-                if orgas_only and not entry['is_orga']:
-                    # remove non-orgas
-                    continue
-                participants[persona_id] = entry
-
-            personas = self.coreproxy.get_personas(rs, participants.keys())
-            participants = OrderedDict(xsorted(
-                participants.items(),
-                key=lambda x: EntitySorter.persona(personas[x[0]])))
-        # Delete unsearchable participants if we are not privileged
-        if not privileged:
-            if participants:
-                for anid, persona in personas.items():
-                    if not persona['is_searchable'] or not persona['is_member']:
-                        del participants[anid]
-                        extra_participants += 1
-            else:
-                extra_participants = len(participant_infos)
-        # Flag linkable user profiles (own profile + all searchable profiles
-        # + all (if we are admin))
-        for anid in participants:
-            participants[anid]['viewable'] = (self.is_admin(rs)
-                                              or anid == rs.user.persona_id)
-        if "searchable" in rs.user.roles:
-            for anid in participants:
-                if (personas[anid]['is_searchable']
-                        and personas[anid]['is_member']):
-                    participants[anid]['viewable'] = True
-        return participants, personas, extra_participants
-
-    @access("cde_admin")
-    def download_past_event_participantlist(self, rs: RequestState,
-                                            pevent_id: int) -> Response:
-        """Provide a download of a participant list for a past event."""
-        scope = QueryScope.past_event_user
-        query = Query(
-            scope, scope.get_spec(),
-            ("personas.id", "given_names", "display_name", "family_name", "address",
-             "address_supplement", "postal_code", "location", "country"),
-            [("pevent_id", QueryOperators.equal, pevent_id), ],
-            (("family_name", True), ("given_names", True),
-             ("personas.id", True)))
-
-        result = self.cdeproxy.submit_general_query(rs, query)
-        fields: List[str] = []
-        for csvfield in query.fields_of_interest:
-            fields.extend(csvfield.split(','))
-        csv_data = csv_output(result, fields)
-        return self.send_csv_file(
-            rs, data=csv_data, inline=False,
-            filename="{}.csv".format(rs.ambience["pevent"]["shortname"]))
-
-    @access("member", "cde_admin")
-    def show_past_event(self, rs: RequestState, pevent_id: int) -> Response:
-        """Display concluded event."""
-        course_ids = self.pasteventproxy.list_past_courses(rs, pevent_id)
-        courses = self.pasteventproxy.get_past_courses(rs, course_ids)
-        institutions = self.pasteventproxy.list_institutions(rs)
-        participants, personas, extra_participants = self._process_participants(
-            rs, pevent_id)
-        orgas, _, extra_orgas = self._process_participants(rs, pevent_id,
-                                                           orgas_only=True)
-        for p_id, p in participants.items():
-            p['pcourses'] = {
-                pc_id: {
-                    k: courses[pc_id][k]
-                    for k in ('id', 'title', 'nr')
-                }
-                for pc_id in p['pcourse_ids']
-                if pc_id
-            }
-        participant_infos = self.pasteventproxy.list_participants(
-            rs, pevent_id=pevent_id)
-        is_participant = any(anid == rs.user.persona_id
-                             for anid, _ in participant_infos.keys())
-        return self.render(rs, "show_past_event", {
-            'courses': courses, 'personas': personas, 'institutions': institutions,
-            'participants': participants, 'extra_participants': extra_participants,
-            'orgas': orgas, 'extra_orgas': extra_orgas,
-            'is_participant': is_participant,
-        })
-
-    @access("member", "cde_admin")
-    def show_past_course(self, rs: RequestState, pevent_id: int,
-                         pcourse_id: int) -> Response:
-        """Display concluded course."""
-        participants, personas, extra_participants = self._process_participants(
-            rs, pevent_id, pcourse_id=pcourse_id)
-        return self.render(rs, "show_past_course", {
-            'participants': participants, 'personas': personas,
-            'extra_participants': extra_participants})
-
-    @access("member", "cde_admin")
-    @REQUESTdata("institution_id")
-    def list_past_events(self, rs: RequestState, institution_id: vtypes.ID = None
-                         ) -> Response:
-        """List all concluded events."""
-        if rs.has_validation_errors():
-            rs.notify('warning', n_("Institution parameter got lost."))
-        events = self.pasteventproxy.list_past_events(rs)
-        shortnames = {
-            pevent_id: value['shortname']
-            for pevent_id, value in
-            self.pasteventproxy.get_past_events(rs, events).items()
-        }
-        stats = self.pasteventproxy.past_event_stats(rs)
-        institution_ids = self.pasteventproxy.list_institutions(rs)
-        if institution_id and institution_id not in institution_ids:
-            raise werkzeug.exceptions.NotFound(n_("Invalid institution id."))
-
-        institutions = self.pasteventproxy.get_institutions(rs, institution_ids)
-
-        # Generate (reverse) chronologically sorted list of past event ids
-        stats_sorter = xsorted(stats, key=lambda x: events[x])
-        stats_sorter.sort(key=lambda x: stats[x]['tempus'], reverse=True)
-        # Bunch past events by years
-        # Using idea from http://stackoverflow.com/a/8983196
-        years: Dict[int, List[int]] = {}
-        for anid in stats_sorter:
-            if institution_id \
-                    and stats[anid]['institution_id'] != institution_id:
-                continue
-            years.setdefault(stats[anid]['tempus'].year, []).append(anid)
-
-        return self.render(rs, "list_past_events", {
-            'events': events,
-            'stats': stats,
-            'years': years,
-            'institutions': institutions,
-            'institution_id': institution_id,
-            'shortnames': shortnames,
-        })
-
-    @access("cde_admin")
-    def change_past_event_form(self, rs: RequestState, pevent_id: int
-                               ) -> Response:
-        """Render form."""
-        institution_ids = self.pasteventproxy.list_institutions(rs).keys()
-        institutions = self.pasteventproxy.get_institutions(rs, institution_ids)
-        merge_dicts(rs.values, rs.ambience['pevent'])
-        return self.render(rs, "change_past_event", {
-            'institutions': institutions})
-
-    @access("cde_admin", modi={"POST"})
-    @REQUESTdatadict(*PAST_EVENT_FIELDS)
-    def change_past_event(self, rs: RequestState, pevent_id: int,
-                          data: CdEDBObject) -> Response:
-        """Modify a concluded event."""
-        data['id'] = pevent_id
-        data = check(rs, vtypes.PastEvent, data)
-        if rs.has_validation_errors():
-            return self.change_past_event_form(rs, pevent_id)
-        assert data is not None
-        code = self.pasteventproxy.set_past_event(rs, data)
-        self.notify_return_code(rs, code)
-        return self.redirect(rs, "cde/show_past_event")
-
-    @access("cde_admin")
-    def create_past_event_form(self, rs: RequestState) -> Response:
-        """Render form."""
-        institution_ids = self.pasteventproxy.list_institutions(rs).keys()
-        institutions = self.pasteventproxy.get_institutions(rs, institution_ids)
-        return self.render(rs, "create_past_event", {
-            'institutions': institutions})
-
-    @access("cde_admin", modi={"POST"})
-    @REQUESTdatadict(*PAST_EVENT_FIELDS)
-    @REQUESTdata("courses")
-    def create_past_event(self, rs: RequestState, courses: Optional[str],
-                          data: CdEDBObject) -> Response:
-        """Add new concluded event."""
-        data = check(rs, vtypes.PastEvent, data, creation=True)
-        thecourses: List[CdEDBObject] = []
-        if courses:
-            courselines = courses.split('\n')
-            reader = csv.DictReader(
-                courselines, fieldnames=("nr", "title", "description"),
-                dialect=CustomCSVDialect())
-            lineno = 0
-            pcourse: Optional[CdEDBObject]
-            for pcourse in reader:
-                lineno += 1
-                # This is a placeholder for validation and will be substituted
-                # later. The typechecker expects a str here.
-                assert pcourse is not None
-                pcourse['pevent_id'] = "1"
-                pcourse = check(rs, vtypes.PastCourse, pcourse, creation=True)
-                if pcourse:
-                    thecourses.append(pcourse)
-                else:
-                    rs.notify("warning", n_("Line %(lineno)s is faulty."),
-                              {'lineno': lineno})
-        if rs.has_validation_errors():
-            return self.create_past_event_form(rs)
-        assert data is not None
-        with TransactionObserver(rs, self, "create_past_event"):
-            new_id = self.pasteventproxy.create_past_event(rs, data)
-            for course in thecourses:
-                course['pevent_id'] = new_id
-                self.pasteventproxy.create_past_course(rs, course)
-        self.notify_return_code(rs, new_id, success=n_("Event created."))
-        return self.redirect(rs, "cde/show_past_event", {'pevent_id': new_id})
-
-    @access("cde_admin", modi={"POST"})
-    @REQUESTdata("ack_delete")
-    def delete_past_event(self, rs: RequestState, pevent_id: int,
-                          ack_delete: bool) -> Response:
-        """Remove a past event."""
-        if not ack_delete:
-            rs.append_validation_error(
-                ("ack_delete", ValueError(n_("Must be checked."))))
-        if rs.has_validation_errors():
-            return self.show_past_event(rs, pevent_id)
-
-        code = self.pasteventproxy.delete_past_event(
-            rs, pevent_id, cascade=("courses", "participants", "log"))
-        self.notify_return_code(rs, code)
-        return self.redirect(rs, "cde/list_past_events")
-
-    @access("cde_admin")
-    def change_past_course_form(self, rs: RequestState, pevent_id: int,
-                                pcourse_id: int) -> Response:
-        """Render form."""
-        merge_dicts(rs.values, rs.ambience['pcourse'])
-        return self.render(rs, "change_past_course")
-
-    @access("cde_admin", modi={"POST"})
-    @REQUESTdatadict(*PAST_COURSE_COMMON_FIELDS)
-    def change_past_course(self, rs: RequestState, pevent_id: int,
-                           pcourse_id: int, data: CdEDBObject) -> Response:
-        """Modify a concluded course."""
-        data['id'] = pcourse_id
-        data = check(rs, vtypes.PastCourse, data)
-        if rs.has_validation_errors():
-            return self.change_past_course_form(rs, pevent_id, pcourse_id)
-        assert data is not None
-        code = self.pasteventproxy.set_past_course(rs, data)
-        self.notify_return_code(rs, code)
-        return self.redirect(rs, "cde/show_past_course")
-
-    @access("cde_admin")
-    def create_past_course_form(self, rs: RequestState, pevent_id: int
-                                ) -> Response:
-        """Render form."""
-        return self.render(rs, "create_past_course")
-
-    @access("cde_admin", modi={"POST"})
-    @REQUESTdatadict(*PAST_COURSE_COMMON_FIELDS)
-    def create_past_course(self, rs: RequestState, pevent_id: int,
-                           data: CdEDBObject) -> Response:
-        """Add new concluded course."""
-        data['pevent_id'] = pevent_id
-        data = check(rs, vtypes.PastCourse, data, creation=True)
-        if rs.has_validation_errors():
-            return self.create_past_course_form(rs, pevent_id)
-        assert data is not None
-        new_id = self.pasteventproxy.create_past_course(rs, data)
-        self.notify_return_code(rs, new_id, success=n_("Course created."))
-        return self.redirect(rs, "cde/show_past_course", {'pcourse_id': new_id})
-
-    @access("cde_admin", modi={"POST"})
-    @REQUESTdata("ack_delete")
-    def delete_past_course(self, rs: RequestState, pevent_id: int,
-                           pcourse_id: int, ack_delete: bool) -> Response:
-        """Delete a concluded course.
-
-        This also deletes all participation information w.r.t. this course.
-        """
-        if not ack_delete:
-            rs.append_validation_error(
-                ("ack_delete", ValueError(n_("Must be checked."))))
-        if rs.has_validation_errors():
-            return self.show_past_course(rs, pevent_id, pcourse_id)
-
-        code = self.pasteventproxy.delete_past_course(
-            rs, pcourse_id, cascade=("participants",))
-        self.notify_return_code(rs, code)
-        return self.redirect(rs, "cde/show_past_event")
-
-    @access("cde_admin", modi={"POST"})
-    @REQUESTdata("pcourse_id", "persona_ids", "is_instructor", "is_orga")
-    def add_participants(self, rs: RequestState, pevent_id: int,
-                         pcourse_id: Optional[vtypes.ID],
-                         persona_ids: vtypes.CdedbIDList,
-                         is_instructor: bool, is_orga: bool) -> Response:
-        """Add participant to concluded event."""
-        if rs.has_validation_errors():
-            if pcourse_id:
-                return self.show_past_course(rs, pevent_id, pcourse_id)
-            else:
-                return self.show_past_event(rs, pevent_id)
-
-        # Check presence of valid event users for the given ids
-        if not self.coreproxy.verify_ids(rs, persona_ids, is_archived=None):
-            rs.append_validation_error(
-                ("persona_ids",
-                 ValueError(n_("Some of these users do not exist."))))
-        if not self.coreproxy.verify_personas(rs, persona_ids, {"event"}):
-            rs.append_validation_error(
-                ("persona_ids",
-                 ValueError(n_("Some of these users are not event users."))))
-        if rs.has_validation_errors():
-            if pcourse_id:
-                return self.show_past_course(rs, pevent_id, pcourse_id)
-            else:
-                return self.show_past_event(rs, pevent_id)
-
-        code = 1
-        # TODO: Check if participants are already present.
-        for persona_id in persona_ids:
-            code *= self.pasteventproxy.add_participant(
-                rs, pevent_id, pcourse_id, persona_id, is_instructor, is_orga)
-        self.notify_return_code(rs, code)
-        if pcourse_id:
-            return self.redirect(rs, "cde/show_past_course",
-                                 {'pcourse_id': pcourse_id})
-        else:
-            return self.redirect(rs, "cde/show_past_event")
-
-    @access("cde_admin", modi={"POST"})
-    @REQUESTdata("persona_id", "pcourse_id")
-    def remove_participant(self, rs: RequestState, pevent_id: int,
-                           persona_id: vtypes.ID, pcourse_id: Optional[vtypes.ID]
-                           ) -> Response:
-        """Remove participant."""
-        if rs.has_validation_errors():
-            return self.show_past_event(rs, pevent_id)
-        code = self.pasteventproxy.remove_participant(
-            rs, pevent_id, pcourse_id, persona_id)
-        self.notify_return_code(rs, code)
-        if pcourse_id:
-            return self.redirect(rs, "cde/show_past_course", {
-                'pcourse_id': pcourse_id})
-        else:
-            return self.redirect(rs, "cde/show_past_event")
-
-    @access("member", "cde_admin")
-    def view_misc(self, rs: RequestState) -> Response:
-        """View miscellaneos things."""
-        meta_data = self.coreproxy.get_meta_info(rs)
-        cde_misc = (meta_data.get("cde_misc")
-                    or rs.gettext("*Nothing here yet.*"))
-        return self.render(rs, "view_misc", {"cde_misc": cde_misc})
-
-    @access("cde_admin")
-    @REQUESTdata(*LOG_FIELDS_COMMON)
-    def view_cde_log(self, rs: RequestState,
-                     codes: Collection[const.CdeLogCodes],
-                     offset: Optional[int],
-                     length: Optional[vtypes.PositiveInt],
-                     persona_id: Optional[vtypes.CdedbID],
-                     submitted_by: Optional[vtypes.CdedbID],
-                     change_note: Optional[str],
-                     time_start: Optional[datetime.datetime],
-                     time_stop: Optional[datetime.datetime]) -> Response:
-        """View general activity."""
-        length = length or self.conf["DEFAULT_LOG_LENGTH"]
-        # length is the requested length, _length the theoretically
-        # shown length for an infinite amount of log entries.
-        _offset, _length = calculate_db_logparams(offset, length)
-
-        # no validation since the input stays valid, even if some options
-        # are lost
-        rs.ignore_validation_errors()
-        total, log = self.cdeproxy.retrieve_cde_log(
-            rs, codes, _offset, _length, persona_id=persona_id,
-            submitted_by=submitted_by, change_note=change_note,
-            time_start=time_start, time_stop=time_stop)
-        persona_ids = (
-                {entry['submitted_by'] for entry in log if
-                 entry['submitted_by']}
-                | {entry['persona_id'] for entry in log if entry['persona_id']})
-        personas = self.coreproxy.get_personas(rs, persona_ids)
-        loglinks = calculate_loglinks(rs, total, offset, length)
-        return self.render(rs, "view_cde_log", {
-            'log': log, 'total': total, 'length': _length,
-            'personas': personas, 'loglinks': loglinks})
-
-    @access("cde_admin")
-    @REQUESTdata(*LOG_FIELDS_COMMON)
-    def view_finance_log(self, rs: RequestState,
-                         codes: Collection[const.FinanceLogCodes],
-                         offset: Optional[int],
-                         length: Optional[vtypes.PositiveInt],
-                         persona_id: Optional[vtypes.CdedbID],
-                         submitted_by: Optional[vtypes.CdedbID],
-                         change_note: Optional[str],
-                         time_start: Optional[datetime.datetime],
-                         time_stop: Optional[datetime.datetime]) -> Response:
-        """View financial activity."""
-        length = length or self.conf["DEFAULT_LOG_LENGTH"]
-        # length is the requested length, _length the theoretically
-        # shown length for an infinite amount of log entries.
-        _offset, _length = calculate_db_logparams(offset, length)
-
-        # no validation since the input stays valid, even if some options
-        # are lost
-        rs.ignore_validation_errors()
-        total, log = self.cdeproxy.retrieve_finance_log(
-            rs, codes, _offset, _length, persona_id=persona_id,
-            submitted_by=submitted_by, change_note=change_note,
-            time_start=time_start, time_stop=time_stop)
-        persona_ids = (
-                {entry['submitted_by'] for entry in log if
-                 entry['submitted_by']}
-                | {entry['persona_id'] for entry in log if entry['persona_id']})
-        personas = self.coreproxy.get_personas(rs, persona_ids)
-        loglinks = calculate_loglinks(rs, total, offset, length)
-        return self.render(rs, "view_finance_log", {
-            'log': log, 'total': total, 'length': _length,
-            'personas': personas, 'loglinks': loglinks})
-
-    @access("cde_admin")
-    @REQUESTdata(*LOG_FIELDS_COMMON, "pevent_id")
-    def view_past_log(self, rs: RequestState,
-                      codes: Collection[const.PastEventLogCodes],
-                      pevent_id: Optional[vtypes.ID],
-                      offset: Optional[int],
-                      length: Optional[vtypes.PositiveInt],
-                      persona_id: Optional[vtypes.CdedbID],
-                      submitted_by: Optional[vtypes.CdedbID],
-                      change_note: Optional[str],
-                      time_start: Optional[datetime.datetime],
-                      time_stop: Optional[datetime.datetime]) -> Response:
-        """View activities concerning concluded events."""
-        length = length or self.conf["DEFAULT_LOG_LENGTH"]
-        # length is the requested length, _length the theoretically
-        # shown length for an infinite amount of log entries.
-        _offset, _length = calculate_db_logparams(offset, length)
-
-        # no validation since the input stays valid, even if some options
-        # are lost
-        rs.ignore_validation_errors()
-        total, log = self.pasteventproxy.retrieve_past_log(
-            rs, codes, pevent_id, _offset, _length, persona_id=persona_id,
-            submitted_by=submitted_by, change_note=change_note,
-            time_start=time_start, time_stop=time_stop)
-        persona_ids = (
-                {entry['submitted_by'] for entry in log if
-                 entry['submitted_by']}
-                | {entry['persona_id'] for entry in log if entry['persona_id']})
-        personas = self.coreproxy.get_personas(rs, persona_ids)
-        pevent_ids = self.pasteventproxy.list_past_events(rs)
-        pevents = self.pasteventproxy.get_past_events(rs, pevent_ids)
-        loglinks = calculate_loglinks(rs, total, offset, length)
-        return self.render(rs, "view_past_log", {
-            'log': log, 'total': total, 'length': _length,
-            'personas': personas, 'pevents': pevents, 'loglinks': loglinks})
-=======
 class CdEFrontend(CdELastschriftMixin, CdEPastEventMixin, CdEParseMixin,
                   CdESemesterMixin, CdEBaseFrontend):
-    pass
->>>>>>> ecc1e87e
+    pass