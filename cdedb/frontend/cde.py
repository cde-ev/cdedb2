#!/usr/bin/env python3

"""Services for the cde realm."""

import cgitb
from collections import OrderedDict, defaultdict
import copy
import csv
import itertools
import pathlib
import random
import re
import string
import sys
import tempfile
import operator
import datetime
import time
import dateutil.easter

import psycopg2.extensions
import werkzeug

import cdedb.database.constants as const
import cdedb.validation as validate
from cdedb.database.connection import Atomizer
from cdedb.common import (
    n_, merge_dicts, lastschrift_reference, now, glue, unwrap,
    int_to_words, deduct_years, determine_age_class, LineResolutions,
    PERSONA_DEFAULTS, diacritic_patterns, shutil_copy, asciificator,
    EntitySorter, TransactionType, xsorted, get_hash)
from cdedb.frontend.common import (
    REQUESTdata, REQUESTdatadict, access, Worker, csv_output,
    check_validation as check, cdedbid_filter, request_extractor,
    make_postal_address, make_transaction_subject, query_result_to_json,
    enum_entries_filter, money_filter, REQUESTfile, CustomCSVDialect,
    calculate_db_logparams, calculate_loglinks, process_dynamic_input)
from cdedb.frontend.uncommon import AbstractUserFrontend
from cdedb.query import QUERY_SPECS, mangle_query_input, QueryOperators, Query
import cdedb.frontend.parse_statement as parse

MEMBERSEARCH_DEFAULTS = {
    'qop_fulltext': QueryOperators.containsall,
    'qsel_family_name,birth_name': True,
    'qop_family_name,birth_name': QueryOperators.match,
    'qsel_given_names,display_name': True,
    'qop_given_names,display_name': QueryOperators.match,
    'qsel_username': True,
    'qop_username': QueryOperators.match,
    'qop_telephone,mobile': QueryOperators.match,
    'qop_address,address_supplement,address2,address_supplement2':
        QueryOperators.match,
    'qop_postal_code,postal_code2': QueryOperators.between,
    'qop_location,location2': QueryOperators.match,
    'qop_country,country2': QueryOperators.match,
    'qop_weblink,specialisation,affiliation,timeline,interests,free_form':
        QueryOperators.match,
    'qop_pevent_id': QueryOperators.equal,
    'qop_pcourse_id': QueryOperators.equal,
    'qord_primary': 'family_name,birth_name',
    'qord_primary_ascending': True,
}


class CdEFrontend(AbstractUserFrontend):
    """This offers services to the members as well as facilities for managing
    the organization."""
    realm = "cde"
    user_management = {
        "persona_getter": lambda obj: obj.coreproxy.get_cde_user,
    }

    @classmethod
    def is_admin(cls, rs):
        return super().is_admin(rs)

    @access("cde")
    def index(self, rs):
        """Render start page."""
        meta_info = self.coreproxy.get_meta_info(rs)
        data = self.coreproxy.get_cde_user(rs, rs.user.persona_id)
        deadline = None
        user_lastschrift = []
        if "member" in rs.user.roles:
            user_lastschrift = self.cdeproxy.list_lastschrift(
                rs, persona_ids=(rs.user.persona_id,), active=True)
            periods_left = data['balance'] // self.conf["MEMBERSHIP_FEE"]
            if data['trial_member']:
                periods_left += 1
            period = self.cdeproxy.get_period(rs,
                                              self.cdeproxy.current_period(rs))
            # dont take payment for actual period into account while calculating
            # remaining periods
            if not period['balance_done']:
                periods_left -= 1
            # Initialize deadline
            deadline = now().date().replace(day=1)
            month = 8 if deadline.month in range(2, 8) else 2
            deadline = deadline.replace(month=month)
            # Add remaining periods
            deadline = deadline.replace(year=deadline.year + periods_left // 2)
            if periods_left % 2:
                if deadline.month in range(2, 8):
                    deadline = deadline.replace(month=8)
                else:
                    deadline = deadline.replace(year=deadline.year + 1, month=2)
        return self.render(rs, "index", {
            'has_lastschrift': (len(user_lastschrift) > 0), 'data': data,
            'meta_info': meta_info, 'deadline': deadline})

    @access("member")
    def consent_decision_form(self, rs):
        """After login ask cde members for decision about searchability. Do
        this only if no decision has been made in the past.

        This is the default page after login, but most users will instantly
        be redirected.
        """
        data = self.coreproxy.get_cde_user(rs, rs.user.persona_id)
        return self.render(rs, "consent_decision", {
            'decided_search': data['decided_search']})

    @access("member", modi={"POST"})
    @REQUESTdata(("ack", "bool"))
    def consent_decision(self, rs, ack):
        """Record decision."""
        if rs.has_validation_errors():
            return self.consent_decision_form(rs)
        data = self.coreproxy.get_cde_user(rs, rs.user.persona_id)
        new = {
            'id': rs.user.persona_id,
            'decided_search': True,
            'is_searchable': ack,
        }
        change_note = "Datenschutz-Einwilligung entschieden ({ack}).".format(
            ack="akzeptiert" if ack else "abgelehnt")
        code = self.coreproxy.change_persona(
            rs, new, generation=None, may_wait=False,
            change_note=change_note)
        message = n_("Consent noted.") if ack else n_("Decision noted.")
        self.notify_return_code(rs, code, success=message)
        if not code:
            return self.consent_decision_form(rs)
        if not data['decided_search']:
            return self.redirect(rs, "core/index")
        return self.redirect(rs, "cde/index")

    @access("searchable")
    @REQUESTdata(("is_search", "bool"))
    def member_search(self, rs, is_search):
        """Search for members."""
        defaults = copy.deepcopy(MEMBERSEARCH_DEFAULTS)
        pl = rs.values['postal_lower'] = rs.request.values.get('postal_lower')
        pu = rs.values['postal_upper'] = rs.request.values.get('postal_upper')
        if pl and pu:
            defaults['qval_postal_code,postal_code2'] = "{:0<5} {:0<5}".format(
                pl, pu)
        elif pl:
            defaults['qval_postal_code,postal_code2'] = "{:0<5} 99999".format(
                pl)
        elif pu:
            defaults['qval_postal_code,postal_code2'] = "00000 {:0<5}".format(
                pu)
        else:
            defaults['qop_postal_code,postal_code2'] = QueryOperators.match
        spec = copy.deepcopy(QUERY_SPECS['qview_cde_member'])
        query = check(
            rs, "query_input",
            mangle_query_input(rs, spec, defaults),
            "query", spec=spec, allow_empty=not is_search, separator=" ")

        events = self.pasteventproxy.list_past_events(rs)
        pevent_id = None
        if rs.values.get('qval_pevent_id'):
            try:
                pevent_id = int(rs.values.get('qval_pevent_id'))
            except ValueError:
                pass
        courses = tuple()
        if pevent_id:
            courses = self.pasteventproxy.list_past_courses(rs, pevent_id)
        choices = {"pevent_id": events, 'pcourse_id': courses}
        result = None
        count = 0
        cutoff = self.conf["MAX_MEMBER_SEARCH_RESULTS"]

        if rs.has_validation_errors():
            # A little hack to fix displaying of errors: The form uses
            # 'qval_<field>' as input name, the validation only returns the
            # field's name
            current = tuple(rs.retrieve_validation_errors())
            rs.retrieve_validation_errors().clear()
            rs.extend_validation_errors(('qval_' + k, v) for k, v in current)
            rs.ignore_validation_errors()
        elif is_search and not query.constraints:
            rs.notify("error", n_("You have to specify some filters."))
        elif is_search:

            def restrict(constraint):
                filter, operation, value = constraint
                if filter == 'fulltext':
                    value = [r"\m{}\M".format(val) if len(val) <= 3 else val
                             for val in value]
                elif len(str(value)) <= 3:
                    operation = QueryOperators.equal
                constraint = (filter, operation, value)
                return constraint

            query.constraints = [restrict(constrain)
                                 for constrain in query.constraints]
            query.scope = "qview_cde_member"
            query.fields_of_interest.append('personas.id')
            result = self.cdeproxy.submit_general_query(rs, query)
            result = xsorted(result, key=EntitySorter.persona)
            count = len(result)
            if count == 1:
                return self.redirect_show_user(rs, result[0]['id'],
                                               quote_me=True)
            if count > cutoff:
                result = result[:cutoff]
                rs.notify("info", n_("Too many query results."))

        return self.render(rs, "member_search", {
            'spec': spec, 'choices': choices, 'result': result,
            'cutoff': cutoff, 'count': count,
        })

    @access("cde_admin")
    @REQUESTdata(("download", "str_or_None"), ("is_search", "bool"))
    def user_search(self, rs, download, is_search):
        """Perform search."""
        spec = copy.deepcopy(QUERY_SPECS['qview_cde_user'])
        # mangle the input, so we can prefill the form
        query_input = mangle_query_input(rs, spec)
        if is_search:
            query = check(rs, "query_input", query_input, "query",
                          spec=spec, allow_empty=False)
        else:
            query = None
        events = self.pasteventproxy.list_past_events(rs)
        choices = {
            'pevent_id': OrderedDict(
                xsorted(events.items(), key=operator.itemgetter(0))),
            'gender': OrderedDict(
                enum_entries_filter(
                    const.Genders,
                    rs.gettext if download is None else rs.default_gettext))
        }
        choices_lists = {k: list(v.items()) for k, v in choices.items()}
        default_queries = self.conf["DEFAULT_QUERIES"]['qview_cde_user']
        params = {
            'spec': spec, 'choices': choices, 'choices_lists': choices_lists,
            'default_queries': default_queries, 'query': query}
        # Tricky logic: In case of no validation errors we perform a query
        if not rs.has_validation_errors() and is_search:
            query.scope = "qview_cde_user"
            result = self.cdeproxy.submit_general_query(rs, query)
            params['result'] = result
            if download:
                fields = []
                for csvfield in query.fields_of_interest:
                    fields.extend(csvfield.split(','))
                if download == "csv":
                    csv_data = csv_output(result, fields, substitutions=choices)
                    return self.send_csv_file(
                        rs, data=csv_data, inline=False,
                        filename="user_search_result.csv")
                elif download == "json":
                    json_data = query_result_to_json(result, fields,
                                                     substitutions=choices)
                    return self.send_file(
                        rs, data=json_data, inline=False,
                        filename="user_search_result.json")
        else:
            rs.values['is_search'] = is_search = False
        return self.render(rs, "user_search", params)

    @access("cde_admin")
    def create_user_form(self, rs):
        defaults = {
            'is_member': True,
            'bub_search': False,
        }
        merge_dicts(rs.values, defaults)
        return super().create_user_form(rs)

    @access("cde_admin", modi={"POST"})
    @REQUESTdatadict(
        "title", "given_names", "family_name", "birth_name", "name_supplement",
        "display_name", "specialisation", "affiliation", "timeline",
        "interests", "free_form", "gender", "birthday", "username",
        "telephone", "mobile", "weblink", "address", "address_supplement",
        "postal_code", "location", "country", "address2",
        "address_supplement2", "postal_code2", "location2", "country2",
        "is_member", "is_searchable", "trial_member", "bub_search", "notes")
    def create_user(self, rs, data):
        defaults = {
            'is_cde_realm': True,
            'is_event_realm': True,
            'is_ml_realm': True,
            'is_assembly_realm': True,
            'is_active': True,
            'decided_search': False,
        }
        data.update(defaults)
        return super().create_user(rs, data)

    @access("cde_admin")
    def batch_admission_form(self, rs, data=None, csvfields=None):
        """Render form.

        The ``data`` parameter contains all extra information assembled
        during processing of a POST request.
        """
        defaults = {
            'membership': True,
            'trial_membership': True,
            'consent': False,
            'sendmail': True,
        }
        merge_dicts(rs.values, defaults)
        data = data or {}
        csvfields = csvfields or tuple()
        pevents = self.pasteventproxy.list_past_events(rs)
        pevent_ids = {d['pevent_id'] for d in data if d['pevent_id']}
        pcourses = {
            pevent_id: self.pasteventproxy.list_past_courses(rs, pevent_id)
            for pevent_id in pevent_ids}
        csv_position = {key: ind for ind, key in enumerate(csvfields)}
        csv_position['pevent_id'] = csv_position.pop('event', -1)
        csv_position['pcourse_id'] = csv_position.get('course', -1)
        return self.render(rs, "batch_admission", {
            'data': data, 'pevents': pevents, 'pcourses': pcourses,
            'csvfields': csv_position})

    def examine_for_admission(self, rs, datum):
        """Check one line of batch admission.

        We test for fitness of the data itself, as well as possible
        existing duplicate accounts.

        :type rs: :py:class:`cdedb.common.RequestState`
        :type datum: {str: object}
        :rtype: {str: object}
        :returns: The processed input datum.
        """
        warnings = []
        if datum['old_hash'] and datum['old_hash'] != datum['new_hash']:
            # remove resolution in case of a change
            datum['resolution'] = None
            rs.values['resolution{}'.format(datum['lineno'] - 1)] = None
            warnings.append((None, ValueError(n_("Entry changed."))))
        persona = copy.deepcopy(datum['raw'])
        # Adapt input of gender from old convention (this is the format
        # used by external processes, i.e. BuB)
        GENDER_CONVERT = {
            "0": str(const.Genders.other.value),
            "1": str(const.Genders.male.value),
            "2": str(const.Genders.female.value),
            "3": str(const.Genders.not_specified.value),
        }
        gender = persona.get('gender') or "3"
        persona['gender'] = GENDER_CONVERT.get(
            gender.strip(), str(const.Genders.not_specified.value))
        del persona['event']
        del persona['course']
        persona.update({
            'is_cde_realm': True,
            'is_event_realm': True,
            'is_ml_realm': True,
            'is_assembly_realm': True,
            'is_member': True,
            'display_name': persona['given_names'],
            'trial_member': False,
            'bub_search': False,
            'decided_search': False,
            'notes': None})
        merge_dicts(persona, PERSONA_DEFAULTS)
        persona, problems = validate.check_persona(persona, "persona",
                                                   creation=True)
        try:
            if (persona['birthday'] >
                    deduct_years(now().date(), 10)):
                problems.extend([('birthday', ValueError(
                    n_("Persona is younger than 10 years.")))])
        except TypeError:
            # Errors like this are already handled by check_persona
            pass
        pevent_id, w, p = self.pasteventproxy.find_past_event(
            rs, datum['raw']['event'])
        warnings.extend(w)
        problems.extend(p)
        pcourse_id = None
        if datum['raw']['course'] and pevent_id:
            pcourse_id, w, p = self.pasteventproxy.find_past_course(
                rs, datum['raw']['course'], pevent_id)
            warnings.extend(w)
            problems.extend(p)
        else:
            warnings.append(("course", ValueError(n_("No course available."))))
        doppelgangers = tuple()
        if (datum['resolution'] == LineResolutions.create
                and self.coreproxy.verify_existence(rs, persona['username'])):
            warnings.append(
                ("persona",
                 ValueError(n_("Email address already taken."))))
        if persona:
            temp = copy.deepcopy(persona)
            temp['id'] = 1
            doppelgangers = self.coreproxy.find_doppelgangers(rs, temp)
        if doppelgangers:
            warnings.append(("persona",
                             ValueError(n_("Doppelgangers found."))))
        if (datum['resolution'] is not None and
                (bool(datum['doppelganger_id'])
                 != datum['resolution'].is_modification())):
            problems.append(
                ("doppelganger",
                 RuntimeError(
                     n_("Doppelganger choice doesn’t fit resolution."))))
        if datum['doppelganger_id']:
            if datum['doppelganger_id'] not in doppelgangers:
                problems.append(
                    ("doppelganger",
                     KeyError(n_("Doppelganger unavailable."))))
            else:
                dg = doppelgangers[datum['doppelganger_id']]
                if (dg['username'] != persona['username']
                        and self.coreproxy.verify_existence(
                            rs, persona['username'])):
                    warnings.append(
                        ("doppelganger",
                         ValueError(n_("Email address already taken."))))
                if not dg['is_cde_realm']:
                    warnings.append(
                        ("doppelganger",
                         ValueError(n_("Doppelganger will upgrade to CdE."))))
                    if not datum['resolution'].do_update():
                        if dg['is_event_realm']:
                            warnings.append(
                                ("doppelganger",
                                 ValueError(n_("Unmodified realm upgrade."))))
                        else:
                            problems.append(
                                ("doppelganger",
                                 ValueError(n_(
                                     "Missing data for realm upgrade."))))
        if datum['doppelganger_id'] and pevent_id:
            existing = self.pasteventproxy.list_participants(
                rs, pevent_id=pevent_id)
            if (datum['doppelganger_id'], pcourse_id) in existing:
                problems.append(
                    ("pevent_id",
                     KeyError(n_("Participation already recorded."))))
        datum.update({
            'persona': persona,
            'pevent_id': pevent_id,
            'pcourse_id': pcourse_id,
            'doppelgangers': doppelgangers,
            'warnings': warnings,
            'problems': problems,
        })
        return datum

    def _perform_one_batch_admission(self, rs, datum, trial_membership,
                                     consent):
        """Uninlined code from perform_batch_admission().

        :type rs: :py:class:`cdedb.common.RequestState`
        :type datum: {str: object}
        :type trial_membership: bool
        :type consent: bool
        :rtype: int
        :returns: number of created accounts (0 or 1)
        """
        ret = 0
        batch_fields = (
            'family_name', 'given_names', 'title', 'name_supplement',
            'birth_name', 'gender', 'address_supplement', 'address',
            'postal_code', 'location', 'country', 'telephone',
            'mobile', 'birthday')  # email omitted as it is handled separately
        persona_id = None
        if datum['resolution'] == LineResolutions.skip:
            return ret
        elif datum['resolution'] == LineResolutions.create:
            new_persona = copy.deepcopy(datum['persona'])
            new_persona.update({
                'is_member': True,
                'trial_member': trial_membership,
                'is_searchable': consent,
            })
            persona_id = self.coreproxy.create_persona(rs, new_persona)
            ret = 1
        elif datum['resolution'].is_modification():
            persona_id = datum['doppelganger_id']
            current = self.coreproxy.get_persona(rs, persona_id)
            if not current['is_cde_realm']:
                # Promote to cde realm dependent on current realm
                promotion = {
                    'is_{}_realm'.format(realm): True
                    for realm in ('cde', 'event', 'assembly', 'ml')}
                promotion.update({
                    'decided_search': False,
                    'trial_member': False,
                    'bub_search': False,
                    'id': persona_id,
                })
                empty_fields = (
                    'address_supplement2', 'address2', 'postal_code2',
                    'location2', 'country2', 'weblink', 'specialisation',
                    'affiliation', 'timeline', 'interests', 'free_form')
                for field in empty_fields:
                    promotion[field] = None
                invariant_fields = {'family_name', 'given_names'}
                if not current['is_event_realm']:
                    if not datum['resolution'].do_update():
                        raise RuntimeError(n_("Need extra data."))
                    # This applies a part of the newly imported data,
                    # however email and name are not changed during a
                    # realm transition and thus we update again later
                    # on
                    for field in set(batch_fields) - invariant_fields:
                        promotion[field] = datum['persona'][field]
                else:
                    stored = self.coreproxy.get_event_user(rs, persona_id)
                    for field in set(batch_fields) - invariant_fields:
                        promotion[field] = stored.get(field)
                code = self.coreproxy.change_persona_realms(rs, promotion)
            if datum['resolution'].do_trial():
                self.coreproxy.change_membership(
                    rs, datum['doppelganger_id'], is_member=True)
                update = {
                    'id': datum['doppelganger_id'],
                    'trial_member': True,
                }
                self.coreproxy.change_persona(
                    rs, update, may_wait=False,
                    change_note="Probemitgliedschaft erneuert.")
            if datum['resolution'].do_update():
                update = {'id': datum['doppelganger_id']}
                for field in batch_fields:
                    update[field] = datum['persona'][field]
                self.coreproxy.change_username(
                    rs, datum['doppelganger_id'],
                    datum['persona']['username'], password=None)
                # TODO the following should be must_wait=True
                self.coreproxy.change_persona(
                    rs, update, may_wait=False,
                    change_note="Import aktualisierter Daten.")
        else:
            raise RuntimeError(n_("Impossible."))
        if datum['pevent_id']:
            # TODO preserve instructor/orga information
            self.pasteventproxy.add_participant(
                rs, datum['pevent_id'], datum['pcourse_id'],
                persona_id, is_instructor=False, is_orga=False)
        return ret

    def perform_batch_admission(self, rs, data, trial_membership, consent,
                                sendmail):
        """Resolve all entries in the batch admission form.

        :type rs: :py:class:`cdedb.common.RequestState`
        :type data: [{str: object}]
        :type trial_membership: bool
        :type consent: bool
        :type sendmail: bool
        :rtype: bool, int
        :returns: Success information and for positive outcome the
          number of created accounts or for negative outcome the line
          where an exception was triggered or None if it was a DB
          serialization error.
        """
        try:
            with Atomizer(rs):
                count = 0
                for index, datum in enumerate(data):
                    count += self._perform_one_batch_admission(
                        rs, datum, trial_membership, consent)
        except psycopg2.extensions.TransactionRollbackError:
            # We perform a rather big transaction, so serialization errors
            # could happen.
            return False, None
        except:
            # This blanket catching of all exceptions is a last resort. We try
            # to do enough validation, so that this should never happen, but
            # an opaque error (as would happen without this) would be rather
            # frustrating for the users -- hence some extra error handling
            # here.
            self.logger.error(glue(
                ">>>\n>>>\n>>>\n>>> Exception during batch creation",
                "<<<\n<<<\n<<<\n<<<"))
            self.logger.exception("FIRST AS SIMPLE TRACEBACK")
            self.logger.error("SECOND TRY CGITB")
            self.logger.error(cgitb.text(sys.exc_info(), context=7))
            return False, index
        # Send mail after the transaction succeeded
        if sendmail:
            for datum in data:
                if datum['resolution'] == LineResolutions.create:
                    success, message = self.coreproxy.make_reset_cookie(
                        rs, datum['raw']['username'],
                        timeout=self.conf["EMAIL_PARAMETER_TIMEOUT"])
                    email = self.encode_parameter(
                        "core/do_password_reset_form", "email",
                        datum['raw']['username'],
                        timeout=self.conf["EMAIL_PARAMETER_TIMEOUT"])
                    meta_info = self.coreproxy.get_meta_info(rs)
                    self.do_mail(rs, "welcome",
                                 {'To': (datum['raw']['username'],),
                                  'Subject': "Aufnahme in den CdE",
                                  },
                                 {'data': datum['persona'],
                                  'fee': self.conf["MEMBERSHIP_FEE"],
                                  'email': email if success else "",
                                  'cookie': message if success else "",
                                  'meta_info': meta_info,
                                  })
        return True, count

    @staticmethod
    def similarity_score(ds1, ds2):
        """Helper to determine similar input lines.

        This is separate from the detection of existing accounts, and
        can happen because of some human error along the way.

        :type ds1: {str: object}
        :type ds2: {str: object}
        :rtype: str
        :returns: One of "high", "medium" and "low" indicating similarity.
        """
        score = 0
        if (ds1['raw']['given_names'] == ds2['raw']['given_names']
                and ds1['raw']['family_name'] == ds2['raw']['family_name']):
            score += 12
        if ds1['raw']['username'] == ds2['raw']['username']:
            score += 20
        if ds1['raw']['birthday'] == ds2['raw']['birthday']:
            score += 8
        if score >= 20:
            return "high"
        elif score >= 10:
            return "medium"
        else:
            return "low"

    @access("cde_admin", modi={"POST"})
    @REQUESTdata(("membership", "bool"), ("trial_membership", "bool"),
                 ("consent", "bool"), ("sendmail", "bool"), ("accounts", "str"),
                 ("finalized", "bool"))
    def batch_admission(self, rs, membership, trial_membership, consent,
                        sendmail, finalized, accounts):
        """Make a lot of new accounts.

        This is rather involved to make this job easier for the administration.

        The additional parameters membership, trial_membership, consent
        and sendmail modify the behaviour and can be selected by the
        user. Note however, that membership currently must be ``True``.

        The internal parameter finalized is used to explicitly signal at
        what point account creation will happen.
        """
        accounts = accounts or ''
        accountlines = accounts.splitlines()
        fields = (
            'event', 'course', 'family_name', 'given_names', 'title',
            'name_supplement', 'birth_name', 'gender', 'address_supplement',
            'address', 'postal_code', 'location', 'country', 'telephone',
            'mobile', 'username', 'birthday')
        reader = csv.DictReader(
            accountlines, fieldnames=fields, dialect=CustomCSVDialect)
        data = []
        lineno = 0
        for raw_entry in reader:
            dataset = {'raw': raw_entry}
            params = (
                ("resolution{}".format(lineno), "enum_lineresolutions_or_None"),
                ("doppelganger_id{}".format(lineno), "id_or_None"),
                ("hash{}".format(lineno), "str_or_None"),)
            tmp = request_extractor(rs, params)
            dataset['resolution'] = tmp["resolution{}".format(lineno)]
            dataset['doppelganger_id'] = tmp["doppelganger_id{}".format(lineno)]
            dataset['old_hash'] = tmp["hash{}".format(lineno)]
            dataset['new_hash'] = get_hash(accountlines[lineno].encode())
            rs.values["hash{}".format(lineno)] = dataset['new_hash']
            lineno += 1
            dataset['lineno'] = lineno
            data.append(self.examine_for_admission(rs, dataset))
        for ds1, ds2 in itertools.combinations(data, 2):
            similarity = self.similarity_score(ds1, ds2)
            if similarity == "high":
                problem = (None, ValueError(
                    n_("Lines %(first)s and %(second)s are the same."),
                    {'first': ds1['lineno'], 'second': ds2['lineno']}))
                ds1['problems'].append(problem)
                ds2['problems'].append(problem)
            elif similarity == "medium":
                warning = (None, ValueError(
                    n_("Lines %(first)s and %(second)s look the same."),
                    {'first': ds1['lineno'], 'second': ds2['lineno']}))
                ds1['warnings'].append(warning)
                ds2['warnings'].append(warning)
            elif similarity == "low":
                pass
            else:
                raise RuntimeError(n_("Impossible."))
        for dataset in data:
            if (dataset['resolution'] is None
                    and not dataset['doppelgangers']
                    and not dataset['problems']
                    and not dataset['old_hash']):
                # automatically select resolution if this is an easy case
                dataset['resolution'] = LineResolutions.create
                rs.values['resolution{}'.format(dataset['lineno'] - 1)] = \
                    LineResolutions.create.value
        if lineno != len(accountlines):
            rs.append_validation_error(
                ("accounts", ValueError(n_("Lines didn’t match up."))))
        if not membership:
            rs.append_validation_error(
                ("membership",
                 ValueError(n_("Only member admission supported."))))
        open_issues = any(
            e['resolution'] is None
            or (e['problems'] and e['resolution'] != LineResolutions.skip)
            for e in data)
        if rs.has_validation_errors() or not data or open_issues:
            return self.batch_admission_form(rs, data=data, csvfields=fields)
        if not finalized:
            rs.values['finalized'] = True
            return self.batch_admission_form(rs, data=data, csvfields=fields)

        # Here we have survived all validation
        success, num = self.perform_batch_admission(rs, data, trial_membership,
                                                    consent, sendmail)
        if success:
            rs.notify("success", n_("Created %(num)s accounts."), {'num': num})
            return self.redirect(rs, "cde/index")
        else:
            if num is None:
                rs.notify("warning", n_("DB serialization error."))
            else:
                rs.notify("error", n_("Unexpected error on line %(num)s."),
                          {'num': num + 1})
            return self.batch_admission_form(rs, data=data, csvfields=fields)

    @access("finance_admin")
    def parse_statement_form(self, rs, data=None, params=None):
        """Render form.

        The ``data`` parameter contains all extra information assembled
        during processing of a POST request.

        :type rs: :py:class:`cdedb.common.RequestState`
        :type data: {str: obj} or None
        :type params: {str: obj} or None
        """
        data = data or {}
        merge_dicts(rs.values, data)
        event_list = self.eventproxy.list_db_events(rs)
        event_entries = xsorted(event_list.items(), key=lambda x: x[1])
        params = {
            'params': params or None,
            'data': data,
            'TransactionType': parse.TransactionType,
            'event_entries': event_entries,
            'events': event_list,
        }
        return self.render(rs, "parse_statement", params)

    def organize_transaction_data(self, rs, transactions, start, end,
                                  timestamp):
        """
        Organize transactions into data and params usable in the form.

        :type rs: :py:class:`cdedb.common.RequestState`
        :type transactions: [parse.Transaction]
        :type start: datetime.date or None
        :type end: datetime.date or None
        :type timestamp: datetime.time
        :rtype: {str: object}, {str: object}
        """
        data = {"{}{}".format(k, t.t_id): v
                for t in transactions
                for k, v in t.to_dict(rs, self.coreproxy.get_persona,
                                      self.eventproxy.get_event).items()}
        data["count"] = len(transactions)
        data["start"] = start
        data["end"] = end
        data["timestamp"] = timestamp
        params = {
            "all": [],
            "has_error": [],
            "has_warning": [],
            "jump_order": {},
            "has_none": [],
            "accounts": defaultdict(int),
            "events": defaultdict(int),
            "memberships": 0,
        }
        prev_jump = None
        for t in transactions:
            params["all"].append(t.t_id)
            if t.errors or t.warnings:
                params["jump_order"][prev_jump] = t.t_id
                params["jump_order"][t.t_id] = None
                prev_jump = t.t_id
                if t.errors:
                    params["has_error"].append(t.t_id)
                else:
                    params["has_warning"].append(t.t_id)
            else:
                params["has_none"].append(t.t_id)
            params["accounts"][str(t.account)] += 1
            if t.event_id:
                params["events"][t.event_id] += 1
            if t.type == TransactionType.MembershipFee:
                params["memberships"] += 1
        return data, params

    @access("finance_admin", modi={"POST"})
    @REQUESTfile("statement_file")
    def parse_statement(self, rs, statement_file):
        """
        Parse the statement into multiple CSV files.

        Every transaction is matched to a TransactionType, as well as to a
        member and an event, if applicable.

        The transaction's reference is searched for DB-IDs.
        If found the associated persona is looked up and their given_names and
        family_name, and variations thereof, are compared to the transaction's
        reference.

        To match to an event, this compares the names of current events, and
        variations thereof, to the transacion's reference.

        Every match to Type, Member and Event is given a ConfidenceLevel, to be
        used on further validation.

        This uses POST because the expected data is too large for GET.

        :type rs: :py:class:`cdedb.common.RequestState`
        :type statement_file: file or None
        """

        filename = pathlib.Path(statement_file.filename).parts[-1]
        start, end, timestamp = parse.dates_from_filename(filename)

        # The statements from BFS are encoded in latin-1
        statement_file = check(rs, "csvfile", statement_file,
                               "statement_file", encoding="latin-1")
        if rs.has_validation_errors():
            return self.parse_statement_form(rs)

        statementlines = statement_file.splitlines()

        event_list = self.eventproxy.list_db_events(rs)
        events = self.eventproxy.get_events(rs, event_list)

        # This does not use the cde csv dialect, but rather the bank's.
        reader = csv.DictReader(statementlines, delimiter=";",
                                quotechar='"',
                                fieldnames=parse.STATEMENT_CSV_FIELDS,
                                restkey=parse.STATEMENT_CSV_RESTKEY,
                                restval="")

        transactions = []

        for i, line in enumerate(reversed(list(reader))):
            if not len(line) == 23:
                p = ("statement_file",
                     ValueError(n_("Line %(lineno)s does not have "
                                   "the correct number of "
                                   "columns."),
                                {'lineno': i + 1}
                                ))
                rs.append_validation_error(p)
                continue
            line["id"] = i
            t = parse.Transaction.from_csv(line)
            t.analyze(rs, events, self.coreproxy.get_persona)
            t.inspect(rs, self.coreproxy.get_persona)

            transactions.append(t)
        if rs.has_validation_errors():
            return self.parse_statement_form(rs)

        data, params = self.organize_transaction_data(
            rs, transactions, start, end, timestamp)

        return self.parse_statement_form(rs, data, params)

    @access("finance_admin", modi={"POST"})
    @REQUESTdata(("count", "int"), ("start", "date"), ("end", "date_or_None"),
                 ("timestamp", "datetime"),
                 ("validate", "str_or_None"),
                 ("event", "id_or_None"),
                 ("membership", "str_or_None"),
                 ("excel", "str_or_None"),
                 ("gnucash", "str_or_None"),
                 ("ignore_warnings", "bool"))
    def parse_download(self, rs, count, start, end, timestamp, validate=None,
                       event=None, membership=None, excel=None, gnucash=None,
                       ignore_warnings=False):
        """
        Provide data as CSV-Download with the given filename.

        This uses POST, because the expected filesize is too large for GET.
        """
        rs.ignore_validation_errors()

        params = lambda i: (
            ("reference{}".format(i), "str_or_None"),
            ("account{}".format(i), "enum_accounts"),
            ("statement_date{}".format(i), "date"),
            ("amount{}".format(i), "decimal"),
            ("account_holder{}".format(i), "str_or_None"),
            ("posting{}".format(i), "str"),
            ("iban{}".format(i), "iban_or_None"),
            ("t_id{}".format(i), "id"),
            ("transaction_type{}".format(i), "enum_transactiontype"),
            ("transaction_type_confidence{}".format(i), "int"),
            ("transaction_type_confirm{}".format(i), "bool_or_None"),
            ("cdedbid{}".format(i), "cdedbid_or_None"),
            ("persona_id_confidence{}".format(i), "int_or_None"),
            ("persona_id_confirm{}".format(i), "bool_or_None"),
            ("event_id{}".format(i), "id_or_None"),
            ("event_id_confidence{}".format(i), "int_or_None"),
            ("event_id_confirm{}".format(i), "bool_or_None"),
        )

        transactions = []
        for i in range(1, count + 1):
            t = request_extractor(rs, params(i))
            t = parse.Transaction({k.rstrip(str(i)): v for k, v in t.items()})
            t.inspect(rs, self.coreproxy.get_persona)
            transactions.append(t)

        data, params = self.organize_transaction_data(
            rs, transactions, start, end, timestamp)

        if validate is not None or params["has_error"] \
                or (params["has_warning"] and not ignore_warnings):
            return self.parse_statement_form(rs, data, params)
        elif membership is not None:
            filename = "Mitgliedsbeiträge"
            transactions = [t for t in transactions
                            if t.type == TransactionType.MembershipFee]
            fields = parse.MEMBERSHIP_EXPORT_FIELDS
            write_header = False
        elif event is not None:
            aux = int(event)
            event = self.eventproxy.get_event(rs, aux)
            filename = event["shortname"]
            transactions = [t for t in transactions
                            if t.event_id == aux
                            and t.type == TransactionType.EventFee]
            fields = parse.EVENT_EXPORT_FIELDS
            write_header = False
        elif gnucash is not None:
            filename = "gnucash"
            fields = parse.GNUCASH_EXPORT_FIELDS
            write_header = True
        elif excel is not None:
            aux = excel
            filename = "transactions_" + aux
            transactions = [t for t in transactions
                            if str(t.account) == aux]
            fields = parse.EXCEL_EXPORT_FIELDS
            write_header = False
        else:
            rs.notify("error", n_("Unknown action."))
            return self.parse_statement_form(rs, data, params)
        if end is None:
            filename += "_{}".format(start)
        else:
            filename += "_{}_bis_{}.csv".format(start, end)
        csv_data = [t.to_dict(rs, self.coreproxy.get_persona,
                              self.eventproxy.get_event)
                    for t in transactions]
        csv_data = csv_output(csv_data, fields, write_header)
        return self.send_csv_file(rs, "text/csv", filename, data=csv_data)

    @access("finance_admin")
    def money_transfers_form(self, rs, data=None, csvfields=None, saldo=None):
        """Render form.

        The ``data`` parameter contains all extra information assembled
        during processing of a POST request.
        """
        defaults = {'sendmail': True}
        merge_dicts(rs.values, defaults)
        data = data or {}
        csvfields = csvfields or tuple()
        csv_position = {key: ind for ind, key in enumerate(csvfields)}
        return self.render(rs, "money_transfers",
                           {'data': data, 'csvfields': csv_position,
                            'saldo': saldo,
                            })

    def examine_money_transfer(self, rs, datum):
        """Check one line specifying a money transfer.

        We test for fitness of the data itself.

        :type rs: :py:class:`cdedb.common.RequestState`
        :type datum: {str: object}
        :rtype: {str: object}
        :returns: The processed input datum.
        """
        amount, problems = validate.check_positive_decimal(
            datum['raw']['amount'], "amount")
        persona_id, p = validate.check_cdedbid(
            datum['raw']['persona_id'].strip(), "persona_id")
        problems.extend(p)
        family_name, p = validate.check_str(
            datum['raw']['family_name'], "family_name")
        problems.extend(p)
        given_names, p = validate.check_str(
            datum['raw']['given_names'], "given_names")
        problems.extend(p)
        note, p = validate.check_str_or_None(
            datum['raw']['note'], "note")
        problems.extend(p)

        if persona_id:
            try:
                persona = self.coreproxy.get_persona(rs, persona_id)
            except KeyError:
                problems.append(('persona_id',
                                 ValueError(
                                     n_("No Member with ID %(p_id)s found."),
                                     {'p_id': persona_id})))
            else:
                if persona['is_archived']:
                    problems.append(('persona_id',
                                     ValueError(n_("Persona is archived."))))
                if not persona['is_cde_realm']:
                    problems.append((
                        'persona_id',
                        ValueError(n_("Persona is not in CdE realm."))))
                if not re.search(diacritic_patterns(re.escape(family_name)),
                                 persona['family_name'], flags=re.IGNORECASE):
                    problems.append(('family_name',
                                     ValueError(
                                         n_("Family name doesn’t match."))))
                if not re.search(diacritic_patterns(re.escape(given_names)),
                                 persona['given_names'], flags=re.IGNORECASE):
                    problems.append(('given_names',
                                     ValueError(
                                         n_("Given names don’t match."))))
        datum.update({
            'persona_id': persona_id,
            'amount': amount,
            'note': note,
            'warnings': [],
            'problems': problems,
        })
        return datum

    def perform_money_transfers(self, rs, data, sendmail):
        """Resolve all entries in the money transfers form.

        :type rs: :py:class:`cdedb.common.RequestState`
        :type data: [{str: object}]
        :type sendmail: bool
        :rtype: bool, int, int
        :returns: Success information and

          * for positive outcome the number of recorded transfer as well as
            the number of new members or
          * for negative outcome the line where an exception was triggered
            or None if it was a DB serialization error as first number and
            None as second number.
        """
        index = 0
        note_template = ("Guthabenänderung um {amount} auf {new_balance} "
                         "(Überwiesen am {date})")
        try:
            with Atomizer(rs):
                count = 0
                memberships_gained = 0
                persona_ids = tuple(e['persona_id'] for e in data)
                personas = self.coreproxy.get_total_personas(rs, persona_ids)
                for index, datum in enumerate(data):
                    new_balance = (personas[datum['persona_id']]['balance']
                                   + datum['amount'])
                    note = datum['note']
                    if note:
                        try:
                            date = datetime.datetime.strptime(
                                note, parse.OUTPUT_DATEFORMAT)
                        except ValueError:
                            pass
                        else:
                            # This is the default case and makes it pretty
                            note = note_template.format(
                                amount=money_filter(datum['amount']),
                                new_balance=money_filter(new_balance),
                                date=date.strftime(parse.OUTPUT_DATEFORMAT))
                    count += self.coreproxy.change_persona_balance(
                        rs, datum['persona_id'], new_balance,
                        const.FinanceLogCodes.increase_balance,
                        change_note=note)
                    if new_balance >= self.conf["MEMBERSHIP_FEE"]:
                        memberships_gained += self.coreproxy.change_membership(
                            rs, datum['persona_id'], is_member=True)
        except psycopg2.extensions.TransactionRollbackError:
            # We perform a rather big transaction, so serialization errors
            # could happen.
            return False, None, None
        except:
            # This blanket catching of all exceptions is a last resort. We try
            # to do enough validation, so that this should never happen, but
            # an opaque error (as would happen without this) would be rather
            # frustrating for the users -- hence some extra error handling
            # here.
            self.logger.error(glue(
                ">>>\n>>>\n>>>\n>>> Exception during transfer processing",
                "<<<\n<<<\n<<<\n<<<"))
            self.logger.exception("FIRST AS SIMPLE TRACEBACK")
            self.logger.error("SECOND TRY CGITB")
            self.logger.error(cgitb.text(sys.exc_info(), context=7))
            return False, index, None
        if sendmail:
            for datum in data:
                persona = personas[datum['persona_id']]
                address = make_postal_address(persona)
                new_balance = (personas[datum['persona_id']]['balance']
                               + datum['amount'])
                self.do_mail(rs, "transfer_received",
                             {'To': (persona['username'],),
                              'Subject': "Überweisung eingegangen",
                              },
                             {'persona': persona, 'address': address,
                              'new_balance': new_balance})
        return True, count, memberships_gained

    @access("finance_admin", modi={"POST"})
    @REQUESTdata(("sendmail", "bool"), ("transfers", "str_or_None"),
                 ("checksum", "str_or_None"))
    @REQUESTfile("transfers_file")
    def money_transfers(self, rs, sendmail, transfers, checksum,
                        transfers_file):
        """Update member balances.

        The additional parameter sendmail modifies the behaviour and can
        be selected by the user.

        The internal parameter checksum is used to guard against data
        corruption and to explicitly signal at what point the data will
        be committed (for the second purpose it works like a boolean).
        """
        transfers_file = check(rs, "csvfile_or_None", transfers_file,
                               "transfers_file")
        if rs.has_validation_errors():
            return self.money_transfers_form(rs)
        if transfers_file and transfers:
            rs.notify("warning", n_("Only one input method allowed."))
            return self.money_transfers_form(rs)
        elif transfers_file:
            rs.values["transfers"] = transfers_file
            transfers = transfers_file
            transferlines = transfers_file.splitlines()
        elif transfers:
            transferlines = transfers.splitlines()
        else:
            rs.notify("error", n_("No input provided."))
            return self.money_transfers_form(rs)
        fields = ('amount', 'persona_id', 'family_name', 'given_names', 'note')
        reader = csv.DictReader(
            transferlines, fieldnames=fields, dialect=CustomCSVDialect)
        data = []
        lineno = 0
        for raw_entry in reader:
            dataset = {'raw': raw_entry}
            lineno += 1
            dataset['lineno'] = lineno
            data.append(self.examine_money_transfer(rs, dataset))
        for ds1, ds2 in itertools.combinations(data, 2):
            if ds1['persona_id'] and ds1['persona_id'] == ds2['persona_id']:
                warning = (None, ValueError(
                    n_("More than one transfer for this account "
                       "(lines %(first)s and %(second)s)."),
                    {'first': ds1['lineno'], 'second': ds2['lineno']}))
                ds1['warnings'].append(warning)
                ds2['warnings'].append(warning)
        if lineno != len(transferlines):
            rs.append_validation_error(
                ("transfers", ValueError(n_("Lines didn’t match up."))))
        open_issues = any(e['problems'] for e in data)
        saldo = sum(e['amount'] for e in data if e['amount'])
        if rs.has_validation_errors() or not data or open_issues:
            rs.values['checksum'] = None
            return self.money_transfers_form(rs, data=data, csvfields=fields,
                                             saldo=saldo)
        current_checksum = get_hash(transfers.encode())
        if checksum != current_checksum:
            rs.values['checksum'] = current_checksum
            return self.money_transfers_form(rs, data=data, csvfields=fields,
                                             saldo=saldo)

        # Here validation is finished
        success, num, new_members = self.perform_money_transfers(
            rs, data, sendmail)
        if success:
            rs.notify("success", n_("Committed %(num)s transfers. "
                                    "There were %(new_members)s new members."),
                      {'num': num, 'new_members': new_members})
            return self.redirect(rs, "cde/index")
        else:
            if num is None:
                rs.notify("warning", n_("DB serialization error."))
            else:
                rs.notify("error", n_("Unexpected error on line %(num)s."),
                          {'num': num + 1})
            return self.money_transfers_form(rs, data=data, csvfields=fields,
                                             saldo=saldo)

    def determine_open_permits(self, rs, lastschrift_ids=None):
        """Find ids, which to debit this period.

        Helper to find out which of the passed lastschrift permits has
        not been debitted for a year.

        :type rs: :py:class:`cdedb.common.RequestState`
        :type lastschrift_ids: [int] or None
        :param lastschrift_ids: If None is passed all existing permits
          are checked.
        :rtype: {int}
        """
        if lastschrift_ids is None:
            lastschrift_ids = self.cdeproxy.list_lastschrift(rs).keys()
        stati = const.LastschriftTransactionStati
        period = self.cdeproxy.current_period(rs)
        periods = tuple(range(period - self.conf["PERIODS_PER_YEAR"] + 1,
                              period + 1))
        transaction_ids = self.cdeproxy.list_lastschrift_transactions(
            rs, lastschrift_ids=lastschrift_ids, periods=periods,
            stati=(stati.success, stati.issued, stati.skipped))
        return set(lastschrift_ids) - set(transaction_ids.values())

    @access("finance_admin")
    def lastschrift_index(self, rs):
        """General lastschrift overview.

        This presents open items as well as all permits.
        """
        lastschrift_ids = self.cdeproxy.list_lastschrift(rs)
        lastschrifts = self.cdeproxy.get_lastschrifts(
            rs, lastschrift_ids.keys())
        all_lastschrift_ids = self.cdeproxy.list_lastschrift(rs, active=None)
        all_lastschrifts = self.cdeproxy.get_lastschrifts(
            rs, all_lastschrift_ids.keys())
        period = self.cdeproxy.current_period(rs)
        transaction_ids = self.cdeproxy.list_lastschrift_transactions(
            rs, periods=(period,),
            stati=(const.LastschriftTransactionStati.issued,))
        transactions = self.cdeproxy.get_lastschrift_transactions(
            rs, transaction_ids.keys())
        persona_ids = set(all_lastschrift_ids.values()).union({
            x['submitted_by'] for x in lastschrifts.values()})
        personas = self.coreproxy.get_personas(rs, persona_ids)
        open_permits = self.determine_open_permits(rs, lastschrift_ids)
        for lastschrift in lastschrifts.values():
            lastschrift['open'] = lastschrift['id'] in open_permits
        last_order = xsorted(
            lastschrifts.keys(),
            key=lambda anid: EntitySorter.persona(
                personas[lastschrifts[anid]['persona_id']]))
        lastschrifts = OrderedDict(
            (last_id, lastschrifts[last_id]) for last_id in last_order)
        return self.render(rs, "lastschrift_index", {
            'lastschrifts': lastschrifts, 'personas': personas,
            'transactions': transactions, 'all_lastschrifts': all_lastschrifts})

    @access("member")
    def lastschrift_show(self, rs, persona_id):
        """Display all lastschrift information for one member.

        Especially all permits and transactions.
        """
        if not (persona_id == rs.user.persona_id
                or "finance_admin" in rs.user.roles):
            return werkzeug.exceptions.Forbidden()
        lastschrift_ids = self.cdeproxy.list_lastschrift(
            rs, persona_ids=(persona_id,), active=None)
        lastschrifts = self.cdeproxy.get_lastschrifts(rs,
                                                      lastschrift_ids.keys())
        transactions = {}
        if lastschrifts:
            transaction_ids = self.cdeproxy.list_lastschrift_transactions(
                rs, lastschrift_ids=lastschrift_ids.keys())
            transactions = self.cdeproxy.get_lastschrift_transactions(
                rs, transaction_ids.keys())
        persona_ids = {persona_id}.union({
            x['submitted_by'] for x in lastschrifts.values()}).union(
            {x['submitted_by'] for x in transactions.values()})
        personas = self.coreproxy.get_personas(rs, persona_ids)
        active_permit = None
        for lastschrift in lastschrifts.values():
            if not lastschrift['revoked_at']:
                active_permit = lastschrift['id']
        active_open = bool(
            active_permit and self.determine_open_permits(rs, (active_permit,)))
        return self.render(rs, "lastschrift_show", {
            'lastschrifts': lastschrifts,
            'active_permit': active_permit, 'active_open': active_open,
            'personas': personas, 'transactions': transactions,
        })

    @access("finance_admin")
    def lastschrift_change_form(self, rs, lastschrift_id):
        """Render form."""
        merge_dicts(rs.values, rs.ambience['lastschrift'])
        persona = self.coreproxy.get_persona(
            rs, rs.ambience['lastschrift']['persona_id'])
        return self.render(rs, "lastschrift_change", {'persona': persona})

    @access("finance_admin", modi={"POST"})
    @REQUESTdatadict('amount', 'iban', 'account_owner', 'account_address',
                     'notes')
    def lastschrift_change(self, rs, lastschrift_id, data):
        """Modify one permit."""
        data['id'] = lastschrift_id
        data = check(rs, "lastschrift", data)
        if rs.has_validation_errors():
            return self.lastschrift_change_form(rs, lastschrift_id)
        code = self.cdeproxy.set_lastschrift(rs, data)
        self.notify_return_code(rs, code)
        return self.redirect(rs, "cde/lastschrift_show", {
            'persona_id': rs.ambience['lastschrift']['persona_id']})

    @access("finance_admin")
    def lastschrift_create_form(self, rs, persona_id):
        """Render form."""
        return self.render(rs, "lastschrift_create")

    @access("finance_admin", modi={"POST"})
    @REQUESTdatadict('amount', 'iban', 'account_owner', 'account_address',
                     'notes')
    def lastschrift_create(self, rs, persona_id, data):
        """Create a new permit."""
        data['persona_id'] = persona_id
        data = check(rs, "lastschrift", data, creation=True)
        if rs.has_validation_errors():
            return self.lastschrift_create_form(rs, persona_id)
        if self.cdeproxy.list_lastschrift(
                rs, persona_ids=(persona_id,), active=True):
            rs.notify("error", n_("Multiple active permits are disallowed."))
            return self.redirect(rs, "cde/lastschrift_show", {
                'persona_id': persona_id})
        new_id = self.cdeproxy.create_lastschrift(rs, data)
        self.notify_return_code(rs, new_id)
        return self.redirect(rs, "cde/lastschrift_show")

    @access("finance_admin", modi={"POST"})
    def lastschrift_revoke(self, rs, lastschrift_id):
        """Disable a permit."""
        if rs.has_validation_errors():
            return self.lastschrift_show(
                rs, rs.ambience['lastschrift']['persona_id'])
        data = {
            'id': lastschrift_id,
            'revoked_at': now(),
        }
        lastschrift = self.cdeproxy.get_lastschrift(rs, lastschrift_id)
        persona_id = lastschrift['persona_id']
        code = self.cdeproxy.set_lastschrift(rs, data)
        self.notify_return_code(rs, code, success=n_("Permit revoked."))
        transaction_ids = self.cdeproxy.list_lastschrift_transactions(
            rs, lastschrift_ids=(lastschrift_id,),
            stati=(const.LastschriftTransactionStati.issued,))
        if transaction_ids:
            subject = glue("Einzugsermächtigung zu ausstehender Lastschrift"
                           "widerrufen.")
            self.do_mail(rs, "pending_lastschrift_revoked",
                         {'To': (self.conf["MANAGEMENT_ADDRESS"],),
                          'Subject': subject},
                         {'persona_id': persona_id})
        return self.redirect(rs, "cde/lastschrift_show", {
            'persona_id': rs.ambience['lastschrift']['persona_id']})

    def _calculate_payment_date(self):
        """Helper to calculate a payment date that is a valid TARGET2 bankday.

        :rtype: datetime.date
        """
        payment_date = now().date() + self.conf["SEPA_PAYMENT_OFFSET"]

        # Before anything else: check whether we are on special easter days.
        easter = dateutil.easter.easter(payment_date.year)
        good_friday = easter - datetime.timedelta(days=2)
        easter_monday = easter + datetime.timedelta(days=1)
        if payment_date in (good_friday, easter_monday):
            payment_date = easter + datetime.timedelta(days=2)

        # First: check we are not on the weekend.
        if payment_date.isoweekday() == 6:
            payment_date += datetime.timedelta(days=2)
        elif payment_date.isoweekday() == 7:
            payment_date += datetime.timedelta(days=1)

        # Second: check we are not on some special day.
        if payment_date.day == 1 and payment_date.month in (1, 5):
            payment_date += datetime.timedelta(days=1)
        elif payment_date.month == 12 and payment_date.day == 25:
            payment_date += datetime.timedelta(days=2)
        elif payment_date.month == 12 and payment_date.day == 26:
            payment_date += datetime.timedelta(days=1)

        # Third: check whether the second step landed us on the weekend.
        if payment_date.isoweekday() == 6:
            payment_date += datetime.timedelta(days=2)
        elif payment_date.isoweekday() == 7:
            payment_date += datetime.timedelta(days=1)

        return payment_date

    def create_sepapain(self, rs, transactions):
        """Create an XML document for submission to a bank.

        The relevant document is the EBICS (Electronic Banking Internet
        Communication Standard; http://www.ebics.de/index.php?id=77).

        This communicates our wish to withdraw funds from the
        participating members. Here we do all the dirty work to conform
        to the standard and produce an acceptable output.

        :type rs: :py:class:`cdedb.common.RequestState`
        :type transactions: [{str: object}]
        :param transactions: Transaction infos from the backend enriched by
          some additional attributes which are necessary.
        :rtype: str
        """
        sanitized_transactions = check(rs, "sepa_transactions", transactions)
        if rs.has_validation_errors():
            return None
        sorted_transactions = {}
        for transaction in sanitized_transactions:
            sorted_transactions.setdefault(transaction['type'], []).append(
                transaction)
        message_id = "{:.6f}-{}".format(
            now().timestamp(),
            ''.join(random.choice(string.ascii_letters + string.digits)
                    for _ in range(10)))
        meta = {
            'message_id': message_id,
            'total_sum': sum(e['amount'] for e in transactions),
            'partial_sums': {key: sum(e['amount'] for e in value)
                             for key, value in sorted_transactions.items()},
            'count': len(transactions),
            'sender': {
                'name': self.conf["SEPA_SENDER_NAME"],
                'address': self.conf["SEPA_SENDER_ADDRESS"],
                'country': self.conf["SEPA_SENDER_COUNTRY"],
                'iban': self.conf["SEPA_SENDER_IBAN"],
                'glaeubigerid': self.conf["SEPA_GLAEUBIGERID"],
            },
            'payment_date': self._calculate_payment_date(),
        }
        meta = check(rs, "sepa_meta", meta)
        if rs.has_validation_errors():
            return None
        sepapain_file = self.fill_template(rs, "other", "pain.008.003.02", {
            'transactions': sorted_transactions, 'meta': meta})
        return sepapain_file

    @access("finance_admin")
    @REQUESTdata(("lastschrift_id", "id_or_None"))
    def lastschrift_download_sepapain(self, rs, lastschrift_id):
        """Provide the sepapain file without actually issueing the transactions.

        Creates and returns an XML-file for one lastschrift is a
        lastschrift_id is given. If it is None, then this creates the file
        for all open permits (c.f. :py:func:`determine_open_permits`).
        """
        if rs.has_validation_errors():
            return self.lastschrift_index(rs)
        period = self.cdeproxy.current_period(rs)
        if lastschrift_id is None:
            all_ids = self.cdeproxy.list_lastschrift(rs)
            lastschrift_ids = tuple(self.determine_open_permits(
                rs, all_ids.keys()))
        else:
            lastschrift_ids = (lastschrift_id,)
            if not self.determine_open_permits(rs, lastschrift_ids):
                rs.notify("error", n_("Existing pending transaction."))
                return self.lastschrift_index(rs)

        lastschrifts = self.cdeproxy.get_lastschrifts(rs, lastschrift_ids)
        personas = self.coreproxy.get_personas(
            rs, tuple(e['persona_id'] for e in lastschrifts.values()))

        new_transactions = []

        for lastschrift in lastschrifts.values():
            persona = personas[lastschrift['persona_id']]
            transaction = {
                'issued_at': now(),
                'lastschrift_id': lastschrift['id'],
                'period_id': period,
                'mandate_reference': lastschrift_reference(
                    persona['id'], lastschrift['id']),
                'amount': lastschrift['amount'],
                'iban': lastschrift['iban'],
                'type': "RCUR",  # TODO remove this, hardcode it in template
            }
            if (lastschrift['granted_at'].date()
                    >= self.conf["SEPA_INITIALISATION_DATE"]):
                transaction['mandate_date'] = lastschrift['granted_at'].date()
            else:
                transaction['mandate_date'] = self.conf["SEPA_CUTOFF_DATE"]
            if lastschrift['account_owner']:
                transaction['account_owner'] = lastschrift['account_owner']
            else:
                transaction['account_owner'] = "{} {}".format(
                    persona['given_names'], persona['family_name'])
            timestamp = "{:.6f}".format(now().timestamp())
            transaction['unique_id'] = "{}-{}".format(
                transaction['mandate_reference'], timestamp[-9:])
            transaction['subject'] = asciificator(glue(
                "{}, {}, {} I25+ Mitgliedsbeitrag u. Spende CdE e.V.",
                "z. Foerderung der Volks- u. Berufsbildung u.",
                "Studentenhilfe").format(
                cdedbid_filter(persona['id']), persona['family_name'],
                persona['given_names']))[:140]  # cut off bc of limit

            new_transactions.append(transaction)
        sepapain_file = self.create_sepapain(rs, new_transactions)
        if not sepapain_file:
            rs.notify("error", n_("Creation of SEPA-PAIN-file failed."))
            return self.lastschrift_index(rs)
        return self.send_file(rs, data=sepapain_file, inline=False,
                              filename="i25p_semester{}.xml".format(period))

    @access("finance_admin", modi={"POST"})
    @REQUESTdata(("lastschrift_id", "id_or_None"))
    def lastschrift_generate_transactions(self, rs, lastschrift_id):
        """Issue direct debit transactions.

        This creates new transactions either for the lastschrift_id
        passed or if that is None, then for all open permits
        (c.f. :py:func:`determine_open_permits`).
        """
        if rs.has_validation_errors():
            return self.lastschrift_index(rs)
        stati = const.LastschriftTransactionStati
        period = self.cdeproxy.current_period(rs)
        if not lastschrift_id:
            all_lids = self.cdeproxy.list_lastschrift(rs)
            lastschrift_ids = tuple(self.determine_open_permits(
                rs, all_lids.keys()))
        else:
            lastschrift_ids = (lastschrift_id,)
            if not self.determine_open_permits(rs, lastschrift_ids):
                rs.notify("error", n_("Existing pending transaction."))
                return self.lastschrift_index(rs)
        new_transactions = tuple(
            {
                'issued_at': now(),
                'lastschrift_id': anid,
                'period_id': period,
            } for anid in lastschrift_ids
        )
        transaction_ids = self.cdeproxy.issue_lastschrift_transaction_batch(
            rs, new_transactions, check_unique=True)
        if not transaction_ids:
            return self.lastschrift_index

        lastschrifts = self.cdeproxy.get_lastschrifts(
            rs, lastschrift_ids)
        personas = self.coreproxy.get_personas(
            rs, tuple(e['persona_id'] for e in lastschrifts.values()))
        for lastschrift in lastschrifts.values():
            persona = personas[lastschrift['persona_id']]
            data = {
                'persona': persona,
                'payment_date': self._calculate_payment_date(),
                'amount': lastschrift['amount'],
                'iban': lastschrift['iban'],
                'account_owner': lastschrift['account_owner'],
                'mandate_reference': lastschrift_reference(
                    lastschrift['persona_id'], lastschrift['id']),
                'glaeubiger_id': self.conf["SEPA_GLAEUBIGERID"],
            }
            subject = "Anstehender Lastschrifteinzug Initiative 25+"
            self.do_mail(rs, "sepa_pre-notification",
                         {'To': (persona['username'],),
                          'Subject': subject},
                         {'data': data})
        rs.notify("success",
                  n_("%(num)s Direct Debits issued. Notification mails sent."),
                  {'num': len(transaction_ids)})
        return self.redirect(rs, "cde/lastschrift_index")

    @access("finance_admin", modi={"POST"})
    @REQUESTdata(("persona_id", "id_or_None"))
    def lastschrift_skip(self, rs, lastschrift_id, persona_id):
        """Do not do a direct debit transaction for this year.

        If persona_id is given return to the persona-specific
        lastschrift page, otherwise return to a general lastschrift
        page.
        """
        if rs.has_validation_errors():
            return self.lastschrift_index(rs)
        success = self.cdeproxy.lastschrift_skip(rs, lastschrift_id)
        if not success:
            rs.notify("warning", n_("Unable to skip transaction."))
        else:
            rs.notify("success", n_("Skipped."))
        if persona_id:
            return self.redirect(rs, "cde/lastschrift_show",
                                 {'persona_id': persona_id})
        else:
            return self.redirect(rs, "cde/lastschrift_index")

    def lastschrift_process_transaction(self, rs, transaction_id, status):
        """Process one transaction and store the outcome.

        :type rs: :py:class:`cdedb.common.RequestState`
        :type transaction_id: int
        :type status:
          :py:class:`cdedb.database.constants.LastschriftTransactionStati`
        :rtype: int
        :returns: default return code
        """
        tally = None
        if status == const.LastschriftTransactionStati.failure:
            tally = -self.conf["SEPA_ROLLBACK_FEE"]
        return self.cdeproxy.finalize_lastschrift_transaction(
            rs, transaction_id, status, tally=tally)

    @access("finance_admin", modi={"POST"})
    @REQUESTdata(("status", "enum_lastschrifttransactionstati"),
                 ("persona_id", "id_or_None"))
    def lastschrift_finalize_transaction(self, rs, lastschrift_id,
                                         transaction_id, status, persona_id):
        """Finish one transaction.

        If persona_id is given return to the persona-specific
        lastschrift page, otherwise return to a general lastschrift
        page.
        """
        if rs.has_validation_errors():
            return self.lastschrift_index(rs)
        code = self.lastschrift_process_transaction(rs, transaction_id, status)
        self.notify_return_code(rs, code)
        if persona_id:
            return self.redirect(rs, "cde/lastschrift_show",
                                 {'persona_id': persona_id})
        else:
            return self.redirect(rs, "cde/lastschrift_index")

    @access("finance_admin", modi={"POST"})
    @REQUESTdata(("transaction_ids", "[id]"), ("success", "bool_or_None"),
                 ("cancelled", "bool_or_None"), ("failure", "bool_or_None"))
    def lastschrift_finalize_transactions(self, rs, transaction_ids, success,
                                          cancelled, failure):
        """Finish many transaction."""
        if sum(1 for s in (success, cancelled, failure) if s) != 1:
            rs.append_validation_error(
                (None, ValueError(n_("Wrong number of actions."))))
        if rs.has_validation_errors():
            return self.lastschrift_index(rs)
        if not transaction_ids:
            rs.notify("warning", n_("No transactions selected."))
            return self.redirect(rs, "cde/lastschrift_index")
        status = None
        if success:
            status = const.LastschriftTransactionStati.success
        if cancelled:
            status = const.LastschriftTransactionStati.cancelled
        if failure:
            status = const.LastschriftTransactionStati.failure
        code = 1
        for transaction_id in transaction_ids:
            code *= self.lastschrift_process_transaction(rs, transaction_id,
                                                         status)
        self.notify_return_code(rs, code)
        return self.redirect(rs, "cde/lastschrift_index")

    @access("finance_admin", modi={"POST"})
    @REQUESTdata(("persona_id", "id_or_None"))
    def lastschrift_rollback_transaction(self, rs, lastschrift_id,
                                         transaction_id, persona_id):
        """Revert a successful transaction.

        The user can cancel a direct debit transaction after the
        fact. So we have to deal with this possibility.
        """
        if rs.has_validation_errors():
            return self.lastschrift_index(rs)
        tally = -self.conf["SEPA_ROLLBACK_FEE"]
        code = self.cdeproxy.rollback_lastschrift_transaction(
            rs, transaction_id, tally)
        self.notify_return_code(rs, code)
        transaction_ids = self.cdeproxy.list_lastschrift_transactions(
            rs, lastschrift_ids=(lastschrift_id,),
            stati=(const.LastschriftTransactionStati.issued,))
        if transaction_ids:
            subject = glue("Einzugsermächtigung zu ausstehender Lastschrift"
                           "widerrufen.")
            self.do_mail(rs, "pending_lastschrift_revoked",
                         {'To': (self.conf["MANAGEMENT_ADDRESS"],),
                          'Subject': subject},
                         {'persona_id': persona_id})
        if persona_id:
            return self.redirect(rs, "cde/lastschrift_show",
                                 {'persona_id': persona_id})
        else:
            return self.redirect(rs, "cde/lastschrift_index")

    @access("finance_admin")
    def lastschrift_receipt(self, rs, lastschrift_id, transaction_id):
        """Generate a donation certificate.

        This allows tax deductions.
        """
        transaction = rs.ambience['transaction']
        persona = self.coreproxy.get_cde_user(
            rs, rs.ambience['lastschrift']['persona_id'])
        addressee = make_postal_address(persona)
        if rs.ambience['lastschrift']['account_owner']:
            addressee[0] = rs.ambience['lastschrift']['account_owner']
        if rs.ambience['lastschrift']['account_address']:
            addressee = addressee[:1]
            addressee.extend(
                rs.ambience['lastschrift']['account_address'].split('\n'))
        words = (
            int_to_words(int(transaction['amount']), rs.lang),
            int_to_words(int(transaction['amount'] * 100) % 100, rs.lang))
        transaction['amount_words'] = words
        meta_info = self.coreproxy.get_meta_info(rs)
        tex = self.fill_template(rs, "tex", "lastschrift_receipt", {
            'meta_info': meta_info, 'persona': persona, 'addressee': addressee})
        with tempfile.TemporaryDirectory() as tmp_dir:
            work_dir = pathlib.Path(tmp_dir) / 'workdir'
            work_dir.mkdir()
            with open(work_dir / "lastschrift_receipt.tex", 'w') as f:
                f.write(tex)
            logo_src = self.conf["REPOSITORY_PATH"] / "misc/cde-logo.jpg"
            shutil_copy(logo_src, work_dir / "cde-logo.jpg")
            errormsg = n_("LaTeX compiliation failed. "
                          "This might be due to special characters.")
            pdf = self.serve_complex_latex_document(
                rs, tmp_dir, 'workdir', "lastschrift_receipt.tex",
                errormsg=errormsg)
            if pdf:
                return pdf
            else:
                return self.redirect(
                    rs, "cde/lastschrift_show",
                    {"persona_id": rs.ambience['lastschrift']['persona_id']})

    @access("anonymous")
    def lastschrift_subscription_form_fill(self, rs):
        """Generate a form for configuring direct debit authorization.

        If we are not anonymous we prefill this with known information.
        """
        persona = None
        not_minor = False
        if rs.user.persona_id:
            persona = self.coreproxy.get_cde_user(rs, rs.user.persona_id)
            not_minor = not determine_age_class(
                persona['birthday'], now().date()).is_minor()
        return self.render(rs, "lastschrift_subscription_form_fill",
                           {"persona": persona, "not_minor": not_minor})

    @access("anonymous")
    @REQUESTdata(("full_name", "str_or_None"), ("db_id", "cdedbid_or_None"),
                 ("username", "email_or_None"), ("not_minor", "bool"),
                 ("address_supplement", "str_or_None"),
                 ("address", "str_or_None"),
                 ("postal_code", "german_postal_code_or_None"),
                 ("location", "str_or_None"), ("country", "str_or_None"),
                 ("amount", "positive_decimal_or_None"),
                 ("iban", "iban_or_None"), ("account_holder", "str_or_None"))
    def lastschrift_subscription_form(self, rs, full_name, db_id, username,
                                      not_minor, address_supplement, address,
                                      postal_code, location, country, amount,
                                      iban, account_holder):
        """Fill the direct debit authorization template with information."""

        if rs.has_validation_errors():
            return self.lastschrift_subscription_form_fill(rs)

        data = {
            "full_name": full_name or "",
            "db_id": db_id,
            "username": username or "",
            "not_minor": not_minor,
            "address_supplement": address_supplement or "",
            "address": address or "",
            "postal_code": postal_code or "",
            "location": location or "",
            "country": country or "",
            "amount": float(amount) if amount else None,
            "iban": iban or "",
            "account_holder": account_holder or "",
        }

        meta_info = self.coreproxy.get_meta_info(rs)
        tex = self.fill_template(rs, "tex", "lastschrift_subscription_form",
                                 {'meta_info': meta_info, 'data': data})
        errormsg = n_("Form could not be created. Please refrain from using "
                      "special characters if possible.")
        pdf = self.serve_latex_document(
            rs, tex, "lastschrift_subscription_form", errormsg=errormsg)
        if pdf:
            return pdf
        else:
            return self.redirect(rs, "cde/lastschrift_subscription_form_fill")

    @access("anonymous")
    def i25p_index(self, rs):
        """Show information about 'Initiative 25+'."""
        return self.render(rs, "i25p_index")

    @access("finance_admin")
    def show_semester(self, rs):
        """Show information."""
        period_id = self.cdeproxy.current_period(rs)
        period = self.cdeproxy.get_period(rs, period_id)
        expuls_id = self.cdeproxy.current_expuls(rs)
        expuls = self.cdeproxy.get_expuls(rs, expuls_id)
        stats = self.cdeproxy.finance_statistics(rs)
        return self.render(rs, "show_semester", {
            'period': period, 'expuls': expuls, 'stats': stats})

    @access("finance_admin", modi={"POST"})
    @REQUESTdata(("addresscheck", "bool"), ("testrun", "bool"))
    def semester_bill(self, rs, addresscheck, testrun):
        """Send billing mail to all members.

        In case of a test run we send only a single mail to the button
        presser.
        """
        if rs.has_validation_errors():
            return self.redirect(rs, "cde/show_semester")
        period_id = self.cdeproxy.current_period(rs)
        period = self.cdeproxy.get_period(rs, period_id)
        if period['billing_done']:
            rs.notify("error", n_("Billing already done."))
            return self.redirect(rs, "cde/show_semester")
        open_lastschrift = self.determine_open_permits(rs)

        if rs.has_validation_errors():
            return self.show_semester(rs)

        # The rs parameter shadows the outer request state, making sure that
        # it doesn't leak
        def task(rrs, rs=None):
            """Send one billing mail and advance state."""
            with Atomizer(rrs):
                period_id = self.cdeproxy.current_period(rrs)
                period = self.cdeproxy.get_period(rrs, period_id)
                meta_info = self.coreproxy.get_meta_info(rrs)
                previous = period['billing_state'] or 0
                persona_id = self.coreproxy.next_persona(rrs, previous)
                if testrun:
                    persona_id = rrs.user.persona_id
                if not persona_id or period['billing_done']:
                    if not period['billing_done']:
                        self.cdeproxy.finish_semester_bill(rrs, addresscheck)
                    return False
                persona = self.coreproxy.get_cde_user(rrs, persona_id)
                lastschrift_list = self.cdeproxy.list_lastschrift(
                    rrs, persona_ids=(persona_id,))
                lastschrift = None
                if lastschrift_list:
                    lastschrift = self.cdeproxy.get_lastschrift(
                        rrs, unwrap(lastschrift_list.keys()))
                    lastschrift['reference'] = lastschrift_reference(
                        persona['id'], lastschrift['id'])
                address = make_postal_address(persona)
                transaction_subject = make_transaction_subject(persona)
                endangered = (persona['balance'] < self.conf["MEMBERSHIP_FEE"]
                              and not persona['trial_member']
                              and not lastschrift)
                if endangered:
                    subject = "Mitgliedschaft verlängern"
                else:
                    subject = "Mitgliedschaft verlängert"
                self.do_mail(
                    rrs, "billing",
                    {'To': (persona['username'],),
                     'Subject': subject},
                    {'persona': persona,
                     'fee': self.conf["MEMBERSHIP_FEE"],
                     'lastschrift': lastschrift,
                     'open_lastschrift': open_lastschrift,
                     'address': address,
                     'transaction_subject': transaction_subject,
                     'addresscheck': addresscheck,
                     'meta_info': meta_info})
                if testrun:
                    return False
                period_update = {
                    'id': period_id,
                    'billing_state': persona_id,
                }
                self.cdeproxy.set_period(rrs, period_update)
                return True

        worker = Worker(self.conf, task, rs)
        worker.start()
        time.sleep(1)
        rs.notify("success", n_("Started sending mail."))
        return self.redirect(rs, "cde/show_semester")

    @access("finance_admin", modi={"POST"})
    def semester_eject(self, rs):
        """Eject members without enough credit."""
        period_id = self.cdeproxy.current_period(rs)
        period = self.cdeproxy.get_period(rs, period_id)
        if not period['billing_done'] or period['ejection_done']:
            rs.notify("error", n_("Wrong timing for ejection."))
            return self.redirect(rs, "cde/show_semester")

        # The rs parameter shadows the outer request state, making sure that
        # it doesn't leak
        def task(rrs, rs=None):
            """Check one member for ejection and advance state."""
            with Atomizer(rrs):
                period_id = self.cdeproxy.current_period(rrs)
                period = self.cdeproxy.get_period(rrs, period_id)
                previous = period['ejection_state'] or 0
                persona_id = self.coreproxy.next_persona(rrs, previous)
                if not persona_id or period['ejection_done']:
                    if not period['ejection_done']:
                        self.cdeproxy.finish_semester_ejection(rrs)
                    return False
                persona = self.coreproxy.get_cde_user(rrs, persona_id)
                period_update = {
                    'id': period_id,
                    'ejection_state': persona_id,
                }
                if (persona['balance'] < self.conf["MEMBERSHIP_FEE"]
                        and not persona['trial_member']):
                    self.coreproxy.change_membership(rrs, persona_id,
                                                     is_member=False)
                    period_update['ejection_count'] = \
                        period['ejection_count'] + 1
                    period_update['ejection_balance'] = \
                        period['ejection_balance'] + persona['balance']
                    transaction_subject = make_transaction_subject(persona)
                    meta_info = self.coreproxy.get_meta_info(rrs)
                    self.do_mail(
                        rrs, "ejection",
                        {'To': (persona['username'],),
                         'Subject': "Austritt aus dem CdE e.V."},
                        {'persona': persona,
                         'fee': self.conf["MEMBERSHIP_FEE"],
                         'transaction_subject': transaction_subject,
                         'meta_info': meta_info,
                         })
                self.cdeproxy.set_period(rrs, period_update)
                return True

        worker = Worker(self.conf, task, rs)
        worker.start()
        time.sleep(1)
        rs.notify("success", n_("Started ejection."))
        return self.redirect(rs, "cde/show_semester")

    @access("finance_admin", modi={"POST"})
    def semester_balance_update(self, rs):
        """Deduct membership fees from all member accounts."""
        period_id = self.cdeproxy.current_period(rs)
        period = self.cdeproxy.get_period(rs, period_id)
        if not period['ejection_done'] or period['balance_done']:
            rs.notify("error", n_("Wrong timing for balance update."))
            return self.redirect(rs, "cde/show_semester")

        # The rs parameter shadows the outer request state, making sure that
        # it doesn't leak
        def task(rrs, rs=None):
            """Update one members balance and advance state."""
            with Atomizer(rrs):
                period_id = self.cdeproxy.current_period(rrs)
                period = self.cdeproxy.get_period(rrs, period_id)
                previous = period['balance_state'] or 0
                persona_id = self.coreproxy.next_persona(rrs, previous)
                if not persona_id or period['balance_done']:
                    if not period['balance_done']:
                        self.cdeproxy.finish_semester_balance_update(rrs)
                    return False
                persona = self.coreproxy.get_cde_user(rrs, persona_id)
                period_update = {
                    'id': period_id,
                    'balance_state': persona_id,
                }
                if (persona['balance'] < self.conf["MEMBERSHIP_FEE"]
                        and not persona['trial_member']):
                    # TODO maybe fail more gracefully here?
                    # Maybe set balance to 0 and send a mail or something.
                    raise ValueError(n_("Balance too low."))
                else:
                    if persona['trial_member']:
                        update = {
                            'id': persona_id,
                            'trial_member': False,
                        }
                        self.coreproxy.change_persona(
                            rrs, update,
                            change_note="Probemitgliedschaft beendet."
                        )
                        period_update['balance_trialmembers'] = \
                            period['balance_trialmembers'] + 1
                    else:
                        new_b = persona['balance'] - self.conf["MEMBERSHIP_FEE"]
                        note = "Mitgliedsbeitrag abgebucht ({}).".format(
                            money_filter(self.conf["MEMBERSHIP_FEE"]))
                        self.coreproxy.change_persona_balance(
                            rrs, persona_id, new_b,
                            const.FinanceLogCodes.deduct_membership_fee,
                            change_note=note)
                        period_update['balance_total'] = \
                            period['balance_total'] + self.conf["MEMBERSHIP_FEE"]
                self.cdeproxy.set_period(rrs, period_update)
                return True

        worker = Worker(self.conf, task, rs)
        worker.start()
        time.sleep(1)
        rs.notify("success", n_("Started updating balance."))
        return self.redirect(rs, "cde/show_semester")

    @access("finance_admin", modi={"POST"})
    def semester_advance(self, rs):
        """Proceed to next period."""
        period_id = self.cdeproxy.current_period(rs)
        period = self.cdeproxy.get_period(rs, period_id)
        if not period['balance_done']:
            rs.notify("error", n_("Wrong timing for advancing the semester."))
            return self.redirect(rs, "cde/show_semester")
        self.cdeproxy.create_period(rs)
        rs.notify("success", n_("New period started."))
        return self.redirect(rs, "cde/show_semester")

    @access("finance_admin", modi={"POST"})
    @REQUESTdata(("testrun", "bool"), ("skip", "bool"))
    def expuls_addresscheck(self, rs, testrun, skip):
        """Send address check mail to all members.

        In case of a test run we send only a single mail to the button
        presser.
        """
        if rs.has_validation_errors():
            return self.redirect(rs, 'cde/show_semester')

        expuls_id = self.cdeproxy.current_expuls(rs)
        expuls = self.cdeproxy.get_expuls(rs, expuls_id)
        if expuls['addresscheck_done']:
            rs.notify("error", n_("Addresscheck already done."))
            return self.redirect(rs, "cde/show_semester")

        # The rs parameter shadows the outer request state, making sure that
        # it doesn't leak
        def task(rrs, rs=None):
            """Send one address check mail and advance state."""
            with Atomizer(rrs):
                expuls_id = self.cdeproxy.current_expuls(rrs)
                expuls = self.cdeproxy.get_expuls(rrs, expuls_id)
                previous = expuls['addresscheck_state'] or 0
                persona_id = self.coreproxy.next_persona(rrs, previous)
                if testrun:
                    persona_id = rrs.user.persona_id
                if not persona_id or expuls['addresscheck_done']:
                    if not expuls['addresscheck_done']:
                        self.cdeproxy.finish_expuls_addresscheck(rrs,
                                                                 skip=False)
                    return False
                persona = self.coreproxy.get_cde_user(rrs, persona_id)
                address = make_postal_address(persona)
<<<<<<< HEAD
                lastschrift_list = self.cdeproxy.list_lastschrift(
                    rrs, persona_ids=(persona_id,))
                lastschrift = None
                if lastschrift_list:
                    lastschrift = self.cdeproxy.get_lastschrift(
                        rrs, unwrap(lastschrift_list.keys()))
                    lastschrift['reference'] = lastschrift_reference(
                        persona['id'], lastschrift['id'])
=======
>>>>>>> 2dd67054
                self.do_mail(
                    rrs, "addresscheck",
                    {'To': (persona['username'],),
                     'Subject': "Adressabfrage für den exPuls"},
                    {'persona': persona,
                     'address': address,
                     })
                if testrun:
                    return False
                expuls_update = {
                    'id': expuls_id,
                    'addresscheck_state': persona_id,
                }
                self.cdeproxy.set_expuls(rrs, expuls_update)
                return True

        if skip:
            self.cdeproxy.finish_expuls_addresscheck(rs, skip=True)
            rs.notify("success", n_("Not sending mail."))
        else:
            worker = Worker(self.conf, task, rs)
            worker.start()
            time.sleep(1)
            rs.notify("success", n_("Started sending mail."))
        return self.redirect(rs, "cde/show_semester")

    @access("finance_admin", modi={"POST"})
    def expuls_advance(self, rs):
        """Proceed to next expuls."""
        expuls_id = self.cdeproxy.current_expuls(rs)
        expuls = self.cdeproxy.get_expuls(rs, expuls_id)
        if rs.has_validation_errors():
            return self.show_semester(rs)
        if not expuls['addresscheck_done']:
            rs.notify("error", n_("Addresscheck not done."))
            return self.redirect(rs, "cde/show_semester")
        self.cdeproxy.create_expuls(rs)
        rs.notify("success", n_("New expuls started."))
        return self.redirect(rs, "cde/show_semester")

    @access("cde_admin")
    def institution_summary_form(self, rs):
        """Render form."""
        institution_ids = self.pasteventproxy.list_institutions(rs)
        institutions = self.pasteventproxy.get_institutions(
            rs, institution_ids.keys())
        current = {
            "{}_{}".format(key, institution_id): value
            for institution_id, institution in institutions.items()
            for key, value in institution.items() if key != 'id'}
        merge_dicts(rs.values, current)
        is_referenced = set()
        event_ids = self.eventproxy.list_db_events(rs)
        events = self.eventproxy.get_events(rs, event_ids.keys())
        pevent_ids = self.pasteventproxy.list_past_events(rs)
        pevents = self.pasteventproxy.get_past_events(rs, pevent_ids.keys())
        for event in events.values():
            is_referenced.add(event['institution'])
        for pevent in pevents.values():
            is_referenced.add(pevent['institution'])
        return self.render(rs, "institution_summary", {
            'institutions': institutions, 'is_referenced': is_referenced})

    @access("cde_admin", modi={"POST"})
    def institution_summary(self, rs):
        """Manipulate organisations which are behind events."""
        institution_ids = self.pasteventproxy.list_institutions(rs)
        spec = {'title': "str", 'moniker': "str"}
        institutions = process_dynamic_input(rs, institution_ids.keys(), spec)
        if rs.has_validation_errors():
            return self.institution_summary_form(rs)
        code = 1
        for institution_id, institution in institutions.items():
            if institution is None:
                code *= self.pasteventproxy.delete_institution(
                    rs, institution_id)
            elif institution_id < 0:
                code *= self.pasteventproxy.create_institution(rs, institution)
            else:
                with Atomizer(rs):
                    current = self.pasteventproxy.get_institution(
                        rs, institution_id)
                    # Do not update unchanged
                    if current != institution:
                        code *= self.pasteventproxy.set_institution(
                            rs, institution)
        self.notify_return_code(rs, code)
        return self.redirect(rs, "cde/institution_summary_form")

    def process_participants(self, rs, pevent_id, pcourse_id=None):
        """Helper to pretty up participation infos.

        The problem is, that multiple participations can be logged for a
        persona per event (easiest example multiple courses in multiple
        parts). So here we fuse these entries into one per persona.

        Additionally, this function takes care of privacy: Participants
        are removed from the result if they are not searchable and the viewing
        user is neither admin nor participant of the past event themselves.

        Note that the returned dict of participants is already sorted.

        :type rs: :py:class:`FrontendRequestState`
        :type pevent_id: int
        :type pcourse_id: int or None
        :param pcourse_id: if not None, restrict to participants of this
          course
        :rtype: ({int: {str: object}}, {int: {str: object}}, int)
        :returns: This returns three things: the processed participants,
          the persona data sets of the participants and the number of
          redacted participants.
        """
        participant_infos = self.pasteventproxy.list_participants(
            rs, pevent_id=pevent_id)
        is_participant = any(anid == rs.user.persona_id
                             for anid, _ in participant_infos.keys())
        # We are privileged to see other participants if we are admin (and have
        # the relevant admin view enabled) or participant by ourselves
        privileged = is_participant or "past_event" in rs.user.admin_views
        participants = {}
        personas = {}
        extra_participants = 0
        if privileged or ("searchable" in rs.user.roles):
            persona_ids = {persona_id
                           for persona_id, _ in participant_infos.keys()}
            for persona_id in persona_ids:
                base_set = tuple(x for x in participant_infos.values()
                                 if x['persona_id'] == persona_id)
                entry = {
                    'pevent_id': pevent_id,
                    'persona_id': persona_id,
                    'is_orga': any(x['is_orga'] for x in base_set),
                }
                entry['pcourse_ids'] = tuple(x['pcourse_id'] for x in base_set)
                entry['is_instructor'] = any(
                    x['is_instructor'] for x in base_set
                    if (x['pcourse_id'] == pcourse_id or not pcourse_id))
                if pcourse_id and pcourse_id not in entry['pcourse_ids']:
                    # remove non-participants with respect to the relevant
                    # course if there is a relevant course
                    continue
                participants[persona_id] = entry

            personas = self.coreproxy.get_personas(rs, participants.keys())
            participants = OrderedDict(xsorted(
                participants.items(),
                key=lambda x: EntitySorter.persona(personas[x[0]])))
        # Delete unsearchable participants if we are not privileged
        if not privileged:
            if participants:
                for anid, persona in personas.items():
                    if not persona['is_searchable'] or not persona['is_member']:
                        del participants[anid]
                        extra_participants += 1
            else:
                extra_participants = len(participant_infos)
        # Flag linkable user profiles (own profile + all searchable profiles
        # + all (if we are admin))
        for anid in participants:
            participants[anid]['viewable'] = (self.is_admin(rs)
                                              or anid == rs.user.persona_id)
        if "searchable" in rs.user.roles:
            for anid in participants:
                if (personas[anid]['is_searchable']
                        and personas[anid]['is_member']):
                    participants[anid]['viewable'] = True
        return participants, personas, extra_participants

    @access("cde_admin")
    def download_past_event_participantlist(self, rs, pevent_id):
        """Provide a download of a participant list for a past event."""
        query = Query(
            "qview_past_event_user", QUERY_SPECS['qview_past_event_user'],
            ("personas.id", "given_names", "family_name", "address",
             "address_supplement", "postal_code", "location", "country"),
            [("pevent_id", QueryOperators.equal, pevent_id), ],
            (("family_name", True), ("given_names", True),
             ("personas.id", True)))

        result = self.cdeproxy.submit_general_query(rs, query)
        fields = []
        for csvfield in query.fields_of_interest:
            fields.extend(csvfield.split(','))
        csv_data = csv_output(result, fields)
        return self.send_csv_file(
            rs, data=csv_data, inline=False,
            filename="{}.csv".format(rs.ambience["pevent"]["shortname"]))

    @access("member")
    def show_past_event(self, rs, pevent_id):
        """Display concluded event."""
        course_ids = self.pasteventproxy.list_past_courses(rs, pevent_id)
        courses = self.pasteventproxy.get_past_courses(rs, course_ids)
        institutions = self.pasteventproxy.list_institutions(rs)
        participants, personas, extra_participants = self.process_participants(
            rs, pevent_id)
        for p_id, p in participants.items():
            p['pcourses'] = {
                pc_id: {
                    k: courses[pc_id][k]
                    for k in ('id', 'title', 'nr')
                }
                for pc_id in p['pcourse_ids']
                if pc_id
            }
        participant_infos = self.pasteventproxy.list_participants(
            rs, pevent_id=pevent_id)
        is_participant = any(anid == rs.user.persona_id
                             for anid, _ in participant_infos.keys())
        return self.render(rs, "show_past_event", {
            'courses': courses, 'participants': participants,
            'personas': personas, 'institutions': institutions,
            'extra_participants': extra_participants,
            'is_participant': is_participant,
        })

    @access("member")
    def show_past_course(self, rs, pevent_id, pcourse_id):
        """Display concluded course."""
        participants, personas, extra_participants = self.process_participants(
            rs, pevent_id, pcourse_id=pcourse_id)
        return self.render(rs, "show_past_course", {
            'participants': participants, 'personas': personas,
            'extra_participants': extra_participants})

    @access("member")
    @REQUESTdata(("institution_id", "id_or_None"))
    def list_past_events(self, rs, institution_id=None):
        """List all concluded events."""
        if rs.has_validation_errors():
            rs.notify('warning', n_("Institution parameter got lost."))
        events = self.pasteventproxy.list_past_events(rs)
        shortnames = {
            pevent_id: value['shortname']
            for pevent_id, value in
            self.pasteventproxy.get_past_events(rs, events).items()
        }
        stats = self.pasteventproxy.past_event_stats(rs)
        institution_ids = self.pasteventproxy.list_institutions(rs)
        if institution_id and institution_id not in institution_ids:
            raise werkzeug.exceptions.NotFound(n_("Invalid institution id."))

        institutions = self.pasteventproxy.get_institutions(rs, institution_ids)

        # Generate (reverse) chronologically sorted list of past event ids
        stats_sorter = xsorted(stats, key=lambda x: events[x])
        stats_sorter.sort(key=lambda x: stats[x]['tempus'], reverse=True)
        # Bunch past events by years
        # Using idea from http://stackoverflow.com/a/8983196
        years = {}
        for anid in stats_sorter:
            if institution_id \
                    and stats[anid]['institution_id'] != institution_id:
                continue
            years.setdefault(stats[anid]['tempus'].year, []).append(anid)

        return self.render(rs, "list_past_events", {
            'events': events,
            'stats': stats,
            'years': years,
            'institutions': institutions,
            'institution_id': institution_id,
            'shortnames': shortnames,
        })

    @access("cde_admin")
    def change_past_event_form(self, rs, pevent_id):
        """Render form."""
        institution_ids = self.pasteventproxy.list_institutions(rs).keys()
        institutions = self.pasteventproxy.get_institutions(rs, institution_ids)
        merge_dicts(rs.values, rs.ambience['pevent'])
        return self.render(rs, "change_past_event", {
            'institutions': institutions})

    @access("cde_admin", modi={"POST"})
    @REQUESTdatadict("title", "shortname", "institution", "description",
                     "tempus", "notes")
    def change_past_event(self, rs, pevent_id, data):
        """Modify a concluded event."""
        data['id'] = pevent_id
        data = check(rs, "past_event", data)
        if rs.has_validation_errors():
            return self.change_past_event_form(rs, pevent_id)
        code = self.pasteventproxy.set_past_event(rs, data)
        self.notify_return_code(rs, code)
        return self.redirect(rs, "cde/show_past_event")

    @access("cde_admin")
    def create_past_event_form(self, rs):
        """Render form."""
        institution_ids = self.pasteventproxy.list_institutions(rs).keys()
        institutions = self.pasteventproxy.get_institutions(rs, institution_ids)
        return self.render(rs, "create_past_event", {
            'institutions': institutions})

    @access("cde_admin", modi={"POST"})
    @REQUESTdata(("courses", "str_or_None"))
    @REQUESTdatadict("title", "shortname", "institution", "description",
                     "tempus", "notes")
    def create_past_event(self, rs, courses, data):
        """Add new concluded event."""
        data = check(rs, "past_event", data, creation=True)
        thecourses = []
        if courses:
            courselines = courses.split('\n')
            reader = csv.DictReader(
                courselines, fieldnames=("nr", "title", "description"),
                dialect=CustomCSVDialect)
            lineno = 0
            for entry in reader:
                lineno += 1
                entry['pevent_id'] = 1
                entry = check(rs, "past_course", entry, creation=True)
                if entry:
                    thecourses.append(entry)
                else:
                    rs.notify("warning", n_("Line %(lineno)s is faulty."),
                              {'lineno': lineno})
        if rs.has_validation_errors():
            return self.create_past_event_form(rs)
        with Atomizer(rs):
            new_id = self.pasteventproxy.create_past_event(rs, data)
            for course in thecourses:
                course['pevent_id'] = new_id
                self.pasteventproxy.create_past_course(rs, course)
        self.notify_return_code(rs, new_id, success=n_("Event created."))
        return self.redirect(rs, "cde/show_past_event", {'pevent_id': new_id})

    @access("cde_admin", modi={"POST"})
    @REQUESTdata(("ack_delete", "bool"))
    def delete_past_event(self, rs, pevent_id, ack_delete):
        """Remove a past event."""
        if not ack_delete:
            rs.append_validation_error(
                ("ack_delete", ValueError(n_("Must be checked."))))
        if rs.has_validation_errors():
            return self.show_past_event(rs, pevent_id)

        code = self.pasteventproxy.delete_past_event(
            rs, pevent_id, cascade=("courses", "participants", "log"))
        self.notify_return_code(rs, code)
        return self.redirect(rs, "cde/list_past_events")

    @access("cde_admin")
    def change_past_course_form(self, rs, pevent_id, pcourse_id):
        """Render form."""
        merge_dicts(rs.values, rs.ambience['pcourse'])
        return self.render(rs, "change_past_course")

    @access("cde_admin", modi={"POST"})
    @REQUESTdatadict("nr", "title", "description")
    def change_past_course(self, rs, pevent_id, pcourse_id, data):
        """Modify a concluded course."""
        data['id'] = pcourse_id
        data = check(rs, "past_course", data)
        if rs.has_validation_errors():
            return self.change_past_course_form(rs, pevent_id, pcourse_id)
        code = self.pasteventproxy.set_past_course(rs, data)
        self.notify_return_code(rs, code)
        return self.redirect(rs, "cde/show_past_course")

    @access("cde_admin")
    def create_past_course_form(self, rs, pevent_id):
        """Render form."""
        return self.render(rs, "create_past_course")

    @access("cde_admin", modi={"POST"})
    @REQUESTdatadict("nr", "title", "description")
    def create_past_course(self, rs, pevent_id, data):
        """Add new concluded course."""
        data['pevent_id'] = pevent_id
        data = check(rs, "past_course", data, creation=True)
        if rs.has_validation_errors():
            return self.create_past_course_form(rs, pevent_id)
        new_id = self.pasteventproxy.create_past_course(rs, data)
        self.notify_return_code(rs, new_id, success=n_("Course created."))
        return self.redirect(rs, "cde/show_past_course", {'pcourse_id': new_id})

    @access("cde_admin", modi={"POST"})
    @REQUESTdata(("ack_delete", "bool"))
    def delete_past_course(self, rs, pevent_id, pcourse_id, ack_delete):
        """Delete a concluded course.

        This also deletes all participation information w.r.t. this course.
        """
        if not ack_delete:
            rs.append_validation_error(
                ("ack_delete", ValueError(n_("Must be checked."))))
        if rs.has_validation_errors():
            return self.show_past_course(rs, pevent_id, pcourse_id)

        code = self.pasteventproxy.delete_past_course(
            rs, pcourse_id, cascade=("participants",))
        self.notify_return_code(rs, code)
        return self.redirect(rs, "cde/show_past_event")

    @access("cde_admin", modi={"POST"})
    @REQUESTdata(("pcourse_id", "id_or_None"), ("persona_id", "cdedbid"),
                 ("is_instructor", "bool"), ("is_orga", "bool"))
    def add_participant(self, rs, pevent_id, pcourse_id, persona_id,
                        is_instructor, is_orga):
        """Add participant to concluded event."""
        if rs.has_validation_errors():
            if pcourse_id:
                return self.show_past_course(rs, pevent_id, pcourse_id)
            else:
                return self.show_past_event(rs, pevent_id)
        if pcourse_id:
            param = {'pcourse_id': pcourse_id}
        else:
            param = {'pevent_id': pevent_id}
        participants = self.pasteventproxy.list_participants(rs, **param)
        if persona_id in participants:
            rs.notify("warning", n_("Participant already present."))
            if pcourse_id:
                return self.show_past_course(rs, pevent_id, pcourse_id)
            else:
                return self.show_past_event(rs, pevent_id)
        code = self.pasteventproxy.add_participant(
            rs, pevent_id, pcourse_id, persona_id, is_instructor, is_orga)
        self.notify_return_code(rs, code)
        if pcourse_id:
            return self.redirect(rs, "cde/show_past_course",
                                 {'pcourse_id': pcourse_id})
        else:
            return self.redirect(rs, "cde/show_past_event")

    @access("cde_admin", modi={"POST"})
    @REQUESTdata(("persona_id", "id"), ("pcourse_id", "id_or_None"))
    def remove_participant(self, rs, pevent_id, persona_id, pcourse_id):
        """Remove participant."""
        if rs.has_validation_errors():
            return self.show_past_event(rs, pevent_id)
        code = self.pasteventproxy.remove_participant(
            rs, pevent_id, pcourse_id, persona_id)
        self.notify_return_code(rs, code)
        if pcourse_id:
            return self.redirect(rs, "cde/show_past_course", {
                'pcourse_id': pcourse_id})
        else:
            return self.redirect(rs, "cde/show_past_event")

    @access("member")
    def view_misc(self, rs):
        """View miscellaneos things."""
        meta_data = self.coreproxy.get_meta_info(rs)
        cde_misc = meta_data.get("cde_misc", rs.gettext("*Nothing here yet.*"))
        return self.render(rs, "view_misc", {"cde_misc": cde_misc})

    @access("cde_admin")
    @REQUESTdata(("codes", "[int]"), ("persona_id", "cdedbid_or_None"),
                 ("submitted_by", "cdedbid_or_None"),
                 ("additional_info", "str_or_None"),
                 ("offset", "int_or_None"),
                 ("length", "positive_int_or_None"),
                 ("time_start", "datetime_or_None"),
                 ("time_stop", "datetime_or_None"))
    def view_cde_log(self, rs, codes, offset, length, persona_id, submitted_by,
                     additional_info, time_start, time_stop):
        """View general activity."""
        length = length or self.conf["DEFAULT_LOG_LENGTH"]
        # length is the requested length, _length the theoretically
        # shown length for an infinite amount of log entries.
        _offset, _length = calculate_db_logparams(offset, length)

        # no validation since the input stays valid, even if some options
        # are lost
        rs.ignore_validation_errors()
        total, log = self.cdeproxy.retrieve_cde_log(
            rs, codes, _offset, _length, persona_id=persona_id,
            submitted_by=submitted_by, additional_info=additional_info,
            time_start=time_start, time_stop=time_stop)
        persona_ids = (
                {entry['submitted_by'] for entry in log if
                 entry['submitted_by']}
                | {entry['persona_id'] for entry in log if entry['persona_id']})
        personas = self.coreproxy.get_personas(rs, persona_ids)
        loglinks = calculate_loglinks(rs, total, offset, length)
        return self.render(rs, "view_cde_log", {
            'log': log, 'total': total, 'length': _length,
            'personas': personas, 'loglinks': loglinks})

    @access("cde_admin")
    @REQUESTdata(("codes", "[int]"), ("persona_id", "cdedbid_or_None"),
                 ("submitted_by", "cdedbid_or_None"),
                 ("additional_info", "str_or_None"),
                 ("offset", "int_or_None"),
                 ("length", "positive_int_or_None"),
                 ("time_start", "datetime_or_None"),
                 ("time_stop", "datetime_or_None"))
    def view_finance_log(self, rs, codes, offset, length, persona_id, submitted_by,
                         additional_info, time_start, time_stop):
        """View financial activity."""
        length = length or self.conf["DEFAULT_LOG_LENGTH"]
        # length is the requested length, _length the theoretically
        # shown length for an infinite amount of log entries.
        _offset, _length = calculate_db_logparams(offset, length)

        # no validation since the input stays valid, even if some options
        # are lost
        rs.ignore_validation_errors()
        total, log = self.cdeproxy.retrieve_finance_log(
            rs, codes, _offset, _length, persona_id=persona_id,
            submitted_by=submitted_by, additional_info=additional_info,
            time_start=time_start, time_stop=time_stop)
        persona_ids = (
                {entry['submitted_by'] for entry in log if
                 entry['submitted_by']}
                | {entry['persona_id'] for entry in log if entry['persona_id']})
        personas = self.coreproxy.get_personas(rs, persona_ids)
        loglinks = calculate_loglinks(rs, total, offset, length)
        return self.render(rs, "view_finance_log", {
            'log': log, 'total': total, 'length': _length,
            'personas': personas, 'loglinks': loglinks})

    @access("cde_admin")
    @REQUESTdata(("codes", "[int]"), ("pevent_id", "id_or_None"),
                 ("persona_id", "cdedbid_or_None"),
                 ("submitted_by", "cdedbid_or_None"),
                 ("additional_info", "str_or_None"),
                 ("offset", "int_or_None"),
                 ("length", "positive_int_or_None"),
                 ("time_start", "datetime_or_None"),
                 ("time_stop", "datetime_or_None"))
    def view_past_log(self, rs, codes, pevent_id, offset, length, persona_id,
                      submitted_by, additional_info, time_start, time_stop):
        """View activities concerning concluded events."""
        length = length or self.conf["DEFAULT_LOG_LENGTH"]
        # length is the requested length, _length the theoretically
        # shown length for an infinite amount of log entries.
        _offset, _length = calculate_db_logparams(offset, length)

        # no validation since the input stays valid, even if some options
        # are lost
        rs.ignore_validation_errors()
        total, log = self.pasteventproxy.retrieve_past_log(
            rs, codes, pevent_id, _offset, _length, persona_id=persona_id,
            submitted_by=submitted_by, additional_info=additional_info,
            time_start=time_start, time_stop=time_stop)
        persona_ids = (
                {entry['submitted_by'] for entry in log if
                 entry['submitted_by']}
                | {entry['persona_id'] for entry in log if entry['persona_id']})
        personas = self.coreproxy.get_personas(rs, persona_ids)
        pevent_ids = self.pasteventproxy.list_past_events(rs)
        pevents = self.pasteventproxy.get_past_events(rs, pevent_ids)
        loglinks = calculate_loglinks(rs, total, offset, length)
        return self.render(rs, "view_past_log", {
            'log': log, 'total': total, 'length': _length,
            'personas': personas, 'pevents': pevents, 'loglinks': loglinks})<|MERGE_RESOLUTION|>--- conflicted
+++ resolved
@@ -2079,17 +2079,6 @@
                     return False
                 persona = self.coreproxy.get_cde_user(rrs, persona_id)
                 address = make_postal_address(persona)
-<<<<<<< HEAD
-                lastschrift_list = self.cdeproxy.list_lastschrift(
-                    rrs, persona_ids=(persona_id,))
-                lastschrift = None
-                if lastschrift_list:
-                    lastschrift = self.cdeproxy.get_lastschrift(
-                        rrs, unwrap(lastschrift_list.keys()))
-                    lastschrift['reference'] = lastschrift_reference(
-                        persona['id'], lastschrift['id'])
-=======
->>>>>>> 2dd67054
                 self.do_mail(
                     rrs, "addresscheck",
                     {'To': (persona['username'],),
