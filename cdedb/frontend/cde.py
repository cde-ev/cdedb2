--- conflicted
+++ resolved
@@ -30,18 +30,10 @@
 import cdedb.frontend.parse_statement as parse
 import cdedb.validationtypes as vtypes
 from cdedb.common import (
-<<<<<<< HEAD
-    Accounts, PERSONA_DEFAULTS, CdEDBObject, CdEDBObjectMap, DefaultReturnCode, EntitySorter,
-    Error, LineResolutions, LOG_FIELDS_COMMON, RequestState, TransactionType, asciificator,
-    deduct_years, determine_age_class, diacritic_patterns, get_hash, glue, int_to_words,
-    lastschrift_reference, merge_dicts, n_, now, unwrap, xsorted,
-=======
-    Accounts, ArchiveError, CdEDBObject, CdEDBObjectMap, DefaultReturnCode,
-    EntitySorter, Error, LineResolutions, PERSONA_DEFAULTS, RequestState,
-    SemesterSteps, TransactionType, asciificator, deduct_years, determine_age_class,
-    diacritic_patterns, get_hash, glue, int_to_words, lastschrift_reference,
-    merge_dicts, n_, now, unwrap, xsorted,
->>>>>>> 760447bc
+    Accounts, CdEDBObject, CdEDBObjectMap, DefaultReturnCode, EntitySorter, Error,
+    LineResolutions, LOG_FIELDS_COMMON, PERSONA_DEFAULTS, RequestState, TransactionType,
+    asciificator, deduct_years, determine_age_class, diacritic_patterns, get_hash, glue,
+    int_to_words, lastschrift_reference, merge_dicts, n_, now, unwrap, xsorted,
 )
 from cdedb.database.connection import Atomizer
 from cdedb.frontend.common import (
