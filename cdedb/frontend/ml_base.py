--- conflicted
+++ resolved
@@ -200,24 +200,14 @@
         "attachment_policy", "ml_type", "subject_prefix",
         "maxsize", "is_active", "notes", "event_id", "registration_stati",
         "assembly_id")
-<<<<<<< HEAD
-    @REQUESTdata(("ml_type", "enum_mailinglisttypes"), ("moderator_ids", "str"))
+    @REQUESTdata(("ml_type", "enum_mailinglisttypes"),
+                 ("moderator_ids", "cdedbid_csv_list"))
     def create_mailinglist(self, rs: RequestState, data: Dict[str, Any],
                            ml_type: const.MailinglistTypes,
-                           moderator_ids: str) -> Response:
-        """Make a new list."""
-        if moderator_ids:
-            data["moderators"] = {
-                check(rs, "cdedbid", anid.strip(), "moderator_ids")
-                for anid in moderator_ids.split(",")
-                }
-        data['ml_type'] = ml_type
-=======
-    @REQUESTdata(("moderator_ids", "cdedbid_csv_list"))
-    def create_mailinglist(self, rs, data, moderator_ids):
+                           moderator_ids: Iterable[int]) -> Response:
         """Make a new list."""
         data["moderators"] = moderator_ids
->>>>>>> fdcb8653
+        data['ml_type'] = ml_type
         data = check(rs, "mailinglist", data, creation=True)
         # Check if mailinglist address is unique
         try:
