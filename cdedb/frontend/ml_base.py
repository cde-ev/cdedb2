--- conflicted
+++ resolved
@@ -842,11 +842,10 @@
         return self.redirect(rs, "ml/management")
 
     @access("ml", modi={"POST"})
-<<<<<<< HEAD
-    @REQUESTdata(("unsubscription_id", "id"))
+    @REQUESTdata("unsubscription_id")
     @mailinglist_guard(requires_privilege=True)
     def delete_unsubscription(self, rs: RequestState, mailinglist_id: int,
-                              unsubscription_id: int) -> Response:
+                              unsubscription_id: vtypes.ID) -> Response:
         """Administratively delete an unsubscription state."""
         if rs.has_validation_errors():
             return self.show_subscription_details(rs, mailinglist_id)
@@ -856,9 +855,6 @@
         return self.redirect(rs, "ml/show_subscription_details")
 
     @access("ml", modi={"POST"})
-    @REQUESTdata(("modsubscriber_ids", "cdedbid_csv_list"))
-=======
->>>>>>> 0503a69d
     @mailinglist_guard(requires_privilege=True)
     @REQUESTdata("modsubscriber_ids")
     def add_subscription_overrides(self, rs: RequestState, mailinglist_id: int,
