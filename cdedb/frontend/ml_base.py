--- conflicted
+++ resolved
@@ -10,35 +10,18 @@
 import werkzeug
 from werkzeug import Response
 
-<<<<<<< HEAD
-from cdedb.frontend.common import (
-    REQUESTdata, REQUESTdatadict, CdEMailmanClient, access, csv_output, periodic,
-    check_validation as check, mailinglist_guard, cdedbid_filter as cdedbid,
-    keydictsort_filter, calculate_db_logparams, calculate_loglinks)
-from cdedb.frontend.uncommon import AbstractUserFrontend
-from cdedb.query import QUERY_SPECS, mangle_query_input, Query
-from cdedb.common import (
-    n_, merge_dicts, SubscriptionError, SubscriptionActions, now, EntitySorter,
-    RequestState, CdEDBObject, PathLike, CdEDBObjectMap, unwrap,
-    MOD_ALLOWED_FIELDS, PRIVILEGED_MOD_ALLOWED_FIELDS, PRIVILEGE_MOD_REQUIRING_FIELDS,
-    PrivilegeError)
-import cdedb.database.constants as const
-
-=======
 import cdedb.database.constants as const
 from cdedb.common import (
     MOD_ALLOWED_FIELDS, PRIVILEGE_MOD_REQUIRING_FIELDS, PRIVILEGED_MOD_ALLOWED_FIELDS,
     CdEDBObject, CdEDBObjectMap, EntitySorter, PathLike, PrivilegeError, RequestState,
     SubscriptionActions, SubscriptionError, merge_dicts, n_, now, unwrap,
 )
-from cdedb.config import SecretsConfig
 from cdedb.frontend.common import (
-    REQUESTdata, REQUESTdatadict, access, calculate_db_logparams, calculate_loglinks,
-    cdedbid_filter as cdedbid, check_validation as check, csv_output,
-    keydictsort_filter, mailinglist_guard, periodic,
+    CdEMailmanClient, REQUESTdata, REQUESTdatadict, access, calculate_db_logparams,
+    calculate_loglinks, cdedbid_filter as cdedbid, check_validation as check,
+    csv_output, keydictsort_filter, mailinglist_guard, periodic,
 )
 from cdedb.frontend.uncommon import AbstractUserFrontend
->>>>>>> 94d3eee2
 from cdedb.ml_type_aux import (
     ADDITIONAL_TYPE_FIELDS, TYPE_MAP, MailinglistGroup, get_type,
 )
@@ -50,17 +33,6 @@
 
     def __init__(self, configpath: PathLike = None):
         super().__init__(configpath)
-<<<<<<< HEAD
-
-=======
-        secrets = SecretsConfig(configpath)
-        # local variables to prevent closure over secrets
-        mailman_password = secrets["MAILMAN_PASSWORD"]
-        mailman_basic_auth_password = secrets["MAILMAN_BASIC_AUTH_PASSWORD"]
-        self.mailman_create_client = lambda url, user: mailmanclient.Client(
-            url, user, mailman_password)
-        self.mailman_template_password = lambda: mailman_basic_auth_password
->>>>>>> 94d3eee2
 
     @classmethod
     def is_admin(cls, rs: RequestState) -> bool:
