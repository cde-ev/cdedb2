#!/usr/bin/env python3

"""Base class providing fundamental ml services."""

import copy
from datetime import datetime
import collections
from typing import Dict, Any, Optional, Collection

import mailmanclient
import werkzeug
from werkzeug import Response

from cdedb.frontend.common import (
    REQUESTdata, REQUESTdatadict, access, csv_output, periodic,
    check_validation as check, mailinglist_guard,
    cdedbid_filter as cdedbid, keydictsort_filter,
    calculate_db_logparams, calculate_loglinks)
from cdedb.frontend.uncommon import AbstractUserFrontend
from cdedb.query import QUERY_SPECS, mangle_query_input
from cdedb.common import (
    n_, merge_dicts, SubscriptionError, SubscriptionActions, now, EntitySorter,
    RequestState, CdEDBObject, PathLike, CdEDBObjectMap)
import cdedb.database.constants as const
from cdedb.config import SecretsConfig

from cdedb.ml_type_aux import (
    MailinglistGroup, TYPE_MAP, ADDITIONAL_TYPE_FIELDS, get_type)


class MlBaseFrontend(AbstractUserFrontend):
    realm = "ml"

    user_management = {
        "persona_getter": lambda obj: obj.coreproxy.get_ml_user,
    }

    def __init__(self, configpath: PathLike = None):
        super().__init__(configpath)
        secrets = SecretsConfig(configpath)
        self.mailman_create_client = lambda url, user: mailmanclient.Client(
            url, user, secrets["MAILMAN_PASSWORD"])
        self.mailman_template_password = (
            lambda: secrets["MAILMAN_BASIC_AUTH_PASSWORD"])

    @classmethod
    def is_admin(cls, rs: RequestState) -> bool:
        return super().is_admin(rs)

    @access("ml")
    def index(self, rs: RequestState) -> Response:
        """Render start page."""
        mailinglists = self.mlproxy.list_mailinglists(rs)
        mailinglist_infos = self.mlproxy.get_mailinglists(rs, mailinglists)
        sub_states = const.SubscriptionStates.subscribing_states()
        subscriptions = self.mlproxy.get_user_subscriptions(
            rs, rs.user.persona_id, states=sub_states)
        grouped: Dict[MailinglistGroup, CdEDBObjectMap]
        grouped = collections.defaultdict(dict)
        for mailinglist_id, title in mailinglists.items():
            group_id = self.mlproxy.get_ml_type(rs, mailinglist_id).sortkey
            grouped[group_id][mailinglist_id] = {
                'title': title,
                'id': mailinglist_id
            }
        return self.render(rs, "index", {
            'groups': MailinglistGroup,
            'mailinglists': grouped,
            'subscriptions': subscriptions,
            'mailinglist_infos': mailinglist_infos})

    @access("ml_admin")
    def create_user_form(self, rs: RequestState) -> Response:
        defaults = {
            'is_member': False,
            'bub_search': False,
        }
        merge_dicts(rs.values, defaults)
        return super().create_user_form(rs)

    @access("ml_admin", modi={"POST"})
    @REQUESTdatadict(
        "given_names", "family_name", "display_name", "notes", "username")
    def create_user(self, rs: RequestState, data: Dict[str, Any],
                    ignore_warnings: bool = False) -> Response:
        defaults = {
            'is_cde_realm': False,
            'is_event_realm': False,
            'is_ml_realm': True,
            'is_assembly_realm': False,
            'is_active': True,
        }
        data.update(defaults)
        return super().create_user(rs, data, ignore_warnings)

    @access("ml_admin")
    @REQUESTdata(("download", "str_or_None"), ("is_search", "bool"))
    def user_search(self, rs: RequestState, download: str,
                    is_search: bool) -> Response:
        """Perform search."""
        spec = copy.deepcopy(QUERY_SPECS['qview_persona'])
        # mangle the input, so we can prefill the form
        query_input = mangle_query_input(rs, spec)
        if is_search:
            query = check(rs, "query_input", query_input, "query",
                          spec=spec, allow_empty=False)
        else:
            query = None
        default_queries = self.conf["DEFAULT_QUERIES"]['qview_ml_user']
        params = {
            'spec': spec, 'default_queries': default_queries, 'choices': {},
            'choices_lists': {}, 'query': query}
        # Tricky logic: In case of no validation errors we perform a query
        if not rs.has_validation_errors() and is_search:
            query.scope = "qview_persona"
            result = self.mlproxy.submit_general_query(rs, query)
            params['result'] = result
            if download:
                return self.send_query_download(
                    rs, result, fields=query.fields_of_interest, kind=download,
                    filename="user_search_result")
        else:
            rs.values['is_search'] = False
        return self.render(rs, "user_search", params)

    @access("ml")
    def list_mailinglists(self, rs: RequestState) -> Response:
        """Show all mailinglists you can administrate.

        ml_admins can administrate all mailinglists."""
        mailinglists = self.mlproxy.list_mailinglists(
            rs, active_only=False, managed='admin').keys()
        return self._build_mailinglist_list(rs, "list_mailinglists",
                                            mailinglists)

    @access("ml")
    def moderated_mailinglists(self, rs: RequestState) -> Response:
        """Show all moderated mailinglists."""
        return self._build_mailinglist_list(rs, "moderated_mailinglists",
                                            rs.user.moderator)

    def _build_mailinglist_list(self, rs: RequestState, endpoint: str,
                                mailinglists: Collection[int]) -> Response:
        """Collect all information required to build a comprehensive overview.

        For a collection of given mailinglist ids, this retrieves all relevant
        information. Querying mailinglists you have no access to will lead to
        a privilege error."""
        mailinglist_infos = self.mlproxy.get_mailinglists(rs, mailinglists)
        sub_states = const.SubscriptionStates.subscribing_states()
        subscriptions = self.mlproxy.get_user_subscriptions(
            rs, rs.user.persona_id, states=sub_states)
        grouped: Dict[MailinglistGroup, CdEDBObjectMap]
        grouped = collections.defaultdict(dict)
        for ml_id in mailinglists:
            group_id = self.mlproxy.get_ml_type(rs, ml_id).sortkey
            grouped[group_id][ml_id] = {
                'title': mailinglist_infos[ml_id]['title'], 'id': ml_id}
        event_ids = self.eventproxy.list_db_events(rs)
        events = {}
        for event_id in event_ids:
            event = self.eventproxy.get_event(rs, event_id)
            visible = (
                    "event_admin" in rs.user.roles
                    or rs.user.persona_id in event['orgas']
                    or event['is_visible'])
            events[event_id] = {'title': event['title'], 'is_visible': visible}
        assemblies = self.assemblyproxy.list_assemblies(rs)
        for assembly_id in assemblies:
            assemblies[assembly_id]['is_visible'] = \
                self.assemblyproxy.may_assemble(rs, assembly_id=assembly_id)
        subs = self.mlproxy.get_many_subscription_states(
            rs, mailinglist_ids=mailinglists, states=sub_states)
        for ml_id in subs:
            mailinglist_infos[ml_id]['num_subscribers'] = len(subs[ml_id])
        return self.render(rs, endpoint, {
            'groups': MailinglistGroup,
            'mailinglists': grouped,
            'subscriptions': subscriptions,
            'mailinglist_infos': mailinglist_infos,
            'events': events,
            'assemblies': assemblies})

    @access("ml")
    @REQUESTdata(("ml_type", "enum_mailinglisttypes_or_None"))
    def create_mailinglist_form(self, rs: RequestState,
                                ml_type: const.MailinglistTypes) -> Response:
        """Render form."""
        rs.ignore_validation_errors()
        if ml_type is None:
            available_types = self.mlproxy.get_available_types(rs)
            return self.render(
                rs, "create_mailinglist", {
                    'available_types': available_types,
                    'ml_type': None,
                })
        else:
            atype = TYPE_MAP[ml_type]
            if not atype.is_relevant_admin(rs):
                rs.append_validation_error(
                    ("ml_type", ValueError(n_(
                        "May not create mailinglist of this type."))))
            available_domains = atype.domains
            event_ids = self.eventproxy.list_db_events(rs)
            events = self.eventproxy.get_events(rs, event_ids)
            assemblies = self.assemblyproxy.list_assemblies(rs)
            return self.render(rs, "create_mailinglist", {
                'events': events,
                'assemblies': assemblies,
                'ml_type': ml_type,
                'available_domains': available_domains,
            })

    @access("ml", modi={"POST"})
    @REQUESTdatadict(
        "title", "local_part", "domain", "description", "mod_policy",
        "attachment_policy", "ml_type", "subject_prefix",
        "maxsize", "is_active", "notes", *ADDITIONAL_TYPE_FIELDS)
    @REQUESTdata(("ml_type", "enum_mailinglisttypes"),
                 ("moderators", "cdedbid_csv_list"))
    def create_mailinglist(self, rs: RequestState, data: Dict[str, Any],
                           ml_type: const.MailinglistTypes,
                           moderators: Collection[int]) -> Response:
        """Make a new list."""
        data["moderators"] = moderators
        data['ml_type'] = ml_type
        data = check(rs, "mailinglist", data, creation=True)
        if not self.coreproxy.verify_ids(rs, moderators, is_archived=False):
            rs.append_validation_error(
                ("moderators", ValueError(n_(
                    "Some of these users do not exist or are archived."))))
        if not self.coreproxy.verify_personas(rs, moderators, {"ml"}):
            rs.append_validation_error(
                ("moderators", ValueError(n_(
                    "Some of these users are not ml-users."))))
        if rs.has_validation_errors():
            return self.create_mailinglist_form(rs, ml_type=ml_type)
        # Check if mailinglist address is unique
        try:
            self.mlproxy.validate_address(rs, data)
        except ValueError as e:
            rs.extend_validation_errors([("local_part", e), ("domain", e)])

        if rs.has_validation_errors():
            return self.create_mailinglist_form(rs, ml_type=ml_type)

        new_id = self.mlproxy.create_mailinglist(rs, data)
        self.notify_return_code(rs, new_id)
        return self.redirect(rs, "ml/show_mailinglist", {
            'mailinglist_id': new_id})

    @access("ml")
    @REQUESTdata(("codes", "[int]"), ("mailinglist_id", "id_or_None"),
                 ("persona_id", "cdedbid_or_None"),
                 ("submitted_by", "cdedbid_or_None"),
                 ("additional_info", "str_or_None"),
                 ("offset", "int_or_None"),
                 ("length", "positive_int_or_None"),
                 ("time_start", "datetime_or_None"),
                 ("time_stop", "datetime_or_None"))
    def view_log(self, rs: RequestState, codes: Collection[const.MlLogCodes],
                 mailinglist_id: Optional[int], offset: Optional[int],
                 length: Optional[int], persona_id: Optional[int],
                 submitted_by: Optional[int], additional_info: Optional[str],
                 time_start: Optional[datetime],
                 time_stop: Optional[datetime]) -> Response:
        """View activities."""
        length = length or self.conf["DEFAULT_LOG_LENGTH"]
        # length is the requested length, _length the theoretically
        # shown length for an infinite amount of log entries.
        _offset, _length = calculate_db_logparams(offset, length)

        # no validation since the input stays valid, even if some options
        # are lost
        rs.ignore_validation_errors()
        db_mailinglist_ids = {mailinglist_id} if mailinglist_id else None

        relevant_mls = self.mlproxy.list_mailinglists(rs, active_only=False,
                                                      managed='managed')
        relevant_set = set(relevant_mls)
        if not self.is_admin(rs):
            if db_mailinglist_ids is None:
                db_mailinglist_ids = relevant_set
            elif not db_mailinglist_ids <= relevant_set:
                db_mailinglist_ids = db_mailinglist_ids | relevant_set
                rs.notify("warning", n_(
                    "Not privileged to view log for all these mailinglists."))

        total, log = self.mlproxy.retrieve_log(
            rs, codes, db_mailinglist_ids, _offset, _length,
            persona_id=persona_id, submitted_by=submitted_by,
            additional_info=additional_info,
            time_start=time_start, time_stop=time_stop)
        persona_ids = (
                {entry['submitted_by'] for entry in log if
                 entry['submitted_by']}
                | {entry['persona_id'] for entry in log if entry['persona_id']})
        personas = self.coreproxy.get_personas(rs, persona_ids)
        log_mailinglist_ids = {entry['mailinglist_id']
                               for entry in log if entry['mailinglist_id']}
        mailinglists = self.mlproxy.get_mailinglists(rs, log_mailinglist_ids)
        loglinks = calculate_loglinks(rs, total, offset, length)
        return self.render(rs, "view_log", {
            'log': log, 'total': total, 'length': _length, 'personas': personas,
            'mailinglists': mailinglists, 'relevant_mailinglists': relevant_mls,
            'loglinks': loglinks})

    @access("ml")
    def show_mailinglist(self, rs: RequestState,
                         mailinglist_id: int) -> Response:
        """Details of a list."""
        assert rs.user.persona_id is not None
        ml = rs.ambience['mailinglist']
        state = self.mlproxy.get_subscription(
            rs, rs.user.persona_id, mailinglist_id=mailinglist_id)

        if not self.mlproxy.may_view(rs, ml):
            raise werkzeug.exceptions.Forbidden()

        sub_address = None
        if state and state.is_subscribed():
            sub_address = self.mlproxy.get_subscription_address(
                rs, mailinglist_id, rs.user.persona_id, explicits_only=True)

        event = None
        if ml['event_id']:
            event = self.eventproxy.get_event(rs, ml['event_id'])
            event['is_visible'] = (
                "event_admin" in rs.user.roles
                or rs.user.persona_id in event['orgas']
                or event['is_visible'])

        assembly = None
        if ml['assembly_id']:
            all_assemblies = self.assemblyproxy.list_assemblies(rs)
            assembly = all_assemblies[ml['assembly_id']]
            assembly['is_visible'] = self.assemblyproxy.may_assemble(
                rs, assembly_id=assembly['id'])

        interaction_policy = self.mlproxy.get_interaction_policy(
            rs, rs.user.persona_id, mailinglist=ml)
        personas = self.coreproxy.get_personas(rs, ml['moderators'])
        moderators = collections.OrderedDict(
            (anid, personas[anid]) for anid in sorted(
                personas,
                key=lambda anid: EntitySorter.persona(personas[anid])))

        return self.render(rs, "show_mailinglist", {
            'sub_address': sub_address, 'state': state,
            'interaction_policy': interaction_policy, 'event': event,
            'assembly': assembly, 'moderators': moderators})

    @access("ml")
    @mailinglist_guard()
    def change_mailinglist_form(self, rs: RequestState,
                                mailinglist_id: int) -> Response:
        """Render form."""
        event_ids = self.eventproxy.list_db_events(rs)
        events = self.eventproxy.get_events(rs, event_ids)
        sorted_events = keydictsort_filter(events, EntitySorter.event)
        event_entries = [(k, v['title']) for k, v in sorted_events]
        assemblies = self.assemblyproxy.list_assemblies(rs)
        sorted_assemblies = keydictsort_filter(
            assemblies, EntitySorter.assembly)
        assembly_entries = [(k, v['title']) for k, v in sorted_assemblies]
        atype = TYPE_MAP[rs.ambience['mailinglist']['ml_type']]
        available_domains = atype.domains
        merge_dicts(rs.values, rs.ambience['mailinglist'])
        if not self.mlproxy.is_relevant_admin(
                rs, mailinglist=rs.ambience['mailinglist']):
            rs.notify("info",
                      n_("Only Admins may change mailinglist configuration."))
        return self.render(rs, "change_mailinglist", {
            'event_entries': event_entries,
            'assembly_entries': assembly_entries,
            'available_domains': available_domains,
        })

    @access("ml", modi={"POST"})
    @mailinglist_guard(allow_moderators=False)
    @REQUESTdatadict(
        "title", "local_part", "domain", "description", "mod_policy",
        "notes", "attachment_policy", "ml_type", "subject_prefix", "maxsize",
        "is_active", *ADDITIONAL_TYPE_FIELDS)
    def change_mailinglist(self, rs: RequestState, mailinglist_id: int,
                           data: CdEDBObject) -> Response:
        """Modify simple attributes of mailinglists."""
        data['id'] = mailinglist_id
        data = check(rs, "mailinglist", data)
        if rs.has_validation_errors():
            return self.change_mailinglist_form(rs, mailinglist_id)
        if data['ml_type'] != rs.ambience['mailinglist']['ml_type']:
            rs.append_validation_error(
                ("ml_type", ValueError(n_(
                    "Mailinglist Type cannot be changed here."))))
        # Check if mailinglist address is unique
        try:
            self.mlproxy.validate_address(rs, data)
        except ValueError as e:
            rs.extend_validation_errors([("local_part", e), ("domain", e)])

        if rs.has_validation_errors():
            return self.change_mailinglist_form(rs, mailinglist_id)
        code = self.mlproxy.set_mailinglist(rs, data)
        self.notify_return_code(rs, code)
        return self.redirect(rs, "ml/show_mailinglist")

    @access("ml")
    @mailinglist_guard(allow_moderators=False)
    def change_ml_type_form(self, rs: RequestState,
                            mailinglist_id: int) -> Response:
        """Render form."""
        available_types = self.mlproxy.get_available_types(rs)
        event_ids = self.eventproxy.list_db_events(rs)
        events = self.eventproxy.get_events(rs, event_ids)
        assemblies = self.assemblyproxy.list_assemblies(rs)
        merge_dicts(rs.values, rs.ambience['mailinglist'])
        return self.render(rs, "change_ml_type", {
            'available_types': available_types,
            'events': events,
            'assemblies': assemblies,
        })

    @access("ml", modi={"POST"})
    @mailinglist_guard(allow_moderators=False)
    @REQUESTdatadict("ml_type", *ADDITIONAL_TYPE_FIELDS)
    def change_ml_type(self, rs: RequestState, mailinglist_id: int,
                       data: CdEDBObject) -> Response:
        ml = rs.ambience['mailinglist']
        data['id'] = mailinglist_id
        new_type = get_type(data['ml_type'])
        if ml['domain'] not in new_type.domains:
            data['domain'] = new_type.domains[0]
        data = check(rs, 'mailinglist', data)
        if rs.has_validation_errors():
            return self.change_ml_type_form(rs, mailinglist_id)

        code = self.mlproxy.set_mailinglist(rs, data)
        self.notify_return_code(rs, code)
        return self.redirect(rs, "ml/change_mailinglist")

    @access("ml", modi={"POST"})
    @mailinglist_guard(allow_moderators=False)
    @REQUESTdata(("ack_delete", "bool"))
    def delete_mailinglist(self, rs: RequestState, mailinglist_id: int,
                           ack_delete: bool) -> Response:
        """Remove a mailinglist."""
        if not ack_delete:
            rs.append_validation_error(
                ("ack_delete", ValueError(n_("Must be checked."))))
        if rs.has_validation_errors():
            return self.show_mailinglist(rs, mailinglist_id)

        code = self.mlproxy.delete_mailinglist(
            rs, mailinglist_id, cascade={"subscriptions", "log", "addresses",
                                         "whitelist", "moderators"})

        self.notify_return_code(rs, code)
        return self.redirect(rs, "ml/list_mailinglists")

    @access("ml")
    @REQUESTdata(("codes", "[int]"), ("persona_id", "cdedbid_or_None"),
                 ("submitted_by", "cdedbid_or_None"),
                 ("additional_info", "str_or_None"),
                 ("offset", "int_or_None"),
                 ("length", "positive_int_or_None"),
                 ("time_start", "datetime_or_None"),
                 ("time_stop", "datetime_or_None"))
    @mailinglist_guard()
    def view_ml_log(self, rs: RequestState, mailinglist_id: int,
                    codes: Collection[const.MlLogCodes], offset: Optional[int],
                    length: Optional[int], persona_id: Optional[int],
                    submitted_by: Optional[int], additional_info: Optional[str],
                    time_start: Optional[datetime],
                    time_stop: Optional[datetime]) -> Response:
        """View activities pertaining to one list."""
        length = length or self.conf["DEFAULT_LOG_LENGTH"]
        # length is the requested length, _length the theoretically
        # shown length for an infinite amount of log entries.
        _offset, _length = calculate_db_logparams(offset, length)

        # no validation since the input stays valid, even if some options
        # are lost
        rs.ignore_validation_errors()
        total, log = self.mlproxy.retrieve_log(
            rs, codes, [mailinglist_id], _offset, _length,
            persona_id=persona_id, submitted_by=submitted_by,
            additional_info=additional_info, time_start=time_start,
            time_stop=time_stop)
        persona_ids = (
                {entry['submitted_by'] for entry in log if
                 entry['submitted_by']}
                | {entry['persona_id'] for entry in log if entry['persona_id']})
        personas = self.coreproxy.get_personas(rs, persona_ids)
        loglinks = calculate_loglinks(rs, total, offset, length)
        return self.render(rs, "view_ml_log", {
            'log': log, 'total': total, 'length': _length, 'personas': personas,
            'loglinks': loglinks
        })

    @access("ml")
    @mailinglist_guard()
    def management(self, rs: RequestState, mailinglist_id: int) -> Response:
        """Render form."""
        sub_states = const.SubscriptionStates.subscribing_states()
        subscribers = self.mlproxy.get_subscription_states(
            rs, mailinglist_id, sub_states)
        explicits = self.mlproxy.get_subscription_addresses(
            rs, mailinglist_id, explicits_only=True)
        explicits = {k: v for (k, v) in explicits.items() if v is not None}
        requests = self.mlproxy.get_subscription_states(
            rs, mailinglist_id, (const.SubscriptionStates.pending,))
        persona_ids = (set(rs.ambience['mailinglist']['moderators'])
                       | set(subscribers.keys()) | set(requests))
        personas = self.coreproxy.get_personas(rs, persona_ids)
        subscribers = collections.OrderedDict(
            (anid, personas[anid]) for anid in sorted(
                subscribers,
                key=lambda anid: EntitySorter.persona(personas[anid])))
        moderators = collections.OrderedDict(
            (anid, personas[anid]) for anid in sorted(
                rs.ambience['mailinglist']['moderators'],
                key=lambda anid: EntitySorter.persona(personas[anid])))
        requests = collections.OrderedDict(
            (anid, personas[anid]) for anid in sorted(
            requests, key=lambda anid: EntitySorter.persona(personas[anid])))
        return self.render(rs, "management", {
            'subscribers': subscribers, 'requests': requests,
            'moderators': moderators, 'explicits': explicits})

    @access("ml")
    @mailinglist_guard()
    def show_subscription_details(self, rs: RequestState,
                                  mailinglist_id: int) -> Response:
        """Render form."""
        subscription_overrides = self.mlproxy.get_subscription_states(
            rs, mailinglist_id,
            (const.SubscriptionStates.subscription_override,))
        unsubscription_overrides = self.mlproxy.get_subscription_states(
            rs, mailinglist_id,
            (const.SubscriptionStates.unsubscription_override,))
        persona_ids = (set(rs.ambience['mailinglist']['moderators'])
                       | set(subscription_overrides.keys())
                       | set(unsubscription_overrides.keys()))
        personas = self.coreproxy.get_personas(rs, persona_ids)
        subscription_overrides = collections.OrderedDict(
            (anid, personas[anid]) for anid in sorted(
                subscription_overrides,
                key=lambda anid: EntitySorter.persona(personas[anid])))
        unsubscription_overrides = collections.OrderedDict(
            (anid, personas[anid]) for anid in sorted(
                unsubscription_overrides,
                key=lambda anid: EntitySorter.persona(personas[anid])))
        return self.render(rs, "show_subscription_details", {
            'subscription_overrides': subscription_overrides,
            'unsubscription_overrides': unsubscription_overrides})

    @access("ml")
    @mailinglist_guard()
    def download_csv_subscription_states(self, rs: RequestState,
                                         mailinglist_id: int) -> Response:
        """Create CSV file with all subscribers and their subscription state"""
        personas_state = self.mlproxy.get_subscription_states(
            rs, mailinglist_id, None)
        if not personas_state:
            rs.notify("info", n_("Empty File."))
            return self.redirect(rs, "ml/management")
        personas = self.coreproxy.get_personas(rs, personas_state.keys())
        addresses = self.mlproxy.get_subscription_addresses(
            rs, mailinglist_id, explicits_only=True)
        columns = ['db_id', 'given_names', 'family_name', 'subscription_state',
                   'email', 'subscription_address']
        output = []

        for persona in personas:
            pair = {
                'db_id': cdedbid(persona),
                'given_names': personas[persona]['given_names'],
                'family_name': personas[persona]['family_name'],
                'subscription_state': personas_state[persona].name,
                'email': personas[persona]['username'],
            }
            if persona in addresses:
                pair['subscription_address'] = addresses[persona]
            else:
                pair['subscription_address'] = ""

            output.append(pair)

        csv_data = csv_output(
            sorted(output, key=lambda entry: EntitySorter.persona(entry)),
            columns)
        return self.send_csv_file(
            rs, data=csv_data, inline=False,
            filename="{}_subscription_states.csv".format(
                rs.ambience['mailinglist']['id']))

    @access("ml", modi={"POST"})
    @REQUESTdata(("moderators", "cdedbid_csv_list"))
    @mailinglist_guard()
    def add_moderators(self, rs: RequestState, mailinglist_id: int,
<<<<<<< HEAD
                       moderator_ids: Collection[int]) -> Response:
=======
                       moderators: Collection[int]) -> Response:
>>>>>>> 2d056e54
        """Promote personas to moderator."""
        if rs.has_validation_errors():
            return self.management(rs, mailinglist_id)

        moderators = set(moderators)
        if not self.coreproxy.verify_ids(rs, moderators, is_archived=False):
            rs.append_validation_error(
                ("moderators", ValueError(n_(
                    "Some of these users do not exist or are archived."))))
        verified = set(self.coreproxy.verify_personas(rs, moderators, {"ml"}))
        if not verified == moderators:
            rs.append_validation_error(
                ("moderators", ValueError(n_(
                    "Some of these users are not ml-users."))))
        if rs.has_validation_errors():
            return self.management(rs, mailinglist_id)

        moderators |= set(rs.ambience['mailinglist']['moderators'])
        code = self.mlproxy.set_moderators(rs, mailinglist_id, moderators)
        self.notify_return_code(rs, code)
        return self.redirect(rs, "ml/management")

    @access("ml", modi={"POST"})
    @REQUESTdata(("moderator_id", "id"))
    @mailinglist_guard()
    def remove_moderator(self, rs: RequestState, mailinglist_id: int,
                         moderator_id: int) -> Response:
        """Demote persona from moderator status."""
        moderators = set(rs.ambience['mailinglist']['moderators'])
        if moderator_id is not None and moderator_id not in moderators:
            rs.append_validation_error(
                ("moderator_id", ValueError(n_("User is no moderator."))))
        if rs.has_validation_errors():
            return self.management(rs, mailinglist_id)
        if (moderator_id == rs.user.persona_id
                and not self.mlproxy.is_relevant_admin(
                    rs, mailinglist_id=mailinglist_id)):
            rs.notify("error",
                      n_("Not allowed to remove yourself as moderator."))
            return self.management(rs, mailinglist_id)

        moderators -= {moderator_id}
        if not moderators:
            rs.notify("error", n_("Cannot remove last moderator."))
        else:
            code = self.mlproxy.set_moderators(
                rs, mailinglist_id, moderators)
            self.notify_return_code(rs, code)
        return self.redirect(rs, "ml/management")

    @access("ml", modi={"POST"})
    @REQUESTdata(("email", "email"))
    @mailinglist_guard()
    def add_whitelist(self, rs: RequestState, mailinglist_id: int,
                      email: str) -> Response:
        """Allow address to write to the list."""
        if rs.has_validation_errors():
            return self.show_subscription_details(rs, mailinglist_id)

        whitelist = set(rs.ambience['mailinglist']['whitelist']) | {email}
        code = self.mlproxy.set_whitelist(rs, mailinglist_id, whitelist)
        self.notify_return_code(rs, code)
        return self.redirect(rs, "ml/show_subscription_details")

    @access("ml", modi={"POST"})
    @REQUESTdata(("email", "email"))
    @mailinglist_guard()
    def remove_whitelist(self, rs: RequestState, mailinglist_id: int,
                         email: str) -> Response:
        """Withdraw privilege of writing to list."""
        if rs.has_validation_errors():
            return self.show_subscription_details(rs, mailinglist_id)

        whitelist = set(rs.ambience['mailinglist']['whitelist']) - {email}
        code = self.mlproxy.set_whitelist(rs, mailinglist_id, whitelist)
        self.notify_return_code(rs, code)
        return self.redirect(rs, "ml/show_subscription_details")

    def _subscription_action_handler(self, rs: RequestState,
                                     action: SubscriptionActions,
                                     **kwargs: Any) -> None:
        """Un-inlined code from all subscription action initiating endpoints."""
        try:
            code = self.mlproxy.do_subscription_action(rs, action, **kwargs)
        except SubscriptionError as se:
            rs.notify(se.kind, se.msg)
        else:
            self.notify_return_code(rs, code)

    @access("ml", modi={"POST"})
    @REQUESTdata(("persona_id", "id"))
    @mailinglist_guard()
    def approve_request(self, rs: RequestState, mailinglist_id: int,
                        persona_id: int) -> Response:
        """Evaluate whether to admit subscribers."""
        if rs.has_validation_errors():
            return self.management(rs, mailinglist_id)
        self._subscription_action_handler(
            rs, SubscriptionActions.approve_request,
            mailinglist_id=mailinglist_id, persona_id=persona_id)
        return self.redirect(rs, "ml/management")

    @access("ml", modi={"POST"})
    @REQUESTdata(("persona_id", "id"))
    @mailinglist_guard()
    def deny_request(self, rs: RequestState, mailinglist_id: int,
                     persona_id: int) -> Response:
        """Evaluate whether to admit subscribers."""
        if rs.has_validation_errors():
            return self.management(rs, mailinglist_id)
        self._subscription_action_handler(
            rs, SubscriptionActions.deny_request,
            mailinglist_id=mailinglist_id, persona_id=persona_id)
        return self.redirect(rs, "ml/management")

    @access("ml", modi={"POST"})
    @REQUESTdata(("persona_id", "id"))
    @mailinglist_guard()
    def block_request(self, rs: RequestState, mailinglist_id: int,
                      persona_id: int) -> Response:
        """Evaluate whether to admit subscribers."""
        if rs.has_validation_errors():
            return self.management(rs, mailinglist_id)
        self._subscription_action_handler(
            rs, SubscriptionActions.block_request,
            mailinglist_id=mailinglist_id, persona_id=persona_id)
        return self.redirect(rs, "ml/management")

    @access("ml", modi={"POST"})
    @REQUESTdata(("subscriber_id", "cdedbid"))
    @mailinglist_guard()
    def add_subscriber(self, rs: RequestState, mailinglist_id: int,
                       subscriber_id: int) -> Response:
        """Administratively subscribe somebody."""
        if rs.has_validation_errors():
            return self.management(rs, mailinglist_id)
        self._subscription_action_handler(
            rs, SubscriptionActions.add_subscriber,
            mailinglist_id=mailinglist_id, persona_id=subscriber_id)
        return self.redirect(rs, "ml/management")

    @access("ml", modi={"POST"})
    @REQUESTdata(("subscriber_id", "id"))
    @mailinglist_guard()
    def remove_subscriber(self, rs: RequestState, mailinglist_id: int,
                          subscriber_id: int) -> Response:
        """Administratively unsubscribe somebody."""
        if rs.has_validation_errors():
            return self.management(rs, mailinglist_id)
        self._subscription_action_handler(
            rs, SubscriptionActions.remove_subscriber,
            mailinglist_id=mailinglist_id, persona_id=subscriber_id)
        return self.redirect(rs, "ml/management")

    @access("ml", modi={"POST"})
    @REQUESTdata(("modsubscriber_id", "cdedbid"))
    @mailinglist_guard()
    def add_subscription_override(self, rs: RequestState, mailinglist_id: int,
                                  modsubscriber_id: int) -> Response:
        """Administratively subscribe somebody with moderator override."""
        if rs.has_validation_errors():
            return self.show_subscription_details(rs, mailinglist_id)
        self._subscription_action_handler(
            rs, SubscriptionActions.add_subscription_override,
            mailinglist_id=mailinglist_id, persona_id=modsubscriber_id)
        return self.redirect(rs, "ml/show_subscription_details")

    @access("ml", modi={"POST"})
    @REQUESTdata(("modsubscriber_id", "id"))
    @mailinglist_guard()
    def remove_subscription_override(self, rs: RequestState,
                                     mailinglist_id: int,
                                     modsubscriber_id: int) -> Response:
        """Administratively remove somebody with moderator override."""
        if rs.has_validation_errors():
            return self.show_subscription_details(rs, mailinglist_id)
        self._subscription_action_handler(
            rs, SubscriptionActions.remove_subscription_override,
            mailinglist_id=mailinglist_id, persona_id=modsubscriber_id)
        return self.redirect(rs, "ml/show_subscription_details")

    @access("ml", modi={"POST"})
    @REQUESTdata(("modunsubscriber_id", "cdedbid"))
    @mailinglist_guard()
    def add_unsubscription_override(self, rs: RequestState, mailinglist_id: int,
                                    modunsubscriber_id: int) -> Response:
        """Administratively block somebody."""
        if rs.has_validation_errors():
            return self.show_subscription_details(rs, mailinglist_id)
        self._subscription_action_handler(
            rs, SubscriptionActions.add_unsubscription_override,
            mailinglist_id=mailinglist_id, persona_id=modunsubscriber_id)
        return self.redirect(rs, "ml/show_subscription_details")

    @access("ml", modi={"POST"})
    @REQUESTdata(("modunsubscriber_id", "id"))
    @mailinglist_guard()
    def remove_unsubscription_override(self, rs: RequestState,
                                       mailinglist_id: int,
                                       modunsubscriber_id: int) -> Response:
        """Administratively remove block."""
        if rs.has_validation_errors():
            return self.show_subscription_details(rs, mailinglist_id)
        self._subscription_action_handler(
            rs, SubscriptionActions.remove_unsubscription_override,
            mailinglist_id=mailinglist_id, persona_id=modunsubscriber_id)
        return self.redirect(rs, "ml/show_subscription_details")

    @access("ml", modi={"POST"})
    def subscribe(self, rs: RequestState, mailinglist_id: int) -> Response:
        """Change own subscription state to subscribed or pending."""
        if rs.has_validation_errors():
            return self.show_mailinglist(rs, mailinglist_id)
        self._subscription_action_handler(
            rs, SubscriptionActions.subscribe,
            mailinglist_id=mailinglist_id)
        return self.redirect(rs, "ml/show_mailinglist")

    @access("ml", modi={"POST"})
    def request_subscription(self, rs: RequestState,
                             mailinglist_id: int) -> Response:
        """Change own subscription state to subscribed or pending."""
        if rs.has_validation_errors():
            return self.show_mailinglist(rs, mailinglist_id)
        self._subscription_action_handler(
            rs, SubscriptionActions.request_subscription,
            mailinglist_id=mailinglist_id)
        return self.redirect(rs, "ml/show_mailinglist")

    @access("ml", modi={"POST"})
    def unsubscribe(self, rs: RequestState, mailinglist_id: int) -> Response:
        """Change own subscription state to unsubscribed."""
        if rs.has_validation_errors():
            return self.show_mailinglist(rs, mailinglist_id)
        self._subscription_action_handler(
            rs, SubscriptionActions.unsubscribe,
            mailinglist_id=mailinglist_id)
        return self.redirect(rs, "ml/show_mailinglist")

    @access("ml", modi={"POST"})
    def cancel_subscription(self, rs: RequestState,
                            mailinglist_id: int) -> Response:
        """Cancel subscription request."""
        if rs.has_validation_errors():
            return self.show_mailinglist(rs, mailinglist_id)
        self._subscription_action_handler(
            rs, SubscriptionActions.cancel_request,
            mailinglist_id=mailinglist_id)
        return self.redirect(rs, "ml/show_mailinglist")

    @access("ml", modi={"POST"})
    @REQUESTdata(("email", "email_or_None"))
    def change_address(self, rs: RequestState, mailinglist_id: int,
                       email: str) -> Response:
        """Modify address to which emails are delivered for this list.

        If this address has not been used before, we verify it.
        """
        assert rs.user.persona_id is not None
        if rs.has_validation_errors():
            return self.show_mailinglist(rs, mailinglist_id)
        if not self._check_address_change_requirements(rs, mailinglist_id,
                                                       bool(email)):
            return self.redirect(rs, "ml/show_mailinglist")

        known_addresses = self.mlproxy.get_persona_addresses(rs)
        if not email:
            code = self.mlproxy.remove_subscription_address(
                rs, mailinglist_id=mailinglist_id,
                persona_id=rs.user.persona_id)
            self.notify_return_code(rs, code)
        elif email in known_addresses:
            code = self.mlproxy.set_subscription_address(
                rs, mailinglist_id=mailinglist_id,
                persona_id=rs.user.persona_id, email=email)
            self.notify_return_code(rs, code)
        else:
            self.do_mail(
                rs, "confirm_address",
                {'To': (email,),
                 'Subject': "E-Mail-Adresse für Mailingliste bestätigen"},
                {'email': self.encode_parameter(
                    "ml/do_address_change", "email", email,
                    rs.user.persona_id)})
            rs.notify("info", n_("Confirmation email sent."))
        return self.redirect(rs, "ml/show_mailinglist")

    @access("ml")
    @REQUESTdata(("email", "#email"))
    def do_address_change(self, rs: RequestState, mailinglist_id: int,
                          email: str) -> Response:
        """Successful verification for new address in :py:meth:`change_address`.

        This is not a POST since the link is shared via email.
        """
        assert rs.user.persona_id is not None
        if rs.has_validation_errors():
            return self.show_mailinglist(rs, mailinglist_id)
        if not self._check_address_change_requirements(rs, mailinglist_id,
                                                       False):
            return self.redirect(rs, "ml/show_mailinglist")

        code = self.mlproxy.set_subscription_address(
            rs, mailinglist_id=mailinglist_id, persona_id=rs.user.persona_id,
            email=email)
        self.notify_return_code(rs, code)
        return self.redirect(rs, "ml/show_mailinglist")

    def _check_address_change_requirements(self, rs: RequestState,
                                           mailinglist_id: int,
                                           setting: bool) -> bool:
        """Check if all conditions required to change a subscription adress
        are fulfilled.

        :rtype: bool
        """
        assert rs.user.persona_id is not None
        is_subscribed = self.mlproxy.is_subscribed(
            rs, rs.user.persona_id, mailinglist_id)
        if not is_subscribed:
            rs.notify("error", n_("Not subscribed."))
            return False
        policy = self.mlproxy.get_interaction_policy(
            rs, persona_id=rs.user.persona_id,
            mailinglist=rs.ambience['mailinglist'])
        if setting and policy == const.MailinglistInteractionPolicy.mandatory:
            rs.notify("error", n_("Disallowed to change address."))
            return False
        return True

    @periodic("subscription_request_remind")
    def subscription_request_remind(self, rs: RequestState,
                                    store: CdEDBObject) -> CdEDBObject:
        """Send reminder email to moderators for pending subrequests."""
        ml_ids = self.mlproxy.list_mailinglists(rs)
        current = now().timestamp()
        for ml_id in ml_ids:
            states = {const.SubscriptionStates.pending}
            requests = self.mlproxy.get_subscription_states(rs, ml_id, states)
            requests = list(requests)  # convert from dict which breaks JSON

            ml_store = store.get(str(ml_id))
            if ml_store is None:
                ml_store = {
                    'persona_ids': requests,
                    'tstamp': 0
                }

            if requests:
                new_request = set(requests) - set(ml_store['persona_ids'])
                if new_request or current > ml_store['tstamp'] + 7*24*60*60:
                    ml_store['tstamp'] = current
                    ml = self.mlproxy.get_mailinglist(rs, ml_id)
                    owner = ml['address'].replace("@", "-owner@")
                    self.do_mail(rs, "subscription_request_remind",
                                 {'To': (owner,),
                                  'Subject': "Offene Abonnement-Anfragen"},
                                 {'count_all': len(requests), 'ml': ml,
                                  'count_new': len(new_request)})

            ml_store['persona_ids'] = requests
            store[str(ml_id)] = ml_store
        return store

    @periodic("write_subscription_states")
    def write_subscription_states(self, rs: RequestState,
                                  store: CdEDBObject) -> CdEDBObject:
        """Write the current state of implicit subscribers to the database."""
        mailinglist_ids = self.mlproxy.list_mailinglists(rs)

        for ml_id in mailinglist_ids:
            self.mlproxy.write_subscription_states(rs, ml_id)

        return store<|MERGE_RESOLUTION|>--- conflicted
+++ resolved
@@ -599,11 +599,7 @@
     @REQUESTdata(("moderators", "cdedbid_csv_list"))
     @mailinglist_guard()
     def add_moderators(self, rs: RequestState, mailinglist_id: int,
-<<<<<<< HEAD
-                       moderator_ids: Collection[int]) -> Response:
-=======
                        moderators: Collection[int]) -> Response:
->>>>>>> 2d056e54
         """Promote personas to moderator."""
         if rs.has_validation_errors():
             return self.management(rs, mailinglist_id)
