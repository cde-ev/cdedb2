#!/usr/bin/env python3

"""Base class providing fundamental ml services."""

import collections
from datetime import datetime
from typing import Any, Collection, Dict, Optional, Set

import werkzeug
from werkzeug import Response

import cdedb.database.constants as const
import cdedb.validationtypes as vtypes
from cdedb.common import (
    FULL_MOD_REQUIRING_FIELDS, LOG_FIELDS_COMMON, MOD_ALLOWED_FIELDS,
<<<<<<< HEAD
    RESTRICTED_MOD_ALLOWED_FIELDS, CdEDBObject, CdEDBObjectMap, EntitySorter,
    PrivilegeError, RequestState, merge_dicts, n_, now, unwrap, xsorted,
=======
    RESTRICTED_MOD_ALLOWED_FIELDS, CdEDBObject, CdEDBObjectMap, DefaultReturnCode,
    EntitySorter, PathLike, PrivilegeError, RequestState, merge_dicts, n_, now, unwrap,
    xsorted,
>>>>>>> 25f4be1a
)
from cdedb.filter import keydictsort_filter
from cdedb.frontend.common import (
    AbstractUserFrontend, REQUESTdata, REQUESTdatadict, access, calculate_db_logparams,
    calculate_loglinks, cdedbid_filter as cdedbid, check_validation as check,
    csv_output, mailinglist_guard, periodic,
)
from cdedb.ml_type_aux import (
    ADDITIONAL_TYPE_FIELDS, TYPE_MAP, MailinglistGroup, get_type,
)
from cdedb.query import QueryScope
from cdedb.subman.exceptions import SubscriptionError
from cdedb.subman.machine import SubscriptionAction
from cdedb.validation import (
    ALL_MAILINGLIST_FIELDS, PERSONA_FULL_ML_CREATION, filter_none,
)


class MlBaseFrontend(AbstractUserFrontend):
    realm = "ml"

    def __init__(self) -> None:
        super().__init__()

    @classmethod
    def is_admin(cls, rs: RequestState) -> bool:
        return super().is_admin(rs)

    @access("ml")
    def index(self, rs: RequestState) -> Response:
        """Render start page.

        Beware that this function relies on the assumption that the user is logged in,
        as enforced by `@access`. If not, an error in the backend will be raised.
        """
        assert rs.user.persona_id is not None
        mailinglists = self.mlproxy.list_mailinglists(rs)
        mailinglist_infos = self.mlproxy.get_mailinglists(rs, mailinglists)
        sub_states = const.SubscriptionState.subscribing_states()
        subscriptions = self.mlproxy.get_user_subscriptions(
            rs, rs.user.persona_id,
            states=sub_states | {const.SubscriptionState.pending})
        grouped: Dict[MailinglistGroup, CdEDBObjectMap]
        grouped = collections.defaultdict(dict)
        for mailinglist_id, title in mailinglists.items():
            group_id = self.mlproxy.get_ml_type(rs, mailinglist_id).sortkey
            grouped[group_id][mailinglist_id] = {
                'title': title,
                'id': mailinglist_id
            }
        return self.render(rs, "index", {
            'groups': MailinglistGroup,
            'mailinglists': grouped,
            'subscriptions': subscriptions,
            'mailinglist_infos': mailinglist_infos})

    def write_subscription_states(self, rs: RequestState) -> DefaultReturnCode:
        """Write the current state of implicit subscribers to the database."""
        mailinglist_ids = self.mlproxy.list_mailinglists(rs)
        return self.mlproxy.write_subscription_states(rs, mailinglist_ids)

    @access("ml_admin", modi={"POST"})
    def manually_write_subscription_states(self, rs: RequestState) -> Response:
        """Write subscription states of all mailinglists now.

        This will usually be done by a cron job, but sometimes it can be nice to trigger
        this immediately.
        """
        if rs.has_validation_errors():  # pragma: no cover
            return self.index(rs)

        code = self.write_subscription_states(rs)
        rs.notify_return_code(code)

        return self.redirect(rs, "ml/index")

    @access("core_admin", "ml_admin")
    def create_user_form(self, rs: RequestState) -> Response:
        defaults = {
            'is_member': False,
            'bub_search': False,
        }
        merge_dicts(rs.values, defaults)
        return super().create_user_form(rs)

    @access("core_admin", "ml_admin", modi={"POST"})
    @REQUESTdatadict(*filter_none(PERSONA_FULL_ML_CREATION))
    def create_user(self, rs: RequestState, data: Dict[str, Any]) -> Response:
        defaults = {
            'is_cde_realm': False,
            'is_event_realm': False,
            'is_ml_realm': True,
            'is_assembly_realm': False,
            'is_active': True,
        }
        data.update(defaults)
        return super().create_user(rs, data)

    @access("core_admin", "ml_admin")
    @REQUESTdata("download", "is_search")
    def user_search(self, rs: RequestState, download: Optional[str],
                    is_search: bool) -> Response:
        """Perform search."""
        return self.generic_user_search(
            rs, download, is_search, QueryScope.ml_user, QueryScope.ml_user,
            self.mlproxy.submit_general_query)

    @access("core_admin", "ml_admin")
    @REQUESTdata("download", "is_search")
    def archived_user_search(self, rs: RequestState, download: Optional[str],
                             is_search: bool) -> Response:
        """Perform search.

        Archived users are somewhat special since they are not visible
        otherwise.
        """
        return self.generic_user_search(
            rs, download, is_search,
            QueryScope.archived_persona, QueryScope.archived_persona,
            self.mlproxy.submit_general_query, endpoint="archived_user_search")

    @access("ml")
    def list_mailinglists(self, rs: RequestState) -> Response:
        """Show all mailinglists you can administrate.

        ml_admins can administrate all mailinglists."""
        mailinglists = self.mlproxy.list_mailinglists(
            rs, active_only=False, managed='admin').keys()
        return self._build_mailinglist_list(rs, "list_mailinglists",
                                            mailinglists)

    @access("ml")
    def moderated_mailinglists(self, rs: RequestState) -> Response:
        """Show all moderated mailinglists."""
        return self._build_mailinglist_list(rs, "moderated_mailinglists",
                                            rs.user.moderator)

    def _build_mailinglist_list(self, rs: RequestState, endpoint: str,
                                mailinglists: Collection[int]) -> Response:
        """Collect all information required to build a comprehensive overview.

        For a collection of given mailinglist ids, this retrieves all relevant
        information. Querying mailinglists you have no access to will lead to
        a privilege error."""
        assert rs.user.persona_id is not None
        mailinglist_infos = self.mlproxy.get_mailinglists(rs, mailinglists)
        sub_states = const.SubscriptionState.subscribing_states()
        subscriptions = self.mlproxy.get_user_subscriptions(
            rs, rs.user.persona_id,
            states=sub_states | {const.SubscriptionState.pending})
        grouped: Dict[MailinglistGroup, CdEDBObjectMap]
        grouped = collections.defaultdict(dict)
        for ml_id in mailinglists:
            group_id = self.mlproxy.get_ml_type(rs, ml_id).sortkey
            grouped[group_id][ml_id] = {
                'title': mailinglist_infos[ml_id]['title'], 'id': ml_id}
        event_ids = self.eventproxy.list_events(rs)
        events = self.eventproxy.get_events(rs, event_ids)
        for event in events.values():
            event['is_visible'] = ("event_admin" in rs.user.roles
                                   or rs.user.persona_id in event['orgas']
                                   or event['is_visible'])
        assemblies = self.assemblyproxy.list_assemblies(rs)
        for assembly_id, assembly in assemblies.items():
            assembly['is_visible'] = self.assemblyproxy.may_assemble(
                rs, assembly_id=assembly_id)
        subs = self.mlproxy.get_many_subscription_states(
            rs, mailinglist_ids=mailinglists, states=sub_states)
        mailman = self.get_mailman()
        for ml_id, ml in mailinglist_infos.items():
            ml['num_subscribers'] = len(subs[ml_id])
            ml['held_mails'] = mailman.get_held_message_count(ml)

        return self.render(rs, endpoint, {
            'groups': MailinglistGroup,
            'mailinglists': grouped,
            'subscriptions': subscriptions,
            'mailinglist_infos': mailinglist_infos,
            'events': events,
            'assemblies': assemblies})

    @access("ml")
    @REQUESTdata("ml_type")
    def create_mailinglist_form(self, rs: RequestState,
                                ml_type: Optional[const.MailinglistTypes]) -> Response:
        """Render form."""
        rs.ignore_validation_errors()
        if ml_type is None:
            available_types = self.mlproxy.get_available_types(rs)
            return self.render(
                rs, "create_mailinglist", {
                    'available_types': available_types,
                    'ml_type': None,
                })
        else:
            atype = TYPE_MAP[ml_type]
            if not atype.is_relevant_admin(rs.user):
                rs.append_validation_error(
                    ("ml_type", ValueError(n_(
                        "May not create mailinglist of this type."))))
            available_domains = atype.domains
            additional_fields = atype.get_additional_fields().keys()
            if "event_id" in additional_fields:
                event_ids = self.eventproxy.list_events(rs)
                events = self.eventproxy.get_events(rs, event_ids)
            else:
                events = {}
            assemblies = (self.assemblyproxy.list_assemblies(rs)
                          if "assembly_id" in additional_fields else [])
            return self.render(rs, "create_mailinglist", {
                'events': events,
                'assemblies': assemblies,
                'ml_type': ml_type,
                'available_domains': available_domains,
                'additional_fields': additional_fields,
                'maxsize_default': atype.maxsize_default,
            })

    @access("ml", modi={"POST"})
    @REQUESTdatadict(*ALL_MAILINGLIST_FIELDS)
    @REQUESTdata("ml_type", "moderators")
    def create_mailinglist(self, rs: RequestState, data: Dict[str, Any],
                           ml_type: const.MailinglistTypes,
                           moderators: vtypes.CdedbIDList) -> Response:
        """Make a new list."""
        data["moderators"] = moderators
        data['ml_type'] = ml_type
        data = check(rs, vtypes.Mailinglist, data, creation=True)
        if not self.coreproxy.verify_ids(rs, moderators, is_archived=False):
            rs.append_validation_error(
                ("moderators", ValueError(n_(
                    "Some of these users do not exist or are archived."))))
        if not self.coreproxy.verify_personas(rs, moderators, {"ml"}):
            rs.append_validation_error(
                ("moderators", ValueError(n_(
                    "Some of these users are not ml users."))))
        if rs.has_validation_errors():
            return self.create_mailinglist_form(rs, ml_type=ml_type)
        assert data is not None
        # Check if mailinglist address is unique and valid
        try:
            self.mlproxy.validate_address(rs, data)
        except ValueError as e:
            rs.extend_validation_errors([("local_part", e), ("domain", e)])

        if rs.has_validation_errors():
            return self.create_mailinglist_form(rs, ml_type=ml_type)
        assert data is not None

        new_id = self.mlproxy.create_mailinglist(rs, data)
        rs.notify_return_code(new_id)
        return self.redirect(rs, "ml/show_mailinglist", {
            'mailinglist_id': new_id})

    @access("ml_admin")
    def merge_accounts_form(self, rs: RequestState) -> Response:
        """Render form."""
        return self.render(rs, "merge_accounts")

    @access("ml_admin", modi={"POST"})
    @REQUESTdata("source_persona_id", "target_persona_id", "clone_addresses")
    def merge_accounts(self, rs: RequestState,
                       source_persona_id: vtypes.CdedbID,
                       target_persona_id: vtypes.CdedbID,
                       clone_addresses: bool) -> Response:
        """Merge a ml only user (source) into an other user (target).

        This mirrors the subscription states and moderator privileges of the source
        to the target.

        Make sure that the two users are not related to the same mailinglist. Otherwise,
        this function will abort.
        """
        if rs.has_validation_errors():
            return self.merge_accounts_form(rs)
        if not self.coreproxy.verify_id(rs, source_persona_id, is_archived=False):
            rs.append_validation_error(
                ("source_persona_id", ValueError(n_(
                    "User does not exist or is archived."))))
        if not self.coreproxy.verify_id(rs, target_persona_id, is_archived=False):
            rs.append_validation_error(
                ("target_persona_id", ValueError(n_(
                    "User does not exist or is archived."))))
        if not self.coreproxy.verify_persona(rs, source_persona_id,
                                             allowed_roles={"ml"}):
            rs.append_validation_error(
                ("source_persona_id", ValueError(n_(
                    "Source persona must be a ml-only user and no admin."))))
        if source_persona_id == target_persona_id:
            rs.append_validation_error(
                ("target_persona_id", ValueError(n_(
                    "Can not merge user into himself."))))
        if rs.has_validation_errors():
            return self.merge_accounts_form(rs)
        code = self.mlproxy.merge_accounts(
            rs, source_persona_id, target_persona_id, clone_addresses)
        if not code:
            return self.merge_accounts_form(rs)
        rs.notify_return_code(code)
        return self.redirect(rs, "ml/merge_accounts")

    @access("ml")
    @REQUESTdata(*LOG_FIELDS_COMMON, "mailinglist_id")
    def view_log(self, rs: RequestState, codes: Collection[const.MlLogCodes],
                 mailinglist_id: Optional[vtypes.ID], offset: Optional[int],
                 length: Optional[vtypes.PositiveInt],
                 persona_id: Optional[vtypes.CdedbID],
                 submitted_by: Optional[vtypes.CdedbID],
                 change_note: Optional[str],
                 time_start: Optional[datetime],
                 time_stop: Optional[datetime]) -> Response:
        """View activities."""
        length = length or self.conf["DEFAULT_LOG_LENGTH"]
        # length is the requested length, _length the theoretically
        # shown length for an infinite amount of log entries.
        _offset, _length = calculate_db_logparams(offset, length)

        # no validation since the input stays valid, even if some options
        # are lost
        rs.ignore_validation_errors()
        db_mailinglist_ids = {mailinglist_id} if mailinglist_id else None

        relevant_mls = self.mlproxy.list_mailinglists(rs, active_only=False,
                                                      managed='managed')
        relevant_set: Set[vtypes.ID] = set(relevant_mls)  # type: ignore
        if not self.is_admin(rs):
            if db_mailinglist_ids is None:
                db_mailinglist_ids = relevant_set
            elif not db_mailinglist_ids <= relevant_set:
                db_mailinglist_ids = db_mailinglist_ids | relevant_set
                rs.notify("warning", n_(
                    "Not privileged to view log for all these mailinglists."))

        total, log = self.mlproxy.retrieve_log(
            rs, codes, db_mailinglist_ids, _offset, _length,
            persona_id=persona_id, submitted_by=submitted_by,
            change_note=change_note,
            time_start=time_start, time_stop=time_stop)
        persona_ids = (
                {entry['submitted_by'] for entry in log if
                 entry['submitted_by']}
                | {entry['persona_id'] for entry in log if entry['persona_id']})
        personas = self.coreproxy.get_personas(rs, persona_ids)
        log_mailinglist_ids = {entry['mailinglist_id']
                               for entry in log if entry['mailinglist_id']}
        mailinglists = self.mlproxy.get_mailinglists(rs, log_mailinglist_ids)
        loglinks = calculate_loglinks(rs, total, offset, length)
        return self.render(rs, "view_log", {
            'log': log, 'total': total, 'length': _length, 'personas': personas,
            'mailinglists': mailinglists, 'relevant_mailinglists': relevant_mls,
            'loglinks': loglinks, 'may_view': lambda ml: self.mlproxy.may_view(rs, ml),
        })

    @access("ml")
    def show_mailinglist(self, rs: RequestState,
                         mailinglist_id: int) -> Response:
        """Details of a list."""
        assert rs.user.persona_id is not None
        ml = rs.ambience['mailinglist']
        state = self.mlproxy.get_subscription(
            rs, rs.user.persona_id, mailinglist_id=mailinglist_id)

        if not self.mlproxy.may_view(rs, ml):
            raise werkzeug.exceptions.Forbidden()

        sub_address = None
        if state and state.is_subscribed():
            sub_address = self.mlproxy.get_subscription_address(
                rs, mailinglist_id, rs.user.persona_id, explicits_only=True)

        event = None
        if ml['event_id']:
            event = self.eventproxy.get_event(rs, ml['event_id'])
            event['is_visible'] = (
                "event_admin" in rs.user.roles
                or rs.user.persona_id in event['orgas']
                or event['is_visible'])

        assembly = None
        if ml['assembly_id']:
            all_assemblies = self.assemblyproxy.list_assemblies(rs)
            assembly = all_assemblies[ml['assembly_id']]
            assembly['is_visible'] = self.assemblyproxy.may_assemble(
                rs, assembly_id=assembly['id'])

        subscription_policy = self.mlproxy.get_subscription_policy(
            rs, rs.user.persona_id, mailinglist=ml)
        allow_unsub = self.mlproxy.get_ml_type(rs, mailinglist_id).allow_unsub
        personas = self.coreproxy.get_personas(rs, ml['moderators'])
        moderators = collections.OrderedDict(
            (anid, personas[anid]) for anid in xsorted(
                personas,
                key=lambda anid: EntitySorter.persona(personas[anid])))

        return self.render(rs, "show_mailinglist", {
            'sub_address': sub_address, 'state': state,
            'subscription_policy': subscription_policy, 'allow_unsub': allow_unsub,
            'event': event, 'assembly': assembly, 'moderators': moderators})

    @access("ml")
    @mailinglist_guard()
    def change_mailinglist_form(self, rs: RequestState,
                                mailinglist_id: int) -> Response:
        """Render form."""
        atype = TYPE_MAP[rs.ambience['mailinglist']['ml_type']]
        available_domains = atype.domains
        additional_fields = atype.get_additional_fields().keys()
        if "event_id" in additional_fields:
            event_ids = self.eventproxy.list_events(rs)
            events = self.eventproxy.get_events(rs, event_ids)
            sorted_events = keydictsort_filter(events, EntitySorter.event)
            event_entries = [(k, v['title']) for k, v in sorted_events]
        else:
            event_entries = []
        if "assembly_id" in additional_fields:
            assemblies = self.assemblyproxy.list_assemblies(rs)
            sorted_assemblies = keydictsort_filter(
                assemblies, EntitySorter.assembly)
            assembly_entries = [(k, v['title']) for k, v in sorted_assemblies]
        else:
            assembly_entries = []
        merge_dicts(rs.values, rs.ambience['mailinglist'])
        # restricted is only set if there are actually fields to which access is
        # restricted
        has_restricted_fields = additional_fields & FULL_MOD_REQUIRING_FIELDS
        restricted = (not self.mlproxy.may_manage(rs, mailinglist_id,
                                                  allow_restricted=False)
                      and has_restricted_fields)
        return self.render(rs, "change_mailinglist", {
            'event_entries': event_entries,
            'assembly_entries': assembly_entries,
            'available_domains': available_domains,
            'additional_fields': additional_fields,
            'restricted': restricted,
        })

    @access("ml", modi={"POST"})
    @mailinglist_guard()
    @REQUESTdatadict(*ALL_MAILINGLIST_FIELDS)
    def change_mailinglist(self, rs: RequestState, mailinglist_id: int,
                           data: CdEDBObject) -> Response:
        """Modify simple attributes of mailinglists."""
        data['id'] = mailinglist_id

        if self.mlproxy.is_relevant_admin(rs, mailinglist_id=mailinglist_id):
            # admins may change everything except ml_type which got its own site
            allowed = set(data) - {'ml_type'}
        elif self.mlproxy.is_moderator(rs, mailinglist_id, allow_restricted=False):
            allowed = MOD_ALLOWED_FIELDS
        else:
            allowed = RESTRICTED_MOD_ALLOWED_FIELDS

        # we discard every entry of not allowed fields silently
        for key in set(data) - allowed:
            data[key] = rs.ambience['mailinglist'][key]

        data = check(rs, vtypes.Mailinglist, data)
        if rs.has_validation_errors():
            return self.change_mailinglist_form(rs, mailinglist_id)
        assert data is not None

        # Check if mailinglist address is unique and valid
        try:
            self.mlproxy.validate_address(rs, data)
        except ValueError as e:
            rs.extend_validation_errors([("local_part", e), ("domain", e)])

        if rs.has_validation_errors():
            return self.change_mailinglist_form(rs, mailinglist_id)
        code = self.mlproxy.set_mailinglist(rs, data)
        rs.notify_return_code(code)
        return self.redirect(rs, "ml/show_mailinglist")

    @access("ml")
    @mailinglist_guard(allow_moderators=False)
    def change_ml_type_form(self, rs: RequestState,
                            mailinglist_id: int) -> Response:
        """Render form."""
        available_types = self.mlproxy.get_available_types(rs)
        event_ids = self.eventproxy.list_events(rs)
        events = self.eventproxy.get_events(rs, event_ids)
        assemblies = self.assemblyproxy.list_assemblies(rs)
        merge_dicts(rs.values, rs.ambience['mailinglist'])
        return self.render(rs, "change_ml_type", {
            'available_types': available_types,
            'events': events,
            'assemblies': assemblies,
        })

    @access("ml", modi={"POST"})
    @mailinglist_guard(allow_moderators=False)
    @REQUESTdatadict(*ADDITIONAL_TYPE_FIELDS.items())
    @REQUESTdata("ml_type")
    def change_ml_type(self, rs: RequestState, mailinglist_id: int,
                       ml_type: str, data: CdEDBObject) -> Response:
        ml = rs.ambience['mailinglist']
        data['id'] = mailinglist_id
        data['ml_type'] = ml_type
        data['domain'] = ml['domain']
        new_type = get_type(data['ml_type'])
        if data['domain'] not in new_type.domains:
            data['domain'] = new_type.domains[0]
        data = check(rs, vtypes.Mailinglist, data)
        if rs.has_validation_errors():
            return self.change_ml_type_form(rs, mailinglist_id)
        assert data is not None

        code = self.mlproxy.set_mailinglist(rs, data)
        rs.notify_return_code(code)
        return self.redirect(rs, "ml/change_mailinglist")

    @access("ml", modi={"POST"})
    @mailinglist_guard(allow_moderators=False)
    @REQUESTdata("ack_delete")
    def delete_mailinglist(self, rs: RequestState, mailinglist_id: int,
                           ack_delete: bool) -> Response:
        """Remove a mailinglist."""
        if not ack_delete:
            rs.append_validation_error(
                ("ack_delete", ValueError(n_("Must be checked."))))
        if rs.has_validation_errors():
            return self.show_mailinglist(rs, mailinglist_id)

        code = self.mlproxy.delete_mailinglist(
            rs, mailinglist_id, cascade={"subscriptions", "log", "addresses",
                                         "whitelist", "moderators"})

        rs.notify_return_code(code)
        return self.redirect(rs, "ml/list_mailinglists")

    @access("ml")
    @mailinglist_guard()
    @REQUESTdata(*LOG_FIELDS_COMMON)
    def view_ml_log(self, rs: RequestState, mailinglist_id: int,
                    codes: Collection[const.MlLogCodes], offset: Optional[int],
                    length: Optional[vtypes.PositiveInt],
                    persona_id: Optional[vtypes.CdedbID],
                    submitted_by: Optional[vtypes.CdedbID],
                    change_note: Optional[str],
                    time_start: Optional[datetime],
                    time_stop: Optional[datetime]) -> Response:
        """View activities pertaining to one list."""
        length = length or self.conf["DEFAULT_LOG_LENGTH"]
        # length is the requested length, _length the theoretically
        # shown length for an infinite amount of log entries.
        _offset, _length = calculate_db_logparams(offset, length)

        # no validation since the input stays valid, even if some options
        # are lost
        rs.ignore_validation_errors()
        total, log = self.mlproxy.retrieve_log(
            rs, codes, [mailinglist_id], _offset, _length,
            persona_id=persona_id, submitted_by=submitted_by,
            change_note=change_note, time_start=time_start,
            time_stop=time_stop)
        persona_ids = (
                {entry['submitted_by'] for entry in log if
                 entry['submitted_by']}
                | {entry['persona_id'] for entry in log if entry['persona_id']})
        personas = self.coreproxy.get_personas(rs, persona_ids)
        loglinks = calculate_loglinks(rs, total, offset, length)
        return self.render(rs, "view_ml_log", {
            'log': log, 'total': total, 'length': _length, 'personas': personas,
            'loglinks': loglinks
        })

    @access("ml")
    @mailinglist_guard()
    def management(self, rs: RequestState, mailinglist_id: int) -> Response:
        """Render form."""
        sub_states = const.SubscriptionState.subscribing_states()
        subscribers = self.mlproxy.get_subscription_states(
            rs, mailinglist_id, states=sub_states)
        explicits = self.mlproxy.get_subscription_addresses(
            rs, mailinglist_id, explicits_only=True)
        explicits = {k: v for (k, v) in explicits.items() if v is not None}
        requests = self.mlproxy.get_subscription_states(
            rs, mailinglist_id, states=(const.SubscriptionState.pending,))
        persona_ids = (set(rs.ambience['mailinglist']['moderators'])
                       | set(subscribers.keys()) | set(requests))
        personas = self.coreproxy.get_personas(rs, persona_ids)
        subscribers = collections.OrderedDict(
            (anid, personas[anid]) for anid in xsorted(
                subscribers,
                key=lambda anid: EntitySorter.persona(personas[anid])))
        moderators = collections.OrderedDict(
            (anid, personas[anid]) for anid in xsorted(
                rs.ambience['mailinglist']['moderators'],
                key=lambda anid: EntitySorter.persona(personas[anid])))
        requests = collections.OrderedDict(
            (anid, personas[anid]) for anid in xsorted(
            requests, key=lambda anid: EntitySorter.persona(personas[anid])))
        restricted = not self.mlproxy.may_manage(rs, mailinglist_id,
                                                 allow_restricted=False)
        allow_unsub = self.mlproxy.get_ml_type(rs, mailinglist_id).allow_unsub
        return self.render(rs, "management", {
            'subscribers': subscribers, 'requests': requests,
            'moderators': moderators, 'explicits': explicits,
            'restricted': restricted, 'allow_unsub': allow_unsub})

    @access("ml")
    @mailinglist_guard()
    def advanced_management(self, rs: RequestState, mailinglist_id: int) -> Response:
        """Render form."""
        subscription_overrides = self.mlproxy.get_subscription_states(
            rs, mailinglist_id,
            states=(const.SubscriptionState.subscription_override,))
        unsubscription_overrides = self.mlproxy.get_subscription_states(
            rs, mailinglist_id,
            states=(const.SubscriptionState.unsubscription_override,))
        all_unsubscriptions = self.mlproxy.get_subscription_states(
            rs, mailinglist_id, states=(const.SubscriptionState.unsubscribed,))
        redundant_unsubscriptions = self.mlproxy.get_redundant_unsubscriptions(
            rs, mailinglist_id)
        persona_ids = (set(rs.ambience['mailinglist']['moderators'])
                       | set(subscription_overrides.keys())
                       | set(unsubscription_overrides.keys())
                       | set(all_unsubscriptions.keys()))
        personas = self.coreproxy.get_personas(rs, persona_ids)
        subscription_overrides = collections.OrderedDict(
            (anid, personas[anid]) for anid in xsorted(
                subscription_overrides,
                key=lambda anid: EntitySorter.persona(personas[anid])))
        unsubscription_overrides = collections.OrderedDict(
            (anid, personas[anid]) for anid in xsorted(
                unsubscription_overrides,
                key=lambda anid: EntitySorter.persona(personas[anid])))
        all_unsubscriptions = collections.OrderedDict(
            (anid, personas[anid]) for anid in xsorted(
                all_unsubscriptions,
                key=lambda anid: EntitySorter.persona(personas[anid])))
        restricted = not self.mlproxy.may_manage(rs, mailinglist_id,
                                                 allow_restricted=False)
        return self.render(rs, "advanced_management", {
            'subscription_overrides': subscription_overrides,
            'unsubscription_overrides': unsubscription_overrides,
            'all_unsubscriptions': all_unsubscriptions,
            'redundant_unsubscriptions': redundant_unsubscriptions,
            'restricted': restricted})

    @access("ml")
    @mailinglist_guard()
    def download_csv_subscription_states(self, rs: RequestState,
                                         mailinglist_id: int) -> Response:
        """Create CSV file with all subscribers and their subscription state"""
        personas_state = self.mlproxy.get_subscription_states(
            rs, mailinglist_id)
        if not personas_state:
            rs.notify("info", n_("Empty File."))
            return self.redirect(rs, "ml/management")
        personas = self.coreproxy.get_personas(rs, personas_state.keys())
        addresses = self.mlproxy.get_subscription_addresses(
            rs, mailinglist_id, explicits_only=True)
        columns = ['db_id', 'given_names', 'display_name', 'family_name',
                   'subscription_state', 'email', 'subscription_address']
        output = []

        for persona in personas:
            pair = {
                'db_id': cdedbid(persona),
                'given_names': personas[persona]['given_names'],
                'display_name': personas[persona]['display_name'],
                'family_name': personas[persona]['family_name'],
                'subscription_state': personas_state[persona].name,
                'email': personas[persona]['username'],
            }
            if persona in addresses:
                pair['subscription_address'] = addresses[persona]
            else:
                pair['subscription_address'] = ""

            output.append(pair)

        csv_data = csv_output(
            xsorted(output, key=lambda e: EntitySorter.persona(
                personas[int(e["db_id"][3:-2])])),
            columns)
        return self.send_csv_file(
            rs, data=csv_data, inline=False,
            filename="{}_subscription_states.csv".format(
                rs.ambience['mailinglist']['id']))

    @access("ml", modi={"POST"})
    @mailinglist_guard()
    @REQUESTdata("moderators")
    def add_moderators(self, rs: RequestState, mailinglist_id: int,
                       moderators: vtypes.CdedbIDList) -> Response:
        """Promote personas to moderator."""
        if rs.has_validation_errors():
            return self.management(rs, mailinglist_id)

        if not self.coreproxy.verify_ids(rs, moderators, is_archived=False):
            rs.append_validation_error(
                ("moderators", ValueError(n_(
                    "Some of these users do not exist or are archived."))))
        if not self.coreproxy.verify_personas(rs, moderators, {"ml"}):
            rs.append_validation_error(
                ("moderators", ValueError(n_(
                    "Some of these users are not ml users."))))
        if rs.has_validation_errors():
            return self.management(rs, mailinglist_id)

        code = self.mlproxy.add_moderators(rs, mailinglist_id, moderators)
        rs.notify_return_code(code, error=n_("Action had no effect."))
        return self.redirect(rs, "ml/management")

    @access("ml", modi={"POST"})
    @mailinglist_guard()
    @REQUESTdata("moderator_id")
    def remove_moderator(self, rs: RequestState, mailinglist_id: int,
                         moderator_id: vtypes.ID) -> Response:
        """Demote persona from moderator status."""
        moderators = set(rs.ambience['mailinglist']['moderators'])
        if moderator_id not in moderators:
            rs.append_validation_error(
                ("moderator_id", ValueError(n_("User is no moderator."))))
        if rs.has_validation_errors():
            return self.management(rs, mailinglist_id)
        if (moderator_id == rs.user.persona_id
                and not self.mlproxy.is_relevant_admin(
                    rs, mailinglist_id=mailinglist_id)):
            rs.notify("error", n_("Not allowed to remove yourself as moderator."))
            return self.management(rs, mailinglist_id)

        if {moderator_id} == moderators:
            rs.notify("error", n_("Cannot remove last moderator."))
        else:
            code = self.mlproxy.remove_moderator(rs, mailinglist_id, moderator_id)
            rs.notify_return_code(code)
        return self.redirect(rs, "ml/management")

    @access("ml", modi={"POST"})
    @mailinglist_guard()
    @REQUESTdata("email")
    def add_whitelist(self, rs: RequestState, mailinglist_id: int,
                      email: vtypes.Email) -> Response:
        """Allow address to write to the list."""
        if rs.has_validation_errors():
            return self.advanced_management(rs, mailinglist_id)

        code = self.mlproxy.add_whitelist_entry(rs, mailinglist_id, email)
        rs.notify_return_code(code, error=n_("Action had no effect."))
        return self.redirect(rs, "ml/advanced_management")

    @access("ml", modi={"POST"})
    @mailinglist_guard()
    @REQUESTdata("email")
    def remove_whitelist(self, rs: RequestState, mailinglist_id: int,
                         email: vtypes.Email) -> Response:
        """Withdraw privilege of writing to list."""
        if rs.has_validation_errors():
            return self.advanced_management(rs, mailinglist_id)

        code = self.mlproxy.remove_whitelist_entry(rs, mailinglist_id, email)
        rs.notify_return_code(code)
        return self.redirect(rs, "ml/advanced_management")

    def _subscription_action_handler(self, rs: RequestState,
                                     action: SubscriptionAction,
                                     **kwargs: Any) -> None:
        """Un-inlined code from all single subscription action initiating endpoints."""
        try:
            code = self.mlproxy.do_subscription_action(rs, action, **kwargs)
        except SubscriptionError as se:
            rs.notify(se.kind, se.msg)
        except PrivilegeError:
            rs.notify("error", n_("Not privileged to change subscriptions."))
        else:
            rs.notify_return_code(code)

    def _subscription_multi_action_handler(self, rs: RequestState,
                                           field: str,
                                           action: SubscriptionAction,
                                           mailinglist_id: int,
                                           persona_ids: Collection[int]) -> None:
        """Un-inlined code from all multi subscription action initiating endpoints.

        Falls back to _subscription_action_handler if only a single action is
        done."""
        if not self.coreproxy.verify_ids(rs, persona_ids, is_archived=False):
            rs.append_validation_error(
                (field, ValueError(n_(
                    "Some of these users do not exist or are archived."))))
            rs.notify_return_code(0)
            return

        # Use different error pattern if only one action is done
        if len(persona_ids) == 1:
            self._subscription_action_handler(rs, action, mailinglist_id=mailinglist_id,
                                              persona_id=unwrap(persona_ids))
            return
        # Iterate over all subscriber_ids
        code = 0
        # This tracks whether every single action failed with
        # an error of kind "info".
        infos_only = True
        for persona_id in persona_ids:
            try:
                code += self.mlproxy.do_subscription_action(
                    rs, action, mailinglist_id=mailinglist_id, persona_id=persona_id)
                infos_only = False
            except SubscriptionError as se:
                rs.notify("warning" if se.kind == "error" else se.kind, se.msg)
                if se.kind != 'info':
                    infos_only = False
            except PrivilegeError:
                infos_only = False
                rs.notify("error", n_("Not privileged to change subscriptions."))
        if infos_only:
            rs.notify_return_code(-1, info=n_("Action had no effect."))
        else:
            rs.notify_return_code(code)

    @access("ml", modi={"POST"})
    @mailinglist_guard(requires_privilege=True)
    @REQUESTdata("persona_id", "action")
    def handle_request(self, rs: RequestState, mailinglist_id: int,
                       persona_id: vtypes.ID, action: str) -> Response:
        """Evaluate whether to admit subscribers."""
        action_map = {
            'accept': SubscriptionAction.approve_request,
            'reject': SubscriptionAction.deny_request,
            'block': SubscriptionAction.block_request
        }
        if rs.has_validation_errors() or action not in action_map:
            return self.management(rs, mailinglist_id)
        if not self.coreproxy.verify_id(rs, persona_id, is_archived=False):
            rs.notify("error", n_("User does not exist or is archived."))
            return self.management(rs, mailinglist_id)
        self._subscription_action_handler(
            rs, action=action_map[action], mailinglist_id=mailinglist_id,
            persona_id=persona_id)
        return self.redirect(rs, "ml/management")

    @access("ml", modi={"POST"})
    @mailinglist_guard(requires_privilege=True)
    @REQUESTdata("subscriber_ids")
    def add_subscribers(self, rs: RequestState, mailinglist_id: int,
                        subscriber_ids: vtypes.CdedbIDList) -> Response:
        """Administratively subscribe somebody."""
        if rs.has_validation_errors():
            return self.management(rs, mailinglist_id)
        self._subscription_multi_action_handler(
            rs, 'subscriber_ids', SubscriptionAction.add_subscriber,
            mailinglist_id=mailinglist_id, persona_ids=subscriber_ids)
        if rs.has_validation_errors():
            return self.management(rs, mailinglist_id)
        else:
            return self.redirect(rs, "ml/management")

    @access("ml_admin", modi={"POST"})
    @mailinglist_guard(requires_privilege=True)
    @REQUESTdata("subscriber_id")
    def readd_subscriber(self, rs: RequestState, mailinglist_id: int,
                         subscriber_id: vtypes.ID) -> Response:
        """Administratively subscribe somebody previously unsubscribed.

        This is used as a shortcut to re-subscribe an unsubscribed user from the list
        of all unsubscriptions.

        Note that this requires ml admin privileges, even if this is allowed for
        moderators in the backend. We want to prevent our moderators from being
        unnecessarily confused, since we can not imagine a real use case for them here.
        """
        if rs.has_validation_errors():
            return self.advanced_management(rs, mailinglist_id)
        if not self.coreproxy.verify_id(rs, subscriber_id, is_archived=False):
            rs.notify("error", n_("User does not exist or is archived."))
            return self.advanced_management(rs, mailinglist_id)
        self._subscription_action_handler(
            rs, SubscriptionAction.add_subscriber,
            mailinglist_id=mailinglist_id, persona_id=subscriber_id)
        return self.redirect(rs, "ml/advanced_management")

    @access("ml", modi={"POST"})
    @mailinglist_guard(requires_privilege=True)
    @REQUESTdata("subscriber_id")
    def remove_subscriber(self, rs: RequestState, mailinglist_id: int,
                          subscriber_id: vtypes.ID) -> Response:
        """Administratively unsubscribe somebody."""
        if rs.has_validation_errors():
            return self.management(rs, mailinglist_id)
        if not self.coreproxy.verify_id(rs, subscriber_id, is_archived=False):
            rs.notify("error", n_("User does not exist or is archived."))
            return self.management(rs, mailinglist_id)
        self._subscription_action_handler(
            rs, SubscriptionAction.remove_subscriber,
            mailinglist_id=mailinglist_id, persona_id=subscriber_id)
        return self.redirect(rs, "ml/management")

    @access("ml_admin", modi={"POST"})
    @REQUESTdata("unsubscription_id")
    @mailinglist_guard(requires_privilege=True)
    def reset_unsubscription(self, rs: RequestState, mailinglist_id: int,
                             unsubscription_id: vtypes.ID) -> Response:
        """Administratively reset an unsubscription state.

        This is the only way to remove an explicit association of an user with a
        mailinglist. It replaces the explicit with an implict unsubscribtion.

        This should be used with care, since it may delete a conscious decision of the
        user about his relation to this mailinglist.

        Note that this requires ml admin privileges, even if this is allowed for
        moderators in the backend. We want to prevent our moderators from being
        unnecessarily confused, since we can not imagine a real use case for them here.
        """
        if rs.has_validation_errors():
            return self.advanced_management(rs, mailinglist_id)
        if not self.coreproxy.verify_id(rs, unsubscription_id, is_archived=False):
            rs.notify("error", n_("User does not exist or is archived."))
            return self.advanced_management(rs, mailinglist_id)
        self._subscription_action_handler(
            rs, SubscriptionAction.reset,
            mailinglist_id=mailinglist_id, persona_id=unsubscription_id)
        return self.redirect(rs, "ml/advanced_management")

    @access("ml", modi={"POST"})
    @mailinglist_guard(requires_privilege=True)
    @REQUESTdata("modsubscriber_ids")
    def add_subscription_overrides(self, rs: RequestState, mailinglist_id: int,
                                   modsubscriber_ids: vtypes.CdedbIDList) -> Response:
        """Administratively subscribe somebody with moderator override."""
        if rs.has_validation_errors():
            return self.advanced_management(rs, mailinglist_id)
        self._subscription_multi_action_handler(
            rs, 'modsubscriber_ids', SubscriptionAction.add_subscription_override,
            mailinglist_id=mailinglist_id, persona_ids=modsubscriber_ids)
        if rs.has_validation_errors():
            return self.advanced_management(rs, mailinglist_id)
        else:
            return self.redirect(rs, "ml/advanced_management")

    @access("ml", modi={"POST"})
    @mailinglist_guard(requires_privilege=True)
    @REQUESTdata("modsubscriber_id")
    def remove_subscription_override(self, rs: RequestState,
                                     mailinglist_id: int,
                                     modsubscriber_id: vtypes.ID) -> Response:
        """Administratively remove somebody with moderator override."""
        if rs.has_validation_errors():
            return self.advanced_management(rs, mailinglist_id)
        if not self.coreproxy.verify_id(rs, modsubscriber_id, is_archived=False):
            rs.notify("error", n_("User does not exist or is archived."))
            return self.advanced_management(rs, mailinglist_id)
        self._subscription_action_handler(
            rs, SubscriptionAction.remove_subscription_override,
            mailinglist_id=mailinglist_id, persona_id=modsubscriber_id)
        return self.redirect(rs, "ml/advanced_management")

    @access("ml", modi={"POST"})
    @mailinglist_guard(requires_privilege=True)
    @REQUESTdata("modunsubscriber_ids")
    def add_unsubscription_overrides(self, rs: RequestState, mailinglist_id: int,
                                     modunsubscriber_ids: vtypes.CdedbIDList
                                     ) -> Response:
        """Administratively block somebody."""
        if rs.has_validation_errors():
            return self.advanced_management(rs, mailinglist_id)
        self._subscription_multi_action_handler(
            rs, 'modunsubscriber_ids', SubscriptionAction.add_unsubscription_override,
            mailinglist_id=mailinglist_id, persona_ids=modunsubscriber_ids)
        if rs.has_validation_errors():
            return self.advanced_management(rs, mailinglist_id)
        else:
            return self.redirect(rs, "ml/advanced_management")

    @access("ml", modi={"POST"})
    @mailinglist_guard(requires_privilege=True)
    @REQUESTdata("modunsubscriber_id")
    def remove_unsubscription_override(self, rs: RequestState,
                                       mailinglist_id: int,
                                       modunsubscriber_id: vtypes.ID) -> Response:
        """Administratively remove block."""
        if rs.has_validation_errors():
            return self.advanced_management(rs, mailinglist_id)
        if not self.coreproxy.verify_id(rs, modunsubscriber_id, is_archived=False):
            rs.notify("error", n_("User does not exist or is archived."))
            return self.advanced_management(rs, mailinglist_id)
        self._subscription_action_handler(
            rs, SubscriptionAction.remove_unsubscription_override,
            mailinglist_id=mailinglist_id, persona_id=modunsubscriber_id)
        return self.redirect(rs, "ml/advanced_management")

    @access("ml", modi={"POST"})
    def subscribe(self, rs: RequestState, mailinglist_id: int) -> Response:
        """Change own subscription state to subscribed or pending."""
        if rs.has_validation_errors():
            return self.show_mailinglist(rs, mailinglist_id)
        self._subscription_action_handler(
            rs, SubscriptionAction.subscribe,
            mailinglist_id=mailinglist_id)
        return self.redirect(rs, "ml/show_mailinglist")

    @access("ml", modi={"POST"})
    def request_subscription(self, rs: RequestState, mailinglist_id: int) -> Response:
        """Change own subscription state to subscribed or pending."""
        if rs.has_validation_errors():
            return self.show_mailinglist(rs, mailinglist_id)
        self._subscription_action_handler(
            rs, SubscriptionAction.request_subscription,
            mailinglist_id=mailinglist_id)
        return self.redirect(rs, "ml/show_mailinglist")

    @access("ml", modi={"POST"})
    def unsubscribe(self, rs: RequestState, mailinglist_id: int) -> Response:
        """Change own subscription state to unsubscribed."""
        if rs.has_validation_errors():
            return self.show_mailinglist(rs, mailinglist_id)
        self._subscription_action_handler(
            rs, SubscriptionAction.unsubscribe,
            mailinglist_id=mailinglist_id)
        return self.redirect(rs, "ml/show_mailinglist")

    @access("ml", modi={"POST"})
    def cancel_subscription(self, rs: RequestState, mailinglist_id: int) -> Response:
        """Cancel subscription request."""
        if rs.has_validation_errors():
            return self.show_mailinglist(rs, mailinglist_id)
        self._subscription_action_handler(
            rs, SubscriptionAction.cancel_request,
            mailinglist_id=mailinglist_id)
        return self.redirect(rs, "ml/show_mailinglist")

    @access("ml", modi={"POST"})
    @REQUESTdata("email")
    def change_address(self, rs: RequestState, mailinglist_id: int,
                       email: Optional[vtypes.Email]) -> Response:
        """Modify address to which emails are delivered for this list.

        If this address has not been used before, we verify it.
        """
        assert rs.user.persona_id is not None
        if rs.has_validation_errors():
            return self.show_mailinglist(rs, mailinglist_id)
        if not self._check_address_change_requirements(rs, mailinglist_id,
                                                       bool(email)):
            return self.redirect(rs, "ml/show_mailinglist")

        known_addresses = self.mlproxy.get_persona_addresses(rs)
        if not email:
            code = self.mlproxy.remove_subscription_address(
                rs, mailinglist_id=mailinglist_id,
                persona_id=rs.user.persona_id)
            rs.notify_return_code(code)
        elif email in known_addresses:
            code = self.mlproxy.set_subscription_address(
                rs, mailinglist_id=mailinglist_id,
                persona_id=rs.user.persona_id, email=email)
            rs.notify_return_code(code)
        else:
            self.do_mail(
                rs, "confirm_address",
                {'To': (email,),
                 'Subject': "E-Mail-Adresse für Mailingliste bestätigen"},
                {'email': self.encode_parameter(
                    "ml/do_address_change", "email", email,
                    rs.user.persona_id)})
            rs.notify("info", n_("Confirmation email sent."))
        return self.redirect(rs, "ml/show_mailinglist")

    @access("ml")
    @REQUESTdata("#email")
    def do_address_change(self, rs: RequestState, mailinglist_id: int,
                          email: vtypes.Email) -> Response:
        """Successful verification for new address in :py:meth:`change_address`.

        This is not a POST since the link is shared via email.
        """
        assert rs.user.persona_id is not None
        if rs.has_validation_errors():
            return self.show_mailinglist(rs, mailinglist_id)
        if not self._check_address_change_requirements(rs, mailinglist_id,
                                                       False):
            return self.redirect(rs, "ml/show_mailinglist")

        code = self.mlproxy.set_subscription_address(
            rs, mailinglist_id=mailinglist_id, persona_id=rs.user.persona_id,
            email=email)
        rs.notify_return_code(code)
        return self.redirect(rs, "ml/show_mailinglist")

    def _check_address_change_requirements(self, rs: RequestState,
                                           mailinglist_id: int,
                                           setting: bool) -> bool:
        """Check if all conditions required to change a subscription adress
        are fulfilled.
        """
        is_subscribed = self.mlproxy.is_subscribed(
            rs, rs.user.persona_id, mailinglist_id)
        if not is_subscribed:
            rs.notify("error", n_("Not subscribed."))
            return False
        if setting and not self.mlproxy.get_ml_type(rs, mailinglist_id).allow_unsub:
            rs.notify("error", n_("Disallowed to change address."))
            return False
        return True

    @periodic("subscription_request_remind")
    def subscription_request_remind(self, rs: RequestState,
                                    store: CdEDBObject) -> CdEDBObject:
        """Send reminder email to moderators for pending subrequests."""
        ml_ids = self.mlproxy.list_mailinglists(rs)
        current = now().timestamp()
        for ml_id in ml_ids:
            requests = self.mlproxy.get_subscription_states(
                rs, ml_id, states=(const.SubscriptionState.pending,))
            requests = list(requests)  # convert from dict which breaks JSON

            ml_store = store.get(str(ml_id))
            if ml_store is None:
                ml_store = {
                    'persona_ids': requests,
                    'tstamp': 0
                }

            if requests:
                new_request = set(requests) - set(ml_store['persona_ids'])
                if new_request or current > ml_store['tstamp'] + 7*24*60*60:
                    ml_store['tstamp'] = current
                    ml = self.mlproxy.get_mailinglist(rs, ml_id)
                    owner = ml['address'].replace("@", "-owner@")
                    self.do_mail(rs, "subscription_request_remind",
                                 {'To': (owner,),
                                  'Subject': "Offene Abonnement-Anfragen"},
                                 {'count_all': len(requests), 'ml': ml,
                                  'count_new': len(new_request)})

            ml_store['persona_ids'] = requests
            store[str(ml_id)] = ml_store
        return store<|MERGE_RESOLUTION|>--- conflicted
+++ resolved
@@ -13,14 +13,8 @@
 import cdedb.validationtypes as vtypes
 from cdedb.common import (
     FULL_MOD_REQUIRING_FIELDS, LOG_FIELDS_COMMON, MOD_ALLOWED_FIELDS,
-<<<<<<< HEAD
-    RESTRICTED_MOD_ALLOWED_FIELDS, CdEDBObject, CdEDBObjectMap, EntitySorter,
-    PrivilegeError, RequestState, merge_dicts, n_, now, unwrap, xsorted,
-=======
     RESTRICTED_MOD_ALLOWED_FIELDS, CdEDBObject, CdEDBObjectMap, DefaultReturnCode,
-    EntitySorter, PathLike, PrivilegeError, RequestState, merge_dicts, n_, now, unwrap,
-    xsorted,
->>>>>>> 25f4be1a
+    EntitySorter, PrivilegeError, RequestState, merge_dicts, n_, now, unwrap, xsorted,
 )
 from cdedb.filter import keydictsort_filter
 from cdedb.frontend.common import (
