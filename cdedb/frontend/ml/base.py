--- conflicted
+++ resolved
@@ -517,14 +517,9 @@
     @REQUESTdatadict(*ADDITIONAL_TYPE_FIELDS.items())
     @REQUESTdata("ml_type")
     def change_ml_type(self, rs: RequestState, mailinglist_id: int,
-<<<<<<< HEAD
-                       ml_type: str, data: CdEDBObject) -> Response:
-        ml = rs.ambience["mailinglist"]
-        assert isinstance(ml, Mailinglist)
-=======
                        ml_type: const.MailinglistTypes, data: CdEDBObject) -> Response:
         ml = rs.ambience['mailinglist']
->>>>>>> 84be4db8
+        assert isinstance(ml, Mailinglist)
         data['id'] = mailinglist_id
         data['ml_type'] = ml_type
         data['domain'] = ml.domain
