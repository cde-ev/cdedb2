#!/usr/bin/env python3

"""Base class providing fundamental ml services."""

import collections
from collections.abc import Collection
from typing import Any, Optional

import werkzeug
from subman.exceptions import SubscriptionError
from werkzeug import Response

import cdedb.common.validation.types as vtypes
import cdedb.database.constants as const
from cdedb.common import (
    CdEDBObject,
    CdEDBObjectMap,
    DefaultReturnCode,
    RequestState,
    merge_dicts,
    now,
    unwrap,
)
from cdedb.common.exceptions import PrivilegeError
from cdedb.common.n_ import n_
from cdedb.common.query import QueryScope
from cdedb.common.query.log_filter import MlLogFilter
from cdedb.common.sorting import EntitySorter, xsorted
from cdedb.common.validation.validate import PERSONA_FULL_CREATION, filter_none
from cdedb.filter import keydictsort_filter
from cdedb.frontend.common import (
    AbstractUserFrontend,
    REQUESTdata,
    REQUESTdatadict,
    access,
    cdedbid_filter as cdedbid,
    check_validation as check,
    csv_output,
    mailinglist_guard,
    periodic,
)
from cdedb.models.ml import (
<<<<<<< HEAD
    ADDITIONAL_REQUEST_FIELDS, AssemblyAssociatedMailinglist,
    EventAssociatedMeta as EventAssociatedMetaMailinglist, Mailinglist,
    MailinglistGroup, get_ml_type,
=======
    ADDITIONAL_TYPE_FIELDS,
    AssemblyAssociatedMailinglist,
    EventAssociatedMeta as EventAssociatedMetaMailinglist,
    Mailinglist,
    MailinglistGroup,
    get_ml_type,
>>>>>>> 313f034f
)
from cdedb.uncommon.submanshim import SubscriptionAction


class MlBaseFrontend(AbstractUserFrontend):
    realm = "ml"

    def render(self, rs: RequestState, templatename: str,
               params: Optional[CdEDBObject] = None) -> Response:
        params = params or {}
        if 'mailinglist' in rs.ambience:
            params['may_view_roster'] = self.mlproxy.may_view_roster(
                rs, rs.ambience['mailinglist'])

        return super().render(rs, templatename, params=params)

    @classmethod
    def is_admin(cls, rs: RequestState) -> bool:
        return super().is_admin(rs)

    @access("ml")
    def index(self, rs: RequestState) -> Response:
        """Render start page.

        Beware that this function relies on the assumption that the user is logged in,
        as enforced by `@access`. If not, an error in the backend will be raised.
        """
        assert rs.user.persona_id is not None
        mailinglists = self.mlproxy.list_mailinglists(rs)
        mailinglist_infos = self.mlproxy.get_mailinglists(rs, mailinglists)
        sub_states = const.SubscriptionState.subscribing_states()
        subscriptions = self.mlproxy.get_user_subscriptions(
            rs, rs.user.persona_id,
            states=sub_states | {const.SubscriptionState.pending})
        grouped: dict[MailinglistGroup, CdEDBObjectMap]
        grouped = collections.defaultdict(dict)
        for mailinglist_id, title in mailinglists.items():
            group_id = self.mlproxy.get_ml_type(rs, mailinglist_id).sortkey
            grouped[group_id][mailinglist_id] = {
                'title': title,
                'id': mailinglist_id,
            }
        return self.render(rs, "index", {
            'groups': MailinglistGroup,
            'mailinglists': grouped,
            'subscriptions': subscriptions,
            'mailinglist_infos': mailinglist_infos})

    def write_subscription_states(self, rs: RequestState) -> DefaultReturnCode:
        """Write the current state of implicit subscribers to the database."""
        mailinglist_ids = self.mlproxy.list_mailinglists(rs)
        return self.mlproxy.write_subscription_states(rs, mailinglist_ids)

    @access("ml_admin", modi={"POST"})
    def manually_write_subscription_states(self, rs: RequestState) -> Response:
        """Write subscription states of all mailinglists now.

        This will usually be done by a cron job, but sometimes it can be nice to trigger
        this immediately.
        """
        if rs.has_validation_errors():  # pragma: no cover
            return self.index(rs)

        code = self.write_subscription_states(rs)
        rs.notify_return_code(code)

        return self.redirect(rs, "ml/index")

    @access("core_admin", "ml_admin")
    def create_user_form(self, rs: RequestState) -> Response:
        defaults = {
            'is_member': False,
            'bub_search': False,
        }
        merge_dicts(rs.values, defaults)
        return super().create_user_form(rs)

    @access("core_admin", "ml_admin", modi={"POST"})
    @REQUESTdatadict(*filter_none(PERSONA_FULL_CREATION['ml']))
    def create_user(self, rs: RequestState, data: dict[str, Any]) -> Response:
        defaults = {
            'is_cde_realm': False,
            'is_event_realm': False,
            'is_ml_realm': True,
            'is_assembly_realm': False,
            'is_active': True,
        }
        data.update(defaults)
        return super().create_user(rs, data)

    @access("core_admin", "ml_admin")
    @REQUESTdata("download", "is_search")
    def user_search(self, rs: RequestState, download: Optional[str],
                    is_search: bool) -> Response:
        """Perform search."""
        return self.generic_user_search(
            rs, download, is_search, QueryScope.all_ml_users,
            self.mlproxy.submit_general_query)

    @access("ml")
    def list_mailinglists(self, rs: RequestState) -> Response:
        """Show all mailinglists you can administrate.

        ml_admins can administrate all mailinglists."""
        mailinglists = self.mlproxy.list_mailinglists(
            rs, active_only=False, managed='admin').keys()
        return self._build_mailinglist_list(rs, "list_mailinglists",
                                            mailinglists)

    @access("ml")
    def moderated_mailinglists(self, rs: RequestState) -> Response:
        """Show all moderated mailinglists."""
        return self._build_mailinglist_list(rs, "moderated_mailinglists",
                                            rs.user.moderator)

    def _build_mailinglist_list(self, rs: RequestState, endpoint: str,
                                mailinglists: Collection[int]) -> Response:
        """Collect all information required to build a comprehensive overview.

        For a collection of given mailinglist ids, this retrieves all relevant
        information. Querying mailinglists you have no access to will lead to
        a privilege error."""
        assert rs.user.persona_id is not None
        mailinglist_infos = self.mlproxy.get_mailinglists(rs, mailinglists)
        sub_states = const.SubscriptionState.subscribing_states()
        subscriptions = self.mlproxy.get_user_subscriptions(
            rs, rs.user.persona_id,
            states=sub_states | {const.SubscriptionState.pending})
        grouped: dict[MailinglistGroup, CdEDBObjectMap]
        grouped = collections.defaultdict(dict)
        for ml_id in mailinglists:
            group_id = self.mlproxy.get_ml_type(rs, ml_id).sortkey
            grouped[group_id][ml_id] = {
                'title': mailinglist_infos[ml_id].title, 'id': ml_id}
        event_ids = self.eventproxy.list_events(rs)
        events = self.eventproxy.get_events(rs, event_ids)
        assemblies = self.assemblyproxy.list_assemblies(rs)
        for assembly_id, assembly in assemblies.items():
            assembly['is_visible'] = self.assemblyproxy.may_assemble(
                rs, assembly_id=assembly_id)
        subs = self.mlproxy.get_many_subscription_states(
            rs, mailinglist_ids=mailinglists, states=sub_states)
        mailman = self.get_mailman()
        additional_infos = {
            ml_id: {
                "num_subscribers": len(subs[ml_id]),
                "held_mails": mailman.get_held_message_count(ml),
            } for ml_id, ml in mailinglist_infos.items()
        }

        return self.render(rs, endpoint, {
            'groups': MailinglistGroup,
            'mailinglists': grouped,
            'subscriptions': subscriptions,
            'mailinglist_infos': mailinglist_infos,
            'additional_infos': additional_infos,
            'events': events,
            'assemblies': assemblies})

    @access("ml")
    @REQUESTdata("ml_type")
    def create_mailinglist_form(self, rs: RequestState,
                                ml_type: Optional[const.MailinglistTypes]) -> Response:
        """Render form."""
        rs.ignore_validation_errors()
        available_types = self.mlproxy.get_available_types(rs)
        if not available_types:
            raise werkzeug.exceptions.Forbidden(n_("Not privileged."))
        if ml_type is None:
            return self.render(
                rs, "configure_mailinglist", {
                    'available_types': available_types,
                    'ml_type': None,
                })
        else:
            atype = get_ml_type(ml_type)
            if not atype.is_relevant_admin(rs.user):
                raise werkzeug.exceptions.Forbidden(n_(
                        "May not create mailinglist of this type."))
            available_domains = atype.available_domains
            additional_fields = atype.get_additional_fields().keys()
            if "event_id" in additional_fields:
                event_ids = self.eventproxy.list_events(rs)
                events = self.eventproxy.get_events(rs, event_ids)
            else:
                events = {}
            assemblies = self.assemblyproxy.list_assemblies(rs)
            sorted_assemblies = keydictsort_filter(
                assemblies, EntitySorter.assembly)
            assembly_entries = [(k, v['title']) for k, v in sorted_assemblies]
            return self.render(rs, "configure_mailinglist", {
                'events': events,
                'part_groups': [],  # Can be configured later if necessary.
                'assembly_entries': assembly_entries,
                'ml_type': ml_type,
                'available_domains': available_domains,
                'additional_fields': additional_fields,
                'maxsize_default': atype.maxsize_default,
            })

    @access("ml", modi={"POST"})
    @REQUESTdatadict(*Mailinglist.requestdict_fields(),
                     *ADDITIONAL_REQUEST_FIELDS.items())
    @REQUESTdata("ml_type", "moderators")
    def create_mailinglist(self, rs: RequestState, data: dict[str, Any],
                           ml_type: const.MailinglistTypes,
                           moderators: vtypes.CdedbIDList) -> Response:
        """Make a new list."""
        data["id"] = -1
        data["moderators"] = moderators
        data["whitelist"] = []
        ml_class = get_ml_type(ml_type)
        if not ml_class.is_relevant_admin(rs.user):
            raise werkzeug.exceptions.Forbidden(n_(
                "May not create mailinglist of this type."))
        # silently discard superfluous fields
        for field in ADDITIONAL_REQUEST_FIELDS:
            if field not in ml_class.get_additional_fields():
                del data[field]
        data = check(rs, vtypes.Mailinglist, data, creation=True, subtype=ml_class)
        if rs.has_validation_errors():
            return self.create_mailinglist_form(rs, ml_type=ml_type)
        assert data is not None

        if data.get('event_id'):
            event = self.eventproxy.get_event(rs, data['event_id'])
            if part_group_id := data.get('event_part_group_id'):
                if (
                    part_group_id not in event.part_groups
                    or event.part_groups[part_group_id].constraint_type
                        != const.EventPartGroupType.mailinglist_link
                ):
                    rs.append_validation_error((
                        'event_part_group_id',
                        KeyError(n_("Invalid part group.")),
                    ))

        ml = ml_class(**data)
        if not self.coreproxy.verify_ids(rs, moderators, is_archived=False):
            rs.append_validation_error(
                ("moderators", ValueError(n_(
                    "Some of these users do not exist or are archived."))))
        if not self.coreproxy.verify_personas(rs, moderators, {"ml"}):
            rs.append_validation_error(
                ("moderators", ValueError(n_(
                    "Some of these users are not ml users."))))
        if rs.has_validation_errors():
            return self.create_mailinglist_form(rs, ml_type=ml_type)
        assert ml is not None
        # Check if mailinglist address is unique and valid
        try:
            self.mlproxy.validate_address(rs, ml.to_database())
        except ValueError as e:
            rs.extend_validation_errors([("local_part", e), ("domain", e)])

        if rs.has_validation_errors():
            return self.create_mailinglist_form(rs, ml_type=ml_type)

        new_id = self.mlproxy.create_mailinglist(rs, ml)
        rs.notify_return_code(new_id)
        return self.redirect(rs, "ml/show_mailinglist", {
            'mailinglist_id': new_id})

    @access("ml_admin")
    def merge_accounts_form(self, rs: RequestState) -> Response:
        """Render form."""
        return self.render(rs, "merge_accounts")

    @access("ml_admin", modi={"POST"})
    @REQUESTdata("source_persona_id", "target_persona_id", "clone_addresses")
    def merge_accounts(self, rs: RequestState,
                       source_persona_id: vtypes.CdedbID,
                       target_persona_id: vtypes.CdedbID,
                       clone_addresses: bool) -> Response:
        """Merge a ml only user (source) into an other user (target).

        This mirrors the subscription states and moderator privileges of the source
        to the target.

        Make sure that the two users are not related to the same mailinglist. Otherwise,
        this function will abort.
        """
        if rs.has_validation_errors():
            return self.merge_accounts_form(rs)
        if not self.coreproxy.verify_id(rs, source_persona_id, is_archived=False):
            rs.append_validation_error(
                ("source_persona_id", ValueError(n_(
                    "User does not exist or is archived."))))
        if not self.coreproxy.verify_id(rs, target_persona_id, is_archived=False):
            rs.append_validation_error(
                ("target_persona_id", ValueError(n_(
                    "User does not exist or is archived."))))
        if not self.coreproxy.verify_persona(rs, source_persona_id,
                                             allowed_roles={"ml"}):
            rs.append_validation_error(
                ("source_persona_id", ValueError(n_(
                    "Source persona must be a ml-only user and no admin."))))
        if source_persona_id == target_persona_id:
            rs.append_validation_error(
                ("target_persona_id", ValueError(n_(
                    "Can not merge user into himself."))))
        if rs.has_validation_errors():
            return self.merge_accounts_form(rs)
        code = self.mlproxy.merge_accounts(
            rs, source_persona_id, target_persona_id, clone_addresses)
        if not code:
            return self.merge_accounts_form(rs)
        rs.notify_return_code(code)
        return self.redirect(rs, "ml/merge_accounts")

    @REQUESTdatadict(*MlLogFilter.requestdict_fields())
    @REQUESTdata("download")
    @access("ml")
    def view_log(self, rs: RequestState, data: CdEDBObject, download: bool) -> Response:
        """View activities."""
        relevant_mls = self.mlproxy.list_mailinglists(
            rs, active_only=False, managed='managed')
        mailinglists = self.mlproxy.get_mailinglists(rs, relevant_mls)

        return self.generic_view_log(
            rs, data, MlLogFilter, self.mlproxy.retrieve_log,
            download=download, template="view_log", template_kwargs={
                'all_mailinglists': mailinglists,
                'may_view': lambda ml: self.mlproxy.may_view(rs, ml),
            },
        )

    @access("ml")
    def show_mailinglist(self, rs: RequestState,
                         mailinglist_id: int) -> Response:
        """Details of a list."""
        assert rs.user.persona_id is not None
        ml = rs.ambience['mailinglist']
        state = self.mlproxy.get_subscription(
            rs, rs.user.persona_id, mailinglist_id=mailinglist_id)

        if not self.mlproxy.may_view(rs, ml):
            raise werkzeug.exceptions.Forbidden()

        sub_address = None
        if state and state.is_subscribed():
            sub_address = self.mlproxy.get_subscription_address(
                rs, mailinglist_id, rs.user.persona_id, explicits_only=True)

        event = is_registered = None
        if isinstance(ml, EventAssociatedMetaMailinglist) and ml.event_id:
            event = self.eventproxy.get_event(rs, ml.event_id)
            if 'event' in rs.user.roles:
                is_registered = bool(self.eventproxy.list_registrations(
                    rs, ml.event_id, rs.user.persona_id))

        assembly = None
        if isinstance(ml, AssemblyAssociatedMailinglist) and ml.assembly_id:
            all_assemblies = self.assemblyproxy.list_assemblies(rs)
            assembly = all_assemblies[ml.assembly_id]
            assembly['is_visible'] = self.assemblyproxy.may_assemble(
                rs, assembly_id=assembly['id'])

        subscription_policy = self.mlproxy.get_subscription_policy(
            rs, rs.user.persona_id, mailinglist=ml)
        personas = self.coreproxy.get_personas(rs, ml.moderators)
        moderators = [
            personas[anid] for anid in xsorted(
                personas, key=lambda anid: EntitySorter.persona(personas[anid]))]

        email_report = None
        if state and state.is_subscribed():
            tmp = self.coreproxy.get_email_reports(rs, [rs.user.persona_id])
            email_report = tmp.get(sub_address or rs.user.username)

        return self.render(rs, "show_mailinglist", {
            'sub_address': sub_address, 'state': state, 'moderators': moderators,
            'subscription_policy': subscription_policy, 'assembly': assembly,
            'event': event, 'is_registered': is_registered,
            'email_report': email_report})

    @access("ml")
    @mailinglist_guard()
    def change_mailinglist_form(self, rs: RequestState,
                                mailinglist_id: int) -> Response:
        """Render form."""
        ml = rs.ambience["mailinglist"]
        additional_fields = ml.get_additional_fields().keys()
        if "event_id" in additional_fields:
            event_ids = self.eventproxy.list_events(rs)
            events = self.eventproxy.get_events(rs, event_ids)
        else:
            events = {}
        part_groups = []
        if isinstance(ml, EventAssociatedMetaMailinglist):
            event_id = rs.values.get("event_id", ml.event_id)
            if event_id:
                part_groups = xsorted(
                    pg for pg in events[int(event_id)].part_groups.values()
                    if pg.constraint_type == const.EventPartGroupType.mailinglist_link
                )
        if "assembly_id" in additional_fields:
            assemblies = self.assemblyproxy.list_assemblies(rs)
            sorted_assemblies = keydictsort_filter(
                assemblies, EntitySorter.assembly)
            assembly_entries = [(k, v['title']) for k, v in sorted_assemblies]
        else:
            assembly_entries = []
        merge_dicts(rs.values, ml.to_database())
        # restricted is only set if there are actually fields to which access is
        # restricted
        restricted = (
            not self.mlproxy.may_manage(rs, mailinglist_id, allow_restricted=False)
            and bool(ml.full_moderator_fields)
        )
        readonly = not rs.ambience['mailinglist'].has_management_view(rs.user)
        return self.render(rs, "configure_mailinglist", {
            'events': events,
            'event_parts_by_event': {
                event.id: {part.id: part.title for part in event.parts.values()}
                for event in events.values()
            },
            'part_groups': part_groups,
            'assembly_entries': assembly_entries,
            'additional_fields': additional_fields,
            'restricted': restricted,
            'readonly': readonly,
            'available_domains': ml.available_domains,
        })

    @access("ml", modi={"POST"})
    @mailinglist_guard()
    @REQUESTdatadict(*Mailinglist.requestdict_fields(),
                     *ADDITIONAL_REQUEST_FIELDS.items())
    def change_mailinglist(self, rs: RequestState, mailinglist_id: int,
                           data: CdEDBObject) -> Response:
        """Modify simple attributes of mailinglists."""
        ml = rs.ambience["mailinglist"]
        data['id'] = mailinglist_id

        if self.mlproxy.is_relevant_admin(rs, mailinglist_id=mailinglist_id):
            # admins may change everything except ml_type which got its own site
            allowed = set(data) - {'ml_type'}
        elif self.mlproxy.is_moderator(rs, mailinglist_id, allow_restricted=False):
            allowed = ml.get_moderator_fields()
        else:
            allowed = ml.restricted_moderator_fields

        # silently discard superfluous fields
        for field in ADDITIONAL_REQUEST_FIELDS:
            if field not in ml.get_additional_fields():
                del data[field]

        # we discard every entry of not allowed fields silently
        current = ml.to_database()
        for key in set(data) - allowed:
            data[key] = current[key]

        data = check(rs, vtypes.Mailinglist, data, subtype=get_ml_type(ml.ml_type))
        if data and data.get('event_id'):
            event = self.eventproxy.get_event(rs, data['event_id'])
            if part_group_id := data.get('event_part_group_id'):
                if (
                    part_group_id not in event.part_groups
                    or event.part_groups[part_group_id].constraint_type
                        != const.EventPartGroupType.mailinglist_link
                ):
                    rs.append_validation_error((
                        'event_part_group_id',
                        KeyError(n_("Invalid part group.")),
                    ))
        if rs.has_validation_errors():
            return self.change_mailinglist_form(rs, mailinglist_id)
        assert data is not None

        # Check if mailinglist address is unique and valid
        try:
            self.mlproxy.validate_address(rs, data)
        except ValueError as e:
            rs.extend_validation_errors([("local_part", e), ("domain", e)])

        if rs.has_validation_errors():
            return self.change_mailinglist_form(rs, mailinglist_id)
        code = self.mlproxy.set_mailinglist(rs, data)
        rs.notify_return_code(code, info=n_("Nothing changed."))
        return self.redirect(rs, "ml/show_mailinglist")

    @access("ml")
    @mailinglist_guard(allow_moderators=False)
    def change_ml_type_form(self, rs: RequestState,
                            mailinglist_id: int) -> Response:
        """Render form."""
        ml = rs.ambience['mailinglist']
        available_types = self.mlproxy.get_available_types(rs)
        event_ids = self.eventproxy.list_events(rs)
        events = self.eventproxy.get_events(rs, event_ids)
        assemblies = self.assemblyproxy.list_assemblies(rs)
        merge_dicts(rs.values, ml.to_database())
        return self.render(rs, "change_ml_type", {
            'available_types': available_types,
            'events': events,
            'assemblies': assemblies,
        })

    @access("ml", modi={"POST"})
    @mailinglist_guard(allow_moderators=False)
    @REQUESTdatadict(*ADDITIONAL_REQUEST_FIELDS.items())
    @REQUESTdata("ml_type", "domain")
    def change_ml_type(
        self, rs: RequestState, mailinglist_id: int, ml_type: const.MailinglistTypes,
        domain: const.MailinglistDomain, data: CdEDBObject,
    ) -> Response:
        update = {"id": mailinglist_id, "domain": domain}
        new_type = get_ml_type(ml_type)
        for field in new_type.get_additional_fields():
            update[field] = data[field]
        update = check(rs, vtypes.Mailinglist, update, subtype=new_type)
        if rs.has_validation_errors():
            return self.change_ml_type_form(rs, mailinglist_id)
        assert update is not None

        code = self.mlproxy.change_ml_type(rs, mailinglist_id, ml_type, update)
        rs.notify_return_code(code)
        return self.redirect(rs, "ml/change_mailinglist")

    @access("ml", modi={"POST"})
    @mailinglist_guard(allow_moderators=False)
    @REQUESTdata("ack_delete")
    def delete_mailinglist(self, rs: RequestState, mailinglist_id: int,
                           ack_delete: bool) -> Response:
        """Remove a mailinglist."""
        if not ack_delete:
            rs.append_validation_error(
                ("ack_delete", ValueError(n_("Must be checked."))))
        if rs.has_validation_errors():
            return self.show_mailinglist(rs, mailinglist_id)

        code = self.mlproxy.delete_mailinglist(
            rs, mailinglist_id, cascade={"subscriptions", "log", "addresses",
                                         "whitelist", "moderators"})

        rs.notify_return_code(code)
        return self.redirect(rs, "ml/list_mailinglists")

    @REQUESTdatadict(*MlLogFilter.requestdict_fields())
    @REQUESTdata("download")
    @access("ml")
    @mailinglist_guard()
    def view_ml_log(self, rs: RequestState, mailinglist_id: int, data: CdEDBObject,
                    download: bool) -> Response:
        """View activities pertaining to one list."""
        rs.values['mailinglist_id'] = data['mailinglist_id'] = mailinglist_id
        return self.generic_view_log(
            rs, data, MlLogFilter, self.mlproxy.retrieve_log,
            download=download, template="view_ml_log",
        )

    @access("ml")
    def show_roster(self, rs: RequestState, mailinglist_id: int) -> Response:
        assert rs.user.persona_id is not None
        ml = rs.ambience['mailinglist']

        if not self.mlproxy.may_view_roster(rs, ml):
            raise werkzeug.exceptions.Forbidden

        roster_ids = self.mlproxy.get_roster(rs, mailinglist_id)
        roster = xsorted(self.coreproxy.get_personas(rs, roster_ids).values(),
                         key=EntitySorter.persona)

        return self.render(rs, "roster", {'roster': roster})

    @access("ml")
    @mailinglist_guard()
    def management(self, rs: RequestState, mailinglist_id: int) -> Response:
        """Render form."""
        ml = rs.ambience["mailinglist"]
        sub_states = const.SubscriptionState.subscribing_states()
        subscribers = self.mlproxy.get_subscription_states(
            rs, mailinglist_id, states=sub_states)
        explicits = self.mlproxy.get_subscription_addresses(
            rs, mailinglist_id, explicits_only=True)
        explicits = {k: v for (k, v) in explicits.items() if v is not None}
        defect_addresses = self.coreproxy.list_email_states(
            rs, const.EmailStatus.defect_states())
        requests = self.mlproxy.get_subscription_states(
            rs, mailinglist_id, states=(const.SubscriptionState.pending,))
        persona_ids = (set(ml.moderators) | set(subscribers.keys()) | set(requests))
        personas = self.coreproxy.get_personas(rs, persona_ids)
        # determine which subscribers use a defect address for this mailinglist
        defects = {
            anid for anid in subscribers
            if anid not in explicits and personas[anid]["username"] in defect_addresses
            or anid in explicits and explicits[anid] in defect_addresses}
        subscribers = collections.OrderedDict(
            (anid, personas[anid]) for anid in xsorted(
                subscribers,
                key=lambda anid: EntitySorter.persona(personas[anid])))
        moderators = collections.OrderedDict(
            (anid, personas[anid]) for anid in xsorted(
                ml.moderators,
                key=lambda anid: EntitySorter.persona(personas[anid])))
        requests = collections.OrderedDict(
            (anid, personas[anid]) for anid in xsorted(
            requests, key=lambda anid: EntitySorter.persona(personas[anid])))
        restricted = not self.mlproxy.may_manage(rs, mailinglist_id,
                                                 allow_restricted=False)
        allow_unsub = self.mlproxy.get_ml_type(rs, mailinglist_id).allow_unsub
        return self.render(rs, "management", {
            'subscribers': subscribers, 'requests': requests,
            'moderators': moderators, 'explicits': explicits,
            'restricted': restricted, 'allow_unsub': allow_unsub,
            'defects': defects})

    @access("ml")
    @mailinglist_guard()
    def advanced_management(self, rs: RequestState, mailinglist_id: int) -> Response:
        """Render form."""
        ml = rs.ambience["mailinglist"]
        subscription_overrides = self.mlproxy.get_subscription_states(
            rs, mailinglist_id,
            states=(const.SubscriptionState.subscription_override,))
        unsubscription_overrides = self.mlproxy.get_subscription_states(
            rs, mailinglist_id,
            states=(const.SubscriptionState.unsubscription_override,))
        all_unsubscriptions = self.mlproxy.get_subscription_states(
            rs, mailinglist_id, states=(const.SubscriptionState.unsubscribed,))
        redundant_unsubscriptions = self.mlproxy.get_redundant_unsubscriptions(
            rs, mailinglist_id)
        persona_ids = (set(ml.moderators)
                       | set(subscription_overrides.keys())
                       | set(unsubscription_overrides.keys())
                       | set(all_unsubscriptions.keys()))
        personas = self.coreproxy.get_personas(rs, persona_ids)
        subscription_overrides = collections.OrderedDict(
            (anid, personas[anid]) for anid in xsorted(
                subscription_overrides,
                key=lambda anid: EntitySorter.persona(personas[anid])))
        unsubscription_overrides = collections.OrderedDict(
            (anid, personas[anid]) for anid in xsorted(
                unsubscription_overrides,
                key=lambda anid: EntitySorter.persona(personas[anid])))
        all_unsubscriptions = collections.OrderedDict(
            (anid, personas[anid]) for anid in xsorted(
                all_unsubscriptions,
                key=lambda anid: EntitySorter.persona(personas[anid])))
        restricted = not self.mlproxy.may_manage(rs, mailinglist_id,
                                                 allow_restricted=False)
        # determine defect addresses used as subscription_override
        defect_addresses = self.coreproxy.list_email_states(
            rs, const.EmailStatus.defect_states())
        subscription_addresses = self.mlproxy.get_subscription_addresses(
            rs, mailinglist_id, subscription_overrides)
        defects = {anid for anid in subscription_overrides
                   if subscription_addresses[anid] in defect_addresses}
        return self.render(rs, "advanced_management", {
            'subscription_overrides': subscription_overrides,
            'unsubscription_overrides': unsubscription_overrides,
            'all_unsubscriptions': all_unsubscriptions,
            'redundant_unsubscriptions': redundant_unsubscriptions,
            'restricted': restricted, 'defects': defects})

    @access("ml")
    @mailinglist_guard()
    def download_csv_subscription_states(self, rs: RequestState,
                                         mailinglist_id: int) -> Response:
        """Create CSV file with all subscribers and their subscription state"""
        ml = rs.ambience["mailinglist"]
        personas_state = self.mlproxy.get_subscription_states(
            rs, mailinglist_id)
        if not personas_state:
            rs.notify("info", n_("Empty File."))
            return self.redirect(rs, "ml/management")
        personas = self.coreproxy.get_personas(rs, personas_state.keys())
        addresses = self.mlproxy.get_subscription_addresses(
            rs, mailinglist_id, explicits_only=True)
        columns = ['db_id', 'given_names', 'display_name', 'family_name',
                   'subscription_state', 'email', 'subscription_address']
        output = []

        for persona in personas:
            pair = {
                'db_id': cdedbid(persona),
                'given_names': personas[persona]['given_names'],
                'display_name': personas[persona]['display_name'],
                'family_name': personas[persona]['family_name'],
                'subscription_state': personas_state[persona].name,
                'email': personas[persona]['username'],
            }
            if persona in addresses:
                pair['subscription_address'] = addresses[persona]
            else:
                pair['subscription_address'] = ""

            output.append(pair)

        csv_data = csv_output(
            xsorted(output, key=lambda e: EntitySorter.persona(
                personas[int(e["db_id"][3:-2])])),
            columns, tzinfo=self.conf['DEFAULT_TIMEZONE'])
        return self.send_csv_file(
            rs, data=csv_data, inline=False,
            filename=f"{ml.id}_subscription_states.csv")

    @access("ml", modi={"POST"})
    @mailinglist_guard()
    @REQUESTdata("moderators")
    def add_moderators(self, rs: RequestState, mailinglist_id: int,
                       moderators: vtypes.CdedbIDList) -> Response:
        """Promote personas to moderator."""
        if rs.has_validation_errors():
            return self.management(rs, mailinglist_id)

        if not self.coreproxy.verify_ids(rs, moderators, is_archived=False):
            rs.append_validation_error(
                ("moderators", ValueError(n_(
                    "Some of these users do not exist or are archived."))))
        if not self.coreproxy.verify_personas(rs, moderators, {"ml"}):
            rs.append_validation_error(
                ("moderators", ValueError(n_(
                    "Some of these users are not ml users."))))
        if rs.has_validation_errors():
            return self.management(rs, mailinglist_id)

        code = self.mlproxy.add_moderators(rs, mailinglist_id, moderators)
        rs.notify_return_code(code, error=n_("Action had no effect."))
        return self.redirect(rs, "ml/management")

    @access("ml", modi={"POST"})
    @mailinglist_guard()
    @REQUESTdata("moderator_id")
    def remove_moderator(self, rs: RequestState, mailinglist_id: int,
                         moderator_id: vtypes.ID) -> Response:
        """Demote persona from moderator status."""
        ml = rs.ambience["mailinglist"]
        if moderator_id not in ml.moderators:
            rs.append_validation_error(
                ("moderator_id", ValueError(n_("User is no moderator."))))
        if rs.has_validation_errors():
            return self.management(rs, mailinglist_id)
        if (moderator_id == rs.user.persona_id
                and not self.mlproxy.is_relevant_admin(
                    rs, mailinglist_id=mailinglist_id)):
            rs.notify("error", n_("Not allowed to remove yourself as moderator."))
            return self.management(rs, mailinglist_id)

        if {moderator_id} == ml.moderators:
            rs.notify("error", n_("Cannot remove last moderator."))
        else:
            code = self.mlproxy.remove_moderator(rs, mailinglist_id, moderator_id)
            rs.notify_return_code(code)
        return self.redirect(rs, "ml/management")

    @access("ml", modi={"POST"})
    @mailinglist_guard()
    @REQUESTdata("email")
    def add_whitelist(self, rs: RequestState, mailinglist_id: int,
                      email: vtypes.Email) -> Response:
        """Allow address to write to the list."""
        if rs.has_validation_errors():
            return self.advanced_management(rs, mailinglist_id)

        code = self.mlproxy.add_whitelist_entry(rs, mailinglist_id, email)
        rs.notify_return_code(code, error=n_("Action had no effect."))
        return self.redirect(rs, "ml/advanced_management")

    @access("ml", modi={"POST"})
    @mailinglist_guard()
    @REQUESTdata("email")
    def remove_whitelist(self, rs: RequestState, mailinglist_id: int,
                         email: vtypes.Email) -> Response:
        """Withdraw privilege of writing to list."""
        if rs.has_validation_errors():
            return self.advanced_management(rs, mailinglist_id)

        code = self.mlproxy.remove_whitelist_entry(rs, mailinglist_id, email)
        rs.notify_return_code(code)
        return self.redirect(rs, "ml/advanced_management")

    def _subscription_action_handler(self, rs: RequestState,
                                     action: SubscriptionAction,
                                     **kwargs: Any) -> None:
        """Un-inlined code from all single subscription action initiating endpoints."""
        try:
            code = self.mlproxy.do_subscription_action(rs, action, **kwargs)
        except SubscriptionError as se:
            rs.notify(se.kind, se.msg)
        except PrivilegeError:
            rs.notify("error", n_("Not privileged to change subscriptions."))
        else:
            # give a more helpful notification for subscription request
            if action == SubscriptionAction.request_subscription:
                rs.notify_return_code(code, success=n_("Subscription request sent."))
            else:
                rs.notify_return_code(code)

    def _subscription_multi_action_handler(self, rs: RequestState,
                                           field: str,
                                           action: SubscriptionAction,
                                           mailinglist_id: int,
                                           persona_ids: Collection[int]) -> None:
        """Un-inlined code from all multi subscription action initiating endpoints.

        Falls back to _subscription_action_handler if only a single action is
        done."""
        if not self.coreproxy.verify_ids(rs, persona_ids, is_archived=False):
            rs.append_validation_error(
                (field, ValueError(n_(
                    "Some of these users do not exist or are archived."))))
            rs.notify_return_code(0)
            return

        # Use different error pattern if only one action is done
        if len(persona_ids) == 1:
            self._subscription_action_handler(rs, action, mailinglist_id=mailinglist_id,
                                              persona_id=unwrap(persona_ids))
            return
        # Iterate over all subscriber_ids
        code = 0
        # This tracks whether every single action failed with
        # an error of kind "info".
        infos_only = True
        for persona_id in persona_ids:
            try:
                code += self.mlproxy.do_subscription_action(
                    rs, action, mailinglist_id=mailinglist_id, persona_id=persona_id)
                infos_only = False
            except SubscriptionError as se:
                rs.notify("warning" if se.kind == "error" else se.kind, se.msg)
                if se.kind != 'info':
                    infos_only = False
            except PrivilegeError:
                infos_only = False
                rs.notify("error", n_("Not privileged to change subscriptions."))
        if infos_only:
            rs.notify_return_code(-1, info=n_("Action had no effect."))
        else:
            rs.notify_return_code(code)

    @access("ml", modi={"POST"})
    @mailinglist_guard(requires_privilege=True)
    @REQUESTdata("persona_id", "action")
    def handle_request(self, rs: RequestState, mailinglist_id: int,
                       persona_id: vtypes.ID, action: str) -> Response:
        """Evaluate whether to admit subscribers."""
        action_map = {
            'accept': SubscriptionAction.approve_request,
            'reject': SubscriptionAction.deny_request,
            'block': SubscriptionAction.block_request,
        }
        if rs.has_validation_errors() or action not in action_map:
            return self.management(rs, mailinglist_id)
        if not self.coreproxy.verify_id(rs, persona_id, is_archived=False):
            rs.notify("error", n_("User does not exist or is archived."))
            return self.management(rs, mailinglist_id)
        self._subscription_action_handler(
            rs, action=action_map[action], mailinglist_id=mailinglist_id,
            persona_id=persona_id)
        return self.redirect(rs, "ml/management")

    @access("ml", modi={"POST"})
    @mailinglist_guard(requires_privilege=True)
    @REQUESTdata("subscriber_ids")
    def add_subscribers(self, rs: RequestState, mailinglist_id: int,
                        subscriber_ids: vtypes.CdedbIDList) -> Response:
        """Administratively subscribe somebody."""
        if rs.has_validation_errors():
            return self.management(rs, mailinglist_id)
        self._subscription_multi_action_handler(
            rs, 'subscriber_ids', SubscriptionAction.add_subscriber,
            mailinglist_id=mailinglist_id, persona_ids=subscriber_ids)
        if rs.has_validation_errors():
            return self.management(rs, mailinglist_id)
        else:
            return self.redirect(rs, "ml/management")

    @access("ml_admin", modi={"POST"})
    @mailinglist_guard(requires_privilege=True)
    @REQUESTdata("subscriber_id")
    def readd_subscriber(self, rs: RequestState, mailinglist_id: int,
                         subscriber_id: vtypes.ID) -> Response:
        """Administratively subscribe somebody previously unsubscribed.

        This is used as a shortcut to re-subscribe an unsubscribed user from the list
        of all unsubscriptions.

        Note that this requires ml admin privileges, even if this is allowed for
        moderators in the backend. We want to prevent our moderators from being
        unnecessarily confused, since we can not imagine a real use case for them here.
        """
        if rs.has_validation_errors():
            return self.advanced_management(rs, mailinglist_id)
        if not self.coreproxy.verify_id(rs, subscriber_id, is_archived=False):
            rs.notify("error", n_("User does not exist or is archived."))
            return self.advanced_management(rs, mailinglist_id)
        self._subscription_action_handler(
            rs, SubscriptionAction.add_subscriber,
            mailinglist_id=mailinglist_id, persona_id=subscriber_id)
        return self.redirect(rs, "ml/advanced_management")

    @access("ml", modi={"POST"})
    @mailinglist_guard(requires_privilege=True)
    @REQUESTdata("subscriber_id")
    def remove_subscriber(self, rs: RequestState, mailinglist_id: int,
                          subscriber_id: vtypes.ID) -> Response:
        """Administratively unsubscribe somebody."""
        if rs.has_validation_errors():
            return self.management(rs, mailinglist_id)
        if not self.coreproxy.verify_id(rs, subscriber_id, is_archived=False):
            rs.notify("error", n_("User does not exist or is archived."))
            return self.management(rs, mailinglist_id)
        self._subscription_action_handler(
            rs, SubscriptionAction.remove_subscriber,
            mailinglist_id=mailinglist_id, persona_id=subscriber_id)
        return self.redirect(rs, "ml/management")

    @access("ml_admin", modi={"POST"})
    @REQUESTdata("unsubscription_id")
    @mailinglist_guard(requires_privilege=True)
    def reset_unsubscription(self, rs: RequestState, mailinglist_id: int,
                             unsubscription_id: vtypes.ID) -> Response:
        """Administratively reset an unsubscription state.

        This is the only way to remove an explicit association of an user with a
        mailinglist. It replaces the explicit with an implict unsubscribtion.

        This should be used with care, since it may delete a conscious decision of the
        user about his relation to this mailinglist.

        Note that this requires ml admin privileges, even if this is allowed for
        moderators in the backend. We want to prevent our moderators from being
        unnecessarily confused, since we can not imagine a real use case for them here.
        """
        if rs.has_validation_errors():
            return self.advanced_management(rs, mailinglist_id)
        if not self.coreproxy.verify_id(rs, unsubscription_id, is_archived=False):
            rs.notify("error", n_("User does not exist or is archived."))
            return self.advanced_management(rs, mailinglist_id)
        self._subscription_action_handler(
            rs, SubscriptionAction.reset,
            mailinglist_id=mailinglist_id, persona_id=unsubscription_id)
        return self.redirect(rs, "ml/advanced_management")

    @access("ml", modi={"POST"})
    @mailinglist_guard(requires_privilege=True)
    @REQUESTdata("modsubscriber_ids")
    def add_subscription_overrides(self, rs: RequestState, mailinglist_id: int,
                                   modsubscriber_ids: vtypes.CdedbIDList) -> Response:
        """Administratively subscribe somebody with moderator override."""
        if rs.has_validation_errors():
            return self.advanced_management(rs, mailinglist_id)
        self._subscription_multi_action_handler(
            rs, 'modsubscriber_ids', SubscriptionAction.add_subscription_override,
            mailinglist_id=mailinglist_id, persona_ids=modsubscriber_ids)
        if rs.has_validation_errors():
            return self.advanced_management(rs, mailinglist_id)
        else:
            return self.redirect(rs, "ml/advanced_management")

    @access("ml", modi={"POST"})
    @mailinglist_guard(requires_privilege=True)
    @REQUESTdata("modsubscriber_id")
    def remove_subscription_override(self, rs: RequestState,
                                     mailinglist_id: int,
                                     modsubscriber_id: vtypes.ID) -> Response:
        """Administratively remove somebody with moderator override."""
        if rs.has_validation_errors():
            return self.advanced_management(rs, mailinglist_id)
        if not self.coreproxy.verify_id(rs, modsubscriber_id, is_archived=False):
            rs.notify("error", n_("User does not exist or is archived."))
            return self.advanced_management(rs, mailinglist_id)
        self._subscription_action_handler(
            rs, SubscriptionAction.remove_subscription_override,
            mailinglist_id=mailinglist_id, persona_id=modsubscriber_id)
        return self.redirect(rs, "ml/advanced_management")

    @access("ml", modi={"POST"})
    @mailinglist_guard(requires_privilege=True)
    @REQUESTdata("modunsubscriber_ids")
    def add_unsubscription_overrides(self, rs: RequestState, mailinglist_id: int,
                                     modunsubscriber_ids: vtypes.CdedbIDList,
                                     ) -> Response:
        """Administratively block somebody."""
        if rs.has_validation_errors():
            return self.advanced_management(rs, mailinglist_id)
        self._subscription_multi_action_handler(
            rs, 'modunsubscriber_ids', SubscriptionAction.add_unsubscription_override,
            mailinglist_id=mailinglist_id, persona_ids=modunsubscriber_ids)
        if rs.has_validation_errors():
            return self.advanced_management(rs, mailinglist_id)
        else:
            return self.redirect(rs, "ml/advanced_management")

    @access("ml", modi={"POST"})
    @mailinglist_guard(requires_privilege=True)
    @REQUESTdata("modunsubscriber_id")
    def remove_unsubscription_override(self, rs: RequestState,
                                       mailinglist_id: int,
                                       modunsubscriber_id: vtypes.ID) -> Response:
        """Administratively remove block."""
        if rs.has_validation_errors():
            return self.advanced_management(rs, mailinglist_id)
        if not self.coreproxy.verify_id(rs, modunsubscriber_id, is_archived=False):
            rs.notify("error", n_("User does not exist or is archived."))
            return self.advanced_management(rs, mailinglist_id)
        self._subscription_action_handler(
            rs, SubscriptionAction.remove_unsubscription_override,
            mailinglist_id=mailinglist_id, persona_id=modunsubscriber_id)
        return self.redirect(rs, "ml/advanced_management")

    @access("ml", modi={"POST"})
    def subscribe(self, rs: RequestState, mailinglist_id: int) -> Response:
        """Change own subscription state to subscribed or pending."""
        if rs.has_validation_errors():
            return self.show_mailinglist(rs, mailinglist_id)
        self._subscription_action_handler(
            rs, SubscriptionAction.subscribe,
            mailinglist_id=mailinglist_id)
        return self.redirect(rs, "ml/show_mailinglist")

    @access("ml", modi={"POST"})
    def request_subscription(self, rs: RequestState, mailinglist_id: int) -> Response:
        """Change own subscription state to subscribed or pending."""
        if rs.has_validation_errors():
            return self.show_mailinglist(rs, mailinglist_id)
        self._subscription_action_handler(
            rs, SubscriptionAction.request_subscription,
            mailinglist_id=mailinglist_id)
        return self.redirect(rs, "ml/show_mailinglist")

    @access("ml", modi={"POST"})
    def unsubscribe(self, rs: RequestState, mailinglist_id: int) -> Response:
        """Change own subscription state to unsubscribed."""
        if rs.has_validation_errors():
            return self.show_mailinglist(rs, mailinglist_id)
        self._subscription_action_handler(
            rs, SubscriptionAction.unsubscribe,
            mailinglist_id=mailinglist_id)
        return self.redirect(rs, "ml/show_mailinglist")

    @access("ml", modi={"POST"})
    def cancel_subscription(self, rs: RequestState, mailinglist_id: int) -> Response:
        """Cancel subscription request."""
        if rs.has_validation_errors():
            return self.show_mailinglist(rs, mailinglist_id)
        self._subscription_action_handler(
            rs, SubscriptionAction.cancel_request,
            mailinglist_id=mailinglist_id)
        return self.redirect(rs, "ml/show_mailinglist")

    @access("ml", modi={"POST"})
    @REQUESTdata("email")
    def change_address(self, rs: RequestState, mailinglist_id: int,
                       email: Optional[vtypes.Email]) -> Response:
        """Modify address to which emails are delivered for this list.

        If this address has not been used before, we verify it.
        """
        assert rs.user.persona_id is not None
        if rs.has_validation_errors():
            return self.show_mailinglist(rs, mailinglist_id)
        if not self._check_address_change_requirements(rs, mailinglist_id, email):
            return self.redirect(rs, "ml/show_mailinglist")

        known_addresses = self.mlproxy.get_persona_addresses(rs)
        if not email:
            code = self.mlproxy.remove_subscription_address(
                rs, mailinglist_id=mailinglist_id,
                persona_id=rs.user.persona_id)
            rs.notify_return_code(code)
        elif email in known_addresses:
            code = self.mlproxy.set_subscription_address(
                rs, mailinglist_id=mailinglist_id,
                persona_id=rs.user.persona_id, email=email)
            rs.notify_return_code(code)
        else:
            self.do_mail(
                rs, "confirm_address",
                {'To': (email,),
                 'Subject': "E-Mail-Adresse für Mailingliste bestätigen"},
                {'email': self.encode_parameter(
                    "ml/do_address_change", "email", email,
                    rs.user.persona_id)})
            rs.notify("info", n_("Confirmation email sent."))
        return self.redirect(rs, "ml/show_mailinglist")

    @access("ml")
    @REQUESTdata("#email")
    def do_address_change(self, rs: RequestState, mailinglist_id: int,
                          email: vtypes.Email) -> Response:
        """Successful verification for new address in :py:meth:`change_address`.

        This is not a POST since the link is shared via email.
        """
        assert rs.user.persona_id is not None
        if rs.has_validation_errors():
            return self.show_mailinglist(rs, mailinglist_id)
        if not self._check_address_change_requirements(rs, mailinglist_id, email):
            return self.redirect(rs, "ml/show_mailinglist")

        code = self.mlproxy.set_subscription_address(
            rs, mailinglist_id=mailinglist_id, persona_id=rs.user.persona_id,
            email=email)
        rs.notify_return_code(code)
        return self.redirect(rs, "ml/show_mailinglist")

    def _check_address_change_requirements(
        self, rs: RequestState, mailinglist_id: int, email: Optional[vtypes.Email],
    ) -> bool:
        """Check if all conditions required to change a subscription address
        are fulfilled."""
        persona_id = rs.user.persona_id
        assert persona_id
        if not self.mlproxy.is_subscribed(rs, persona_id, mailinglist_id):
            rs.notify("error", n_("Not subscribed."))
            return False
        if not self.mlproxy.get_ml_type(rs, mailinglist_id).allow_unsub:
            rs.notify("error", n_("Disallowed to change address."))
            return False
        if email and self.mlproxy.is_subscription_address_taken(rs, email, persona_id):
            rs.notify("error", n_("Address already taken by another user."))
            return False
        return True

    @periodic("subscription_request_remind")
    def subscription_request_remind(self, rs: RequestState,
                                    store: CdEDBObject) -> CdEDBObject:
        """Send reminder email to moderators for pending subrequests."""
        ml_ids = self.mlproxy.list_mailinglists(rs)
        current = now().timestamp()
        for ml_id in ml_ids:
            requests = self.mlproxy.get_subscription_states(
                rs, ml_id, states=(const.SubscriptionState.pending,))
            requests = list(requests)  # convert from dict which breaks JSON

            ml_store = store.get(str(ml_id))
            if ml_store is None:
                ml_store = {
                    'persona_ids': requests,
                    'tstamp': 0,
                }

            if requests:
                new_request = set(requests) - set(ml_store['persona_ids'])
                if new_request or current > ml_store['tstamp'] + 7*24*60*60:
                    ml_store['tstamp'] = current
                    ml = self.mlproxy.get_mailinglist(rs, ml_id)
                    owner = ml.address.replace("@", "-owner@")
                    self.do_mail(rs, "subscription_request_remind",
                                 {'To': (owner,),
                                  'Subject': "Offene Abonnement-Anfragen"},
                                 {'count_all': len(requests), 'ml': ml,
                                  'count_new': len(new_request)})

            ml_store['persona_ids'] = requests
            store[str(ml_id)] = ml_store
        return store<|MERGE_RESOLUTION|>--- conflicted
+++ resolved
@@ -40,18 +40,12 @@
     periodic,
 )
 from cdedb.models.ml import (
-<<<<<<< HEAD
-    ADDITIONAL_REQUEST_FIELDS, AssemblyAssociatedMailinglist,
-    EventAssociatedMeta as EventAssociatedMetaMailinglist, Mailinglist,
-    MailinglistGroup, get_ml_type,
-=======
-    ADDITIONAL_TYPE_FIELDS,
+    ADDITIONAL_REQUEST_FIELDS,
     AssemblyAssociatedMailinglist,
     EventAssociatedMeta as EventAssociatedMetaMailinglist,
     Mailinglist,
     MailinglistGroup,
     get_ml_type,
->>>>>>> 313f034f
 )
 from cdedb.uncommon.submanshim import SubscriptionAction
 
