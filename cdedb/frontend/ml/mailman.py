#!/usr/bin/env python3

"""Mailman interface for the database.

This utilizes the mailman REST API to drive the mailinglists residing
on the mail VM from within the CdEDB.
"""
from mailmanclient import Client, MailingList

import cdedb.database.constants as const
from cdedb.common import CdEDBObject, RequestState
from cdedb.frontend.common import cdedburl, make_persona_name, periodic
from cdedb.frontend.ml.base import MlBaseFrontend

POLICY_MEMBER_CONVERT = {
    const.ModerationPolicy.unmoderated: 'defer',
    const.ModerationPolicy.non_subscribers: 'defer',
    const.ModerationPolicy.fully_moderated: 'hold',
}

POLICY_OTHER_CONVERT = {
    const.ModerationPolicy.unmoderated: 'defer',
    const.ModerationPolicy.non_subscribers: 'hold',
    const.ModerationPolicy.fully_moderated: 'hold',
}

# This looks a bit counter-intuitive, but this is ANDed with the MIME convert.
# TODO: Potentially, this lets text/plain attachments through on forbid.
ATTACHMENT_EXTENSIONS_CONVERT = {
    const.AttachmentPolicy.allow: [],
    const.AttachmentPolicy.pdf_only: ['pdf'],
    const.AttachmentPolicy.forbid: [],
}

ATTACHMENT_MIME_CONVERT = {
    const.AttachmentPolicy.allow: [],
    const.AttachmentPolicy.pdf_only: ['multipart', 'text/plain', 'application/pdf'],
    const.AttachmentPolicy.forbid: ['text/plain'],
}

ATTACHMENT_HTML_CONVERT = {
    const.AttachmentPolicy.allow: True,
    const.AttachmentPolicy.pdf_only: False,
    const.AttachmentPolicy.forbid: False,
}


def template_url(name: str) -> str:
    """Construct an HTTP URL to a published mailman template.

    The handling of templates in mailman is a bit tricky involving a
    separate URI for each template which we construct here.
    """
    return "https://db.cde-ev.de/mailman_templates/{}".format(name)


class MlMailmanMixin(MlBaseFrontend):
    def mailman_sync_list_meta(self, rs: RequestState, mailman: Client,
                               db_list: CdEDBObject,
                               mm_list: MailingList) -> None:
        prefix = ""
        if db_list['subject_prefix']:
            prefix = "[{}] ".format(db_list['subject_prefix'] or "")

        # First, specify the generally desired settings, templates and header matches.
        # Settings not specified here can be persistently set otherwise.
        desired_settings = {
            'send_welcome_message': False,
            'send_goodbye_message': False,
            # block the usage of the self-service facilities which should
            # not be used to prevent synchronisation issues
            'subscription_policy': 'moderate',
            'unsubscription_policy': 'moderate',
            'archive_policy': 'private',
            'dmarc_mitigate_action': 'wrap_message',
            'dmarc_mitigate_unconditionally': False,
            'dmarc_wrapped_message_text': (
                "Diese Nachricht wurde mit modifizierter Senderadresse weitergeleitet,"
                " da die DMARC-Sicherheitsrichtlinien des initialen Mailproviders"
                " mit Maillinglisten inkompatibel sind."),
            'administrivia': True,
            'member_roster_visibility': 'moderators',
            'advertised': True,
            'display_name': db_list['title'],
            'description': db_list['title'],
            'info': db_list['description'] or "",
            'subject_prefix': prefix,
            'max_message_size': db_list['maxsize'] or 0,
<<<<<<< HEAD
            'default_member_action': POLICY_MEMBER_CONVERT[db_list['mod_policy']],
            'default_nonmember_action': POLICY_OTHER_CONVERT[db_list['mod_policy']],
=======
            'max_num_recipients': 0,
            'default_member_action': POLICY_MEMBER_CONVERT[
                db_list['mod_policy']],
            'default_nonmember_action': POLICY_OTHER_CONVERT[
                db_list['mod_policy']],
>>>>>>> 8d3cdd92
            'digests_enabled': False,
            # Dropping mails silently, even after moderation is worse than rejecting...
            'filter_content': True,
            'filter_action': 'reject',
            'convert_html_to_plaintext': ATTACHMENT_HTML_CONVERT[
                db_list['attachment_policy']],
            'pass_extensions': ATTACHMENT_EXTENSIONS_CONVERT[
                db_list['attachment_policy']],
            'pass_types': ATTACHMENT_MIME_CONVERT[db_list['attachment_policy']],
        }
        desired_templates = {
            # pylint: disable=line-too-long
            # Funny split to protect trailing whitespace
            'list:member:regular:footer': '-- ' + f"""
Dies ist eine Mailingliste des CdE e.V.
Zur Abo-Verwaltung benutze die Datenbank ({cdedburl(rs, 'ml/index', force_external=True)})""",
            'list:admin:action:post': f"""
As list moderator, your authorization is requested for the
following mailing list posting:

    List:    $listname
    From:    $sender_email
    Subject: $subject

The message is being held because:

$reasons

At your convenience, visit the CdEDB [1] to approve or deny the request. Note
that the paragraph below about email moderation is wrong. Sending mails will
do nothing.

[1] {cdedburl(rs, 'ml/message_moderation', {'mailinglist_id': db_list['id']}, force_external=True)}
""".strip(),
        }
        desired_header_matches = {
            ('x-spam-flag', 'YES', 'hold'),
        }
        if not db_list['is_active']:
            desired_settings.update({
                'advertised': False,
                'default_member_action': 'reject',
                'default_nonmember_action': 'reject',
            })
            desired_templates['list:user:notice:rejected'] = """
Your message to the $listname mailing-list was rejected for the following
reasons:

The list is currently inactive and does not process messages.

The original message as received by Mailman is attached.
""".strip()
            desired_header_matches = {
                ('x-spam-flag', 'YES', 'discard'),
            }

        # Second, update values to mailman if changed
        changed = False
        for key, val in desired_settings.items():
            if mm_list.settings[key] != val:
                mm_list.settings[key] = val
                changed = True
        if changed:
            mm_list.settings.save()

        existing_header_matches = {
            (match.rest_data['header'], match.rest_data['pattern'],
             match.rest_data['action'])
            for match in mm_list.header_matches
        }
        if desired_header_matches != existing_header_matches:
            header_matches = mm_list.header_matches
            for match in header_matches:
                match.delete()
            for header, pattern, action in desired_header_matches:
                mm_list.header_matches.add(header, pattern, action)

        existing_templates = {
            t.name: t for t in mm_list.templates
        }
        store_path = self.conf["STORAGE_DIR"] / 'mailman_templates'
        for name, text in desired_templates.items():
            file_name = "{}__{}".format(db_list['id'], name)
            file_path = store_path / file_name
            todo = False
            if not file_path.exists():
                todo = True
            else:
                with open(file_path) as f:
                    current_text = f.read()
                if current_text != text:
                    todo = True
            url = template_url(file_name)
            if name not in existing_templates:
                todo = True
            elif existing_templates[name].uri != url:
                todo = True
            if todo:
                with open(file_path, 'w') as f:
                    f.write(text)
                mm_list.set_template(
                    name, template_url(file_name),
                    username=self.conf["MAILMAN_BASIC_AUTH_USER"],
                    password=mailman.template_password)
        for name in set(existing_templates) - set(desired_templates):
            existing_templates[name].delete()

    def mailman_sync_list_subs(self, rs: RequestState, mailman: Client,
                               db_list: CdEDBObject,
                               mm_list: MailingList) -> None:
        subscribing_states = const.SubscriptionState.subscribing_states()
        persona_ids = set(self.mlproxy.get_subscription_states(
            rs, db_list['id'], states=subscribing_states))
        db_addresses = self.mlproxy.get_subscription_addresses(
            rs, db_list['id'], persona_ids)
        personas = self.coreproxy.get_personas(rs, persona_ids)
        db_subscribers = {
            address: make_persona_name(personas[pid])
            for pid, address in db_addresses.items() if address
        }
        mm_subscribers = {m.email: m for m in mm_list.members}

        new_subs = set(db_subscribers) - set(mm_subscribers)
        delete_subs = set(mm_subscribers) - set(db_subscribers)

        for address in new_subs:
            mm_list.subscribe(address, display_name=db_subscribers[address],
                              pre_verified=True, pre_confirmed=True,
                              pre_approved=True)
        for address in delete_subs:
            mm_list.unsubscribe(address, pre_confirmed=True, pre_approved=True)

    def mailman_sync_list_mods(self, rs: RequestState, mailman: Client,
                               db_list: CdEDBObject,
                               mm_list: MailingList) -> None:
        personas = self.coreproxy.get_personas(
            rs, db_list['moderators'])
        db_moderators = {
            persona['username']: make_persona_name(persona)
            for persona in personas.values() if persona['username']
        }
        mm_moderators = {m.email: m for m in mm_list.moderators}

        new_mods = set(db_moderators) - set(mm_moderators)
        delete_mods = set(mm_moderators) - set(db_moderators)

        for address in new_mods:
            mm_list.add_moderator(address)
        for address in delete_mods:
            mm_list.remove_moderator(address)

        mm_owners = {m.email: m for m in mm_list.owners}
        new_owners = set(db_moderators) - set(mm_owners)
        delete_owners = set(mm_owners) - set(db_moderators)

        for address in new_owners:
            mm_list.add_owner(address)
        for address in delete_owners:
            mm_list.remove_owner(address)

    def mailman_sync_list_whites(self, rs: RequestState, mailman: Client,
                                 db_list: CdEDBObject, mm_list: MailingList) -> None:
        db_whitelist = db_list['whitelist']
        mm_whitelist = {n.email: n for n in mm_list.nonmembers}

        # implicitly whitelist username for personas with custom address
        if db_list['mod_policy'] == const.ModerationPolicy.non_subscribers:
            db_whitelist |= self.mlproxy.get_implicit_whitelist(rs, db_list['id'])

        new_whites = set(db_whitelist) - set(mm_whitelist)
        current_whites = set(mm_whitelist) - new_whites
        delete_whites = set(mm_whitelist) - set(db_whitelist)

        for address in new_whites:
            mm_list.add_role('nonmember', address)
            white = mm_list.get_nonmember(address)
            if white is not None:
                white.moderation_action = 'defer'
                white.save()
        for address in current_whites:
            white = mm_whitelist[address]
            if white.moderation_action != 'defer':
                white.moderation_action = 'defer'
                white.save()
        for address in delete_whites:
            mm_list.remove_role('nonmember', address)

    def mailman_sync_list(self, rs: RequestState, mailman: Client,
                          db_list: CdEDBObject, mm_list: MailingList) -> None:
        self.mailman_sync_list_meta(rs, mailman, db_list, mm_list)
        if db_list['is_active']:
            self.mailman_sync_list_subs(rs, mailman, db_list, mm_list)
            self.mailman_sync_list_mods(rs, mailman, db_list, mm_list)
            self.mailman_sync_list_whites(rs, mailman, db_list, mm_list)

    @periodic("mailman_sync")
    def mailman_sync(self, rs: RequestState, store: CdEDBObject) -> CdEDBObject:
        """Synchronize the mailing list software with the database.

        This has an @periodic decorator in the frontend.
        """
        if (self.conf["CDEDB_OFFLINE_DEPLOYMENT"] or (
                self.conf["CDEDB_DEV"] and not self.conf["CDEDB_TEST"])):  # pragma: no cover
            self.logger.debug("Skipping mailman sync in dev/offline mode.")
            return store
        mailman = self.get_mailman()
        # noinspection PyBroadException
        try:
            _ = mailman.system  # cause the client to connect
        except Exception:  # sadly this throws many different exceptions
            self.logger.exception("Mailman client connection failed!")
            return store
        db_lists = self.mlproxy.get_mailinglists(
            rs, self.mlproxy.list_mailinglists(rs, active_only=False))
        db_lists = {lst['address']: lst for lst in db_lists.values()}
        mm_lists = {lst.fqdn_listname: lst for lst in mailman.lists}
        new_lists = set(db_lists) - set(mm_lists)
        current_lists = set(db_lists) - new_lists
        deleted_lists = set(mm_lists) - set(db_lists)

        for address in new_lists:
            local_part, domain = address.split('@')
            mm_list = mailman.get_domain(domain).create_list(local_part)
            self.mailman_sync_list(rs, mailman, db_lists[address], mm_list)
        for address in current_lists:
            self.mailman_sync_list(rs, mailman, db_lists[address],
                                   mm_lists[address])
        for address in deleted_lists:
            mailman.delete_list(address)
        return store<|MERGE_RESOLUTION|>--- conflicted
+++ resolved
@@ -86,16 +86,11 @@
             'info': db_list['description'] or "",
             'subject_prefix': prefix,
             'max_message_size': db_list['maxsize'] or 0,
-<<<<<<< HEAD
-            'default_member_action': POLICY_MEMBER_CONVERT[db_list['mod_policy']],
-            'default_nonmember_action': POLICY_OTHER_CONVERT[db_list['mod_policy']],
-=======
             'max_num_recipients': 0,
             'default_member_action': POLICY_MEMBER_CONVERT[
                 db_list['mod_policy']],
             'default_nonmember_action': POLICY_OTHER_CONVERT[
                 db_list['mod_policy']],
->>>>>>> 8d3cdd92
             'digests_enabled': False,
             # Dropping mails silently, even after moderation is worse than rejecting...
             'filter_content': True,
