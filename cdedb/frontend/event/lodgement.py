--- conflicted
+++ resolved
@@ -13,12 +13,8 @@
 import cdedb.database.constants as const
 from cdedb.backend.event.lodgement import LodgementInhabitants
 from cdedb.common import (
-<<<<<<< HEAD
     CdEDBObject, CdEDBObjectMap, LodgementsSortkeys, RequestState, make_persona_name,
-    merge_dicts,
-=======
-    CdEDBObject, CdEDBObjectMap, LodgementsSortkeys, RequestState, merge_dicts, unwrap,
->>>>>>> 148a27dd
+    merge_dicts, unwrap,
 )
 from cdedb.common.n_ import n_
 from cdedb.common.query import Query, QueryOperators, QueryScope
