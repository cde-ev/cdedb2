--- conflicted
+++ resolved
@@ -303,13 +303,9 @@
                     code *= entity_setter(rs, new, change_note)  # type: ignore
                 else:
                     code *= entity_setter(rs, new)
-<<<<<<< HEAD
         self.eventproxy.event_keeper_commit(
             rs, event_id, "Nach Änderung: " + change_note, is_marker=True)
-        self.notify_return_code(rs, code)
-=======
         rs.notify_return_code(code)
->>>>>>> d3488453
 
         if kind == const.FieldAssociations.registration:
             query = Query(
