#!/usr/bin/env python3

"""
The `EventBaseFrontend` provides some basic frontend functionality for the event realm.

This implements the `AbstractUserFrontend` and overrides the `AbstractFrontend.render`
method to do some event specific preparation before rendering templates.

This offers both a global and a event-specific event log.

In addition the `EventBaseFrontend` provides a few helper methods that are used across
multiple of its subclasses.

The base aswell as all its subclasses (the event frontend mixins) combine together to
become the full `EventFrontend` in this modules `__init__.py`.
"""

import datetime
import itertools
import operator
from collections import OrderedDict
from typing import Any, Collection, Dict, List, NamedTuple, Optional, Set, Tuple, Type

import werkzeug.exceptions
from werkzeug import Response

import cdedb.database.constants as const
import cdedb.validationtypes as vtypes
from cdedb.common import (
    EVENT_SCHEMA_VERSION, CdEDBObject, CdEDBObjectMap, EntitySorter, KeyFunction,
    RequestState, Sortkey, get_localized_country_codes, merge_dicts, n_, unwrap,
    xsorted,
)
<<<<<<< HEAD
from cdedb.filter import enum_entries_filter, keydictsort_filter
=======
from cdedb.common.fields import LOG_FIELDS_COMMON
from cdedb.common.query import QueryScope
from cdedb.filter import enum_entries_filter
>>>>>>> 919233fb
from cdedb.frontend.common import (
    AbstractUserFrontend, REQUESTdata, REQUESTdatadict, access, calculate_db_logparams,
    calculate_loglinks, event_guard, periodic,
)
from cdedb.validation import PERSONA_FULL_EVENT_CREATION, filter_none

MEPViolation = NamedTuple(
    "MEPViolation", [
        ("reg_id", int),
        ("persona_id", int),
        ("pg_id", int),  # ID of the part group whose constraint is being violated.
        ("constraint_type", const.EventPartGroupType),
        ("part_ids", List[int]),  # Sorted IDs of the parts in violation.
        ("parts_str", str)  # Locale agnostic string representation of said parts.
    ])

MECViolation = NamedTuple(
    "MECViolation", [
        ("course_id", int),
        ("pg_id", int),  # ID of the part group whose constraint is being violated.
        ("constraint_type", const.EventPartGroupType),
        ("track_ids", List[int]),  # Sorted IDs of the tracks in violation.
        ("tracks_str", str)  # Locale agnostic string representation of said tracks.
    ])


class EventBaseFrontend(AbstractUserFrontend):
    """Provide the base for event frontend mixins."""
    realm = "event"

    def render(self, rs: RequestState, templatename: str,
               params: CdEDBObject = None) -> Response:
        params = params or {}
        if 'event' in rs.ambience:
            params['is_locked'] = self.is_locked(rs.ambience['event'])
            if rs.user.persona_id and "event" in rs.user.roles:
                reg_list = self.eventproxy.list_registrations(
                    rs, rs.ambience['event']['id'], rs.user.persona_id)
                params['is_registered'] = bool(reg_list)
                params['is_participant'] = False
                if params['is_registered']:
                    registration = self.eventproxy.get_registration(
                        rs, unwrap(reg_list.keys()))
                    if any(part['status']
                           == const.RegistrationPartStati.participant
                           for part in registration['parts'].values()):
                        params['is_participant'] = True
        return super().render(rs, templatename, params=params)

    @classmethod
    def is_admin(cls, rs: RequestState) -> bool:
        return super().is_admin(rs)

    def is_locked(self, event: CdEDBObject) -> bool:
        """Shorthand to determine locking state of an event."""
        return event['offline_lock'] != self.conf["CDEDB_OFFLINE_DEPLOYMENT"]

    @access("core_admin", "event_admin")
    def create_user_form(self, rs: RequestState) -> Response:
        defaults = {
            'is_member': False,
            'bub_search': False,
        }
        merge_dicts(rs.values, defaults)
        return self.render(rs, "user/create_user")

    @access("core_admin", "event_admin", modi={"POST"})
    @REQUESTdatadict(*filter_none(PERSONA_FULL_EVENT_CREATION))
    def create_user(self, rs: RequestState, data: CdEDBObject) -> Response:
        defaults = {
            'is_cde_realm': False,
            'is_event_realm': True,
            'is_ml_realm': True,
            'is_assembly_realm': False,
            'is_active': True,
        }
        data.update(defaults)
        return super().create_user(rs, data)

    @access("core_admin", "event_admin")
    @REQUESTdata("download", "is_search")
    def user_search(self, rs: RequestState, download: Optional[str],
                    is_search: bool) -> Response:
        """Perform search."""
        events = self.pasteventproxy.list_past_events(rs)
        choices: Dict[str, OrderedDict[Any, str]] = {
            'pevent_id': OrderedDict(
                xsorted(events.items(), key=operator.itemgetter(1))),
            'gender': OrderedDict(
                enum_entries_filter(
                    const.Genders,
                    rs.gettext if download is None else rs.default_gettext)),
            'country': OrderedDict(get_localized_country_codes(rs)),
        }
        return self.generic_user_search(
            rs, download, is_search, QueryScope.event_user, QueryScope.event_user,
            self.eventproxy.submit_general_query, choices=choices,
            endpoint="user/user_search")

    @access("core_admin", "event_admin")
    @REQUESTdata("download", "is_search")
    def archived_user_search(self, rs: RequestState, download: Optional[str],
                             is_search: bool) -> Response:
        """Perform search.

        Archived users are somewhat special since they are not visible
        otherwise.
        """
        events = self.pasteventproxy.list_past_events(rs)
        choices: Dict[str, Dict[Any, str]] = {
            'pevent_id': OrderedDict(
                xsorted(events.items(), key=operator.itemgetter(1))),
            'gender': OrderedDict(
                enum_entries_filter(
                    const.Genders,
                    rs.gettext if download is None else rs.default_gettext))
        }
        return self.generic_user_search(
            rs, download, is_search,
            QueryScope.archived_past_event_user, QueryScope.archived_persona,
            self.eventproxy.submit_general_query, choices=choices,
            endpoint="user/archived_user_search")

    @access("event")
    @REQUESTdata("part_id", "sortkey", "reverse")
    def participant_list(self, rs: RequestState, event_id: int,
                         part_id: vtypes.ID = None, sortkey: Optional[str] = "persona",
                         reverse: bool = False) -> Response:
        """List participants of an event"""
        if rs.has_validation_errors():
            return self.redirect(rs, "event/show_event")
        if not (event_id in rs.user.orga or self.is_admin(rs)):
            assert rs.user.persona_id is not None
            if not self.eventproxy.check_registration_status(
                    rs, rs.user.persona_id, event_id,
                    {const.RegistrationPartStati.participant}):
                rs.notify('warning', n_("No participant of event."))
                return self.redirect(rs, "event/show_event")
            if not rs.ambience['event']['is_participant_list_visible']:
                rs.notify("error", n_("Participant list not published yet."))
                return self.redirect(rs, "event/show_event")
            reg_list = self.eventproxy.list_registrations(rs, event_id,
                                                          rs.user.persona_id)
            registration = self.eventproxy.get_registration(rs, unwrap(reg_list.keys()))
            list_consent = registration['list_consent']
        else:
            list_consent = True

        if part_id:
            part_ids = [part_id]
        else:
            part_ids = rs.ambience['event']['parts'].keys()

        data = self._get_participant_list_data(
            rs, event_id, part_ids, sortkey or "persona", reverse=reverse)
        if len(rs.ambience['event']['parts']) == 1:
            part_id = unwrap(rs.ambience['event']['parts'].keys())
        data['part_id'] = part_id
        data['list_consent'] = list_consent
        data['last_sortkey'] = sortkey
        data['last_reverse'] = reverse
        return self.render(rs, "base/participant_list", data)

    def _get_participant_list_data(
            self, rs: RequestState, event_id: int,
            part_ids: Collection[int] = (),
            sortkey: str = "persona", reverse: bool = False) -> CdEDBObject:
        """This provides data for download and online participant list.

        This is un-inlined so download_participant_list can use this
        as well."""
        course_ids = self.eventproxy.list_courses(rs, event_id)
        courses = self.eventproxy.get_courses(rs, course_ids)
        registration_ids = self.eventproxy.list_participants(rs, event_id)
        registrations = self.eventproxy.get_registrations(rs, registration_ids)

        if not part_ids:
            part_ids = rs.ambience['event']['parts'].keys()
        if any(anid not in rs.ambience['event']['parts'] for anid in part_ids):
            raise werkzeug.exceptions.NotFound(n_("Invalid part id."))
        parts = {anid: rs.ambience['event']['parts'][anid]
                 for anid in part_ids}

        participant = const.RegistrationPartStati.participant
        registrations = {
            k: v
            for k, v in registrations.items()
            if any(v['parts'][part_id]
                   and v['parts'][part_id]['status'] == participant
                   for part_id in parts)}
        personas = self.coreproxy.get_event_users(
            rs, tuple(e['persona_id']
                      for e in registrations.values()), event_id)

        all_sortkeys = {
            "given_names": EntitySorter.make_persona_sorter(family_name_first=False),
            "family_name": EntitySorter.make_persona_sorter(family_name_first=True),
            "email": EntitySorter.email,
            "address": EntitySorter.address,
            "course": EntitySorter.course,
            # the default sorting is, in contrast to EntitySorter.persona, by forename
            "persona": EntitySorter.make_persona_sorter(family_name_first=False),
        }

        # FIXME: the result can have different lengths depending an amount of
        #  courses someone is assigned to.
        def sort_rank(sortkey: str, anid: int) -> Sortkey:
            prim_sorter: KeyFunction = all_sortkeys.get(
                sortkey, all_sortkeys["persona"])
            sec_sorter: KeyFunction = all_sortkeys["persona"]
            if sortkey == "course":
                if not len(part_ids) == 1:
                    raise werkzeug.exceptions.BadRequest(n_(
                        "Only one part id allowed."))
                part_id = unwrap(part_ids)
                all_tracks = parts[part_id]['tracks']
                registered_tracks = [registrations[anid]['tracks'][track_id]
                                     for track_id in all_tracks]
                # TODO sort tracks by title?
                tracks = xsorted(
                    registered_tracks,
                    key=lambda track: all_tracks[track['track_id']]['sortkey'])
                course_ids = [track['course_id'] for track in tracks]
                prim_rank: Sortkey = tuple()
                for course_id in course_ids:
                    if course_id:
                        prim_rank += prim_sorter(courses[course_id])
                    else:
                        prim_rank += ("0", "", "")
            else:
                prim_key = personas[registrations[anid]['persona_id']]
                prim_rank = prim_sorter(prim_key)
            sec_key = personas[registrations[anid]['persona_id']]
            sec_rank = sec_sorter(sec_key)
            return prim_rank + sec_rank

        ordered = xsorted(registrations.keys(), reverse=reverse,
                          key=lambda anid: sort_rank(sortkey, anid))
        return {
            'courses': courses, 'registrations': registrations,
            'personas': personas, 'ordered': ordered, 'parts': parts,
        }

    @access("event")
    def participant_info(self, rs: RequestState, event_id: int) -> Response:
        """Display the `participant_info`, accessible only to participants."""
        if not (event_id in rs.user.orga or self.is_admin(rs)):
            assert rs.user.persona_id is not None
            if not self.eventproxy.check_registration_status(
                    rs, rs.user.persona_id, event_id,
                    {const.RegistrationPartStati.participant}):
                rs.notify('warning', n_("No participant of event."))
                return self.redirect(rs, "event/show_event")
        return self.render(rs, "base/participant_info")

    def _questionnaire_params(self, rs: RequestState, kind: const.QuestionnaireUsages
                              ) -> vtypes.TypeMapping:
        """Helper to construct a TypeMapping to extract questionnaire data."""
        questionnaire = unwrap(self.eventproxy.get_questionnaire(
            rs, rs.ambience['event']['id'], kinds=(kind,)))

        def get_validator(row: CdEDBObject) -> Tuple[str, Type[Any]]:
            field = rs.ambience['event']['fields'][row['field_id']]
            type_ = vtypes.VALIDATOR_LOOKUP[field['kind'].name]
            if kind == const.QuestionnaireUsages.additional:
                type_ = Optional[type_]  # type: ignore[assignment]
            elif kind == const.QuestionnaireUsages.registration:
                if field['kind'] == const.FieldDatatypes.str:
                    type_ = Optional[type_]  # type: ignore[assignment]
            return (field['field_name'], type_)

        return dict(
            get_validator(entry) for entry in questionnaire
            if entry['field_id'] and not entry['readonly']
        )

    @staticmethod
    def calculate_groups(entity_ids: Collection[int], event: CdEDBObject,
                         registrations: CdEDBObjectMap, key: str,
                         personas: CdEDBObjectMap = None,
                         instructors: bool = True
                         ) -> Dict[Tuple[int, int], Collection[int]]:
        """Determine inhabitants/attendees of lodgements/courses.

        This has to take care only to select registrations which are
        actually present (and not cancelled or such).

        :param key: one of lodgement_id or course_id, signalling what to do
        :param personas: If provided this is used to sort the resulting
          lists by name, so that the can be displayed sorted.
        :param instructors: Include instructors of courses. No effect for
          lodgements.
        """
        tracks = event['tracks']
        if key == "course_id":
            aspect = 'tracks'
        elif key == "lodgement_id":
            aspect = 'parts'
        else:
            raise ValueError(n_(
                "Invalid key. Expected 'course_id' or 'lodgement_id"))

        def _check_belonging(entity_id: int, sub_id: int, reg_id: int) -> bool:
            """The actual check, un-inlined."""
            instance = registrations[reg_id][aspect][sub_id]
            if aspect == 'parts':
                part = instance
            elif aspect == 'tracks':
                part = registrations[reg_id]['parts'][tracks[sub_id]['part_id']]
            else:
                raise RuntimeError("impossible.")
            ret = (instance[key] == entity_id and
                   const.RegistrationPartStati(part['status']).is_present())
            if (ret and key == "course_id" and not instructors
                    and instance['course_instructor'] == entity_id):
                ret = False
            return ret

        if personas is None:
            sorter = lambda x: x
        else:
            sorter = lambda anid: EntitySorter.persona(
                personas[registrations[anid]['persona_id']])  # type: ignore
        if aspect == 'tracks':
            sub_ids = tracks.keys()
        elif aspect == 'parts':
            sub_ids = event['parts'].keys()
        else:
            raise RuntimeError(n_("Impossible."))
        return {
            (entity_id, sub_id): xsorted(
                (registration_id for registration_id in registrations
                 if _check_belonging(entity_id, sub_id, registration_id)),
                key=sorter)
            for entity_id in entity_ids
            for sub_id in sub_ids
        }

    @staticmethod
    def _get_track_ids(event: CdEDBObject, part_group_id: int) -> Set[int]:
        part_ids = event['part_groups'][part_group_id]['part_ids']
        parts = (p for part_id, p in event['parts'].items() if part_id in part_ids)
        return set(itertools.chain.from_iterable(part['tracks'] for part in parts))

    def get_constraint_violations(self, rs: RequestState, event_id: int) -> CdEDBObject:
        pgs_by_type: Dict[const.EventPartGroupType, List[Tuple[int, CdEDBObject]]] = {
            constraint: keydictsort_filter(
                {
                    pg_id: part_group
                    for pg_id, part_group in rs.ambience['event']['part_groups'].items()
                    if part_group['constraint_type'] == constraint
                }, EntitySorter.event_part_group)
            for constraint in const.EventPartGroupType
        }

        # Check registrations for violations against mutual exclusiveness constraints.
        mep = const.EventPartGroupType.mutually_exclusive_participants
        mep_violations = []
        registrations = self.eventproxy.get_registrations(
            rs, self.eventproxy.list_registrations(rs, event_id))
        personas = self.coreproxy.get_personas(
            rs, [reg['persona_id'] for reg_id, reg in registrations.items()])
        sorted_registrations = keydictsort_filter(
            registrations,
            lambda reg: EntitySorter.persona(personas[reg['persona_id']]))

        def part_id_sorter(part_ids: Collection[int]) -> List[int]:
            return xsorted(part_ids, key=lambda part_id: EntitySorter.event_part(
                rs.ambience['event']['parts'][part_id]))

        for reg_id, reg in registrations.items():
            for pg_id, part_group in pgs_by_type[mep]:
                part_ids = set(part_id for part_id in part_group['part_ids']
                               if reg['parts'][part_id]['status'].is_present())
                self.logger.debug(f"{reg_id}, {part_ids}, {part_group['part_ids']}")
                if len(part_ids) > 1:
                    sorted_part_ids = part_id_sorter(part_ids)
                    mep_violations.append(MEPViolation(
                        reg_id, reg['persona_id'], pg_id, mep, sorted_part_ids,
                        ", ".join(rs.ambience['event']['parts'][part_id]['shortname']
                                  for part_id in sorted_part_ids)))

        # Check courses for violations against mutual exclusiveness constraints.
        mec = const.EventPartGroupType.mutually_exclusive_courses
        mec_violations = []
        courses = dict(keydictsort_filter(
            self.eventproxy.get_courses(
                rs, self.eventproxy.list_courses(rs, event_id)),
            EntitySorter.course
        ))

        def track_id_sorter(track_ids: Collection[int]) -> List[int]:
            return xsorted(track_ids, key=lambda track_id: EntitySorter.course_track(
                rs.ambience['event']['tracks'][track_id]))

        for course_id, course in courses.items():
            for pg_id, part_group in pgs_by_type[mec]:
                pg_track_ids = self._get_track_ids(rs.ambience['event'], pg_id)
                track_ids = set(course['active_segments']) & pg_track_ids
                if len(track_ids) > 1:
                    sorted_track_ids = track_id_sorter(track_ids)
                    mec_violations.append(MECViolation(
                        course_id, pg_id, mec, sorted_track_ids,
                        ", ".join(rs.ambience['event']['tracks'][track_id]['shortname']
                                  for track_id in sorted_track_ids)))

        return {
            'mep_violations': mep_violations, 'registrations': registrations,
            'personas': personas,
            'mec_violations': mec_violations, 'courses': courses,
        }

    @access("event")
    @event_guard()
    def constraint_violations(self, rs: RequestState, event_id: int) -> Response:
        params = self.get_constraint_violations(rs, event_id)
        return self.render(rs, "base/constraint_violations", params)

    @access("event_admin", "auditor")
    @REQUESTdata(*LOG_FIELDS_COMMON, "event_id")
    def view_log(self, rs: RequestState, codes: Collection[const.EventLogCodes],
                 event_id: Optional[vtypes.ID], offset: Optional[int],
                 length: Optional[vtypes.PositiveInt],
                 persona_id: Optional[vtypes.CdedbID],
                 submitted_by: Optional[vtypes.CdedbID],
                 change_note: Optional[str],
                 time_start: Optional[datetime.datetime],
                 time_stop: Optional[datetime.datetime]) -> Response:
        """View activities concerning events organized via DB."""
        length = length or self.conf["DEFAULT_LOG_LENGTH"]
        # length is the requested length, _length the theoretically
        # shown length for an infinite amount of log entries.
        _offset, _length = calculate_db_logparams(offset, length)

        # no validation since the input stays valid, even if some options
        # are lost
        rs.ignore_validation_errors()
        total, log = self.eventproxy.retrieve_log(
            rs, codes, event_id, _offset, _length, persona_id=persona_id,
            submitted_by=submitted_by, change_note=change_note,
            time_start=time_start, time_stop=time_stop)
        persona_ids = (
                {entry['submitted_by'] for entry in log if
                 entry['submitted_by']}
                | {entry['persona_id'] for entry in log if entry['persona_id']})
        personas = self.coreproxy.get_personas(rs, persona_ids)
        event_ids = {entry['event_id'] for entry in log if entry['event_id']}
        if self.is_admin(rs):
            registration_map = self.eventproxy.get_registration_map(rs, event_ids)
        else:
            registration_map = {}
        events = self.eventproxy.get_events(rs, event_ids)
        all_events = self.eventproxy.list_events(rs)
        loglinks = calculate_loglinks(rs, total, offset, length)
        return self.render(rs, "base/view_log", {
            'log': log, 'total': total, 'length': _length,
            'personas': personas, 'events': events, 'all_events': all_events,
            'registration_map': registration_map, 'loglinks': loglinks})

    @access("event")
    @event_guard()
    @REQUESTdata(*LOG_FIELDS_COMMON)
    def view_event_log(self, rs: RequestState,
                       codes: Collection[const.EventLogCodes],
                       event_id: int, offset: Optional[int],
                       length: Optional[vtypes.PositiveInt],
                       persona_id: Optional[vtypes.CdedbID],
                       submitted_by: Optional[vtypes.CdedbID],
                       change_note: Optional[str],
                       time_start: Optional[datetime.datetime],
                       time_stop: Optional[datetime.datetime]) -> Response:
        """View activities concerning one event organized via DB."""
        length = length or self.conf["DEFAULT_LOG_LENGTH"]
        # length is the requested length, _length the theoretically
        # shown length for an infinite amount of log entries.
        _offset, _length = calculate_db_logparams(offset, length)

        # no validation since the input stays valid, even if some options
        # are lost
        rs.ignore_validation_errors()
        total, log = self.eventproxy.retrieve_log(
            rs, codes, event_id, _offset, _length, persona_id=persona_id,
            submitted_by=submitted_by, change_note=change_note,
            time_start=time_start, time_stop=time_stop)
        persona_ids = (
                {entry['submitted_by'] for entry in log if
                 entry['submitted_by']}
                | {entry['persona_id'] for entry in log if entry['persona_id']})
        personas = self.coreproxy.get_personas(rs, persona_ids)
        registration_map = self.eventproxy.get_registration_map(rs, (event_id,))
        loglinks = calculate_loglinks(rs, total, offset, length)
        return self.render(rs, "base/view_event_log", {
            'log': log, 'total': total, 'length': _length, 'personas': personas,
            'registration_map': registration_map, 'loglinks': loglinks})

    @periodic("event_keeper", 2)
    def event_keeper(self, rs: RequestState, state: CdEDBObject) -> CdEDBObject:
        """Regularly backup any event that got changed.

        :param state: Keeps track of the event schema version as well as of the newest
            log entry to do a commit only if either is outdated."""
        if not state:
            state = {
                'EVENT_SCHEMA_VERSION': None,
                'events': {}
            }
        event_ids = self.eventproxy.list_events(rs, archived=False)
        if state.get("EVENT_SCHEMA_VERSION") != list(EVENT_SCHEMA_VERSION):
            self.logger.info("Event schema version changed, creating new commit for"
                             " every event.")
            for event_id in event_ids:
                self.eventproxy.event_keeper_commit(
                    rs, event_id, "Ändere Veranstaltungs-Schema.", after_change=True)
            state['EVENT_SCHEMA_VERSION'] = EVENT_SCHEMA_VERSION

        commit_msg = "Regelmäßiger Snapshot"
        for event_id in event_ids:
            if event_id not in state['events']:
                state['events'][event_id] = 0
            _, entries = self.eventproxy.retrieve_log(rs, event_id=event_id, length=1)
            if entries:
                log_entry_id = unwrap(entries)['id']
            else:
                # this can only happen for missing logs (e.g. test data)
                log_entry_id = 0
            if not log_entry_id or log_entry_id > state['events'][event_id]:
                self.eventproxy.event_keeper_commit(rs, event_id, commit_msg)
                state['events'][event_id] = log_entry_id

        return state<|MERGE_RESOLUTION|>--- conflicted
+++ resolved
@@ -31,13 +31,9 @@
     RequestState, Sortkey, get_localized_country_codes, merge_dicts, n_, unwrap,
     xsorted,
 )
-<<<<<<< HEAD
-from cdedb.filter import enum_entries_filter, keydictsort_filter
-=======
 from cdedb.common.fields import LOG_FIELDS_COMMON
 from cdedb.common.query import QueryScope
-from cdedb.filter import enum_entries_filter
->>>>>>> 919233fb
+from cdedb.filter import enum_entries_filter, keydictsort_filter
 from cdedb.frontend.common import (
     AbstractUserFrontend, REQUESTdata, REQUESTdatadict, access, calculate_db_logparams,
     calculate_loglinks, event_guard, periodic,
