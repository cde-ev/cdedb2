#!/usr/bin/env python3

"""
The `EventRegistrationMixin` subclasses the `EventBaseFrontend` and provides endpoints
for managing registrations both by orgas and participants.
"""

import csv
import datetime
import decimal
import re
from collections import OrderedDict
from typing import Collection, Dict, Optional, Tuple, Union

import werkzeug.exceptions
from werkzeug import Response

import cdedb.database.constants as const
import cdedb.validationtypes as vtypes
from cdedb.common import (
    CdEDBObject, CdEDBObjectMap, EntitySorter, RequestState, determine_age_class,
    diacritic_patterns, get_hash, merge_dicts, n_, now, unwrap, xsorted,
)
from cdedb.filter import keydictsort_filter
from cdedb.frontend.common import (
    CustomCSVDialect, REQUESTdata, REQUESTfile, TransactionObserver, access,
    cdedbid_filter, check_validation_optional as check_optional, event_guard,
    inspect_validation as inspect, make_event_fee_reference, request_extractor,
)
from cdedb.frontend.event.base import EventBaseFrontend
from cdedb.query import Query, QueryOperators, QueryScope
from cdedb.validationtypes import VALIDATOR_LOOKUP


class EventRegistrationMixin(EventBaseFrontend):
    @access("event")
    @event_guard(check_offline=True)
    def batch_fees_form(self, rs: RequestState, event_id: int,
                        data: Collection[CdEDBObject] = None,
                        csvfields: Collection[str] = None,
                        saldo: decimal.Decimal = None) -> Response:
        """Render form.

        The ``data`` parameter contains all extra information assembled
        during processing of a POST request.
        """
        data = data or []
        csvfields = csvfields or tuple()
        csv_position = {key: ind for ind, key in enumerate(csvfields)}
        csv_position['persona_id'] = csv_position.pop('id', -1)
        return self.render(rs, "registration/batch_fees",
                           {'data': data, 'csvfields': csv_position,
                            'saldo': saldo})

    def examine_fee(self, rs: RequestState, datum: CdEDBObject,
                    expected_fees: Dict[int, decimal.Decimal],
                    full_payment: bool = True) -> CdEDBObject:
        """Check one line specifying a paid fee.

        We test for fitness of the data itself.

        :param full_payment: If True, only write the payment date if the fee
            was paid in full.
        :returns: The processed input datum.
        """
        event = rs.ambience['event']
        warnings = []
        infos = []
        # Allow an amount of zero to allow non-modification of amount_paid.
        amount: Optional[decimal.Decimal]
        amount, problems = inspect(vtypes.NonNegativeDecimal,
            (datum['raw']['amount'] or "").strip(), argname="amount")
        persona_id, p = inspect(vtypes.CdedbID,
            (datum['raw']['id'] or "").strip(), argname="persona_id")
        problems.extend(p)
        family_name, p = inspect(str,
            datum['raw']['family_name'], argname="family_name")
        problems.extend(p)
        given_names, p = inspect(str,
            datum['raw']['given_names'], argname="given_names")
        problems.extend(p)
        date, p = inspect(datetime.date,
            (datum['raw']['date'] or "").strip(), argname="date")
        problems.extend(p)

        registration_id = None
        original_date = date
        if persona_id:
            try:
                persona = self.coreproxy.get_persona(rs, persona_id)
            except KeyError:
                problems.append(('persona_id',
                                 ValueError(
                                     n_("No Member with ID %(p_id)s found."),
                                     {"p_id": persona_id})))
            else:
                registration_ids = self.eventproxy.list_registrations(
                    rs, event['id'], persona_id).keys()
                if registration_ids:
                    registration_id = unwrap(registration_ids)
                    registration = self.eventproxy.get_registration(
                        rs, registration_id)
                    amount = amount or decimal.Decimal(0)
                    amount_paid = registration['amount_paid']
                    total = amount + amount_paid
                    fee = expected_fees[registration_id]
                    if total < fee:
                        error = ('amount', ValueError(n_("Not enough money.")))
                        if full_payment:
                            warnings.append(error)
                            date = None
                        else:
                            infos.append(error)
                    elif total > fee:
                        warnings.append(('amount',
                                         ValueError(n_("Too much money."))))
                else:
                    problems.append(('persona_id',
                                     ValueError(n_("No registration found."))))

                if family_name is not None and not re.search(
                    diacritic_patterns(re.escape(family_name)),
                    persona['family_name'],
                    flags=re.IGNORECASE
                ):
                    warnings.append(('family_name', ValueError(
                        n_("Family name doesn’t match."))))

                if given_names is not None and not re.search(
                    diacritic_patterns(re.escape(given_names)),
                    persona['given_names'],
                    flags=re.IGNORECASE
                ):
                    warnings.append(('given_names', ValueError(
                        n_("Given names don’t match."))))
        datum.update({
            'persona_id': persona_id,
            'registration_id': registration_id,
            'date': date,
            'original_date': original_date,
            'amount': amount,
            'warnings': warnings,
            'problems': problems,
            'infos': infos,
        })
        return datum

    def book_fees(self, rs: RequestState,
                  data: Collection[CdEDBObject], send_notifications: bool = False
                  ) -> Tuple[bool, Optional[int]]:
        """Book all paid fees.

        :returns: Success information and

          * for positive outcome the number of recorded transfers
          * for negative outcome the line where an exception was triggered
            or None if it was a DB serialization error
        """
        relevant_keys = {'registration_id', 'date', 'original_date', 'amount'}
        relevant_data = [{k: v for k, v in item.items() if k in relevant_keys}
                         for item in data]
        with TransactionObserver(rs, self, "book_fees"):
            success, number = self.eventproxy.book_fees(
                rs, rs.ambience['event']['id'], relevant_data)
            if success and send_notifications:
                persona_ids = tuple(e['persona_id'] for e in data)
                personas = self.coreproxy.get_personas(rs, persona_ids)
                subject = "Überweisung für {} eingetroffen".format(
                    rs.ambience['event']['title'])
                for persona in personas.values():
                    headers: Dict[str, Union[str, Collection[str]]] = {
                        'To': (persona['username'],),
                        'Subject': subject,
                    }
                    if rs.ambience['event']['orga_address']:
                        headers['Reply-To'] = rs.ambience['event']['orga_address']
                    self.do_mail(rs, "transfer_received", headers,
                                 {'persona': persona})
            return success, number

    @access("event", modi={"POST"})
    @event_guard(check_offline=True)
    @REQUESTfile("fee_data_file")
    @REQUESTdata("force", "fee_data", "checksum", "send_notifications", "full_payment")
    def batch_fees(self, rs: RequestState, event_id: int, force: bool,
                   fee_data: Optional[str],
                   fee_data_file: Optional[werkzeug.datastructures.FileStorage],
                   checksum: Optional[str], send_notifications: bool,
                   full_payment: bool) -> Response:
        """Allow orgas to add lots paid of participant fee at once."""
        fee_data_file = check_optional(
            rs, vtypes.CSVFile, fee_data_file, "fee_data_file")
        if rs.has_validation_errors():
            return self.batch_fees_form(rs, event_id)

        if fee_data_file and fee_data:
            rs.notify("warning", n_("Only one input method allowed."))
            return self.batch_fees_form(rs, event_id)
        elif fee_data_file:
            rs.values["fee_data"] = fee_data_file
            fee_data = fee_data_file
            fee_data_lines = fee_data_file.splitlines()
        elif fee_data:
            fee_data_lines = fee_data.splitlines()
        else:
            rs.notify("error", n_("No input provided."))
            return self.batch_fees_form(rs, event_id)

        reg_ids = self.eventproxy.list_registrations(rs, event_id=event_id)
        expected_fees = self.eventproxy.calculate_fees(rs, reg_ids)

        fields = ('amount', 'id', 'family_name', 'given_names', 'date')
        reader = csv.DictReader(
            fee_data_lines, fieldnames=fields, dialect=CustomCSVDialect())
        data = []
        for lineno, raw_entry in enumerate(reader):
            dataset: CdEDBObject = {'raw': raw_entry, 'lineno': lineno}
            data.append(self.examine_fee(rs, dataset, expected_fees, full_payment))
        open_issues = any(e['problems'] for e in data)
        saldo: decimal.Decimal = sum(
            (e['amount'] for e in data if e['amount']), decimal.Decimal("0.00"))
        if not force:
            open_issues = open_issues or any(e['warnings'] for e in data)
        if rs.has_validation_errors() or not data or open_issues:
            return self.batch_fees_form(rs, event_id, data=data,
                                        csvfields=fields)

        current_checksum = get_hash(fee_data.encode())
        if checksum != current_checksum:
            rs.values['checksum'] = current_checksum
            return self.batch_fees_form(rs, event_id, data=data,
                                        csvfields=fields, saldo=saldo)

        # Here validation is finished
        success, num = self.book_fees(rs, data, send_notifications)
        if success:
            rs.notify("success", n_("Committed %(num)s fees."), {'num': num})
            return self.redirect(rs, "event/show_event")
        else:
            if num is None:
                rs.notify("warning", n_("DB serialization error."))
            else:
                rs.notify("error", n_("Unexpected error on line {num}."),
                          {'num': num + 1})
            return self.batch_fees_form(rs, event_id, data=data,
                                        csvfields=fields)

    @access("event")
    @REQUESTdata("preview")
    def register_form(self, rs: RequestState, event_id: int,
                      preview: bool = False) -> Response:
        """Render form."""
        event = rs.ambience['event']
        tracks = event['tracks']
        registrations = self.eventproxy.list_registrations(
            rs, event_id, persona_id=rs.user.persona_id)
        persona = self.coreproxy.get_event_user(rs, rs.user.persona_id, event_id)
        age = determine_age_class(
            persona['birthday'],
            event['begin'])
        minor_form = self.eventproxy.get_minor_form(rs, event_id)
        rs.ignore_validation_errors()
        if not preview:
            if rs.user.persona_id in registrations.values():
                rs.notify("info", n_("Already registered."))
                return self.redirect(rs, "event/registration_status")
            if not event['is_open']:
                rs.notify("warning", n_("Registration not open."))
                return self.redirect(rs, "event/show_event")
            if self.is_locked(event):
                rs.notify("warning", n_("Event locked."))
                return self.redirect(rs, "event/show_event")
            if rs.ambience['event']['is_archived']:
                rs.notify("error", n_("Event is already archived."))
                return self.redirect(rs, "event/show_event")
            if not minor_form and age.is_minor():
                rs.notify("info", n_("No minors may register. "
                                     "Please contact the Orgateam."))
                return self.redirect(rs, "event/show_event")
        else:
            if event_id not in rs.user.orga and not self.is_admin(rs):
                raise werkzeug.exceptions.Forbidden(
                    n_("Must be Orga to use preview."))
        course_ids = self.eventproxy.list_courses(rs, event_id)
        courses = self.eventproxy.get_courses(rs, course_ids.keys())
        course_choices = {
            track_id: [course_id
                       for course_id, course
                       in keydictsort_filter(courses, EntitySorter.course)
                       if track_id in course['active_segments']
                           or (not event['is_course_state_visible']
                               and track_id in course['segments'])]
            for track_id in tracks}
        semester_fee = self.conf["MEMBERSHIP_FEE"]
        # by default select all parts
        if 'parts' not in rs.values:
            rs.values.setlist('parts', event['parts'])
        reg_questionnaire = unwrap(self.eventproxy.get_questionnaire(
            rs, event_id, kinds=(const.QuestionnaireUsages.registration,)))
        return self.render(rs, "registration/register", {
            'persona': persona, 'age': age, 'courses': courses,
            'course_choices': course_choices, 'semester_fee': semester_fee,
            'reg_questionnaire': reg_questionnaire, 'preview': preview})

    def process_registration_input(
            self, rs: RequestState, event: CdEDBObject, courses: CdEDBObjectMap,
            reg_questionnaire: Collection[CdEDBObject],
            parts: CdEDBObjectMap = None) -> CdEDBObject:
        """Helper to handle input by participants.

        This takes care of extracting the values and validating them. Which
        values to extract depends on the event.

        :param parts: If not None this specifies the ids of the parts this
          registration applies to (since you can apply for only some of the
          parts of an event and should not have to choose courses for the
          non-relevant parts this is important). If None the parts have to
          be provided in the input.
        :returns: registration data set
        """
        tracks = event['tracks']
        standard_params: vtypes.TypeMapping = {
            "mixed_lodging": bool,
            "notes": Optional[str],  # type: ignore
            "list_consent": bool
        }
        if parts is None:
            standard_params["parts"] = Collection[int]  # type: ignore
        standard = request_extractor(rs, standard_params)
        if parts is not None:
            standard['parts'] = tuple(
                part_id for part_id, entry in parts.items()
                if const.RegistrationPartStati(entry['status']).is_involved())
        choice_params: vtypes.TypeMapping = {
            f"course_choice{track_id}_{i}": Optional[vtypes.ID]  # type: ignore
            for part_id in standard['parts']
            for track_id in event['parts'][part_id]['tracks']
            for i in range(event['tracks'][track_id]['num_choices'])
        }
        choices = request_extractor(rs, choice_params)
        instructor_params: vtypes.TypeMapping = {
            f"course_instructor{track_id}": Optional[vtypes.ID]  # type: ignore
            for part_id in standard['parts']
            for track_id in event['parts'][part_id]['tracks']
        }
        instructor = request_extractor(rs, instructor_params)
        if not standard['parts']:
            rs.append_validation_error(
                ("parts", ValueError(n_("Must select at least one part."))))
        present_tracks = set()
        choice_getter = (
            lambda track_id, i: choices[f"course_choice{track_id}_{i}"])
        for part_id in standard['parts']:
            for track_id, track in event['parts'][part_id]['tracks'].items():
                present_tracks.add(track_id)
                # Check for duplicate course choices
                rs.extend_validation_errors(
                    ("course_choice{}_{}".format(track_id, j),
                     ValueError(n_("You cannot have the same course as %(i)s."
                                   " and %(j)s. choice"), {'i': i+1, 'j': j+1}))
                    for j in range(track['num_choices'])
                    for i in range(j)
                    if (choice_getter(track_id, j) is not None
                        and choice_getter(track_id, i)
                            == choice_getter(track_id, j)))
                # Check for unfilled mandatory course choices
                rs.extend_validation_errors(
                    ("course_choice{}_{}".format(track_id, i),
                     ValueError(n_("You must choose at least %(min_choices)s"
                                   " courses."),
                                {'min_choices': track['min_choices']}))
                    for i in range(track['min_choices'])
                    if choice_getter(track_id, i) is None)
        reg_parts: CdEDBObjectMap = {part_id: {} for part_id in event['parts']}
        if parts is None:
            for part_id in reg_parts:
                stati = const.RegistrationPartStati
                if part_id in standard['parts']:
                    reg_parts[part_id]['status'] = stati.applied
                else:
                    reg_parts[part_id]['status'] = stati.not_applied
        reg_tracks = {
            track_id: {
                'course_instructor':
                    instructor.get("course_instructor{}".format(track_id))
                    if track['num_choices'] else None,
            }
            for track_id, track in tracks.items()
        }
        for track_id in present_tracks:
            all_choices = tuple(
                choice_getter(track_id, i)
                for i in range(tracks[track_id]['num_choices'])
                if choice_getter(track_id, i) is not None)

            if reg_tracks[track_id]["course_instructor"] in all_choices:
                i_choice = all_choices.index(reg_tracks[track_id]["course_instructor"])
                rs.add_validation_error(
                    (f"course_choice{track_id}_{i_choice}",
                     ValueError(n_("You may not choose your own course.")))
                )
            reg_tracks[track_id]['choices'] = all_choices

        params = self._questionnaire_params(rs, const.QuestionnaireUsages.registration)
        field_data = request_extractor(rs, params)

        registration = {
            'mixed_lodging': standard['mixed_lodging'],
            'list_consent': standard['list_consent'],
            'notes': standard['notes'],
            'parts': reg_parts,
            'tracks': reg_tracks,
            'fields': field_data,
        }
        return registration

    @access("event", modi={"POST"})
    def register(self, rs: RequestState, event_id: int) -> Response:
        """Register for an event."""
        if rs.has_validation_errors():
            return self.register_form(rs, event_id)
        if not rs.ambience['event']['is_open']:
            rs.notify("error", n_("Registration not open."))
            return self.redirect(rs, "event/show_event")
        if self.is_locked(rs.ambience['event']):
            rs.notify("error", n_("Event locked."))
            return self.redirect(rs, "event/show_event")
        if rs.ambience['event']['is_archived']:
            rs.notify("error", n_("Event is already archived."))
            return self.redirect(rs, "event/show_event")
        if self.eventproxy.list_registrations(rs, event_id, rs.user.persona_id):
            rs.notify("error", n_("Already registered."))
            return self.redirect(rs, "event/registration_status")
        course_ids = self.eventproxy.list_courses(rs, event_id)
        courses = self.eventproxy.get_courses(rs, course_ids.keys())
        reg_questionnaire = unwrap(self.eventproxy.get_questionnaire(
            rs, event_id, kinds=(const.QuestionnaireUsages.registration,)))
        registration = self.process_registration_input(
            rs, rs.ambience['event'], courses, reg_questionnaire)
        if rs.has_validation_errors():
            return self.register_form(rs, event_id)
        registration['event_id'] = event_id
        registration['persona_id'] = rs.user.persona_id
        persona = self.coreproxy.get_event_user(
            rs, rs.user.persona_id, event_id)
        age = determine_age_class(
            persona['birthday'], rs.ambience['event']['begin'])
        minor_form = self.eventproxy.get_minor_form(rs, event_id)
        if not minor_form and age.is_minor():
            rs.notify("error", n_("No minors may register. "
                                  "Please contact the Orgateam."))
            return self.redirect(rs, "event/show_event")
        registration['parental_agreement'] = not age.is_minor()
        registration['mixed_lodging'] = (registration['mixed_lodging']
                                         and age.may_mix())
        new_id = self.eventproxy.create_registration(rs, registration)
        meta_info = self.coreproxy.get_meta_info(rs)
        fee = self.eventproxy.calculate_fee(rs, new_id)
        semester_fee = self.conf["MEMBERSHIP_FEE"]

        subject = "Anmeldung für {}".format(rs.ambience['event']['title'])
        reply_to = (rs.ambience['event']['orga_address'] or
                    self.conf["EVENT_ADMIN_ADDRESS"])
        reference = make_event_fee_reference(persona, rs.ambience['event'])
        self.do_mail(
            rs, "register",
            {'To': (rs.user.username,),
             'Subject': subject,
             'Reply-To': reply_to},
            {'fee': fee, 'age': age, 'meta_info': meta_info,
             'semester_fee': semester_fee, 'reference': reference})
        rs.notify_return_code(new_id, success=n_("Registered for event."))
        return self.redirect(rs, "event/registration_status")

    @access("event")
    def registration_status(self, rs: RequestState, event_id: int) -> Response:
        """Present current state of own registration."""
        reg_list = self.eventproxy.list_registrations(
            rs, event_id, persona_id=rs.user.persona_id)
        if not reg_list:
            rs.notify("warning", n_("Not registered for event."))
            return self.redirect(rs, "event/show_event")
        registration_id = unwrap(reg_list.keys())
        registration = self.eventproxy.get_registration(rs, registration_id)
        persona = self.coreproxy.get_event_user(
            rs, rs.user.persona_id, event_id)
        age = determine_age_class(
            persona['birthday'], rs.ambience['event']['begin'])
        course_ids = self.eventproxy.list_courses(rs, event_id)
        courses = self.eventproxy.get_courses(rs, course_ids.keys())
        meta_info = self.coreproxy.get_meta_info(rs)
        reference = make_event_fee_reference(persona, rs.ambience['event'])
        fee = self.eventproxy.calculate_fee(rs, registration_id)
        semester_fee = self.conf["MEMBERSHIP_FEE"]
        part_order = xsorted(
            registration['parts'].keys(),
            key=lambda anid:
                rs.ambience['event']['parts'][anid]['part_begin'])
        registration['parts'] = OrderedDict(
            (part_id, registration['parts'][part_id]) for part_id in part_order)
        reg_questionnaire = unwrap(self.eventproxy.get_questionnaire(
            rs, event_id, (const.QuestionnaireUsages.registration,)))
        waitlist_position = self.eventproxy.get_waitlist_position(
            rs, event_id, persona_id=rs.user.persona_id)
        return self.render(rs, "registration/registration_status", {
            'registration': registration, 'age': age, 'courses': courses,
            'meta_info': meta_info, 'fee': fee, 'semester_fee': semester_fee,
            'reg_questionnaire': reg_questionnaire, 'reference': reference,
            'waitlist_position': waitlist_position,
        })

    @access("event")
    def amend_registration_form(self, rs: RequestState, event_id: int
                                ) -> Response:
        """Render form."""
        event = rs.ambience['event']
        tracks = event['tracks']
        registration_id = unwrap(self.eventproxy.list_registrations(
            rs, event_id, persona_id=rs.user.persona_id).keys())
        if not registration_id:
            rs.notify("warning", n_("Not registered for event."))
            return self.redirect(rs, "event/show_event")
        if event['is_archived']:
            rs.notify("warning", n_("Event is already archived."))
            return self.redirect(rs, "event/show_event")
        registration = self.eventproxy.get_registration(rs, registration_id)
        if (event['registration_soft_limit'] and
                now() > event['registration_soft_limit']):
            rs.notify("warning",
                      n_("Registration closed, no changes possible."))
            return self.redirect(rs, "event/registration_status")
        if self.is_locked(rs.ambience['event']):
            rs.notify("warning", n_("Event locked."))
            return self.redirect(rs, "event/registration_status")
        persona = self.coreproxy.get_event_user(
            rs, rs.user.persona_id, event_id)
        age = determine_age_class(
            persona['birthday'], rs.ambience['event']['begin'])
        course_ids = self.eventproxy.list_courses(rs, event_id)
        courses = self.eventproxy.get_courses(rs, course_ids.keys())
        course_choices = {
            track_id: [course_id
                       for course_id, course
                       in keydictsort_filter(courses, EntitySorter.course)
                       if track_id in course['active_segments']
                           or (not event['is_course_state_visible']
                               and track_id in course['segments'])]
            for track_id in tracks}
        non_trivials = {}
        for track_id, track in registration['tracks'].items():
            for i, choice in enumerate(track['choices']):
                param = "course_choice{}_{}".format(track_id, i)
                non_trivials[param] = choice
        for track_id, entry in registration['tracks'].items():
            param = "course_instructor{}".format(track_id)
            non_trivials[param] = entry['course_instructor']
        for k, v in registration['fields'].items():
            non_trivials[k] = v
        stat = lambda track: registration['parts'][track['part_id']]['status']
        involved_tracks = {
            track_id for track_id, track in tracks.items()
            if const.RegistrationPartStati(stat(track)).is_involved()}
        merge_dicts(rs.values, non_trivials, registration)
        reg_questionnaire = unwrap(self.eventproxy.get_questionnaire(
            rs, event_id, kinds=(const.QuestionnaireUsages.registration,)))
        return self.render(rs, "registration/amend_registration", {
            'age': age, 'courses': courses, 'course_choices': course_choices,
            'involved_tracks': involved_tracks,
            'reg_questionnaire': reg_questionnaire,
        })

    @access("event", modi={"POST"})
    def amend_registration(self, rs: RequestState, event_id: int) -> Response:
        """Change information provided during registering.

        Participants are not able to change for which parts they applied on
        purpose. For this they have to communicate with the orgas.
        """
        if rs.has_validation_errors():
            return self.amend_registration_form(rs, event_id)
        registration_id = unwrap(self.eventproxy.list_registrations(
            rs, event_id, persona_id=rs.user.persona_id).keys())
        if not registration_id:
            rs.notify("warning", n_("Not registered for event."))
            return self.redirect(rs, "event/show_event")
        if (rs.ambience['event']['registration_soft_limit'] and
                now() > rs.ambience['event']['registration_soft_limit']):
            rs.notify("error", n_("No changes allowed anymore."))
            return self.redirect(rs, "event/registration_status")
        if rs.ambience['event']['is_archived']:
            rs.notify("error", n_("Event is already archived."))
            return self.redirect(rs, "event/registration_status")
        if self.is_locked(rs.ambience['event']):
            rs.notify("error", n_("Event locked."))
            return self.redirect(rs, "event/registration_status")
        course_ids = self.eventproxy.list_courses(rs, event_id)
        courses = self.eventproxy.get_courses(rs, course_ids.keys())
        stored = self.eventproxy.get_registration(rs, registration_id)
        reg_questionnaire = unwrap(self.eventproxy.get_questionnaire(
            rs, event_id, kinds=(const.QuestionnaireUsages.registration,)))
        registration = self.process_registration_input(
            rs, rs.ambience['event'], courses, reg_questionnaire,
            parts=stored['parts'])
        if rs.has_validation_errors():
            return self.amend_registration_form(rs, event_id)

        registration['id'] = registration_id
        persona = self.coreproxy.get_event_user(
            rs, rs.user.persona_id, event_id)
        age = determine_age_class(
            persona['birthday'], rs.ambience['event']['begin'])
        registration['mixed_lodging'] = (registration['mixed_lodging']
                                         and age.may_mix())
        change_note = "Anmeldung durch Teilnehmer bearbeitet."
        code = self.eventproxy.set_registration(rs, registration, change_note)
        rs.notify_return_code(code)
        return self.redirect(rs, "event/registration_status")

    @access("event")
    @event_guard()
    def show_registration(self, rs: RequestState, event_id: int,
                          registration_id: int) -> Response:
        """Display all information pertaining to one registration."""
        persona = self.coreproxy.get_event_user(
            rs, rs.ambience['registration']['persona_id'], event_id)
        age = determine_age_class(
            persona['birthday'], rs.ambience['event']['begin'])
        course_ids = self.eventproxy.list_courses(rs, event_id)
        courses = self.eventproxy.get_courses(rs, course_ids.keys())
        lodgement_ids = self.eventproxy.list_lodgements(rs, event_id)
        lodgements = self.eventproxy.get_lodgements(rs, lodgement_ids)
        meta_info = self.coreproxy.get_meta_info(rs)
        reference = make_event_fee_reference(persona, rs.ambience['event'])
        fee = self.eventproxy.calculate_fee(rs, registration_id)
        waitlist_position = self.eventproxy.get_waitlist_position(
            rs, event_id, persona_id=persona['id'])
        return self.render(rs, "registration/show_registration", {
            'persona': persona, 'age': age, 'courses': courses,
            'lodgements': lodgements, 'meta_info': meta_info, 'fee': fee,
            'reference': reference, 'waitlist_position': waitlist_position,
        })

    @access("event")
    @event_guard(check_offline=True)
    @REQUESTdata("skip", "change_note")
    def change_registration_form(self, rs: RequestState, event_id: int,
                                 registration_id: int, skip: Collection[str],
                                 change_note: Optional[str], internal: bool = False
                                 ) -> Response:
        """Render form.

        The skip parameter is meant to hide certain fields and skip them when
        evaluating the submitted from in change_registration(). This can be
        used in situations, where changing those fields could override
        concurrent changes (e.g. the Check-in).


        The internal flag is used if the call comes from another frontend
        function to disable further redirection on validation errors.
        """
        if rs.has_validation_errors() and not internal:
            return self.redirect(rs, 'event/show_registration')
        tracks = rs.ambience['event']['tracks']
        registration = rs.ambience['registration']
        persona = self.coreproxy.get_event_user(rs, registration['persona_id'],
                                                event_id)
        course_ids = self.eventproxy.list_courses(rs, event_id)
        courses = self.eventproxy.get_courses(rs, course_ids.keys())
        course_choices = {
            track_id: [course_id
                       for course_id, course
                       in keydictsort_filter(courses, EntitySorter.course)
                       if track_id in course['segments']]
            for track_id in tracks}
        lodgement_ids = self.eventproxy.list_lodgements(rs, event_id)
        lodgements = self.eventproxy.get_lodgements(rs, lodgement_ids)
        reg_values = {"reg.{}".format(key): value
                      for key, value in registration.items()}
        part_values = []
        for part_id, part in registration['parts'].items():
            one_part = {
                "part{}.{}".format(part_id, key): value
                for key, value in part.items()}
            part_values.append(one_part)
        track_values = []
        for track_id, track in registration['tracks'].items():
            one_track = {
                "track{}.{}".format(track_id, key): value
                for key, value in track.items()
                if key != "choices"}
            for i, choice in enumerate(track['choices']):
                key = 'track{}.course_choice_{}'.format(track_id, i)
                one_track[key] = choice
            track_values.append(one_track)
        field_values = {
            "fields.{}".format(key): value
            for key, value in registration['fields'].items()}
        # Fix formatting of ID
        reg_values['reg.real_persona_id'] = cdedbid_filter(
            reg_values['reg.real_persona_id'])
        merge_dicts(rs.values, reg_values, field_values,
                    *(part_values + track_values))
        return self.render(rs, "registration/change_registration", {
            'persona': persona, 'courses': courses,
            'course_choices': course_choices, 'lodgements': lodgements,
            'skip': skip or [], 'change_note': change_note})

    @staticmethod
    def process_orga_registration_input(
            rs: RequestState, event: CdEDBObject, do_fields: bool = True,
            check_enabled: bool = False, skip: Collection[str] = (),
            do_real_persona_id: bool = False) -> CdEDBObject:
        """Helper to handle input by orgas.

        This takes care of extracting the values and validating them. Which
        values to extract depends on the event. This puts less restrictions
        on the input (like not requiring different course choices).

        :param do_fields: Process custom fields of the registration(s)
        :param check_enabled: Check if the "enable" checkboxes, corresponding
                              to the fields are set. This is required for the
                              multiedit page.
        :param skip: A list of field names to be entirely skipped
        :param do_real_persona_id: Process the `real_persona_id` field. Should
                                   only be done when CDEDB_OFFLINE_DEPLOYMENT
        :returns: registration data set
        """

        def filter_parameters(params: vtypes.TypeMapping) -> vtypes.TypeMapping:
            """Helper function to filter parameters by `skip` list and `enabled`
            checkboxes"""
            params = {key: kind for key, kind in params.items() if key not in skip}
            if not check_enabled:
                return params
            enable_params = {f"enable_{i}": bool for i, t in params.items()}
            enable = request_extractor(rs, enable_params)
            return {
                key: kind for key, kind in params.items() if enable[f"enable_{key}"]}

        # Extract parameters from request
        tracks = event['tracks']
        reg_params: vtypes.TypeMapping = {
            "reg.notes": Optional[str],  # type: ignore
            "reg.orga_notes": Optional[str],  # type: ignore
            "reg.payment": Optional[datetime.date],  # type: ignore
            "reg.amount_paid": vtypes.NonNegativeDecimal,
            "reg.parental_agreement": bool,
            "reg.mixed_lodging": bool,
            "reg.checkin": Optional[datetime.datetime],  # type: ignore
            "reg.list_consent": bool,
        }
        part_params: vtypes.TypeMapping = {}
        for part_id in event['parts']:
            part_params.update({  # type: ignore
                f"part{part_id}.status": const.RegistrationPartStati,
                f"part{part_id}.lodgement_id": Optional[vtypes.ID],
                f"part{part_id}.is_camping_mat": bool
            })
        track_params: vtypes.TypeMapping = {}
        for track_id, track in tracks.items():
            track_params.update({  # type: ignore
                f"track{track_id}.{key}": Optional[vtypes.ID]
                for key in ("course_id", "course_instructor")
            })
            track_params.update({  # type: ignore
                f"track{track_id}.course_choice_{i}": Optional[vtypes.ID]
                for i in range(track['num_choices'])
            })
        field_params: vtypes.TypeMapping = {
            f"fields.{field['field_name']}": Optional[  # type: ignore
                VALIDATOR_LOOKUP[const.FieldDatatypes(field['kind']).name]]  # noqa: F821
            for field in event['fields'].values()
            if field['association'] == const.FieldAssociations.registration
        }

        raw_reg = request_extractor(rs, filter_parameters(reg_params))
        if do_real_persona_id:
            raw_reg.update(request_extractor(rs, filter_parameters({
                "reg.real_persona_id": Optional[vtypes.CdedbID]  # type: ignore
            })))
        raw_parts = request_extractor(rs, filter_parameters(part_params))
        raw_tracks = request_extractor(rs, filter_parameters(track_params))
        raw_fields = request_extractor(rs, filter_parameters(field_params))

        # Build `parts`, `tracks` and `fields` dict
        new_parts = {
            part_id: {
                key: raw_parts["part{}.{}".format(part_id, key)]
                for key in ("status", "lodgement_id", "is_camping_mat")
                if "part{}.{}".format(part_id, key) in raw_parts
            }
            for part_id in event['parts']
        }
        new_tracks = {
            track_id: {
                key: raw_tracks["track{}.{}".format(track_id, key)]
                for key in ("course_id", "course_instructor")
                if "track{}.{}".format(track_id, key) in raw_tracks
            }
            for track_id in tracks
        }
        # Build course choices (but only if all choices are present)
        for track_id, track in tracks.items():
            if not all("track{}.course_choice_{}".format(track_id, i)
                       in raw_tracks
                       for i in range(track['num_choices'])):
                continue
            extractor = lambda i: raw_tracks["track{}.course_choice_{}".format(
                track_id, i)]
            choices_tuple = tuple(
                extractor(i)
                for i in range(track['num_choices']) if extractor(i))
            choices_set = set()
            own_course = new_tracks[track_id].get("course_instructor")
            for i_choice, choice in enumerate(choices_tuple):
                if own_course == choice:
                    rs.add_validation_error(
                        (f"track{track_id}.course_choice_{i_choice}",
                         ValueError(n_("Instructed course must not be chosen.")))
                    )
                if choice in choices_set:
                    rs.append_validation_error(
                        (f"track{track_id}.course_choice_{i_choice}",
                         ValueError(n_("Must choose different courses."))))
                else:
                    choices_set.add(choice)
            new_tracks[track_id]['choices'] = choices_tuple
        new_fields = {
            key.split('.', 1)[1]: value for key, value in raw_fields.items()}

        # Put it all together
        registration = {
            key.split('.', 1)[1]: value for key, value in raw_reg.items()}
        registration['parts'] = new_parts
        registration['tracks'] = new_tracks
        if do_fields:
            registration['fields'] = new_fields
        return registration

    @access("event", modi={"POST"})
    @event_guard(check_offline=True)
    @REQUESTdata("skip", "change_note")
    def change_registration(self, rs: RequestState, event_id: int,
                            registration_id: int, skip: Collection[str],
                            change_note: Optional[str]) -> Response:
        """Make privileged changes to any information pertaining to a
        registration.

        Strictly speaking this makes a lot of the other functionality
        redundant (like managing the lodgement inhabitants), but it would be
        much more cumbersome to always use this interface.
        """
        registration = self.process_orga_registration_input(
            rs, rs.ambience['event'], skip=skip,
            do_real_persona_id=self.conf["CDEDB_OFFLINE_DEPLOYMENT"])
        if rs.has_validation_errors():
            return self.change_registration_form(
                rs, event_id, registration_id, skip=(), internal=True,
                change_note=change_note)
        registration['id'] = registration_id
        code = self.eventproxy.set_registration(rs, registration, change_note)
        rs.notify_return_code(code)
        return self.redirect(rs, "event/show_registration")

    @access("event")
    @event_guard(check_offline=True)
    def add_registration_form(self, rs: RequestState, event_id: int
                              ) -> Response:
        """Render form."""
        tracks = rs.ambience['event']['tracks']
        course_ids = self.eventproxy.list_courses(rs, event_id)
        courses = self.eventproxy.get_courses(rs, course_ids.keys())
        registrations = self.eventproxy.list_registrations(rs, event_id)
        course_choices = {
            track_id: [course_id
                       for course_id, course
                       in keydictsort_filter(courses, EntitySorter.course)
                       if track_id in course['active_segments']]
            for track_id in tracks}
        lodgement_ids = self.eventproxy.list_lodgements(rs, event_id)
        lodgements = self.eventproxy.get_lodgements(rs, lodgement_ids)
        defaults = {
            "part{}.status".format(part_id):
                const.RegistrationPartStati.participant
            for part_id in rs.ambience['event']['parts']
        }
        merge_dicts(rs.values, defaults)
        return self.render(rs, "registration/add_registration", {
            'courses': courses, 'course_choices': course_choices,
            'lodgements': lodgements,
            'registered_personas': registrations.values()})

    @access("event", modi={"POST"})
    @event_guard(check_offline=True)
    def add_registration(self, rs: RequestState, event_id: int) -> Response:
        """Register a participant by an orga.

        This should not be used that often, since a registration should
        singnal legal consent which is not provided this way.
        """
        persona_id = unwrap(
            request_extractor(rs, {"persona.persona_id": vtypes.CdedbID}))
        if persona_id is not None:
            if not self.coreproxy.verify_id(rs, persona_id, is_archived=False):
                rs.append_validation_error(
                    ("persona.persona_id", ValueError(n_(
                        "This user does not exist or is archived."))))
            elif not self.coreproxy.verify_persona(rs, persona_id, {"event"}):
                rs.append_validation_error(
                    ("persona.persona_id", ValueError(n_(
                        "This user is not an event user."))))
        if (not rs.has_validation_errors()
                and self.eventproxy.list_registrations(rs, event_id, persona_id)):
            rs.append_validation_error(("persona.persona_id",
                                        ValueError(n_("Already registered."))))
        registration = self.process_orga_registration_input(
            rs, rs.ambience['event'], do_fields=False,
            do_real_persona_id=self.conf["CDEDB_OFFLINE_DEPLOYMENT"])
        if (not rs.has_validation_errors()
                and not self.eventproxy.check_orga_addition_limit(
                    rs, event_id)):
            rs.append_validation_error(
                ("persona.persona_id",
                  ValueError(n_("Rate-limit reached."))))
        if rs.has_validation_errors():
            return self.add_registration_form(rs, event_id)

        registration['persona_id'] = persona_id
        registration['event_id'] = event_id
        new_id = self.eventproxy.create_registration(rs, registration)
        rs.notify_return_code(new_id)
        return self.redirect(rs, "event/show_registration",
                             {'registration_id': new_id})

    @access("event", modi={"POST"})
    @event_guard(check_offline=True)
    @REQUESTdata("ack_delete")
    def delete_registration(self, rs: RequestState, event_id: int,
                            registration_id: int, ack_delete: bool) -> Response:
        """Remove a registration."""
        if not ack_delete:
            rs.append_validation_error(
                ("ack_delete", ValueError(n_("Must be checked."))))
        if rs.has_validation_errors():
            return self.show_registration(rs, event_id, registration_id)

        # maybe exclude some blockers
        db_id = cdedbid_filter(rs.ambience['registration']['persona_id'])
        self.eventproxy.event_keeper_commit(
            rs, event_id, f"Vor Löschen von Anmeldung {db_id}.", is_marker=True)
        code = self.eventproxy.delete_registration(
            rs, registration_id, {"registration_parts", "registration_tracks",
                                  "course_choices"})
        rs.notify_return_code(code)
        return self.redirect(rs, "event/registration_query")

    @access("event")
    @event_guard(check_offline=True)
    @REQUESTdata("reg_ids", "change_note")
    def change_registrations_form(self, rs: RequestState, event_id: int,
                                  reg_ids: vtypes.IntCSVList,
                                  change_note: Optional[str]) -> Response:
        """Render form for changing multiple registrations."""

        # Redirect, if the reg_ids parameters is error-prone, to avoid backend
        # errors. Other errors are okay, since they can occur on submitting the
        # form
        if (rs.has_validation_errors()
                and all(field == 'reg_ids'
                        for field, _ in rs.retrieve_validation_errors())):
            return self.redirect(rs, 'event/registration_query',
                                 {'download': None, 'is_search': False})
        # Get information about registrations, courses and lodgements
        tracks = rs.ambience['event']['tracks']
        registrations = self.eventproxy.get_registrations(rs, reg_ids)
        reg_vals = registrations.values()
        if not registrations:
            rs.notify("error", n_("No participants found to edit."))
            return self.redirect(rs, 'event/registration_query')

        personas = self.coreproxy.get_event_users(
            rs, [r['persona_id'] for r in reg_vals], event_id)
        for reg in reg_vals:
            reg['gender'] = personas[reg['persona_id']]['gender']
        course_ids = self.eventproxy.list_courses(rs, event_id)
        courses = self.eventproxy.get_courses(rs, course_ids.keys())
        course_choices = {
            track_id: [course_id for course_id, course
                       in keydictsort_filter(courses, EntitySorter.course)
                       if track_id in course['segments']]
            for track_id in tracks
        }
        lodgement_ids = self.eventproxy.list_lodgements(rs, event_id)
        lodgements = self.eventproxy.get_lodgements(rs, lodgement_ids)

        representative = next(iter(registrations.values()))

        # iterate registrations to check for differing values
        reg_data = {}
        for key, value in representative.items():
            if all(r[key] == value for r in reg_vals):
                reg_data[f'reg.{key}'] = value
                reg_data[f'enable_reg.{key}'] = True

        # do the same for registration parts', tracks' and field values
        for part_id, part in rs.ambience['event']['parts'].items():
            for key, value in representative['parts'][part_id].items():
                if all(r['parts'][part_id][key] == value for r in reg_vals):
                    reg_data[f'part{part_id}.{key}'] = value
                    reg_data[f'enable_part{part_id}.{key}'] = True
            for track_id in part['tracks']:
                for key, value in representative['tracks'][track_id].items():
                    if all(r['tracks'][track_id][key] == value for r in reg_vals):
                        reg_data[f'track{track_id}.{key}'] = value
                        reg_data[f'enable_track{track_id}.{key}'] = True

        for field_id, field in rs.ambience['event']['fields'].items():
            key = field['field_name']
            # Collect all existing values.
            present = [r['fields'][key] for r in reg_vals if key in r['fields']]
            # If no registration has a value, consider everything equal.
            if not present:
                reg_data[f'enable_fields.{key}'] = True
            # If all registrations have a value, we have to compare them
            elif len(present) == len(registrations):
                value = representative['fields'][key]
                if all(r['fields'][key] == value for r in reg_vals):
                    reg_data[f'enable_fields.{key}'] = True
                    reg_data[f'fields.{key}'] = value

        merge_dicts(rs.values, reg_data)

        reg_order = xsorted(
            registrations.keys(),
            key=lambda anid: EntitySorter.persona(
                personas[registrations[anid]['persona_id']]))

        registrations = OrderedDict(
            (reg_id, registrations[reg_id]) for reg_id in reg_order)
        return self.render(rs, "registration/change_registrations", {
            'registrations': registrations, 'personas': personas,
            'courses': courses, 'course_choices': course_choices,
            'lodgements': lodgements, 'change_note': change_note})

    @access("event", modi={"POST"})
    @event_guard(check_offline=True)
    @REQUESTdata("reg_ids", "change_note")
    def change_registrations(self, rs: RequestState, event_id: int,
                             reg_ids: vtypes.IntCSVList,
                             change_note: Optional[str]) -> Response:
        """Make privileged changes to any information pertaining to multiple
        registrations.
        """
        registration = self.process_orga_registration_input(
            rs, rs.ambience['event'], check_enabled=True)
        if rs.has_validation_errors():
            return self.change_registrations_form(rs, event_id, reg_ids, change_note)

        code = 1
        self.logger.info(
            f"Updating registrations {reg_ids} with data {registration}")
        if change_note:
            change_note = "Multi-Edit: " + change_note
        else:
            change_note = "Multi-Edit"

        self.eventproxy.event_keeper_commit(rs, event_id, "Vor " + change_note)
        for reg_id in reg_ids:
            registration['id'] = reg_id
            code *= self.eventproxy.set_registration(rs, registration, change_note)
<<<<<<< HEAD
        self.eventproxy.event_keeper_commit(rs, event_id, "Nach " + change_note,
                                            is_marker=True)
        self.notify_return_code(rs, code)
=======
        rs.notify_return_code(code)
>>>>>>> d3488453

        # redirect to query filtered by reg_ids
        scope = QueryScope.registration
        query = Query(
            scope, scope.get_spec(event=rs.ambience['event']),
            ("reg.id", "persona.given_names", "persona.family_name",
             "persona.username"),
            (("reg.id", QueryOperators.oneof, reg_ids),),
            (("persona.family_name", True), ("persona.given_names", True),)
        )
        return self.redirect(rs, scope.get_target(), query.serialize())

    @access("event")
    @event_guard(check_offline=True)
    @REQUESTdata("part_ids")
    def checkin_form(self, rs: RequestState, event_id: int,
                     part_ids: Collection[int] = None) -> Response:
        """Render form."""
        if rs.has_validation_errors() or not part_ids:
            parts = rs.ambience['event']['parts']
        else:
            parts = {p_id: rs.ambience['event']['parts'][p_id] for p_id in part_ids}
        registration_ids = self.eventproxy.list_registrations(rs, event_id)
        registrations = self.eventproxy.get_registrations(rs, registration_ids)
        there = lambda registration, part_id: const.RegistrationPartStati(
            registration['parts'][part_id]['status']).is_present()
        registrations = {
            k: v for k, v in registrations.items()
            if (not v['checkin'] and any(there(v, id) for id in parts))}
        personas = self.coreproxy.get_event_users(rs, tuple(
            reg['persona_id'] for reg in registrations.values()), event_id)
        lodgement_ids = self.eventproxy.list_lodgements(rs, event_id)
        lodgements = self.eventproxy.get_lodgements(rs, lodgement_ids)
        for registration in registrations.values():
            registration['age'] = determine_age_class(
                personas[registration['persona_id']]['birthday'],
                rs.ambience['event']['begin'])
        reg_order = xsorted(
            registrations.keys(),
            key=lambda anid: EntitySorter.persona(
                personas[registrations[anid]['persona_id']]))
        registrations = OrderedDict(
            (reg_id, registrations[reg_id]) for reg_id in reg_order)
        checkin_fields = {
            field_id: f for field_id, f in rs.ambience['event']['fields'].items()
            if f['checkin'] and f['association'] == const.FieldAssociations.registration
        }
        return self.render(rs, "registration/checkin", {
            'registrations': registrations, 'personas': personas,
            'lodgements': lodgements, 'checkin_fields': checkin_fields,
            'part_ids': part_ids
        })

    @access("event", modi={"POST"})
    @event_guard(check_offline=True)
    @REQUESTdata("registration_id", "part_ids")
    def checkin(self, rs: RequestState, event_id: int, registration_id: vtypes.ID,
                part_ids: Collection[int] = None) -> Response:
        """Check a participant in."""
        if rs.has_validation_errors():
            return self.checkin_form(rs, event_id)
        registration = self.eventproxy.get_registration(rs, registration_id)
        if registration['event_id'] != event_id:
            raise werkzeug.exceptions.NotFound(n_("Wrong associated event."))
        if registration['checkin']:
            rs.notify("warning", n_("Already checked in."))
            return self.checkin_form(rs, event_id)

        new_reg = {
            'id': registration_id,
            'checkin': now(),
        }
        code = self.eventproxy.set_registration(rs, new_reg, "Eingecheckt.")
        rs.notify_return_code(code)
        return self.redirect(rs, 'event/checkin', {'part_ids': part_ids})<|MERGE_RESOLUTION|>--- conflicted
+++ resolved
@@ -1068,13 +1068,9 @@
         for reg_id in reg_ids:
             registration['id'] = reg_id
             code *= self.eventproxy.set_registration(rs, registration, change_note)
-<<<<<<< HEAD
         self.eventproxy.event_keeper_commit(rs, event_id, "Nach " + change_note,
                                             is_marker=True)
-        self.notify_return_code(rs, code)
-=======
         rs.notify_return_code(code)
->>>>>>> d3488453
 
         # redirect to query filtered by reg_ids
         scope = QueryScope.registration
