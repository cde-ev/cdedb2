--- conflicted
+++ resolved
@@ -166,12 +166,7 @@
 
     @access("assembly")
     @assembly_guard
-<<<<<<< HEAD
     @REQUESTdata(*LOG_FIELDS_COMMON)
-=======
-    @REQUESTdata("codes", "persona_id", "submitted_by", "change_note", "offset",
-                 "length", "time_start", "time_stop")
->>>>>>> 760447bc
     def view_assembly_log(self, rs: RequestState,
                           codes: Optional[Collection[const.AssemblyLogCodes]],
                           assembly_id: Optional[int], offset: Optional[int],
