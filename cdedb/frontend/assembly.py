#!/usr/bin/env python3

"""Services for the assembly realm."""

import copy
import json
import pathlib
import collections
import datetime
import time
from typing import Any, Set, Dict, List, Iterable, Tuple, Union, Optional

import werkzeug.exceptions
from werkzeug import Response

from cdedb.frontend.common import (
    REQUESTdata, REQUESTdatadict, REQUESTfile, access, csv_output,
    check_validation as check, request_extractor, query_result_to_json,
    calculate_db_logparams, calculate_loglinks, process_dynamic_input,
)
from cdedb.frontend.uncommon import AbstractUserFrontend
from cdedb.query import QUERY_SPECS, mangle_query_input
from cdedb.common import (
    n_, merge_dicts, unwrap, now, ASSEMBLY_BAR_MONIKER, EntitySorter,
    schulze_evaluate, xsorted, RequestState, get_hash
)
from cdedb.database.connection import Atomizer

#: Magic value to signal abstention during voting. Used during the emulation
#: of classical voting. This can not occur as a moniker since it contains
#: forbidden characters.
MAGIC_ABSTAIN = "special: abstain"


class AssemblyFrontend(AbstractUserFrontend):
    """Organize congregations and vote on ballots."""
    realm = "assembly"
    user_management = {
        "persona_getter": lambda obj: obj.coreproxy.get_assembly_user,
    }

    # TODO this does nothing?
    @classmethod
    def is_admin(cls, rs: RequestState) -> bool:
        return super().is_admin(rs)

    @staticmethod
    def is_ballot_voting(ballot: Dict[str, Any]) -> bool:
        """Determine whether a ballot is open for voting.

        :type ballot: {str: object}
        :rtype: bool
        """
        timestamp = now()
        return (timestamp > ballot['vote_begin']
                and (timestamp < ballot['vote_end']
                     or (ballot['extended']
                         and timestamp < ballot['vote_extension_end'])))

<<<<<<< HEAD
    def may_assemble(self, rs: RequestState, *, assembly_id: int = None,
                     ballot_id: int = None) -> bool:
        """Helper to check authorization.

        The deal is that members may access anything and assembly users
        may access any assembly in which they are participating. This
        especially allows people who have "cde", but not "member" in
        their roles, to access only those assemblies they participated
        in.

        Exactly one of the two id parameters has to be provided

        :type rs: :py:class:`cdedb.common.RequestState`
        :type assembly_id: int
        :type ballot_id: int
        :rtype: bool
        """
        if "member" in rs.user.roles:
            return True
        return self.assemblyproxy.does_attend(
            rs, assembly_id=assembly_id, ballot_id=ballot_id)

=======
>>>>>>> 4fbdc1c3
    @access("assembly")
    def index(self, rs: RequestState) -> Response:
        """Render start page."""
        assemblies = self.assemblyproxy.list_assemblies(rs, restrictive=True)
        for assembly_id, assembly in assemblies.items():
            assembly['does_attend'] = self.assemblyproxy.does_attend(
                rs, assembly_id=assembly_id)
        return self.render(rs, "index", {'assemblies': assemblies})

    @access("assembly_admin")
    def create_user_form(self, rs: RequestState) -> Response:
        defaults = {
            'is_member': False,
            'bub_search': False,
        }
        merge_dicts(rs.values, defaults)
        return super().create_user_form(rs)

    @access("assembly_admin", modi={"POST"})
    @REQUESTdatadict(
        "given_names", "family_name", "display_name", "notes", "username")
    def create_user(self, rs: RequestState, data: Dict[str, Any]) -> Response:
        defaults = {
            'is_cde_realm': False,
            'is_event_realm': False,
            'is_ml_realm': True,
            'is_assembly_realm': True,
            'is_active': True,
        }
        data.update(defaults)
        return super().create_user(rs, data)

    @access("assembly_admin")
    @REQUESTdata(("download", "str_or_None"), ("is_search", "bool"))
    def user_search(self, rs: RequestState, download: str,
                    is_search: bool) -> Response:
        """Perform search."""
        spec = copy.deepcopy(QUERY_SPECS['qview_persona'])
        # mangle the input, so we can prefill the form
        query_input = mangle_query_input(rs, spec)
        if is_search:
            query = check(rs, "query_input", query_input, "query",
                          spec=spec, allow_empty=False)
        else:
            query = None
        default_queries = self.conf["DEFAULT_QUERIES"]['qview_assembly_user']
        params = {
            'spec': spec, 'default_queries': default_queries, 'choices': {},
            'choices_lists': {}, 'query': query}
        # Tricky logic: In case of no validation errors we perform a query
        if not rs.has_validation_errors() and is_search:
            query.scope = "qview_persona"
            result = self.assemblyproxy.submit_general_query(rs, query)
            params['result'] = result
            if download:
                fields = []
                for csvfield in query.fields_of_interest:
                    fields.extend(csvfield.split(','))
                if download == "csv":
                    csv_data = csv_output(result, fields)
                    return self.send_csv_file(
                        rs, data=csv_data, inline=False,
                        filename="user_search_result.csv")
                elif download == "json":
                    json_data = query_result_to_json(result, fields)
                    return self.send_file(
                        rs, data=json_data, inline=False,
                        filename="user_search_result.json")
        else:
            rs.values['is_search'] = is_search = False
        return self.render(rs, "user_search", params)

    # TODO log type hints after log pagination branch.
    @access("assembly_admin")
    @REQUESTdata(("codes", "[int]"), ("assembly_id", "id_or_None"),
                 ("persona_id", "cdedbid_or_None"),
                 ("submitted_by", "cdedbid_or_None"),
                 ("additional_info", "str_or_None"),
                 ("offset", "int_or_None"),
                 ("length", "positive_int_or_None"),
                 ("time_start", "datetime_or_None"),
                 ("time_stop", "datetime_or_None"))
    def view_log(self, rs, codes, assembly_id, offset, length, persona_id,
                 submitted_by, additional_info, time_start, time_stop):
        """View activities."""
        length = length or self.conf["DEFAULT_LOG_LENGTH"]
        # length is the requested length, _length the theoretically
        # shown length for an infinite amount of log entries.
        _offset, _length = calculate_db_logparams(offset, length)

        # no validation since the input stays valid, even if some options
        # are lost
        rs.ignore_validation_errors()
        total, log = self.assemblyproxy.retrieve_log(
            rs, codes, assembly_id, _offset, _length, persona_id=persona_id,
            submitted_by=submitted_by, additional_info=additional_info,
            time_start=time_start, time_stop=time_stop)
        personas = (
                {entry['submitted_by'] for entry in log if
                 entry['submitted_by']}
                | {entry['persona_id'] for entry in log if entry['persona_id']})
        personas = self.coreproxy.get_personas(rs, personas)
        assemblies = {entry['assembly_id']
                      for entry in log if entry['assembly_id']}
        assemblies = self.assemblyproxy.get_assemblies(rs, assemblies)
        all_assemblies = self.assemblyproxy.list_assemblies(rs)
        loglinks = calculate_loglinks(rs, total, offset, length)
        return self.render(rs, "view_log", {
            'log': log, 'total': total, 'length': _length, 'personas': personas,
            'assemblies': assemblies, 'all_assemblies': all_assemblies,
            'loglinks': loglinks})

    @access("assembly_admin")
    @REQUESTdata(("codes", "[int]"), ("persona_id", "cdedbid_or_None"),
                 ("submitted_by", "cdedbid_or_None"),
                 ("additional_info", "str_or_None"),
                 ("offset", "int_or_None"),
                 ("length", "positive_int_or_None"),
                 ("time_start", "datetime_or_None"),
                 ("time_stop", "datetime_or_None"))
    def view_assembly_log(self, rs, codes, assembly_id, offset, length, persona_id,
                 submitted_by, additional_info, time_start, time_stop):
        """View activities."""
        length = length or self.conf["DEFAULT_LOG_LENGTH"]
        # length is the requested length, _length the theoretically
        # shown length for an infinite amount of log entries.
        _offset, _length = calculate_db_logparams(offset, length)

        # no validation since the input stays valid, even if some options
        # are lost
        rs.ignore_validation_errors()
        total, log = self.assemblyproxy.retrieve_log(
            rs, codes, assembly_id, _offset, _length, persona_id=persona_id,
            submitted_by=submitted_by, additional_info=additional_info,
            time_start=time_start, time_stop=time_stop)
        personas = (
                {entry['submitted_by'] for entry in log if
                 entry['submitted_by']}
                | {entry['persona_id'] for entry in log if entry['persona_id']})
        personas = self.coreproxy.get_personas(rs, personas)
        loglinks = calculate_loglinks(rs, total, offset, length)
        return self.render(rs, "view_assembly_log", {
            'log': log, 'total': total, 'length': _length, 'personas': personas,
            'loglinks': loglinks})

    @access("assembly")
    def show_assembly(self, rs: RequestState, assembly_id: int) -> Response:
        """Present an assembly."""
        if not self.assemblyproxy.may_assemble(rs, assembly_id=assembly_id):
            raise werkzeug.exceptions.Forbidden(n_("Not privileged."))

        attachment_ids = self.assemblyproxy.list_attachments(
            rs, assembly_id=assembly_id)
        attachments = self.assemblyproxy.get_attachment_histories(
            rs, attachment_ids)
        attends = self.assemblyproxy.does_attend(rs, assembly_id=assembly_id)
        ballot_ids = self.assemblyproxy.list_ballots(rs, assembly_id)
        ballots = self.assemblyproxy.get_ballots(rs, ballot_ids)

        has_ballot_attachments = False
        ballot_attachments = {}
        for ballot_id in ballot_ids:
            ballot_attachment_ids = self.assemblyproxy.list_attachments(
                rs, ballot_id=ballot_id)
            ballot_attachments[ballot_id] = \
                self.assemblyproxy.get_attachment_histories(
                    rs, ballot_attachment_ids)
            has_ballot_attachments = has_ballot_attachments or bool(
                ballot_attachment_ids)

        if self.is_admin(rs):
            conclude_blockers = self.assemblyproxy.conclude_assembly_blockers(
                rs, assembly_id)
            delete_blockers = self.assemblyproxy.delete_assembly_blockers(
                rs, assembly_id)
        else:
            conclude_blockers = {"is_admin": False}
            delete_blockers = {"is_admin": False}

        return self.render(rs, "show_assembly", {
            "attachments": attachments, "attends": attends, "ballots": ballots,
            "delete_blockers": delete_blockers,
            "conclude_blockers": conclude_blockers,
            "ballot_attachments": ballot_attachments,
            "has_ballot_attachments": has_ballot_attachments})

    @access("assembly_admin")
    def change_assembly_form(self, rs: RequestState,
                             assembly_id: int) -> Response:
        """Render form."""
        if not rs.ambience['assembly']['is_active']:
            rs.notify("warning", n_("Assembly already concluded."))
            return self.redirect(rs, "assembly/show_assembly")
        merge_dicts(rs.values, rs.ambience['assembly'])
        return self.render(rs, "change_assembly")

    @access("assembly_admin", modi={"POST"})
    @REQUESTdatadict("title", "description", "mail_address", "signup_end",
                     "notes")
    def change_assembly(self, rs: RequestState, assembly_id: int,
                        data: Dict[str, Any]) -> Response:
        """Modify an assembly."""
        data['id'] = assembly_id
        data = check(rs, "assembly", data)
        if rs.has_validation_errors():
            return self.change_assembly_form(rs, assembly_id)
        code = self.assemblyproxy.set_assembly(rs, data)
        self.notify_return_code(rs, code)
        return self.redirect(rs, "assembly/show_assembly")

    @access("assembly_admin")
    def create_assembly_form(self, rs: RequestState) -> Response:
        """Render form."""
        return self.render(rs, "create_assembly")

    @access("assembly_admin", modi={"POST"})
    @REQUESTdatadict("title", "description", "signup_end", "notes")
    def create_assembly(self, rs: RequestState,
                        data: Dict[str, Any]) -> Response:
        """Make a new assembly."""
        data = check(rs, "assembly", data, creation=True)
        if rs.has_validation_errors():
            return self.create_assembly_form(rs)
        new_id = self.assemblyproxy.create_assembly(rs, data)
        self.notify_return_code(rs, new_id)
        return self.redirect(rs, "assembly/show_assembly", {
            'assembly_id': new_id})

    @access("assembly_admin", modi={"POST"})
    @REQUESTdata(("ack_delete", "bool"))
    def delete_assembly(self, rs: RequestState, assembly_id: int,
                        ack_delete: bool) -> Response:
        if not ack_delete:
            rs.append_validation_error(
                ("ack_delete", ValueError(n_("Must be checked."))))
        if rs.has_validation_errors():
            return self.show_assembly(rs, assembly_id)
        blockers = self.assemblyproxy.delete_assembly_blockers(rs, assembly_id)
        if "vote_begin" in blockers:
            rs.notify("error", n_("Unable to remove active ballot."))
            return self.show_assembly(rs, assembly_id)

        # Specify what to cascade
        cascade = {"ballots", "attendees", "attachments", "log",
                   "mailinglists"} & blockers.keys()
        code = self.assemblyproxy.delete_assembly(
            rs, assembly_id, cascade=cascade)

        self.notify_return_code(rs, code)
        return self.redirect(rs, "assembly/index")

    @access("assembly")
    def list_attachments(self, rs: RequestState, assembly_id: int) -> Response:
        if not self.may_assemble(rs, assembly_id=assembly_id):
            rs.notify(
                "error", n_("May not access attachments for this assembly."))
            return self.redirect(rs, "assembly/index")
        assembly_attachments = self.assemblyproxy.list_attachments(
                rs, assembly_id=assembly_id)
        all_attachments = {
            None: self.assemblyproxy.get_attachment_histories(
                rs, assembly_attachments)
        }
        ballot_ids = self.assemblyproxy.list_ballots(rs, assembly_id)
        ballots = self.assemblyproxy.get_ballots(rs, ballot_ids)
        for ballot_id in ballot_ids:
            attachment_ids = self.assemblyproxy.list_attachments(
                rs, ballot_id=ballot_id)
            all_attachments[ballot_id] = self.assemblyproxy.\
                get_attachment_histories(rs, attachment_ids)
        return self.render(rs, "list_attachments", {
            "all_attachments": all_attachments,
            "ballots": ballots,
        })

    def process_signup(self, rs: RequestState, assembly_id: int,
                       persona_id: int = None) -> None:
        """Helper to actually perform signup.

        :type rs: :py:class:`cdedb.common.RequestState`
        :type assembly_id: int
        :type persona_id: int or None
        :rtype: None
        """
        if persona_id:
            secret = self.assemblyproxy.external_signup(
                rs, assembly_id, persona_id)
        else:
            persona_id = rs.user.persona_id
            secret = self.assemblyproxy.signup(rs, assembly_id)
        persona = self.coreproxy.get_persona(rs, persona_id)
        if secret:
            rs.notify("success", n_("Signed up."))
            subject = f"Teilnahme an {rs.ambience['assembly']['title']}"
            reply_to = (rs.ambience['assembly']['mail_address'] or
                        self.conf["ASSEMBLY_ADMIN_ADDRESS"])
            self.do_mail(
                rs, "signup",
                {'To': (persona['username'],),
                 'Subject': subject,
                 'Reply-To': reply_to},
                {'secret': secret, 'persona': persona})
        else:
            rs.notify("info", n_("Already signed up."))

    @access("member", modi={"POST"})
    def signup(self, rs: RequestState, assembly_id: int) -> Response:
        """Join an assembly."""
        if now() > rs.ambience['assembly']['signup_end']:
            rs.notify("warning", n_("Signup already ended."))
            return self.redirect(rs, "assembly/show_assembly")
        if rs.has_validation_errors():
            return self.show_assembly(rs, assembly_id)
        self.process_signup(rs, assembly_id)
        return self.redirect(rs, "assembly/show_assembly")

    @access("assembly_admin", modi={"POST"})
    @REQUESTdata(("persona_id", "cdedbid"))
    def external_signup(self, rs: RequestState, assembly_id: int,
                        persona_id: int) -> Response:
        """Add an external participant to an assembly."""
        if now() > rs.ambience['assembly']['signup_end']:
            rs.notify("warning", n_("Signup already ended."))
            return self.redirect(rs, "assembly/list_attendees")
        if rs.has_validation_errors():
            return self.list_attendees(rs, assembly_id)
        self.process_signup(rs, assembly_id, persona_id)
        return self.redirect(rs, "assembly/list_attendees")

    def _get_list_attendees_data(self, rs: RequestState,
                                 assembly_id: int) -> Dict[int, Dict[str, Any]]:
        """This lists all attendees of an assembly.

        This is un-inlined to provide a download file too."""
        attendee_ids = self.assemblyproxy.list_attendees(rs, assembly_id)
        attendees = collections.OrderedDict(
            (e['id'], e) for e in xsorted(
                self.coreproxy.get_assembly_users(rs, attendee_ids).values(),
                key=EntitySorter.persona))
        return attendees

    @access("assembly")
    def list_attendees(self, rs: RequestState, assembly_id: int) -> Response:
        """Provide a online list of who is/was present."""
        if not self.assemblyproxy.may_assemble(rs, assembly_id=assembly_id):
            raise werkzeug.exceptions.Forbidden(n_("Not privileged."))
        attendees = self._get_list_attendees_data(rs, assembly_id)
        return self.render(rs, "list_attendees", {"attendees": attendees})

    @access("assembly_admin")
    def download_list_attendees(self, rs: RequestState,
                                assembly_id: int) -> Response:
        """Provides a tex-snipped with all attendes of an assembly."""
        attendees = self._get_list_attendees_data(rs, assembly_id)
        if not attendees:
            rs.notify("info", n_("Empty File."))
            return self.redirect(rs, "assembly/list_attendees")
        tex = self.fill_template(
            rs, "tex", "list_attendees", {'attendees': attendees})
        return self.send_file(
            rs, data=tex, inline=False, filename="Anwesenheitsliste.tex")

    @access("assembly_admin", modi={"POST"})
    @REQUESTdata(("ack_conclude", "bool"))
    def conclude_assembly(self, rs: RequestState, assembly_id: int,
                          ack_conclude: bool) -> Response:
        """Archive an assembly.

        This purges stored voting secret.
        """
        if not ack_conclude:
            rs.append_validation_error(
                ("ack_conclude", ValueError(n_("Must be checked."))))
        if rs.has_validation_errors():
            return self.show_assembly(rs, assembly_id)

        blockers = self.assemblyproxy.conclude_assembly_blockers(
            rs, assembly_id)

        if "ballot" in blockers:
            rs.notify("error",
                      n_("Unable to conclude assembly with open ballot."))
            return self.show_assembly(rs, assembly_id)

        cascade = {"signup_end"}
        code = self.assemblyproxy.conclude_assembly(rs, assembly_id, cascade)
        self.notify_return_code(rs, code)
        return self.redirect(rs, "assembly/show_assembly")

    @staticmethod
    def group_ballots(ballots: Dict[int, Dict[str, Any]]) -> \
            Tuple[Dict[str, Any], Dict[str, Any], Dict[str, Any],
                  Dict[str, Any]]:
        """Helper to group ballots by status.

        :type ballots: {int: str}
        :rtype: tuple({int: str})
        :returns: Four dicts mapping ballot ids to ballots grouped by status
          in the order done, extended, current, future.
        """
        ref = now()

        future = {k: v for k, v in ballots.items()
                  if v['vote_begin'] > ref}
        # `current` also contains ballots which wait for
        # check_voting_priod_extension() being called on them
        current = {k: v for k, v in ballots.items()
                   if (v['vote_begin'] <= ref < v['vote_end']
                       or (v['vote_end'] <= ref and v['extended'] is None))}
        extended = {k: v for k, v in ballots.items()
                    if (v['extended']
                        and v['vote_end'] <= ref < v['vote_extension_end'])}
        done = {k: v for k, v in ballots.items()
                if (v['vote_end'] <= ref
                    and (v['extended'] is False
                         or v['vote_extension_end'] <= ref))}

        assert (len(ballots) == len(future) + len(current) +
                len(extended) + len(done))

        return done, extended, current, future

    @access("assembly")
    def list_ballots(self, rs: RequestState, assembly_id: int) -> Response:
        """View available ballots for an assembly."""
        if not self.assemblyproxy.may_assemble(rs, assembly_id=assembly_id):
            raise werkzeug.exceptions.Forbidden(n_("Not privileged."))

        ballot_ids = self.assemblyproxy.list_ballots(rs, assembly_id)
        ballots = self.assemblyproxy.get_ballots(rs, ballot_ids)

        # Check for extensions before grouping ballots.
        if any([self._update_ballot_state(rs, ballot)
                for id, ballot in ballots.items()]):
            return self.redirect(rs, "assembly/list_ballots")

        done, extended, current, future = self.group_ballots(ballots)
        # Currently we don't distinguish between current and extended ballots
        current.update(extended)

        votes = {}
        if self.assemblyproxy.does_attend(rs, assembly_id=assembly_id):
            for ballot_id in ballot_ids:
                votes[ballot_id] = self.assemblyproxy.get_vote(
                    rs, ballot_id, secret=None)

        return self.render(rs, "list_ballots", {
            'ballots': ballots, 'future': future, 'current': current,
            'done': done, 'votes': votes})

    @access("assembly_admin")
    def create_ballot_form(self, rs: RequestState,
                           assembly_id: int) -> Response:
        """Render form."""
        if not rs.ambience['assembly']['is_active']:
            rs.notify("warning", n_("Assembly already concluded."))
            return self.redirect(rs, "assembly/show_assembly")
        return self.render(rs, "create_ballot")

    @access("assembly_admin", modi={"POST"})
    @REQUESTdatadict("title", "description", "vote_begin", "vote_end",
                     "vote_extension_end", "quorum", "votes", "notes",
                     "use_bar")
    def create_ballot(self, rs: RequestState, assembly_id: int,
                      data: Dict[str, Any]) -> Response:
        """Make a new ballot."""
        data['assembly_id'] = assembly_id
        data = check(rs, "ballot", data, creation=True)
        if rs.has_validation_errors():
            return self.create_ballot_form(rs, assembly_id)
        new_id = self.assemblyproxy.create_ballot(rs, data)
        self.notify_return_code(rs, new_id)
        return self.redirect(rs, "assembly/show_ballot", {
            'ballot_id': new_id})

    @access("assembly")
    @REQUESTdata(("version", "id_or_None"))
    # ballot_id is optional, but comes semantically before attachment_id
<<<<<<< HEAD
    def get_attachment(self, rs: RequestState, assembly_id: int,
                       attachment_id: int, ballot_id: int = None,
                       version: int = None) -> Response:
        """Retrieve an attachment. Default to most recent version."""
        if rs.has_validation_errors():
            version = None
        if not self.may_assemble(rs, assembly_id=assembly_id):
=======
    def get_attachment(self, rs, assembly_id, attachment_id, ballot_id=None):
        """Retrieve an attachment."""
        if not self.assemblyproxy.may_assemble(rs, assembly_id=assembly_id):
>>>>>>> 4fbdc1c3
            raise werkzeug.exceptions.Forbidden(n_("Not privileged."))
        history = self.assemblyproxy.get_attachment_history(
            rs, attachment_id)
        version = version or self.assemblyproxy.get_current_version(
            rs, attachment_id)
        content = self.assemblyproxy.get_attachment_content(
            rs, attachment_id, version)
        if not content:
            rs.notify("error", n_("File not found."))
            if ballot_id:
                return self.redirect(rs, "assembly/show_ballot")
            else:
                return self.redirect(rs, "assembly/show_assembly")
        return self.send_file(rs, data=content, mimetype="application/pdf",
                              filename=history[version]['filename'])

    @access("assembly")
    def show_attachment(self, rs: RequestState, assembly_id: int,
                        attachment_id: int, ballot_id: int = None) -> Response:
        if not self.may_assemble(rs, assembly_id=assembly_id):
            return self.redirect(rs, "assembly/index")
        attachment = self.assemblyproxy.get_attachment_history(
            rs, attachment_id)
        return self.render(rs, "show_attachment", {'attachment': attachment})

    @access("assembly_admin")
    @REQUESTdata(("attachment_id", "id_or_None"))
    def add_attachment_form(self, rs: RequestState, assembly_id: int,
                            ballot_id: int = None,
                            attachment_id: int = None) -> Response:
        """Render form."""
        rs.ignore_validation_errors()
        if ballot_id and now() > rs.ambience['ballot']['vote_begin']:
            rs.notify("warning", n_("Voting has already begun."))
            return self.redirect(rs, "assembly/show_ballot")
        if attachment_id:
            attachment = self.assemblyproxy.get_attachment(rs, attachment_id)
            if (attachment['ballot_id'] != ballot_id or
                    (attachment['assembly_id']
                     and attachment['assembly_id'] != assembly_id)):
                rs.notify("error", n_("Invalid attachment specified."))
                if ballot_id:
                    return self.redirect(rs, "assembly/show_ballot")
                else:
                    return self.redirect(rs, "assembly/show_assembly")
            history = self.assemblyproxy.get_attachment_history(
                rs, attachment_id)
        else:
            history = None
        return self.render(
            rs, "add_attachment", {
                'attachment_id': attachment_id,
                'history': history,
            })

    @access("assembly_admin")
    def change_attachment_form(self, rs: RequestState,
                               assembly_id: int, attachment_id: int,
                               ballot_id: int = None) -> Response:
        """Change the association of an existing attachment incl. versions."""
        attachment = self.assemblyproxy.get_attachment(rs, attachment_id)
        if (ballot_id != attachment['ballot_id'] or
                (attachment['assembly_id']
                 and attachment['assembly_id'] != assembly_id)):
            rs.notify("error", n_("Invalid attachment specified."))
            if attachment['ballot_id']:
                return self.redirect(rs, "assembly/show_ballot",
                                     {'ballot_id': attachment['ballot_id']})
            else:
                return self.redirect(rs, "assembly/show_assembly")
        if attachment['ballot_id']:
            ballot = self.assemblyproxy.get_ballot(rs, attachment['ballot_id'])
            if now() > ballot['vote_begin']:
                rs.notify("warning", n_("Voting has already begun."))
                return self.redirect(rs, "assembly/show_ballot")

        history = self.assemblyproxy.get_attachment_history(rs, attachment_id)
        ballot_ids = self.assemblyproxy.list_ballots(rs, assembly_id)
        ballots = self.assemblyproxy.get_ballots(rs, ballot_ids)
        ballot_entries = [
            (ballot['id'], ballot['title'])
            for ballot in xsorted(ballots.values(), key=EntitySorter.ballot)
            if now() < ballot['vote_begin']
        ]
        attachment['new_ballot_id'] = attachment['ballot_id']
        merge_dicts(rs.values, attachment)
        return self.render(rs, "change_attachment", params={
            'history': history,
            'attachment_id': attachment_id,
            'ballot_entries': ballot_entries,
        })

    @access("assembly_admin", modi={"POST"})
    @REQUESTdata(("new_ballot_id", "id_or_None"))
    def change_attachment(self, rs: RequestState, assembly_id: int,
                          attachment_id: int, new_ballot_id: Optional[int],
                          ballot_id: int = None) -> Response:
        """Change the association of an existing attachment incl. versions."""
        if rs.has_validation_errors():
            return self.change_attachment_form(
                rs, assembly_id, attachment_id)
        attachment = self.assemblyproxy.get_attachment(rs, attachment_id)
        if (ballot_id != attachment['ballot_id']
                or (attachment['assembly_id']
                    and attachment['assembly_id'] != assembly_id)):
            rs.notify("error", n_("Invalid attachment specified."))
            if attachment['ballot_id']:
                return self.redirect(rs, "assembly/show_ballot",
                                     {'ballot_id': attachment['ballot_id']})
            else:
                return self.redirect(rs, "assembly/show_assembly")
        if attachment['ballot_id']:
            ballot = self.assemblyproxy.get_ballot(rs, attachment['ballot_id'])
            if now() > ballot['vote_begin']:
                rs.notify("warning", n_("Voting has already begun."))
                return self.redirect(rs, "assembly/show_ballot")

        data = {'id': attachment_id}
        if new_ballot_id:
            ballot = self.assemblyproxy.get_ballot(rs, new_ballot_id)
            if ballot['assembly_id'] != assembly_id:
                rs.append_validation_error(
                    ("new_ballot_id",
                     ValueError(n_("Invalid ballot specified."))))
            if now() > ballot['vote_begin']:
                rs.append_validation_error(
                    ("new_ballot_id",
                     ValueError(n_("Voting has already begun."))))
            if rs.has_validation_errors():
                return self.change_attachment_form(
                    rs, assembly_id, attachment_id, ballot_id)
            data["assembly_id"] = None
            data["ballot_id"] = new_ballot_id
        else:
            data["assembly_id"] = assembly_id
            data["ballot_id"] = None
        code = self.assemblyproxy.change_attachment_link(rs, data)
        self.notify_return_code(rs, code)
        if new_ballot_id:
            return self.redirect(rs, "assembly/show_ballot",
                                 {'ballot_id': new_ballot_id})
        else:
            return self.redirect(rs, "assembly/show_assembly")

    @access("assembly_admin")
    @REQUESTdata(("version", "id"))
    def edit_attachment_version_form(self, rs: RequestState,
                                     assembly_id: int, attachment_id: int,
                                     version: int) -> Response:
        """Change an existing version of an attachment."""
        rs.ignore_validation_errors()
        attachment = self.assemblyproxy.get_attachment(rs, attachment_id)
        if (attachment['assembly_id']
                and attachment['assembly_id'] != assembly_id):
            rs.notify("error", n_("Invalid attachment specified."))
            if attachment['ballot_id']:
                return self.redirect(rs, "assembly/show_ballot",
                                     {'ballot_id': attachment['ballot_id']})
            else:
                return self.redirect(rs, "assembly/show_assembly")
        if attachment['ballot_id']:
            ballot = self.assemblyproxy.get_ballot(rs, attachment['ballot_id'])
            if now() > ballot['vote_begin']:
                rs.notify("warning", n_("Voting has already begun."))
                return self.redirect(rs, "assembly/show_ballot")
        history = self.assemblyproxy.get_attachment_history(
            rs, attachment_id)
        if version not in history or history[version]['dtime']:
            rs.notify("error", "Invalid version specified.")
            if attachment['ballot_id']:
                return self.redirect(rs, "assembly/show_ballot",
                                     {'ballot_id': attachment['ballot_id']})
            else:
                return self.redirect(rs, "assembly/show_assembly")
        merge_dicts(rs.values, history[version])
        return self.render(rs, "edit_attachment_version", {
            'attachment_id': attachment_id,
            'history': history,
            'version': version,
        })

    @access("assembly_admin", modi={"POST"})
    @REQUESTdata(("version", "id"), ("title", "str"),
                 ("authors", "str_or_None"), ("filename", "str"))
    def edit_attachment_version(self, rs: RequestState, assembly_id: int,
                                attachment_id: int, version: int, title: str,
                                authors: Optional[str], filename: str,
                                ballot_id: int = None) -> Response:
        """Change an existing version of an attachment."""
        if rs.has_validation_errors():
            return self.change_attachment_form(
                rs, assembly_id, attachment_id, version)
        attachment = self.assemblyproxy.get_attachment(rs, attachment_id)
        if attachment['ballot_id']:
            ballot = self.assemblyproxy.get_ballot(rs, attachment['ballot_id'])
            if now() > ballot['vote_begin']:
                rs.notify("warning", n_("Voting has already begun."))
                return self.redirect(rs, "assembly/show_ballot")
        if (ballot_id != attachment['ballot_id'] or
                (attachment['assembly_id']
                 and attachment['assembly_id'] != assembly_id)):
            rs.notify("error", n_("Invalid attachment specified."))
            if attachment['ballot_id']:
                return self.redirect(rs, "assembly/show_ballot",
                                     {'ballot_id': attachment['ballot_id']})
            else:
                return self.redirect(rs, "assembly/show_assembly")
        history = self.assemblyproxy.get_attachment_history(
            rs, attachment_id)
        if version not in history or history[version]['dtime']:
            rs.notify("error", "Invalid version specified.")
            if attachment['ballot_id']:
                return self.redirect(rs, "assembly/show_ballot",
                                     {'ballot_id': attachment['ballot_id']})
            else:
                return self.redirect(rs, "assembly/show_assembly")

        data = {
            'attachment_id': attachment_id,
            'version': version,
            'title': title,
            'authors': authors,
            'filename': filename,
        }
        code = self.assemblyproxy.change_attachment_version(rs, data)
        self.notify_return_code(rs, code)
        if ballot_id:
            return self.redirect(rs, "assembly/show_ballot")
        else:
            return self.redirect(rs, "assembly/show_assembly")

    @access("assembly_admin", modi={"POST"})
    @REQUESTdata( ("attachment_id", "id_or_None"), ("title", "str"),
                  ("authors", "str_or_None"),
                  ("filename", "identifier_or_None"),)
    @REQUESTfile("attachment")
    # ballot_id is optional, but comes semantically after assembly_id
    def add_attachment(self, rs: RequestState, assembly_id: int, title: str,
                       attachment_id: Optional[int], filename: Optional[str],
                       attachment: werkzeug.FileStorage, authors: Optional[str],
                       ballot_id: int = None) -> Response:
        """Create a new attachment.

        It can either be associated to an assembly or a ballot.
        """
        if attachment and not filename:
            tmp = pathlib.Path(attachment.filename).parts[-1]
            filename = check(rs, "identifier", tmp, 'filename')
        attachment = check(rs, "pdffile", attachment, 'attachment')
        if rs.has_validation_errors():
            return self.add_attachment_form(
                rs, assembly_id=assembly_id, ballot_id=ballot_id,
                attachment_id=attachment_id)
        data = {
            'title': title,
            'filename': filename,
            'authors': authors,
        }
        if attachment_id:
            history = self.assemblyproxy.get_attachment_history(
                rs, attachment_id)
            file_hash = get_hash(attachment)
            if any(v["file_hash"] == file_hash for v in history.values()):
                # TODO maybe display some kind of warning here?
                # Currently this would mean that you need to reupload the file.
                pass

            data['attachment_id'] = attachment_id
            code = self.assemblyproxy.add_attachment_version(
                rs, data, attachment)
        else:
            if ballot_id:
                data['ballot_id'] = ballot_id
            else:
                data['assembly_id'] = assembly_id
            code = self.assemblyproxy.add_attachment(rs, data, attachment)
        self.notify_return_code(rs, code, success=n_("Attachment added."))
        if ballot_id:
            return self.redirect(rs, "assembly/show_ballot")
        else:
            return self.redirect(rs, "assembly/show_assembly")

    @access("assembly_admin", modi={"POST"})
    @REQUESTdata(("version", "id_or_None"), ("attachment_ack_delete", "bool"))
    # ballot_id is optional, but comes semantically before attachment_id
    def delete_attachment(self, rs: RequestState, assembly_id: int,
                          attachment_id: int, attachment_ack_delete: bool,
                          version: int = None,
                          ballot_id: int = None) -> Response:
        """Delete an attachment."""
        if not attachment_ack_delete:
            rs.append_validation_error(
                ("attachment_ack_delete", ValueError(n_("Must be checked."))))
        if rs.has_validation_errors():
            if ballot_id:
                return self.show_ballot(rs, assembly_id, ballot_id)
            else:
                return self.show_assembly(rs, assembly_id)
        if version is None:
            cascade = {"versions"}
            code = self.assemblyproxy.delete_attachment(
                rs, attachment_id, cascade)
            self.notify_return_code(rs, code)
        else:
            code = self.assemblyproxy.remove_attachment_version(
                rs, attachment_id, version)
            self.notify_return_code(
                rs, code, error=n_("Unknown version."))
        if ballot_id:
            return self.redirect(rs, "assembly/show_ballot")
        else:
            return self.redirect(rs, "assembly/show_assembly")

    @access("assembly", modi={"POST"})
    @REQUESTdata(("secret", "str"))
    def show_old_vote(self, rs: RequestState, assembly_id: int, ballot_id: int,
                      secret: str) -> Response:
        """Show a vote in a ballot of an old assembly by providing secret."""
        if (rs.has_validation_errors() or rs.ambience["assembly"]["is_active"]
                or not rs.ambience["ballot"]["is_tallied"]):
            return self.show_ballot(rs, assembly_id, ballot_id)
        return self.show_ballot(rs, assembly_id, ballot_id, secret.strip())

    @access("assembly")
    def show_ballot(self, rs: RequestState, assembly_id: int, ballot_id: int,
                    secret: str = None) -> Response:
        """Present a ballot.

        This has pretty expansive functionality. It especially checks
        for timeouts and initiates for example tallying.

        This does a bit of extra work to accomodate the compatability mode
        for classical voting (i.e. with a fixed number of equally weighted
        votes).

        If a secret is provided, this will fetch the vote belonging to that
        secret.
        """
        if not self.assemblyproxy.may_assemble(rs, ballot_id=ballot_id):
            raise werkzeug.exceptions.Forbidden(n_("Not privileged."))
        ballot = rs.ambience['ballot']
        attachment_ids = self.assemblyproxy.list_attachments(
            rs, ballot_id=ballot_id)
        attachments = self.assemblyproxy.get_attachment_histories(
            rs, attachment_ids)
        if self._update_ballot_state(rs, ballot):
            return self.redirect(rs, "assembly/show_ballot")

        # initial checks done, present the ballot
        ballot['is_voting'] = self.is_ballot_voting(ballot)
        ballot['vote_count'] = self.assemblyproxy.count_votes(rs, ballot_id)
        result = self.get_online_result(ballot)
        attends = self.assemblyproxy.does_attend(rs, ballot_id=ballot_id)
        has_voted = False
        own_vote = None
        if attends:
            has_voted = self.assemblyproxy.has_voted(rs, ballot_id)
            if has_voted:
                try:
                    own_vote = self.assemblyproxy.get_vote(
                        rs, ballot_id, secret=secret)
                except ValueError:
                    own_vote = None
        merge_dicts(rs.values, {'vote': own_vote})
        split_vote = None
        if own_vote:
            split_vote = tuple(x.split('=') for x in own_vote.split('>'))
        if ballot['votes'] and split_vote:
            if len(split_vote) == 1:
                # abstention
                rs.values['vote'] = MAGIC_ABSTAIN
            else:
                # select voted options
                rs.values.setlist('vote', split_vote[0])

        candidates = {e['moniker']: e
                      for e in ballot['candidates'].values()}
        if ballot['use_bar']:
            candidates[ASSEMBLY_BAR_MONIKER] = rs.gettext(
                "bar (options below this are declined)")
        # this is used for the flux candidate table
        current = {
            f"{key}_{candidate_id}": value
            for candidate_id, candidate in ballot['candidates'].items()
            for key, value in candidate.items() if key != 'id'}
        merge_dicts(rs.values, current)

        ballots_ids = self.assemblyproxy.list_ballots(rs, assembly_id)
        ballots = self.assemblyproxy.get_ballots(rs, ballots_ids)
        done, extended, current, future = self.group_ballots(ballots)

        # Currently we don't distinguish between current and extended ballots
        current.update(extended)
        ballot_list = sum((xsorted(bdict, key=lambda key: bdict[key]["title"])
                           for bdict in (future, current, done)), [])

        i = ballot_list.index(ballot_id)
        l = len(ballot_list)
        prev_ballot = ballots[ballot_list[i-1]] if i > 0 else None
        next_ballot = ballots[ballot_list[i+1]] if i + 1 < l else None

        return self.render(rs, "show_ballot", {
            'attachments': attachments, 'split_vote': split_vote,
            'own_vote': own_vote, 'result': result, 'candidates': candidates,
            'attends': attends, 'ASSEMBLY_BAR_MONIKER': ASSEMBLY_BAR_MONIKER,
            'prev_ballot': prev_ballot, 'next_ballot': next_ballot,
            'secret': secret, 'has_voted': has_voted,
        })

    def _update_ballot_state(self, rs: RequestState,
                             ballot: Dict[str, Any]) -> bool:
        """Helper to automatically update a ballots state.

        State updates are necessary for extending and tallying a ballot.
        If this function performs a state update, the calling function should
        redirect to the calling page.
        """

        timestamp = now()
        update = False

        # check for extension
        if ballot['extended'] is None and timestamp > ballot['vote_end']:
            self.assemblyproxy.check_voting_priod_extension(rs, ballot['id'])
            update = True

        finished = (
                timestamp > ballot['vote_end']
                and (not ballot['extended']
                     or timestamp > ballot['vote_extension_end']))
        # check whether we need to initiate tallying
        if finished and not ballot['is_tallied'] and not update:
            did_tally = self.assemblyproxy.tally_ballot(rs, ballot['id'])
            if did_tally:
                path = self.conf["STORAGE_DIR"] / "ballot_result" / str(ballot['id'])
                attachment_result = {
                    'path': path,
                    'filename': 'result.json',
                    'mimetype': 'application/json'}
                to = [self.conf["BALLOT_TALLY_ADDRESS"]]
                if rs.ambience['assembly']['mail_address']:
                    to.append(rs.ambience['assembly']['mail_address'])
                reply_to = (rs.ambience['assembly']['mail_address'] or
                            self.conf["ASSEMBLY_ADMIN_ADDRESS"])
                subject = f"Abstimmung '{ballot['title']}' ausgezählt"
                with open(path, 'rb') as resultfile:
                    my_hash = get_hash(resultfile.read())
                self.do_mail(
                    rs, "ballot_tallied", {
                        'To': to,
                        'Subject': subject,
                        'Reply-To': reply_to
                    },
                    attachments=(attachment_result,),
                    params={'sha': my_hash, 'title': ballot['title']})
                update = True
        return update

    def get_online_result(self, ballot: Dict[str, Any]) -> \
            Union[Dict[str, Any], None]:
        """Helper to get the result information of a tallied ballot."""
        result = None
        if ballot['is_tallied']:
            path = self.conf["STORAGE_DIR"] / 'ballot_result' / str(ballot['id'])
            with open(path) as f:
                result = json.load(f)
            tiers = tuple(x.split('=') for x in result['result'].split('>'))
            winners = []
            losers = []
            tmp = winners
            lookup = {e['moniker']: e['id']
                      for e in ballot['candidates'].values()}
            for tier in tiers:
                # Remove bar if present
                ntier = tuple(lookup[x] for x in tier if x in lookup)
                if ntier:
                    tmp.append(ntier)
                if ASSEMBLY_BAR_MONIKER in tier:
                    tmp = losers
            result['winners'] = winners
            result['losers'] = losers

            # vote count for classical vote ballots
            if ballot['votes']:
                counts = {e['moniker']: 0
                          for e in ballot['candidates'].values()}
                if ballot['use_bar']:
                    counts[ASSEMBLY_BAR_MONIKER] = 0
                for vote in result['votes']:
                    raw = vote['vote']
                    if '>' in raw:
                        selected = raw.split('>')[0].split('=')
                        for s in selected:
                            counts[s] += 1
                result['counts'] = counts
            # vote count for preferential vote ballots
            else:
                votes = [e['vote'] for e in result['votes']]
                candidates = [k for k, v in result['candidates'].items()]
                if ballot['use_bar']:
                    candidates += (ASSEMBLY_BAR_MONIKER,)
                condensed, counts = schulze_evaluate(votes, candidates)

            result['counts'] = counts

            # count abstentions for both voting forms
            abstentions = 0
            for vote in result['votes']:
                if '>' not in vote['vote']:
                    abstentions += 1
            result['abstentions'] = abstentions

        return result

    @access("assembly")
    def summary_ballots(self, rs: RequestState, assembly_id: int) -> Response:
        """Give an online summary of all tallied ballots of an assembly."""
        if not self.assemblyproxy.may_assemble(rs, assembly_id=assembly_id):
            raise werkzeug.exceptions.Forbidden(n_("Not privileged."))
        assembly_ballots = self.assemblyproxy.list_ballots(rs, assembly_id)
        ballot_ids = [k for k, v in assembly_ballots.items()]
        ballots = self.assemblyproxy.get_ballots(rs, ballot_ids)

        # Check for extensions before grouping ballots.
        if any([self._update_ballot_state(rs, ballot)
                for id, ballot in ballots.items()]):
            return self.redirect(rs, "assembly/summary_ballots")

        done, extended, current, future = self.group_ballots(ballots)

        result = {k: self.get_online_result(v) for k, v in done.items()}

        return self.render(rs, "summary_ballots", {
            'ballots': done, 'ASSEMBLY_BAR_MONIKER': ASSEMBLY_BAR_MONIKER,
            'result': result})

    @access("assembly_admin")
    def change_ballot_form(self, rs: RequestState, assembly_id: int,
                           ballot_id: int) -> Response:
        """Render form"""
        if now() > rs.ambience['ballot']['vote_begin']:
            rs.notify("warning", n_("Unable to modify active ballot."))
            return self.redirect(rs, "assembly/show_ballot")
        merge_dicts(rs.values, rs.ambience['ballot'])
        return self.render(rs, "change_ballot")

    @access("assembly_admin", modi={"POST"})
    @REQUESTdatadict("title", "description", "vote_begin", "vote_end",
                     "vote_extension_end", "use_bar", "quorum", "votes",
                     "notes")
    def change_ballot(self, rs: RequestState, assembly_id: int,
                      ballot_id: int, data: Dict[str, Any]) -> Response:
        """Modify a ballot."""
        data['id'] = ballot_id
        data = check(rs, "ballot", data)
        if rs.has_validation_errors():
            return self.change_ballot_form(rs, assembly_id, ballot_id)
        code = self.assemblyproxy.set_ballot(rs, data)
        self.notify_return_code(rs, code)
        return self.redirect(rs, "assembly/show_ballot")

    @access("assembly_admin", modi={"POST"})
    def ballot_start_voting(self, rs: RequestState, assembly_id: int,
                            ballot_id: int) -> Response:
        """Immediately start voting period of a ballot.
        Only possible in CDEDB_DEV mode."""
        if not self.conf["CDEDB_DEV"]:
            raise RuntimeError(
                n_("Force starting a ballot is only possible in dev mode."))

        bdata = {
            "id": ballot_id,
            "vote_begin": now() + datetime.timedelta(seconds=1),
            "vote_end": now() + datetime.timedelta(minutes=1),
        }

        code = self.assemblyproxy.set_ballot(rs, bdata)
        time.sleep(1)
        return self.redirect(rs, "assembly/show_ballot")

    @access("assembly_admin", modi={"POST"})
    @REQUESTdata(("ack_delete", "bool"))
    def delete_ballot(self, rs: RequestState, assembly_id: int, ballot_id: int,
                      ack_delete: bool) -> Response:
        """Remove a ballot."""
        if not ack_delete:
            rs.append_validation_error(
                ("ack_delete", ValueError(n_("Must be checked."))))
        if rs.has_validation_errors():
            return self.show_ballot(rs, assembly_id, ballot_id)
        blockers = self.assemblyproxy.delete_ballot_blockers(rs, ballot_id)
        if "vote_begin" in blockers:
            rs.notify("error",
                      ValueError(n_("Unable to remove active ballot.")))
            return self.show_ballot(rs, assembly_id, ballot_id)

        # Specify what to cascade
        cascade = {"candidates", "attachments", "voters"} & blockers.keys()
        code = self.assemblyproxy.delete_ballot(rs, ballot_id, cascade=cascade)

        self.notify_return_code(rs, code)
        return self.redirect(rs, "assembly/list_ballots")

    @access("assembly", modi={"POST"})
    def vote(self, rs: RequestState, assembly_id: int,
             ballot_id: int) -> Response:
        """Decide on the options of a ballot.

        This does a bit of extra work to accomodate the compatability mode
        for classical voting (i.e. with a fixed number of equally weighted
        votes).
        """
        if not self.assemblyproxy.may_assemble(rs, ballot_id=ballot_id):
            raise werkzeug.exceptions.Forbidden(n_("Not privileged."))
        ballot = rs.ambience['ballot']
        candidates = tuple(e['moniker']
                           for e in ballot['candidates'].values())
        if ballot['votes']:
            voted = unwrap(
                request_extractor(rs, (("vote", "[str]"),)))
            if rs.has_validation_errors():
                return self.show_ballot(rs, assembly_id, ballot_id)
            if voted == (ASSEMBLY_BAR_MONIKER,):
                if not ballot['use_bar']:
                    raise ValueError(n_("Option not available."))
                vote = "{}>{}".format(
                    ASSEMBLY_BAR_MONIKER, "=".join(candidates))
            elif voted == (MAGIC_ABSTAIN,):
                vote = "=".join(candidates)
                # When abstaining, the bar is equal do all candidates. This is
                # different from voting *for* all candidates.
                vote += "={}".format(ASSEMBLY_BAR_MONIKER)
            elif ASSEMBLY_BAR_MONIKER in voted and len(voted) > 1:
                rs.notify("error", n_("Rejection is exclusive."))
                return self.show_ballot(rs, assembly_id, ballot_id)
            else:
                winners = "=".join(voted)
                losers = "=".join(c for c in candidates if c not in voted)
                # When voting for certain candidates, they are ranked higher
                # than the bar (to distinguish the vote from abstaining)
                if losers:
                    losers += "={}".format(ASSEMBLY_BAR_MONIKER)
                else:
                    losers = ASSEMBLY_BAR_MONIKER
                if winners and losers:
                    vote = "{}>{}".format(winners, losers)
                else:
                    vote = winners + losers
        else:
            vote = unwrap(request_extractor(rs, (("vote", "str_or_None"),)))
            # Empty preferential vote counts as abstaining
            if not vote:
                vote = "=".join(candidates)
                if ballot['use_bar']:
                    vote += "={}".format(ASSEMBLY_BAR_MONIKER)
        vote = check(rs, "vote", vote, "vote", ballot=ballot)
        if rs.has_validation_errors():
            return self.show_ballot(rs, assembly_id, ballot_id)
        code = self.assemblyproxy.vote(rs, ballot_id, vote, secret=None)
        self.notify_return_code(rs, code)
        return self.redirect(rs, "assembly/show_ballot")

    @access("assembly")
    def get_result(self, rs: RequestState, assembly_id: int,
                   ballot_id: int) -> Response:
        """Download the tallied stats of a ballot."""
        if not self.assemblyproxy.may_assemble(rs, ballot_id=ballot_id):
            raise werkzeug.exceptions.Forbidden(n_("Not privileged."))
        if not rs.ambience['ballot']['is_tallied']:
            rs.notify("warning", n_("Ballot not yet tallied."))
            return self.show_ballot(rs, assembly_id, ballot_id)
        path = self.conf["STORAGE_DIR"] / 'ballot_result' / str(ballot_id)
        return self.send_file(rs, path=path, inline=False,
                              filename=f"ballot_{ballot_id}_result.json")

    @access("assembly_admin", modi={"POST"})
    def edit_candidates(self, rs: RequestState, assembly_id: int,
                        ballot_id: Optional[int]) -> Response:
        """Create, edit and delete candidates of ballot.

        :type rs: :py:class:`cdedb.common.RequestState`
        :type assembly_id: int
        :type ballot_id: int
        """
        candidates = process_dynamic_input(
            rs, rs.ambience['ballot']['candidates'].keys(),
            {'moniker': "restrictive_identifier", 'description': "str"})

        monikers = set()
        for candidate_id, candidate in candidates.items():
            if candidate and candidate['moniker'] == ASSEMBLY_BAR_MONIKER:
                rs.append_validation_error(
                    (f"moniker_{candidate_id}",
                     ValueError(n_("Mustn’t be the bar moniker.")))
                )
            if candidate and candidate['moniker'] in monikers:
                rs.append_validation_error(
                    (f"moniker_{candidate_id}",
                     ValueError(n_("Duplicate moniker.")))
                )
            if candidate:
                monikers.add(candidate['moniker'])
        if rs.has_validation_errors():
            return self.show_ballot(rs, assembly_id, ballot_id)

        data = {
            'id': ballot_id,
            'candidates': candidates
        }
        code = self.assemblyproxy.set_ballot(rs, data)
        self.notify_return_code(rs, code)
        return self.redirect(rs, "assembly/show_ballot")<|MERGE_RESOLUTION|>--- conflicted
+++ resolved
@@ -8,7 +8,7 @@
 import collections
 import datetime
 import time
-from typing import Any, Set, Dict, List, Iterable, Tuple, Union, Optional
+from typing import Any, Dict, Tuple, Union, Optional, Collection
 
 import werkzeug.exceptions
 from werkzeug import Response
@@ -24,7 +24,7 @@
     n_, merge_dicts, unwrap, now, ASSEMBLY_BAR_MONIKER, EntitySorter,
     schulze_evaluate, xsorted, RequestState, get_hash
 )
-from cdedb.database.connection import Atomizer
+import cdedb.database.constants as const
 
 #: Magic value to signal abstention during voting. Used during the emulation
 #: of classical voting. This can not occur as a moniker since it contains
@@ -57,31 +57,6 @@
                      or (ballot['extended']
                          and timestamp < ballot['vote_extension_end'])))
 
-<<<<<<< HEAD
-    def may_assemble(self, rs: RequestState, *, assembly_id: int = None,
-                     ballot_id: int = None) -> bool:
-        """Helper to check authorization.
-
-        The deal is that members may access anything and assembly users
-        may access any assembly in which they are participating. This
-        especially allows people who have "cde", but not "member" in
-        their roles, to access only those assemblies they participated
-        in.
-
-        Exactly one of the two id parameters has to be provided
-
-        :type rs: :py:class:`cdedb.common.RequestState`
-        :type assembly_id: int
-        :type ballot_id: int
-        :rtype: bool
-        """
-        if "member" in rs.user.roles:
-            return True
-        return self.assemblyproxy.does_attend(
-            rs, assembly_id=assembly_id, ballot_id=ballot_id)
-
-=======
->>>>>>> 4fbdc1c3
     @access("assembly")
     def index(self, rs: RequestState) -> Response:
         """Render start page."""
@@ -202,8 +177,14 @@
                  ("length", "positive_int_or_None"),
                  ("time_start", "datetime_or_None"),
                  ("time_stop", "datetime_or_None"))
-    def view_assembly_log(self, rs, codes, assembly_id, offset, length, persona_id,
-                 submitted_by, additional_info, time_start, time_stop):
+    def view_assembly_log(self, rs: RequestState,
+                          codes: Optional[Collection[const.AssemblyLogCodes]],
+                          assembly_id: Optional[int], offset: Optional[int],
+                          length: Optional[int], persona_id: Optional[int],
+                          submitted_by: Optional[int],
+                          additional_info: Optional[str],
+                          time_start: Optional[datetime.datetime],
+                          time_stop: Optional[datetime.datetime]) -> Response:
         """View activities."""
         length = length or self.conf["DEFAULT_LOG_LENGTH"]
         # length is the requested length, _length the theoretically
@@ -335,7 +316,7 @@
 
     @access("assembly")
     def list_attachments(self, rs: RequestState, assembly_id: int) -> Response:
-        if not self.may_assemble(rs, assembly_id=assembly_id):
+        if not self.assemblyproxy.may_assemble(rs, assembly_id=assembly_id):
             rs.notify(
                 "error", n_("May not access attachments for this assembly."))
             return self.redirect(rs, "assembly/index")
@@ -515,7 +496,7 @@
 
         # Check for extensions before grouping ballots.
         if any([self._update_ballot_state(rs, ballot)
-                for id, ballot in ballots.items()]):
+                for anid, ballot in ballots.items()]):
             return self.redirect(rs, "assembly/list_ballots")
 
         done, extended, current, future = self.group_ballots(ballots)
@@ -560,19 +541,13 @@
     @access("assembly")
     @REQUESTdata(("version", "id_or_None"))
     # ballot_id is optional, but comes semantically before attachment_id
-<<<<<<< HEAD
     def get_attachment(self, rs: RequestState, assembly_id: int,
                        attachment_id: int, ballot_id: int = None,
                        version: int = None) -> Response:
         """Retrieve an attachment. Default to most recent version."""
         if rs.has_validation_errors():
             version = None
-        if not self.may_assemble(rs, assembly_id=assembly_id):
-=======
-    def get_attachment(self, rs, assembly_id, attachment_id, ballot_id=None):
-        """Retrieve an attachment."""
         if not self.assemblyproxy.may_assemble(rs, assembly_id=assembly_id):
->>>>>>> 4fbdc1c3
             raise werkzeug.exceptions.Forbidden(n_("Not privileged."))
         history = self.assemblyproxy.get_attachment_history(
             rs, attachment_id)
@@ -592,7 +567,7 @@
     @access("assembly")
     def show_attachment(self, rs: RequestState, assembly_id: int,
                         attachment_id: int, ballot_id: int = None) -> Response:
-        if not self.may_assemble(rs, assembly_id=assembly_id):
+        if not self.assemblyproxy.may_assemble(rs, assembly_id=assembly_id):
             return self.redirect(rs, "assembly/index")
         attachment = self.assemblyproxy.get_attachment_history(
             rs, attachment_id)
@@ -805,9 +780,9 @@
             return self.redirect(rs, "assembly/show_assembly")
 
     @access("assembly_admin", modi={"POST"})
-    @REQUESTdata( ("attachment_id", "id_or_None"), ("title", "str"),
-                  ("authors", "str_or_None"),
-                  ("filename", "identifier_or_None"),)
+    @REQUESTdata(("attachment_id", "id_or_None"), ("title", "str"),
+                 ("authors", "str_or_None"),
+                 ("filename", "identifier_or_None"),)
     @REQUESTfile("attachment")
     # ballot_id is optional, but comes semantically after assembly_id
     def add_attachment(self, rs: RequestState, assembly_id: int, title: str,
@@ -970,9 +945,9 @@
                            for bdict in (future, current, done)), [])
 
         i = ballot_list.index(ballot_id)
-        l = len(ballot_list)
+        length = len(ballot_list)
         prev_ballot = ballots[ballot_list[i-1]] if i > 0 else None
-        next_ballot = ballots[ballot_list[i+1]] if i + 1 < l else None
+        next_ballot = ballots[ballot_list[i+1]] if i + 1 < length else None
 
         return self.render(rs, "show_ballot", {
             'attachments': attachments, 'split_vote': split_vote,
@@ -1165,8 +1140,7 @@
             return self.show_ballot(rs, assembly_id, ballot_id)
         blockers = self.assemblyproxy.delete_ballot_blockers(rs, ballot_id)
         if "vote_begin" in blockers:
-            rs.notify("error",
-                      ValueError(n_("Unable to remove active ballot.")))
+            rs.notify("error", n_("Unable to remove active ballot."))
             return self.show_ballot(rs, assembly_id, ballot_id)
 
         # Specify what to cascade
