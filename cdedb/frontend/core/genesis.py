#!/usr/bin/env python3

"""Genesis specific services for the core realm."""

import collections
import datetime
from typing import Dict, Optional

import magic
import werkzeug.exceptions
from werkzeug import Response

import cdedb.common.validation.types as vtypes
import cdedb.database.constants as const
from cdedb.common import CdEDBObject, GenesisDecision, RequestState, merge_dicts, now
from cdedb.common.fields import REALM_SPECIFIC_GENESIS_FIELDS
from cdedb.common.n_ import n_
from cdedb.common.validation import GENESIS_CASE_EXPOSED_FIELDS, PERSONA_COMMON_FIELDS
from cdedb.frontend.common import (
    REQUESTdata, REQUESTdatadict, REQUESTfile, access, check_validation as check,
    periodic,
)
from cdedb.frontend.core.base import CoreBaseFrontend

# Name of each realm's option in the genesis form
GenesisRealmOptionName = collections.namedtuple(
    'GenesisRealmOptionName', ['realm', 'name'])
GENESIS_REALM_OPTION_NAMES = (
    GenesisRealmOptionName("event", n_("CdE event")),
    GenesisRealmOptionName("cde", n_("CdE membership")),
    GenesisRealmOptionName("assembly", n_("CdE members' assembly")),
    GenesisRealmOptionName("ml", n_("CdE mailinglist")))


class CoreGenesisMixin(CoreBaseFrontend):
    @access("anonymous")
    @REQUESTdata("realm")
    def genesis_request_form(self, rs: RequestState, realm: Optional[str] = None
                             ) -> Response:
        """Render form."""
        rs.ignore_validation_errors()
        allowed_genders = set(x for x in const.Genders
                              if x != const.Genders.not_specified)
        realm_options = [(option.realm, rs.gettext(option.name))
                         for option in GENESIS_REALM_OPTION_NAMES
                         if option.realm in REALM_SPECIFIC_GENESIS_FIELDS]
        meta_info = self.coreproxy.get_meta_info(rs)
        return self.render(rs, "genesis/genesis_request", {
            'max_rationale': self.conf["MAX_RATIONALE"],
            'allowed_genders': allowed_genders,
            'REALM_SPECIFIC_GENESIS_FIELDS': REALM_SPECIFIC_GENESIS_FIELDS,
            'realm_options': realm_options,
            'meta_info': meta_info,
        })

    @access("anonymous", modi={"POST"})
    @REQUESTdatadict(*GENESIS_CASE_EXPOSED_FIELDS)
    @REQUESTfile("attachment")
    @REQUESTdata("attachment_filename")
    def genesis_request(self, rs: RequestState, data: CdEDBObject,
                        attachment: Optional[werkzeug.datastructures.FileStorage],
                        attachment_filename: str = None) -> Response:
        """Voice the desire to become a persona.

        This initiates the genesis process.
        """
        attachment_data = None
        if attachment:
            attachment_filename = attachment.filename
            attachment_data = check(rs, vtypes.PDFFile, attachment, 'attachment')
        if attachment_data:
            myhash = self.coreproxy.genesis_set_attachment(rs, attachment_data)
            data['attachment_hash'] = myhash
            rs.values['attachment_hash'] = myhash
            rs.values['attachment_filename'] = attachment_filename
        elif data['attachment_hash']:
            attachment_stored = self.coreproxy.genesis_check_attachment(
                rs, data['attachment_hash'])
            if not attachment_stored:
                data['attachment_hash'] = None
                e = ("attachment", ValueError(n_(
                    "It seems like you took too long and "
                    "your previous upload was deleted.")))
                rs.append_validation_error(e)
        elif 'attachment_hash' in REALM_SPECIFIC_GENESIS_FIELDS.get(data['realm'], {}):
            e = ("attachment", ValueError(n_("Attachment missing.")))
            rs.append_validation_error(e)

        data = check(rs, vtypes.GenesisCase, data, creation=True)
        if rs.has_validation_errors():
            return self.genesis_request_form(rs)
        assert data is not None
        # past events and courses may not be set here
        data['pevent_id'] = None
        data['pcourse_id'] = None
        if len(data['notes']) > self.conf["MAX_RATIONALE"]:
            rs.append_validation_error(
                ("notes", ValueError(n_("Rationale too long."))))
        # We dont actually want gender == not_specified as a valid option if it
        # is required for the requested realm)
        if 'gender' in REALM_SPECIFIC_GENESIS_FIELDS.get(data['realm'], {}):
            if data['gender'] == const.Genders.not_specified:
                rs.append_validation_error(
                    ("gender", ValueError(n_(
                        "Must specify gender for %(realm)s realm."),
                        {"realm": data["realm"]})))
        if 'birthday' in REALM_SPECIFIC_GENESIS_FIELDS.get(data['realm'], {}):
            if data['birthday'] == datetime.date.min:
                rs.append_validation_error(
                    ("birthday", ValueError(n_("Must not be empty."))))
        if rs.has_validation_errors():
            return self.genesis_request_form(rs)
        if self.coreproxy.verify_existence(rs, data['username']):
            existing_id = self.coreproxy.genesis_case_by_email(
                rs, data['username'])
            if existing_id and existing_id > 0:
                # TODO this case is kind of a hack since it throws
                # away the information entered by the user, but in
                # theory this should not happen too often (reality
                # notwithstanding)
                rs.notify("info", n_("Confirmation email has been resent."))
                case_id = existing_id
            elif existing_id and existing_id < 0:
                rs.notify("info", n_("Your request is currently pending review."))
                return self.redirect(rs, "core/index")
            else:
                rs.notify("error", n_("Email address already in DB. Reset password."))
                return self.redirect(rs, "core/index")
        else:
            new_id = self.coreproxy.genesis_request(rs, data)
            if not new_id:
                rs.notify("error", n_("Failed."))
                return self.genesis_request_form(rs)
            case_id = new_id

        # Send verification mail for new case or resend for old case.
        self.do_mail(rs, "genesis/genesis_verify",
                     {
                         'To': (data['username'],),
                         'Subject': "Accountanfrage verifizieren",
                     },
                     {
                         'genesis_case_id': self.encode_parameter(
                             "core/genesis_verify", "genesis_case_id",
                             str(case_id), persona_id=None),
                         'given_names': data['given_names'],
                         'family_name': data['family_name'],
                     })
        rs.notify(
            "success",
            n_("Email sent. Please follow the link contained in the email."))
        return self.redirect(rs, "core/index")

    @access("anonymous")
    @REQUESTdata("#genesis_case_id")
    def genesis_verify(self, rs: RequestState, genesis_case_id: int
                       ) -> Response:
        """Verify the email address entered in :py:meth:`genesis_request`.

        This is not a POST since the link is shared via email.
        """
        if rs.has_validation_errors():
            return self.genesis_request_form(rs)
        code, realm = self.coreproxy.genesis_verify(rs, genesis_case_id)
        rs.notify_return_code(
            code,
            error=n_("Verification failed. Please contact the administrators."),
            success=n_("Email verified. Wait for moderation. "
                       "You will be notified by mail."),
            info=n_("This account request was already verified.")
        )
        if not code:
            return self.redirect(rs, "core/genesis_request_form")
        return self.redirect(rs, "core/index")

    @periodic("genesis_remind")
    def genesis_remind(self, rs: RequestState, store: CdEDBObject
                       ) -> CdEDBObject:
        """Cron job for genesis cases to review.

        Send a reminder after four hours and then daily.
        """
        current = now()
        data = self.coreproxy.genesis_list_cases(
            rs, stati=(const.GenesisStati.to_review,))
        old = set(store.get('ids', [])) & set(data)
        new = set(data) - set(old)
        remind = False
        if any(data[anid]['ctime'] + datetime.timedelta(hours=4) < current
               for anid in new):
            remind = True
        if old and current.timestamp() > store.get('tstamp', 0) + 24*60*60:
            remind = True
        if remind:
            stati = (const.GenesisStati.to_review,)
            cde_count = len(self.coreproxy.genesis_list_cases(
                rs, stati=stati, realms=["cde"]))
            event_count = len(self.coreproxy.genesis_list_cases(
                rs, stati=stati, realms=["event"]))
            ml_count = len(self.coreproxy.genesis_list_cases(
                rs, stati=stati, realms=["ml"]))
            assembly_count = len(self.coreproxy.genesis_list_cases(
                rs, stati=stati, realms=["assembly"]))
            notify = {self.conf["MANAGEMENT_ADDRESS"]}
            if cde_count:
                notify |= {self.conf["CDE_ADMIN_ADDRESS"]}
            if event_count:
                notify |= {self.conf["EVENT_ADMIN_ADDRESS"]}
            if ml_count:
                notify |= {self.conf["ML_ADMIN_ADDRESS"]}
            if assembly_count:
                notify |= {self.conf["ASSEMBLY_ADMIN_ADDRESS"]}
            self.do_mail(
                rs, "genesis/genesis_requests_pending",
                {'To': tuple(notify),
                 'Subject': "Offene CdEDB Accountanfragen"},
                {'count': len(data)})
            store = {
                'tstamp': current.timestamp(),
                'ids': list(data),
            }
        return store

    @periodic("genesis_forget", period=96)
    def genesis_forget(self, rs: RequestState, store: CdEDBObject
                       ) -> CdEDBObject:
        """Cron job for deleting successful, unconfirmed or rejected genesis cases.

        This allows the username to be used once more.
        """
        stati = const.GenesisStati.finalized_stati() | {const.GenesisStati.unconfirmed}
        cases = self.coreproxy.genesis_list_cases(rs, stati=stati)

        delete = tuple(case["id"] for case in cases.values() if
                       case["ctime"] < now() - self.conf["GENESIS_CLEANUP_TIMEOUT"]
                       or (case['case_status'] == const.GenesisStati.unconfirmed and
                           case["ctime"] < now() - self.conf["PARAMETER_TIMEOUT"]))

        count = 0
        for genesis_case_id in delete:
            count += self.coreproxy.delete_genesis_case(rs, genesis_case_id)

        attachment_count = self.coreproxy.genesis_forget_attachments(rs)

        if count or attachment_count:
            self.logger.info(f"genesis_forget: Deleted {count} genesis cases and"
                             f" {attachment_count} attachments")

        return store

    @access("core_admin", *("{}_admin".format(realm)
                            for realm, fields in
                            REALM_SPECIFIC_GENESIS_FIELDS.items()
                            if "attachment_hash" in fields))
    def genesis_get_attachment(self, rs: RequestState, attachment_hash: str
                               ) -> Response:
        """Retrieve attachment for genesis case."""
        data = self.coreproxy.genesis_get_attachment(rs, attachment_hash)
        mimetype = None
        if data:
            mimetype = magic.from_buffer(data, mime=True)
        return self.send_file(rs, data=data, mimetype=mimetype)

    @access("core_admin", *("{}_admin".format(realm)
                            for realm in REALM_SPECIFIC_GENESIS_FIELDS))
    def genesis_list_cases(self, rs: RequestState) -> Response:
        """Compile a list of genesis cases to review."""
        realms = [realm for realm in REALM_SPECIFIC_GENESIS_FIELDS
                  if {"{}_admin".format(realm), 'core_admin'} & rs.user.roles]
        data = self.coreproxy.genesis_list_cases(
            rs, stati=(const.GenesisStati.to_review,), realms=realms)
        cases = self.coreproxy.genesis_get_cases(rs, set(data))
        cases_by_realm = {
            realm: {k: v for k, v in cases.items() if v['realm'] == realm}
            for realm in realms}
        return self.render(rs, "genesis/genesis_list_cases", {
            'cases_by_realm': cases_by_realm})

    @access("core_admin", *("{}_admin".format(realm)
                            for realm in REALM_SPECIFIC_GENESIS_FIELDS))
    def genesis_show_case(self, rs: RequestState, genesis_case_id: int
                          ) -> Response:
        """View a specific case."""
        case = rs.ambience['genesis_case']
        if (not self.is_admin(rs)
                and "{}_admin".format(case['realm']) not in rs.user.roles):
            raise werkzeug.exceptions.Forbidden(n_("Not privileged."))
        persona = reviewer = pevent = pcourse = None
        if case['persona_id']:
            persona = self.coreproxy.get_persona(rs, case['persona_id'])
        if case['reviewer']:
            reviewer = self.coreproxy.get_persona(rs, case['reviewer'])
        if "event" in rs.user.roles:
            # e.g. for ml-only ml admins
            if case['pevent_id']:
                pevent = self.pasteventproxy.get_past_event(rs, case['pevent_id'])
            if case['pcourse_id']:
                pcourse = self.pasteventproxy.get_past_course(rs, case['pcourse_id'])
        persona_data = {k: v for k, v in case.items() if k in PERSONA_COMMON_FIELDS}
        # Set a valid placeholder value, that will pass the input validation.
        persona_data['id'] = 1
        # We don't actually compare genders, so this is to make sure it is not empty.
        persona_data['gender'] = const.Genders.not_specified
        doppelgangers = self.coreproxy.find_doppelgangers(rs, persona_data)
        non_editable_doppelgangers = {
            persona_id: not persona['may_be_edited']
            for persona_id, persona in doppelgangers.items()
        }
        title_map = {
            persona_id: rs.gettext("Insufficient admin privileges.")
            for persona_id, not_relative_admin in non_editable_doppelgangers.items()
            if not_relative_admin
        }
        return self.render(rs, "genesis/genesis_show_case", {
            'reviewer': reviewer, 'pevent': pevent, 'pcourse': pcourse,
<<<<<<< HEAD
            'persona': persona, 'doppelgangers': doppelgangers,
=======
            'doppelgangers': doppelgangers,
            'REALM_SPECIFIC_GENESIS_FIELDS': REALM_SPECIFIC_GENESIS_FIELDS,
>>>>>>> e344ba42
            'disabled_radios': non_editable_doppelgangers, 'title_map': title_map,
        })

    @access("core_admin", *("{}_admin".format(realm)
                            for realm in REALM_SPECIFIC_GENESIS_FIELDS))
    def genesis_modify_form(self, rs: RequestState, genesis_case_id: int
                            ) -> Response:
        """Edit a specific case it."""
        case = rs.ambience['genesis_case']
        if (not self.is_admin(rs)
                and "{}_admin".format(case['realm']) not in rs.user.roles):
            raise werkzeug.exceptions.Forbidden(n_("Not privileged."))
        if case['case_status'] != const.GenesisStati.to_review:
            rs.notify("error", n_("Case not to review."))
            return self.genesis_list_cases(rs)
        merge_dicts(rs.values, case)
        realm_options = [(option.realm, rs.gettext(option.name))
                         for option in GENESIS_REALM_OPTION_NAMES
                         if option.realm in REALM_SPECIFIC_GENESIS_FIELDS]

        courses: Dict[int, str] = {}
        if case['pevent_id']:
            courses = self.pasteventproxy.list_past_courses(rs, case['pevent_id'])
        choices = {"pevent_id": self.pasteventproxy.list_past_events(rs),
                   "pcourse_id": courses}

        return self.render(rs, "genesis/genesis_modify_form", {
            'REALM_SPECIFIC_GENESIS_FIELDS': REALM_SPECIFIC_GENESIS_FIELDS,
            'realm_options': realm_options, 'choices': choices})

    @access("core_admin", *("{}_admin".format(realm)
                            for realm in REALM_SPECIFIC_GENESIS_FIELDS),
            modi={"POST"})
    @REQUESTdatadict(*GENESIS_CASE_EXPOSED_FIELDS)
    def genesis_modify(self, rs: RequestState, genesis_case_id: int,
                       data: CdEDBObject) -> Response:
        """Edit a case to fix potential issues before creation."""
        data['id'] = genesis_case_id
        # In contrast to the genesis_request, the attachment can not be changed here.
        del data['attachment_hash']
        data = check(
            rs, vtypes.GenesisCase, data)
        if rs.has_validation_errors():
            return self.genesis_modify_form(rs, genesis_case_id)
        assert data is not None
        if data['username'] != rs.ambience['genesis_case']['username']:
            if self.coreproxy.verify_existence(rs, data['username']):
                rs.append_validation_error(
                    ("username", ValueError(n_("Email address already taken."))))
        if data.get('pevent_id') and data.get('pcourse_id'):
            if data['pevent_id'] != self.pasteventproxy.get_past_course(
                    rs, data['pcourse_id'])['pevent_id']:
                rs.append_validation_error(("pcourse_id", ValueError(n_(
                    "Course not associated with past event specified."))
                ))
        if rs.has_validation_errors():
            return self.genesis_modify_form(rs, genesis_case_id)

        case = rs.ambience['genesis_case']
        if (not self.is_admin(rs)
                and "{}_admin".format(case['realm']) not in rs.user.roles):
            raise werkzeug.exceptions.Forbidden(n_("Not privileged."))
        if case['case_status'] != const.GenesisStati.to_review:
            rs.notify("error", n_("Case not to review."))
            return self.genesis_list_cases(rs)
        code = self.coreproxy.genesis_modify_case(rs, data)
        rs.notify_return_code(code)
        return self.redirect(rs, "core/genesis_show_case")

    @access("core_admin", *("{}_admin".format(realm)
                            for realm in REALM_SPECIFIC_GENESIS_FIELDS),
            modi={"POST"})
    @REQUESTdata("decision", "persona_id")
    def genesis_decide(self, rs: RequestState, genesis_case_id: int,
                       decision: GenesisDecision, persona_id: Optional[int]
                       ) -> Response:
        """Approve or decline a genensis case.

        This either creates a new account or declines account creation.
        If the request is declined, an existing account can optionally be dearchived
        and/or updated.
        """
        if rs.has_validation_errors():
            return self.genesis_show_case(rs, genesis_case_id)
        case = rs.ambience['genesis_case']

        # Do privilege and sanity checks.
        if not self.is_admin(rs) and f"{case['realm']}_admin" not in rs.user.roles:
            raise werkzeug.exceptions.Forbidden(n_("Not privileged."))
        if decision.is_create():
            if self.coreproxy.verify_existence(
                    rs, case['username'], include_genesis=False):
                rs.notify("error", n_("Email address already taken."))
                return self.redirect(rs, "core/genesis_show_case")
            if persona_id:
                rs.notify("error", n_("Persona selected, but genesis case approved."))
                return self.redirect(rs, "core/genesis_show_case")
        if decision.is_update():
            if not persona_id:
                rs.notify("error", n_("No persona selected."))
                return self.redirect(rs, "core/genesis_show_case")
            elif not self.coreproxy.verify_persona(
                    rs, persona_id, (case['realm'],)):
                rs.notify("error", n_("Invalid persona for update."
                                      " Add additional realm first: %(realm)s."),
                          {'realm': case['realm']})
                return self.redirect(rs, "core/genesis_show_case")
        if case['case_status'] != const.GenesisStati.to_review:
            rs.notify("error", n_("Case not to review."))
            return self.redirect(rs, "core/genesis_show_case")

        # Apply the decision.
        persona_id = self.coreproxy.genesis_decide(
            rs, genesis_case_id, decision, persona_id)
        if not persona_id:  # Purely an error case. # pragma: no cover
            rs.notify("error", n_("Failed."))
            return self.genesis_show_case(rs, genesis_case_id)

        if ((decision.is_create() or decision.is_update()) and case['pevent_id']
                and case['realm'] == 'cde'):
            code = self.pasteventproxy.add_participant(
                rs, pevent_id=case['pevent_id'], pcourse_id=case['pcourse_id'],
                persona_id=persona_id)
            if not code:  # pragma: no cover
                rs.notify(
                    "error", n_("Past event attendance could not be established."))

        # Send notification to the user, depending on decision.
        if decision.is_create():
            persona = self.coreproxy.get_persona(rs, persona_id)
            success, cookie = self.coreproxy.make_reset_cookie(
                rs, persona['username'],
                timeout=self.conf["EMAIL_PARAMETER_TIMEOUT"])
            email = self.encode_parameter(
                "core/do_password_reset_form", "email", persona['username'],
                persona_id=None, timeout=self.conf["EMAIL_PARAMETER_TIMEOUT"])
            if case['realm'] == "cde":
                meta_info = self.coreproxy.get_meta_info(rs)
                self.do_mail(
                    rs, "welcome",
                    {'To': (persona['username'],), 'Subject': "Aufnahme in den CdE"},
                    {'data': persona, 'email': email, 'cookie': cookie,
                     'fee': self.conf['MEMBERSHIP_FEE'], 'meta_info': meta_info})
            else:
                self.do_mail(
                    rs, "genesis/genesis_approved",
                    {'To': (persona['username'],), 'Subject': "CdEDB-Account erstellt"},
                    {'persona': persona, 'email': email, 'cookie': cookie})
            rs.notify("success", n_("Case approved."))
        elif decision.is_update():
            persona = self.coreproxy.get_persona(rs, persona_id)
            success, cookie = self.coreproxy.make_reset_cookie(
                rs, persona['username'], timeout=self.conf["EMAIL_PARAMETER_TIMEOUT"])
            email = self.encode_parameter(
                "core/do_password_reset_form", "email", persona['username'],
                persona_id=None, timeout=self.conf["EMAIL_PARAMETER_TIMEOUT"])
            self.do_mail(
                rs, "genesis/genesis_updated",
                {'To': (persona['username'],), 'Subject': "CdEDB-Account reaktiviert"},
                {'persona': persona, 'email': email, 'cookie': cookie})
            rs.notify("success", n_("User updated."))
        else:
            self.do_mail(
                rs, "genesis/genesis_declined",
                {'To': (case['username'],),
                 'Subject': "CdEDB Accountanfrage abgelehnt"},
            )
            rs.notify("info", n_("Case rejected."))
        return self.redirect(rs, "core/genesis_list_cases")<|MERGE_RESOLUTION|>--- conflicted
+++ resolved
@@ -313,12 +313,8 @@
         }
         return self.render(rs, "genesis/genesis_show_case", {
             'reviewer': reviewer, 'pevent': pevent, 'pcourse': pcourse,
-<<<<<<< HEAD
             'persona': persona, 'doppelgangers': doppelgangers,
-=======
-            'doppelgangers': doppelgangers,
             'REALM_SPECIFIC_GENESIS_FIELDS': REALM_SPECIFIC_GENESIS_FIELDS,
->>>>>>> e344ba42
             'disabled_radios': non_editable_doppelgangers, 'title_map': title_map,
         })
 
