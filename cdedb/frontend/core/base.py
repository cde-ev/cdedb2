#!/usr/bin/env python3

"""Basic services for the core realm."""

import collections
import datetime
import decimal
import io
import itertools
import operator
import pathlib
import quopri
import tempfile
from typing import Any, Dict, List, Optional, Set, Tuple

import magic
import segno
import segno.helpers
import werkzeug.exceptions
from subman.machine import SubscriptionPolicy
from werkzeug import Response

import cdedb.common.validation.types as vtypes
import cdedb.database.constants as const
from cdedb.common import (
    CdEDBObject, CdEDBObjectMap, DefaultReturnCode, Realm, RequestState, User,
    make_persona_name, merge_dicts, now, pairwise, sanitize_filename, unwrap,
)
from cdedb.common.exceptions import ArchiveError, PrivilegeError, ValidationWarning
from cdedb.common.fields import (
    META_INFO_FIELDS, PERSONA_ASSEMBLY_FIELDS, PERSONA_CDE_FIELDS, PERSONA_CORE_FIELDS,
    PERSONA_EVENT_FIELDS, PERSONA_ML_FIELDS, PERSONA_STATUS_FIELDS,
    REALM_SPECIFIC_GENESIS_FIELDS,
)
from cdedb.common.i18n import format_country_code
from cdedb.common.n_ import n_
from cdedb.common.query import Query, QueryOperators, QueryScope, QuerySpecEntry
from cdedb.common.query.log_filter import ChangelogLogFilter, CoreLogFilter
from cdedb.common.roles import (
    ADMIN_KEYS, ADMIN_VIEWS_COOKIE_NAME, ALL_ADMIN_VIEWS, REALM_ADMINS,
    REALM_INHERITANCE, extract_roles, implied_realms,
)
from cdedb.common.sorting import EntitySorter, xsorted
from cdedb.common.validation.validate import (
    PERSONA_CDE_CREATION as CDE_TRANSITION_FIELDS,
    PERSONA_EVENT_CREATION as EVENT_TRANSITION_FIELDS,
)
from cdedb.filter import enum_entries_filter, markdown_parse_safe, money_filter
from cdedb.frontend.common import (
    AbstractFrontend, Headers, REQUESTdata, REQUESTdatadict, REQUESTfile,
    TransactionObserver, access, basic_redirect, check_validation as check,
    check_validation_optional as check_optional, inspect_validation as inspect,
    make_membership_fee_reference, periodic, request_dict_extractor, request_extractor,
)
from cdedb.models.ml import MailinglistGroup

# Name of each realm
USER_REALM_NAMES = {
    "cde": n_("CdE user / Member"),
    "event": n_("Event user"),
    "assembly": n_("Assembly user"),
    "ml": n_("Mailinglist user"),
}


class CoreBaseFrontend(AbstractFrontend):
    """Note that there is no user role since the basic distinction is between
    anonymous access and personas. """
    realm = "core"

    @classmethod
    def is_admin(cls, rs: RequestState) -> bool:
        return super().is_admin(rs)

    @access("anonymous")
    @REQUESTdata("#wants")
    def index(self, rs: RequestState, wants: str = None) -> Response:
        """Basic entry point.

        :param wants: URL to redirect to upon login
        """
        rs.ignore_validation_errors()  # drop an invalid "wants"
        meta_info = self.coreproxy.get_meta_info(rs)
        dashboard: CdEDBObject = {}
        if not rs.user.persona_id:
            if wants:
                rs.values['wants'] = self.encode_parameter(
                    "core/login", "wants", wants,
                    persona_id=rs.user.persona_id,
                    timeout=self.conf["UNCRITICAL_PARAMETER_TIMEOUT"])
            return self.render(rs, "login", {'meta_info': meta_info})

        else:
            # Redirect to wanted page, if user meanwhile logged in
            if wants:
                return basic_redirect(rs, wants)

            # genesis cases
            genesis_realms = []
            for realm in REALM_SPECIFIC_GENESIS_FIELDS:
                if {"core_admin", "{}_admin".format(realm)} & rs.user.roles:
                    genesis_realms.append(realm)
            if genesis_realms and "genesis" in rs.user.admin_views:
                data = self.coreproxy.genesis_list_cases(
                    rs, stati=(const.GenesisStati.to_review,),
                    realms=genesis_realms)
                dashboard['genesis_cases'] = len(data)
            # pending changes
            if "core_user" in rs.user.admin_views:
                data = self.coreproxy.changelog_get_changes(
                    rs, stati=(const.MemberChangeStati.pending,))
                dashboard['pending_changes'] = len(data)
            # pending privilege changes
            if "meta_admin" in rs.user.admin_views:
                stati = (const.PrivilegeChangeStati.pending,)
                data = self.coreproxy.list_privilege_changes(
                    rs, stati=stati)
                dashboard['privilege_changes'] = len(data)
            # events organized
            orga_info = self.eventproxy.orga_info(rs, rs.user.persona_id)
            if orga_info:
                orga = {}
                events = self.eventproxy.get_events(rs, orga_info)
                present = now()
                for event_id, event in events.items():
                    begin = event['begin']
                    if (not begin or begin >= present.date()
                            or abs(begin.year - present.year) < 2):
                        regs = self.eventproxy.list_registrations(rs, event['id'])
                        event['registrations'] = len(regs)
                        orga[event_id] = event
                dashboard['orga'] = orga
                dashboard['present'] = present
            # mailinglists moderated
            moderator_info = self.mlproxy.moderator_info(rs, rs.user.persona_id)
            if moderator_info:
                mailinglists = self.mlproxy.get_mailinglists(rs, moderator_info)
                mailman = self.get_mailman()
                moderator: Dict[int, Dict[str, Any]] = {}
                for ml_id, ml in mailinglists.items():
                    requests = self.mlproxy.get_subscription_states(
                        rs, ml_id, states=(const.SubscriptionState.pending,))
                    moderator[ml_id] = {
                        "id": ml.id,
                        "title": ml.title,
                        "is_active": ml.is_active,
                        "requests": len(requests),
                        "held_mails": mailman.get_held_message_count(ml),
                    }
                dashboard['moderator'] = {k: v for k, v in moderator.items()
                                          if v['is_active']}
            # visible and open events
            if "event" in rs.user.roles:
                event_ids = self.eventproxy.list_events(
                    rs, visible=True, current=True, archived=False)
                events = self.eventproxy.get_events(rs, event_ids.keys())
                final = {}
                for event_id, event in events.items():
                    if event_id not in orga_info:
                        event['registration'], event['payment_pending'] = (
                            self.eventproxy.get_registration_payment_info(rs, event_id))
                        # Skip event, if the registration begins more than
                        # 2 weeks in future
                        if event['registration_start'] and \
                                now() + datetime.timedelta(weeks=2) < \
                                event['registration_start']:
                            continue
                        # Skip events, that are over or are not registerable
                        # anymore
                        if event['registration_hard_limit'] and \
                                now() > event['registration_hard_limit'] \
                                and not event['registration'] \
                                or now().date() > event['end']:
                            continue
                        final[event_id] = event
                if final:
                    dashboard['events'] = final
            # open assemblies
            if "assembly" in rs.user.roles:
                assembly_ids = self.assemblyproxy.list_assemblies(
                    rs, is_active=True, restrictive=True)
                assemblies = self.assemblyproxy.get_assemblies(
                    rs, assembly_ids.keys())
                final = {}
                for assembly_id, assembly in assemblies.items():
                    assembly['does_attend'] = self.assemblyproxy.does_attend(
                        rs, assembly_id=assembly_id)
                    if (assembly['does_attend']
                            or assembly['signup_end'] > now()):
                        final[assembly_id] = assembly
                if final:
                    dashboard['assemblies'] = final
            return self.render(rs, "index", {
                'meta_info': meta_info, 'dashboard': dashboard})

    @access("core_admin")
    def meta_info_form(self, rs: RequestState) -> Response:
        """Render form."""
        info = self.coreproxy.get_meta_info(rs)
        merge_dicts(rs.values, info)
        return self.render(rs, "meta_info", {"meta_info": info})

    @access("core_admin", modi={"POST"})
    def change_meta_info(self, rs: RequestState) -> Response:
        """Change the meta info constants."""
        info = self.coreproxy.get_meta_info(rs)
        data_params: vtypes.TypeMapping = {
            key: Optional[str]  # type: ignore[misc]
            for key in META_INFO_FIELDS
        }
        data = request_extractor(rs, data_params)
        data = check(rs, vtypes.MetaInfo, data, keys=info.keys())
        if rs.has_validation_errors():  # pragma: no cover
            return self.meta_info_form(rs)
        assert data is not None
        code = self.coreproxy.set_meta_info(rs, data)
        rs.notify_return_code(code)
        return self.redirect(rs, "core/meta_info_form")

    @access("anonymous", modi={"POST"})
    @REQUESTdata("username", "password", "#wants")
    def login(self, rs: RequestState, username: vtypes.Email,
              password: str, wants: Optional[str]) -> Response:
        """Create session.

        :param wants: URL to redirect to
        """
        if rs.has_validation_errors():
            return self.index(rs)
        sessionkey = self.coreproxy.login(rs, username, password,
                                          rs.request.remote_addr)
        if not sessionkey:
            rs.notify("error", n_("Login failure."))
            rs.extend_validation_errors(
                (("username", ValueError()), ("password", ValueError())))
            rs.ignore_validation_errors()
            return self.index(rs)

        if wants:
            response = basic_redirect(rs, wants)
        elif "member" in rs.user.roles:
            data = self.coreproxy.get_cde_user(rs, rs.user.persona_id)
            if not data['decided_search']:
                response = self.redirect(rs, "cde/consent_decision_form")
            else:
                response = self.redirect(rs, "core/index")
        else:
            response = self.redirect(rs, "core/index")
        response.set_cookie("sessionkey", sessionkey,
                            httponly=True, secure=True, samesite="Lax")
        return response

    # We don't check anti CSRF tokens here, since logging does not harm anyone.
    @access("persona", modi={"POST"}, check_anti_csrf=False)
    def logout(self, rs: RequestState) -> Response:
        """Invalidate the current session."""
        self.coreproxy.logout(rs)
        response = self.redirect(rs, "core/index")
        response.delete_cookie("sessionkey")
        return response

    # Check for anti CSRF here, since this affects multiple sessions.
    @access("persona", modi={"POST"})
    def logout_all(self, rs: RequestState) -> Response:
        """Invalidate all sessions for the current user."""
        if rs.has_validation_errors():  # pragma: no cover
            return self.index(rs)
        count = self.coreproxy.logout(rs, other_sessions=True)
        rs.notify(
            "success", n_("%(count)s session(s) terminated."), {'count': count})
        # Unset persona_id so the notification is encoded correctly.
        rs.user.persona_id = None
        ret = self.redirect(rs, "core/index")
        ret.delete_cookie("sessionkey")
        return ret

    @periodic("deactivate_old_sessions", period=4 * 24)
    def deactivate_old_sessions(self, rs: RequestState, store: CdEDBObject
                                ) -> CdEDBObject:
        """Once per day deactivate old sessions."""
        count = self.coreproxy.deactivate_old_sessions(rs)
        self.logger.info(f"Deactivated {count} old sessions.")
        store["total"] = store.get("total", 0) + count
        return store

    @periodic("clean_session_log", period=4 * 24 * 30)
    def clean_session_log(self, rs: RequestState, store: CdEDBObject) -> CdEDBObject:
        """Once per month, cleanup old inactive sessions."""
        count = self.coreproxy.clean_session_log(rs)
        self.logger.info(f"Deleted {count} old entries from the session log.")
        store["total"] = store.get("total", 0) + count
        return store

    @access("anonymous", modi={"POST"})
    @REQUESTdata("locale", "#wants")
    def change_locale(self, rs: RequestState, locale: vtypes.PrintableASCII,
                      wants: Optional[str]) -> Response:
        """Set 'locale' cookie to override default locale for this user/browser.

        :param locale: The target locale
        :param wants: URL to redirect to (typically URL of the previous page)
        """
        rs.ignore_validation_errors()  # missing values are ok
        if wants:
            response = basic_redirect(rs, wants)
        else:
            response = self.redirect(rs, "core/index")

        if locale in self.conf["I18N_LANGUAGES"]:
            response.set_cookie(
                "locale", locale,
                expires=now() + datetime.timedelta(days=10 * 365))
        else:
            rs.notify("error", n_("Unsupported locale"))
        return response

    @access("persona", modi={"POST"}, check_anti_csrf=False)
    @REQUESTdata("view_specifier", "#wants")
    def modify_active_admin_views(self, rs: RequestState,
                                  view_specifier: vtypes.PrintableASCII,
                                  wants: Optional[str]) -> Response:
        """
        Enable or disable admin views for the current user.

        A list of possible admin views for the current user is returned by
        User.available_admin_views. The user may enable or disable any of them.

        :param view_specifier: A "+" or "-", followed by a commaseperated string
            of admin view names. If prefixed by "+", they are enabled, otherwise
            they are disabled.
        :param wants: URL to redirect to (typically URL of the previous page)
        """
        if wants:
            response = basic_redirect(rs, wants)
        else:
            response = self.redirect(rs, "core/index")

        # Exit early on validation errors
        if rs.has_validation_errors():
            return response

        enabled_views = set(rs.request.cookies.get(ADMIN_VIEWS_COOKIE_NAME, "")
                            .split(','))
        changed_views = set(view_specifier[1:].split(','))
        enable = view_specifier[0] == "+"
        if enable:
            enabled_views.update(changed_views)
        else:
            enabled_views -= changed_views
        response.set_cookie(
            ADMIN_VIEWS_COOKIE_NAME,
            ",".join(enabled_views & ALL_ADMIN_VIEWS),
            expires=now() + datetime.timedelta(days=10 * 365))
        return response

    @access("ml", modi={"POST"}, check_anti_csrf=False)
    @REQUESTdata("md_str")
    def markdown_parse(self, rs: RequestState, md_str: str) -> Response:  # pylint: disable=no-self-use
        if rs.has_validation_errors():
            return Response("", mimetype='text/plain')
        html_str = markdown_parse_safe(md_str)
        return Response(html_str, mimetype='text/plain')

    @access("searchable", "cde_admin")
    @REQUESTdata("#confirm_id")
    def download_vcard(self, rs: RequestState, persona_id: int, confirm_id: int
                       ) -> Response:
        if persona_id != confirm_id or rs.has_validation_errors():
            return self.index(rs)

        vcard = self._create_vcard(rs, persona_id)
        persona = self.coreproxy.get_persona(rs, persona_id)
        filename = sanitize_filename(make_persona_name(persona))

        return self.send_file(rs, data=vcard, mimetype='text/vcard',
                              filename=f'{filename}.vcf')

    @access("searchable", "cde_admin")
    @REQUESTdata("#confirm_id")
    def qr_vcard(self, rs: RequestState, persona_id: int, confirm_id: int) -> Response:
        if persona_id != confirm_id or rs.has_validation_errors():
            return self.index(rs)

        vcard = self._create_vcard(rs, persona_id)

        buffer = io.BytesIO()
        segno.make_qr(vcard).save(buffer, kind='svg', scale=4)

        return self.send_file(rs, afile=buffer, mimetype="image/svg+xml")

    def _create_vcard(self, rs: RequestState, persona_id: int) -> str:
        """
        Generate a vCard string for a user to be delivered to a client.

        :return: The serialized vCard (as in a vcf file)
        """
        if not {'searchable', 'cde_admin'} & rs.user.roles:
            raise werkzeug.exceptions.Forbidden(n_("No cde access to profile."))

        if "cde_admin" not in rs.user.roles and not self.coreproxy.verify_persona(
                rs, persona_id, required_roles=['searchable']):
            raise werkzeug.exceptions.Forbidden(n_(
                "Access to non-searchable member data."))

        persona = self.coreproxy.get_cde_user(rs, persona_id)

        vcard = segno.helpers.make_vcard_data(
            name=";".join((persona['family_name'], persona['given_names'], "",
                           persona['title'] or "", persona['name_supplement'] or "")),
            displayname=make_persona_name(persona, only_given_names=True),
            nickname=persona['display_name'],
            birthday=(
                persona['birthday']
                if persona['birthday'] != datetime.date.min else None
            ),
            street=persona['address'],
            city=persona['location'],
            zipcode=persona['postal_code'],
            country=rs.gettext(format_country_code(persona['country'])),
            email=persona['username'],
            homephone=persona['telephone'],
            cellphone=persona['mobile'],
        )
        return vcard

    @access("persona")
    def mydata(self, rs: RequestState) -> Response:
        """Convenience entry point for own data."""
        assert rs.user.persona_id is not None
        return self.redirect_show_user(rs, rs.user.persona_id)

    @access("persona")
    @REQUESTdata("#confirm_id", "quote_me", "event_id", "ml_id")
    def show_user(self, rs: RequestState, persona_id: int, confirm_id: int,
                  quote_me: bool, event_id: Optional[vtypes.ID],
                  ml_id: Optional[vtypes.ID], internal: bool = False) -> Response:
        """Display user details.

        This has an additional encoded parameter to make links to this
        target unguessable. Thus it is more difficult to algorithmically
        extract user data from the web frontend.

        The quote_me parameter controls access to member datasets by
        other members. Since there is a quota you only want to retrieve
        them if explicitly asked for.

        The event_id and ml_id parameters control access in the context of
        events and mailinglists, so that orgas and moderators can see their
        users. This has the additional property, that event/ml admins count
        as if they are always orga/moderator (otherwise they would observe
        breakage).

        The internal parameter signals that the call is from another
        frontend function and not an incoming request. This allows to access
        this endpoint without a redirect to preserve validation results.
        """
        assert rs.user.persona_id is not None
        if (persona_id != confirm_id or rs.has_validation_errors()) and not internal:
            return self.index(rs)

        is_relative_admin = self.coreproxy.is_relative_admin(rs, persona_id)
        is_relative_or_meta_admin = self.coreproxy.is_relative_admin(
            rs, persona_id, allow_meta_admin=True)

        is_relative_admin_view = self.coreproxy.is_relative_admin_view(
            rs, persona_id)
        is_relative_or_meta_admin_view = self.coreproxy.is_relative_admin_view(
            rs, persona_id, allow_meta_admin=True)

        if (rs.ambience['persona']['is_archived']
                and not is_relative_admin):
            raise werkzeug.exceptions.Forbidden(
                n_("Only admins may view archived datasets."))

        all_access_levels = {
            "persona", "ml", "assembly", "event", "cde", "core", "meta",
            "orga", "moderator"}
        # kind of view with which the user is shown (f.e. relative_admin, orga)
        # relevant to determinate which admin view toggles will be shown
        access_mode = set()
        # The basic access level provides only the name (this should only
        # happen in case of un-quoted searchable member access)
        access_levels = {"persona"}
        # Let users see themselves
        if persona_id == rs.user.persona_id:
            access_levels.update(all_access_levels)
        # Core admins see everything
        if ("core_admin" in rs.user.roles
                and "core_user" in rs.user.admin_views):
            access_levels.update(all_access_levels)
        # Meta admins are meta
        if ("meta_admin" in rs.user.roles
                and "meta_admin" in rs.user.admin_views):
            access_levels.add("meta")
        # There are administraive buttons on this page for all of these admins.
        # All of these admins should see the Account Requests in the nav
        # event_admins and ml_admins additionally always get links to the respective
        # realm data.
        if {"core_admin", "cde_admin", "event_admin", "ml_admin"} & rs.user.roles:
            access_mode.add("any_admin")
        # Other admins see their realm if they are relative admin
        if is_relative_admin:
            access_mode.add("any_admin")
            for realm in ("ml", "assembly", "event", "cde"):
                if (f"{realm}_admin" in rs.user.roles
                        and f"{realm}_user" in rs.user.admin_views):
                    # Relative admins can see core data
                    access_levels.add("core")
                    access_levels.add(realm)
        # Members see other members (modulo quota)
        if "searchable" in rs.user.roles and quote_me:
            if (not (rs.ambience['persona']['is_member'] and
                     rs.ambience['persona']['is_searchable'])
                    and "cde_admin" not in access_levels):
                raise werkzeug.exceptions.Forbidden(n_(
                    "Access to non-searchable member data."))
            access_levels.add("cde")
        # Orgas see their participants
        if event_id:
            is_admin = "event_admin" in rs.user.roles
            is_viewing_admin = is_admin and "event_orga" in rs.user.admin_views
            is_orga = event_id in self.eventproxy.orga_info(
                rs, rs.user.persona_id)
            if is_orga or is_admin:
                is_participant = self.eventproxy.list_registrations(
                    rs, event_id, persona_id)
                if (is_orga or is_viewing_admin) and is_participant:
                    access_levels.add("event")
                    access_levels.add("orga")
                # Admins who are also orgas can not disable this admin view
                if is_admin and not is_orga and is_participant:
                    access_mode.add("orga")
        # Mailinglist moderators see all users related to their mailinglist.
        # This excludes users with relation "unsubscribed", since their email address
        # is not relevant.
        if ml_id:
            # determinate if the user is relevant admin of this mailinglist
            ml_type = self.mlproxy.get_ml_type(rs, ml_id)
            is_admin = ml_type.is_relevant_admin(rs.user)
            is_moderator = ml_id in self.mlproxy.moderator_info(
                rs, rs.user.persona_id)
            # Admins who are also moderators can not disable this admin view
            if is_admin and not is_moderator:
                access_mode.add("moderator")
            relevant_stati = [s for s in const.SubscriptionState
                              if s not in {const.SubscriptionState.unsubscribed,
                                           const.SubscriptionState.none}]
            if is_moderator or ml_type.has_moderator_view(rs.user):
                subscriptions = self.mlproxy.get_subscription_states(
                    rs, ml_id, states=relevant_stati)
                if persona_id in subscriptions:
                    access_levels.add("ml")
                    # the moderator access level currently does nothing, but we
                    # add it anyway to be less confusing
                    access_levels.add("moderator")

        # Retrieve data
        #
        # This is the basic mechanism for restricting access, since we only
        # add attributes for which an access level is provided.
        roles = extract_roles(rs.ambience['persona'], introspection_only=True)
        data = self.coreproxy.get_persona(rs, persona_id)
        # The base version of the data set should only contain the name,
        # however the PERSONA_CORE_FIELDS also contain the email address
        # which we must delete beforehand.
        del data['username']
        if "ml" in access_levels and "ml" in roles:
            data.update(self.coreproxy.get_ml_user(rs, persona_id))
        if "assembly" in access_levels and "assembly" in roles:
            data.update(self.coreproxy.get_assembly_user(rs, persona_id))
        if "event" in access_levels and "event" in roles:
            data.update(self.coreproxy.get_event_user(rs, persona_id, event_id))
        if "cde" in access_levels and "cde" in roles:
            data.update(self.coreproxy.get_cde_user(rs, persona_id))
            if "core" in access_levels and "member" in roles:
                user_lastschrift = self.cdeproxy.list_lastschrift(
                    rs, persona_ids=(persona_id,), active=True)
                data['has_lastschrift'] = bool(user_lastschrift)
        if is_relative_or_meta_admin and is_relative_or_meta_admin_view:
            # This is a bit involved to not contaminate the data dict
            # with keys which are not applicable to the requested persona
            total = self.coreproxy.get_total_persona(rs, persona_id)
            data['notes'] = total['notes']
            data['username'] = total['username']

        # Determinate if vcard should be visible
        data['show_vcard'] = "cde" in access_levels and "cde" in roles

        # Cull unwanted data
        if not ('is_cde_realm' in data and data['is_cde_realm']) and 'foto' in data:
            del data['foto']
        # hide the donation property if no active lastschrift exists, to avoid confusion
        if "donation" in data and not data.get("has_lastschrift"):
            del data["donation"]
        # relative admins, core admins and the user himself got "core"
        if "core" not in access_levels:
            masks = ["balance", "decided_search", "trial_member", "bub_search",
                     "is_searchable", "paper_expuls", "donation"]
            if "meta" not in access_levels:
                masks.extend([
                    "is_active", "is_meta_admin", "is_core_admin",
                    "is_cde_admin", "is_event_admin", "is_ml_admin",
                    "is_assembly_admin", "is_cde_realm", "is_event_realm",
                    "is_ml_realm", "is_assembly_realm", "is_archived",
                    "notes"])
            if "orga" not in access_levels:
                masks.extend(["is_member", "gender", "pronouns_nametag"])
            for key in masks:
                if key in data:
                    del data[key]

        # Add past event participation info
        past_events = None
        if "cde" in access_levels and {"event", "cde"} & roles:
            past_events = self.pasteventproxy.participation_info(rs, persona_id)

        # Retrieve number of active sessions if the user is viewing his own profile
        active_session_count = None
        if rs.user.persona_id == persona_id:
            active_session_count = self.coreproxy.count_active_sessions(rs)

        # Check whether we should display an option for using the quota
        quoteable = (not quote_me
                     and "cde" not in access_levels
                     and "searchable" in rs.user.roles
                     and rs.ambience['persona']['is_member']
                     and rs.ambience['persona']['is_searchable'])

        meta_info = self.coreproxy.get_meta_info(rs)
        reference = make_membership_fee_reference(data)

        return self.render(rs, "show_user", {
            'data': data, 'past_events': past_events, 'meta_info': meta_info,
            'is_relative_admin_view': is_relative_admin_view, 'reference': reference,
            'quoteable': quoteable, 'access_mode': access_mode,
            'active_session_count': active_session_count, 'ADMIN_KEYS': ADMIN_KEYS,
        })

    @access("member")
    def my_lastschrift(self, rs: RequestState) -> Response:
        """Convenience entry point to view own lastschrift.

        This is only in the core frontend to stay consistent in the path naming scheme.
        """
        return self.redirect(rs, "cde/lastschrift_show",
                             {"persona_id": rs.user.persona_id})

    @access("event")
    def show_user_events(self, rs: RequestState, persona_id: vtypes.ID) -> Response:
        """Render overview which events a given user is registered for."""
        if not (self.coreproxy.is_relative_admin(rs, persona_id)
                or "event_admin" in rs.user.roles or rs.user.persona_id == persona_id):
            raise werkzeug.exceptions.Forbidden(n_("Not privileged."))
        if not self.coreproxy.verify_id(rs, persona_id, is_archived=False):
            # reconnoitre_ambience leads to 404 if user does not exist at all.
            rs.notify("error", n_("Persona is archived."))
            return self.redirect_show_user(rs, persona_id)

        registrations = self.eventproxy.list_persona_registrations(rs, persona_id)
        registration_ids: Dict[int, int] = {}
        registration_parts: Dict[int, Dict[int, const.RegistrationPartStati]] = {}
        for event_id, reg in registrations.items():
            registration_ids[event_id] = unwrap(reg.keys())
            registration_parts[event_id] = unwrap(reg.values())
        events = self.eventproxy.get_events(rs, registrations.keys())
        return self.render(rs, "show_user_events",
                           {'events': events, 'registration_ids': registration_ids,
                            'registration_parts': registration_parts})

    @access("event")
    def show_user_events_self(self, rs: RequestState) -> Response:
        """Shorthand to view event registrations for oneself."""
        return self.redirect(rs, "core/show_user_events",
                             {'persona_id': rs.user.persona_id})

    @access("ml")
    def show_user_mailinglists(self, rs: RequestState, persona_id: vtypes.ID
                               ) -> Response:
        """Render overview of mailinglist data of a certain user."""
        if not (self.coreproxy.is_relative_admin(rs, persona_id)
                or "ml_admin" in rs.user.roles or rs.user.persona_id == persona_id):
            raise werkzeug.exceptions.Forbidden(n_("Not privileged."))
        if not self.coreproxy.verify_id(rs, persona_id, is_archived=False):
            # reconnoitre_ambience leads to 404 if user does not exist at all.
            rs.notify("error", n_("Persona is archived."))
            return self.redirect_show_user(rs, persona_id)

        subscriptions = self.mlproxy.get_user_subscriptions(rs, persona_id)
        mailinglists = self.mlproxy.get_mailinglists(rs, subscriptions.keys())
        addresses = self.mlproxy.get_user_subscription_addresses(rs, persona_id)

        grouped: Dict[MailinglistGroup, CdEDBObjectMap]
        grouped = collections.defaultdict(dict)
        for mailinglist_id, ml in mailinglists.items():
            grouped[ml.sortkey][mailinglist_id] = {
                'title': ml.title,
                'id': mailinglist_id,
                'address': addresses.get(mailinglist_id),
                'is_active': ml.is_active,
            }

        return self.render(rs, "show_user_mailinglists", {
            'groups': MailinglistGroup,
            'mailinglists': grouped,
            'subscriptions': subscriptions})

    @access("ml")
    def show_user_mailinglists_self(self, rs: RequestState) -> Response:
        """Redirect to use `self` instead of persona_id to make ambience work."""
        return self.redirect(rs, "core/show_user_mailinglists",
                             {'persona_id': rs.user.persona_id})

    @access(*REALM_ADMINS)
    def show_history(self, rs: RequestState, persona_id: int) -> Response:
        """Display user history."""
        if not self.coreproxy.is_relative_admin(rs, persona_id):
            raise werkzeug.exceptions.Forbidden(n_("Not a relative admin."))
        if rs.ambience['persona']['is_archived']:
            rs.notify("error", n_("Persona is archived."))
            return self.redirect_show_user(rs, persona_id)
        history = self.coreproxy.changelog_get_history(rs, persona_id,
                                                       generations=None)
        current_generation = self.coreproxy.changelog_get_generation(
            rs, persona_id)
        current = history[current_generation]
        fields = current.keys()
        stati = const.MemberChangeStati
        constants = {}
        for f in fields:
            total_const: List[int] = []
            tmp: List[int] = []
            already_committed = False
            for x, y in pairwise(xsorted(history.keys())):
                if history[x]['code'] == stati.committed:
                    already_committed = True
                # Somewhat involved determination of a field being constant.
                #
                # Basically it's done by the following line, except we
                # don't want to mask a change that was rejected and then
                # resubmitted and accepted.
                is_constant = history[x][f] == history[y][f]
                if (history[x]['code'] == stati.nacked
                        and not already_committed):
                    is_constant = False
                if is_constant:
                    tmp.append(y)
                else:
                    already_committed = False
                    if tmp:
                        total_const.extend(tmp)
                        tmp = []
            if tmp:
                total_const.extend(tmp)
            constants[f] = total_const
        pending = {i for i in history
                   if history[i]['code'] == stati.pending}
        # Track the omitted information whether a new value finally got
        # committed or not.
        #
        # This is necessary since we only show those data points, where the
        # data (e.g. the name) changes. This does especially not detect
        # meta-data changes (e.g. the change-status).
        eventual_status = {f: {gen: entry['code']
                               for gen, entry in history.items()
                               if gen not in constants[f]}
                           for f in fields}
        for f in fields:
            for gen in xsorted(history):
                if gen in constants[f]:
                    anchor = max(g for g in eventual_status[f] if g < gen)
                    this_status = history[gen]['code']
                    if this_status == stati.committed:
                        eventual_status[f][anchor] = stati.committed
                    if (this_status == stati.nacked
                            and eventual_status[f][anchor] != stati.committed):
                        eventual_status[f][anchor] = stati.nacked
                    if (this_status == stati.pending
                            and (eventual_status[f][anchor]
                                 not in (stati.committed, stati.nacked))):
                        eventual_status[f][anchor] = stati.pending
        persona_ids = {e['submitted_by'] for e in history.values()}
        persona_ids = persona_ids | {e['reviewed_by'] for e in history.values()
                                     if e['reviewed_by']}
        personas = self.coreproxy.get_personas(rs, persona_ids)
        return self.render(rs, "show_history", {
            'entries': history, 'constants': constants, 'current': current,
            'pending': pending, 'eventual_status': eventual_status,
            'personas': personas, 'ADMIN_KEYS': ADMIN_KEYS,
        })

    @access("core_admin")
    @REQUESTdata("phrase", "include_archived")
    def admin_show_user(self, rs: RequestState, phrase: str, include_archived: bool
                        ) -> Response:
        """Allow admins to view any user data set.

        The search phrase may be anything: a numeric id (wellformed with
        check digit or without) or a string matching the data set.

        :param: include_archived: If True, allow archived users to be found.
        """
        if rs.has_validation_errors():
            return self.index(rs)
        anid, errs = inspect(vtypes.CdedbID, phrase, argname="phrase")
        if not errs:
            assert anid is not None
            if self.coreproxy.verify_id(rs, anid, is_archived=None):
                return self.redirect_show_user(rs, anid)
        anid, errs = inspect(vtypes.ID, phrase, argname="phrase")
        if not errs:
            assert anid is not None
            if self.coreproxy.verify_id(rs, anid, is_archived=None):
                return self.redirect_show_user(rs, anid)

        scope = QueryScope.all_core_users if include_archived else QueryScope.core_user
        terms = tuple(t.strip() for t in phrase.split(' ') if t)
        key = "username,family_name,given_names,display_name"
        spec = scope.get_spec()
        spec[key] = QuerySpecEntry("str", "")
        query = Query(
            scope=scope,
            spec=spec,
            fields_of_interest=("personas.id", "family_name", "given_names",
                                "display_name", "username"),
            constraints=[(key, QueryOperators.match, t) for t in terms],
            order=(("personas.id", True),),
        )
        result = self.coreproxy.submit_general_query(rs, query)
        if len(result) == 1:
            return self.redirect_show_user(rs, result[0]["id"])

        # Precise search didn't uniquely match, hence a fulltext search now. Results
        # will be a superset of the above, since all relevant fields are in fulltext.
        query.constraints = [('fulltext', QueryOperators.containsall, terms)]
        result = self.coreproxy.submit_general_query(rs, query)
        if len(result) == 1:
            return self.redirect_show_user(rs, result[0]["id"])
        elif result:
            params = query.serialize_to_url()
            rs.values.update(params)
            return self.user_search(rs, is_search=True, download=None, query=query)
        else:
            rs.notify("warning", n_("No account found."))
            return self.index(rs)

    @access("persona")
    @REQUESTdata("phrase", "kind", "aux")
    def select_persona(self, rs: RequestState, phrase: str, kind: str,
                       aux: Optional[vtypes.ID]) -> Response:
        """Provide data for intelligent input fields.

        This searches for users by name so they can be easily selected
        without entering their numerical ids. This is for example
        intended for addition of orgas to events.

        The kind parameter specifies the purpose of the query which decides
        the privilege level required and the basic search paramaters.

        Allowed kinds:

        - ``admin_persona``: Search for users as core_admin, cde_admin or auditor.
        - ``admin_all_users``: Like ``admin_persona``, but for archived users.
        - ``cde_user``: Search for a cde user as cde_admin.
        - ``past_event_user``: Search for an event user to add to a past
          event as cde_admin
        - ``pure_assembly_user``: Search for an assembly only user as
          assembly_admin or presider. Needed for external_signup.
        - ``assembly_user``: Search for an assembly user as assembly_admin or presider
        - ``ml_user``: Search for a mailinglist user as ml_admin or moderator
        - ``pure_ml_user``: Search for an assembly only user as ml_admin.
          Needed for the account merger.
        - ``ml_subscriber``: Search for a mailinglist user for subscription purposes.
          Needed for add_subscriber action only.
        - ``event_user``: Search an event user as event_admin or orga

        The aux parameter allows to supply an additional id for example
        in the case of a moderator this would be the relevant
        mailinglist id.

        Required aux value based on the 'kind':

        * ``ml_subscriber``: Id of the mailinglist for context
        """
        if rs.has_validation_errors():
            return self.send_json(rs, {})

        search_additions = []
        scope = QueryScope.core_user
        mailinglist = None
        num_preview_personas = (self.conf["NUM_PREVIEW_PERSONAS_CORE_ADMIN"]
                                if {"core_admin"} & rs.user.roles
                                else self.conf["NUM_PREVIEW_PERSONAS"])
        if kind == "admin_persona":
            if not {"core_admin", "cde_admin", "auditor"} & rs.user.roles:
                raise werkzeug.exceptions.Forbidden(n_("Not privileged."))
        elif kind == "admin_all_users":
            if "core_admin" not in rs.user.roles:
                raise werkzeug.exceptions.Forbidden(n_("Not privileged."))
            scope = QueryScope.all_core_users
        elif kind == "cde_user":
            if not {"cde_admin", "auditor"} & rs.user.roles:
                raise werkzeug.exceptions.Forbidden(n_("Not privileged."))
            search_additions.append(
                ("is_cde_realm", QueryOperators.equal, True))
        elif kind == "past_event_user":
            if not {"cde_admin", "auditor"} & rs.user.roles:
                raise werkzeug.exceptions.Forbidden(n_("Not privileged."))
            search_additions.append(
                ("is_event_realm", QueryOperators.equal, True))
        elif kind == "pure_assembly_user":
            # No check by assembly, as this behaves identical for each assembly.
            if not rs.user.presider and "assembly_admin" not in rs.user.roles:
                raise werkzeug.exceptions.Forbidden(n_("Not privileged."))
            search_additions.append(
                ("is_assembly_realm", QueryOperators.equal, True))
            search_additions.append(
                ("is_member", QueryOperators.equal, False))
        elif kind == "assembly_user":
            # No check by assembly, as this behaves identical for each assembly.
            if not (rs.user.presider or {"assembly_admin", "auditor"} & rs.user.roles):
                raise werkzeug.exceptions.Forbidden(n_("Not privileged."))
            search_additions.append(
                ("is_assembly_realm", QueryOperators.equal, True))
        elif kind == "event_user":
            # No check by event, as this behaves identical for each event.
            if not (rs.user.orga or {"event_admin", "auditor"} & rs.user.roles):
                raise werkzeug.exceptions.Forbidden(n_("Not privileged."))
            search_additions.append(
                ("is_event_realm", QueryOperators.equal, True))
        elif kind == "ml_user":
            relevant_admin_roles = {"core_admin", "cde_admin", "event_admin", "auditor",
                                    "assembly_admin", "cdelokal_admin", "ml_admin"}
            # No check by mailinglist, as this behaves identical for each list.
            if not (rs.user.moderator or relevant_admin_roles & rs.user.roles):
                raise werkzeug.exceptions.Forbidden(n_("Not privileged."))
            search_additions.append(
                ("is_ml_realm", QueryOperators.equal, True))
        elif kind == "pure_ml_user":
            if "ml_admin" not in rs.user.roles:
                raise werkzeug.exceptions.Forbidden(n_("Not privileged."))
            search_additions.extend((
                ("is_ml_realm", QueryOperators.equal, True),
                ("is_assembly_realm", QueryOperators.equal, False),
                ("is_event_realm", QueryOperators.equal, False)))
        elif kind == "ml_subscriber":
            if aux is None:
                raise werkzeug.exceptions.BadRequest(n_(
                    "Must provide id of the associated mailinglist to use this kind."))
            # In this case, the return value depends on the respective mailinglist.
            mailinglist = self.mlproxy.get_mailinglist(rs, aux)
            if not self.mlproxy.may_manage(rs, aux, allow_restricted=False):
                raise werkzeug.exceptions.Forbidden(n_("Not privileged."))
            search_additions.append(
                ("is_ml_realm", QueryOperators.equal, True))
        else:
            return self.send_json(rs, {})

        data: Optional[Tuple[CdEDBObject, ...]] = None

        # Core admins are allowed to search by raw ID or CDEDB-ID
        if "core_admin" in rs.user.roles:
            anid: Optional[vtypes.ID]
            anid, errs = inspect(vtypes.CdedbID, phrase, argname="phrase")
            if not errs:
                assert anid is not None
                tmp = self.coreproxy.get_personas(rs, (anid,))
                if tmp:
                    data = (unwrap(tmp),)
            else:
                anid, errs = inspect(vtypes.ID, phrase, argname="phrase")
                if not errs:
                    assert anid is not None
                    tmp = self.coreproxy.get_personas(rs, (anid,))
                    if tmp:
                        data = (unwrap(tmp),)

        # Don't query, if search phrase is too short
        if not data and len(phrase) < self.conf["NUM_PREVIEW_CHARS"]:
            return self.send_json(rs, {})

        terms: Tuple[str, ...] = tuple()
        if data is None:
            terms = tuple(t.strip() for t in phrase.split(' ') if t)
            valid = True
            for t in terms:
                _, errs = inspect(vtypes.NonRegex, t, argname="phrase")
                if errs:
                    valid = False
            if not valid:
                data = tuple()
            else:
                search: List[Tuple[str, QueryOperators, Any]]
                key = "username,family_name,given_names,display_name"
                search = [(key, QueryOperators.match, t) for t in terms]
                search.extend(search_additions)
                spec = scope.get_spec()
                spec[key] = QuerySpecEntry("str", "")
                query = Query(
                    scope, spec,
                    ("personas.id", "username", "family_name", "given_names",
                     "display_name"), search, (("personas.id", True),))
                data = self.coreproxy.submit_select_persona_query(rs, query)

        # Filter result to get only users allowed to be a subscriber of a list,
        # which potentially are no subscriber yet.
        if mailinglist:
            data = self.mlproxy.filter_personas_by_policy(
                rs, mailinglist, data, SubscriptionPolicy.addable_policies())

        # Strip data to contain at maximum `num_preview_personas` results
        if len(data) > num_preview_personas:
            data = tuple(xsorted(
                data, key=lambda e: e['id'])[:num_preview_personas])

        # Check if name occurs multiple times to add email address in this case
        counter: Dict[str, int] = collections.defaultdict(lambda: 0)
        for entry in data:
            counter[make_persona_name(entry)] += 1

        # Generate return JSON list
        ret = []
        for entry in xsorted(data, key=EntitySorter.persona):
            name = make_persona_name(entry)
            result = {
                'id': entry['id'],
                'name': name,
            }
            # Email/username is only delivered if we have relative_admins
            # rights, a search term with an @ (and more) matches the mail
            # address, or the mail address is required to distinguish equally
            # named users
            searched_email = any(
                '@' in t and len(t) > self.conf["NUM_PREVIEW_CHARS"]
                and entry['username'] and t in entry['username']
                for t in terms)
            if counter[name] > 1 or searched_email or \
                    self.coreproxy.is_relative_admin(rs, entry['id']):
                result['email'] = entry['username']
            ret.append(result)
        return self.send_json(rs, {'personas': ret})

    def _changeable_persona_fields(self, rs: RequestState, user: User,
                                   restricted: bool = True) -> Set[str]:
        """Helper to retrieve the appropriate fields for (admin_)change_user.

        :param restricted: If True, only return fields the user may change
            themselves, i.e. remove the restricted fields.
        """
        assert user.persona_id is not None
        ret: Set[str] = set()
        # some fields are of no interest here.
        hidden_fields = set(PERSONA_STATUS_FIELDS) | {"id", "username"}
        hidden_cde_fields = (hidden_fields - {"is_searchable"}) | {
            "balance", "bub_search", "decided_search", "foto", "trial_member"}
        roles_to_fields = {
            "persona": (set(PERSONA_CORE_FIELDS) | {"notes"}) - hidden_fields,
            "ml": set(PERSONA_ML_FIELDS) - hidden_fields,
            "assembly": set(PERSONA_ASSEMBLY_FIELDS) - hidden_fields,
            "event": set(PERSONA_EVENT_FIELDS) - hidden_fields,
            "cde": (set(PERSONA_CDE_FIELDS) - hidden_cde_fields),
        }
        for role, fields in roles_to_fields.items():
            if role in user.roles:
                ret |= fields

        # hide the donation property if no active lastschrift exists, to avoid confusion
        if "donation" in ret and not self.cdeproxy.list_lastschrift(
                rs, [user.persona_id], active=True):
            ret.remove("donation")

        restricted_fields = {"notes", "birthday", "is_searchable"}
        if restricted:
            ret -= restricted_fields

        return ret

    @access("persona")
    def change_user_form(self, rs: RequestState) -> Response:
        """Render form."""
        assert rs.user.persona_id is not None
        generation = self.coreproxy.changelog_get_generation(
            rs, rs.user.persona_id)
        data = unwrap(self.coreproxy.changelog_get_history(
            rs, rs.user.persona_id, (generation,)))
        if data['code'] == const.MemberChangeStati.pending:
            rs.notify("info", n_("Change pending."))
        del data['change_note']
        merge_dicts(rs.values, data)
        # The values of rs.values are converted to strings if there was a validation
        #  error. This is a bit hacky, but ensures that donation is always a decimal.
        if rs.values.get("donation") is not None:
            rs.values["donation"] = decimal.Decimal(rs.values["donation"])
        shown_fields = self._changeable_persona_fields(rs, rs.user, restricted=True)
        return self.render(rs, "change_user", {
            'username': data['username'],
            'shown_fields': shown_fields,
            'min_donation': self.conf["MINIMAL_LASTSCHRIFT_DONATION"],
            'max_donation': self.conf["MAXIMAL_LASTSCHRIFT_DONATION"]
        })

    @access("persona", modi={"POST"})
    @REQUESTdata("generation")
    def change_user(self, rs: RequestState, generation: int) -> Response:
        """Change own data set."""
        assert rs.user.persona_id is not None
        attributes = self._changeable_persona_fields(rs, rs.user, restricted=True)
        data = request_dict_extractor(rs, attributes)
        data['id'] = rs.user.persona_id
        data = check(rs, vtypes.Persona, data, "persona")
        # take special care for annual donations in combination with lastschrift
        if (data and "donation" in data
                and (lastschrift_ids := self.cdeproxy.list_lastschrift(
                        rs, [rs.user.persona_id], active=True))):
            current = self.coreproxy.get_cde_user(rs, rs.user.persona_id)
            min_donation = self.conf["MINIMAL_LASTSCHRIFT_DONATION"]
            max_donation = self.conf["MAXIMAL_LASTSCHRIFT_DONATION"]
            # The user may specify only donations between a specific minimal and maximal
            # value. However, admins may change this to arbitrary values, so we allow
            # to surpass the check if the user didn't change the donation's amount.
            if (current["donation"] != data["donation"]
                    and not min_donation <= data["donation"] <= max_donation):
                rs.append_validation_error(("donation", ValueError(
                    n_("Lastschrift donation must be between %(min)s and %(max)s."),
                    {"min": money_filter(min_donation),
                     "max": money_filter(max_donation)})))
            lastschrift = self.cdeproxy.get_lastschrift(
                rs, unwrap(lastschrift_ids.keys()))
            # "Enforce" consent of the account holder if the user changed his donation.
            if (current["donation"] != data["donation"]
                    and lastschrift["account_owner"] and not rs.ignore_warnings):
                msg = n_("You are not the owner of the linked bank account. Make sure"
                         " the owner agreed to the change before submitting it here.")
                rs.append_validation_error(("donation", ValidationWarning(msg)))
        if data and data.get('gender') == const.Genders.not_specified:
            rs.append_validation_error(('gender', ValueError(n_("Must not be empty."))))
        if rs.has_validation_errors():
            return self.change_user_form(rs)
        assert data is not None
        change_note = "Normale Änderung."
        code = self.coreproxy.change_persona(
            rs, data, generation=generation, change_note=change_note)
        rs.notify_return_code(code)
        return self.redirect_show_user(rs, rs.user.persona_id)

    @access("core_admin")
    @REQUESTdata("download", "is_search")
    def user_search(self, rs: RequestState, download: Optional[str], is_search: bool,
                    query: Query = None) -> Response:
        """Perform search."""
        events = self.pasteventproxy.list_past_events(rs)
        choices: Dict[str, Dict[Any, str]] = {
            'pevent_id': collections.OrderedDict(
                xsorted(events.items(), key=operator.itemgetter(1))),
            'gender': collections.OrderedDict(
                enum_entries_filter(
                    const.Genders,
                    rs.gettext if download is None else rs.default_gettext)),
        }
        if query and query.scope == QueryScope.core_user:
            query.constraints.append(("is_archived", QueryOperators.equal, False))
            query.scope = QueryScope.all_core_users
        return self.generic_user_search(
            rs, download, is_search, QueryScope.all_core_users,
            self.coreproxy.submit_general_query, choices=choices, query=query)

    @access("core_admin")
    def create_user_form(self, rs: RequestState) -> Response:
        realms = USER_REALM_NAMES.copy()
        if self.conf["CDEDB_OFFLINE_DEPLOYMENT"]:
            del realms["assembly"]
            del realms["ml"]
        return self.render(rs, "create_user", {'realms': realms})

    @access("core_admin")
    @REQUESTdata("realm")
    def create_user(self, rs: RequestState, realm: str) -> Response:
        if realm not in USER_REALM_NAMES.keys():
            rs.append_validation_error(("realm",
                                        ValueError(n_("No valid realm."))))
        if rs.has_validation_errors():
            return self.create_user_form(rs)
        return self.redirect(rs, realm + "/create_user")

    @staticmethod
    def admin_bits(rs: RequestState) -> Set[Realm]:
        """Determine realms this admin can see.

        This is somewhat involved due to realm inheritance.
        """
        ret = {"persona"}
        if "core_admin" in rs.user.roles:
            ret |= REALM_INHERITANCE.keys()
        for realm in REALM_INHERITANCE:
            if "{}_admin".format(realm) in rs.user.roles:
                ret |= {realm} | implied_realms(realm)
        return ret

    @access(*REALM_ADMINS)
    def admin_change_user_form(self, rs: RequestState, persona_id: int) -> Response:
        """Render form."""
        if not self.coreproxy.is_relative_admin(rs, persona_id):
            raise werkzeug.exceptions.Forbidden(n_("Not a relative admin."))
        if rs.ambience['persona']['is_archived']:
            rs.notify("error", n_("Persona is archived."))
            return self.redirect_show_user(rs, persona_id)

        generation = self.coreproxy.changelog_get_generation(
            rs, persona_id)
        data = unwrap(self.coreproxy.changelog_get_history(
            rs, persona_id, (generation,)))
        del data['change_note']
        merge_dicts(rs.values, data)
        # The values of rs.values are converted to strings if there was a validation
        #  error. This is a bit hacky, but ensures that donation is always a decimal.
        if rs.values.get("donation") is not None:
            rs.values["donation"] = decimal.Decimal(rs.values["donation"])
        if data['code'] == const.MemberChangeStati.pending:
            rs.notify("info", n_("Change pending."))
        roles = extract_roles(rs.ambience['persona'], introspection_only=True)
        user = User(persona_id=persona_id, roles=roles)
        shown_fields = self._changeable_persona_fields(rs, user, restricted=False)
        return self.render(rs, "admin_change_user", {
            'admin_bits': self.admin_bits(rs),
            'shown_fields': shown_fields,
        })

    @access(*REALM_ADMINS, modi={"POST"})
    @REQUESTdata("generation", "change_note")
    def admin_change_user(self, rs: RequestState, persona_id: int,
                          generation: int, change_note: Optional[str]) -> Response:
        """Privileged edit of data set."""
        if not self.coreproxy.is_relative_admin(rs, persona_id):
            raise werkzeug.exceptions.Forbidden(n_("Not a relative admin."))
        # Assure we don't accidently change the original.
        roles = extract_roles(rs.ambience['persona'], introspection_only=True)
        user = User(persona_id=persona_id, roles=roles)
        attributes = self._changeable_persona_fields(rs, user, restricted=False)
        data = request_dict_extractor(rs, attributes)
        data['id'] = persona_id
        data = check(rs, vtypes.Persona, data)
        # take special care for annual donations in combination with lastschrift
        if (data and "donation" in data and self.cdeproxy.list_lastschrift(
                rs, [persona_id], active=True)):
            min_donation = self.conf["MINIMAL_LASTSCHRIFT_DONATION"]
            max_donation = self.conf["MAXIMAL_LASTSCHRIFT_DONATION"]
            # The user may specify only donations between a specific minimal and maximal
            # value. However, admins may change this to arbitrary values.
            if (not min_donation <= data["donation"] <= max_donation
                    and not rs.ignore_warnings):
                rs.append_validation_error(("donation", ValidationWarning(
                    n_("Lastschrift donation is outside of %(min)s and %(max)s."
                       " The user will not be able to change this amount by himself."),
                    {"min": money_filter(min_donation),
                     "max": money_filter(max_donation)})))
        if rs.has_validation_errors():
            return self.admin_change_user_form(rs, persona_id)
        assert data is not None
        code = self.coreproxy.change_persona(
            rs, data, generation=generation, change_note=change_note)
        rs.notify_return_code(code)
        return self.redirect_show_user(rs, persona_id)

    @access("persona")
    def view_admins(self, rs: RequestState) -> Response:
        """Render list of all admins of the users realms."""

        admins = {
            # meta admins
            "meta": self.coreproxy.list_admins(rs, "meta"),
            "core": self.coreproxy.list_admins(rs, "core"),
        }

        display_realms = rs.user.roles.intersection(REALM_INHERITANCE)
        if "cde" in display_realms:
            display_realms.add("finance")
            display_realms.add("auditor")
        if "ml" in display_realms:
            display_realms.add("cdelokal")
        for realm in display_realms:
            admins[realm] = self.coreproxy.list_admins(rs, realm)

        persona_ids = set(itertools.chain.from_iterable(admins.values()))
        personas = self.coreproxy.get_personas(rs, persona_ids)

        for admin in admins:
            admins[admin] = xsorted(
                admins[admin],
                key=lambda anid: EntitySorter.persona(personas[anid])
            )

        return self.render(
            rs, "view_admins", {"admins": admins, 'personas': personas})

    @access("meta_admin")
    def change_privileges_form(self, rs: RequestState, persona_id: int
                               ) -> Response:
        """Render form."""
        if rs.ambience['persona']['is_archived']:
            rs.notify("error", n_("Persona is archived."))
            return self.redirect_show_user(rs, persona_id)

        stati = (const.PrivilegeChangeStati.pending,)
        privilege_change_ids = self.coreproxy.list_privilege_changes(
            rs, persona_id, stati)
        if privilege_change_ids:
            rs.notify("error", n_("Resolve pending privilege change first."))
            privilege_change_id = unwrap(privilege_change_ids.keys())
            return self.redirect(
                rs, "core/show_privilege_change",
                {"privilege_change_id": privilege_change_id})

        merge_dicts(rs.values, rs.ambience['persona'])
        return self.render(rs, "change_privileges")

    @access("meta_admin", modi={"POST"})
    @REQUESTdata(*ADMIN_KEYS, "notes")
    def change_privileges(self, rs: RequestState, persona_id: int,
                          is_meta_admin: bool, is_core_admin: bool,
                          is_cde_admin: bool, is_finance_admin: bool,
                          is_event_admin: bool, is_ml_admin: bool,
                          is_assembly_admin: bool, is_cdelokal_admin: bool,
                          is_auditor: bool, notes: str) -> Response:
        """Grant or revoke admin bits."""
        if rs.has_validation_errors():
            return self.change_privileges_form(rs, persona_id)

        stati = (const.PrivilegeChangeStati.pending,)
        case_ids = self.coreproxy.list_privilege_changes(rs, persona_id, stati)
        if case_ids:
            rs.notify("error", n_("Resolve pending privilege change first."))
            case_id = unwrap(case_ids.keys())
            return self.redirect(
                rs, "core/show_privilege_change", {"case_id": case_id})

        reason_map = {
            "is_cde_realm": rs.gettext("non-cde user"),
            "is_event_realm": rs.gettext("non-event user"),
            "is_ml_realm": rs.gettext("non-ml user"),
            "is_assembly_realm": rs.gettext("non-assembly user"),
            "is_cde_admin": rs.gettext("non-cde admin"),
        }
        persona = self.coreproxy.get_persona(rs, persona_id)
        data = {
            "persona_id": persona_id,
            "notes": notes,
        }
        for admin, required in ADMIN_KEYS.items():
            if locals()[admin] != persona[admin]:
                data[admin] = locals()[admin]
            if data.get(admin):
                err = (admin, ValueError(n_(
                    "Cannot grant this privilege to %(reason)s."),
                    {"reason": reason_map.get(required, n_("this user"))}))
                if data.get(required) is False:
                    rs.append_validation_error(err)
                if not rs.ambience["persona"][required] and not data.get(required):
                    rs.append_validation_error(err)

        if "is_meta_admin" in data and data["persona_id"] == rs.user.persona_id:
            rs.append_validation_error(("is_meta_admin", ValueError(n_(
                "Cannot modify own meta admin privileges."))))

        if rs.has_validation_errors():
            return self.change_privileges_form(rs, persona_id)

        if ADMIN_KEYS & data.keys():
            code = self.coreproxy.initialize_privilege_change(rs, data)
            rs.notify_return_code(code, success=n_("Privilege change waiting for"
                                                   " approval by another Meta-Admin."))
            if not code:
                return self.change_privileges_form(rs, persona_id)
        else:
            rs.notify("info", n_("No changes were made."))
        return self.redirect_show_user(rs, persona_id)

    @access("meta_admin")
    def list_privilege_changes(self, rs: RequestState) -> Response:
        """Show list of privilege changes pending review."""
        case_ids = self.coreproxy.list_privilege_changes(
            rs, stati=(const.PrivilegeChangeStati.pending,))

        cases = self.coreproxy.get_privilege_changes(rs, case_ids)
        cases = {e["persona_id"]: e for e in cases.values()}

        personas = self.coreproxy.get_personas(rs, cases.keys())

        cases = collections.OrderedDict(
            xsorted(cases.items(),
                    key=lambda item: EntitySorter.persona(personas[item[0]])))

        return self.render(rs, "list_privilege_changes",
                           {"cases": cases, "personas": personas})

    @access("meta_admin")
    def show_privilege_change(self, rs: RequestState, privilege_change_id: int
                              ) -> Response:
        """Show detailed infromation about pending privilege change."""
        privilege_change = rs.ambience['privilege_change']
        if privilege_change["status"] != const.PrivilegeChangeStati.pending:
            rs.notify("error", n_("Privilege change not pending."))
            return self.redirect(rs, "core/list_privilege_changes")

        if (privilege_change["is_meta_admin"] is not None
                and privilege_change["persona_id"] == rs.user.persona_id):
            rs.notify(
                "info", n_("This privilege change is affecting your Meta-Admin"
                           " privileges, so it has to be approved by another "
                           "Meta-Admin."))
        if privilege_change["submitted_by"] == rs.user.persona_id:
            rs.notify(
                "info", n_("This privilege change was submitted by you, so it "
                           "has to be approved by another Meta-Admin."))

        persona = self.coreproxy.get_persona(rs, privilege_change["persona_id"])
        submitter = self.coreproxy.get_persona(
            rs, privilege_change["submitted_by"])

        return self.render(rs, "show_privilege_change", {
            "persona": persona, "submitter": submitter, "admin_keys": ADMIN_KEYS,
        })

    @access("meta_admin", modi={"POST"})
    @REQUESTdata("ack")
    def decide_privilege_change(self, rs: RequestState,
                                privilege_change_id: int,
                                ack: bool) -> Response:
        """Approve or reject a privilege change."""
        if rs.has_validation_errors():
            return self.redirect(rs, 'core/show_privilege_change')
        privilege_change = rs.ambience['privilege_change']
        if privilege_change["status"] != const.PrivilegeChangeStati.pending:
            rs.notify("error", n_("Privilege change not pending."))
            return self.redirect(rs, "core/list_privilege_changes")
        if not ack:
            case_status = const.PrivilegeChangeStati.rejected
        else:
            case_status = const.PrivilegeChangeStati.approved
            if (privilege_change["is_meta_admin"] is not None
                    and privilege_change['persona_id'] == rs.user.persona_id):
                raise werkzeug.exceptions.Forbidden(
                    n_("Cannot modify own meta admin privileges."))
            if rs.user.persona_id == privilege_change["submitted_by"]:
                raise werkzeug.exceptions.Forbidden(
                    n_("Only a different admin than the submitter"
                       " may approve a privilege change."))
        code = self.coreproxy.finalize_privilege_change(
            rs, privilege_change_id, case_status)
        success = n_("Change committed.") if ack else n_("Change rejected.")
        info = n_("Password reset issued for new admin.")
        rs.notify_return_code(code, success=success, info=info)
        if not code:
            return self.show_privilege_change(rs, privilege_change_id)
        else:
            persona = self.coreproxy.get_persona(rs, privilege_change['persona_id'])
            email = persona['username']
            params = {}
            if code < 0:
                # The code is negative, the user's password needs to be changed.
                # We didn't actually issue the success message above.
                rs.notify("success", success)
                successful, cookie = self.coreproxy.make_reset_cookie(
                    rs, email, timeout=self.conf["EMAIL_PARAMETER_TIMEOUT"])
                if successful:
                    params["email"] = self.encode_parameter(
                        "core/do_password_reset_form", "email", email, persona_id=None,
                        timeout=self.conf["EMAIL_PARAMETER_TIMEOUT"])
                    params["cookie"] = cookie
            headers: Headers = {"To": {email}, "Subject": "Admin-Privilegien geändert"}
            self.do_mail(rs, "privilege_change_finalized", headers, params)
        return self.redirect(rs, "core/list_privilege_changes")

    @periodic("privilege_change_remind", period=24)
    def privilege_change_remind(self, rs: RequestState, store: CdEDBObject
                                ) -> CdEDBObject:
        """Cron job for privilege changes to review.

        Send a reminder after four hours and then daily.
        """
        current = now()
        ids = self.coreproxy.list_privilege_changes(
            rs, stati=(const.PrivilegeChangeStati.pending,))
        data = self.coreproxy.get_privilege_changes(rs, ids)
        old = set(store.get('ids', [])) & set(data)
        new = set(data) - set(old)
        remind = False
        if any(data[anid]['ctime'] + datetime.timedelta(hours=4) < current
               for anid in new):
            remind = True
        if old and current.timestamp() > store.get('tstamp', 0) + 24*60*60:
            remind = True
        if remind:
            notify = (self.conf["META_ADMIN_ADDRESS"],)
            self.do_mail(
                rs, "privilege_change_remind",
                {'To': tuple(notify),
                 'Subject': "Offene Änderungen von Admin-Privilegien"},
                {'count': len(data)})
            store = {
                'tstamp': current.timestamp(),
                'ids': list(data),
            }
        return store

    @access("core_admin")
    @REQUESTdata("target_realm")
    def promote_user_form(self, rs: RequestState, persona_id: int,
                          target_realm: Optional[vtypes.Realm],
                          internal: bool = False) -> Response:
        """Render form.

        This has two parts. If the target realm is absent, we let the
        admin choose one. If it is present we present a mask to promote
        the user.

        The internal flag is used if the call comes from another frontend
        function to disable further redirection on validation errors.
        """
        if rs.has_validation_errors() and not internal:
            return self.redirect_show_user(rs, persona_id)
        if rs.ambience['persona']['is_archived']:
            rs.notify("error", n_("Persona is archived."))
            return self.redirect_show_user(rs, persona_id)
        merge_dicts(rs.values, rs.ambience['persona'])
        if target_realm and rs.ambience['persona']['is_{}_realm'.format(target_realm)]:
            rs.notify("warning", n_("No promotion necessary."))
            return self.redirect_show_user(rs, persona_id)
        past_events = self.pasteventproxy.list_past_events(rs)
        past_courses = {}
        if pevent_id := rs.values.get('pevent_id'):
            past_courses = self.pasteventproxy.list_past_courses(rs, pevent_id)
        return self.render(rs, "promote_user", {
            "past_events": past_events, "past_courses": past_courses,
        })

    @access("core_admin", modi={"POST"})
    @REQUESTdatadict(*CDE_TRANSITION_FIELDS)
    @REQUESTdata("target_realm", "change_note", "pevent_id", "is_orga", "is_instructor",
                 "pcourse_id")
    def promote_user(self, rs: RequestState, persona_id: int, change_note: str,
                     target_realm: vtypes.Realm, pevent_id: Optional[int],
                     is_orga: bool, is_instructor: bool,
                     pcourse_id: Optional[int], data: CdEDBObject) -> Response:
        """Add a new realm to the users ."""
        for key in tuple(k for k in data.keys() if not data[k]):
            # remove irrelevant keys, due to the possible combinations it is
            # rather lengthy to specify the exact set of them
            del data[key]
        persona = self.coreproxy.get_total_persona(rs, persona_id)
        merge_dicts(data, persona)
        # Specific fixes by target realm
        if target_realm == "cde":
            reference = {**CDE_TRANSITION_FIELDS}
            for key in ('trial_member', 'decided_search', 'bub_search'):
                if data[key] is None:
                    data[key] = False
            if data['paper_expuls'] is None:
                data['paper_expuls'] = True
            if data['donation'] is None:
                data['donation'] = decimal.Decimal("0.0")
        elif target_realm == "event":
            reference = {**EVENT_TRANSITION_FIELDS}
        else:
            reference = {}
        for key in tuple(data.keys()):
            if key not in reference and key != 'id':
                del data[key]
        data['is_{}_realm'.format(target_realm)] = True
        for realm in implied_realms(target_realm):
            data['is_{}_realm'.format(realm)] = True
        data = check(rs, vtypes.Persona, data, transition=True)
        if rs.has_validation_errors():
            return self.promote_user_form(
                rs, persona_id, target_realm=target_realm, internal=True)
        if pevent_id is not None:
            # Show the form again, if past event was selected for the first time.
            if pcourse_id == -1:
                return self.promote_user_form(
                    rs, persona_id, target_realm=target_realm, internal=True)
        assert data is not None
        code = self.coreproxy.change_persona_realms(rs, data, change_note)
        rs.notify_return_code(code)
        if code > 0 and target_realm == "cde":
            if pevent_id is not None:
                self.pasteventproxy.add_participant(
                    rs, pevent_id, pcourse_id, persona_id,
                    is_instructor=is_instructor, is_orga=is_orga)
            persona = self.coreproxy.get_total_persona(rs, persona_id)
            meta_info = self.coreproxy.get_meta_info(rs)
            self.do_mail(rs, "welcome",
                         {'To': (persona['username'],),
                          'Subject': "Aufnahme in den CdE",
                          },
                         {'data': persona,
                          'fee': self.conf['MEMBERSHIP_FEE'],
                          'email': "",
                          'cookie': "",
                          'meta_info': meta_info,
                          })
        return self.redirect_show_user(rs, persona_id)

    @access("cde_admin")
    def modify_membership_form(self, rs: RequestState, persona_id: int
                               ) -> Response:
        """Render form."""
        if rs.ambience['persona']['is_archived']:
            rs.notify("error", n_("Persona is archived."))
            return self.redirect_show_user(rs, persona_id)
        return self.render(rs, "modify_membership")

    @access("cde_admin", modi={"POST"})
    @REQUESTdata("is_member")
    def modify_membership(self, rs: RequestState, persona_id: int,
                          is_member: bool) -> Response:
        """Change association status.

        This is CdE-functionality so we require a cde_admin instead of a
        core_admin.
        """
        if rs.has_validation_errors():
            return self.modify_membership_form(rs, persona_id)
        # We really don't want to go halfway here.
        with TransactionObserver(rs, self, "modify_membership"):
            code, revoked_permit, collateral_transaction = (
                self.cdeproxy.change_membership(rs, persona_id, is_member=is_member))
            rs.notify_return_code(code)
            if revoked_permit:
                rs.notify("success", n_("Revoked active permit."))
            if collateral_transaction:
                transaction = self.cdeproxy.get_lastschrift_transaction(
                    rs, collateral_transaction)
                subject = ("Einzugsermächtigung zu ausstehender "
                           "Lastschrift widerrufen.")
                self.do_mail(rs, "pending_lastschrift_revoked",
                             {'To': (self.conf["MANAGEMENT_ADDRESS"],),
                              'Subject': subject},
                             {'persona_id': persona_id,
                              'payment_date': transaction['payment_date']})

        return self.redirect_show_user(rs, persona_id)

    @access("finance_admin")
    def modify_balance_form(self, rs: RequestState, persona_id: int
                            ) -> Response:
        """Serve form to manually modify a personas balance."""
        if rs.ambience['persona']['is_archived']:
            rs.notify("error", n_("Persona is archived."))
            return self.redirect_show_user(rs, persona_id)
        persona = self.coreproxy.get_cde_user(rs, persona_id)
        old_balance = persona['balance']
        trial_member = persona['trial_member']
        return self.render(
            rs, "modify_balance",
            {'old_balance': old_balance, 'trial_member': trial_member})

    @access("finance_admin", modi={"POST"})
    @REQUESTdata("new_balance", "change_note")
    def modify_balance(self, rs: RequestState, persona_id: int,
                       new_balance: vtypes.NonNegativeDecimal,
                       change_note: str) -> Response:
        """Set the new balance."""
        if rs.has_validation_errors():
            return self.modify_balance_form(rs, persona_id)
        persona = self.coreproxy.get_cde_user(rs, persona_id)
<<<<<<< HEAD
        if persona['balance'] == new_balance:
            rs.notify("warning", n_("Nothing changed."))
=======
        if (persona['balance'] == new_balance
                and persona['trial_member'] == trial_member):
            rs.notify("info", n_("Nothing changed."))
>>>>>>> 68ccb23a
            return self.redirect(rs, "core/modify_balance_form")
        if rs.ambience['persona']['is_archived']:
            rs.notify("error", n_("Persona is archived."))
            return self.redirect_show_user(rs, persona_id)
        code = self.coreproxy.change_persona_balance(
            rs, persona_id, new_balance,
            const.FinanceLogCodes.manual_balance_correction, change_note=change_note)
        rs.notify_return_code(code)
        return self.redirect_show_user(rs, persona_id)

    @access("cde")
    def get_foto(self, rs: RequestState, foto: str) -> Response:
        """Retrieve profile picture."""
        ret = self.coreproxy.get_foto(rs, foto)
        mimetype = magic.from_buffer(ret, mime=True)
        return self.send_file(rs, data=ret, mimetype=mimetype)

    @access("cde")
    def set_foto_form(self, rs: RequestState, persona_id: int) -> Response:
        """Render form."""
        if rs.user.persona_id != persona_id and not self.is_admin(rs):
            raise werkzeug.exceptions.Forbidden(n_("Not privileged."))
        if rs.ambience['persona']['is_archived']:
            rs.notify("error", n_("Persona is archived."))
            return self.redirect_show_user(rs, persona_id)
        foto = self.coreproxy.get_cde_user(rs, persona_id)['foto']
        return self.render(rs, "set_foto", {'foto': foto})

    @access("cde", modi={"POST"})
    @REQUESTfile("foto")
    @REQUESTdata("delete")
    def set_foto(self, rs: RequestState, persona_id: int,
                 foto: werkzeug.datastructures.FileStorage,
                 delete: bool) -> Response:
        """Set profile picture."""
        if rs.user.persona_id != persona_id and not self.is_admin(rs):
            raise werkzeug.exceptions.Forbidden(n_("Not privileged."))
        foto = check_optional(rs, vtypes.ProfilePicture, foto, "foto")
        if not foto and not delete:
            rs.append_validation_error(
                ("foto", ValueError("Must not be empty.")))
        if rs.has_validation_errors():
            return self.set_foto_form(rs, persona_id)
        code = self.coreproxy.change_foto(rs, persona_id, foto=foto)
        rs.notify_return_code(code, success=n_("Foto updated."),
                                info=n_("Foto removed."))
        return self.redirect_show_user(rs, persona_id)

    @access("core_admin", modi={"POST"})
    @REQUESTdata("confirm_username")
    def invalidate_password(self, rs: RequestState, persona_id: int,
                            confirm_username: str) -> Response:
        """Delete a users current password to force them to set a new one."""
        if confirm_username != rs.ambience['persona']['username']:
            rs.append_validation_error(
                ('confirm_username',
                 ValueError(n_("Please provide the user's email address."))))
        if rs.has_validation_errors():
            return self.show_user(
                rs, persona_id, confirm_id=persona_id, internal=True,
                quote_me=False, event_id=None, ml_id=None)
        code = self.coreproxy.invalidate_password(rs, persona_id)
        rs.notify_return_code(code, success=n_("Password invalidated."))

        if not code:  # pragma: no cover
            return self.show_user(
                rs, persona_id, confirm_id=persona_id, internal=True,
                quote_me=False, event_id=None, ml_id=None)
        else:
            return self.redirect_show_user(rs, persona_id)

    @access("persona")
    def change_password_form(self, rs: RequestState) -> Response:
        """Render form."""
        return self.render(rs, "change_password")

    @access("persona", modi={"POST"})
    @REQUESTdata("old_password", "new_password", "new_password2")
    def change_password(self, rs: RequestState, old_password: str,
                        new_password: str, new_password2: str) -> Response:
        """Update your own password."""
        assert rs.user.persona_id is not None
        if rs.has_validation_errors():
            return self.change_password_form(rs)

        if new_password != new_password2:
            rs.extend_validation_errors(
                (("new_password", ValueError(n_("Passwords don’t match."))),
                 ("new_password2", ValueError(n_("Passwords don’t match.")))))
            rs.ignore_validation_errors()
            rs.notify("error", n_("Passwords don’t match."))
            return self.change_password_form(rs)

        new_password, errs = self.coreproxy.check_password_strength(
            rs, new_password, persona_id=rs.user.persona_id,
            argname="new_password")

        if errs:
            rs.extend_validation_errors(errs)
            if any(name == "new_password"
                   for name, _ in rs.retrieve_validation_errors()):
                rs.notify("error", n_("Password too weak."))
            rs.ignore_validation_errors()
            return self.change_password_form(rs)
        assert new_password is not None

        code, message = self.coreproxy.change_password(
            rs, old_password, new_password)
        rs.notify_return_code(code, success=n_("Password changed."),
                                error=message)
        if not code:
            rs.append_validation_error(
                ("old_password", ValueError(n_("Wrong password."))))
            rs.ignore_validation_errors()
            self.logger.info(
                f"Unsuccessful password change for persona {rs.user.persona_id}.")
            return self.change_password_form(rs)
        else:
            count = self.coreproxy.logout(rs, other_sessions=True, this_session=False)
            rs.notify(
                "success", n_("%(count)s session(s) terminated."), {'count': count})
            return self.redirect_show_user(rs, rs.user.persona_id)

    @access("anonymous")
    def reset_password_form(self, rs: RequestState) -> Response:
        """Render form.

        This starts the process of anonymously resetting a password.
        """
        return self.render(rs, "reset_password")

    @access("anonymous")
    @REQUESTdata("email")
    def send_password_reset_link(self, rs: RequestState, email: vtypes.Email
                                 ) -> Response:
        """Send a confirmation mail.

        To prevent an adversary from changing random passwords.
        """
        if rs.has_validation_errors():
            return self.reset_password_form(rs)
        exists = self.coreproxy.verify_existence(rs, email)
        if not exists:
            rs.append_validation_error(
                ("email", ValueError(n_("Nonexistent user."))))
            rs.ignore_validation_errors()
            return self.reset_password_form(rs)
        admin_exception = False
        try:
            success, message = self.coreproxy.make_reset_cookie(
                rs, email, self.conf["PARAMETER_TIMEOUT"])
        except PrivilegeError:
            admin_exception = True
        else:
            if not success:
                rs.notify("error", message)
            else:
                self.do_mail(
                    rs, "reset_password",
                    {'To': (email,), 'Subject': "Passwort zurücksetzen"},
                    {'email': self.encode_parameter(
                        "core/do_password_reset_form", "email", email,
                        persona_id=None,
                        timeout=self.conf["PARAMETER_TIMEOUT"]),
                        'cookie': message})
                # log message to be picked up by fail2ban
                self.logger.info(f"Sent password reset mail to {email}"
                                 f" for IP {rs.request.remote_addr}.")
                rs.notify("success", n_("Email sent."))
        if admin_exception:
            self.do_mail(
                rs, "admin_no_reset_password",
                {'To': (email,), 'Subject': "Passwort zurücksetzen"},
            )
            self.logger.info(f"Sent password reset denial mail to admin {email}"
                             f" for IP {rs.request.remote_addr}.")
            rs.notify("success", n_("Email sent."))
        return self.redirect(rs, "core/index")

    @access(*REALM_ADMINS, modi={"POST"})
    def admin_send_password_reset_link(self, rs: RequestState, persona_id: int,
                                       internal: bool = False) -> Response:
        """Generate a password reset email for an arbitrary persona.

        This is the only way to reset the password of an administrator (for
        security reasons).

        If the `internal` parameter is True, this was called internally to
        send a reset link. In that case we do not have the appropriate
        ambience dict, so we retrieve the username.
        """
        if rs.has_validation_errors():
            return self.redirect_show_user(rs, persona_id)
        if (not self.coreproxy.is_relative_admin(rs, persona_id)
                and "meta_admin" not in rs.user.roles):
            raise PrivilegeError(n_("Not a relative admin."))
        if internal:
            persona = self.coreproxy.get_persona(rs, persona_id)
            email = persona['username']
        else:
            email = rs.ambience['persona']['username']
        success, message = self.coreproxy.make_reset_cookie(
            rs, email, timeout=self.conf["EMAIL_PARAMETER_TIMEOUT"])
        if not success:
            rs.notify("error", message)
        else:
            self.do_mail(
                rs, "admin_reset_password",
                {'To': (email,), 'Subject': "Passwort zurücksetzen"},
                {'email': self.encode_parameter(
                    "core/do_password_reset_form", "email", email,
                    persona_id=None,
                    timeout=self.conf["EMAIL_PARAMETER_TIMEOUT"]),
                    'cookie': message})
            self.logger.info(f"Sent password reset mail to {email}"
                             f" for admin {rs.user.persona_id}.")
            rs.notify("success", n_("Email sent."))
        return self.redirect_show_user(rs, persona_id)

    @access("anonymous")
    @REQUESTdata("#email", "cookie")
    def do_password_reset_form(self, rs: RequestState, email: vtypes.Email,
                               cookie: str, internal: bool = False) -> Response:
        """Second form.

        Pretty similar to first form, but now we know, that the account
        owner actually wants the reset.

        The internal parameter signals that the call is from another
        frontend function and not an incoming request. This prevents
        validation from changing the target again.
        """
        if rs.has_validation_errors() and not internal:
            # Clean errors prior to displaying a new form for the first step
            rs.retrieve_validation_errors().clear()
            rs.notify("info", n_("Please try again."))
            return self.reset_password_form(rs)
        rs.values['email'] = self.encode_parameter(
            "core/do_password_reset", "email", email, persona_id=None)
        return self.render(rs, "do_password_reset")

    @access("anonymous", modi={"POST"})
    @REQUESTdata("#email", "new_password", "new_password2", "cookie")
    def do_password_reset(self, rs: RequestState, email: vtypes.Email,
                          new_password: str, new_password2: str, cookie: str
                          ) -> Response:
        """Now we can reset to a new password."""
        if rs.has_validation_errors():
            return self.reset_password_form(rs)
        if not self.coreproxy.verify_existence(rs, email, include_genesis=False):
            rs.notify("error", n_("Unknown email address."))
            return self.reset_password_form(rs)
        if new_password != new_password2:
            rs.extend_validation_errors(
                (("new_password", ValueError(n_("Passwords don’t match."))),
                 ("new_password2", ValueError(n_("Passwords don’t match."))),))
            rs.ignore_validation_errors()
            rs.notify("error", n_("Passwords don’t match."))
            return self.do_password_reset_form(rs, email=email, cookie=cookie,
                                               internal=True)
        new_password, errs = self.coreproxy.check_password_strength(
            rs, new_password, email=email, argname="new_password")

        if errs:
            rs.extend_validation_errors(errs)
            if any(name == "new_password"
                   for name, _ in rs.retrieve_validation_errors()):
                rs.notify("error", n_("Password too weak."))
            return self.do_password_reset_form(rs, email=email, cookie=cookie,
                                               internal=True)
        assert new_password is not None

        code, message = self.coreproxy.reset_password(rs, email, new_password,
                                                      cookie=cookie)
        rs.notify_return_code(code, success=n_("Password reset."),
                                error=message)
        if not code:
            return self.redirect(rs, "core/reset_password_form")
        else:
            return self.redirect(rs, "core/index")

    @access("persona")
    def change_username_form(self, rs: RequestState) -> Response:
        """Render form."""
        return self.render(rs, "change_username")

    @access("persona")
    @REQUESTdata("new_username")
    def send_username_change_link(self, rs: RequestState,
                                  new_username: vtypes.Email) -> Response:
        """First verify new name with test email."""
        if new_username == rs.user.username:
            rs.append_validation_error(
                ("new_username", ValueError(n_(
                    "Must be different from current email address."))))
        if (not rs.has_validation_errors()
                and self.coreproxy.verify_existence(rs, new_username)):
            rs.append_validation_error(
                ("new_username", ValueError(n_("Name collision."))))
        if rs.has_validation_errors():
            return self.change_username_form(rs)
        self.do_mail(rs, "change_username",
                     {'To': (new_username,),
                      'Subject': "Neue E-Mail-Adresse verifizieren"},
                     {'new_username': self.encode_parameter(
                         "core/do_username_change_form", "new_username",
                         new_username, rs.user.persona_id)})
        self.logger.info(f"Sent username change mail to {new_username}"
                         f" for {rs.user.username}.")
        rs.notify("success", "Email sent.")
        return self.redirect(rs, "core/index")

    @access("persona")
    @REQUESTdata("#new_username")
    def do_username_change_form(self, rs: RequestState, new_username: vtypes.Email
                                ) -> Response:
        """Email is now verified or we are admin."""
        if rs.has_validation_errors():
            return self.change_username_form(rs)
        rs.values['new_username'] = self.encode_parameter(
            "core/do_username_change", "new_username", new_username,
            rs.user.persona_id)
        return self.render(rs, "do_username_change", {
            'raw_email': new_username})

    @access("persona", modi={"POST"})
    @REQUESTdata("#new_username", "password")
    def do_username_change(self, rs: RequestState, new_username: vtypes.Email,
                           password: str) -> Response:
        """Now we can do the actual change."""
        if rs.has_validation_errors():
            return self.change_username_form(rs)
        assert rs.user.persona_id is not None
        code, message = self.coreproxy.change_username(
            rs, rs.user.persona_id, new_username, password)
        rs.notify_return_code(code, success=n_("Email address changed."),
                                error=message)
        if not code:
            return self.redirect(rs, "core/change_username_form")
        else:
            self.do_mail(rs, "username_change_info",
                         {'To': (rs.user.username,),
                          'Subject': "Deine E-Mail-Adresse wurde geändert"},
                         {'new_username': new_username})
            return self.redirect(rs, "core/index")

    @access(*REALM_ADMINS)
    def admin_username_change_form(self, rs: RequestState, persona_id: int
                                   ) -> Response:
        """Render form."""
        if not self.coreproxy.is_relative_admin(rs, persona_id):
            raise werkzeug.exceptions.Forbidden(n_("Not a relative admin."))
        if rs.ambience['persona']['is_archived']:
            rs.notify("error", n_("Persona is archived."))
            return self.redirect_show_user(rs, persona_id)
        data = self.coreproxy.get_persona(rs, persona_id)
        return self.render(rs, "admin_username_change", {'data': data})

    @access(*REALM_ADMINS, modi={"POST"})
    @REQUESTdata("new_username")
    def admin_username_change(self, rs: RequestState, persona_id: int,
                              new_username: vtypes.Email) -> Response:
        """Change username without verification."""
        if not self.coreproxy.is_relative_admin(rs, persona_id):
            raise werkzeug.exceptions.Forbidden(n_("Not a relative admin."))
        if rs.has_validation_errors():
            return self.admin_username_change_form(rs, persona_id)
        code, message = self.coreproxy.change_username(
            rs, persona_id, new_username, password=None)
        rs.notify_return_code(code, success=n_("Email address changed."),
                                error=message)
        if not code:
            return self.redirect(rs, "core/admin_username_change_form")
        else:
            return self.redirect_show_user(rs, persona_id)

    @access(*REALM_ADMINS, modi={"POST"})
    @REQUESTdata("activity")
    def toggle_activity(self, rs: RequestState, persona_id: int, activity: bool
                        ) -> Response:
        """Enable/disable an account."""
        if not self.coreproxy.is_relative_admin(rs, persona_id):
            raise werkzeug.exceptions.Forbidden(n_("Not a relative admin."))
        if rs.has_validation_errors():
            # Redirect for encoded parameter
            return self.redirect_show_user(rs, persona_id)
        if rs.ambience['persona']['is_archived']:
            rs.notify("error", n_("Persona is archived."))
            return self.redirect_show_user(rs, persona_id)
        data = {
            'id': persona_id,
            'is_active': activity,
        }
        change_note = "Aktivierungsstatus auf {activity} geändert.".format(
            activity="aktiv" if activity else "inaktiv")
        code = self.coreproxy.change_persona(rs, data, may_wait=False,
                                             change_note=change_note)
        rs.notify_return_code(code)
        return self.redirect_show_user(rs, persona_id)

    @access("core_admin", "cde_admin")
    def list_pending_changes(self, rs: RequestState) -> Response:
        """List non-committed changelog entries."""
        pending = self.coreproxy.changelog_get_changes(
            rs, stati=(const.MemberChangeStati.pending,))
        return self.render(rs, "list_pending_changes", {'pending': pending})

    @periodic("pending_changelog_remind")
    def pending_changelog_remind(self, rs: RequestState, store: CdEDBObject
                                 ) -> CdEDBObject:
        """Cron job for pending changlog entries to decide.

        Send a reminder after twelve hours and then daily.
        """
        current = now()
        data = self.coreproxy.changelog_get_changes(
            rs, stati=(const.MemberChangeStati.pending,))
        ids = {f"{anid}/{e['generation']}" for anid, e in data.items()}
        old = set(store.get('ids', [])) & ids
        new = ids - set(old)
        remind = False
        if any(data[int(anid.split('/')[0])]['ctime']
               + datetime.timedelta(hours=12) < current
               for anid in new):
            remind = True
        if old and current.timestamp() > store.get('tstamp', 0) + 24*60*60:
            remind = True
        if remind:
            self.do_mail(
                rs, "changelog_requests_pending",
                {'To': (self.conf["MANAGEMENT_ADDRESS"],),
                 'Subject': "Offene CdEDB Accountänderungen"},
                {'count': len(data)})
            store = {
                'tstamp': current.timestamp(),
                'ids': list(ids),
            }
        return store

    @access("core_admin", "cde_admin")
    def inspect_change(self, rs: RequestState, persona_id: int) -> Response:
        """Look at a pending change."""
        history = self.coreproxy.changelog_get_history(rs, persona_id,
                                                       generations=None)
        pending = history[max(history)]
        if pending['code'] != const.MemberChangeStati.pending:
            rs.notify("warning", n_("Persona has no pending change."))
            return self.list_pending_changes(rs)
        current = history[max(
            key for key in history
            if (history[key]['code']
                == const.MemberChangeStati.committed))]
        diff = {key for key in pending if current[key] != pending[key]}
        return self.render(rs, "inspect_change", {
            'pending': pending, 'current': current, 'diff': diff})

    @access("core_admin", "cde_admin", modi={"POST"})
    @REQUESTdata("generation", "ack")
    def resolve_change(self, rs: RequestState, persona_id: int,
                       generation: int, ack: bool) -> Response:
        """Make decision."""
        if rs.has_validation_errors():
            return self.list_pending_changes(rs)
        code = self.coreproxy.changelog_resolve_change(rs, persona_id,
                                                       generation, ack)
        message = n_("Change committed.") if ack else n_("Change dropped.")
        rs.notify_return_code(code, success=message)
        return self.redirect(rs, "core/list_pending_changes")

    @access(*REALM_ADMINS, modi={"POST"})
    @REQUESTdata("ack_delete", "note")
    def archive_persona(self, rs: RequestState, persona_id: int,
                        ack_delete: bool, note: str) -> Response:
        """Move a persona to the attic."""
        if not self.coreproxy.is_relative_admin(rs, persona_id):
            raise werkzeug.exceptions.Forbidden(n_("Not a relative admin."))
        if not ack_delete:
            rs.append_validation_error(
                ("ack_delete", ValueError(n_("Must be checked."))))
        if rs.has_validation_errors():
            return self.show_user(
                rs, persona_id, confirm_id=persona_id, internal=True,
                quote_me=False, event_id=None, ml_id=None)

        try:
            code = self.coreproxy.archive_persona(rs, persona_id, note)
        except ArchiveError as e:
            rs.notify("error", e.args[0])
            code = 0
        rs.notify_return_code(code)
        return self.redirect_show_user(rs, persona_id)

    @access(*REALM_ADMINS)
    def dearchive_persona_form(self, rs: RequestState, persona_id: int) -> Response:
        """Render form."""
        if not self.coreproxy.is_relative_admin(rs, persona_id):
            raise werkzeug.exceptions.Forbidden(n_("Not a relative admin."))
        data = self.coreproxy.get_persona(rs, persona_id)
        return self.render(rs, "dearchive_user", {'data': data})

    @access(*REALM_ADMINS, modi={"POST"})
    @REQUESTdata("new_username")
    def dearchive_persona(self, rs: RequestState, persona_id: int,
                          new_username: vtypes.Email) -> Response:
        """Reinstate a persona from the attic."""
        if not self.coreproxy.is_relative_admin(rs, persona_id):
            raise werkzeug.exceptions.Forbidden(n_("Not a relative admin."))
        if new_username and self.coreproxy.verify_existence(rs, new_username):
            rs.append_validation_error(
                ("new_username",
                 ValueError(n_("User with this E-Mail exists already."))))
        if rs.has_validation_errors():
            return self.dearchive_persona_form(rs, persona_id)

        code = self.coreproxy.dearchive_persona(rs, persona_id, new_username)
        rs.notify_return_code(code)
        return self.redirect_show_user(rs, persona_id)

    @access("core_admin", modi={"POST"})
    @REQUESTdata("ack_delete")
    def purge_persona(self, rs: RequestState, persona_id: int, ack_delete: bool
                      ) -> Response:
        """Delete all identifying information for a persona."""
        if not ack_delete:
            rs.append_validation_error(
                ("ack_delete", ValueError(n_("Must be checked."))))
        if rs.has_validation_errors():
            return self.redirect_show_user(rs, persona_id)

        code = self.coreproxy.purge_persona(rs, persona_id)
        rs.notify_return_code(code)
        return self.redirect_show_user(rs, persona_id)

    @REQUESTdatadict(*ChangelogLogFilter.requestdict_fields())
    @REQUESTdata("download")
    @access("core_admin", "auditor")
    def view_changelog_meta(self, rs: RequestState, data: CdEDBObject, download: bool
                            ) -> Response:
        """View changelog activity."""
        return self.generic_view_log(
            rs, data, ChangelogLogFilter, self.coreproxy.retrieve_changelog_meta,
            download=download, template="view_changelog_meta",
        )

    @REQUESTdatadict(*CoreLogFilter.requestdict_fields())
    @REQUESTdata("download")
    @access("core_admin", "auditor")
    def view_log(self, rs: RequestState, data: CdEDBObject, download: bool) -> Response:
        """View activity."""
        return self.generic_view_log(
            rs, data, CoreLogFilter, self.coreproxy.retrieve_log,
            download=download, template="view_log",
        )

    @access("anonymous")
    def debug_email(self, rs: RequestState, token: str) -> Response:
        """Debug functionality to view emails stored to HDD.

        In test instances emails are stored to disk since most of the time
        no real email addresses are given. This creates the problem that
        those are only readable with access to the file system, which most
        test users won't have.

        In production this will not be active, but should be harmless anyway
        since no mails will be saved to disk.

        The token parameter cannot contain slashes as this is prevented by
        werkzeug.
        """
        if not self.conf["CDEDB_DEV"]:  # pragma: no cover
            return self.redirect(rs, "core/index")
        filename = pathlib.Path(tempfile.gettempdir(),
                                "cdedb-mail-{}.txt".format(token))
        with open(filename, 'rb') as f:
            rawtext = f.read()
        emailtext = quopri.decodestring(rawtext).decode('utf-8')
        return self.render(rs, "debug_email", {'emailtext': emailtext})

    def get_cron_store(self, rs: RequestState, name: str) -> CdEDBObject:
        return self.coreproxy.get_cron_store(rs, name)

    def set_cron_store(self, rs: RequestState, name: str, data: CdEDBObject
                       ) -> DefaultReturnCode:
        return self.coreproxy.set_cron_store(rs, name, data)

    @access("droid_resolve")
    @REQUESTdata("username")
    def api_resolve_username(self, rs: RequestState, username: vtypes.Email
                             ) -> Response:
        """API to resolve username to that users given names and family name."""
        if rs.has_validation_errors():
            err = {'error': tuple(map(str, rs.retrieve_validation_errors()))}
            return self.send_json(rs, err)

        constraints = (
            ('username', QueryOperators.equal, username),
            ('is_event_realm', QueryOperators.equal, True),
        )
        query = Query(QueryScope.core_user, QueryScope.core_user.get_spec(),
                      ("given_names", "family_name", "is_member", "username"),
                      constraints, (('personas.id', True),))
        result = self.coreproxy.submit_resolve_api_query(rs, query)
        return self.send_json(rs, unwrap(result) if result else {})<|MERGE_RESOLUTION|>--- conflicted
+++ resolved
@@ -1661,14 +1661,8 @@
         if rs.has_validation_errors():
             return self.modify_balance_form(rs, persona_id)
         persona = self.coreproxy.get_cde_user(rs, persona_id)
-<<<<<<< HEAD
         if persona['balance'] == new_balance:
-            rs.notify("warning", n_("Nothing changed."))
-=======
-        if (persona['balance'] == new_balance
-                and persona['trial_member'] == trial_member):
             rs.notify("info", n_("Nothing changed."))
->>>>>>> 68ccb23a
             return self.redirect(rs, "core/modify_balance_form")
         if rs.ambience['persona']['is_archived']:
             rs.notify("error", n_("Persona is archived."))
