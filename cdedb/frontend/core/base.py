#!/usr/bin/env python3

"""Basic services for the core realm."""

import collections
import datetime
import decimal
import io
import itertools
import operator
import pathlib
import quopri
import tempfile
from typing import Any, Optional

import magic
import segno
import segno.helpers
import werkzeug.exceptions
from werkzeug import Response

import cdedb.common.validation.types as vtypes
import cdedb.database.constants as const
import cdedb.models.core as models
from cdedb.common import (
    CdEDBObject, CdEDBObjectMap, DefaultReturnCode, Realm, RequestState, User,
    make_persona_name, merge_dicts, now, pairwise, sanitize_filename, unwrap,
)
from cdedb.common.exceptions import (
    ArchiveError, CryptographyError, PrivilegeError, ValidationWarning,
)
from cdedb.common.fields import (
    META_INFO_FIELDS, PERSONA_ASSEMBLY_FIELDS, PERSONA_CDE_FIELDS, PERSONA_CORE_FIELDS,
    PERSONA_EVENT_FIELDS, PERSONA_ML_FIELDS, PERSONA_STATUS_FIELDS,
    REALM_SPECIFIC_GENESIS_FIELDS,
)
from cdedb.common.i18n import format_country_code, get_localized_country_codes
from cdedb.common.n_ import n_
from cdedb.common.query import Query, QueryOperators, QueryScope, QuerySpecEntry
from cdedb.common.query.log_filter import ChangelogLogFilter, CoreLogFilter
from cdedb.common.roles import (
    ADMIN_KEYS, ADMIN_VIEWS_COOKIE_NAME, ALL_ADMIN_VIEWS, REALM_ADMINS,
    REALM_INHERITANCE, extract_roles, implied_realms,
)
from cdedb.common.sorting import EntitySorter, xsorted
from cdedb.common.validation.validate import (
    PERSONA_CDE_CREATION as CDE_TRANSITION_FIELDS,
    PERSONA_EVENT_CREATION as EVENT_TRANSITION_FIELDS,
)
from cdedb.filter import enum_entries_filter, markdown_parse_safe, money_filter
from cdedb.frontend.common import (
    AbstractFrontend, Headers, REQUESTdata, REQUESTdatadict, REQUESTfile,
    TransactionObserver, access, basic_redirect, check_validation as check,
    check_validation_optional as check_optional, inspect_validation as inspect,
    make_membership_fee_reference, periodic, request_dict_extractor, request_extractor,
)
from cdedb.models.ml import MailinglistGroup
from cdedb.uncommon.submanshim import SubscriptionPolicy

# Name of each realm
USER_REALM_NAMES = {
    "cde": n_("CdE user / Member"),
    "event": n_("Event user"),
    "assembly": n_("Assembly user"),
    "ml": n_("Mailinglist user"),
}


class CoreBaseFrontend(AbstractFrontend):
    """Note that there is no user role since the basic distinction is between
    anonymous access and personas. """
    realm = "core"

    @classmethod
    def is_admin(cls, rs: RequestState) -> bool:
        return super().is_admin(rs)

    @access("anonymous")
    @REQUESTdata("#wants")
    def index(self, rs: RequestState, wants: Optional[str] = None) -> Response:
        """Basic entry point.

        :param wants: URL to redirect to upon login
        """
        rs.ignore_validation_errors()  # drop an invalid "wants"
        meta_info = self.coreproxy.get_meta_info(rs)
        dashboard: CdEDBObject = {}
        if not rs.user.persona_id:
            if wants:
                rs.values['wants'] = self.encode_parameter(
                    "core/login", "wants", wants,
                    persona_id=rs.user.persona_id,
                    timeout=self.conf["UNCRITICAL_PARAMETER_TIMEOUT"])
            return self.render(rs, "login", {'meta_info': meta_info})

        else:
            # Redirect to wanted page, if user meanwhile logged in
            if wants:
                return basic_redirect(rs, wants)

            # genesis cases
            genesis_realms = []
            for realm in REALM_SPECIFIC_GENESIS_FIELDS:
                if {"core_admin", f"{realm}_admin"} & rs.user.roles:
                    genesis_realms.append(realm)
            if genesis_realms and "genesis" in rs.user.admin_views:
                data = self.coreproxy.genesis_list_cases(
                    rs, stati=(const.GenesisStati.to_review,),
                    realms=genesis_realms)
                dashboard['genesis_cases'] = len(data)
            # pending changes
            if {"core_user", "cde_user", "event_user"} & rs.user.admin_views:
                data = self.coreproxy.changelog_get_pending_changes(rs)
                dashboard['pending_changes'] = len(data)
            # pending privilege changes
            if "meta_admin" in rs.user.admin_views:
                stati = (const.PrivilegeChangeStati.pending,)
                data = self.coreproxy.list_privilege_changes(
                    rs, stati=stati)
                dashboard['privilege_changes'] = len(data)
            # events organized
            orga_info = self.eventproxy.orga_info(rs, rs.user.persona_id)
            if orga_info:
                orga = {}
                orga_registrations = {}
                events = self.eventproxy.get_events(rs, orga_info)
                present = now()
                for event_id, event in events.items():
                    if (event.begin >= present.date()
                            or abs(event.begin.year - present.year) < 2):
                        regs = self.eventproxy.list_registrations(rs, event.id)
                        orga_registrations[event_id] = len(regs)
                        orga[event_id] = event
                dashboard['orga'] = orga
                dashboard['orga_registrations'] = orga_registrations
                dashboard['present'] = present
            # mailinglists moderated
            moderator_info = self.mlproxy.moderator_info(rs, rs.user.persona_id)
            if moderator_info:
                mailinglists = self.mlproxy.get_mailinglists(rs, moderator_info)
                mailman = self.get_mailman()
                moderator: dict[int, dict[str, Any]] = {}
                for ml_id, ml in mailinglists.items():
                    requests = self.mlproxy.get_subscription_states(
                        rs, ml_id, states=(const.SubscriptionState.pending,))
                    moderator[ml_id] = {
                        "id": ml.id,
                        "title": ml.title,
                        "is_active": ml.is_active,
                        "requests": len(requests),
                        "held_mails": mailman.get_held_message_count(ml),
                    }
                dashboard['moderator'] = {k: v for k, v in moderator.items()
                                          if v['is_active']}
            # visible and open events
            if "event" in rs.user.roles:
                event_ids = self.eventproxy.list_events(
                    rs, visible=True, current=True, archived=False)
                events = self.eventproxy.get_events(rs, event_ids.keys())
                final: dict[int, Any] = {}
                events_registration: dict[int, Optional[bool]] = {}
                events_payment_pending: dict[int, bool] = {}
                for event_id, event in events.items():
                    registration, payment_pending = (
                        self.eventproxy.get_registration_payment_info(rs, event_id))
                    # Skip event, if the registration begins more than 2 weeks in future
                    if event.registration_start and \
                            now() + datetime.timedelta(weeks=2) < \
                            event.registration_start:
                        continue
                    # Skip events, that are over or are not registerable anymore
                    if (event.registration_hard_limit
                            and now() > event.registration_hard_limit
                            and not registration
                            or now().date() > event.end):
                        continue
                    final[event_id] = event
                    events_registration[event_id] = registration
                    events_payment_pending[event_id] = payment_pending
                dashboard['events'] = final
                dashboard['events_registration'] = events_registration
                dashboard['events_payment_pending'] = events_payment_pending
            # open assemblies
            if "assembly" in rs.user.roles:
                assembly_ids = self.assemblyproxy.list_assemblies(
                    rs, is_active=True, restrictive=True)
                assemblies = self.assemblyproxy.get_assemblies(
                    rs, assembly_ids.keys())
                final = {}
                for assembly_id, assembly in assemblies.items():
                    assembly['does_attend'] = self.assemblyproxy.does_attend(
                        rs, assembly_id=assembly_id)
                    if (assembly['does_attend']
                            or assembly['signup_end'] > now()):
                        final[assembly_id] = assembly
                if final:
                    dashboard['assemblies'] = final
            return self.render(rs, "index", {
                'meta_info': meta_info, 'dashboard': dashboard})

    @access("core_admin")
    def meta_info_form(self, rs: RequestState) -> Response:
        """Render form."""
        info = self.coreproxy.get_meta_info(rs)
        merge_dicts(rs.values, info)
        return self.render(rs, "meta_info",
                           {"meta_info": info, "hard_lockdown": self.conf["LOCKDOWN"]})

    @access("core_admin", modi={"POST"})
    def change_meta_info(self, rs: RequestState) -> Response:
        """Change the meta info constants."""
        info = self.coreproxy.get_meta_info(rs)
        data_params: vtypes.TypeMapping = {
            key: Optional[str]  # type: ignore[misc]
            for key in META_INFO_FIELDS
        }
        data = request_extractor(rs, data_params)
        data = check(rs, vtypes.MetaInfo, data, keys=info.keys())
        if rs.has_validation_errors():  # pragma: no cover
            return self.meta_info_form(rs)
        assert data is not None
        code = self.coreproxy.set_meta_info(rs, data)
        rs.notify_return_code(code)
        return self.redirect(rs, "core/meta_info_form")

    @access("anonymous", modi={"POST"})
    @REQUESTdata("username", "password", "#wants")
    def login(self, rs: RequestState, username: vtypes.Email,
              password: str, wants: Optional[str]) -> Response:
        """Create session.

        :param wants: URL to redirect to
        """
        if rs.has_validation_errors():
            return self.index(rs)
        sessionkey = self.coreproxy.login(
            rs, username, password, rs.request.remote_addr)
        if not sessionkey:
            rs.notify("error", n_("Login failure."))
            rs.extend_validation_errors(
                (("username", ValueError()), ("password", ValueError())))
            rs.ignore_validation_errors()
            return self.index(rs)

        if wants:
            response = basic_redirect(rs, wants)
        elif "member" in rs.user.roles:
            data = self.coreproxy.get_cde_user(rs, rs.user.persona_id)
            if not data['decided_search']:
                response = self.redirect(rs, "cde/consent_decision_form")
            else:
                response = self.redirect(rs, "core/index")
        else:
            response = self.redirect(rs, "core/index")
        response.set_cookie("sessionkey", sessionkey,
                            httponly=True, secure=True, samesite="Lax")
        return response

    # We don't check anti CSRF tokens here, since logging does not harm anyone.
    @access("persona", modi={"POST"}, check_anti_csrf=False)
    def logout(self, rs: RequestState) -> Response:
        """Invalidate the current session."""
        self.coreproxy.logout(rs)
        response = self.redirect(rs, "core/index")
        response.delete_cookie("sessionkey")
        return response

    # Check for anti CSRF here, since this affects multiple sessions.
    @access("persona", modi={"POST"})
    def logout_all(self, rs: RequestState) -> Response:
        """Invalidate all sessions for the current user."""
        if rs.has_validation_errors():  # pragma: no cover
            return self.index(rs)
        count = self.coreproxy.logout(rs, other_sessions=True)
        rs.notify(
            "success", n_("%(count)s session(s) terminated."), {'count': count})
        # Unset persona_id so the notification is encoded correctly.
        rs.user.persona_id = None
        ret = self.redirect(rs, "core/index")
        ret.delete_cookie("sessionkey")
        return ret

    @periodic("deactivate_old_sessions", period=4 * 24)
    def deactivate_old_sessions(self, rs: RequestState, store: CdEDBObject,
                                ) -> CdEDBObject:
        """Once per day deactivate old sessions."""
        count = self.coreproxy.deactivate_old_sessions(rs)
        self.logger.info(f"Deactivated {count} old sessions.")
        store["total"] = store.get("total", 0) + count
        return store

    @periodic("clean_session_log", period=4 * 24 * 30)
    def clean_session_log(self, rs: RequestState, store: CdEDBObject) -> CdEDBObject:
        """Once per month, cleanup old inactive sessions."""
        count = self.coreproxy.clean_session_log(rs)
        self.logger.info(f"Deleted {count} old entries from the session log.")
        store["total"] = store.get("total", 0) + count
        return store

    @access("anonymous", modi={"POST"})
    @REQUESTdata("locale", "#wants")
    def change_locale(self, rs: RequestState, locale: vtypes.PrintableASCII,
                      wants: Optional[str]) -> Response:
        """Set 'locale' cookie to override default locale for this user/browser.

        :param locale: The target locale
        :param wants: URL to redirect to (typically URL of the previous page)
        """
        rs.ignore_validation_errors()  # missing values are ok
        if wants:
            response = basic_redirect(rs, wants)
        else:
            response = self.redirect(rs, "core/index")

        if locale in self.conf["I18N_LANGUAGES"]:
            response.set_cookie(
                "locale", locale,
                expires=now() + datetime.timedelta(days=10 * 365))
        else:
            rs.notify("error", n_("Unsupported locale"))
        return response

    @access("persona", modi={"POST"}, check_anti_csrf=False)
    @REQUESTdata("view_specifier", "#wants")
    def modify_active_admin_views(self, rs: RequestState,
                                  view_specifier: vtypes.PrintableASCII,
                                  wants: Optional[str]) -> Response:
        """
        Enable or disable admin views for the current user.

        A list of possible admin views for the current user is returned by
        User.available_admin_views. The user may enable or disable any of them.

        :param view_specifier: A "+" or "-", followed by a commaseperated string
            of admin view names. If prefixed by "+", they are enabled, otherwise
            they are disabled.
        :param wants: URL to redirect to (typically URL of the previous page)
        """
        if wants:
            response = basic_redirect(rs, wants)
        else:
            response = self.redirect(rs, "core/index")

        # Exit early on validation errors
        if rs.has_validation_errors():
            return response

        enabled_views = set(rs.request.cookies.get(ADMIN_VIEWS_COOKIE_NAME, "")
                            .split(','))
        changed_views = set(view_specifier[1:].split(','))
        enable = view_specifier[0] == "+"
        if enable:
            enabled_views.update(changed_views)
        else:
            enabled_views -= changed_views
        response.set_cookie(
            ADMIN_VIEWS_COOKIE_NAME,
            ",".join(enabled_views & ALL_ADMIN_VIEWS),
            expires=now() + datetime.timedelta(days=10 * 365))
        return response

    @access("ml", modi={"POST"}, check_anti_csrf=False)
    @REQUESTdata("md_str")
    def markdown_parse(self, rs: RequestState, md_str: str) -> Response:  # pylint: disable=no-self-use
        if rs.has_validation_errors():
            return Response("", mimetype='text/plain')
        html_str = markdown_parse_safe(md_str)
        return Response(html_str, mimetype='text/plain')

    @access("searchable")
    @REQUESTdata("#confirm_id")
    def download_vcard(self, rs: RequestState, persona_id: int, confirm_id: int,
                       ) -> Response:
        if persona_id != confirm_id or rs.has_validation_errors():
            return self.index(rs)

        vcard = self._create_vcard(rs, persona_id)
        persona = self.coreproxy.get_persona(rs, persona_id)
        filename = sanitize_filename(make_persona_name(persona))

        return self.send_file(rs, data=vcard, mimetype='text/vcard',
                              filename=f'{filename}.vcf')

    @access("searchable")
    @REQUESTdata("#confirm_id")
    def qr_vcard(self, rs: RequestState, persona_id: int, confirm_id: int) -> Response:
        if persona_id != confirm_id or rs.has_validation_errors():
            return self.index(rs)

        vcard = self._create_vcard(rs, persona_id)

        buffer = io.BytesIO()
        segno.make_qr(vcard).save(buffer, kind='svg', scale=4)

        return self.send_file(rs, afile=buffer, mimetype="image/svg+xml")

    @staticmethod
    def _make_vcard_data(rs: RequestState, persona: CdEDBObject) -> str:
        """Creates a string encoding the contact information as vCard 3.0.

        Only a subset of available `vCard 3.0 properties
        <https://tools.ietf.org/html/rfc2426>` is supported.

        This is a rewritten form of `segno.helpers.make_vcard_data` to suite our needs.
        """
        escape = segno.helpers._escape_vcard  # type: ignore[attr-defined]  # pylint: disable=protected-access

        name = [persona['family_name'], persona['given_names'], "",
                persona['title'], persona['name_supplement']]
        data = ['BEGIN:VCARD', 'VERSION:3.0',
                f'N:{";".join(escape(e or "") for e in name)}',
                f'FN:{escape(make_persona_name(persona, only_given_names=True))}',
                f'EMAIL:{escape(persona["username"])}']
        if persona["mobile"]:
            data.append(f'TEL;TYPE=CELL:{persona["mobile"]}')
        if persona["telephone"]:
            data.append(f'TEL;TYPE=HOME:{persona["telephone"]}')
        if persona['display_name']:
            data.append(f'NICKNAME:{escape(persona["display_name"])}')
        for sub in ["", "2"]:
            address = [persona[f'address_supplement{sub}'], persona[f'address{sub}'],
                       persona[f'location{sub}'], "", persona[f'postal_code{sub}'],
                       rs.gettext(format_country_code(persona[f'country{sub}']))]
            if any(address):
                if sub == "":
                    prefix = 'ADR;TYPE=intl,home,postal,pref:;'
                else:
                    prefix = 'ADR;TYPE=intl,home,postal:;'
                data.append(prefix + ";".join(escape(e or "") for e in address))
        if persona['birthday'] != datetime.date.min:
            data.append(f"BDAY:{persona['birthday'].strftime('%Y-%m-%d')}")
        data.append('END:VCARD')
        data.append('')
        return '\r\n'.join(data)

    def _create_vcard(self, rs: RequestState, persona_id: int) -> str:
        """
        Generate a vCard string for a user to be delivered to a client.

        :return: The serialized vCard (as in a vcf file)
        """
        if not {'searchable', 'cde_admin'} & rs.user.roles:
            raise werkzeug.exceptions.Forbidden(n_("No cde access to profile."))

        if "cde_admin" not in rs.user.roles and not self.coreproxy.verify_persona(
                rs, persona_id, required_roles=['searchable']):
            raise werkzeug.exceptions.Forbidden(n_(
                "Access to non-searchable member data."))

        persona = self.coreproxy.get_cde_user(rs, persona_id)
        vcard = self._make_vcard_data(rs, persona)
        return vcard

    @access("persona")
    def mydata(self, rs: RequestState) -> Response:
        """Convenience entry point for own data."""
        assert rs.user.persona_id is not None
        return self.redirect_show_user(rs, rs.user.persona_id)

    @access("persona")
    @REQUESTdata("#confirm_id", "quote_me", "event_id", "ml_id")
    def show_user(self, rs: RequestState, persona_id: int, confirm_id: int,
                  quote_me: bool, event_id: Optional[vtypes.ID],
                  ml_id: Optional[vtypes.ID], internal: bool = False) -> Response:
        """Display user details.

        This has an additional encoded parameter to make links to this
        target unguessable. Thus it is more difficult to algorithmically
        extract user data from the web frontend.

        The quote_me parameter controls access to member datasets by
        other members. Since there is a quota you only want to retrieve
        them if explicitly asked for.

        The event_id and ml_id parameters control access in the context of
        events and mailinglists, so that orgas and moderators can see their
        users. This has the additional property, that event/ml admins count
        as if they are always orga/moderator (otherwise they would observe
        breakage).

        The internal parameter signals that the call is from another
        frontend function and not an incoming request. This allows to access
        this endpoint without a redirect to preserve validation results.
        """
        assert rs.user.persona_id is not None
        if (persona_id != confirm_id or rs.has_validation_errors()) and not internal:
            return self.index(rs)

        is_relative_admin = self.coreproxy.is_relative_admin(rs, persona_id)
        is_relative_or_meta_admin = self.coreproxy.is_relative_admin(
            rs, persona_id, allow_meta_admin=True)

        is_relative_admin_view = self.coreproxy.is_relative_admin_view(
            rs, persona_id)
        is_relative_or_meta_admin_view = self.coreproxy.is_relative_admin_view(
            rs, persona_id, allow_meta_admin=True)

        if (rs.ambience['persona']['is_archived']
                and not is_relative_admin):
            raise werkzeug.exceptions.Forbidden(
                n_("Only admins may view archived datasets."))

        all_access_levels = {
            "persona", "ml", "assembly", "event", "cde", "core", "meta",
            "orga", "moderator"}
        # kind of view with which the user is shown (f.e. relative_admin, orga)
        # relevant to determinate which admin view toggles will be shown
        access_mode = set()
        # The basic access level provides only the name (this should only
        # happen in case of un-quoted searchable member access)
        access_levels = {"persona"}
        # Let users see themselves
        if persona_id == rs.user.persona_id:
            access_levels.update(all_access_levels)
        # Core admins see everything
        if ("core_admin" in rs.user.roles
                and "core_user" in rs.user.admin_views):
            access_levels.update(all_access_levels)
        # Meta admins are meta
        if ("meta_admin" in rs.user.roles
                and "meta_admin" in rs.user.admin_views):
            access_levels.add("meta")
        # There are administraive buttons on this page for all of these admins.
        # All of these admins should see the Account Requests in the nav
        # event_admins and ml_admins additionally always get links to the respective
        # realm data.
        if {"core_admin", "cde_admin", "event_admin", "ml_admin"} & rs.user.roles:
            access_mode.add("any_admin")
        # Other admins see their realm if they are relative admin
        if is_relative_admin:
            access_mode.add("any_admin")
            for realm in ("ml", "assembly", "event", "cde"):
                if (f"{realm}_admin" in rs.user.roles
                        and f"{realm}_user" in rs.user.admin_views):
                    # Relative admins can see core data
                    access_levels.add("core")
                    access_levels.add(realm)
        # Members see other members (modulo quota)
        if "searchable" in rs.user.roles and quote_me:
            if (not (rs.ambience['persona']['is_member'] and
                     rs.ambience['persona']['is_searchable'])
                    and "cde_admin" not in access_levels):
                raise werkzeug.exceptions.Forbidden(n_(
                    "Access to non-searchable member data."))
            access_levels.add("cde")
        # Orgas see their participants
        if event_id:
            is_admin = "event_admin" in rs.user.roles
            is_viewing_admin = is_admin and "event_orga" in rs.user.admin_views
            is_orga = event_id in self.eventproxy.orga_info(
                rs, rs.user.persona_id)
            if is_orga or is_admin:
                is_participant = self.eventproxy.list_registrations(
                    rs, event_id, persona_id)
                if (is_orga or is_viewing_admin) and is_participant:
                    access_levels.add("event")
                    access_levels.add("orga")
                # Admins who are also orgas can not disable this admin view
                if is_admin and not is_orga and is_participant:
                    access_mode.add("orga")
        # Mailinglist moderators see all users related to their mailinglist.
        # This excludes users with relation "unsubscribed", since their email address
        # is not relevant.
        if ml_id:
            # determinate if the user is relevant admin of this mailinglist
            ml_type = self.mlproxy.get_ml_type(rs, ml_id)
            is_admin = ml_type.is_relevant_admin(rs.user)
            is_moderator = ml_id in self.mlproxy.moderator_info(
                rs, rs.user.persona_id)
            # Admins who are also moderators can not disable this admin view
            if is_admin and not is_moderator:
                access_mode.add("moderator")
            relevant_stati = [s for s in const.SubscriptionState
                              if s not in {const.SubscriptionState.unsubscribed,
                                           const.SubscriptionState.none}]
            if is_moderator or ml_type.has_moderator_view(rs.user):
                subscriptions = self.mlproxy.get_subscription_states(
                    rs, ml_id, states=relevant_stati)
                if persona_id in subscriptions:
                    access_levels.add("ml")
                    # the moderator access level currently does nothing, but we
                    # add it anyway to be less confusing
                    access_levels.add("moderator")

        # Retrieve data
        #
        # This is the basic mechanism for restricting access, since we only
        # add attributes for which an access level is provided.
        roles = extract_roles(rs.ambience['persona'], introspection_only=True)
        data = self.coreproxy.get_persona(rs, persona_id)
        # The base version of the data set should only contain the name,
        # however the PERSONA_CORE_FIELDS also contain the email address
        # which we must delete beforehand.
        del data['username']
        if "ml" in access_levels and "ml" in roles:
            data.update(self.coreproxy.get_ml_user(rs, persona_id))
        if "assembly" in access_levels and "assembly" in roles:
            data.update(self.coreproxy.get_assembly_user(rs, persona_id))
        if "event" in access_levels and "event" in roles:
            data.update(self.coreproxy.get_event_user(rs, persona_id, event_id))
        if "cde" in access_levels and "cde" in roles:
            data.update(self.coreproxy.get_cde_user(rs, persona_id))
            if "core" in access_levels:
                user_lastschrift = self.cdeproxy.list_lastschrift(
                    rs, persona_ids=(persona_id,), active=True)
                data['has_lastschrift'] = bool(user_lastschrift)
        if is_relative_or_meta_admin and is_relative_or_meta_admin_view:
            # This is a bit involved to not contaminate the data dict
            # with keys which are not applicable to the requested persona
            total = self.coreproxy.get_total_persona(rs, persona_id)
            data['notes'] = total['notes']
            data['username'] = total['username']

        # Check whether profile is currently searchable to viewer
        acutally_searchable_to_you = ("searchable" in rs.user.roles
                                      and rs.ambience['persona']['is_member']
                                      and rs.ambience['persona']['is_searchable'])
        # Determine if vcard should be visible
        data['show_vcard'] = "cde" in access_levels and acutally_searchable_to_you

        # Cull unwanted data
        if not ('is_cde_realm' in data and data['is_cde_realm']) and 'foto' in data:
            del data['foto']
        # hide the donation property if no active lastschrift exists, to avoid confusion
        if "donation" in data and not data.get("has_lastschrift"):
            del data["donation"]
        # relative admins, core admins and the user himself got "core"
        if "core" not in access_levels:
            masks = ["balance", "decided_search", "trial_member", "bub_search",
                     "is_searchable", "paper_expuls", "donation"]
            if "meta" not in access_levels:
                masks.extend([
                    "is_active", "is_meta_admin", "is_core_admin",
                    "is_cde_admin", "is_event_admin", "is_ml_admin",
                    "is_assembly_admin", "is_cde_realm", "is_event_realm",
                    "is_ml_realm", "is_assembly_realm", "is_archived",
                    "notes"])
            if "orga" not in access_levels:
                masks.extend(["is_member", "gender", "pronouns_nametag"])
            for key in masks:
                if key in data:
                    del data[key]

        # Add past event participation info
        past_events = None
        if "cde" in access_levels and {"event", "cde"} & roles:
            past_events = self.pasteventproxy.participation_info(rs, persona_id)

        # Retrieve number of active sessions if the user is viewing his own profile
        active_session_count = None
        if rs.user.persona_id == persona_id:
            active_session_count = self.coreproxy.count_active_sessions(rs)

        # Check whether we should display an option for using the quota
        quoteable = (not quote_me and "cde" not in access_levels
                     and acutally_searchable_to_you)

        meta_info = self.coreproxy.get_meta_info(rs)
        reference = make_membership_fee_reference(data)

        return self.render(rs, "show_user", {
            'data': data, 'past_events': past_events, 'meta_info': meta_info,
            'is_relative_admin_view': is_relative_admin_view, 'reference': reference,
            'quoteable': quoteable, 'access_mode': access_mode,
            'active_session_count': active_session_count, 'ADMIN_KEYS': ADMIN_KEYS,
        })

    @access("member")
    def my_lastschrift(self, rs: RequestState) -> Response:
        """Convenience entry point to view own lastschrift.

        This is only in the core frontend to stay consistent in the path naming scheme.
        """
        return self.redirect(rs, "cde/lastschrift_show",
                             {"persona_id": rs.user.persona_id})

    @access("event")
    def show_user_events(self, rs: RequestState, persona_id: vtypes.ID) -> Response:
        """Render overview which events a given user is registered for."""
        if not (self.coreproxy.is_relative_admin(rs, persona_id)
                or "event_admin" in rs.user.roles or rs.user.persona_id == persona_id):
            raise werkzeug.exceptions.Forbidden(n_("Not privileged."))
        if not self.coreproxy.verify_id(rs, persona_id, is_archived=False):
            # reconnoitre_ambience leads to 404 if user does not exist at all.
            rs.notify("error", n_("Persona is archived."))
            return self.redirect_show_user(rs, persona_id)

        registrations = self.eventproxy.list_persona_registrations(rs, persona_id)
        registration_ids: dict[int, int] = {}
        registration_parts: dict[int, dict[int, const.RegistrationPartStati]] = {}
        for event_id, reg in registrations.items():
            registration_ids[event_id] = unwrap(reg.keys())
            registration_parts[event_id] = unwrap(reg.values())
        events = self.eventproxy.get_events(rs, registrations.keys())
        return self.render(rs, "show_user_events",
                           {'events': events, 'registration_ids': registration_ids,
                            'registration_parts': registration_parts})

    @access("event")
    def show_user_events_self(self, rs: RequestState) -> Response:
        """Shorthand to view event registrations for oneself."""
        return self.redirect(rs, "core/show_user_events",
                             {'persona_id': rs.user.persona_id})

    @access("ml")
    def show_user_mailinglists(self, rs: RequestState, persona_id: vtypes.ID,
                               ) -> Response:
        """Render overview of mailinglist data of a certain user."""
        if not (self.coreproxy.is_relative_admin(rs, persona_id)
                or "ml_admin" in rs.user.roles or rs.user.persona_id == persona_id):
            raise werkzeug.exceptions.Forbidden(n_("Not privileged."))
        if not self.coreproxy.verify_id(rs, persona_id, is_archived=False):
            # reconnoitre_ambience leads to 404 if user does not exist at all.
            rs.notify("error", n_("Persona is archived."))
            return self.redirect_show_user(rs, persona_id)

        persona = self.coreproxy.get_ml_user(rs, persona_id)
        subscriptions = self.mlproxy.get_user_subscriptions(rs, persona_id)
        mailinglists = self.mlproxy.get_mailinglists(rs, subscriptions.keys())
        addresses = self.mlproxy.get_user_subscription_addresses(rs, persona_id)
        defect_addresses = self.coreproxy.get_defect_addresses(rs, [persona_id])

        grouped: dict[MailinglistGroup, CdEDBObjectMap]
        grouped = collections.defaultdict(dict)
        for mailinglist_id, ml in mailinglists.items():
            is_receiving = (
                addr not in defect_addresses if (addr := addresses.get(mailinglist_id))
                else persona['username'] not in defect_addresses)
            grouped[ml.sortkey][mailinglist_id] = {
                'title': ml.title,
                'id': mailinglist_id,
                'address': addresses.get(mailinglist_id),
                'is_active': ml.is_active,
                'is_receiving': is_receiving,
            }

        return self.render(rs, "show_user_mailinglists", {
            'groups': MailinglistGroup,
            'mailinglists': grouped,
            'subscriptions': subscriptions})

    @access("ml")
    def show_user_mailinglists_self(self, rs: RequestState) -> Response:
        """Redirect to use `self` instead of persona_id to make ambience work."""
        return self.redirect(rs, "core/show_user_mailinglists",
                             {'persona_id': rs.user.persona_id})

    @access(*REALM_ADMINS)
    def show_history(self, rs: RequestState, persona_id: int) -> Response:
        """Display user history."""
        if not self.coreproxy.is_relative_admin(rs, persona_id):
            raise werkzeug.exceptions.Forbidden(n_("Not a relative admin."))
        history = self.coreproxy.changelog_get_history(rs, persona_id, generations=None)
        # retrieve the latest version of the changelog, including pending ones
        current_generation = self.coreproxy.changelog_get_generation(rs, persona_id)
        current = history[current_generation]
        # do not use the latest changelog version, since we want to highlight any
        # inconsistencies between latest changelog generation and core.personas
        inconsistencies = self.coreproxy.get_changelog_inconsistencies(rs, persona_id)
        # to display the differences between the latest committed changelog generation
        # and the state in core.personas
        committed = self.coreproxy.get_total_persona(rs, persona_id)
        fields = current.keys()
        stati = const.PersonaChangeStati
        constants = {}
        for f in fields:
            total_const: list[int] = []
            tmp: list[int] = []
            already_committed = False
            for x, y in pairwise(xsorted(history.keys())):
                if history[x]['code'] == stati.committed:
                    already_committed = True
                # Somewhat involved determination of a field being constant.
                #
                # Basically it's done by the following line, except we
                # don't want to mask a change that was rejected and then
                # resubmitted and accepted.
                is_constant = history[x][f] == history[y][f]
                if (history[x]['code'] == stati.nacked
                        and not already_committed):
                    is_constant = False
                if is_constant:
                    tmp.append(y)
                else:
                    already_committed = False
                    if tmp:
                        total_const.extend(tmp)
                        tmp = []
            if tmp:
                total_const.extend(tmp)
            constants[f] = total_const
        pending = {i for i in history
                   if history[i]['code'] == stati.pending}
        # Track the omitted information whether a new value finally got
        # committed or not.
        #
        # This is necessary since we only show those data points, where the
        # data (e.g. the name) changes. This does especially not detect
        # meta-data changes (e.g. the change-status).
        eventual_status = {f: {gen: entry['code']
                               for gen, entry in history.items()
                               if gen not in constants[f]}
                           for f in fields}
        for f in fields:
            for gen in xsorted(history):
                if gen in constants[f]:
                    anchor = max(g for g in eventual_status[f] if g < gen)
                    this_status = history[gen]['code']
                    if this_status == stati.committed:
                        eventual_status[f][anchor] = stati.committed
                    if (this_status == stati.nacked
                            and eventual_status[f][anchor] != stati.committed):
                        eventual_status[f][anchor] = stati.nacked
                    if (this_status == stati.pending
                            and (eventual_status[f][anchor]
                                 not in (stati.committed, stati.nacked))):
                        eventual_status[f][anchor] = stati.pending
        persona_ids = {e['submitted_by'] for e in history.values()}
        persona_ids = persona_ids | {e['reviewed_by'] for e in history.values()
                                     if e['reviewed_by']}
        personas = self.coreproxy.get_personas(rs, persona_ids)
        return self.render(rs, "show_history", {
            'entries': history, 'constants': constants, 'current': current,
            'pending': pending, 'eventual_status': eventual_status,
            'personas': personas, 'ADMIN_KEYS': ADMIN_KEYS,
            'inconsistencies': inconsistencies or [],
            'committed': committed,
        })

    @access("core_admin")
    @REQUESTdata("phrase", "include_archived")
    def admin_show_user(self, rs: RequestState, phrase: str, include_archived: bool,
                        ) -> Response:
        """Allow admins to view any user data set.

        The search phrase may be anything: a numeric id (wellformed with
        check digit or without) or a string matching the data set.

        :param: include_archived: If True, allow archived users to be found.
        """
        if rs.has_validation_errors():
            return self.index(rs)
        anid, errs = inspect(vtypes.CdedbID, phrase, argname="phrase")
        if not errs:
            assert anid is not None
            if self.coreproxy.verify_id(rs, anid, is_archived=None):
                return self.redirect_show_user(rs, anid)
        anid, errs = inspect(vtypes.ID, phrase, argname="phrase")
        if not errs:
            assert anid is not None
            if self.coreproxy.verify_id(rs, anid, is_archived=None):
                return self.redirect_show_user(rs, anid)

        scope = QueryScope.all_core_users if include_archived else QueryScope.core_user
        terms = tuple(t.strip() for t in phrase.split(' ') if t)
        key = "username,family_name,given_names,display_name"
        spec = scope.get_spec()
        spec[key] = QuerySpecEntry("str", "")
        query = Query(
            scope=scope,
            spec=spec,
            fields_of_interest=("personas.id", "family_name", "given_names",
                                "display_name", "username"),
            constraints=[(key, QueryOperators.match, t) for t in terms],
            order=(("personas.id", True),),
        )
        result = self.coreproxy.submit_general_query(rs, query)
        if len(result) == 1:
            return self.redirect_show_user(rs, result[0]["id"])

        # Precise search didn't uniquely match, hence a fulltext search now. Results
        # will be a superset of the above, since all relevant fields are in fulltext.
        query.constraints = [('fulltext', QueryOperators.containsall, terms)]
        result = self.coreproxy.submit_general_query(rs, query)
        if len(result) == 1:
            return self.redirect_show_user(rs, result[0]["id"])
        elif result:
            params = query.serialize_to_url()
            rs.values.update(params)
            return self.user_search(rs, is_search=True, download=None, query=query)
        else:
            rs.notify("warning", n_("No account found."))
            return self.index(rs)

    @access("persona")
    @REQUESTdata("phrase", "kind", "aux")
    def select_persona(self, rs: RequestState, phrase: str, kind: str,
                       aux: Optional[vtypes.ID]) -> Response:
        """Provide data for intelligent input fields.

        This searches for users by name so they can be easily selected
        without entering their numerical ids. This is for example
        intended for addition of orgas to events.

        The kind parameter specifies the purpose of the query which decides
        the privilege level required and the basic search paramaters.

        Allowed kinds:

        - ``admin_persona``: Search for users as core_admin, cde_admin or auditor.
        - ``admin_all_users``: Like ``admin_persona``, but for archived users.
        - ``cde_user``: Search for a cde user as cde_admin.
        - ``past_event_user``: Search for an event user to add to a past
          event as cde_admin
        - ``pure_assembly_user``: Search for an assembly only user as
          assembly_admin or presider. Needed for external_signup.
        - ``assembly_user``: Search for an assembly user as assembly_admin or presider
        - ``ml_user``: Search for a mailinglist user as ml_admin or moderator
        - ``pure_ml_user``: Search for an assembly only user as ml_admin.
          Needed for the account merger.
        - ``ml_subscriber``: Search for a mailinglist user for subscription purposes.
          Needed for add_subscriber action only.
        - ``event_user``: Search an event user as event_admin or orga

        The aux parameter allows to supply an additional id for example
        in the case of a moderator this would be the relevant
        mailinglist id.

        Required aux value based on the 'kind':

        * ``ml_subscriber``: Id of the mailinglist for context
        """
        if rs.has_validation_errors():
            return self.send_json(rs, {})

        search_additions = []
        scope = QueryScope.core_user
        mailinglist = None
        num_preview_personas = (self.conf["NUM_PREVIEW_PERSONAS_CORE_ADMIN"]
                                if {"core_admin"} & rs.user.roles
                                else self.conf["NUM_PREVIEW_PERSONAS"])
        if kind == "admin_persona":
            if not {"core_admin", "cde_admin", "auditor"} & rs.user.roles:
                raise werkzeug.exceptions.Forbidden(n_("Not privileged."))
        elif kind == "admin_all_users":
            if "core_admin" not in rs.user.roles:
                raise werkzeug.exceptions.Forbidden(n_("Not privileged."))
            scope = QueryScope.all_core_users
        elif kind == "cde_user":
            if not {"cde_admin", "auditor"} & rs.user.roles:
                raise werkzeug.exceptions.Forbidden(n_("Not privileged."))
            search_additions.append(
                ("is_cde_realm", QueryOperators.equal, True))
        elif kind == "past_event_user":
            if not {"cde_admin", "auditor"} & rs.user.roles:
                raise werkzeug.exceptions.Forbidden(n_("Not privileged."))
            search_additions.append(
                ("is_event_realm", QueryOperators.equal, True))
        elif kind == "pure_assembly_user":
            # No check by assembly, as this behaves identical for each assembly.
            if not rs.user.presider and "assembly_admin" not in rs.user.roles:
                raise werkzeug.exceptions.Forbidden(n_("Not privileged."))
            search_additions.append(
                ("is_assembly_realm", QueryOperators.equal, True))
            search_additions.append(
                ("is_member", QueryOperators.equal, False))
        elif kind == "assembly_user":
            # No check by assembly, as this behaves identical for each assembly.
            if not (rs.user.presider or {"assembly_admin", "auditor"} & rs.user.roles):
                raise werkzeug.exceptions.Forbidden(n_("Not privileged."))
            search_additions.append(
                ("is_assembly_realm", QueryOperators.equal, True))
        elif kind == "event_user":
            # No check by event, as this behaves identical for each event.
            if not (rs.user.orga or {"event_admin", "auditor"} & rs.user.roles):
                raise werkzeug.exceptions.Forbidden(n_("Not privileged."))
            search_additions.append(
                ("is_event_realm", QueryOperators.equal, True))
        elif kind == "ml_user":
            relevant_admin_roles = {"core_admin", "cde_admin", "event_admin", "auditor",
                                    "assembly_admin", "cdelokal_admin", "ml_admin"}
            # No check by mailinglist, as this behaves identical for each list.
            if not (rs.user.moderator or relevant_admin_roles & rs.user.roles):
                raise werkzeug.exceptions.Forbidden(n_("Not privileged."))
            search_additions.append(
                ("is_ml_realm", QueryOperators.equal, True))
        elif kind == "pure_ml_user":
            if "ml_admin" not in rs.user.roles:
                raise werkzeug.exceptions.Forbidden(n_("Not privileged."))
            search_additions.extend((
                ("is_ml_realm", QueryOperators.equal, True),
                ("is_assembly_realm", QueryOperators.equal, False),
                ("is_event_realm", QueryOperators.equal, False)))
        elif kind == "ml_subscriber":
            if aux is None:
                raise werkzeug.exceptions.BadRequest(n_(
                    "Must provide id of the associated mailinglist to use this kind."))
            # In this case, the return value depends on the respective mailinglist.
            mailinglist = self.mlproxy.get_mailinglist(rs, aux)
            if not self.mlproxy.may_manage(rs, aux, allow_restricted=False):
                raise werkzeug.exceptions.Forbidden(n_("Not privileged."))
            search_additions.append(
                ("is_ml_realm", QueryOperators.equal, True))
        else:
            return self.send_json(rs, {})

        data: Optional[tuple[CdEDBObject, ...]] = None

        # Core admins are allowed to search by raw ID or CDEDB-ID
        if "core_admin" in rs.user.roles:
            anid: Optional[vtypes.ID]
            anid, errs = inspect(vtypes.CdedbID, phrase, argname="phrase")
            if not errs:
                assert anid is not None
                tmp = self.coreproxy.get_personas(rs, (anid,))
                if tmp:
                    data = (unwrap(tmp),)
            else:
                anid, errs = inspect(vtypes.ID, phrase, argname="phrase")
                if not errs:
                    assert anid is not None
                    tmp = self.coreproxy.get_personas(rs, (anid,))
                    if tmp:
                        data = (unwrap(tmp),)

        # Don't query, if search phrase is too short
        if not data and len(phrase) < self.conf["NUM_PREVIEW_CHARS"]:
            return self.send_json(rs, {})

        terms: tuple[str, ...] = tuple()
        if data is None:
            terms = tuple(t.strip() for t in phrase.split(' ') if t)
            valid = True
            for t in terms:
                _, errs = inspect(vtypes.NonRegex, t, argname="phrase")
                if errs:
                    valid = False
            if not valid:
                data = tuple()
            else:
                search: list[tuple[str, QueryOperators, Any]]
                key = "username,family_name,given_names,display_name"
                search = [(key, QueryOperators.match, t) for t in terms]
                search.extend(search_additions)
                spec = scope.get_spec()
                spec[key] = QuerySpecEntry("str", "")
                query = Query(
                    scope, spec,
                    ("personas.id", "username", "family_name", "given_names",
                     "display_name"), search, (("personas.id", True),))
                data = self.coreproxy.submit_select_persona_query(rs, query)

        # Filter result to get only users allowed to be a subscriber of a list,
        # which potentially are no subscriber yet.
        if mailinglist:
            data = self.mlproxy.filter_personas_by_policy(
                rs, mailinglist, data, SubscriptionPolicy.addable_policies())

        # Strip data to contain at maximum `num_preview_personas` results
        if len(data) > num_preview_personas:
            data = tuple(xsorted(
                data, key=lambda e: e['id'])[:num_preview_personas])

        # Check if name occurs multiple times to add email address in this case
        counter: dict[str, int] = collections.defaultdict(lambda: 0)
        for entry in data:
            counter[make_persona_name(entry)] += 1

        # Generate return JSON list
        ret = []
        for entry in xsorted(data, key=EntitySorter.persona):
            name = make_persona_name(entry)
            result = {
                'id': entry['id'],
                'name': name,
            }
            # Email/username is only delivered if we have relative_admins
            # rights, a search term with an @ (and more) matches the mail
            # address, or the mail address is required to distinguish equally
            # named users
            searched_email = any(
                '@' in t and len(t) > self.conf["NUM_PREVIEW_CHARS"]
                and entry['username'] and t in entry['username']
                for t in terms)
            if counter[name] > 1 or searched_email or \
                    self.coreproxy.is_relative_admin(rs, entry['id']):
                result['email'] = entry['username']
            ret.append(result)
        return self.send_json(rs, {'personas': ret})

    def _changeable_persona_fields(self, rs: RequestState, user: User,
                                   restricted: bool = True) -> set[str]:
        """Helper to retrieve the appropriate fields for (admin_)change_user.

        :param restricted: If True, only return fields the user may change
            themselves, i.e. remove the restricted fields.
        """
        assert user.persona_id is not None
        ret: set[str] = set()
        # some fields are of no interest here.
        hidden_fields = set(PERSONA_STATUS_FIELDS) | {"id", "username"}
        hidden_cde_fields = (hidden_fields | {
            "balance", "bub_search", "decided_search", "foto", "trial_member",
            "honorary_member",
        }) - {"is_searchable"}
        roles_to_fields = {
            "persona": (set(PERSONA_CORE_FIELDS) | {"notes"}) - hidden_fields,
            "ml": set(PERSONA_ML_FIELDS) - hidden_fields,
            "assembly": set(PERSONA_ASSEMBLY_FIELDS) - hidden_fields,
            "event": set(PERSONA_EVENT_FIELDS) - hidden_fields,
            "cde": (set(PERSONA_CDE_FIELDS) - hidden_cde_fields),
        }
        for role, fields in roles_to_fields.items():
            if role in user.roles:
                ret |= fields

        # hide the donation property if no active lastschrift exists, to avoid confusion
        if "donation" in ret and not self.cdeproxy.list_lastschrift(
                rs, [user.persona_id], active=True):
            ret.remove("donation")

        restricted_fields = {"notes", "birthday", "is_searchable"}
        if restricted:
            ret -= restricted_fields

        return ret

    @access("persona")
    def change_user_form(self, rs: RequestState) -> Response:
        """Render form."""
        assert rs.user.persona_id is not None
        generation = self.coreproxy.changelog_get_generation(
            rs, rs.user.persona_id)
        data = unwrap(self.coreproxy.changelog_get_history(
            rs, rs.user.persona_id, (generation,)))
        if data['code'] == const.PersonaChangeStati.pending:
            rs.notify("info", n_("Change pending."))
        del data['change_note']
        shown_fields = self._changeable_persona_fields(rs, rs.user, restricted=True)

        min_donation = self.conf["MINIMAL_LASTSCHRIFT_DONATION"]
        max_donation = self.conf["MAXIMAL_LASTSCHRIFT_DONATION"]
        has_special_donation = (
            "donation" in shown_fields
            and not min_donation <= data["donation"] <= max_donation)

        merge_dicts(rs.values, data)
        return self.render(rs, "change_user", {
            'username': data['username'],
            'shown_fields': shown_fields,
            'min_donation': min_donation,
            'max_donation': max_donation,
            'has_special_donation': has_special_donation,
        })

    @access("persona", modi={"POST"})
    @REQUESTdata("generation")
    def change_user(self, rs: RequestState, generation: int) -> Response:
        """Change own data set."""
        assert rs.user.persona_id is not None
        attributes = self._changeable_persona_fields(rs, rs.user, restricted=True)
        data = request_dict_extractor(rs, attributes)
        data['id'] = rs.user.persona_id
        data = check(rs, vtypes.Persona, data, "persona")
        # take special care for annual donations in combination with lastschrift
        if (data and "donation" in data
                and (lastschrift_ids := self.cdeproxy.list_lastschrift(
                        rs, [rs.user.persona_id], active=True))):
            current = self.coreproxy.get_cde_user(rs, rs.user.persona_id)
            min_donation = self.conf["MINIMAL_LASTSCHRIFT_DONATION"]
            max_donation = self.conf["MAXIMAL_LASTSCHRIFT_DONATION"]
            # The user may specify only donations between a specific minimal and maximal
            # value. However, admins may change this to arbitrary values, so we allow
            # to surpass the check if the user didn't change the donation's amount.
            if (current["donation"] != data["donation"]
                    and not min_donation <= data["donation"] <= max_donation):
                rs.append_validation_error(("donation", ValueError(
                    n_("Lastschrift donation must be between %(min)s and %(max)s."),
                    {"min": money_filter(min_donation),
                     "max": money_filter(max_donation)})))
            lastschrift = self.cdeproxy.get_lastschrift(
                rs, unwrap(lastschrift_ids.keys()))
            # "Enforce" consent of the account holder if the user changed his donation.
            if (current["donation"] != data["donation"]
                    and lastschrift["account_owner"] and not rs.ignore_warnings):
                msg = n_("You are not the owner of the linked bank account. Make sure"
                         " the owner agreed to the change before submitting it here.")
                rs.append_validation_error(("donation", ValidationWarning(msg)))
        if data and data.get('gender') == const.Genders.not_specified:
            rs.append_validation_error(('gender', ValueError(n_("Must not be empty."))))
        if rs.has_validation_errors():
            return self.change_user_form(rs)
        assert data is not None
        change_note = "Normale Änderung."
        code = self.coreproxy.change_persona(
            rs, data, generation=generation, change_note=change_note)
        rs.notify_return_code(code)
        return self.redirect_show_user(rs, rs.user.persona_id)

    @access("core_admin")
    @REQUESTdata("download", "is_search")
    def user_search(self, rs: RequestState, download: Optional[str], is_search: bool,
                    query: Optional[Query] = None) -> Response:
        """Perform search."""
        events = self.pasteventproxy.list_past_events(rs)
        choices: dict[str, dict[Any, str]] = {
            'pevent_id': collections.OrderedDict(
                xsorted(events.items(), key=operator.itemgetter(1))),
            'gender': collections.OrderedDict(
                enum_entries_filter(
                    const.Genders,
                    rs.gettext if download is None else rs.default_gettext)),
            'country': collections.OrderedDict(get_localized_country_codes(rs)),
        }
        if query and query.scope == QueryScope.core_user:
            query.constraints.append(("is_archived", QueryOperators.equal, False))
            query.scope = QueryScope.all_core_users
        return self.generic_user_search(
            rs, download, is_search, QueryScope.all_core_users,
            self.coreproxy.submit_general_query, choices=choices, query=query)

    @access("core_admin")
    def create_user_form(self, rs: RequestState) -> Response:
        realms = USER_REALM_NAMES.copy()
        if self.conf["CDEDB_OFFLINE_DEPLOYMENT"]:
            del realms["assembly"]
            del realms["ml"]
        return self.render(rs, "create_user", {'realms': realms})

    @access("core_admin")
    @REQUESTdata("realm")
    def create_user(self, rs: RequestState, realm: str) -> Response:
        if realm not in USER_REALM_NAMES.keys():
            rs.append_validation_error(("realm",
                                        ValueError(n_("No valid realm."))))
        if rs.has_validation_errors():
            return self.create_user_form(rs)
        return self.redirect(rs, realm + "/create_user")

    @staticmethod
    def admin_bits(rs: RequestState) -> set[Realm]:
        """Determine realms this admin can see.

        This is somewhat involved due to realm inheritance.
        """
        ret = {"persona"}
        if "core_admin" in rs.user.roles:
            ret |= REALM_INHERITANCE.keys()
        for realm in REALM_INHERITANCE:
            if f"{realm}_admin" in rs.user.roles:
                ret |= {realm} | implied_realms(realm)
        return ret

    @access(*REALM_ADMINS)
    def admin_change_user_form(self, rs: RequestState, persona_id: int) -> Response:
        """Render form."""
        if not self.coreproxy.is_relative_admin(rs, persona_id):
            raise werkzeug.exceptions.Forbidden(n_("Not a relative admin."))
        if rs.ambience['persona']['is_archived']:
            rs.notify("error", n_("Persona is archived."))
            return self.redirect_show_user(rs, persona_id)

        generation = self.coreproxy.changelog_get_generation(
            rs, persona_id)
        data = unwrap(self.coreproxy.changelog_get_history(
            rs, persona_id, (generation,)))
        del data['change_note']
        merge_dicts(rs.values, data)

        if data['code'] == const.PersonaChangeStati.pending:
            rs.notify("info", n_("Change pending."))
        roles = extract_roles(rs.ambience['persona'], introspection_only=True)
        user = User(persona_id=persona_id, roles=roles)
        shown_fields = self._changeable_persona_fields(rs, user, restricted=False)
        return self.render(rs, "admin_change_user", {
            'admin_bits': self.admin_bits(rs),
            'shown_fields': shown_fields,
        })

    @access(*REALM_ADMINS, modi={"POST"})
    @REQUESTdata("generation", "change_note")
    def admin_change_user(self, rs: RequestState, persona_id: int,
                          generation: int, change_note: Optional[str]) -> Response:
        """Privileged edit of data set."""
        if not self.coreproxy.is_relative_admin(rs, persona_id):
            raise werkzeug.exceptions.Forbidden(n_("Not a relative admin."))
        # Assure we don't accidently change the original.
        roles = extract_roles(rs.ambience['persona'], introspection_only=True)
        user = User(persona_id=persona_id, roles=roles)
        attributes = self._changeable_persona_fields(rs, user, restricted=False)
        data = request_dict_extractor(rs, attributes)
        data['id'] = persona_id
        data = check(rs, vtypes.Persona, data)
        # take special care for annual donations in combination with lastschrift
        if (data and "donation" in data and self.cdeproxy.list_lastschrift(
                rs, [persona_id], active=True)):
            min_donation = self.conf["MINIMAL_LASTSCHRIFT_DONATION"]
            max_donation = self.conf["MAXIMAL_LASTSCHRIFT_DONATION"]
            # The user may specify only donations between a specific minimal and maximal
            # value. However, admins may change this to arbitrary values.
            if (not min_donation <= data["donation"] <= max_donation
                    and not rs.ignore_warnings):
                rs.append_validation_error(("donation", ValidationWarning(
                    n_("Lastschrift donation is outside of %(min)s and %(max)s."
                       " The user will not be able to change this amount by himself."),
                    {"min": money_filter(min_donation),
                     "max": money_filter(max_donation)})))
        if rs.has_validation_errors():
            return self.admin_change_user_form(rs, persona_id)
        assert data is not None
        code = self.coreproxy.change_persona(
            rs, data, generation=generation, change_note=change_note)
        rs.notify_return_code(code)
        return self.redirect_show_user(rs, persona_id)

    @access("persona")
    def view_admins(self, rs: RequestState) -> Response:
        """Render list of all admins of the users realms."""

        admins = {
            # meta admins
            "meta": self.coreproxy.list_admins(rs, "meta"),
            "core": self.coreproxy.list_admins(rs, "core"),
        }

        display_realms = rs.user.roles.intersection(REALM_INHERITANCE)
        if "cde" in display_realms:
            display_realms.add("finance")
            display_realms.add("auditor")
        if "ml" in display_realms:
            display_realms.add("cdelokal")
        for realm in display_realms:
            admins[realm] = self.coreproxy.list_admins(rs, realm)

        persona_ids = set(itertools.chain.from_iterable(admins.values()))
        personas = self.coreproxy.get_personas(rs, persona_ids)

        for admin in admins:
            admins[admin] = xsorted(
                admins[admin],
                key=lambda anid: EntitySorter.persona(personas[anid]),
            )

        return self.render(
            rs, "view_admins", {"admins": admins, 'personas': personas})

<<<<<<< HEAD
    @access("core_admin", "ml_admin")
    def defect_addresses(self, rs: RequestState) -> Response:
        defect_addresses = self.coreproxy.get_defect_addresses(rs)
        persona_ids = set().union(*(e.persona_ids for e in defect_addresses.values()))
        personas = set()
        if persona_ids:
            personas = self.coreproxy.get_personas(rs, persona_ids)
        ml_ids = set().union(*(e.ml_ids for e in defect_addresses.values()))
        mls = set()
        if ml_ids:
            mls = self.mlproxy.get_mailinglists(rs, ml_ids)
        return self.render(rs, "defect_addresses", {
            'defect_addresses': defect_addresses, 'personas': personas, 'mls': mls})
=======
    @access("persona")
    def contact_form(self, rs: RequestState) -> Response:
        """Render form."""
        addresses = self.conf["CONTACT_ADDRESSES"]
        return self.render(rs, "contact", {"addresses": addresses})

    @access("persona", modi={"POST"})
    @REQUESTdata("to", "anonymous", "subject", "msg")
    def contact(self, rs: RequestState, to: str, anonymous: str, subject: str,
                msg: str) -> Response:
        """Send a possibly anonymous message."""
        if to is not None and to not in self.conf["CONTACT_ADDRESSES"]:
            rs.append_validation_error(("to", ValueError(n_("Invalid choice."))))
        anonymous_from = False
        if anonymous is not None:
            if anonymous == "yes":
                anonymous_from = True
            elif anonymous == "no":
                anonymous_from = False
            else:
                rs.append_validation_error((
                    "anonymous", ValueError(n_("Invalid choice."))))
        if rs.has_validation_errors():
            return self.contact_form(rs)
        assert rs.user.persona_id is not None and rs.user.username is not None

        if anonymous_from:
            message, key = models.AnonymousMessageData.encrypt(
                recipient=to, persona_id=vtypes.ID(vtypes.ProtoID(rs.user.persona_id)),
                username=vtypes.Email(rs.user.username), subject=subject,
            )
            if not self.coreproxy.log_anonymous_message(rs, message):
                rs.notify("error", "Something went wrong.")
                return self.contact_form(rs)

            secret = message.format_secret(key)
            del key

            self.do_mail(
                rs, "contact_anonymous",
                {
                    'To': (to,),
                    'Subject': subject,
                    'From': self.conf["NOREPLY_ADDRESS"],
                    'Reply-To': self.conf["NOREPLY_ADDRESS"],
                },
                {
                    'message_text': msg,
                    'message': message,
                    'secret': secret,
                },
                suppress_subject_logging=True,
            )
        else:
            name = rs.user.persona_name()
            sender = self.conf["NOREPLY_ADDRESS"]
            self.do_mail(
                rs, "contact",
                {
                    'To': (to,),
                    'Subject': subject,
                    'From': f"{name} via Kontaktformular <{sender}>",
                    'Reply-To': rs.user.username,
                },
                {
                    'message': msg,
                    'name': name,
                },
            )
        self.do_mail(
            rs, "contact_receipt",
            {
                'To': (rs.user.username,),
                'Subject': "Deine Nachricht ist angekommen.",
                'From': self.conf["NOREPLY_ADDRESS"],
                'Reply-To': self.conf["NOREPLY_ADDRESS"],
            },
            {
                'message': msg, 'subject': subject, 'to': to,
                'anonymous': anonymous_from,
            },
            suppress_recipient_logging=anonymous_from,
        )

        rs.notify("success", n_("Message sent!"))
        return self.redirect(rs, "core/index")

    @access("persona")
    @REQUESTdata("secret")
    def contact_reply_form(
            self, rs: RequestState, secret: Optional[vtypes.Base64] = None,
    ) -> Response:
        """Render the reply form. Takes a message id via GET to prefill the form."""
        rs.ignore_validation_errors()
        return self.render(rs, "contact_reply")

    @access("persona", modi={"POST"})
    @REQUESTdata("secret", "reply_message")
    def contact_reply(
            self, rs: RequestState, secret: vtypes.Base64, reply_message: str,
    ) -> Response:
        """Send a reply by retrieving and decrypting the stored metadata."""
        if rs.has_validation_errors():
            return self.render(rs, "contact_reply")
        try:
            message_id, key = models.AnonymousMessageData.parse_secret(secret)
            message = self.coreproxy.get_anonymous_message(rs, message_id)
            anonymous_message = self.coreproxy.get_anonymous_message(rs, message_id)
            message.decrypt(key)
            del secret
            del message_id
            del key
        except ValueError:
            rs.append_validation_error(("secret", ValueError(n_("Wrong format."))))
        except KeyError:
            rs.append_validation_error(("secret", KeyError(n_("Invalid secret."))))
        except CryptographyError:
            if 'message' in locals():
                # noinspection PyUnboundLocalVariable
                self.logger.error(
                    f"User {rs.user.persona_id} tried to decrypt anonymous message"
                    f" ({message.id}) with an incorrect decryption key.")
            rs.append_validation_error(("secret", RuntimeError(n_("Invalid secret."))))
        else:
            # Can't have validation errors in the else branch.
            rs.ignore_validation_errors()
            assert message.persona_id and message.username and message.subject
            persona = self.coreproxy.get_persona(rs, message.persona_id)
            original_subject = message.subject

            self.do_mail(
                rs, "contact_reply",
                {
                    'To': {persona['username'], message.username},
                    'From': message.recipient,
                    'Reply-To': self.conf["NOREPLY_ADDRESS"],
                    'Subject': f"Re: {original_subject}",
                },
                {
                    'persona': persona,
                    'reply_message': reply_message,
                    'original_subject': original_subject,
                    'original_recipient': message.recipient,
                    'ctime': message.ctime,
                },
                suppress_recipient_logging=True,
                suppress_subject_logging=True,
            )
            del message
            del persona

            self.do_mail(
                rs, "contact_reply_receipt",
                {
                    'To': (anonymous_message.recipient,),
                    'From':
                        f"{rs.user.persona_name()} via <{anonymous_message.recipient}>",
                    'Reply-To': anonymous_message.recipient,
                    'Subject': "Nachricht beantwortet.",
                },
                {
                    'reply_message': reply_message,
                    'anonymous_message': anonymous_message,
                    'original_subject': original_subject,
                },
            )
            rs.notify("success", n_("Reply sent."))
            self.coreproxy.log_contact_reply(rs, anonymous_message.recipient)
            return self.redirect(rs, "core/index")
        rs.ignore_validation_errors()
        return self.render(rs, "contact_reply")

    @access("persona")
    @REQUESTdata("secret")
    def rotate_anonymous_message(
            self, rs: RequestState, secret: vtypes.Base64,
    ) -> Response:
        """Change message id and encryption key for a stored message.

        Note that this is uses GET, even though it changes state.
        """
        if rs.has_validation_errors():
            rs.notify("error", n_("Invalid secret."))
            return self.redirect(rs, "core/index")
        try:
            message_id, key = models.AnonymousMessageData.parse_secret(secret)
            message = self.coreproxy.get_anonymous_message(rs, message_id)
            message.decrypt(key)
            del secret
            del message_id
            del key
        except (ValueError, KeyError, CryptographyError):
            if 'message' in locals():
                # noinspection PyUnboundLocalVariable
                self.logger.error(
                    f"User {rs.user.persona_id} tried to rotate anonymous message"
                    f" ({message.id}) with an incorrect decryption key.")
            rs.notify("error", n_("Invalid secret."))
            return self.redirect(rs, "core/index")

        new_key = message.rotate()

        if self.coreproxy.rotate_anonymous_message(rs, message):
            new_secret = message.format_secret(new_key)
            original_subject = message.subject
            anonymous_message = self.coreproxy.get_anonymous_message(
                rs, message.message_id)
            del new_key
            del message

            self.do_mail(
                rs, "contact_rotate",
                {
                    'To': (anonymous_message.recipient,),
                    'Subject': "Anonyme Nachricht neu verschlüsselt",
                    'From': self.conf["NOREPLY_ADDRESS"],
                    'Reply-To': self.conf["NOREPLY_ADDRESS"],
                },
                {
                    'new_secret': new_secret,
                    'anonymous_message': anonymous_message,
                    'original_subject': original_subject,
                },
            )
            rs.notify("success", n_(
                "Encryption has been updated. New secret has been sent."))
        else:
            rs.notify("error", n_("Something went wrong."))
        return self.redirect(rs, "core/index")
>>>>>>> 09a232d2

    @access("meta_admin")
    def change_privileges_form(self, rs: RequestState, persona_id: int,
                               ) -> Response:
        """Render form."""
        if rs.ambience['persona']['is_archived']:
            rs.notify("error", n_("Persona is archived."))
            return self.redirect_show_user(rs, persona_id)

        stati = (const.PrivilegeChangeStati.pending,)
        privilege_change_ids = self.coreproxy.list_privilege_changes(
            rs, persona_id, stati)
        if privilege_change_ids:
            rs.notify("error", n_("Resolve pending privilege change first."))
            privilege_change_id = unwrap(privilege_change_ids.keys())
            return self.redirect(
                rs, "core/show_privilege_change",
                {"privilege_change_id": privilege_change_id})

        merge_dicts(rs.values, rs.ambience['persona'])
        return self.render(rs, "change_privileges")

    @access("meta_admin", modi={"POST"})
    @REQUESTdata(*ADMIN_KEYS, "notes")
    def change_privileges(self, rs: RequestState, persona_id: int,
                          is_meta_admin: bool, is_core_admin: bool,
                          is_cde_admin: bool, is_finance_admin: bool,
                          is_event_admin: bool, is_ml_admin: bool,
                          is_assembly_admin: bool, is_cdelokal_admin: bool,
                          is_auditor: bool, notes: str) -> Response:
        """Grant or revoke admin bits."""
        if rs.has_validation_errors():
            return self.change_privileges_form(rs, persona_id)

        stati = (const.PrivilegeChangeStati.pending,)
        case_ids = self.coreproxy.list_privilege_changes(rs, persona_id, stati)
        if case_ids:
            rs.notify("error", n_("Resolve pending privilege change first."))
            case_id = unwrap(case_ids.keys())
            return self.redirect(
                rs, "core/show_privilege_change", {"case_id": case_id})

        reason_map = {
            "is_cde_realm": rs.gettext("non-cde user"),
            "is_event_realm": rs.gettext("non-event user"),
            "is_ml_realm": rs.gettext("non-ml user"),
            "is_assembly_realm": rs.gettext("non-assembly user"),
            "is_cde_admin": rs.gettext("non-cde admin"),
        }
        persona = self.coreproxy.get_persona(rs, persona_id)
        data = {
            "persona_id": persona_id,
            "notes": notes,
        }
        for admin, required in ADMIN_KEYS.items():
            if locals()[admin] != persona[admin]:
                data[admin] = locals()[admin]
            if data.get(admin):
                err = (admin, ValueError(n_(
                    "Cannot grant this privilege to %(reason)s."),
                    {"reason": reason_map.get(required, n_("this user"))}))
                if data.get(required) is False:
                    rs.append_validation_error(err)
                if not rs.ambience["persona"][required] and not data.get(required):
                    rs.append_validation_error(err)

        if "is_meta_admin" in data and data["persona_id"] == rs.user.persona_id:
            rs.append_validation_error(("is_meta_admin", ValueError(n_(
                "Cannot modify own meta admin privileges."))))

        if rs.has_validation_errors():
            return self.change_privileges_form(rs, persona_id)

        if ADMIN_KEYS & data.keys():
            code = self.coreproxy.initialize_privilege_change(rs, data)
            rs.notify_return_code(code, success=n_("Privilege change waiting for"
                                                   " approval by another Meta-Admin."))
            if not code:
                return self.change_privileges_form(rs, persona_id)
        else:
            rs.notify("info", n_("No changes were made."))
        return self.redirect_show_user(rs, persona_id)

    @access("meta_admin")
    def list_privilege_changes(self, rs: RequestState) -> Response:
        """Show list of privilege changes pending review."""
        case_ids = self.coreproxy.list_privilege_changes(
            rs, stati=(const.PrivilegeChangeStati.pending,))

        cases = self.coreproxy.get_privilege_changes(rs, case_ids)
        cases = {e["persona_id"]: e for e in cases.values()}

        personas = self.coreproxy.get_personas(rs, cases.keys())

        cases = collections.OrderedDict(
            xsorted(cases.items(),
                    key=lambda item: EntitySorter.persona(personas[item[0]])))

        return self.render(rs, "list_privilege_changes",
                           {"cases": cases, "personas": personas})

    @access("meta_admin")
    def show_privilege_change(self, rs: RequestState, privilege_change_id: int,
                              ) -> Response:
        """Show detailed infromation about pending privilege change."""
        privilege_change = rs.ambience['privilege_change']
        if privilege_change["status"] != const.PrivilegeChangeStati.pending:
            rs.notify("error", n_("Privilege change not pending."))
            return self.redirect(rs, "core/list_privilege_changes")

        if (privilege_change["is_meta_admin"] is not None
                and privilege_change["persona_id"] == rs.user.persona_id):
            rs.notify(
                "info", n_("This privilege change is affecting your Meta-Admin"
                           " privileges, so it has to be approved by another "
                           "Meta-Admin."))
        if privilege_change["submitted_by"] == rs.user.persona_id:
            rs.notify(
                "info", n_("This privilege change was submitted by you, so it "
                           "has to be approved by another Meta-Admin."))

        persona = self.coreproxy.get_persona(rs, privilege_change["persona_id"])
        submitter = self.coreproxy.get_persona(rs, privilege_change["submitted_by"])

        return self.render(rs, "show_privilege_change", {
            "persona": persona, "submitter": submitter, "admin_keys": ADMIN_KEYS,
        })

    @access("meta_admin", modi={"POST"})
    @REQUESTdata("ack")
    def decide_privilege_change(self, rs: RequestState,
                                privilege_change_id: int,
                                ack: bool) -> Response:
        """Approve or reject a privilege change."""
        if rs.has_validation_errors():
            return self.redirect(rs, 'core/show_privilege_change')
        privilege_change = rs.ambience['privilege_change']
        if privilege_change["status"] != const.PrivilegeChangeStati.pending:
            rs.notify("error", n_("Privilege change not pending."))
            return self.redirect(rs, "core/list_privilege_changes")
        if not ack:
            case_status = const.PrivilegeChangeStati.rejected
        else:
            case_status = const.PrivilegeChangeStati.approved
            if (privilege_change["is_meta_admin"] is not None
                    and privilege_change['persona_id'] == rs.user.persona_id):
                raise werkzeug.exceptions.Forbidden(
                    n_("Cannot modify own meta admin privileges."))
            if rs.user.persona_id == privilege_change["submitted_by"]:
                raise werkzeug.exceptions.Forbidden(
                    n_("Only a different admin than the submitter"
                       " may approve a privilege change."))
        code = self.coreproxy.finalize_privilege_change(
            rs, privilege_change_id, case_status)
        success = n_("Change committed.") if ack else n_("Change rejected.")
        info = n_("Password reset issued for new admin.")
        rs.notify_return_code(code, success=success, info=info)
        if not code:
            return self.show_privilege_change(rs, privilege_change_id)
        else:
            persona = self.coreproxy.get_persona(rs, privilege_change['persona_id'])
            email = persona['username']
            params = {}
            if code < 0:
                # The code is negative, the user's password needs to be changed.
                # We didn't actually issue the success message above.
                rs.notify("success", success)
                successful, cookie = self.coreproxy.make_reset_cookie(
                    rs, email, timeout=self.conf["EMAIL_PARAMETER_TIMEOUT"])
                if successful:
                    params["email"] = self.encode_parameter(
                        "core/do_password_reset_form", "email", email, persona_id=None,
                        timeout=self.conf["EMAIL_PARAMETER_TIMEOUT"])
                    params["cookie"] = cookie
            headers: Headers = {"To": {email}, "Subject": "Admin-Privilegien geändert"}
            self.do_mail(rs, "privilege_change_finalized", headers, params)
        return self.redirect(rs, "core/list_privilege_changes")

    @periodic("privilege_change_remind", period=24)
    def privilege_change_remind(self, rs: RequestState, store: CdEDBObject,
                                ) -> CdEDBObject:
        """Cron job for privilege changes to review.

        Send a reminder after four hours and then daily.
        """
        current = now()
        ids = self.coreproxy.list_privilege_changes(
            rs, stati=(const.PrivilegeChangeStati.pending,))
        data = self.coreproxy.get_privilege_changes(rs, ids)
        old = set(store.get('ids', [])) & set(data)
        new = set(data) - set(old)
        remind = False
        if any(data[anid]['ctime'] + datetime.timedelta(hours=4) < current
               for anid in new):
            remind = True
        if old and current.timestamp() > store.get('tstamp', 0) + 24*60*60:
            remind = True
        if remind:
            notify = (self.conf["META_ADMIN_ADDRESS"],)
            self.do_mail(
                rs, "privilege_change_remind",
                {'To': tuple(notify),
                 'Subject': "Offene Änderungen von Admin-Privilegien"},
                {'count': len(data)})
            store = {
                'tstamp': current.timestamp(),
                'ids': list(data),
            }
        return store

    @access("core_admin")
    @REQUESTdata("target_realm")
    def promote_user_form(self, rs: RequestState, persona_id: int,
                          target_realm: Optional[vtypes.Realm],
                          internal: bool = False) -> Response:
        """Render form.

        This has two parts. If the target realm is absent, we let the
        admin choose one. If it is present we present a mask to promote
        the user.

        The internal flag is used if the call comes from another frontend
        function to disable further redirection on validation errors.
        """
        if rs.has_validation_errors() and not internal:
            return self.redirect_show_user(rs, persona_id)
        if rs.ambience['persona']['is_archived']:
            rs.notify("error", n_("Persona is archived."))
            return self.redirect_show_user(rs, persona_id)
        merge_dicts(rs.values, rs.ambience['persona'])
        if target_realm and rs.ambience['persona'][f'is_{target_realm}_realm']:
            rs.notify("warning", n_("No promotion necessary."))
            return self.redirect_show_user(rs, persona_id)
        past_events = self.pasteventproxy.list_past_events(rs)
        past_courses = {}
        if pevent_id := rs.values.get('pevent_id'):
            past_courses = self.pasteventproxy.list_past_courses(rs, pevent_id)
        return self.render(rs, "promote_user", {
            "past_events": past_events, "past_courses": past_courses,
        })

    @access("core_admin", modi={"POST"})
    @REQUESTdatadict(*CDE_TRANSITION_FIELDS)
    @REQUESTdata("target_realm", "change_note", "pevent_id", "is_orga", "is_instructor",
                 "pcourse_id")
    def promote_user(self, rs: RequestState, persona_id: int, change_note: str,
                     target_realm: vtypes.Realm, pevent_id: Optional[int],
                     is_orga: bool, is_instructor: bool,
                     pcourse_id: Optional[int], data: CdEDBObject) -> Response:
        """Add a new realm to the users ."""
        for key in tuple(k for k in data.keys() if not data[k]):
            # remove irrelevant keys, due to the possible combinations it is
            # rather lengthy to specify the exact set of them
            del data[key]
        persona = self.coreproxy.get_total_persona(rs, persona_id)
        # Specific fixes by target realm
        if target_realm == "cde":
            reference = {**CDE_TRANSITION_FIELDS}
            persona.update({
                'trial_member': False,
                'honorary_member': False,
                'decided_search': False,
                'bub_search': False,
                'paper_expuls': True,
                'donation': decimal.Decimal(0),
            })
        elif target_realm == "event":
            reference = {**EVENT_TRANSITION_FIELDS}
        else:
            reference = {}
        merge_dicts(data, persona)
        for key in tuple(data.keys()):
            if key not in reference and key != 'id':
                del data[key]
        # trial membership implies membership
        if data.get("trial_member"):
            data["is_member"] = True
        data[f'is_{target_realm}_realm'] = True
        for realm in implied_realms(target_realm):
            data[f'is_{realm}_realm'] = True
        data = check(rs, vtypes.Persona, data, transition=True)
        if rs.has_validation_errors():
            return self.promote_user_form(
                rs, persona_id, target_realm=target_realm, internal=True)
        if pevent_id is not None:
            # Show the form again, if past event was selected for the first time.
            if pcourse_id == -1:
                return self.promote_user_form(
                    rs, persona_id, target_realm=target_realm, internal=True)
        assert data is not None
        code = self.coreproxy.change_persona_realms(rs, data, change_note)
        rs.notify_return_code(code)
        if code > 0 and target_realm == "cde":
            if pevent_id is not None:
                self.pasteventproxy.add_participant(
                    rs, pevent_id, pcourse_id, persona_id,
                    is_instructor=is_instructor, is_orga=is_orga)
            persona = self.coreproxy.get_total_persona(rs, persona_id)
            self.send_welcome_mail(rs, persona)
        return self.redirect_show_user(rs, persona_id)

    @access("cde_admin")
    def modify_membership_form(self, rs: RequestState, persona_id: int,
                               ) -> Response:
        """Render form."""
        if rs.ambience['persona']['is_archived']:
            rs.notify("error", n_("Persona is archived."))
            return self.redirect_show_user(rs, persona_id)
        persona = self.coreproxy.get_cde_user(rs, persona_id)
        return self.render(rs, "modify_membership", {'persona': persona})

    @access("cde_admin", modi={"POST"})
    @REQUESTdata("is_member", "trial_member", "honorary_member", _omit_missing=True)
    def modify_membership(self, rs: RequestState, persona_id: int,
                          is_member: Optional[bool] = None,
                          trial_member: Optional[bool] = None,
                          honorary_member: Optional[bool] = None,
                          ) -> Response:
        """Change association status.

        This is CdE-functionality so we require a cde_admin instead of a
        core_admin.
        """
        if is_member is False:
            trial_member = honorary_member = False
        if trial_member or honorary_member:
            is_member = True
        rs.ignore_validation_errors()
        # We really don't want to go halfway here.
        with TransactionObserver(rs, self, "modify_membership"):
            code, revoked_permit, collateral_transaction = (
                self.cdeproxy.change_membership(
                    rs, persona_id, is_member=is_member, trial_member=trial_member,
                    honorary_member=honorary_member))
            rs.notify_return_code(code)
            if revoked_permit:
                rs.notify("success", n_("Revoked active permit."))
            if collateral_transaction:
                transaction = self.cdeproxy.get_lastschrift_transaction(
                    rs, collateral_transaction)
                subject = ("Einzugsermächtigung zu ausstehender "
                           "Lastschrift widerrufen.")
                self.do_mail(rs, "pending_lastschrift_revoked",
                             {'To': (self.conf["MANAGEMENT_ADDRESS"],),
                              'Subject': subject},
                             {'persona_id': persona_id,
                              'payment_date': transaction['payment_date']})

        return self.redirect_show_user(rs, persona_id)

    @access("finance_admin")
    def modify_balance_form(self, rs: RequestState, persona_id: int,
                            ) -> Response:
        """Serve form to manually modify a personas balance."""
        if rs.ambience['persona']['is_archived']:
            rs.notify("error", n_("Persona is archived."))
            return self.redirect_show_user(rs, persona_id)
        persona = self.coreproxy.get_cde_user(rs, persona_id)
        old_balance = persona['balance']
        trial_member = persona['trial_member']
        return self.render(
            rs, "modify_balance",
            {'old_balance': old_balance, 'trial_member': trial_member})

    @access("finance_admin", modi={"POST"})
    @REQUESTdata("new_balance", "change_note")
    def modify_balance(self, rs: RequestState, persona_id: int,
                       new_balance: vtypes.NonNegativeDecimal,
                       change_note: str) -> Response:
        """Set the new balance."""
        if rs.has_validation_errors():
            return self.modify_balance_form(rs, persona_id)
        persona = self.coreproxy.get_cde_user(rs, persona_id)
        if persona['balance'] == new_balance:
            rs.notify("info", n_("Nothing changed."))
            return self.redirect(rs, "core/modify_balance_form")
        if rs.ambience['persona']['is_archived']:
            rs.notify("error", n_("Persona is archived."))
            return self.redirect_show_user(rs, persona_id)
        code = self.coreproxy.change_persona_balance(
            rs, persona_id, new_balance,
            const.FinanceLogCodes.manual_balance_correction, change_note=change_note)
        rs.notify_return_code(code)
        return self.redirect_show_user(rs, persona_id)

    @access("cde")
    def get_foto(self, rs: RequestState, foto: str) -> Response:
        """Retrieve profile picture."""
        ret = self.coreproxy.get_foto(rs, foto)
        if ret is None:
            raise werkzeug.exceptions.NotFound(n_("File does not exist."))
        mimetype = magic.from_buffer(ret, mime=True)
        return self.send_file(rs, data=ret, mimetype=mimetype)

    @access("cde")
    def set_foto_form(self, rs: RequestState, persona_id: int) -> Response:
        """Render form."""
        if rs.user.persona_id != persona_id and not self.is_admin(rs):
            raise werkzeug.exceptions.Forbidden(n_("Not privileged."))
        if rs.ambience['persona']['is_archived']:
            rs.notify("error", n_("Persona is archived."))
            return self.redirect_show_user(rs, persona_id)
        foto = self.coreproxy.get_cde_user(rs, persona_id)['foto']
        return self.render(rs, "set_foto", {'foto': foto})

    @access("cde", modi={"POST"})
    @REQUESTfile("foto")
    @REQUESTdata("delete")
    def set_foto(self, rs: RequestState, persona_id: int,
                 foto: werkzeug.datastructures.FileStorage,
                 delete: bool) -> Response:
        """Set profile picture."""
        if rs.user.persona_id != persona_id and not self.is_admin(rs):
            raise werkzeug.exceptions.Forbidden(n_("Not privileged."))
        foto = check_optional(rs, vtypes.ProfilePicture, foto, "foto")
        if not foto and not delete:
            rs.append_validation_error(
                ("foto", ValueError("Must not be empty.")))
        if rs.has_validation_errors():
            return self.set_foto_form(rs, persona_id)
        code = self.coreproxy.change_foto(rs, persona_id, foto=foto)
        rs.notify_return_code(code, success=n_("Foto updated."),
                                info=n_("Foto removed."))
        return self.redirect_show_user(rs, persona_id)

    @access("core_admin", modi={"POST"})
    @REQUESTdata("confirm_username")
    def invalidate_password(self, rs: RequestState, persona_id: int,
                            confirm_username: str) -> Response:
        """Delete a users current password to force them to set a new one."""
        if confirm_username != rs.ambience['persona']['username']:
            rs.append_validation_error(
                ('confirm_username',
                 ValueError(n_("Please provide the user's email address."))))
        if rs.has_validation_errors():
            return self.show_user(
                rs, persona_id, confirm_id=persona_id, internal=True,
                quote_me=False, event_id=None, ml_id=None)
        code = self.coreproxy.invalidate_password(rs, persona_id)
        rs.notify_return_code(code, success=n_("Password invalidated."))

        if not code:  # pragma: no cover
            return self.show_user(
                rs, persona_id, confirm_id=persona_id, internal=True,
                quote_me=False, event_id=None, ml_id=None)
        else:
            return self.redirect_show_user(rs, persona_id)

    @access("persona")
    def change_password_form(self, rs: RequestState) -> Response:
        """Render form."""
        return self.render(rs, "change_password")

    @access("persona", modi={"POST"})
    @REQUESTdata("old_password", "new_password", "new_password2")
    def change_password(self, rs: RequestState, old_password: str,
                        new_password: str, new_password2: str) -> Response:
        """Update your own password."""
        assert rs.user.persona_id is not None
        if rs.has_validation_errors():
            return self.change_password_form(rs)

        if new_password != new_password2:
            rs.extend_validation_errors(
                (("new_password", ValueError(n_("Passwords don’t match."))),
                 ("new_password2", ValueError(n_("Passwords don’t match.")))))
            rs.ignore_validation_errors()
            rs.notify("error", n_("Passwords don’t match."))
            return self.change_password_form(rs)

        new_password, errs = self.coreproxy.check_password_strength(
            rs, new_password, persona_id=rs.user.persona_id,
            argname="new_password")

        if errs:
            rs.extend_validation_errors(errs)
            if any(name == "new_password"
                   for name, _ in rs.retrieve_validation_errors()):
                rs.notify("error", n_("Password too weak."))
            rs.ignore_validation_errors()
            return self.change_password_form(rs)
        assert new_password is not None

        code, message = self.coreproxy.change_password(
            rs, old_password, new_password)
        rs.notify_return_code(code, success=n_("Password changed."),
                                error=message)
        if not code:
            rs.append_validation_error(
                ("old_password", ValueError(n_("Wrong password."))))
            rs.ignore_validation_errors()
            self.logger.info(
                f"Unsuccessful password change for persona {rs.user.persona_id}.")
            return self.change_password_form(rs)
        else:
            count = self.coreproxy.logout(rs, other_sessions=True, this_session=False)
            rs.notify(
                "success", n_("%(count)s session(s) terminated."), {'count': count})
            return self.redirect_show_user(rs, rs.user.persona_id)

    @access("anonymous")
    def reset_password_form(self, rs: RequestState) -> Response:
        """Render form.

        This starts the process of anonymously resetting a password.
        """
        return self.render(rs, "reset_password")

    @access("anonymous")
    @REQUESTdata("email")
    def send_password_reset_link(self, rs: RequestState, email: vtypes.Email,
                                 ) -> Response:
        """Send a confirmation mail.

        To prevent an adversary from changing random passwords.
        """
        if rs.has_validation_errors():
            return self.reset_password_form(rs)
        exists = self.coreproxy.verify_existence(rs, email)
        if not exists:
            rs.append_validation_error(
                ("email", ValueError(n_("Nonexistent user."))))
            rs.ignore_validation_errors()
            return self.reset_password_form(rs)
        admin_exception = False
        try:
            success, message = self.coreproxy.make_reset_cookie(
                rs, email, self.conf["PARAMETER_TIMEOUT"])
        except PrivilegeError:
            admin_exception = True
        else:
            if not success:
                rs.notify("error", message)
            else:
                self.do_mail(
                    rs, "reset_password",
                    {'To': (email,), 'Subject': "Passwort zurücksetzen"},
                    {'email': self.encode_parameter(
                        "core/do_password_reset_form", "email", email,
                        persona_id=None,
                        timeout=self.conf["PARAMETER_TIMEOUT"]),
                        'cookie': message})
                # log message to be picked up by fail2ban
                self.logger.info(f"Sent password reset mail to {email}"
                                 f" for IP {rs.request.remote_addr}.")
                rs.notify("success", n_("Email sent."))
        if admin_exception:
            self.do_mail(
                rs, "admin_no_reset_password",
                {'To': (email,), 'Subject': "Passwort zurücksetzen"},
            )
            self.logger.info(f"Sent password reset denial mail to admin {email}"
                             f" for IP {rs.request.remote_addr}.")
            rs.notify("success", n_("Email sent."))
        return self.redirect(rs, "core/index")

    @access(*REALM_ADMINS, modi={"POST"})
    def admin_send_password_reset_link(self, rs: RequestState, persona_id: int,
                                       internal: bool = False) -> Response:
        """Generate a password reset email for an arbitrary persona.

        This is the only way to reset the password of an administrator (for
        security reasons).

        If the `internal` parameter is True, this was called internally to
        send a reset link. In that case we do not have the appropriate
        ambience dict, so we retrieve the username.
        """
        if rs.has_validation_errors():
            return self.redirect_show_user(rs, persona_id)
        if (not self.coreproxy.is_relative_admin(rs, persona_id)
                and "meta_admin" not in rs.user.roles):
            raise PrivilegeError(n_("Not a relative admin."))
        if internal:
            persona = self.coreproxy.get_persona(rs, persona_id)
            email = persona['username']
        else:
            email = rs.ambience['persona']['username']
        success, message = self.coreproxy.make_reset_cookie(
            rs, email, timeout=self.conf["EMAIL_PARAMETER_TIMEOUT"])
        if not success:
            rs.notify("error", message)
        else:
            self.do_mail(
                rs, "admin_reset_password",
                {'To': (email,), 'Subject': "Passwort zurücksetzen"},
                {'email': self.encode_parameter(
                    "core/do_password_reset_form", "email", email,
                    persona_id=None,
                    timeout=self.conf["EMAIL_PARAMETER_TIMEOUT"]),
                    'cookie': message})
            self.logger.info(f"Sent password reset mail to {email}"
                             f" for admin {rs.user.persona_id}.")
            rs.notify("success", n_("Email sent."))
        return self.redirect_show_user(rs, persona_id)

    @access("anonymous")
    @REQUESTdata("#email", "cookie")
    def do_password_reset_form(self, rs: RequestState, email: vtypes.Email,
                               cookie: str, internal: bool = False) -> Response:
        """Second form.

        Pretty similar to first form, but now we know, that the account
        owner actually wants the reset.

        The internal parameter signals that the call is from another
        frontend function and not an incoming request. This prevents
        validation from changing the target again.
        """
        if rs.has_validation_errors() and not internal:
            # Clean errors prior to displaying a new form for the first step
            rs.retrieve_validation_errors().clear()
            rs.notify("info", n_("Please try again."))
            return self.reset_password_form(rs)
        rs.values['email'] = self.encode_parameter(
            "core/do_password_reset", "email", email, persona_id=None)
        return self.render(rs, "do_password_reset")

    @access("anonymous", modi={"POST"})
    @REQUESTdata("#email", "new_password", "new_password2", "cookie")
    def do_password_reset(self, rs: RequestState, email: vtypes.Email,
                          new_password: str, new_password2: str, cookie: str,
                          ) -> Response:
        """Now we can reset to a new password."""
        if rs.has_validation_errors():
            return self.reset_password_form(rs)
        if not self.coreproxy.verify_existence(rs, email, include_genesis=False):
            rs.notify("error", n_("Unknown email address."))
            return self.reset_password_form(rs)
        if new_password != new_password2:
            rs.extend_validation_errors(
                (("new_password", ValueError(n_("Passwords don’t match."))),
                 ("new_password2", ValueError(n_("Passwords don’t match.")))))
            rs.ignore_validation_errors()
            rs.notify("error", n_("Passwords don’t match."))
            return self.do_password_reset_form(rs, email=email, cookie=cookie,
                                               internal=True)
        new_password, errs = self.coreproxy.check_password_strength(
            rs, new_password, email=email, argname="new_password")

        if errs:
            rs.extend_validation_errors(errs)
            if any(name == "new_password"
                   for name, _ in rs.retrieve_validation_errors()):
                rs.notify("error", n_("Password too weak."))
            return self.do_password_reset_form(rs, email=email, cookie=cookie,
                                               internal=True)
        assert new_password is not None

        code, message = self.coreproxy.reset_password(rs, email, new_password,
                                                      cookie=cookie)
        rs.notify_return_code(code, success=n_("Password reset."),
                                error=message)
        if not code:
            return self.redirect(rs, "core/reset_password_form")
        else:
            return self.redirect(rs, "core/index")

    @access("persona")
    def change_username_form(self, rs: RequestState) -> Response:
        """Render form."""
        return self.render(rs, "change_username")

    @access("persona")
    @REQUESTdata("new_username")
    def send_username_change_link(self, rs: RequestState,
                                  new_username: vtypes.Email) -> Response:
        """First verify new name with test email."""
        if new_username == rs.user.username:
            rs.append_validation_error(
                ("new_username", ValueError(n_(
                    "Must be different from current email address."))))
        if (not rs.has_validation_errors()
                and self.coreproxy.verify_existence(rs, new_username)):
            rs.append_validation_error(
                ("new_username", ValueError(n_("Name collision."))))
        if rs.has_validation_errors():
            return self.change_username_form(rs)
        self.do_mail(rs, "change_username",
                     {'To': (new_username,),
                      'Subject': "Neue E-Mail-Adresse verifizieren"},
                     {'new_username': self.encode_parameter(
                         "core/do_username_change_form", "new_username",
                         new_username, rs.user.persona_id)})
        self.logger.info(f"Sent username change mail to {new_username}"
                         f" for {rs.user.username}.")
        rs.notify("success", "Email sent.")
        return self.redirect(rs, "core/index")

    @access("persona")
    @REQUESTdata("#new_username")
    def do_username_change_form(self, rs: RequestState, new_username: vtypes.Email,
                                ) -> Response:
        """Email is now verified or we are admin."""
        if rs.has_validation_errors():
            return self.change_username_form(rs)
        rs.values['new_username'] = self.encode_parameter(
            "core/do_username_change", "new_username", new_username,
            rs.user.persona_id)
        return self.render(rs, "do_username_change", {
            'raw_email': new_username})

    @access("persona", modi={"POST"})
    @REQUESTdata("#new_username", "password")
    def do_username_change(self, rs: RequestState, new_username: vtypes.Email,
                           password: str) -> Response:
        """Now we can do the actual change."""
        if rs.has_validation_errors():
            return self.change_username_form(rs)
        assert rs.user.persona_id is not None
        code, message = self.coreproxy.change_username(
            rs, rs.user.persona_id, new_username, password)
        rs.notify_return_code(code, success=n_("Email address changed."),
                                error=message)
        if not code:
            return self.redirect(rs, "core/change_username_form")
        else:
            self.do_mail(rs, "username_change_info",
                         {'To': (rs.user.username,),
                          'Subject': "Deine E-Mail-Adresse wurde geändert"},
                         {'new_username': new_username})
            return self.redirect(rs, "core/index")

    @access(*REALM_ADMINS)
    def admin_username_change_form(self, rs: RequestState, persona_id: int,
                                   ) -> Response:
        """Render form."""
        if not self.coreproxy.is_relative_admin(rs, persona_id):
            raise werkzeug.exceptions.Forbidden(n_("Not a relative admin."))
        if rs.ambience['persona']['is_archived']:
            rs.notify("error", n_("Persona is archived."))
            return self.redirect_show_user(rs, persona_id)
        data = self.coreproxy.get_persona(rs, persona_id)
        return self.render(rs, "admin_username_change", {'data': data})

    @access(*REALM_ADMINS, modi={"POST"})
    @REQUESTdata("new_username")
    def admin_username_change(self, rs: RequestState, persona_id: int,
                              new_username: vtypes.Email) -> Response:
        """Change username without verification."""
        if not self.coreproxy.is_relative_admin(rs, persona_id):
            raise werkzeug.exceptions.Forbidden(n_("Not a relative admin."))
        if rs.has_validation_errors():
            return self.admin_username_change_form(rs, persona_id)
        code, message = self.coreproxy.change_username(
            rs, persona_id, new_username, password=None)
        rs.notify_return_code(code, success=n_("Email address changed."),
                                error=message)
        if not code:
            return self.redirect(rs, "core/admin_username_change_form")
        else:
            return self.redirect_show_user(rs, persona_id)

    @access(*REALM_ADMINS, modi={"POST"})
    @REQUESTdata("activity")
    def toggle_activity(self, rs: RequestState, persona_id: int, activity: bool,
                        ) -> Response:
        """Enable/disable an account."""
        if not self.coreproxy.is_relative_admin(rs, persona_id):
            raise werkzeug.exceptions.Forbidden(n_("Not a relative admin."))
        if rs.has_validation_errors():
            # Redirect for encoded parameter
            return self.redirect_show_user(rs, persona_id)
        if rs.ambience['persona']['is_archived']:
            rs.notify("error", n_("Persona is archived."))
            return self.redirect_show_user(rs, persona_id)
        data = {
            'id': persona_id,
            'is_active': activity,
        }
        change_note = "Aktivierungsstatus auf {activity} geändert.".format(
            activity="aktiv" if activity else "inaktiv")
        code = self.coreproxy.change_persona(rs, data, may_wait=False,
                                             change_note=change_note)
        rs.notify_return_code(code)
        return self.redirect_show_user(rs, persona_id)

    @access("core_admin", "cde_admin", "event_admin")
    def list_pending_changes(self, rs: RequestState) -> Response:
        """List non-committed changelog entries."""
        pending = self.coreproxy.changelog_get_pending_changes(rs)
        return self.render(rs, "list_pending_changes", {'pending': pending})

    @periodic("pending_changelog_remind")
    def pending_changelog_remind(self, rs: RequestState, store: CdEDBObject,
                                 ) -> CdEDBObject:
        """Cron job for pending changlog entries to decide.

        Send a reminder after twelve hours and then daily.
        """
        current = now()
        data = self.coreproxy.changelog_get_pending_changes(rs)
        ids = {f"{anid}/{e['generation']}" for anid, e in data.items()}
        old = set(store.get('ids', [])) & ids
        new = ids - set(old)
        remind = False
        if any(data[int(anid.split('/')[0])]['ctime']
               + datetime.timedelta(hours=12) < current
               for anid in new):
            remind = True
        if old and current.timestamp() > store.get('tstamp', 0) + 24*60*60:
            remind = True
        if remind:
            self.do_mail(
                rs, "changelog_requests_pending",
                {'To': (self.conf["MANAGEMENT_ADDRESS"],),
                 'Subject': "Offene CdEDB Accountänderungen"},
                {'count': len(data)})
            store = {
                'tstamp': current.timestamp(),
                'ids': list(ids),
            }
        return store

    @access("core_admin", "cde_admin", "event_admin")
    def inspect_change(self, rs: RequestState, persona_id: int) -> Response:
        """Look at a pending change."""
        if not self.coreproxy.is_relative_admin(rs, persona_id):
            raise werkzeug.exceptions.Forbidden(n_("Not privileged."))
        history = self.coreproxy.changelog_get_history(rs, persona_id,
                                                       generations=None)
        pending = history[max(history)]
        if pending['code'] != const.PersonaChangeStati.pending:
            rs.notify("warning", n_("Persona has no pending change."))
            return self.list_pending_changes(rs)
        current = history[max(
            key for key in history
            if (history[key]['code']
                == const.PersonaChangeStati.committed))]
        diff = {key for key in pending if current[key] != pending[key]}
        return self.render(rs, "inspect_change", {
            'pending': pending, 'current': current, 'diff': diff})

    @access("core_admin", "cde_admin", "event_admin", modi={"POST"})
    @REQUESTdata("generation", "ack")
    def resolve_change(self, rs: RequestState, persona_id: int,
                       generation: int, ack: bool) -> Response:
        """Make decision."""
        if not self.coreproxy.is_relative_admin(rs, persona_id):
            raise werkzeug.exceptions.Forbidden(n_("Not privileged."))
        if rs.has_validation_errors():
            return self.list_pending_changes(rs)
        code = self.coreproxy.changelog_resolve_change(rs, persona_id,
                                                       generation, ack)
        message = n_("Change committed.") if ack else n_("Change dropped.")
        rs.notify_return_code(code, success=message)
        return self.redirect(rs, "core/list_pending_changes")

    @access(*REALM_ADMINS, modi={"POST"})
    @REQUESTdata("ack_delete", "note")
    def archive_persona(self, rs: RequestState, persona_id: int,
                        ack_delete: bool, note: str) -> Response:
        """Move a persona to the attic."""
        if not self.coreproxy.is_relative_admin(rs, persona_id):
            raise werkzeug.exceptions.Forbidden(n_("Not a relative admin."))
        if not ack_delete:
            rs.append_validation_error(
                ("ack_delete", ValueError(n_("Must be checked."))))
        if rs.has_validation_errors():
            return self.show_user(
                rs, persona_id, confirm_id=persona_id, internal=True,
                quote_me=False, event_id=None, ml_id=None)

        try:
            code = self.coreproxy.archive_persona(rs, persona_id, note)
        except ArchiveError as e:
            msg = e.args[0]
            args = e.args[1] if len(e.args) > 1 else {}
            rs.notify("error", msg, args)
            code = 0
        rs.notify_return_code(code)
        return self.redirect_show_user(rs, persona_id)

    @access(*REALM_ADMINS)
    def dearchive_persona_form(self, rs: RequestState, persona_id: int) -> Response:
        """Render form."""
        if not self.coreproxy.is_relative_admin(rs, persona_id):
            raise werkzeug.exceptions.Forbidden(n_("Not a relative admin."))
        data = self.coreproxy.get_persona(rs, persona_id)
        return self.render(rs, "dearchive_user", {'data': data})

    @access(*REALM_ADMINS, modi={"POST"})
    @REQUESTdata("new_username")
    def dearchive_persona(self, rs: RequestState, persona_id: int,
                          new_username: vtypes.Email) -> Response:
        """Reinstate a persona from the attic."""
        if not self.coreproxy.is_relative_admin(rs, persona_id):
            raise werkzeug.exceptions.Forbidden(n_("Not a relative admin."))
        if new_username and self.coreproxy.verify_existence(rs, new_username):
            rs.append_validation_error(
                ("new_username",
                 ValueError(n_("User with this E-Mail exists already."))))
        if rs.has_validation_errors():
            return self.dearchive_persona_form(rs, persona_id)

        code = self.coreproxy.dearchive_persona(rs, persona_id, new_username)
        rs.notify_return_code(code)
        return self.redirect_show_user(rs, persona_id)

    @access("core_admin", modi={"POST"})
    @REQUESTdata("ack_delete")
    def purge_persona(self, rs: RequestState, persona_id: int, ack_delete: bool,
                      ) -> Response:
        """Delete all identifying information for a persona."""
        if not ack_delete:
            rs.append_validation_error(
                ("ack_delete", ValueError(n_("Must be checked."))))
        if rs.has_validation_errors():
            return self.redirect_show_user(rs, persona_id)

        code = self.coreproxy.purge_persona(rs, persona_id)
        rs.notify_return_code(code)
        return self.redirect_show_user(rs, persona_id)

    @REQUESTdatadict(*ChangelogLogFilter.requestdict_fields())
    @REQUESTdata("download")
    @access("core_admin", "auditor")
    def view_changelog_meta(self, rs: RequestState, data: CdEDBObject, download: bool,
                            ) -> Response:
        """View changelog activity."""
        return self.generic_view_log(
            rs, data, ChangelogLogFilter, self.coreproxy.retrieve_changelog_meta,
            download=download, template="view_changelog_meta",
        )

    @REQUESTdatadict(*CoreLogFilter.requestdict_fields())
    @REQUESTdata("download")
    @access("core_admin", "auditor")
    def view_log(self, rs: RequestState, data: CdEDBObject, download: bool) -> Response:
        """View activity."""
        return self.generic_view_log(
            rs, data, CoreLogFilter, self.coreproxy.retrieve_log,
            download=download, template="view_log",
        )

    @access("anonymous")
    def debug_email(self, rs: RequestState, token: str) -> Response:
        """Debug functionality to view emails stored to HDD.

        In test instances emails are stored to disk since most of the time
        no real email addresses are given. This creates the problem that
        those are only readable with access to the file system, which most
        test users won't have.

        In production this will not be active, but should be harmless anyway
        since no mails will be saved to disk.

        The token parameter cannot contain slashes as this is prevented by
        werkzeug.
        """
        if not self.conf["CDEDB_DEV"]:  # pragma: no cover
            return self.redirect(rs, "core/index")
        filename = pathlib.Path(tempfile.gettempdir(),
                                f"cdedb-mail-{token}.txt")
        with open(filename, 'rb') as f:
            rawtext = f.read()
        emailtext = quopri.decodestring(rawtext).decode('utf-8')
        return self.render(rs, "debug_email", {'emailtext': emailtext})

    def get_cron_store(self, rs: RequestState, name: str) -> CdEDBObject:
        return self.coreproxy.get_cron_store(rs, name)

    def set_cron_store(self, rs: RequestState, name: str, data: CdEDBObject,
                       ) -> DefaultReturnCode:
        return self.coreproxy.set_cron_store(rs, name, data)

    @access("droid_resolve")
    @REQUESTdata("username")
    def api_resolve_username(self, rs: RequestState, username: vtypes.Email,
                             ) -> Response:
        """API to resolve username to that users given names and family name."""
        if rs.has_validation_errors():
            err = {'error': tuple(map(str, rs.retrieve_validation_errors()))}
            return self.send_json(rs, err)

        constraints = (
            ('username', QueryOperators.equal, username),
            ('is_event_realm', QueryOperators.equal, True),
        )
        query = Query(QueryScope.core_user, QueryScope.core_user.get_spec(),
                      ("given_names", "family_name", "is_member", "username"),
                      constraints, (('personas.id', True),))
        result = self.coreproxy.submit_resolve_api_query(rs, query)
        return self.send_json(rs, unwrap(result) if result else {})<|MERGE_RESOLUTION|>--- conflicted
+++ resolved
@@ -1334,7 +1334,6 @@
         return self.render(
             rs, "view_admins", {"admins": admins, 'personas': personas})
 
-<<<<<<< HEAD
     @access("core_admin", "ml_admin")
     def defect_addresses(self, rs: RequestState) -> Response:
         defect_addresses = self.coreproxy.get_defect_addresses(rs)
@@ -1348,7 +1347,7 @@
             mls = self.mlproxy.get_mailinglists(rs, ml_ids)
         return self.render(rs, "defect_addresses", {
             'defect_addresses': defect_addresses, 'personas': personas, 'mls': mls})
-=======
+
     @access("persona")
     def contact_form(self, rs: RequestState) -> Response:
         """Render form."""
@@ -1578,7 +1577,6 @@
         else:
             rs.notify("error", n_("Something went wrong."))
         return self.redirect(rs, "core/index")
->>>>>>> 09a232d2
 
     @access("meta_admin")
     def change_privileges_form(self, rs: RequestState, persona_id: int,
