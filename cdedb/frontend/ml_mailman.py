#!/usr/bin/env python3

"""Mailman interface for the database.

This utilizes the mailman REST API to drive the mailinglists residing
on the mail VM from within the CdEDB.
"""
from mailmanclient import Client, MailingList

import cdedb.database.constants as const
<<<<<<< HEAD
from cdedb.common import CdEDBObject, RequestState
from cdedb.frontend.common import periodic
=======
from cdedb.common import RequestState, CdEDBObject
from cdedb.frontend.common import periodic, cdedburl
>>>>>>> 6289f073
from cdedb.frontend.ml_base import MlBaseFrontend

POLICY_MEMBER_CONVERT = {
    const.ModerationPolicy.unmoderated: 'accept',
    const.ModerationPolicy.non_subscribers: 'accept',
    const.ModerationPolicy.fully_moderated: 'hold',
}


POLICY_OTHER_CONVERT = {
    const.ModerationPolicy.unmoderated: 'accept',
    const.ModerationPolicy.non_subscribers: 'hold',
    const.ModerationPolicy.fully_moderated: 'hold',
}


def template_url(name: str) -> str:
    """Construct an HTTP URL to a published mailman template.

    The handling of templates in mailman is a bit tricky involving a
    separate URI for each template which we construct here.

    :type name: str
    :rtype: str
    """
    return "https://db.cde-ev.de/mailman_templates/{}".format(name)


class MailmanMixin(MlBaseFrontend):
    def mailman_connect(self) -> Client:
        """Create a Mailman REST client."""
        url = f"http://{self.conf['MAILMAN_HOST']}/3.1"
        return self.mailman_create_client(url, self.conf["MAILMAN_USER"])

    def mailman_sync_list_meta(self, rs: RequestState, mailman: Client,
                               db_list: CdEDBObject,
                               mm_list: MailingList) -> None:
        prefix = ""
        if db_list['subject_prefix']:
            prefix = "[{}] ".format(db_list['subject_prefix'] or "")
        desired_settings = {
            'send_welcome_message': False,
            # Available only in mailman-3.3
            # 'send_goodbye_message': False,
            # block the usage of the self-service facilities which should
            # not be used to prevent synchronisation issues
            'subscription_policy': 'moderate',
            # Available only in mailman-3.3
            # 'unsubscription_policy': 'moderate',
            'archive_policy': 'private',
            'convert_html_to_plaintext': True,
            'dmarc_mitigate_action': 'wrap_message',
            'dmarc_mitigate_unconditionally': False,
            'dmarc_wrapped_message_text': 'Nachricht wegen DMARC eingepackt.',
            'administrivia': True,
            'member_roster_visibility': 'moderators',
            'advertised': True,
            'display_name': db_list['title'],
            'description': db_list['title'],
            'info': db_list['description'] or "",
            'subject_prefix': prefix,
            'max_message_size': db_list['maxsize'] or 0,
            'default_member_action': POLICY_MEMBER_CONVERT[
                db_list['mod_policy']],
            'default_nonmember_action': POLICY_OTHER_CONVERT[
                db_list['mod_policy']],
            # TODO handle attachment_policy, only available in mailman-3.3
            # 'filter_content': True,
            # 'filter_action': 'forward',
            # 'pass_extensions': ['pdf'],
            # 'pass_types': ['multipart', 'text/plain', 'application/pdf'],
        }
        if not db_list['is_active']:
            desired_settings.update({
                'advertised': False,
                'default_member_action': 'reject',
                'default_nonmember_action': 'reject',
            })
        changed = False
        for key, val in desired_settings.items():
            if mm_list.settings[key] != val:
                mm_list.settings[key] = val
                changed = True
        if changed:
            mm_list.settings.save()

        desired_header_matches = {
            ('x-spam-flag', 'YES', 'hold'),
        }
        existing_header_matches = {
            (match.rest_data['header'], match.rest_data['pattern'],
             match.rest_data['action'])
            for match in mm_list.header_matches
        }
        if desired_header_matches != existing_header_matches:
            header_matches = mm_list.header_matches
            for match in header_matches:
                match.delete()
            for header, pattern, action in desired_header_matches:
                mm_list.header_matches.add(header, pattern, action)

        desired_templates = {
            # Funny split to protect trailing whitespace
            'list:member:regular:footer': '-- ' + f"""
Dies ist eine Mailingliste des CdE e.V.
Zur Abo-Verwaltung benutze die Datenbank ({cdedburl(rs, 'ml/index', force_external=True)})""",
            'list:admin:action:post': f"""
As list moderator, your authorization is requested for the
following mailing list posting:

    List:    $listname
    From:    $sender_email
    Subject: $subject

The message is being held because:

$reasons

At your convenience, visit the CdEDB [1] to approve or deny the request. Note
that the paragraph below about email moderation is wrong. Sending mails will
do nothing.

[1] { cdedburl(rs, 'ml/message_moderation', {'mailinglist_id': db_list['id']}, force_external=True) }
""".strip(),
        }
        existing_templates = {
            t.name: t for t in mm_list.templates
        }
        store_path = self.conf["STORAGE_DIR"] / 'mailman_templates'
        for name, text in desired_templates.items():
            file_name = "{}__{}".format(db_list['id'], name)
            file_path = store_path / file_name
            todo = False
            if not file_path.exists():
                todo = True
            else:
                with open(file_path) as f:
                    current_text = f.read()
                if current_text != text:
                    todo = True
            url = template_url(file_name)
            if name not in existing_templates:
                todo = True
            elif existing_templates[name].uri != url:
                todo = True
            if todo:
                with open(file_path, 'w') as f:
                    f.write(text)
                mm_list.set_template(
                    name, template_url(file_name),
                    username=self.conf["MAILMAN_BASIC_AUTH_USER"],
                    password=self.mailman_template_password())
        for name in set(existing_templates) - set(desired_templates):
            existing_templates[name].delete()

    def mailman_sync_list_subs(self, rs: RequestState, mailman: Client,
                               db_list: CdEDBObject,
                               mm_list: MailingList) -> None:
        subscribing_states = const.SubscriptionStates.subscribing_states()
        persona_ids = set(self.mlproxy.get_subscription_states(
            rs, db_list['id'], states=subscribing_states))
        db_addresses = self.mlproxy.get_subscription_addresses(
            rs, db_list['id'], persona_ids)
        personas = self.coreproxy.get_personas(rs, persona_ids)
        db_subscribers = {
            address: "{} {}".format(personas[pid]['given_names'],
                                    personas[pid]['family_name'])
            for pid, address in db_addresses.items() if address
        }
        mm_subscribers = {m.email: m for m in mm_list.members}

        new_subs = set(db_subscribers) - set(mm_subscribers)
        delete_subs = set(mm_subscribers) - set(db_subscribers)

        for address in new_subs:
            mm_list.subscribe(address, display_name=db_subscribers[address],
                              pre_verified=True, pre_confirmed=True,
                              pre_approved=True)
        # The batch variant is only available in mailman 3.3
        # mm_list.mass_unsubscribe(delete_subs)
        for address in delete_subs:
            mm_list.unsubscribe(address)

    def mailman_sync_list_mods(self, rs: RequestState, mailman: Client,
                               db_list: CdEDBObject,
                               mm_list: MailingList) -> None:
        personas = self.coreproxy.get_personas(
            rs, db_list['moderators'])
        db_moderators = {
            persona['username']: "{} {}".format(persona['given_names'],
                                                persona['family_name'])
            for persona in personas.values() if persona['username']
        }
        mm_moderators = {m.email: m for m in mm_list.moderators}

        new_mods = set(db_moderators) - set(mm_moderators)
        delete_mods = set(mm_moderators) - set(db_moderators)

        for address in new_mods:
            mm_list.add_moderator(address)
        for address in delete_mods:
            mm_list.remove_moderator(address)

        mm_owners = {m.email: m for m in mm_list.owners}
        new_owners = set(db_moderators) - set(mm_owners)
        delete_owners = set(mm_owners) - set(db_moderators)

        for address in new_owners:
            mm_list.add_owner(address)
        for address in delete_owners:
            mm_list.remove_owner(address)

    def mailman_sync_list_whites(self, rs: RequestState, mailman: Client,
                                 db_list: CdEDBObject,
                                 mm_list: MailingList) -> None:
        db_whitelist = db_list['whitelist']
        mm_whitelist = {n.email: n for n in mm_list.nonmembers}

        new_whites = set(db_whitelist) - set(mm_whitelist)
        current_whites = set(mm_whitelist) - new_whites
        delete_whites = set(mm_whitelist) - set(db_whitelist)

        for address in new_whites:
            mm_list.add_role('nonmember', address)
            # get_nonmember is only available in mailman 3.3
            # white = mm_list.get_nonmember(address)
        mm_updated_whitelist = {n.email: n for n in mm_list.nonmembers}
        for address in new_whites:
            # because of the unavailability of get_nonmember we do a
            # different lookup
            white = mm_updated_whitelist.get(address)
            if white is not None:
                white.moderation_action = 'accept'
                white.save()
        for address in current_whites:
            white = mm_whitelist[address]
            if white.moderation_action != 'accept':
                white.moderation_action = 'accept'
                white.save()
        for address in delete_whites:
            mm_list.remove_role('nonmember', address)

    def mailman_sync_list(self, rs: RequestState, mailman: Client,
                          db_list: CdEDBObject, mm_list: MailingList) -> None:
        self.mailman_sync_list_meta(rs, mailman, db_list, mm_list)
        self.mailman_sync_list_subs(rs, mailman, db_list, mm_list)
        self.mailman_sync_list_mods(rs, mailman, db_list, mm_list)
        self.mailman_sync_list_whites(rs, mailman, db_list, mm_list)

    @periodic("mailman_sync")
    def mailman_sync(self, rs: RequestState, store: CdEDBObject) -> CdEDBObject:
        """Synchronize the mailing list software with the database.

        This has an @periodic decorator in the frontend.
        """
        if (self.conf["CDEDB_OFFLINE_DEPLOYMENT"] or (
                self.conf["CDEDB_DEV"] and not self.conf["CDEDB_TEST"])):
            self.logger.debug("Skipping mailman sync in dev/offline mode.")
            return store
        mailman = self.mailman_connect()
        # noinspection PyBroadException
        try:
            _ = mailman.system  # cause the client to connect
        except Exception as e:  # sadly this throws many different exceptions
            self.logger.exception("Mailman client connection failed!")
            return store
        db_lists = self.mlproxy.get_mailinglists(
            rs, self.mlproxy.list_mailinglists(rs, active_only=False))
        # Exclude CdE-München and Dokuforge lists as they are not managed by
        # our mail server
        external_domains = {const.MailinglistDomain.cdemuenchen,
                            const.MailinglistDomain.dokuforge}
        db_lists = {lst['address']: lst for lst in db_lists.values()
                    if lst['domain'] not in external_domains}
        mm_lists = {lst.fqdn_listname: lst for lst in mailman.lists}
        new_lists = set(db_lists) - set(mm_lists)
        current_lists = set(db_lists) - new_lists
        deleted_lists = set(mm_lists) - set(db_lists)

        for address in new_lists:
            local_part, domain = address.split('@')
            mm_list = mailman.get_domain(domain).create_list(local_part)
            self.mailman_sync_list(rs, mailman, db_lists[address], mm_list)
        for address in current_lists:
            self.mailman_sync_list(rs, mailman, db_lists[address],
                                   mm_lists[address])
        for address in deleted_lists:
            mailman.delete_list(address)
        return store<|MERGE_RESOLUTION|>--- conflicted
+++ resolved
@@ -8,13 +8,8 @@
 from mailmanclient import Client, MailingList
 
 import cdedb.database.constants as const
-<<<<<<< HEAD
 from cdedb.common import CdEDBObject, RequestState
-from cdedb.frontend.common import periodic
-=======
-from cdedb.common import RequestState, CdEDBObject
 from cdedb.frontend.common import periodic, cdedburl
->>>>>>> 6289f073
 from cdedb.frontend.ml_base import MlBaseFrontend
 
 POLICY_MEMBER_CONVERT = {
