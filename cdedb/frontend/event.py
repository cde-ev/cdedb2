#!/usr/bin/env python3

"""Services for the event realm."""

import cgitb
from collections import OrderedDict, Counter
import collections.abc
import copy
import csv
import decimal
import functools
import itertools
import json
import operator
import pathlib
import re
import subprocess
import sys
import tempfile
import datetime

import magic
import psycopg2.extensions
import werkzeug.exceptions
from werkzeug import Response
from typing import Sequence, Dict, Any, Collection, Mapping, List

from cdedb.frontend.common import (
    REQUESTdata, REQUESTdatadict, access, csv_output,
    check_validation as check, event_guard, query_result_to_json,
    REQUESTfile, request_extractor, cdedbid_filter, querytoparams_filter,
    xdictsort_filter, enum_entries_filter, safe_filter, cdedburl,
    CustomCSVDialect, keydictsort_filter, calculate_db_logparams,
    calculate_loglinks, process_dynamic_input)
from cdedb.frontend.uncommon import AbstractUserFrontend
from cdedb.query import QUERY_SPECS, QueryOperators, mangle_query_input, Query
from cdedb.common import (
    n_, merge_dicts, determine_age_class, deduct_years, AgeClasses,
    unwrap, now, json_serialize, glue, CourseChoiceToolActions,
    CourseFilterPositions, diacritic_patterns, shutil_copy, PartialImportError,
    DEFAULT_NUM_COURSE_CHOICES, mixed_existence_sorter, EntitySorter,
<<<<<<< HEAD
    LodgementsSortkeys, xsorted, get_hash)
=======
    LodgementsSortkeys, xsorted, RequestState)
>>>>>>> 2dd67054
from cdedb.database.connection import Atomizer
import cdedb.database.constants as const
import cdedb.validation as validate
import cdedb.ml_type_aux as ml_type


class EventFrontend(AbstractUserFrontend):
    """This mainly allows the organization of events."""
    realm = "event"
    user_management = {
        "persona_getter": lambda obj: obj.coreproxy.get_event_user,
    }

    def render(self, rs, templatename, params=None):
        params = params or {}
        if 'event' in rs.ambience:
            params['is_locked'] = self.is_locked(rs.ambience['event'])
            if rs.user.persona_id:
                reg_list = self.eventproxy.list_registrations(
                    rs, rs.ambience['event']['id'], rs.user.persona_id)
                params['is_registered'] = bool(reg_list)
                params['is_participant'] = False
                if params['is_registered']:
                    registration = self.eventproxy.get_registration(
                        rs, unwrap(reg_list.keys()))
                    if any(part['status']
                           == const.RegistrationPartStati.participant
                           for part in registration['parts'].values()):
                        params['is_participant'] = True
            if (rs.ambience['event'].get('is_archived') and
                    rs.ambience['event'].get('is_cancelled')):
                rs.notify("info",
                    n_("This event was cancelled and has been archived."))
            elif rs.ambience['event'].get('is_archived'):
                rs.notify("info", n_("This event has been archived."))
            elif rs.ambience['event'].get('is_cancelled'):
                rs.notify("info", n_("This event has been cancelled."))
        return super().render(rs, templatename, params=params)

    @classmethod
    def is_admin(cls, rs):
        return super().is_admin(rs)

    def is_locked(self, event):
        """Shorthand to determine locking state of an event.

        :type event: {str: object}
        :rtype: bool
        """
        return event['offline_lock'] != self.conf["CDEDB_OFFLINE_DEPLOYMENT"]

    @staticmethod
    def event_has_field(event, field_name, association):
        """Shorthand to check whether a field with given name and
        association is defined for an event.

        :type event: {str: object}
        :type field_name: str
        :type association: cdedb.constants.FieldAssociations
        :rtype: bool
        """
        return any((field['field_name'] == field_name
                    and field['association'] == field_name)
                   for field in event['fields'].values())

    @staticmethod
    def event_has_tracks(event):
        """Shorthand to check whether an event has course tracks.

        :type event: {str: object}
        :rtype: bool
        """
        return any(part['tracks'] for part in event['parts'].values())

    @access("anonymous")
    def index(self, rs):
        """Render start page."""
        open_event_list = self.eventproxy.list_db_events(
            rs, visible=True, current=True, archived=False)
        other_event_list = self.eventproxy.list_db_events(
            rs, visible=True, current=False, archived=False)
        open_events = self.eventproxy.get_events(rs, open_event_list)
        other_events = self.eventproxy.get_events(
            rs, set(other_event_list) - set(rs.user.orga))
        orga_events = self.eventproxy.get_events(rs, rs.user.orga)

        if "event" in rs.user.roles:
            for event_id, event in open_events.items():
                registration = self.eventproxy.list_registrations(
                    rs, event_id, rs.user.persona_id)
                event['registration'] = bool(registration)

        return self.render(rs, "index", {
            'open_events': open_events, 'orga_events': orga_events,
            'other_events': other_events})

    @access("event_admin")
    def create_user_form(self, rs):
        defaults = {
            'is_member': False,
            'bub_search': False,
        }
        merge_dicts(rs.values, defaults)
        return super().create_user_form(rs)

    @access("event_admin", modi={"POST"})
    @REQUESTdatadict(
        "title", "given_names", "family_name", "name_supplement",
        "display_name", "gender", "birthday", "username", "telephone",
        "mobile", "address", "address_supplement", "postal_code",
        "location", "country", "notes")
    def create_user(self, rs, data):
        defaults = {
            'is_cde_realm': False,
            'is_event_realm': True,
            'is_ml_realm': True,
            'is_assembly_realm': False,
            'is_active': True,
        }
        data.update(defaults)
        return super().create_user(rs, data)

    @access("event_admin")
    @REQUESTdata(("download", "str_or_None"), ("is_search", "bool"))
    def user_search(self, rs, download, is_search):
        """Perform search."""
        spec = copy.deepcopy(QUERY_SPECS['qview_event_user'])
        # mangle the input, so we can prefill the form
        query_input = mangle_query_input(rs, spec)
        if is_search:
            query = check(rs, "query_input", query_input, "query", spec=spec,
                          allow_empty=False)
        else:
            query = None
        events = self.pasteventproxy.list_past_events(rs)
        choices = {
            'pevent_id': OrderedDict(
                sorted(events.items(), key=operator.itemgetter(0))),
            'gender': OrderedDict(
                enum_entries_filter(
                    const.Genders,
                    rs.gettext if download is None else rs.default_gettext))
        }
        choices_lists = {k: list(v.items()) for k, v in choices.items()}
        default_queries = self.conf["DEFAULT_QUERIES"]['qview_event_user']
        params = {
            'spec': spec, 'choices': choices, 'choices_lists': choices_lists,
            'default_queries': default_queries, 'query': query}
        # Tricky logic: In case of no validation errors we perform a query
        if not rs.has_validation_errors() and is_search:
            query.scope = "qview_event_user"
            result = self.eventproxy.submit_general_query(rs, query)
            params['result'] = result
            if download:
                fields = []
                for csvfield in query.fields_of_interest:
                    fields.extend(csvfield.split(','))
                if download == "csv":
                    csv_data = csv_output(result, fields, substitutions=choices)
                    return self.send_csv_file(
                        rs, data=csv_data, inline=False,
                        filename="user_search_result.csv")
                elif download == "json":
                    json_data = query_result_to_json(result, fields,
                                                     substitutions=choices)
                    return self.send_file(
                        rs, data=json_data, inline=False,
                        filename="user_search_result.json")
        else:
            rs.values['is_search'] = is_search = False
        return self.render(rs, "user_search", params)

    @access("event_admin")
    def list_db_events(self, rs):
        """List all events organized via DB."""
        events = self.eventproxy.list_db_events(rs)
        events = self.eventproxy.get_events(rs, events.keys())
        for event in events.values():
            regs = self.eventproxy.list_registrations(rs, event['id'])
            event['registrations'] = len(regs)
        return self.render(rs, "list_db_events", {'events': events})

    @access("anonymous")
    def show_event(self, rs, event_id):
        """Display event organized via DB."""
        params = {}
        if "event" in rs.user.roles:
            params['orgas'] = OrderedDict(
                (e['id'], e) for e in xsorted(
                    self.coreproxy.get_personas(
                        rs, rs.ambience['event']['orgas']).values(),
                    key=EntitySorter.persona))
        if "ml" in rs.user.roles:
            ml_data = self._get_mailinglist_setter(rs.ambience['event'])
            params['participant_list'] = self.mlproxy.verify_existence(
                rs, ml_type.full_address(ml_data))
        if event_id in rs.user.orga or self.is_admin(rs):
            params['institutions'] = self.pasteventproxy.list_institutions(rs)
            params['minor_form_present'] = (self.conf["STORAGE_DIR"] / 'minor_form'
                                            / str(event_id)).exists()
        elif not rs.ambience['event']['is_visible']:
            raise werkzeug.exceptions.Forbidden(
                n_("The event is not published yet."))
        return self.render(rs, "show_event", params)

    @access("anonymous")
    def course_list(self, rs, event_id):
        """List courses from an event."""
        if (not rs.ambience['event']['is_course_list_visible']
                and not (event_id in rs.user.orga or self.is_admin(rs))):
            rs.notify("warning", n_("Course list not published yet."))
            return self.redirect(rs, "event/show_event")
        course_ids = self.eventproxy.list_db_courses(rs, event_id)
        courses = None
        if course_ids:
            courses = self.eventproxy.get_courses(rs, course_ids.keys())
        return self.render(rs, "course_list", {'courses': courses})

    @access("event")
    @REQUESTdata(("part_id", "id_or_None"),
                 ("sortkey", "str_or_None"),
                 ("reverse", "bool"))
    def participant_list(self, rs, event_id, part_id=None, sortkey=None,
                         reverse=False):
        """List participants of an event"""
        if rs.has_validation_errors():
            return self.redirect(rs, "event/show_event")
        if not (event_id in rs.user.orga or self.is_admin(rs)):
            reg_list = self.eventproxy.list_registrations(
                rs, event_id, persona_id=rs.user.persona_id)
            if not reg_list:
                rs.notify("warning", n_("Not registered for event."))
                return self.redirect(rs, "event/show_event")
            registration_id = unwrap(reg_list.keys())
            registration = self.eventproxy.get_registration(rs, registration_id)
            parts = registration['parts']
            list_consent = registration['list_consent']
            if all(parts[part]['status'] != const.RegistrationPartStati.participant
                    for part in parts):
                rs.notify("warning", n_("No participant of event."))
                return self.redirect(rs, "event/show_event")
            if not rs.ambience['event']['is_participant_list_visible']:
                rs.notify("error", n_("Participant list not published yet."))
                return self.redirect(rs, "event/show_event")
        else:
            list_consent = True

        if part_id:
            part_ids = [part_id]
        else:
            part_ids = None

        data = self._get_participant_list_data(rs, event_id, part_ids, sortkey,
                                               reverse=reverse)
        if data is None:
            return self.redirect(rs, "event/participant_list")
        if len(rs.ambience['event']['parts']) == 1:
            part_id = list(rs.ambience['event']['parts'])[0]
        data['part_id'] = part_id
        data['list_consent'] = list_consent
        data['last_sortkey'] = sortkey
        data['last_reverse'] = reverse
        return self.render(rs, "participant_list", data)

    def _get_participant_list_data(
            self, rs, event_id, part_ids=None,
            sortkey=EntitySorter.given_names, reverse=False):
        """This provides data for download and online participant list.

        This is un-inlined so download_participant_list can use this
        as well."""
        course_ids = self.eventproxy.list_db_courses(rs, event_id)
        courses = self.eventproxy.get_courses(rs, course_ids)
        registration_ids = self.eventproxy.list_registrations(rs, event_id)
        registrations = self.eventproxy.get_registrations(rs, registration_ids)

        if not part_ids:
            part_ids = rs.ambience['event']['parts'].keys()
        if any(anid not in rs.ambience['event']['parts'] for anid in part_ids):
            raise werkzeug.exceptions.NotFound(n_("Invalid part id."))
        parts = {anid: rs.ambience['event']['parts'][anid]
                 for anid in part_ids}

        participant = const.RegistrationPartStati.participant
        registrations = {
            k: v
            for k, v in registrations.items()
            if any(v['parts'][part_id]
                   and v['parts'][part_id]['status'] == participant
                   for part_id in parts)}
        personas = self.coreproxy.get_event_users(
            rs, tuple(e['persona_id']
                      for e in registrations.values()), event_id)

        all_sortkeys = {
            "given_names": EntitySorter.given_names,
            "family_name": EntitySorter.family_name,
            "email": EntitySorter.email,
            "address": EntitySorter.address,
            "course": EntitySorter.course,
        }

        def sort_rank(sortkey, anid):
            prim_sorter = all_sortkeys.get(sortkey, EntitySorter.persona)
            sec_sorter = EntitySorter.persona
            if sortkey == "course":
                if not len(part_ids) == 1:
                    raise werkzeug.exceptions.BadRequest(n_(
                        "Only one part id."))
                part_id = unwrap(part_ids)
                all_tracks = parts[part_id]['tracks']
                registered_tracks = [registrations[anid]['tracks'][track_id]
                                     for track_id in all_tracks]
                tracks = xsorted(
                    registered_tracks,
                    key=lambda track: all_tracks[track['track_id']]['sortkey'])
                prim_keys = [track['course_id'] for track in tracks]
                prim_rank = [
                    prim_sorter(courses[prim_key]) if prim_key else ("0",)
                    for prim_key in prim_keys]
            else:
                prim_key = personas[registrations[anid]['persona_id']]
                prim_rank = [prim_sorter(prim_key)]
            sec_key = personas[registrations[anid]['persona_id']]
            sec_rank = sec_sorter(sec_key)
            return (*prim_rank, sec_rank)

        ordered = xsorted(registrations.keys(), reverse=reverse,
                          key=lambda anid: sort_rank(sortkey, anid))
        return {
            'courses': courses, 'registrations': registrations,
            'personas': personas, 'ordered': ordered, 'parts': parts,
        }

    @access("event")
    @event_guard()
    def change_event_form(self, rs, event_id):
        """Render form."""
        institution_ids = self.pasteventproxy.list_institutions(rs).keys()
        institutions = self.pasteventproxy.get_institutions(rs, institution_ids)
        merge_dicts(rs.values, rs.ambience['event'])
        return self.render(rs, "change_event",
                           {'institutions': institutions,
                            'accounts': self.conf["EVENT_BANK_ACCOUNTS"]})

    @access("event", modi={"POST"})
    @REQUESTdatadict(
        "title", "institution", "description", "shortname",
        "registration_start", "registration_soft_limit",
        "registration_hard_limit", "iban", "orga_address", "registration_text",
        "mail_text", "use_additional_questionnaire", "notes", "lodge_field",
        "reserve_field", "is_visible", "is_course_list_visible",
        "is_course_state_visible", "is_participant_list_visible",
        "courses_in_participant_list", "is_cancelled", "course_room_field",
        "nonmember_surcharge")
    @event_guard(check_offline=True)
    def change_event(self, rs, event_id, data):
        """Modify an event organized via DB."""
        data['id'] = event_id
        data = check(rs, "event", data)
        if rs.has_validation_errors():
            return self.change_event_form(rs, event_id)
        code = self.eventproxy.set_event(rs, data)
        self.notify_return_code(rs, code)
        return self.redirect(rs, "event/show_event")

    @access("event")
    def get_minor_form(self, rs, event_id):
        """Retrieve minor form."""
        if not (rs.ambience['event']['is_visible']
                or event_id in rs.user.orga
                or self.is_admin(rs)):
            raise werkzeug.exceptions.Forbidden(
                n_("The event is not published yet."))
        path = self.conf["STORAGE_DIR"] / "minor_form" / str(event_id)
        return self.send_file(
            rs, mimetype="application/pdf",
            filename="{}_minor_form.pdf".format(
                rs.ambience['event']['shortname']),
            path=path)

    @access("event", modi={"POST"})
    @REQUESTfile("minor_form")
    @REQUESTdata(("delete", "bool"))
    @event_guard(check_offline=True)
    def change_minor_form(self, rs, event_id, minor_form, delete):
        """Replace the form for parental agreement for minors.

        This somewhat clashes with our usual naming convention, it is
        about the 'minor form' and not about changing minors.
        """
        minor_form = check(rs, 'pdffile_or_None', minor_form, "minor_form")
        if not minor_form and not delete:
            rs.append_validation_error(
                ("minor_form", ValueError(n_("Mustn't be empty."))))
        if rs.has_validation_errors():
            return self.show_event(rs, event_id)
        path = self.conf["STORAGE_DIR"] / 'minor_form' / str(event_id)
        if delete and not minor_form:
            if path.exists():
                path.unlink()
                rs.notify("success", n_("Minor form has been removed."))
            else:
                rs.notify("info", n_("Nothing to remove."))
        elif minor_form:
            with open(str(path), 'wb') as f:
                f.write(minor_form)
            rs.notify("success", n_("Minor form updated."))
        return self.redirect(rs, "event/show_event")

    @access("event_admin", modi={"POST"})
    @REQUESTdata(("orga_id", "cdedbid"))
    @event_guard(check_offline=True)
    def add_orga(self, rs, event_id, orga_id):
        """Make an additional persona become orga."""
        if rs.has_validation_errors():
            return self.show_event(rs, event_id)
        new = {
            'id': event_id,
            'orgas': rs.ambience['event']['orgas'] | {orga_id}
        }
        code = self.eventproxy.set_event(rs, new)
        self.notify_return_code(rs, code)
        return self.redirect(rs, "event/show_event")

    @access("event_admin", modi={"POST"})
    @REQUESTdata(("orga_id", "id"))
    @event_guard(check_offline=True)
    def remove_orga(self, rs, event_id, orga_id):
        """Demote a persona.

        This can drop your own orga role (but only if you're admin).
        """
        if rs.has_validation_errors():
            return self.show_event(rs, event_id)
        new = {
            'id': event_id,
            'orgas': rs.ambience['event']['orgas'] - {orga_id}
        }
        code = self.eventproxy.set_event(rs, new)
        self.notify_return_code(rs, code)
        return self.redirect(rs, "event/show_event")

    @access("event_admin", modi={"POST"})
    @REQUESTdata(("orgalist", "bool"))
    def create_event_mailinglist(self, rs, event_id, orgalist=False):
        """Create a default mailinglist for the event."""
        if rs.has_validation_errors():
            return self.redirect(rs, "event/show_event")

        ml_data = self._get_mailinglist_setter(rs.ambience['event'], orgalist)
        if not self.mlproxy.verify_existence(rs, ml_type.full_address(ml_data)):
            if not orgalist:
                link = cdedburl(rs, "event/register", {'event_id': event_id})
                ml_data['description'] = ml_data['description'].format(link)
            code = self.mlproxy.create_mailinglist(rs, ml_data)
            msg = (n_("Orga mailinglist created.") if orgalist
                   else n_("Participant mailinglist created."))
            self.notify_return_code(rs, code, success=msg)
            if code and orgalist:
                data = {
                    'id': event_id,
                    'orga_address': ml_type.full_address(ml_data),
                }
                self.eventproxy.set_event(rs, data)
        else:
            rs.notify("error", n_("Mailinglist %(address)s already exists."),
                      {'address': ml_type.full_address(ml_data)})
        return self.redirect(rs, "event/show_event")

    @access("event")
    @event_guard()
    def part_summary_form(self, rs, event_id):
        """Render form."""
        tracks = rs.ambience['event']['tracks']
        current = {
            "{}_{}".format(key, part_id): value
            for part_id, part in rs.ambience['event']['parts'].items()
            for key, value in part.items() if key not in ('id', 'tracks')}
        for part_id, part in rs.ambience['event']['parts'].items():
            for track_id, track in part['tracks'].items():
                for k in ('title', 'shortname', 'num_choices', 'min_choices',
                          'sortkey'):
                    current["track_{}_{}_{}".format(k, part_id, track_id)] = \
                        track[k]
        for mod in rs.ambience['event']['fee_modifiers'].values():
            for k in ('modifier_name', 'amount', 'field_id'):
                current['fee_modifier_{}_{}_{}'.format(
                    k, mod['part_id'], mod['id'])] = mod[k]
        merge_dicts(rs.values, current)
        referenced_parts = set()
        referenced_tracks = set()
        has_registrations = self.eventproxy.has_registrations(rs, event_id)
        course_ids = self.eventproxy.list_db_courses(rs, event_id)
        courses = self.eventproxy.get_courses(rs, course_ids.keys())
        for course in courses.values():
            referenced_tracks.update(course['segments'])
        # referenced tracks block part deletion
        for track_id in referenced_tracks:
            referenced_parts.add(tracks[track_id]['part_id'])

        fee_modifier_fields = [
            (field['id'], field['field_name'])
            for field in rs.ambience['event']['fields'].values()
            if field['association'] == const.FieldAssociations.registration
            and field['kind'] == const.FieldDatatypes.bool
        ]
        fee_modifiers_by_part = {
            part_id: {
                e['id']: e
                for e in rs.ambience['event']['fee_modifiers'].values()
                if e['part_id'] == part_id
            }
            for part_id in rs.ambience['event']['parts']
        }
        return self.render(rs, "part_summary", {
            'fee_modifier_fields': fee_modifier_fields,
            'fee_modifiers_by_part': fee_modifiers_by_part,
            'referenced_parts': referenced_parts,
            'referenced_tracks': referenced_tracks,
            'has_registrations': has_registrations,
            'DEFAULT_NUM_COURSE_CHOICES': DEFAULT_NUM_COURSE_CHOICES})

    @staticmethod
    def process_part_input(rs, has_registrations):
        """This handles input to configure the parts.

        Since this covers a variable number of rows, we cannot do this
        statically. This takes care of validation too.

        :type rs: :py:class:`FrontendRequestState`
        :type parts: {int: {str: object}}
        :param parts: parts to process
        :type has_registrations: bool
        :rtype: {int: {str: object}}
        """
        parts = rs.ambience['event']['parts']
        fee_modifiers = rs.ambience['event']['fee_modifiers']

        # Handle basic part data
        delete_flags = request_extractor(
            rs, (("delete_{}".format(part_id), "bool") for part_id in parts))
        deletes = {part_id for part_id in parts
                   if delete_flags['delete_{}'.format(part_id)]}
        if has_registrations and deletes:
            raise ValueError(n_("Registrations exist, no deletion."))
        spec = {
            'title': "str",
            'shortname': "str",
            'part_begin': "date",
            'part_end': "date",
            'fee': "decimal",
        }
        params = tuple(("{}_{}".format(key, part_id), value)
                       for part_id in parts if part_id not in deletes
                       for key, value in spec.items())
        data = request_extractor(rs, params)
        ret = {
            part_id: {key: data["{}_{}".format(key, part_id)] for key in spec}
            for part_id in parts if part_id not in deletes
        }

        def track_params(part_id, track_id):
            """
            Helper function to create the parameter extraction configuration
            for the data of a single track.
            """
            return (
                ("track_{}_{}_{}".format(k, part_id, track_id), t)
                for k, t in (('title', 'str'), ('shortname', 'str'),
                             ('num_choices', 'non_negative_int'),
                             ('min_choices', 'non_negative_int'),
                             ('sortkey', 'int')))

        def track_excavator(req_data, part_id, track_id):
            """
            Helper function to create a single track's data dict from the
            extracted request data.
            """
            return {
                k: req_data['track_{}_{}_{}'.format(k, part_id, track_id)]
                for k in ('title', 'shortname', 'num_choices', 'min_choices',
                          'sortkey')}

        # Handle newly created parts
        marker = 1
        while marker < 2 ** 10:
            will_create = unwrap(request_extractor(
                rs, (("create_-{}".format(marker), "bool"),)))
            if will_create:
                if has_registrations:
                    raise ValueError(n_("Registrations exist, no creation."))
                params = tuple(("{}_-{}".format(key, marker), value)
                               for key, value in spec.items())
                data = request_extractor(rs, params)
                ret[-marker] = {key: data["{}_-{}".format(key, marker)]
                                for key in spec}
            else:
                break
            marker += 1
        # Return index of last new row to template to generate all inputs
        # previously added by JS
        rs.values['create_last_index'] = marker - 1

        # Handle track data
        track_delete_flags = request_extractor(
            rs, (("track_delete_{}_{}".format(part_id, track_id), "bool")
                 for part_id, part in parts.items()
                 for track_id in part['tracks']))
        track_deletes = {
            track_id
            for part_id, part in parts.items() for track_id in part['tracks']
            if track_delete_flags['track_delete_{}_{}'.format(part_id,
                                                              track_id)]
        }
        if has_registrations and track_deletes:
            raise ValueError(n_("Registrations exist, no deletion."))
        params = tuple(itertools.chain.from_iterable(
            track_params(part_id, track_id)
            for part_id, part in parts.items()
            for track_id in part['tracks']
            if track_id not in track_deletes))

        def constraint_maker(part_id, track_id):
            min = "track_min_choices_{}_{}".format(part_id, track_id)
            num = "track_num_choices_{}_{}".format(part_id, track_id)
            msg = n_("Must be less or equal than total Course Choices.")
            return (lambda d: d[min] <= d[num], (min, ValueError(msg)))
        constraints = tuple(
            constraint_maker(part_id, track_id)
            for part_id, part in parts.items()
            for track_id in part['tracks']
            if track_id not in track_deletes)
        data = request_extractor(rs, params, constraints)
        rs.values['track_create_last_index'] = {}
        for part_id, part in parts.items():
            if part_id in deletes:
                continue
            ret[part_id]['tracks'] = {
                track_id: (track_excavator(data, part_id, track_id)
                           if track_id not in track_deletes else None)
                for track_id in part['tracks']}
            marker = 1
            while marker < 2 ** 5:
                will_create = unwrap(request_extractor(
                    rs,
                    (("track_create_{}_-{}".format(part_id, marker), "bool"),)))
                if will_create:
                    if has_registrations:
                        raise ValueError(
                            n_("Registrations exist, no creation."))
                    params = tuple(track_params(part_id, -marker))
                    constraints = (constraint_maker(part_id, -marker),)
                    newtrack = track_excavator(
                        request_extractor(rs, params, constraints),
                        part_id, -marker)
                    ret[part_id]['tracks'][-marker] = newtrack
                else:
                    break
                marker += 1
            rs.values['track_create_last_index'][part_id] = marker - 1

        # And now track data for newly created parts
        for new_part_id in range(1, rs.values['create_last_index'] + 1):
            ret[-new_part_id]['tracks'] = {}
            marker = 1
            while marker < 2 ** 5:
                will_create = unwrap(request_extractor(
                    rs,
                    (("track_create_-{}_-{}".format(new_part_id, marker),
                      "bool"),)))
                if will_create:
                    params = tuple(track_params(-new_part_id, -marker))
                    constraints = (constraint_maker(-new_part_id, -marker),)
                    newtrack = track_excavator(
                        request_extractor(rs, params, constraints),
                        -new_part_id, -marker)
                    ret[-new_part_id]['tracks'][-marker] = newtrack
                else:
                    break
                marker += 1
            rs.values['track_create_last_index'][-new_part_id] = marker - 1

        def fee_modifier_params(part_id, fee_modifier_id):
            """
            Helper function to create the parameter extraction configuration
            for the data of a single fee modifier.
            """
            return (
                ("fee_modifier_{}_{}_{}".format(k, part_id, fee_modifier_id), t)
                for k, t in (('modifier_name', 'restrictive_identifier'),
                             ('amount', 'decimal'),
                             ('field_id', 'id')))

        def fee_modifier_excavator(req_data, part_id, fee_modifier_id):
            """
            Helper function to create a single fee modifier's data dict from the
            extracted request data.
            """
            ret = {
                k: req_data['fee_modifier_{}_{}_{}'.format(
                    k, part_id, fee_modifier_id)]
                for k in ('modifier_name', 'amount', 'field_id')}
            ret['part_id'] = part_id
            if fee_modifier_id > 0:
                ret['id'] = fee_modifier_id
            return ret

        # Handle fee modifier data
        fee_modifier_delete_flags = request_extractor(
            rs, (("fee_modifier_delete_{}_{}".format(mod['part_id'], mod['id']),
                  "bool")
                 for mod in fee_modifiers.values()))
        fee_modifier_deletes = {
            mod['id']
            for mod in fee_modifiers.values()
            if fee_modifier_delete_flags['fee_modifier_delete_{}_{}'.format(
                mod['part_id'], mod['id'])]
        }
        if has_registrations and fee_modifier_deletes:
            raise ValueError(n_("Registrations exist, no deletion."))
        params = tuple(itertools.chain.from_iterable(
            fee_modifier_params(mod['part_id'], mod['id'])
            for mod in fee_modifiers.values()
            if mod['id'] not in fee_modifier_deletes))

        def constraint_maker(part_id, fee_modifier_id):
            key = "fee_modifier_field_id_{}_{}".format(part_id, fee_modifier_id)
            fields = rs.ambience['event']['fields']
            ret = [
                (lambda d: fields[d[key]]['association'] ==
                           const.FieldAssociations.registration,
                 (key, ValueError(n_(
                     "Fee Modifier linked to non-registration field.")))),
                (lambda d: fields[d[key]]['kind'] == const.FieldDatatypes.bool,
                 (key, ValueError(n_(
                     "Fee Modifier linked to non-bool field."))))
                ]
            return ret

        constraints = tuple(itertools.chain.from_iterable(
            constraint_maker(mod['part_id'], mod['id'])
            for mod in fee_modifiers.values()
            if mod['id'] not in fee_modifier_deletes))

        data = request_extractor(rs, params, constraints)
        rs.values['fee_modifier_create_last_index'] = {}
        ret_fee_modifiers = {
            mod['id']: (fee_modifier_excavator(data, mod['part_id'], mod['id'])
                        if mod['part_id'] not in deletes
                        and mod['id'] not in fee_modifier_deletes else None)
            for mod in fee_modifiers.values()}

        # Check for duplicate fields in the same part.
        field_msg = n_("Must not have multiple fee modifiers linked to the same"
                       " field in one event part.")
        name_msg = n_("Must not have multiple fee modifiers witht he same name "
                      "in one event part.")
        used_fields = {}
        used_names = {}
        if len(ret_fee_modifiers) == 1:
            f = unwrap(ret_fee_modifiers)
            used_fields[f['part_id']] = {f['field_id']}
            used_names[f['part_id']] = {f['modifier_name']}
        for e1, e2 in itertools.combinations(
                filter(None, ret_fee_modifiers.values()), 2):
            used_fields.setdefault(e1['part_id'], set()).add(e1['field_id'])
            used_fields.setdefault(e2['part_id'], set()).add(e2['field_id'])
            used_names.setdefault(e1['part_id'], set()).add(e1['modifier_name'])
            used_names.setdefault(e2['part_id'], set()).add(e2['modifier_name'])
            if e1['part_id'] == e2['part_id']:
                if e1['field_id'] == e2['field_id']:
                    base_key = "fee_modifier_field_id_{}_{}"
                    key1 = base_key.format(e1['part_id'], e1['id'])
                    rs.add_validation_error((key1, ValueError(field_msg)))
                    key2 = base_key.format(e2['part_id'], e2['id'])
                    rs.add_validation_error((key2, ValueError(field_msg)))
                if e1['modifier_name'] == e2['modifier_name']:
                    base_key = "fee_modifier_modifier_name_{}_{}"
                    key1 = base_key.format(e1['part_id'], e1['id'])
                    rs.add_validation_error((key1, ValueError(name_msg)))
                    key2 = base_key.format(e2['part_id'], e2['id'])
                    rs.add_validation_error((key2, ValueError(name_msg)))

        for part_id in parts:
            marker = 1
            while marker < 2 ** 5:
                will_create = unwrap(request_extractor(
                    rs, (("fee_modifier_create_{}_-{}".format(part_id, marker),
                          "bool"),)))
                if will_create:
                    if has_registrations:
                        raise ValueError(n_(
                            "Registrations exist, no creation."))
                    params = tuple(fee_modifier_params(part_id, -marker))
                    constraints = constraint_maker(part_id, -marker)
                    new_fee_modifier = fee_modifier_excavator(
                        request_extractor(rs, params, constraints),
                        part_id, -marker)
                    ret_fee_modifiers[-marker] = new_fee_modifier
                    if new_fee_modifier['field_id'] in used_fields.get(
                            part_id, set()):
                        rs.add_validation_error(
                            ("fee_modifier_field_id_{}_{}".format(
                                part_id, -marker),
                             ValueError(field_msg)))
                    if new_fee_modifier['modifier_name'] in used_names.get(
                            part_id, set()):
                        rs.add_validation_error(
                            ("fee_modifier_modifier_name_{}_{}".format(
                                part_id, -marker),
                             ValueError(name_msg)))
                    used_fields.setdefault(part_id, set()).add(
                        new_fee_modifier['field_id'])
                else:
                    break
                marker += 1
            rs.values['fee_modifier_create_last_index'][part_id] = marker - 1

        # Don't allow fee modifiers for newly created parts.

        # Handle deleted parts
        for part_id in deletes:
            ret[part_id] = None
        if not any(ret.values()):
            rs.append_validation_error(
                (None, ValueError(n_("At least one event part required."))))
            rs.notify("error", n_("At least one event part required."))
        return ret, ret_fee_modifiers

    @access("event", modi={"POST"})
    @event_guard(check_offline=True)
    def part_summary(self, rs, event_id):
        """Manipulate the parts of an event."""
        has_registrations = self.eventproxy.has_registrations(rs, event_id)
        parts, fee_modifiers = self.process_part_input(rs, has_registrations)
        if rs.has_validation_errors():
            return self.part_summary_form(rs, event_id)
        for part_id, part in rs.ambience['event']['parts'].items():
            if parts.get(part_id) == part:
                # remove unchanged
                del parts[part_id]
        event = {
            'id': event_id,
            'parts': parts,
            'fee_modifiers': fee_modifiers,
        }
        code = self.eventproxy.set_event(rs, event)
        self.notify_return_code(rs, code)
        return self.redirect(rs, "event/part_summary_form")

    @access("event")
    @event_guard()
    def field_summary_form(self, rs, event_id):
        """Render form."""
        formatter = lambda k, v: (v if k != 'entries' or not v else
                                  '\n'.join(';'.join(line) for line in v))
        current = {
            "{}_{}".format(key, field_id): formatter(key, value)
            for field_id, field in rs.ambience['event']['fields'].items()
            for key, value in field.items() if key != 'id'}
        merge_dicts(rs.values, current)
        referenced = set()
        fee_modifiers = set()
        full_questionnaire = self.eventproxy.get_questionnaire(rs, event_id)
        for k, v in full_questionnaire.items():
            for row in v:
                if row['field_id']:
                    referenced.add(row['field_id'])
        if rs.ambience['event']['lodge_field']:
            referenced.add(rs.ambience['event']['lodge_field'])
        if rs.ambience['event']['reserve_field']:
            referenced.add(rs.ambience['event']['reserve_field'])
        if rs.ambience['event']['course_room_field']:
            referenced.add(rs.ambience['event']['course_room_field'])
        for mod in rs.ambience['event']['fee_modifiers'].values():
            referenced.add(mod['field_id'])
            fee_modifiers.add(mod['field_id'])
        return self.render(rs, "field_summary", {
            'referenced': referenced, 'fee_modifiers': fee_modifiers})

    @staticmethod
    def process_field_input(rs, fields):
        """This handles input to configure the fields.

        Since this covers a variable number of rows, we cannot do this
        statically. This takes care of validation too.

        :type rs: :py:class:`FrontendRequestState`
        :type fields: {int: {str: object}}
        :param fields: ids of fields
        :rtype: {int: {str: object}}
        """
        delete_flags = request_extractor(
            rs, (("delete_{}".format(field_id), "bool") for field_id in fields))
        deletes = {field_id for field_id in fields
                   if delete_flags['delete_{}'.format(field_id)]}
        ret = {}
        params = lambda anid: (("kind_{}".format(anid), "enum_fielddatatypes"),
                               ("association_{}".format(anid),
                                "enum_fieldassociations"),
                               ("entries_{}".format(anid), "str_or_None"))
        for field_id in fields:
            if field_id not in deletes:
                tmp = request_extractor(rs, params(field_id))
                if rs.has_validation_errors():
                    break
                tmp = check(rs, "event_field", tmp,
                            extra_suffix="_{}".format(field_id))
                if tmp:
                    temp = {}
                    temp['kind'] = tmp["kind_{}".format(field_id)]
                    temp['association'] = tmp["association_{}".format(field_id)]
                    temp['entries'] = tmp["entries_{}".format(field_id)]
                    ret[field_id] = temp
        for field_id in deletes:
            ret[field_id] = None
        marker = 1
        params = lambda anid: (("field_name_-{}".format(anid), "str"),
                               ("kind_-{}".format(anid), "enum_fielddatatypes"),
                               ("association_-{}".format(anid),
                                "enum_fieldassociations"),
                               ("entries_-{}".format(anid), "str_or_None"))
        while marker < 2 ** 10:
            will_create = unwrap(request_extractor(
                rs, (("create_-{}".format(marker), "bool"),)))
            if will_create:
                tmp = request_extractor(rs, params(marker))
                if rs.has_validation_errors():
                    marker += 1
                    break
                tmp = check(rs, "event_field", tmp, creation=True,
                            extra_suffix="_-{}".format(marker))
                if tmp:
                    temp = {}
                    temp['field_name'] = tmp["field_name_-{}".format(marker)]
                    temp['kind'] = tmp["kind_-{}".format(marker)]
                    temp['association'] = tmp["association_-{}".format(marker)]
                    temp['entries'] = tmp["entries_-{}".format(marker)]
                    ret[-marker] = temp
            else:
                break
            marker += 1
        count = Counter(
            field['field_name'] if field and 'field_name' in field
            else fields[f_id]['field_name']
            for f_id, field in ret.items())
        for field_id, field in ret.items():
            if field and 'field_name' in field and count[field['field_name']] > 1:
                rs.append_validation_error(
                    ("field_name_{}".format(field_id),
                      ValueError(n_("Field name not unique."))))
        rs.values['create_last_index'] = marker - 1
        return ret

    @access("event", modi={"POST"})
    @event_guard(check_offline=True)
    @REQUESTdata(('active_tab', 'str_or_None'))
    def field_summary(self, rs, event_id, active_tab):
        """Manipulate the fields of an event."""
        fields = self.process_field_input(
            rs, rs.ambience['event']['fields'])
        if rs.has_validation_errors():
            return self.field_summary_form(rs, event_id)
        for field_id, field in rs.ambience['event']['fields'].items():
            if fields.get(field_id) == field:
                # remove unchanged
                del fields[field_id]
        event = {
            'id': event_id,
            'fields': fields
        }
        code = self.eventproxy.set_event(rs, event)
        self.notify_return_code(rs, code)
        return self.redirect(rs, "event/field_summary_form",
                             anchor=(("tab:" + active_tab)
                                     if active_tab is not None else None))

    @staticmethod
    def _get_mailinglist_setter(event, orgalist=False):
        email_local_part = "{}{}".format(
            event['shortname'], "" if orgalist else "-all")
        # During event creation the id is not yet known.
        event_id = event.get('id')
        if orgalist:
            descr = ("Bitte wende dich bei Fragen oder Problemen, die mit "
                     "unserer Veranstaltung zusammenhängen, über diese Liste "
                     "an uns.")
            orga_ml_data = {
                'title': "{} Orgateam".format(event['title']),
                'local_part': email_local_part,
                'domain': const.MailinglistDomain.aka,
                'description': descr,
                'mod_policy': const.ModerationPolicy.unmoderated,
                'attachment_policy': const.AttachmentPolicy.allow,
                'subject_prefix': event['shortname'],
                'maxsize': 1024,
                'is_active': True,
                'event_id': event_id,
                'registration_stati': [],
                'assembly_id': None,
                'notes': None,
                'moderators': event['orgas'],
                'ml_type': const.MailinglistTypes.event_orga,
            }
            return orga_ml_data
        else:
            descr = ("Dieser Liste kannst du nur beitreten, indem du dich zu "
                     "unserer [Veranstaltung anmeldest]({}) und den Status "
                     "*Teilnehmer* erhälst. Auf dieser Liste stehen alle "
                     "Teilnehmer unserer Veranstaltung; sie kann im Vorfeld "
                     "zum Austausch untereinander genutzt werden.")
            participant_ml_data = {
                'title': "{} Teilnehmer".format(event['title']),
                'local_part': email_local_part,
                'domain': const.MailinglistDomain.aka,
                'description': descr,
                'mod_policy': const.ModerationPolicy.non_subscribers,
                'attachment_policy': const.AttachmentPolicy.pdf_only,
                'subject_prefix': event['shortname'],
                'maxsize': 1024,
                'is_active': True,
                'event_id': event_id,
                'registration_stati': [const.RegistrationPartStati.participant],
                'assembly_id': None,
                'notes': None,
                'moderators': event['orgas'],
                'ml_type': const.MailinglistTypes.event_associated,
            }
            return participant_ml_data

    @access("event_admin")
    def create_event_form(self, rs):
        """Render form."""
        institution_ids = self.pasteventproxy.list_institutions(rs).keys()
        institutions = self.pasteventproxy.get_institutions(rs, institution_ids)
        return self.render(rs, "create_event",
                           {'institutions': institutions,
                            'accounts': self.conf["EVENT_BANK_ACCOUNTS"]})

    @access("event_admin", modi={"POST"})
    @REQUESTdata(("event_begin", "date"), ("event_end", "date"),
                 ("orga_ids", "str"), ("create_track", "bool"),
                 ("create_orga_list", "bool"),
                 ("create_participant_list", "bool"))
    @REQUESTdatadict(
        "title", "institution", "description", "shortname",
        "iban", "nonmember_surcharge", "notes")
    def create_event(self, rs, event_begin, event_end, orga_ids, data,
                     create_track, create_orga_list, create_participant_list):
        """Create a new event, organized via DB."""
        if orga_ids:
            data['orgas'] = {check(rs, "cdedbid", anid.strip(), "orga_ids")
                             for anid in orga_ids.split(",")}
        # multi part events will have to edit this later on
        new_track = {
            'title': data['title'],
            'shortname': data['shortname'],
            'num_choices': DEFAULT_NUM_COURSE_CHOICES,
            'min_choices': DEFAULT_NUM_COURSE_CHOICES,
            'sortkey': 1}
        data['parts'] = {
            -1: {
                'title': data['title'],
                'shortname': data['shortname'],
                'part_begin': event_begin,
                'part_end': event_end,
                'fee': decimal.Decimal(0),
                'tracks': ({-1: new_track} if create_track else {}),
            }
        }
        orga_ml_data = None
        orga_ml_address = None
        if create_orga_list:
            orga_ml_data = self._get_mailinglist_setter(data, orgalist=True)
            orga_ml_address = ml_type.full_address(orga_ml_data)
            data['orga_address'] = orga_ml_address
            if self.mlproxy.verify_existence(rs, orga_ml_address):
                orga_ml_data = None
                rs.notify("info", n_("Mailinglist %(address)s already exists."),
                          {'address': orga_ml_address})
        else:
            data['orga_address'] = None

        data = check(rs, "event", data, creation=True)
        if rs.has_validation_errors():
            return self.create_event_form(rs)
        new_id = self.eventproxy.create_event(rs, data)
        if orga_ml_data:
            orga_ml_data['event_id'] = new_id
            code = self.mlproxy.create_mailinglist(rs, orga_ml_data)
            self.notify_return_code(
                rs, code, success=n_("Orga mailinglist created."))
        if create_participant_list:
            participant_ml_data = self._get_mailinglist_setter(data)
            participant_ml_address = ml_type.full_address(participant_ml_data)
            if not self.mlproxy.verify_existence(rs, participant_ml_address):
                link = cdedburl(rs, "event/register", {'event_id': new_id})
                descr = participant_ml_data['description'].format(link)
                participant_ml_data['description'] = descr
                code = self.mlproxy.create_mailinglist(rs, participant_ml_data)
                self.notify_return_code(
                    rs, code, success=n_("Participant mailinglist created."))
            else:
                rs.notify("info", n_("Mailinglist %(address)s already exists."),
                          {'address': participant_ml_address})
        self.notify_return_code(rs, new_id, success=n_("Event created."))
        return self.redirect(rs, "event/show_event", {"event_id": new_id})

    @access("event")
    @event_guard()
    def show_course(self, rs, event_id, course_id):
        """Display course associated to event organized via DB."""
        params = {}
        if event_id in rs.user.orga or self.is_admin(rs):
            registration_ids = self.eventproxy.list_registrations(rs, event_id)
            all_registrations = self.eventproxy.get_registrations(
                rs, registration_ids)
            registrations = {
                k: v
                for k, v in all_registrations.items()
                if any(track['course_id'] == course_id
                       or track['course_instructor'] == course_id
                       for track in v['tracks'].values())
            }
            personas = self.coreproxy.get_personas(
                rs, tuple(e['persona_id'] for e in registrations.values()))
            attendees = self.calculate_groups(
                (course_id,), rs.ambience['event'], registrations,
                key="course_id", personas=personas)
            params['personas'] = personas
            params['registrations'] = registrations
            params['attendees'] = attendees
            params['blockers'] = self.eventproxy.delete_course_blockers(
                rs, course_id).keys() - {"instructors", "course_choices",
                                         "course_segments"}
            instructor_ids = {reg['persona_id']
                              for reg in all_registrations.values()
                              if any(t['course_instructor'] == course_id
                                     for t in reg['tracks'].values())}
            instructors = self.coreproxy.get_personas(rs, instructor_ids)
            params['instructor_emails'] = [p['username']
                                           for p in instructors.values()]
        return self.render(rs, "show_course", params)

    @access("event")
    @event_guard(check_offline=True)
    def change_course_form(self, rs, event_id, course_id):
        """Render form."""
        if 'segments' not in rs.values:
            rs.values.setlist('segments', rs.ambience['course']['segments'])
        if 'active_segments' not in rs.values:
            rs.values.setlist('active_segments',
                              rs.ambience['course']['active_segments'])
        field_values = {
            "fields.{}".format(key): value
            for key, value in rs.ambience['course']['fields'].items()}
        merge_dicts(rs.values, rs.ambience['course'], field_values)
        return self.render(rs, "change_course")

    @access("event", modi={"POST"})
    @REQUESTdata(("segments", "[int]"), ("active_segments", "[int]"))
    @REQUESTdatadict("title", "description", "nr", "shortname", "instructors",
                     "max_size", "min_size", "notes")
    @event_guard(check_offline=True)
    def change_course(self, rs, event_id, course_id, segments, active_segments,
                      data):
        """Modify a course associated to an event organized via DB."""
        data['id'] = course_id
        data['segments'] = segments
        data['active_segments'] = active_segments
        field_params = tuple(
            ("fields.{}".format(field['field_name']),
             "{}_or_None".format(const.FieldDatatypes(field['kind']).name))
            for field in rs.ambience['event']['fields'].values()
            if field['association'] == const.FieldAssociations.course)
        raw_fields = request_extractor(rs, field_params)
        data['fields'] = {
            key.split('.', 1)[1]: value for key, value in raw_fields.items()}
        data = check(rs, "course", data)
        if rs.has_validation_errors():
            return self.change_course_form(rs, event_id, course_id)
        code = self.eventproxy.set_course(rs, data)
        self.notify_return_code(rs, code)
        return self.redirect(rs, "event/show_course")

    @access("event")
    @event_guard(check_offline=True)
    def create_course_form(self, rs, event_id):
        """Render form."""
        # by default select all tracks
        tracks = rs.ambience['event']['tracks']
        if not tracks:
            rs.notify("error", n_("Event without tracks forbids courses."))
            return self.redirect(rs, 'event/course_stats')
        if 'segments' not in rs.values:
            rs.values.setlist('segments', tracks)
        return self.render(rs, "create_course")

    @access("event", modi={"POST"})
    @REQUESTdata(("segments", "[int]"))
    @REQUESTdatadict("title", "description", "nr", "shortname", "instructors",
                     "max_size", "min_size", "notes")
    @event_guard(check_offline=True)
    def create_course(self, rs, event_id, segments, data):
        """Create a new course associated to an event organized via DB."""
        data['event_id'] = event_id
        data['segments'] = segments
        field_params = tuple(
            ("fields.{}".format(field['field_name']),
             "{}_or_None".format(const.FieldDatatypes(field['kind']).name))
            for field in rs.ambience['event']['fields'].values()
            if field['association'] == const.FieldAssociations.course)
        raw_fields = request_extractor(rs, field_params)
        data['fields'] = {
            key.split('.', 1)[1]: value for key, value in raw_fields.items()
        }
        data = check(rs, "course", data, creation=True)
        if rs.has_validation_errors():
            return self.create_course_form(rs, event_id)
        new_id = self.eventproxy.create_course(rs, data)
        self.notify_return_code(rs, new_id, success=n_("Course created."))
        return self.redirect(rs, "event/show_course", {'course_id': new_id})

    @access("event", modi={"POST"})
    @REQUESTdata(("ack_delete", "bool"))
    @event_guard(check_offline=True)
    def delete_course(self, rs, event_id, course_id, ack_delete):
        """Delete a course from an event organized via DB."""
        if not ack_delete:
            rs.append_validation_error(
                ("ack_delete", ValueError(n_("Must be checked."))))
        if rs.has_validation_errors():
            return self.show_course(rs, event_id, course_id)
        blockers = self.eventproxy.delete_course_blockers(rs, course_id)
        # Do not allow deletion of course with attendees
        if "attendees" in blockers:
            rs.notify("error", n_("Course cannot be deleted, because it still "
                                  "has attendees."))
            return self.redirect(rs, "event/show_course")
        code = self.eventproxy.delete_course(
            rs, course_id, {"instructors", "course_choices", "course_segments"})
        self.notify_return_code(rs, code)
        return self.redirect(rs, "event/course_stats")

    @access("event")
    @event_guard()
    def stats(self, rs, event_id):
        """Present an overview of the basic stats."""
        tracks = rs.ambience['event']['tracks']
        registration_ids = self.eventproxy.list_registrations(rs, event_id)
        registrations = self.eventproxy.get_registrations(rs, registration_ids)
        course_ids = self.eventproxy.list_db_courses(rs, event_id)
        courses = self.eventproxy.get_courses(rs, course_ids)
        personas = self.coreproxy.get_event_users(
            rs, tuple(e['persona_id'] for e in registrations.values()), event_id)
        stati = const.RegistrationPartStati
        get_age = lambda u, p: determine_age_class(
            u['birthday'], rs.ambience['event']['parts'][p['part_id']]['part_begin'])

        # Tests for participant/registration statistics.
        # `e` is the event, `r` is a registration, `p` is a registration_part.
        tests1 = OrderedDict((
            ('pending', (lambda e, r, p: (
                    p['status'] == stati.applied))),
            (' payed', (lambda e, r, p: (
                    p['status'] == stati.applied
                    and r['payment']))),
            ('participant', (lambda e, r, p: (
                    p['status'] == stati.participant))),
            (' all minors', (lambda e, r, p: (
                    (p['status'] == stati.participant)
                    and (get_age(personas[r['persona_id']], p).is_minor())))),
            (' u16', (lambda e, r, p: (
                    (p['status'] == stati.participant)
                    and (get_age(personas[r['persona_id']], p)
                         == AgeClasses.u16)))),
            (' u14', (lambda e, r, p: (
                    (p['status'] == stati.participant)
                    and (get_age(personas[r['persona_id']], p)
                         == AgeClasses.u14)))),
            (' checked in', (lambda e, r, p: (
                    p['status'] == stati.participant
                    and r['checkin']))),
            (' not checked in', (lambda e, r, p: (
                    p['status'] == stati.participant
                    and not r['checkin']))),
            (' orgas', (lambda e, r, p: (
                    p['status'] == stati.participant
                    and r['persona_id'] in e['orgas']))),
            ('waitlist', (lambda e, r, p: (
                    p['status'] == stati.waitlist))),
            ('guest', (lambda e, r, p: (
                    p['status'] == stati.guest))),
            ('total involved', (lambda e, r, p: (
                stati(p['status']).is_involved()))),
            (' not payed', (lambda e, r, p: (
                    stati(p['status']).is_involved()
                    and not r['payment']))),
            (' no parental agreement', (lambda e, r, p: (
                    stati(p['status']).is_involved()
                    and get_age(personas[r['persona_id']], p).is_minor()
                    and not r['parental_agreement']))),
            ('no lodgement', (lambda e, r, p: (
                    stati(p['status']).is_present()
                    and not p['lodgement_id']))),
            ('cancelled', (lambda e, r, p: (
                    p['status'] == stati.cancelled))),
            ('rejected', (lambda e, r, p: (
                    p['status'] == stati.rejected))),
            ('total', (lambda e, r, p: (
                    p['status'] != stati.not_applied))),
        ))
        per_part_statistics = OrderedDict()
        for key, test in tests1.items():
            per_part_statistics[key] = {
                part_id: sum(
                    1 for r in registrations.values()
                    if test(rs.ambience['event'], r, r['parts'][part_id]))
                for part_id in rs.ambience['event']['parts']}

        # Test for course statistics
        # `c` is a course, `t` is a track.
        tests2 = OrderedDict((
            ('courses', lambda c, t: (
                    t in c['segments'])),
            ('cancelled courses', lambda c, t: (
                    t in c['segments']
                    and t not in c['active_segments'])),
        ))

        # Tests for course attendee statistics
        # `e` is the event, `r` is the registration, `p` is a event_part,
        # `t` is a track.
        tests3 = OrderedDict((
            ('all instructors', (lambda e, r, p, t: (
                    p['status'] == stati.participant
                    and t['course_instructor']))),
            ('instructors', (lambda e, r, p, t: (
                    p['status'] == stati.participant
                    and t['course_id']
                    and t['course_id'] == t['course_instructor']))),
            ('attendees', (lambda e, r, p, t: (
                    p['status'] == stati.participant
                    and t['course_id']
                    and t['course_id'] != t['course_instructor']))),
            ('no course', (lambda e, r, p, t: (
                    p['status'] == stati.participant
                    and not t['course_id']
                    and r['persona_id'] not in e['orgas']))),))
        per_track_statistics = OrderedDict()
        if tracks:
            # Additional dynamic tests for course attendee statistics
            for i in range(max(t['num_choices'] for t in tracks.values())):
                tests3[rs.gettext('In {}. Choice').format(i + 1)] = (
                    functools.partial(
                        lambda e, r, p, t, j: (
                            p['status'] == stati.participant
                            and t['course_id']
                            and len(t['choices']) > j
                            and (t['choices'][j] == t['course_id'])),
                        j=i))

            for key, test in tests2.items():
                per_track_statistics[key] = {
                    track_id: sum(
                        1 for c in courses.values()
                        if test(c, track_id))
                    for track_id in tracks}
            for key, test in tests3.items():
                per_track_statistics[key] = {
                    track_id: sum(
                        1 for r in registrations.values()
                        if test(rs.ambience['event'], r,
                                r['parts'][tracks[track_id]['part_id']],
                                r['tracks'][track_id]))
                    for track_id in tracks}

        # The base query object to use for links to event/registration_query
        base_query = Query(
            "qview_registration",
            self.make_registration_query_spec(rs.ambience['event']),
            ["reg.id", "persona.given_names", "persona.family_name",
             "persona.username"],
            [],
            (("persona.family_name", True), ("persona.given_names", True),)
        )
        # Some reusable query filter definitions
        involved_filter = lambda p: (
            'part{}.status'.format(p['id']),
            QueryOperators.oneof,
            [x.value for x in stati if x.is_involved()],
        )
        participant_filter = lambda p: (
            'part{}.status'.format(p['id']),
            QueryOperators.equal,
            stati.participant.value,
        )
        # Query filters for all the statistics defined and calculated above.
        # They are customized and inserted into the query on the fly by
        # get_query().
        # `e` is the event, `p` is the event_part, `t` is the track.
        query_filters = {
            'pending': lambda e, p, t: (
                ('part{}.status'.format(p['id']), QueryOperators.equal,
                 stati.applied.value),),
            ' payed': lambda e, p, t: (
                ('part{}.status'.format(p['id']), QueryOperators.equal,
                 stati.applied.value),
                ("reg.payment", QueryOperators.nonempty, None),),
            'participant': lambda e, p, t: (participant_filter(p),),
            ' all minors': lambda e, p, t: (
                participant_filter(p),
                ("persona.birthday", QueryOperators.greater,
                 (deduct_years(p['part_begin'], 18)))),
            ' u18': lambda e, p, t: (
                participant_filter(p),
                ("persona.birthday", QueryOperators.between,
                 (deduct_years(p['part_begin'], 18) + datetime.timedelta(days=1),
                  deduct_years(p['part_begin'], 16)),),),
            ' u16': lambda e, p, t: (
                participant_filter(p),
                ("persona.birthday", QueryOperators.between,
                 (deduct_years(p['part_begin'], 16) + datetime.timedelta(days=1),
                  deduct_years(p['part_begin'], 14)),),),
            ' u14': lambda e, p, t: (
                participant_filter(p),
                ("persona.birthday", QueryOperators.greater,
                 deduct_years(p['part_begin'], 14)),),
            ' checked in': lambda e, p, t: (
                participant_filter(p),
                ("reg.checkin", QueryOperators.nonempty, None),),
            ' not checked in': lambda e, p, t: (
                participant_filter(p),
                ("reg.checkin", QueryOperators.empty, None),),
            ' orgas': lambda e, p, t: (
                ('persona.id', QueryOperators.oneof,
                 rs.ambience['event']['orgas']),),
            'waitlist': lambda e, p, t: (
                ('part{}.status'.format(p['id']), QueryOperators.equal,
                 stati.waitlist.value),),
            'guest': lambda e, p, t: (
                ('part{}.status'.format(p['id']), QueryOperators.equal,
                 stati.guest.value),),
            'total involved': lambda e, p, t: (involved_filter(p),),
            ' not payed': lambda e, p, t: (
                involved_filter(p),
                ("reg.payment", QueryOperators.empty, None),),
            ' no parental agreement': lambda e, p, t: (
                involved_filter(p),
                ("persona.birthday", QueryOperators.greater,
                 deduct_years(p['part_begin'], 18)),
                ("reg.parental_agreement", QueryOperators.equal, False),),
            'no lodgement': lambda e, p, t: (
                ('part{}.status'.format(p['id']), QueryOperators.oneof,
                 [x.value for x in stati if x.is_present()]),
                ('lodgement{}.id'.format(p['id']),
                 QueryOperators.empty, None)),
            'cancelled': lambda e, p, t: (
                ('part{}.status'.format(p['id']), QueryOperators.equal,
                 stati.cancelled.value),),
            'rejected': lambda e, p, t: (
                ('part{}.status'.format(p['id']), QueryOperators.equal,
                 stati.rejected.value),),
            'total': lambda e, p, t: (
                ('part{}.status'.format(p['id']), QueryOperators.unequal,
                 stati.not_applied.value),),

            'all instructors': lambda e, p, t: (
                participant_filter(p),
                ('course_instructor{}.id'.format(t['id']),
                 QueryOperators.nonempty, None),),
            'instructors': lambda e, p, t: (
                participant_filter(p),
                ('track{}.is_course_instructor'.format(t['id']),
                 QueryOperators.equal, True),),
            'no course': lambda e, p, t: (
                participant_filter(p),
                ('course{}.id'.format(t['id']),
                 QueryOperators.empty, None),
                ('persona.id', QueryOperators.otherthan,
                 rs.ambience['event']['orgas']),)
        }
        query_additional_fields = {
            ' payed': ('reg.payment',),
            ' u18': ('persona.birthday',),
            ' u16': ('persona.birthday',),
            ' u14': ('persona.birthday',),
            ' checked in': ('reg.checkin',),
            'total involved': ('part{part}.status',),
            'instructors': ('course_instructor{track}.id',),
            'all instructors': ('course{track}.id',
                                'course_instructor{track}.id',),
        }

        def get_query(category, part_id, track_id=None):
            if category not in query_filters:
                return None
            q = copy.deepcopy(base_query)
            e = rs.ambience['event']
            p = e['parts'][part_id]
            t = e['tracks'][track_id] if track_id else None
            for f in query_filters[category](e, p, t):
                q.constraints.append(f)
            if category in query_additional_fields:
                for f in query_additional_fields[category]:
                    q.fields_of_interest.append(f.format(track=track_id,
                                                         part=part_id))
            return q

        return self.render(rs, "stats", {
            'registrations': registrations, 'personas': personas,
            'courses': courses, 'per_part_statistics': per_part_statistics,
            'per_track_statistics': per_track_statistics,
            'get_query': get_query})

    @access("event")
    @event_guard()
    def course_assignment_checks(self, rs, event_id):
        """Provide some consistency checks for course assignment."""
        event = rs.ambience['event']
        tracks = rs.ambience['event']['tracks']
        registration_ids = self.eventproxy.list_registrations(rs, event_id)
        registrations = self.eventproxy.get_registrations(rs, registration_ids)
        course_ids = self.eventproxy.list_db_courses(rs, event_id)
        courses = self.eventproxy.get_courses(rs, course_ids)
        personas = self.coreproxy.get_event_users(
            rs, tuple(e['persona_id'] for e in registrations.values()), event_id)
        stati = const.RegistrationPartStati

        # Helper for calculation of assign_counts
        course_participant_lists = {
            course_id: {
                track_id: [
                    reg for reg in registrations.values()
                    if (reg['tracks'][track_id]['course_id'] == course_id
                        and (reg['parts'][track['part_id']]['status']
                             == stati.participant))]
                for track_id, track in tracks.items()
            }
            for course_id in course_ids
        }
        # Get number of attendees per course
        # assign_counts has the structure:
        # {course_id: {track_id: (num_participants, num_instructors)}}
        assign_counts = {
            course_id: {
                track_id: (
                    sum(1 for reg in course_track_p_data
                        if (reg['tracks'][track_id]['course_instructor']
                            != course_id)),
                    sum(1 for reg in course_track_p_data
                        if (reg['tracks'][track_id]['course_instructor']
                            == course_id))
                )
                for track_id, course_track_p_data in course_p_data.items()
            }
            for course_id, course_p_data in course_participant_lists.items()
        }

        # Tests for problematic courses
        course_tests = {
            'cancelled_with_p': lambda c, tid: (
                tid not in c['active_segments']
                and (assign_counts[c['id']][tid][0]
                     + assign_counts[c['id']][tid][1]) > 0),
            'many_p': lambda c, tid: (
                tid in c['active_segments']
                and c['max_size'] is not None
                and assign_counts[c['id']][tid][0] > c['max_size']),
            'few_p': lambda c, tid: (
                tid in c['active_segments']
                and c['min_size']
                and assign_counts[c['id']][tid][0] < c['min_size']),
            'no_instructor': lambda c, tid: (
                tid in c['active_segments']
                and assign_counts[c['id']][tid][1] <= 0),
        }

        # Calculate problematic course lists
        # course_problems will have the structure {key: [(reg_id, [track_id])]}
        max_course_no_len = max((len(c['nr']) for c in courses.values()),
                                default=0)
        course_problems = {}
        for key, test in course_tests.items():
            problems = []
            for course_id, course in courses.items():
                problem_tracks = [
                    track_id
                    for track_id in event['tracks']
                    if test(course, track_id)]
                if problem_tracks:
                    problems.append((course_id, problem_tracks))
            course_problems[key] = xsorted(
                problems, key=lambda problem:
                    courses[problem[0]]['nr'].rjust(max_course_no_len, '\0'))

        # Tests for registrations with problematic assignments
        reg_tests = {
            'no_course': lambda r, p, t: (
                p['status'] == stati.participant
                and not t['course_id']),
            'instructor_wrong_course': lambda r, p, t: (
                p['status'] == stati.participant
                and t['course_instructor']
                and t['track_id'] in
                    courses[t['course_instructor']]['active_segments']
                and t['course_id'] != t['course_instructor']),
            'unchosen': lambda r, p, t: (
                p['status'] == stati.participant
                and t['course_id']
                and t['course_id'] != t['course_instructor']
                and (t['course_id'] not in
                     t['choices']
                     [:event['tracks'][t['track_id']]['num_choices']])),
        }

        # Calculate problematic registrations
        # reg_problems will have the structure {key: [(reg_id, [track_id])]}
        reg_problems = {}
        for key, test in reg_tests.items():
            problems = []
            for reg_id, reg in registrations.items():
                problem_tracks = [
                    track_id
                    for part_id, part in event['parts'].items()
                    for track_id in part['tracks']
                    if test(reg, reg['parts'][part_id],
                            reg['tracks'][track_id])]
                if problem_tracks:
                    problems.append((reg_id, problem_tracks))
            reg_problems[key] = xsorted(
                problems, key=lambda problem:
                    EntitySorter.persona(personas[registrations[problem[0]]['persona_id']]))

        return self.render(rs, "course_assignment_checks", {
            'registrations': registrations, 'personas': personas,
            'courses': courses, 'course_problems': course_problems,
            'reg_problems': reg_problems})

    @access("event")
    @REQUESTdata(("course_id", "id_or_None"), ("track_id", "id_or_None"),
                 ("position", "infinite_enum_coursefilterpositions_or_None"),
                 ("ids", "int_csv_list_or_None"),
                 ("include_active", "bool_or_None"))
    @event_guard()
    def course_choices_form(self, rs, event_id, course_id, track_id, position,
                            ids, include_active):
        """Provide an overview of course choices.

        This allows flexible filtering of the displayed registrations.
        """
        tracks = rs.ambience['event']['tracks']
        course_ids = self.eventproxy.list_db_courses(rs, event_id)
        courses = self.eventproxy.get_courses(rs, course_ids)
        all_reg_ids = self.eventproxy.list_registrations(rs, event_id)
        all_regs = self.eventproxy.get_registrations(rs, all_reg_ids)
        stati = const.RegistrationPartStati

        if rs.has_validation_errors():
            registration_ids = all_reg_ids
            registrations = all_regs
            personas = self.coreproxy.get_personas(rs, (r['persona_id'] for r in
                                                        registrations.values()))
        else:
            if include_active:
                include_states = tuple(
                    status for status in const.RegistrationPartStati if
                    status.is_involved())
            else:
                include_states = (const.RegistrationPartStati.participant,)
            registration_ids = self.eventproxy.registrations_by_course(
                rs, event_id, course_id, track_id, position, ids,
                include_states)
            registrations = self.eventproxy.get_registrations(
                rs, registration_ids.keys())
            personas = self.coreproxy.get_personas(
                rs, registration_ids.values())

        course_infos = {}
        reg_part = lambda registration, track_id: \
            registration['parts'][tracks[track_id]['part_id']]
        for course_id, course in courses.items():
            for track_id in tracks:
                assigned = sum(
                    1 for reg in all_regs.values()
                    if reg_part(reg, track_id)['status'] == stati.participant
                    and reg['tracks'][track_id]['course_id'] == course_id and
                    reg['tracks'][track_id]['course_instructor'] != course_id)
                all_instructors = sum(
                    1 for reg in all_regs.values()
                    if
                    reg['tracks'][track_id]['course_instructor'] == course_id)
                assigned_instructors = sum(
                    1 for reg in all_regs.values()
                    if reg_part(reg, track_id)['status'] == stati.participant
                    and reg['tracks'][track_id]['course_id'] == course_id
                    and reg['tracks'][track_id][
                        'course_instructor'] == course_id)
                course_infos[(course_id, track_id)] = {
                    'assigned': assigned,
                    'all_instructors': all_instructors,
                    'assigned_instructors': assigned_instructors,
                    'is_happening': track_id in course['segments'],
                }
        corresponding_query = Query(
            "qview_registration",
            self.make_registration_query_spec(rs.ambience['event']),
            ["reg.id", "persona.given_names", "persona.family_name",
             "persona.username"] + [
                "course{0}.id".format(track_id)
                for track_id in tracks],
            (("reg.id", QueryOperators.oneof, registration_ids.keys()),),
            (("persona.family_name", True), ("persona.given_names", True),)
        )
        filter_entries = [
            (CourseFilterPositions.anywhere.value,
             rs.gettext("somehow know")),
            (CourseFilterPositions.assigned.value,
             rs.gettext("participate in")),
            (CourseFilterPositions.instructor.value,
             rs.gettext("offer")),
            (CourseFilterPositions.any_choice.value,
             rs.gettext("chose"))
        ]
        filter_entries.extend(
            (i, rs.gettext("have as {}. choice").format(i + 1))
            for i in range(max(t['num_choices'] for t in tracks.values())))
        action_entries = [
            (i, rs.gettext("into their {}. choice").format(i + 1))
            for i in range(max(t['num_choices'] for t in tracks.values()))]
        action_entries.extend((
            (CourseChoiceToolActions.assign_fixed.value,
             rs.gettext("in the course …")),
            (CourseChoiceToolActions.assign_auto.value,
             rs.gettext("automatically"))))
        return self.render(rs, "course_choices", {
            'courses': courses, 'personas': personas,
            'registrations': OrderedDict(
                xsorted(registrations.items(),
                        key=lambda reg: EntitySorter.persona(
                           personas[reg[1]['persona_id']]))),
            'course_infos': course_infos,
            'corresponding_query': corresponding_query,
            'filter_entries': filter_entries,
            'action_entries': action_entries})

    @access("event", modi={"POST"})
    @REQUESTdata(("course_id", "id_or_None"), ("track_id", "id_or_None"),
                 ("position", "infinite_enum_coursefilterpositions_or_None"),
                 ("ids", "int_csv_list_or_None"),
                 ("include_active", "bool_or_None"),
                 ("registration_ids", "[int]"), ("assign_track_ids", "[int]"),
                 ("assign_action", "infinite_enum_coursechoicetoolactions"),
                 ("assign_course_id", "id_or_None"))
    @event_guard(check_offline=True)
    def course_choices(self, rs, event_id, course_id, track_id, position, ids,
                       include_active,
                       registration_ids, assign_track_ids, assign_action,
                       assign_course_id):
        """Manipulate course choices.

        The first four parameters (course_id, track_id, position, ids) are the
        filter parameters for the course_choices_form used for displaying
        an equally filtered form on validation errors or after successful
        submit.

        Allow assignment of multiple people in multiple tracks to one of
        their choices or a specific course.
        """
        if rs.has_validation_errors():
            return self.course_choices_form(rs, event_id)

        tracks = rs.ambience['event']['tracks']
        registrations = self.eventproxy.get_registrations(rs, registration_ids)
        personas = self.coreproxy.get_event_users(rs, tuple(
            reg['persona_id'] for reg in registrations.values()), event_id)
        courses = None
        if assign_action.enum == CourseChoiceToolActions.assign_auto:
            course_ids = self.eventproxy.list_db_courses(rs, event_id)
            courses = self.eventproxy.get_courses(rs, course_ids)

        num_committed = 0
        for registration_id in registration_ids:
            persona = personas[registrations[registration_id]['persona_id']]
            tmp = {
                'id': registration_id,
                'tracks': {}
            }
            for atrack_id in assign_track_ids:
                reg_part = registrations[registration_id]['parts'][
                    tracks[atrack_id]['part_id']]
                reg_track = registrations[registration_id]['tracks'][atrack_id]
                if (reg_part['status']
                        != const.RegistrationPartStati.participant):
                    continue
                if assign_action.enum == CourseChoiceToolActions.specific_rank:
                    if assign_action.int >= len(reg_track['choices']):
                        rs.notify("warning",
                                  (n_("%(given_names)s %(family_name)s has no "
                                      "%(rank)i. choice in %(track_name)s.")
                                   if len(tracks) > 1
                                   else n_("%(given_names)s %(family_name)s "
                                           "has no %(rank)i. choice.")),
                                  {'given_names': persona['given_names'],
                                   'family_name': persona['family_name'],
                                   'rank': assign_action.int + 1,
                                   'track_name': tracks[atrack_id]['title']})
                        continue
                    choice = reg_track['choices'][assign_action.int]
                    tmp['tracks'][atrack_id] = {'course_id': choice}
                elif assign_action.enum == CourseChoiceToolActions.assign_fixed:
                    tmp['tracks'][atrack_id] = {'course_id': assign_course_id}
                elif assign_action.enum == CourseChoiceToolActions.assign_auto:
                    cid = reg_track['course_id']
                    if cid and atrack_id in courses[cid]['active_segments']:
                        # Do not modify a valid assignment
                        continue
                    instructor = reg_track['course_instructor']
                    if (instructor
                            and atrack_id in courses[instructor]
                            ['active_segments']):
                        # Let instructors instruct
                        tmp['tracks'][atrack_id] = {'course_id': instructor}
                        continue
                    for choice in (
                            reg_track['choices'][
                            :tracks[atrack_id]['num_choices']]):
                        if atrack_id in courses[choice]['active_segments']:
                            # Assign first possible choice
                            tmp['tracks'][atrack_id] = {'course_id': choice}
                            break
                    else:
                        rs.notify("warning",
                                  (n_("No choice available for %(given_names)s "
                                      "%(family_name)s in %(track_name)s.")
                                   if len(tracks) > 1
                                   else n_("No choice available for "
                                           "%(given_names)s %(family_name)s.")),
                                  {'given_names': persona['given_names'],
                                   'family_name': persona['family_name'],
                                   'track_name': tracks[atrack_id]['title']})
            if tmp['tracks']:
                res = self.eventproxy.set_registration(rs, tmp)
                if res:
                    num_committed += 1
                else:
                    rs.notify("warning",
                              n_("Error committing changes for %(given_names)s "
                                 "%(family_name)s."),
                              {'given_names': persona['given_names'],
                               'family_name': persona['family_name']})
        rs.notify("success" if num_committed > 0 else "warning",
                  n_("Course assignment for %(num_committed)s of %(num_total)s "
                     "registrations committed."),
                  {'num_total': len(registration_ids),
                   'num_committed': num_committed})
        return self.redirect(
            rs, "event/course_choices_form",
            {'course_id': course_id, 'track_id': track_id,
             'position': position.value if position is not None else None,
             'ids': ",".join(str(i) for i in ids), 'include_active': include_active})

    @access("event")
    @event_guard()
    @REQUESTdata(("include_active", "bool_or_None"))
    def course_stats(self, rs, event_id, include_active):
        """List courses.

        Provide an overview of the number of choices and assignments for
        all courses.
        """
        if rs.has_validation_errors():
            return self.redirect(rs, 'event/show_event')
        if include_active:
            include_states = tuple(
                status for status in const.RegistrationPartStati
                if status.is_involved())
        else:
            include_states = (const.RegistrationPartStati.participant,)

        event = rs.ambience['event']
        tracks = event['tracks']
        registration_ids = self.eventproxy.list_registrations(rs, event_id)
        registrations = self.eventproxy.get_registrations(rs, registration_ids)
        course_ids = self.eventproxy.list_db_courses(rs, event_id)
        courses = self.eventproxy.get_courses(rs, course_ids)
        choice_counts = {
            course_id: {
                (track_id, i): sum(
                    1 for reg in registrations.values()
                    if (len(reg['tracks'][track_id]['choices']) > i
                        and reg['tracks'][track_id]['choices'][i] == course_id
                        and (reg['parts'][tracks[track_id]['part_id']]['status']
                             in include_states)))
                for track_id, track in tracks.items()
                for i in range(track['num_choices'])
            }
            for course_id in course_ids
        }
        # Helper for calculation of assign_counts
        course_participant_lists = {
            course_id: {
                track_id: [
                    reg for reg in registrations.values()
                    if (reg['tracks'][track_id]['course_id'] == course_id
                        and (reg['parts'][track['part_id']]['status']
                             in include_states))]
                for track_id, track in tracks.items()
            }
            for course_id in course_ids
        }
        # Tuple of (number of assigned participants, number of instructors) for
        # each course in each track
        assign_counts = {
            course_id: {
                track_id: (
                    sum(1 for reg in course_track_p_data
                        if (reg['tracks'][track_id]['course_instructor']
                                 != course_id)),
                    sum(1 for reg in course_track_p_data
                        if (reg['tracks'][track_id]['course_instructor']
                            == course_id))
                )
                for track_id, course_track_p_data in course_p_data.items()
            }
            for course_id, course_p_data in course_participant_lists.items()
        }
        return self.render(rs, "course_stats", {
            'courses': courses, 'choice_counts': choice_counts,
            'assign_counts': assign_counts, 'include_active': include_active})

    @access("event")
    @event_guard(check_offline=True)
    def batch_fees_form(self, rs, event_id, data=None, csvfields=None,
                        saldo=None):
        """Render form.

        The ``data`` parameter contains all extra information assembled
        during processing of a POST request.
        """
        data = data or {}
        csvfields = csvfields or tuple()
        csv_position = {key: ind for ind, key in enumerate(csvfields)}
        csv_position['persona_id'] = csv_position.pop('id', -1)
        return self.render(rs, "batch_fees",
                           {'data': data, 'csvfields': csv_position,
                            'saldo': saldo})

    def examine_fee(self, rs, datum, expected_fees, full_payment=True):
        """Check one line specifying a paid fee.

        We test for fitness of the data itself.

        :type rs: :py:class:`cdedb.common.RequestState`
        :type datum: {str: object}
        :type expected_fees: {int: decimal.Decimal}
        :type full_payment: bool
        :param full_payment: If True, only write the payment date if the fee
            was paid in full.
        :rtype: {str: object}
        :returns: The processed input datum.
        """
        event = rs.ambience['event']
        warnings = []
        infos = []
        # Allow an amount of zero to allow non-modification of amount_paid.
        amount, problems = validate.check_non_negative_decimal(
            datum['raw']['amount'].strip(), "amount")
        persona_id, p = validate.check_cdedbid(
            datum['raw']['id'].strip(), "persona_id")
        problems.extend(p)
        family_name, p = validate.check_str(
            datum['raw']['family_name'], "family_name")
        problems.extend(p)
        given_names, p = validate.check_str(
            datum['raw']['given_names'], "given_names")
        problems.extend(p)
        date, p = validate.check_date(
            datum['raw']['date'].strip(), "date")
        problems.extend(p)

        registration_id = None
        if persona_id:
            try:
                persona = self.coreproxy.get_persona(rs, persona_id)
            except KeyError:
                problems.append(('persona_id',
                                 ValueError(
                                     n_("No Member with ID %(p_id)s found."),
                                     {"p_id": persona_id})))
            else:
                registration_id = tuple(self.eventproxy.list_registrations(
                    rs, event['id'], persona_id).keys())
                if registration_id:
                    registration_id = unwrap(registration_id)
                    registration = self.eventproxy.get_registration(
                        rs, registration_id)
                    amount = amount or decimal.Decimal(0)
                    amount_paid = registration['amount_paid']
                    total = amount + amount_paid
                    fee = expected_fees[registration_id]
                    if total < fee:
                        error = ('amount', ValueError(n_("Not enough money.")))
                        if full_payment:
                            warnings.append(error)
                            date = None
                        else:
                            infos.append(error)
                    elif total > fee:
                        warnings.append(('amount',
                                         ValueError(n_("Too much money."))))
                else:
                    problems.append(('persona_id',
                                     ValueError(n_("No registration found."))))
                if not re.search(diacritic_patterns(re.escape(family_name)),
                                 persona['family_name'], flags=re.IGNORECASE):
                    warnings.append(('family_name',
                                     ValueError(
                                         n_("Family name doesn’t match."))))
                if not re.search(diacritic_patterns(re.escape(given_names)),
                                 persona['given_names'], flags=re.IGNORECASE):
                    warnings.append(('given_names',
                                     ValueError(
                                         n_("Given names don’t match."))))
        datum.update({
            'persona_id': persona_id,
            'registration_id': registration_id,
            'date': date,
            'amount': amount,
            'warnings': warnings,
            'problems': problems,
            'infos': infos,
        })
        return datum

    def book_fees(self, rs, data, send_notifications=False):
        """Book all paid fees.

        :type rs: :py:class:`cdedb.common.RequestState`
        :type data: [{str: object}]
        :rtype: bool, int
        :returns: Success information and

          * for positive outcome the number of recorded transfers
          * for negative outcome the line where an exception was triggered
            or None if it was a DB serialization error
        """
        index = 0
        try:
            with Atomizer(rs):
                count = 0
                all_reg_ids = {datum['registration_id'] for datum in data}
                all_regs = self.eventproxy.get_registrations(rs, all_reg_ids)
                for index, datum in enumerate(data):
                    reg_id = datum['registration_id']
                    update = {
                        'id': reg_id,
                        'payment': datum['date'],
                        'amount_paid': all_regs[reg_id]['amount_paid']
                                       + datum['amount'],
                    }
                    count += self.eventproxy.set_registration(rs, update)
        except psycopg2.extensions.TransactionRollbackError:
            # We perform a rather big transaction, so serialization errors
            # could happen.
            return False, None
        except:
            # This blanket catching of all exceptions is a last resort. We try
            # to do enough validation, so that this should never happen, but
            # an opaque error (as would happen without this) would be rather
            # frustrating for the users -- hence some extra error handling
            # here.
            self.logger.error(glue(
                ">>>\n>>>\n>>>\n>>> Exception during fee transfer processing",
                "<<<\n<<<\n<<<\n<<<"))
            self.logger.exception("FIRST AS SIMPLE TRACEBACK")
            self.logger.error("SECOND TRY CGITB")
            self.logger.error(cgitb.text(sys.exc_info(), context=7))
            return False, index
        if send_notifications:
            persona_ids = tuple(e['persona_id'] for e in data)
            personas = self.coreproxy.get_personas(rs, persona_ids)
            subject = "Überweisung für {} eingetroffen".format(
                rs.ambience['event']['title'])
            for persona in personas.values():
                headers = {
                    'To': (persona['username'],),
                    'Subject': subject,
                }
                if rs.ambience['event']['orga_address']:
                    headers['Reply-To'] = rs.ambience['event']['orga_address']
                self.do_mail(rs, "transfer_received", headers,
                             {'persona': persona})
        return True, count

    @access("event", modi={"POST"})
    @REQUESTdata(("force", "bool"), ("fee_data", "str_or_None"),
                 ("checksum", "str_or_None"), ("send_notifications", "bool"),
                 ("full_payment", "bool"))
    @REQUESTfile("fee_data_file")
    @event_guard(check_offline=True)
    def batch_fees(self, rs, event_id, force, fee_data, fee_data_file,
                   checksum, send_notifications, full_payment):
        """Allow orgas to add lots paid of participant fee at once."""
        fee_data_file = check(rs, "csvfile_or_None", fee_data_file,
                              "fee_data_file")
        if rs.has_validation_errors():
            return self.batch_fees_form(rs, event_id)

        if fee_data_file and fee_data:
            rs.notify("warning", n_("Only one input method allowed."))
            return self.batch_fees_form(rs, event_id)
        elif fee_data_file:
            rs.values["fee_data"] = fee_data_file
            fee_data = fee_data_file
            fee_data_lines = fee_data_file.splitlines()
        elif fee_data:
            fee_data_lines = fee_data.splitlines()
        else:
            rs.notify("error", n_("No input provided."))
            return self.batch_fees_form(rs, event_id)

        reg_ids = self.eventproxy.list_registrations(rs, event_id=event_id)
        expected_fees = self.eventproxy.calculate_fees(rs, reg_ids)

        fields = ('amount', 'id', 'family_name', 'given_names', 'date')
        reader = csv.DictReader(
            fee_data_lines, fieldnames=fields, dialect=CustomCSVDialect)
        data = []
        lineno = 0
        for raw_entry in reader:
            dataset = {'raw': raw_entry}
            lineno += 1
            dataset['lineno'] = lineno
            data.append(self.examine_fee(
                rs, dataset, expected_fees, full_payment))
        if lineno != len(fee_data_lines):
            rs.append_validation_error(
                ("fee_data", ValueError(n_("Lines didn’t match up."))))
        open_issues = any(e['problems'] for e in data)
        saldo = sum(e['amount'] for e in data if e['amount'])
        if not force:
            open_issues = open_issues or any(e['warnings'] for e in data)
        if rs.has_validation_errors() or not data or open_issues:
            return self.batch_fees_form(rs, event_id, data=data,
                                        csvfields=fields)

        current_checksum = get_hash(fee_data.encode())
        if checksum != current_checksum:
            rs.values['checksum'] = current_checksum
            return self.batch_fees_form(rs, event_id, data=data,
                                        csvfields=fields, saldo=saldo)

        # Here validation is finished
        success, num = self.book_fees(rs, data, send_notifications)
        if success:
            rs.notify("success", n_("Committed %(num)s fees."), {'num': num})
            return self.redirect(rs, "event/show_event")
        else:
            if num is None:
                rs.notify("warning", n_("DB serialization error."))
            else:
                rs.notify("error", n_("Unexpected error on line {num}."),
                          {'num': num + 1})
            return self.batch_fees_form(rs, event_id, data=data,
                                        csvfields=fields)

    @access("event")
    @event_guard()
    def downloads(self, rs, event_id):
        """Offer documents like nametags for download."""
        return self.render(rs, "downloads")

    @access("event")
    @REQUESTdata(("runs", "single_digit_int"))
    @event_guard()
    def download_nametags(self, rs, event_id, runs):
        """Create nametags.

        You probably want to edit the provided tex file.
        """
        if rs.has_validation_errors():
            return self.redirect(rs, 'event/downloads')
        registration_ids = self.eventproxy.list_registrations(rs, event_id)
        registrations = self.eventproxy.get_registrations(rs, registration_ids)
        lodgement_ids = self.eventproxy.list_lodgements(rs, event_id)
        lodgements = self.eventproxy.get_lodgements(rs, lodgement_ids)
        personas = self.coreproxy.get_event_users(rs, tuple(
            reg['persona_id'] for reg in registrations.values()), event_id)
        for registration in registrations.values():
            registration['age'] = determine_age_class(
                personas[registration['persona_id']]['birthday'],
                rs.ambience['event']['begin'])
        reg_order = xsorted(
            registrations.keys(),
            key=lambda anid: EntitySorter.persona(
                personas[registrations[anid]['persona_id']]))
        registrations = OrderedDict(
            (reg_id, registrations[reg_id]) for reg_id in reg_order)
        course_ids = self.eventproxy.list_db_courses(rs, event_id)
        courses = self.eventproxy.get_courses(rs, course_ids)
        tex = self.fill_template(rs, "tex", "nametags", {
            'lodgements': lodgements, 'registrations': registrations,
            'personas': personas, 'courses': courses})
        with tempfile.TemporaryDirectory() as tmp_dir:
            work_dir = pathlib.Path(tmp_dir, rs.ambience['event']['shortname'])
            work_dir.mkdir()
            filename = "{}_nametags.tex".format(
                rs.ambience['event']['shortname'])
            with open(work_dir / filename, 'w') as f:
                f.write(tex)
            src = self.conf["REPOSITORY_PATH"] / "misc/blank.png"
            shutil_copy(src, work_dir / "aka-logo.png")
            shutil_copy(src, work_dir / "orga-logo.png")
            shutil_copy(src, work_dir / "minor-pictogram.png")
            shutil_copy(src, work_dir / "multicourse-logo.png")
            for course_id in courses:
                shutil_copy(src, work_dir / "logo-{}.png".format(course_id))
            file = self.serve_complex_latex_document(
                rs, tmp_dir, rs.ambience['event']['shortname'],
                "{}_nametags.tex".format(rs.ambience['event']['shortname']),
                runs)
            if file:
                return file
            else:
                rs.notify("info", n_("Empty PDF."))
                return self.redirect(rs, "event/downloads")

    @access("event")
    @REQUESTdata(("runs", "single_digit_int"))
    @event_guard()
    def download_course_puzzle(self, rs, event_id, runs):
        """Aggregate course choice information.

        This can be printed and cut to help with distribution of participants.
        """
        if rs.has_validation_errors():
            return self.redirect(rs, 'event/downloads')
        event = rs.ambience['event']
        tracks = event['tracks']
        tracks_sorted = [e['id'] for e in xsorted(tracks.values(),
                                                  key=EntitySorter.course_track)]
        registration_ids = self.eventproxy.list_registrations(rs, event_id)
        registrations = self.eventproxy.get_registrations(rs, registration_ids)
        personas = self.coreproxy.get_personas(rs, tuple(
            reg['persona_id'] for reg in registrations.values()))
        course_ids = self.eventproxy.list_db_courses(rs, event_id)
        courses = self.eventproxy.get_courses(rs, course_ids)
        counts = {
            course_id: {
                (track_id, i): sum(
                    1 for reg in registrations.values()
                    if (len(reg['tracks'][track_id]['choices']) > i
                        and reg['tracks'][track_id]['choices'][i] == course_id
                        and (reg['parts'][track['part_id']]['status']
                             == const.RegistrationPartStati.participant)))
                for track_id, track in tracks.items() for i in
                range(track['num_choices'])
            }
            for course_id in course_ids
        }
        reg_order = xsorted(
            registrations.keys(),
            key=lambda anid: EntitySorter.persona(
                personas[registrations[anid]['persona_id']]))
        registrations = OrderedDict(
            (reg_id, registrations[reg_id]) for reg_id in reg_order)
        tex = self.fill_template(rs, "tex", "course_puzzle", {
            'courses': courses, 'counts': counts,
            'tracks_sorted': tracks_sorted, 'registrations': registrations,
            'personas': personas})
        file = self.serve_latex_document(
            rs, tex,
            "{}_course_puzzle".format(rs.ambience['event']['shortname']), runs)
        if file:
            return file
        else:
            rs.notify("info", n_("Empty PDF."))
            return self.redirect(rs, "event/downloads")

    @access("event")
    @REQUESTdata(("runs", "single_digit_int"))
    @event_guard()
    def download_lodgement_puzzle(self, rs, event_id, runs):
        """Aggregate lodgement information.

        This can be printed and cut to help with distribution of
        participants. This make use of the lodge_field and the
        reserve_field.
        """
        if rs.has_validation_errors():
            return self.redirect(rs, 'event/downloads')
        event = rs.ambience['event']
        registration_ids = self.eventproxy.list_registrations(rs, event_id)
        registrations = self.eventproxy.get_registrations(rs, registration_ids)
        personas = self.coreproxy.get_event_users(rs, tuple(
            reg['persona_id'] for reg in registrations.values()), event_id)
        for registration in registrations.values():
            registration['age'] = determine_age_class(
                personas[registration['persona_id']]['birthday'],
                event['begin'])
        key = (lambda reg_id:
               personas[registrations[reg_id]['persona_id']]['birthday'])
        registrations = OrderedDict(
            (reg_id, registrations[reg_id]) for reg_id in xsorted(registrations,
                                                                  key=key))
        lodgement_ids = self.eventproxy.list_lodgements(rs, event_id)
        lodgements = self.eventproxy.get_lodgements(rs, lodgement_ids)

        reverse_wish = {}
        if event['lodge_field']:
            for reg_id, reg in registrations.items():
                rwish = set()
                persona = personas[reg['persona_id']]
                checks = {
                    diacritic_patterns("{} {}".format(
                        given_name, persona['family_name']))
                    for given_name in persona['given_names'].split()}
                checks.add(diacritic_patterns("{} {}".format(
                    persona['display_name'], persona['family_name'])))
                for oid, other in registrations.items():
                    owish = other['fields'].get(
                        event['fields'][event['lodge_field']]['field_name'])
                    if not owish:
                        continue
                    if any(re.search(acheck, owish, flags=re.IGNORECASE)
                                     for acheck in checks):
                        rwish.add(oid)
                reverse_wish[reg_id] = ", ".join(
                    "{} {}".format(
                        personas[registrations[id]['persona_id']]['given_names'],
                        personas[registrations[id]['persona_id']]['family_name'])
                    for id in rwish)

        tex = self.fill_template(rs, "tex", "lodgement_puzzle", {
            'lodgements': lodgements, 'registrations': registrations,
            'personas': personas, 'reverse_wish': reverse_wish})
        file = self.serve_latex_document(rs, tex, "{}_lodgement_puzzle".format(
            rs.ambience['event']['shortname']), runs)
        if file:
            return file
        else:
            rs.notify("info", n_("Empty PDF."))
            return self.redirect(rs, "event/downloads")

    @access("event")
    @REQUESTdata(("runs", "single_digit_int"))
    @event_guard()
    def download_course_lists(self, rs, event_id, runs):
        """Create lists to post to course rooms."""
        if rs.has_validation_errors():
            return self.redirect(rs, 'event/downloads')
        tracks = rs.ambience['event']['tracks']
        tracks_sorted = [e['id'] for e in xsorted(tracks.values(),
                                                  key=EntitySorter.course_track)]
        course_ids = self.eventproxy.list_db_courses(rs, event_id)
        courses = self.eventproxy.get_courses(rs, course_ids)
        registration_ids = self.eventproxy.list_registrations(rs, event_id)
        registrations = self.eventproxy.get_registrations(rs, registration_ids)
        personas = self.coreproxy.get_event_users(
            rs, tuple(e['persona_id'] for e in registrations.values()), event_id)
        for p_id, p in personas.items():
            p['age'] = determine_age_class(
                p['birthday'], rs.ambience['event']['begin'])
        attendees = self.calculate_groups(
            courses, rs.ambience['event'], registrations, key="course_id",
            personas=personas)
        instructors = {}
        # Look for the field name of the course_room_field.
        cr_field_id = rs.ambience['event']['course_room_field']
        cr_field = rs.ambience['event']['fields'].get(cr_field_id, {})
        cr_field_name = cr_field.get('field_name')
        for c_id, course in courses.items():
            for t_id in course['active_segments']:
                instructors[(c_id, t_id)] = [
                    r_id
                    for r_id in attendees[(c_id, t_id)]
                    if (registrations[r_id]['tracks'][t_id]['course_instructor']
                        == c_id)
                ]
        reg_order = xsorted(
            registrations.keys(),
            key=lambda anid: EntitySorter.persona(
                personas[registrations[anid]['persona_id']]))
        registrations = OrderedDict(
            (reg_id, registrations[reg_id]) for reg_id in reg_order)
        tex = self.fill_template(rs, "tex", "course_lists", {
            'courses': courses, 'registrations': registrations,
            'personas': personas, 'attendees': attendees,
            'instructors': instructors, 'course_room_field': cr_field_name,
            'tracks_sorted': tracks_sorted, })
        with tempfile.TemporaryDirectory() as tmp_dir:
            work_dir = pathlib.Path(tmp_dir, rs.ambience['event']['shortname'])
            work_dir.mkdir()
            filename = "{}_course_lists.tex".format(
                rs.ambience['event']['shortname'])
            with open(work_dir / filename, 'w') as f:
                f.write(tex)
            src = self.conf["REPOSITORY_PATH"] / "misc/blank.png"
            shutil_copy(src, work_dir / "event-logo.png")
            for course_id in courses:
                dest = work_dir / "course-logo-{}.png".format(course_id)
                path = self.conf["STORAGE_DIR"] / "course_logo" / str(course_id)
                if path.exists():
                    shutil_copy(path, dest)
                else:
                    shutil_copy(src, dest)
            file = self.serve_complex_latex_document(
                rs, tmp_dir, rs.ambience['event']['shortname'],
                "{}_course_lists.tex".format(rs.ambience['event']['shortname']),
                runs)
            if file:
                return file
            else:
                rs.notify("info", n_("Empty PDF."))
                return self.redirect(rs, "event/downloads")

    @access("event")
    @REQUESTdata(("runs", "single_digit_int"))
    @event_guard()
    def download_lodgement_lists(self, rs, event_id, runs):
        """Create lists to post to lodgements."""
        if rs.has_validation_errors():
            return self.redirect(rs, 'event/downloads')
        lodgement_ids = self.eventproxy.list_lodgements(rs, event_id)
        lodgements = self.eventproxy.get_lodgements(rs, lodgement_ids)
        registration_ids = self.eventproxy.list_registrations(rs, event_id)
        registrations = self.eventproxy.get_registrations(rs, registration_ids)
        personas = self.coreproxy.get_personas(
            rs, tuple(e['persona_id'] for e in registrations.values()))
        inhabitants = self.calculate_groups(
            lodgements, rs.ambience['event'], registrations, key="lodgement_id",
            personas=personas)
        tex = self.fill_template(rs, "tex", "lodgement_lists", {
            'lodgements': lodgements, 'registrations': registrations,
            'personas': personas, 'inhabitants': inhabitants})
        with tempfile.TemporaryDirectory() as tmp_dir:
            work_dir = pathlib.Path(tmp_dir, rs.ambience['event']['shortname'])
            work_dir.mkdir()
            filename = "{}_lodgement_lists.tex".format(
                rs.ambience['event']['shortname'])
            with open(work_dir / filename, 'w') as f:
                f.write(tex)
            src = self.conf["REPOSITORY_PATH"] / "misc/blank.png"
            shutil_copy(src, work_dir / "aka-logo.png")
            file = self.serve_complex_latex_document(
                rs, tmp_dir, rs.ambience['event']['shortname'],
                "{}_lodgement_lists.tex".format(
                    rs.ambience['event']['shortname']),
                runs)
            if file:
                return file
            else:
                rs.notify("info", n_("Empty PDF."))
                return self.redirect(rs, "event/downloads")

    @access("event")
    @REQUESTdata(("runs", "single_digit_int"), ("landscape", "bool"),
                 ("orgas_only", "bool"), ("part_ids", "[id]"))
    @event_guard()
    def download_participant_list(self, rs, event_id, runs, landscape,
                                  orgas_only, part_ids=None):
        """Create list to send to all participants."""
        if rs.has_validation_errors():
            return self.redirect(rs, 'event/downloads')
        data = self._get_participant_list_data(rs, event_id, part_ids)
        if runs and not data['registrations']:
            rs.notify("info", n_("Empty PDF."))
            return self.redirect(rs, "event/downloads")
        data['orientation'] = "landscape" if landscape else "portrait"
        data['orgas_only'] = orgas_only
        tex = self.fill_template(rs, "tex", "participant_list", data)
        file = self.serve_latex_document(
            rs, tex, "{}_participant_list".format(
                rs.ambience['event']['shortname']),
            runs)
        if file:
            return file
        else:
            rs.notify("info", n_("Empty PDF."))
            return self.redirect(rs, "event/downloads")

    @access("event")
    @event_guard()
    def download_expuls(self, rs, event_id):
        """Create TeX-snippet for announcement in the exPuls."""
        course_ids = self.eventproxy.list_db_courses(rs, event_id)
        if not course_ids:
            rs.notify("info", n_("Empty File."))
            return self.redirect(rs, "event/downloads")
        courses = self.eventproxy.get_courses(rs, course_ids)
        tracks = rs.ambience['event']['tracks']
        tracks_sorted = [e['id'] for e in xsorted(tracks.values(),
                                                  key=EntitySorter.course_track)]
        tex = self.fill_template(rs, "tex", "expuls", {'courses': courses,
                                                       'tracks': tracks_sorted})
        return self.send_file(
            rs, data=tex, inline=False,
            filename="{}_expuls.tex".format(rs.ambience['event']['shortname']))

    @access("event")
    @event_guard()
    def download_csv_courses(self, rs, event_id):
        """Create CSV file with all courses"""
        course_ids = self.eventproxy.list_db_courses(rs, event_id)
        if not course_ids:
            rs.notify("info", n_("Empty File."))
            return self.redirect(rs, "event/downloads")
        courses = self.eventproxy.get_courses(rs, course_ids)
        columns = ['id', 'nr', 'shortname', 'title', 'instructors', 'max_size',
                   'min_size', 'notes', 'description']
        columns.extend('fields.' + field['field_name']
                       for field in rs.ambience['event']['fields'].values()
                       if field['association'] ==
                       const.FieldAssociations.course)
        for part in xsorted(rs.ambience['event']['parts'].values(),
                           key=EntitySorter.event_part):
            columns.extend('track{}'.format(track_id)
                           for track_id in part['tracks'])

        for course in courses.values():
            for track_id in rs.ambience['event']['tracks']:
                status = 'active' if track_id in course['active_segments'] \
                    else ('cancelled' if track_id in course['segments'] else '')
                course['track{}'.format(track_id)] = status
            course.update({
                'fields.{}'.format(field['field_name']):
                    course['fields'].get(field['field_name'], '')
                for field in rs.ambience['event']['fields'].values()
                if field['association'] == const.FieldAssociations.course})
        csv_data = csv_output(xsorted(courses.values(), key=EntitySorter.course),
                              columns)
        return self.send_csv_file(
            rs, data=csv_data, inline=False, filename="{}_courses.csv".format(
                rs.ambience['event']['shortname']))

    @access("event")
    @event_guard()
    def download_csv_lodgements(self, rs, event_id):
        """Create CSV file with all courses"""
        lodgement_ids = self.eventproxy.list_lodgements(rs, event_id)
        if not lodgement_ids:
            rs.notify("info", n_("Empty File."))
            return self.redirect(rs, "event/downloads")

        lodgements = self.eventproxy.get_lodgements(rs, lodgement_ids)
        columns = ['id', 'moniker', 'capacity', 'reserve', 'notes']
        columns.extend('fields.' + field['field_name']
                       for field in rs.ambience['event']['fields'].values()
                       if field['association'] ==
                       const.FieldAssociations.lodgement)

        for lodgement in lodgements.values():
            lodgement.update({
                'fields.{}'.format(field['field_name']):
                    lodgement['fields'].get(field['field_name'], '')
                for field in rs.ambience['event']['fields'].values()
                if field['association'] == const.FieldAssociations.lodgement})
        csv_data = csv_output(xsorted(lodgements.values(), key=EntitySorter.lodgement),
                              columns)
        return self.send_csv_file(
            rs, data=csv_data, inline=False,
            filename="{}_lodgements.csv".format(
                rs.ambience['event']['shortname']))

    @access("event")
    @event_guard()
    def download_csv_registrations(self, rs, event_id):
        """Create CSV file with all registrations"""
        # Get data
        course_ids = self.eventproxy.list_db_courses(rs, event_id)
        courses = self.eventproxy.get_courses(rs, course_ids)
        lodgement_ids = self.eventproxy.list_lodgements(rs, event_id)
        lodgements = self.eventproxy.get_lodgements(rs, lodgement_ids)
        all_tracks = {
            track_id: track
            for part in rs.ambience['event']['parts'].values()
            for track_id, track in part['tracks'].items()
        }

        spec = self.make_registration_query_spec(rs.ambience['event'])
        fields_of_interest = list(spec.keys())
        query = Query('qview_registration', spec, fields_of_interest, [], [])
        result = self.eventproxy.submit_general_query(
            rs, query, event_id=event_id)
        if not result:
            rs.notify("info", n_("Empty File."))
            return self.redirect(rs, "event/downloads")

        fields = []
        for csvfield in query.fields_of_interest:
            fields.extend(csvfield.split(','))

        choices, _ = self.make_registration_query_aux(
            rs, rs.ambience['event'], courses, lodgements, fixed_gettext=True)
        csv_data = csv_output(result, fields, substitutions=choices)

        return self.send_csv_file(
            rs, data=csv_data, inline=False,
            filename="{}_registrations.csv".format(
                rs.ambience['event']['shortname']))

    @access("event", modi={"GET"})
    @REQUESTdata(("agree_unlocked_download", "bool_or_None"))
    @event_guard()
    def download_export(self, rs, event_id, agree_unlocked_download):
        """Retrieve all data for this event to initialize an offline
        instance."""
        if rs.has_validation_errors():
            return self.redirect(rs, "event/show_event")

        if not (agree_unlocked_download or rs.ambience['event']['offline_lock']):
            rs.notify("info", n_("Please confirm to download a full export of "
                                 "an unlocked event."))
            return self.redirect(rs, "event/show_event")
        data = self.eventproxy.export_event(rs, event_id)
        if not data:
            rs.notify("info", n_("Empty File."))
            return self.redirect(rs, "event/show_event")
        json = json_serialize(data)
        return self.send_file(
            rs, data=json, inline=False, filename="{}_export_event.json".format(
                rs.ambience['event']['shortname']))

    @access("event")
    @event_guard()
    def download_partial_export(self, rs, event_id):
        """Retrieve data for third-party applications."""
        data = self.eventproxy.partial_export_event(rs, event_id)
        if not data:
            rs.notify("info", n_("Empty File."))
            return self.redirect(rs, "event/downloads")
        json = json_serialize(data)
        return self.send_file(
            rs, data=json, inline=False,
            filename="{}_partial_export_event.json".format(
                rs.ambience['event']['shortname']))

    @access("droid_quick_partial_export")
    def download_quick_partial_export(self, rs):
        """Retrieve data for third-party applications in offline mode.

        This is a zero-config variant of download_partial_export.
        """
        ret = {
            'message': "",
            'export': {},
        }
        if not self.conf["CDEDB_OFFLINE_DEPLOYMENT"]:
            ret['message'] = "Not in offline mode."
            return self.send_json(rs, ret)
        events = self.eventproxy.list_db_events(rs)
        if len(events) != 1:
            ret['message'] = "Exactly one event must exist."
            return self.send_json(rs, ret)
        event_id = unwrap(events.keys())
        ret['export'] = self.eventproxy.partial_export_event(rs, event_id)
        ret['message'] = "success"
        return self.send_json(rs, ret)

    @access("event")
    @event_guard()
    def partial_import_form(self, rs, event_id):
        """First step of partial import process: Render form to upload file"""
        return self.render(rs, "partial_import")

    @access("event", modi={"POST"})
    @REQUESTfile("json_file")
    @REQUESTdata(("partial_import_data", "str_or_None"),
                 ("token", "str_or_None"))
    @event_guard(check_offline=True)
    def partial_import(self, rs, event_id, json_file, partial_import_data,
                       token):
        """Further steps of partial import process

        This takes the changes and generates a transaction token. If the new
        token agrees with the submitted token, the change were successfully
        applied, otherwise a diff-view of the changes is displayed.

        In the first iteration the data is extracted from a file upload and
        in further iterations it is embedded in the page.
        """
        if partial_import_data:
            data = check(rs, "serialized_partial_event",
                         json.loads(partial_import_data))
        else:
            data = check(rs, "serialized_partial_event_upload", json_file)
        if rs.has_validation_errors():
            return self.partial_import_form(rs, event_id)
        if event_id != data['id']:
            rs.notify("error", n_("Data from wrong event."))
            return self.partial_import_form(rs, event_id)

        # First gather infos for comparison
        registration_ids = self.eventproxy.list_registrations(rs, event_id)
        registrations = self.eventproxy.get_registrations(
            rs, registration_ids)
        lodgement_ids = self.eventproxy.list_lodgements(rs, event_id)
        lodgements = self.eventproxy.get_lodgements(rs, lodgement_ids)
        lodgement_group_ids = self.eventproxy.list_lodgement_groups(rs, event_id)
        lodgement_groups = self.eventproxy.get_lodgement_groups(rs, lodgement_group_ids)
        course_ids = self.eventproxy.list_db_courses(rs, event_id)
        courses = self.eventproxy.get_courses(rs, course_ids)
        persona_ids = (
            ({e['persona_id'] for e in registrations.values()}
             | {e.get('persona_id')
                for e in data.get('registrations', {}).values() if e})
            - {None})
        personas = self.coreproxy.get_event_users(rs, persona_ids, event_id)

        # Second invoke partial import
        try:
            new_token, delta = self.eventproxy.partial_import_event(
                rs, data, dryrun=(not bool(token)), token=token)
        except PartialImportError:
            rs.notify("warning",
                      n_("The data changed, please review the difference."))
            token = None
            new_token, delta = self.eventproxy.partial_import_event(
                rs, data, dryrun=True)

        # Third check if we were successful
        if token == new_token:
            rs.notify("success", n_("Changes applied."))
            return self.redirect(rs, "event/show_event")

        # Fourth look for double creations
        all_current_data = self.eventproxy.partial_export_event(rs, data['id'])
        suspicious_courses = []
        for course_id, course in delta.get('courses', {}).items():
            if course_id < 0:
                for current in all_current_data['courses'].values():
                    if current == course:
                        suspicious_courses.append(course_id)
                        break
        suspicious_lodgements = []
        for lodgement_id, lodgement in delta.get('lodgements', {}).items():
            if lodgement_id < 0:
                for current in all_current_data['lodgements'].values():
                    if current == lodgement:
                        suspicious_lodgements.append(lodgement_id)
                        break

        # Fifth prepare
        rs.values['token'] = new_token
        rs.values['partial_import_data'] = json_serialize(data)
        for course in courses.values():
            course['segments'] = {
                id: id in course['active_segments']
                for id in course['segments']
            }

        # Sixth prepare summary
        def flatten_recursive_delta(data, old, prefix=""):
            ret = {}
            for key, val in data.items():
                if isinstance(val, collections.abc.Mapping):
                    tmp = flatten_recursive_delta(val, old.get(key, {}),
                                                 "{}{}.".format(prefix, key))
                    ret.update(tmp)
                else:
                    ret["{}{}".format(prefix, key)] = (old.get(key, None), val)
            return ret

        summary = {
            'changed_registrations': {
                id: flatten_recursive_delta(val, registrations[id])
                for id, val in delta.get('registrations', {}).items()
                if id > 0 and val
            },
            'new_registration_ids': tuple(xsorted(
                id for id in delta.get('registrations', {})
                if id < 0)),
            'deleted_registration_ids': tuple(xsorted(
                id for id, val in delta.get('registrations', {}).items()
                if val is None)),
            'real_deleted_registration_ids': tuple(xsorted(
                id for id, val in delta.get('registrations', {}).items()
                if val is None and registrations.get(id))),
            'changed_courses': {
                id: flatten_recursive_delta(val, courses[id])
                for id, val in delta.get('courses', {}).items()
                if id > 0 and val
            },
            'new_course_ids': tuple(xsorted(
                id for id in delta.get('courses', {}) if id < 0)),
            'deleted_course_ids': tuple(xsorted(
                id for id, val in delta.get('courses', {}).items()
                if val is None)),
            'real_deleted_course_ids': tuple(xsorted(
                id for id, val in delta.get('courses', {}).items()
                if val is None and courses.get(id))),
            'changed_lodgements': {
                id: flatten_recursive_delta(val, lodgements[id])
                for id, val in delta.get('lodgements', {}).items()
                if id > 0 and val
            },
            'new_lodgement_ids': tuple(xsorted(
                id for id in delta.get('lodgements', {}) if id < 0)),
            'deleted_lodgement_ids': tuple(xsorted(
                id for id, val in delta.get('lodgements', {}).items()
                if val is None)),
            'real_deleted_lodgement_ids': tuple(xsorted(
                id for id, val in delta.get('lodgements', {}).items()
                if val is None and lodgements.get(id))),

            'changed_lodgement_groups': {
                id: flatten_recursive_delta(val, lodgement_groups[id])
                for id, val in delta.get('lodgement_groups', {}).items()
                if id > 0 and val},
            'new_lodgement_group_ids': tuple(xsorted(
                id for id in delta.get('lodgement_groups', {}) if id < 0)),
            'real_deleted_lodgement_group_ids': tuple(xsorted(
                id for id, val in delta.get('lodgement_groups', {}).items()
                if val is None and lodgement_groups.get(id))),
        }

        changed_registration_fields = set()
        for reg in summary['changed_registrations'].values():
            changed_registration_fields |= reg.keys()
        summary['changed_registration_fields'] = tuple(xsorted(
            changed_registration_fields))
        changed_course_fields = set()
        for course in summary['changed_courses'].values():
            changed_course_fields |= course.keys()
        summary['changed_course_fields'] = tuple(xsorted(
            changed_course_fields))
        changed_lodgement_fields = set()
        for lodgement in summary['changed_lodgements'].values():
            changed_lodgement_fields |= lodgement.keys()
        summary['changed_lodgement_fields'] = tuple(xsorted(
            changed_lodgement_fields))

        reg_titles, reg_choices, course_titles, course_choices, lodgement_titles = \
            self._make_partial_import_diff_aux(
                rs, rs.ambience['event'], courses, lodgements)

        # Seventh render diff
        template_data = {
            'delta': delta,
            'registrations': registrations,
            'lodgements': lodgements,
            'lodgement_groups': lodgement_groups,
            'suspicious_lodgements': suspicious_lodgements,
            'courses': courses,
            'suspicious_courses': suspicious_courses,
            'personas': personas,
            'summary': summary,
            'reg_titles': reg_titles,
            'reg_choices': reg_choices,
            'course_titles': course_titles,
            'course_choices': course_choices,
            'lodgement_titles': lodgement_titles,
        }
        return self.render(rs, "partial_import_check", template_data)

    @staticmethod
    def _make_partial_import_diff_aux(rs, event, courses, lodgements):
        """ Helper method, similar to make_registration_query_aux(), to
        generate human readable field names and values for the diff presentation
        of partial_import().

        This method does only generate titles and choice-dicts for the dynamic,
        event-specific fields (i.e. part- and track-specific and custom fields).
        Titles for all static fields are added in the template file."""
        reg_titles = {}
        reg_choices = {}
        course_titles = {}
        course_choices = {}
        lodgement_titles = {}

        # Prepare choices lists
        # TODO distinguish old and new course/lodgement titles
        # Heads up! There's a protected space (u+00A0) in the string below
        course_entries = {
            c["id"]: "{}. {}".format(c["nr"], c["shortname"])
            for c in courses.values()}
        lodgement_entries = {l["id"]: l["moniker"]
                             for l in lodgements.values()}
        reg_part_stati_entries =\
            dict(enum_entries_filter(const.RegistrationPartStati, rs.gettext))
        segment_stati_entries = {
            None: rs.gettext('not offered'),
            False: rs.gettext('cancelled'),
            True: rs.gettext('takes place'),
        }

        # Titles and choices for track-specific fields
        for track_id, track in event['tracks'].items():
            if len(event['tracks']) > 1:
                prefix = "{title}: ".format(title=track['shortname'])
            else:
                prefix = ""
            reg_titles["tracks.{}.course_id".format(track_id)] = prefix + rs.gettext("Course")
            reg_choices["tracks.{}.course_id".format(track_id)] = course_entries
            reg_titles["tracks.{}.course_instructor".format(track_id)] = prefix + rs.gettext("Instructor")
            reg_choices["tracks.{}.course_instructor".format(track_id)] = course_entries
            reg_titles["tracks.{}.choices".format(track_id)] = prefix + rs.gettext("Course Choices")
            reg_choices["tracks.{}.choices".format(track_id)] = course_entries
            course_titles["segments.{}".format(track_id)] = prefix + rs.gettext("Status")
            course_choices["segments.{}".format(track_id)] = segment_stati_entries

        for field in event['fields'].values():
            # TODO add choices?
            title = safe_filter("<i>{}</i>").format(field['field_name'])
            if field['association'] == const.FieldAssociations.registration:
                reg_titles["fields.{}".format(field['field_name'])] = title
            elif field['association'] == const.FieldAssociations.course:
                course_titles["fields.{}".format(field['field_name'])] = title
            elif field['association'] == const.FieldAssociations.lodgement:
                lodgement_titles["fields.{}".format(field['field_name'])] = title

        # Titles and choices for part-specific fields
        for part_id, part in event['parts'].items():
            if len(event['parts']) > 1:
                prefix = "{title}: ".format(title=part['shortname'])
            else:
                prefix = ""
            reg_titles["parts.{}.status".format(part_id)] = prefix + rs.gettext("Status")
            reg_choices["parts.{}.status".format(part_id)] = reg_part_stati_entries
            reg_titles["parts.{}.lodgement_id".format(part_id)] = prefix + rs.gettext("Lodgement")
            reg_choices["parts.{}.lodgement_id".format(part_id)] = lodgement_entries
            reg_titles["parts.{}.is_reserve".format(part_id)] = prefix + rs.gettext("Camping Mat")

        return reg_titles, reg_choices, course_titles, course_choices, lodgement_titles

    @access("event")
    @REQUESTdata(("preview", "bool"))
    def register_form(self, rs, event_id, preview=False):
        """Render form."""
        event = rs.ambience['event']
        tracks = event['tracks']
        registrations = self.eventproxy.list_registrations(
            rs, event_id, persona_id=rs.user.persona_id)
        persona = self.coreproxy.get_event_user(rs, rs.user.persona_id, event_id)
        age = determine_age_class(
            persona['birthday'],
            event['begin'])
        minor_form_present = (
                self.conf["STORAGE_DIR"] / 'minor_form' / str(event_id)
                ).exists()
        rs.ignore_validation_errors()
        if not preview:
            if rs.user.persona_id in registrations.values():
                rs.notify("info", n_("Already registered."))
                return self.redirect(rs, "event/registration_status")
            if not event['is_open']:
                rs.notify("warning", n_("Registration not open."))
                return self.redirect(rs, "event/show_event")
            if self.is_locked(event):
                rs.notify("warning", n_("Event locked."))
                return self.redirect(rs, "event/show_event")
            if rs.ambience['event']['is_archived']:
                rs.notify("error", n_("Event is already archived."))
                return self.redirect(rs, "event/show_event")
            if not minor_form_present and age.is_minor():
                rs.notify("info", n_("No minors may register. "
                                     "Please contact the Orgateam."))
                return self.redirect(rs, "event/show_event")
        else:
            if event_id not in rs.user.orga and not self.is_admin(rs):
                raise werkzeug.exceptions.Forbidden(
                    n_("Must be Orga to use preview."))
        course_ids = self.eventproxy.list_db_courses(rs, event_id)
        courses = self.eventproxy.get_courses(rs, course_ids.keys())
        course_choices = {
            track_id: [course_id
                       for course_id, course
                       in keydictsort_filter(courses, EntitySorter.course)
                       if track_id in course['active_segments']
                           or (not event['is_course_state_visible']
                               and track_id in course['segments'])]
            for track_id in tracks}
        semester_fee = self.conf["MEMBERSHIP_FEE"]
        # by default select all parts
        if 'parts' not in rs.values:
            rs.values.setlist('parts', event['parts'])
        reg_questionnaire = unwrap(self.eventproxy.get_questionnaire(
            rs, event_id, kinds=(const.QuestionnaireUsages.registration,)))
        return self.render(rs, "register", {
            'persona': persona, 'age': age, 'courses': courses,
            'course_choices': course_choices, 'semester_fee': semester_fee,
            'reg_questionnaire': reg_questionnaire, 'preview': preview})

    @staticmethod
    def process_registration_input(rs, event, courses, reg_questionnaire, 
                                   parts=None):
        """Helper to handle input by participants.

        This takes care of extracting the values and validating them. Which
        values to extract depends on the event.

        :type rs: :py:class:`FrontendRequestState`
        :type event: {str: object}
        :type courses: {int: {str: object}}
        :type reg_questionnaire: [{str: object}]
        :type parts: [int] or None
        :param parts: If not None this specifies the ids of the parts this
          registration applies to (since you can apply for only some of the
          parts of an event and should not have to choose courses for the
          non-relevant parts this is important). If None the parts have to
          be provided in the input.
        :rtype: {str: object}
        :returns: registration data set
        """
        tracks = event['tracks']
        standard_params = (("mixed_lodging", "bool"), ("notes", "str_or_None"),
                           ("list_consent", "bool"))
        if parts is None:
            standard_params += (("parts", "[int]"),)
        standard = request_extractor(rs, standard_params)
        if parts is not None:
            standard['parts'] = tuple(
                part_id for part_id, entry in parts.items()
                if const.RegistrationPartStati(entry['status']).is_involved())
        choice_params = (("course_choice{}_{}".format(track_id, i), "id_or_None")
                         for part_id in standard['parts']
                         for track_id in event['parts'][part_id]['tracks']
                         for i in range(event['tracks'][track_id]
                                        ['num_choices']))
        choices = request_extractor(rs, choice_params)
        instructor_params = (
            ("course_instructor{}".format(track_id), "id_or_None")
            for part_id in standard['parts']
            for track_id in event['parts'][part_id]['tracks'])
        instructor = request_extractor(rs, instructor_params)
        if not standard['parts']:
            rs.append_validation_error(
                ("parts", ValueError(n_("Must select at least one part."))))
        present_tracks = set()
        choice_getter = lambda track_id, i: choices["course_choice{}_{}".format(track_id, i)]
        for part_id in standard['parts']:
            for track_id, track in event['parts'][part_id]['tracks'].items():
                present_tracks.add(track_id)
                # Check for duplicate course choices
                rs.extend_validation_errors(
                    ("course_choice{}_{}".format(track_id, j),
                     ValueError(n_("You cannot have the same course as %(i)s. and %(j)s. choice"), {'i': i+1, 'j': j+1}))
                    for j in range(track['num_choices'])
                    for i in range(j)
                    if (choice_getter(track_id, j) is not None
                        and choice_getter(track_id, i) == choice_getter(track_id, j)))
                # Check for unfilled mandatory course choices
                rs.extend_validation_errors(
                    ("course_choice{}_{}".format(track_id, i),
                     ValueError(n_("You must chose at least %(min_choices)s courses."),
                                {'min_choices': track['min_choices']}))
                    for i in range(track['min_choices'])
                    if choice_getter(track_id, i) is None)
        reg_parts = {part_id: {} for part_id in event['parts']}
        if parts is None:
            for part_id in reg_parts:
                stati = const.RegistrationPartStati
                if part_id in standard['parts']:
                    reg_parts[part_id]['status'] = stati.applied
                else:
                    reg_parts[part_id]['status'] = stati.not_applied
        reg_tracks = {
            track_id: {
                'course_instructor':
                    instructor.get("course_instructor{}".format(track_id))
                    if track['num_choices'] else None,
            }
            for track_id, track in tracks.items()
        }
        for track_id in present_tracks:
            reg_tracks[track_id]['choices'] = tuple(
                choice_getter(track_id, i)
                for i in range(tracks[track_id]['num_choices'])
                if choice_getter(track_id, i) is not None)

        f = lambda entry: rs.ambience['event']['fields'][entry['field_id']]
        params = tuple(
            (f(entry)['field_name'],
             "{}".format(const.FieldDatatypes(f(entry)['kind']).name))
            for entry in reg_questionnaire
            if entry['field_id'] and not entry['readonly'])
        field_data = request_extractor(rs, params)

        registration = {
            'mixed_lodging': standard['mixed_lodging'],
            'list_consent': standard['list_consent'],
            'notes': standard['notes'],
            'parts': reg_parts,
            'tracks': reg_tracks,
            'fields': field_data,
        }
        return registration

    @access("event", modi={"POST"})
    def register(self, rs, event_id):
        """Register for an event."""
        if not rs.ambience['event']['is_open']:
            rs.notify("error", n_("Registration not open."))
            return self.redirect(rs, "event/show_event")
        if self.is_locked(rs.ambience['event']):
            rs.notify("error", n_("Event locked."))
            return self.redirect(rs, "event/show_event")
        if rs.ambience['event']['is_archived']:
            rs.notify("warning", n_("Event is already archived."))
            return self.redirect(rs, "event/show_event")
        course_ids = self.eventproxy.list_db_courses(rs, event_id)
        courses = self.eventproxy.get_courses(rs, course_ids.keys())
        reg_questionnaire = unwrap(self.eventproxy.get_questionnaire(
            rs, event_id, kinds=(const.QuestionnaireUsages.registration,)))
        registration = self.process_registration_input(
            rs, rs.ambience['event'], courses, reg_questionnaire)
        if rs.has_validation_errors():
            return self.register_form(rs, event_id)
        registration['event_id'] = event_id
        registration['persona_id'] = rs.user.persona_id
        persona = self.coreproxy.get_event_user(rs, rs.user.persona_id, event_id)
        age = determine_age_class(
            persona['birthday'], rs.ambience['event']['begin'])
        minor_form_present = (
                self.conf["STORAGE_DIR"] / 'minor_form' / str(event_id)).exists()
        if not minor_form_present and age.is_minor():
            rs.notify("error", n_("No minors may register. "
                                  "Please contact the Orgateam."))
            return self.redirect(rs, "event/show_event")
        registration['parental_agreement'] = not age.is_minor()
        registration['mixed_lodging'] = (registration['mixed_lodging']
                                         and age.may_mix())
        new_id = self.eventproxy.create_registration(rs, registration)
        meta_info = self.coreproxy.get_meta_info(rs)
        fee = self.eventproxy.calculate_fee(rs, new_id)
        semester_fee = self.conf["MEMBERSHIP_FEE"]

        subject = "Anmeldung für {}".format(rs.ambience['event']['title'])
        reply_to = (rs.ambience['event']['orga_address'] or
                    self.conf["EVENT_ADMIN_ADDRESS"])
        self.do_mail(
            rs, "register",
            {'To': (rs.user.username,),
             'Subject': subject,
             'Reply-To': reply_to},
            {'fee': fee, 'age': age, 'meta_info': meta_info,
             'semester_fee': semester_fee})
        self.notify_return_code(rs, new_id, success=n_("Registered for event."))
        return self.redirect(rs, "event/registration_status")

    @access("event")
    def registration_status(self, rs, event_id):
        """Present current state of own registration."""
        reg_list = self.eventproxy.list_registrations(
            rs, event_id, persona_id=rs.user.persona_id)
        if not reg_list:
            rs.notify("warning", n_("Not registered for event."))
            return self.redirect(rs, "event/show_event")
        registration_id = unwrap(reg_list.keys())
        registration = self.eventproxy.get_registration(rs, registration_id)
        persona = self.coreproxy.get_event_user(rs, rs.user.persona_id, event_id)
        age = determine_age_class(
            persona['birthday'], rs.ambience['event']['begin'])
        course_ids = self.eventproxy.list_db_courses(rs, event_id)
        courses = self.eventproxy.get_courses(rs, course_ids.keys())
        meta_info = self.coreproxy.get_meta_info(rs)
        fee = self.eventproxy.calculate_fee(rs, registration_id)
        semester_fee = self.conf["MEMBERSHIP_FEE"]
        part_order = xsorted(
            registration['parts'].keys(),
            key=lambda anid:
                rs.ambience['event']['parts'][anid]['part_begin'])
        registration['parts'] = OrderedDict(
            (part_id, registration['parts'][part_id]) for part_id in part_order)
        reg_questionnaire = unwrap(self.eventproxy.get_questionnaire(
            rs, event_id, (const.QuestionnaireUsages.registration,)))
        return self.render(rs, "registration_status", {
            'registration': registration, 'age': age, 'courses': courses,
            'meta_info': meta_info, 'fee': fee, 'semester_fee': semester_fee,
            'reg_questionnaire': reg_questionnaire,
        })

    @access("event")
    def amend_registration_form(self, rs, event_id):
        """Render form."""
        event = rs.ambience['event']
        tracks = event['tracks']
        registration_id = unwrap(self.eventproxy.list_registrations(
            rs, event_id, persona_id=rs.user.persona_id).keys())
        if not registration_id:
            rs.notify("warning", n_("Not registered for event."))
            return self.redirect(rs, "event/show_event")
        if event['is_archived']:
            rs.notify("warning", n_("Event is already archived."))
            return self.redirect(rs, "event/show_event")
        registration = self.eventproxy.get_registration(rs, registration_id)
        if (event['registration_soft_limit'] and
                now() > event['registration_soft_limit']):
            rs.notify("warning",
                      n_("Registration closed, no changes possible."))
            return self.redirect(rs, "event/registration_status")
        if self.is_locked(rs.ambience['event']):
            rs.notify("warning", n_("Event locked."))
            return self.redirect(rs, "event/registration_status")
        persona = self.coreproxy.get_event_user(rs, rs.user.persona_id, event_id)
        age = determine_age_class(
            persona['birthday'], rs.ambience['event']['begin'])
        course_ids = self.eventproxy.list_db_courses(rs, event_id)
        courses = self.eventproxy.get_courses(rs, course_ids.keys())
        course_choices = {
            track_id: [course_id
                       for course_id, course
                       in keydictsort_filter(courses, EntitySorter.course)
                       if track_id in course['active_segments']
                           or (not event['is_course_state_visible']
                               and track_id in course['segments'])]
            for track_id in tracks}
        non_trivials = {}
        for track_id, track in registration['tracks'].items():
            for i, choice in enumerate(track['choices']):
                param = "course_choice{}_{}".format(track_id, i)
                non_trivials[param] = choice
        for track_id, entry in registration['tracks'].items():
            param = "course_instructor{}".format(track_id)
            non_trivials[param] = entry['course_instructor']
        for k, v in registration['fields'].items():
            non_trivials[k] = v
        stat = lambda track: registration['parts'][track['part_id']]['status']
        involved_tracks = {
            track_id for track_id, track in tracks.items()
            if const.RegistrationPartStati(stat(track)).is_involved()}
        merge_dicts(rs.values, non_trivials, registration)
        reg_questionnaire = unwrap(self.eventproxy.get_questionnaire(
            rs, event_id, kinds=(const.QuestionnaireUsages.registration,)))
        return self.render(rs, "amend_registration", {
            'age': age, 'courses': courses, 'course_choices': course_choices,
            'involved_tracks': involved_tracks, 
            'reg_questionnaire': reg_questionnaire,
        })

    @access("event", modi={"POST"})
    def amend_registration(self, rs, event_id):
        """Change information provided during registering.

        Participants are not able to change for which parts they applied on
        purpose. For this they have to communicate with the orgas.
        """
        registration_id = unwrap(self.eventproxy.list_registrations(
            rs, event_id, persona_id=rs.user.persona_id).keys())
        if not registration_id:
            rs.notify("warning", n_("Not registered for event."))
            return self.redirect(rs, "event/show_event")
        if (rs.ambience['event']['registration_soft_limit'] and
                now() > rs.ambience['event']['registration_soft_limit']):
            rs.notify("error", n_("No changes allowed anymore."))
            return self.redirect(rs, "event/registration_status")
        if rs.ambience['event']['is_archived']:
            rs.notify("error", n_("Event is already archived."))
            return self.redirect(rs, "event/registration_status")
        if self.is_locked(rs.ambience['event']):
            rs.notify("error", n_("Event locked."))
            return self.redirect(rs, "event/registration_status")
        course_ids = self.eventproxy.list_db_courses(rs, event_id)
        courses = self.eventproxy.get_courses(rs, course_ids.keys())
        stored = self.eventproxy.get_registration(rs, registration_id)
        reg_questionnaire = unwrap(self.eventproxy.get_questionnaire(
            rs, event_id, kinds=(const.QuestionnaireUsages.registration,)))
        registration = self.process_registration_input(
            rs, rs.ambience['event'], courses, reg_questionnaire,
            parts=stored['parts'])
        if rs.has_validation_errors():
            return self.amend_registration_form(rs, event_id)

        registration['id'] = registration_id
        persona = self.coreproxy.get_event_user(rs, rs.user.persona_id, event_id)
        age = determine_age_class(
            persona['birthday'], rs.ambience['event']['begin'])
        registration['mixed_lodging'] = (registration['mixed_lodging']
                                         and age.may_mix())
        code = self.eventproxy.set_registration(rs, registration)
        self.notify_return_code(rs, code)
        return self.redirect(rs, "event/registration_status")

    @access("event")
    @event_guard(check_offline=True)
    def configure_registration_form(self, rs, event_id):
        """Render form."""
        reg_questionnaire, reg_fields = self._prepare_questionnaire_form(
            rs, event_id, const.QuestionnaireUsages.registration)
        return self.render(rs, "configure_registration",
                           {'reg_questionnaire': reg_questionnaire,
                            'registration_fields': reg_fields})

    @access("event")
    @event_guard(check_offline=True)
    def configure_additional_questionnaire_form(self, rs, event_id):
        """Render form."""
        add_questionnaire, reg_fields = self._prepare_questionnaire_form(
            rs, event_id, const.QuestionnaireUsages.additional)
        return self.render(rs, "configure_additional_questionnaire", {
            'add_questionnaire': add_questionnaire,
            'registration_fields': reg_fields})

    def _prepare_questionnaire_form(self, rs, event_id, kind):
        """Helper to retrieve some data for questionnaire configuration."""
        questionnaire = unwrap(self.eventproxy.get_questionnaire(
            rs, event_id, kinds=(kind,)))
        current = {
            "{}_{}".format(key, i): value
            for i, entry in enumerate(questionnaire)
            for key, value in entry.items()}
        merge_dicts(rs.values, current)
        registration_fields = {
            k: v for k, v in rs.ambience['event']['fields'].items()
            if v['association'] == const.FieldAssociations.registration}
        return questionnaire, registration_fields

    @access("event", modi={"POST"})
    @event_guard(check_offline=True)
    def configure_registration(self, rs, event_id):
        """Manipulate the questionnaire form.

        This allows the orgas to design a form without interaction with an
        administrator.
        """
        kind = const.QuestionnaireUsages.registration
        code = self._set_questionnaire(rs, event_id, kind)
        if code is None:
            return self.configure_registration_form(rs, event_id)
        self.notify_return_code(rs, code)
        return self.redirect(rs, "event/configure_registration_form")

    @access("event", modi={"POST"})
    @event_guard(check_offline=True)
    def configure_additional_questionnaire(self, rs, event_id):
        """Manipulate the additional questionnaire form.

        This allows the orgas to design a form without interaction with an
        administrator.
        """
        kind = const.QuestionnaireUsages.additional
        code = self._set_questionnaire(rs, event_id, kind)
        if code is None:
            return self.configure_additional_questionnaire_form(rs, event_id)
        self.notify_return_code(rs, code)
        return self.redirect(
            rs, "event/configure_additional_questionnaire_form")

    def _set_questionnaire(self, rs, event_id, kind):
        """Deduplicated code to set questionnaire rows of one kind."""
        other_kinds = set()
        for x in const.QuestionnaireUsages:
            if x != kind:
                other_kinds.add(x)
        old_questionnaire = unwrap(self.eventproxy.get_questionnaire(
            rs, event_id, kinds=(kind,)))
        other_questionnaire = self.eventproxy.get_questionnaire(
            rs, event_id, kinds=other_kinds)
        other_used_fields = {e['field_id'] for v in other_questionnaire.values()
                             for e in v if e['field_id']}
        registration_fields = {
            k: v for k, v in rs.ambience['event']['fields'].items()
            if v['association'] == const.FieldAssociations.registration}

        new_questionnaire = self.process_questionnaire_input(
            rs, len(old_questionnaire), registration_fields, kind,
            other_used_fields)
        if rs.has_validation_errors():
            return None
        code = self.eventproxy.set_questionnaire(
            rs, event_id, new_questionnaire)
        return code

    @access("event")
    @REQUESTdata(("preview", "bool_or_None"))
    def additional_questionnaire_form(self, rs, event_id, preview=False, 
                                      internal=False):
        """Render form.

        The internal flag is used if the call comes from another frontend
        function to disable further redirection on validation errors.
        """
        if rs.has_validation_errors() and not internal:
            return self.redirect(rs, "event/show_event")
        if not preview:
            registration_id = self.eventproxy.list_registrations(
                rs, event_id, persona_id=rs.user.persona_id)
            if not registration_id:
                rs.notify("warning", n_("Not registered for event."))
                return self.redirect(rs, "event/show_event")
            registration_id = unwrap(registration_id.keys())
            registration = self.eventproxy.get_registration(rs, registration_id)
            if not rs.ambience['event']['use_additional_questionnaire']:
                rs.notify("warning", n_("Questionnaire disabled."))
                return self.redirect(rs, "event/registration_status")
            if self.is_locked(rs.ambience['event']):
                rs.notify("info", n_("Event locked."))
            merge_dicts(rs.values, registration['fields'])
        else:
            if event_id not in rs.user.orga and not self.is_admin(rs):
                raise werkzeug.exceptions.Forbidden(
                    n_("Must be Orga to use preview."))
            if not rs.ambience['event']['use_additional_questionnaire']:
                rs.notify("info", n_("Questionnaire is not enabled yet."))
        add_questionnaire = unwrap(self.eventproxy.get_questionnaire(
            rs, event_id, kinds=(const.QuestionnaireUsages.additional,)))
        return self.render(rs, "additional_questionnaire", {
            'add_questionnaire': add_questionnaire,
            'preview': preview})

    @access("event", modi={"POST"})
    def additional_questionnaire(self, rs, event_id):
        """Fill in additional fields.

        Save data submitted in the additional questionnaire.
        Note that questionnaire rows may also be present during registration.
        """
        registration_id = self.eventproxy.list_registrations(
            rs, event_id, persona_id=rs.user.persona_id)
        if not registration_id:
            rs.notify("warning", n_("Not registered for event."))
            return self.redirect(rs, "event/show_event")
        registration_id = unwrap(registration_id.keys())
<<<<<<< HEAD
        if not rs.ambience['event']['use_questionnaire']:
=======
        if not rs.ambience['event']['use_additional_questionnaire']:
>>>>>>> 2dd67054
            rs.notify("error", n_("Questionnaire disabled."))
            return self.redirect(rs, "event/registration_status")
        if self.is_locked(rs.ambience['event']):
            rs.notify("error", n_("Event locked."))
            return self.redirect(rs, "event/registration_status")
        if rs.ambience['event']['is_archived']:
            rs.notify("error", n_("Event is already archived."))
            return self.redirect(rs, "event/show_event")
        add_questionnaire = unwrap(self.eventproxy.get_questionnaire(
            rs, event_id, kinds=(const.QuestionnaireUsages.additional,)))
        f = lambda entry: rs.ambience['event']['fields'][entry['field_id']]
        params = tuple(
            (f(entry)['field_name'],
             "{}_or_None".format(const.FieldDatatypes(f(entry)['kind']).name))
            for entry in add_questionnaire
            if entry['field_id'] and not entry['readonly'])
        data = request_extractor(rs, params)
        if rs.has_validation_errors():
            return self.additional_questionnaire_form(
                rs, event_id, internal=True)

        code = self.eventproxy.set_registration(rs, {
            'id': registration_id, 'fields': data,
        })
        self.notify_return_code(rs, code)
        return self.redirect(rs, "event/additional_questionnaire_form")

    @staticmethod
    def process_questionnaire_input(rs: RequestState, num: int,
                                    reg_fields: Mapping[int, Mapping[str, Any]],
                                    kind: const.QuestionnaireUsages,
                                    other_used_fields: Collection) -> \
            Dict[const.QuestionnaireUsages, List[Mapping[str, Any]]]:
        """This handles input to configure questionnaires.

        Since this covers a variable number of rows, we cannot do this
        statically. This takes care of validation too.

        :param num: number of rows to expect
        :param reg_fields: Available fields
        :param kind: For which kind of questionnaire are these rows?
        :rtype: [{str: object}]
        """
        del_flags = request_extractor(
            rs, (("delete_{}".format(i), "bool") for i in range(num)))
        deletes = {i for i in range(num) if del_flags['delete_{}'.format(i)]}
        spec = {
            'field_id': "id_or_None",
            'title': "str_or_None",
            'info': "str_or_None",
            'input_size': "int_or_None",
            'readonly': "bool_or_None",
            'default_value': "str_or_None",
        }
        marker = 1
        while marker < 2 ** 10:
            if not unwrap(request_extractor(
                    rs, (("create_-{}".format(marker), "bool"),))):
                break
            marker += 1
        rs.values['create_last_index'] = marker - 1
        indices = (set(range(num)) | {-i for i in range(1, marker)}) - deletes

        field_key = lambda anid: f"field_id_{anid}"
        readonly_key = lambda anid: f"readonly_{anid}"
        default_value_key = lambda anid: f"default_value_{anid}"

        def duplicate_constraint(idx1, idx2):
            if idx1 == idx2:
                return None
            key1 = field_key(idx1)
            key2 = field_key(idx2)
            msg = n_("Must not duplicate field.")
            return (lambda d: (not d[key1] or d[key1] != d[key2]),
                    (key1, ValueError(msg)))

        def valid_field_constraint(idx):
            key = field_key(idx)
            return (lambda d: not d[key] or d[key] in reg_fields,
                    (key, ValueError(n_("Invalid field."))))

        def fee_modifier_kind_constraint(idx):
            key = field_key(idx)
            msg = n_("Fee modifier field may only be used in"
                     " registration questionnaire.")
            fee_modifier_fields = {
                e['field_id'] for
                e in rs.ambience['event']['fee_modifiers'].values()}
            valid_usages = {const.QuestionnaireUsages.registration.value}
            return (lambda d: not (d[key] in fee_modifier_fields
                                   and kind not in valid_usages),
                    (key, ValueError(msg)))

        def readonly_kind_constraint(idx):
            key = readonly_key(idx)
            msg = n_("Registration questionnaire rows may not be readonly.")
            return (lambda d: (not d[key] or kind.allow_readonly()),
                    (key, ValueError(msg)))

        def duplicate_kind_constraint(idx):
            key = field_key(idx)
            msg = n_("This field is already in use in another questionnaire.")
            return (lambda d: d[key] not in other_used_fields,
                    (key, ValueError(msg)))

        constraints = tuple(filter(
            None, (duplicate_constraint(idx1, idx2)
                   for idx1 in indices for idx2 in indices)))
        constraints += tuple(itertools.chain.from_iterable(
            (valid_field_constraint(idx),
             fee_modifier_kind_constraint(idx),
             readonly_kind_constraint(idx),
             duplicate_kind_constraint(idx))
            for idx in indices))

        params = tuple(("{}_{}".format(key, i), value)
                       for i in indices for key, value in spec.items())
        data = request_extractor(rs, params, constraints)
        for idx in indices:
            dv_key = default_value_key(idx)
            field_id = data[field_key(idx)]
            if data[dv_key] is None or field_id is None:
                data[dv_key] = None
                continue
            data[dv_key] = check(rs, "by_field_datatype_or_None",
                                 data[dv_key], dv_key,
                                 kind=reg_fields[field_id]['kind'])
        questionnaire = {
            kind: list(
                {key: data["{}_{}".format(key, i)] for key in spec}
                for i in mixed_existence_sorter(indices))}
        return questionnaire

    @staticmethod
    def _sanitize_questionnaire_row(row):
        """Small helper to make validation happy.

        The invokation
        ``proxy.set_questionnaire(proxy.get_questionnaire())`` fails since
        the retrieval method provides additional information which not
        settable and thus filtered by this method.

        :type row: {str: object}
        :rtype: {str: object}
        """
        whitelist = ('field_id', 'title', 'info', 'input_size', 'readonly',
                     'default_value', 'kind')
        return {k: v for k, v in row.items() if k in whitelist}

    @access("event")
    @event_guard(check_offline=True)
    @REQUESTdata(("kind", "enum_questionnaireusages"))
    def reorder_questionnaire_form(self, rs: RequestState, event_id: int,
                                   kind: const.QuestionnaireUsages) -> Response:
        """Render form."""
        if rs.has_validation_errors():
            kind = const.QuestionnaireUsages.additional
            rs.notify(
                "error", n_("Unknown questionnaire kind. Defaulted to {kind}."),
                {'kind': kind})
        questionnaire = unwrap(self.eventproxy.get_questionnaire(
            rs, event_id, kinds=(kind,)))
        redirects = {
            const.QuestionnaireUsages.registration:
                "event/configure_registration",
            const.QuestionnaireUsages.additional:
                "event/configure_additional_questionnaire",
        }
        if not questionnaire:
            rs.notify("info", n_("No questionnaire rows of this kind found."))
            if kind in redirects:
                return self.redirect(rs, redirects[kind])
        return self.render(rs, "reorder_questionnaire", {
            'questionnaire': questionnaire,
            'kind': kind})

    @access("event", modi={"POST"})
    @event_guard(check_offline=True)
    @REQUESTdata(("order", "int_csv_list"),
                 ("kind", "enum_questionnaireusages"))
    def reorder_questionnaire(self, rs: RequestState, event_id: int,
                              kind: const.QuestionnaireUsages,
                              order: Sequence[int]) -> Response:
        """Shuffle rows of the orga designed form.

        This is strictly speaking redundant functionality, but it's pretty
        laborious to do without.
        """
        if rs.has_validation_errors():
            return self.reorder_questionnaire_form(rs, event_id, kind)
        questionnaire = unwrap(self.eventproxy.get_questionnaire(
            rs, event_id, kinds=(kind,)))
        new_questionnaire = {
            kind: tuple(self._sanitize_questionnaire_row(questionnaire[i])
                        for i in order)}
        code = self.eventproxy.set_questionnaire(
            rs, event_id, new_questionnaire)
        self.notify_return_code(rs, code)
        return self.redirect(rs, "event/reorder_questionnaire_form")

    @access("event")
    @event_guard()
    def show_registration(self, rs, event_id, registration_id):
        """Display all information pertaining to one registration."""
        persona = self.coreproxy.get_event_user(
            rs, rs.ambience['registration']['persona_id'], event_id)
        age = determine_age_class(
            persona['birthday'], rs.ambience['event']['begin'])
        course_ids = self.eventproxy.list_db_courses(rs, event_id)
        courses = self.eventproxy.get_courses(rs, course_ids.keys())
        lodgement_ids = self.eventproxy.list_lodgements(rs, event_id)
        lodgements = self.eventproxy.get_lodgements(rs, lodgement_ids)
        meta_info = self.coreproxy.get_meta_info(rs)
        fee = self.eventproxy.calculate_fee(rs, registration_id)
        return self.render(rs, "show_registration", {
            'persona': persona, 'age': age, 'courses': courses,
            'lodgements': lodgements, 'meta_info': meta_info, 'fee': fee,
        })

    @access("event")
    @event_guard(check_offline=True)
    @REQUESTdata(('skip', '[str]'))
    def change_registration_form(self, rs, event_id, registration_id, skip,
                                 internal=False):
        """Render form.

        The skip parameter is meant to hide certain fields and skip them when
        evaluating the submitted from in change_registration(). This can be
        used in situations, where changing those fields could override
        concurrent changes (e.g. the Check-in).


        The internal flag is used if the call comes from another frontend
        function to disable further redirection on validation errors.
        """
        if rs.has_validation_errors():
            return self.redirect(rs, 'event/show_registration')
        tracks = rs.ambience['event']['tracks']
        registration = rs.ambience['registration']
        persona = self.coreproxy.get_event_user(rs, registration['persona_id'],
                                                event_id)
        course_ids = self.eventproxy.list_db_courses(rs, event_id)
        courses = self.eventproxy.get_courses(rs, course_ids.keys())
        course_choices = {
            track_id: [course_id
                       for course_id, course
                       in keydictsort_filter(courses, EntitySorter.course)
                       if track_id in course['segments']]
            for track_id in tracks}
        lodgement_ids = self.eventproxy.list_lodgements(rs, event_id)
        lodgements = self.eventproxy.get_lodgements(rs, lodgement_ids)
        reg_values = {"reg.{}".format(key): value
                      for key, value in registration.items()}
        part_values = []
        for part_id, part in registration['parts'].items():
            one_part = {
                "part{}.{}".format(part_id, key): value
                for key, value in part.items()}
            part_values.append(one_part)
        track_values = []
        for track_id, track in registration['tracks'].items():
            one_track = {
                "track{}.{}".format(track_id, key): value
                for key, value in track.items()
                if key != "choices"}
            for i, choice in enumerate(track['choices']):
                key = 'track{}.course_choice_{}'.format(track_id, i)
                one_track[key] = choice
            track_values.append(one_track)
        field_values = {
            "fields.{}".format(key): value
            for key, value in registration['fields'].items()}
        # Fix formatting of ID
        reg_values['reg.real_persona_id'] = cdedbid_filter(
            reg_values['reg.real_persona_id'])
        merge_dicts(rs.values, reg_values, field_values,
                    *(part_values + track_values))
        return self.render(rs, "change_registration", {
            'persona': persona, 'courses': courses,
            'course_choices': course_choices, 'lodgements': lodgements,
            'skip': skip or []})

    @staticmethod
    def process_orga_registration_input(rs, event, do_fields=True,
                                        check_enabled=False, skip=(),
                                        do_real_persona_id=False):
        """Helper to handle input by orgas.

        This takes care of extracting the values and validating them. Which
        values to extract depends on the event. This puts less restrictions
        on the input (like not requiring different course choices).

        :type rs: :py:class:`FrontendRequestState`
        :type event: {str: object}
        :param do_fields: Process custom fields of the registration(s)
        :type do_fields: bool
        :param check_enabled: Check if the "enable" checkboxes, corresponding
                              to the fields are set. This is required for the
                              multiedit page.
        :type check_enabled: bool
        :param skip: A list of field names to be entirely skipped
        :type skip: [str]
        :param do_real_persona_id: Process the `real_persona_id` field. Should
                                   only be done when CDEDB_OFFLINE_DEPLOYMENT
        :type do_real_persona_id: bool
        :rtype: {str: object}
        :returns: registration data set
        """

        def filter_parameters(params):
            """Helper function to filter parameters by `skip` list and `enabled`
            checkboxes"""
            params = [(key, kind) for key, kind in params if key not in skip]
            if not check_enabled:
                return params
            enable_params = tuple(("enable_{}".format(i), "bool")
                                  for i, t in params)
            enable = request_extractor(rs, enable_params)
            return tuple((key, kind) for key, kind in params
                         if enable["enable_{}".format(key)])

        # Extract parameters from request
        tracks = event['tracks']
        reg_params = (
            ("reg.notes", "str_or_None"), ("reg.orga_notes", "str_or_None"),
            ("reg.payment", "date_or_None"),
            ("reg.amount_paid", "non_negative_decimal"),
            ("reg.parental_agreement", "bool"), ("reg.mixed_lodging", "bool"),
            ("reg.checkin", "datetime_or_None"), ("reg.list_consent", "bool"),)
        part_params = []
        for part_id in event['parts']:
            part_params.extend((
                ("part{}.status".format(part_id), "enum_registrationpartstati"),
                ("part{}.lodgement_id".format(part_id), "id_or_None"),
                ("part{}.is_reserve".format(part_id), "bool")))
        track_params = []
        for track_id, track in tracks.items():
            track_params.extend(
                ("track{}.{}".format(track_id, key), "id_or_None")
                for key in ("course_id", "course_instructor"))
            track_params.extend(
                ("track{}.course_choice_{}".format(track_id, i), "id_or_None")
                for i in range(track['num_choices']))
        field_params = tuple(
            ("fields.{}".format(field['field_name']),
             "{}_or_None".format(const.FieldDatatypes(field['kind']).name))
            for field in event['fields'].values()
            if field['association'] == const.FieldAssociations.registration)

        raw_reg = request_extractor(rs, filter_parameters(reg_params))
        if do_real_persona_id:
            raw_reg.update(request_extractor(rs, filter_parameters((
                ("reg.real_persona_id", "cdedbid_or_None"),))))
        raw_parts = request_extractor(rs, filter_parameters(part_params))
        raw_tracks = request_extractor(rs, filter_parameters(track_params))
        raw_fields = request_extractor(rs, filter_parameters(field_params))

        # Build `parts`, `tracks` and `fields` dict
        new_parts = {
            part_id: {
                key: raw_parts["part{}.{}".format(part_id, key)]
                for key in ("status", "lodgement_id", "is_reserve")
                if "part{}.{}".format(part_id, key) in raw_parts
            }
            for part_id in event['parts']
        }
        new_tracks = {
            track_id: {
                key: raw_tracks["track{}.{}".format(track_id, key)]
                for key in ("course_id", "course_instructor")
                if "track{}.{}".format(track_id, key) in raw_tracks
            }
            for track_id in tracks
        }
        # Build course choices (but only if all choices are present)
        for track_id, track in tracks.items():
            if not all("track{}.course_choice_{}".format(track_id, i)
                       in raw_tracks
                       for i in range(track['num_choices'])):
                continue
            extractor = lambda i: raw_tracks["track{}.course_choice_{}".format(
                track_id, i)]
            choices_tuple = tuple(
                extractor(i)
                for i in range(track['num_choices']) if extractor(i))
            choices_set = set(choices_tuple)
            if len(choices_set) != len(choices_tuple):
                rs.extend_validation_errors(
                    ("track{}.course_choice_{}".format(track_id, i),
                     ValueError(n_("Must choose different courses.")))
                    for i in range(track['num_choices']))
            new_tracks[track_id]['choices'] = choices_tuple
        new_fields = {
            key.split('.', 1)[1]: value for key, value in raw_fields.items()}

        # Put it all together
        registration = {
            key.split('.', 1)[1]: value for key, value in raw_reg.items()}
        registration['parts'] = new_parts
        registration['tracks'] = new_tracks
        if do_fields:
            registration['fields'] = new_fields
        return registration

    @access("event", modi={"POST"})
    @event_guard(check_offline=True)
    @REQUESTdata(('skip', '[str]'))
    def change_registration(self, rs, event_id, registration_id, skip):
        """Make privileged changes to any information pertaining to a
        registration.

        Strictly speaking this makes a lot of the other functionality
        redundant (like managing the lodgement inhabitants), but it would be
        much more cumbersome to always use this interface.
        """
        registration = self.process_orga_registration_input(
            rs, rs.ambience['event'], skip=skip,
            do_real_persona_id=self.conf["CDEDB_OFFLINE_DEPLOYMENT"])
        if rs.has_validation_errors():
            return self.change_registration_form(rs, event_id, registration_id,
                                                 internal=True)
        registration['id'] = registration_id
        code = self.eventproxy.set_registration(rs, registration)
        self.notify_return_code(rs, code)
        return self.redirect(rs, "event/show_registration")

    @access("event")
    @event_guard(check_offline=True)
    def add_registration_form(self, rs, event_id):
        """Render form."""
        tracks = rs.ambience['event']['tracks']
        course_ids = self.eventproxy.list_db_courses(rs, event_id)
        courses = self.eventproxy.get_courses(rs, course_ids.keys())
        registrations = self.eventproxy.list_registrations(rs, event_id)
        course_choices = {
            track_id: [course_id
                       for course_id, course
                       in keydictsort_filter(courses, EntitySorter.course)
                       if track_id in course['active_segments']]
            for track_id in tracks}
        lodgement_ids = self.eventproxy.list_lodgements(rs, event_id)
        lodgements = self.eventproxy.get_lodgements(rs, lodgement_ids)
        defaults = {
            "part{}.status".format(part_id):
                const.RegistrationPartStati.participant.value
            for part_id in rs.ambience['event']['parts']
        }
        merge_dicts(rs.values, defaults)
        return self.render(rs, "add_registration", {
            'courses': courses, 'course_choices': course_choices,
            'lodgements': lodgements,
            'registered_personas': registrations.values()})

    @access("event", modi={"POST"})
    @event_guard(check_offline=True)
    def add_registration(self, rs, event_id):
        """Register a participant by an orga.

        This should not be used that often, since a registration should
        singnal legal consent which is not provided this way.
        """
        persona_id = unwrap(
            request_extractor(rs, (("persona.persona_id", "cdedbid"),)))
        if (persona_id is not None
                and not self.coreproxy.verify_personas(
                    rs, (persona_id,), required_roles=("event",))):
            rs.append_validation_error(
                ("persona.persona_id", ValueError(n_("Invalid persona."))))
        if (not rs.has_validation_errors()
                and self.eventproxy.list_registrations(rs, event_id,
                                                       persona_id=persona_id)):
            rs.append_validation_error(
                ("persona.persona_id",
                  ValueError(n_("Already registered."))))
        registration = self.process_orga_registration_input(
            rs, rs.ambience['event'], do_fields=False,
            do_real_persona_id=self.conf["CDEDB_OFFLINE_DEPLOYMENT"])
        if (not rs.has_validation_errors()
                and not self.eventproxy.check_orga_addition_limit(
                    rs, event_id)):
            rs.append_validation_error(
                ("persona.persona_id",
                  ValueError(n_("Rate-limit reached."))))
        if rs.has_validation_errors():
            return self.add_registration_form(rs, event_id)

        registration['persona_id'] = persona_id
        registration['event_id'] = event_id
        new_id = self.eventproxy.create_registration(rs, registration)
        self.notify_return_code(rs, new_id)
        return self.redirect(rs, "event/show_registration",
                             {'registration_id': new_id})

    @access("event", modi={"POST"})
    @REQUESTdata(("ack_delete", "bool"))
    @event_guard(check_offline=True)
    def delete_registration(self, rs, event_id, registration_id, ack_delete):
        """Remove a registration."""
        if not ack_delete:
            rs.append_validation_error(
                ("ack_delete", ValueError(n_("Must be checked."))))
        if rs.has_validation_errors():
            return self.show_registration(rs, event_id, registration_id)

        blockers = self.eventproxy.delete_registration_blockers(
            rs, registration_id)
        # maybe exclude some blockers
        code = self.eventproxy.delete_registration(
            rs, registration_id, {"registration_parts", "registration_tracks",
                                  "course_choices"})
        self.notify_return_code(rs, code)
        return self.redirect(rs, "event/registration_query")

    @access("event")
    @REQUESTdata(("reg_ids", "int_csv_list"))
    @event_guard(check_offline=True)
    def change_registrations_form(self, rs, event_id, reg_ids):
        """Render form for changing multiple registrations."""

        # Redirect, if the reg_ids parameters is error-prone, to avoid backend
        # errors. Other errors are okay, since they can occur on submitting the
        # form
        if (rs.has_validation_errors()
                and all(field == 'reg_ids'
                        for field, _ in rs.retrieve_validation_errors())):
            return self.redirect(rs, 'event/registration_query',
                                 {'download': None, 'is_search': False})
        # Get information about registrations, courses and lodgements
        tracks = rs.ambience['event']['tracks']
        registrations = self.eventproxy.get_registrations(rs, reg_ids)
        if not registrations:
            rs.notify("error", n_("No participants found to edit."))
            return self.redirect(rs, 'event/registration_query')

        personas = self.coreproxy.get_event_users(
            rs, (r['persona_id'] for r in registrations.values()), event_id)
        for reg_id, reg in registrations.items():
            reg['gender'] = personas[reg['persona_id']]['gender']
        course_ids = self.eventproxy.list_db_courses(rs, event_id)
        courses = self.eventproxy.get_courses(rs, course_ids.keys())
        course_choices = {
            track_id: [course_id
                       for course_id, course
                       in keydictsort_filter(courses, EntitySorter.course)
                       if track_id in course['segments']]
            for track_id in tracks}
        lodgement_ids = self.eventproxy.list_lodgements(rs, event_id)
        lodgements = self.eventproxy.get_lodgements(rs, lodgement_ids)

        representative = next(iter(registrations.values()))

        # iterate registrations to check for differing values
        reg_values = {}
        for key, value in representative.items():
            if all(r[key] == value for r in registrations.values()):
                reg_values['reg.{}'.format(key)] = value
                reg_values['enable_reg.{}'.format(key)] = True

        # do the same for registration parts', tracks' and field values
        for part_id in rs.ambience['event']['parts']:
            for key, value in representative['parts'][part_id].items():
                if all(r['parts'][part_id][key] == value for r in
                       registrations.values()):
                    reg_values['part{}.{}'.format(part_id, key)] = value
                    reg_values['enable_part{}.{}'.format(part_id, key)] = True
            for track_id in rs.ambience['event']['parts'][part_id]['tracks']:
                for key, value in representative['tracks'][track_id].items():
                    if all(r['tracks'][track_id][key] == value for r in
                           registrations.values()):
                        reg_values['track{}.{}'.format(track_id, key)] = value
                        reg_values[
                            'enable_track{}.{}'.format(track_id, key)] = True

        for field_id in rs.ambience['event']['fields']:
            key = rs.ambience['event']['fields'][field_id]['field_name']
            present = {r['fields'][key] for r in registrations.values()
                       if key in r['fields']}
            # If none of the registration has a value for this field yet, we
            # consider them equal
            if len(present) == 0:
                reg_values['enable_fields.{}'.format(key)] = True
            # If all registrations have a value, we have to compare them
            elif len(present) == len(registrations):
                value = representative['fields'][key]
                if all(key in r['fields'] and r['fields'][key] == value
                       for r in registrations.values()):
                    reg_values['enable_fields.{}'.format(key)] = True
                    reg_values['fields.{}'.format(key)] = unwrap(present)

        merge_dicts(rs.values, reg_values)

        reg_order = xsorted(
            registrations.keys(),
            key=lambda anid: EntitySorter.persona(
                personas[registrations[anid]['persona_id']]))

        registrations = OrderedDict(
            (reg_id, registrations[reg_id]) for reg_id in reg_order)
        return self.render(rs, "change_registrations", {
            'registrations': registrations, 'personas': personas,
            'courses': courses, 'course_choices': course_choices,
            'lodgements': lodgements})

    @access("event", modi={"POST"})
    @REQUESTdata(("reg_ids", "int_csv_list"))
    @event_guard(check_offline=True)
    def change_registrations(self, rs, event_id, reg_ids):
        """Make privileged changes to any information pertaining to multiple
        registrations.
        """
        registration = self.process_orga_registration_input(
            rs, rs.ambience['event'], check_enabled=True)
        if rs.has_validation_errors():
            return self.change_registrations_form(rs, event_id)

        code = 1
        self.logger.info(
            "Updating registrations {} with data {}".format(reg_ids,
                                                            registration))
        for reg_id in reg_ids:
            registration['id'] = reg_id
            code *= self.eventproxy.set_registration(rs, registration)
        self.notify_return_code(rs, code)

        # redirect to query filtered by reg_ids
        query = Query(
            "qview_registration",
            self.make_registration_query_spec(rs.ambience['event']),
            ("reg.id", "persona.given_names", "persona.family_name",
             "persona.username"),
            (("reg.id", QueryOperators.oneof, reg_ids),),
            (("persona.family_name", True), ("persona.given_names", True),)
        )
        return self.redirect(rs, "event/registration_query",
                             querytoparams_filter(query))

    @staticmethod
    def calculate_groups(entity_ids, event, registrations, key,
                         personas=None):
        """Determine inhabitants/attendees of lodgements/courses.

        This has to take care only to select registrations which are
        actually present (and not cancelled or such).

        :type entity_ids: [int]
        :type event: {str: object}
        :type registrations: {int: {str: object}}
        :type key: str
        :param key: one of lodgement_id or course_id, signalling what to do
        :type personas: {int: {str: object}} or None
        :param personas: If provided this is used to sort the resulting
          lists by name, so that the can be displayed sorted.
        :rtype: {(int, int): [int]}
        """
        tracks = event['tracks']
        aspect = None
        if key == "course_id":
            aspect = 'tracks'
        elif key == "lodgement_id":
            aspect = 'parts'

        def _check_belonging(entity_id, sub_id, reg_id):
            """The actual check, un-inlined."""
            instance = registrations[reg_id][aspect][sub_id]
            part = None
            if aspect == 'parts':
                part = instance
            elif aspect == 'tracks':
                part = registrations[reg_id]['parts'][tracks[sub_id]['part_id']]
            return (instance[key] == entity_id and
                    const.RegistrationPartStati(part['status']).is_present())

        if personas is None:
            sorter = lambda x: x
        else:
            sorter = lambda anid: EntitySorter.persona(
                personas[registrations[anid]['persona_id']])
        sub_ids = None
        if aspect == 'tracks':
            sub_ids = tracks.keys()
        elif aspect == 'parts':
            sub_ids = event['parts'].keys()
        return {
            (entity_id, sub_id): xsorted(
                (registration_id for registration_id in registrations
                 if _check_belonging(entity_id, sub_id, registration_id)),
                key=sorter)
            for entity_id in entity_ids
            for sub_id in sub_ids
        }

    @classmethod
    def check_lodgement_problems(cls, event, lodgements,
                                registrations, personas, inhabitants):
        """Un-inlined code to examine the current lodgements of an event for
        spots with room for improvement.

        :type event: {str: object}
        :type lodgements: {int: {str: object}}
        :type registrations: {int: {str: object}}
        :type personas: {int: {str: object}}
        :type inhabitants: {(int, int): [int]}
        :rtype: [(str, int, int, [int], int)]
        :returns: problems as five-tuples of (problem description, lodgement
          id, part id, affected registrations, severeness).
        """
        ret = []

        # first some un-inlined code pieces (otherwise nesting is a bitch)
        def _mixed(group):
            """Un-inlined check whether both genders are present."""
            return any({personas[registrations[a]['persona_id']]['gender'],
                        personas[registrations[b]['persona_id']]['gender']} ==
                       {const.Genders.male, const.Genders.female}
                       for a, b in itertools.combinations(group, 2))

        def _mixing_problem(lodgement_id, part_id):
            """Un-inlined code to generate an entry for mixing problems."""
            return (
                n_("Mixed lodgement with non-mixing participants."),
                lodgement_id, part_id, tuple(
                    reg_id for reg_id in inhabitants[(lodgement_id, part_id)]
                    if not registrations[reg_id]['mixed_lodging']),
                3)

        def _reserve(group, part_id):
            """Un-inlined code to count the number of registrations assigned
            to a lodgement as reserve lodgers."""
            return sum(
                registrations[reg_id]['parts'][part_id]['is_reserve']
                for reg_id in group)

        def _reserve_problem(lodgement_id, part_id):
            """Un-inlined code to generate an entry for reserve problems."""
            return (
                n_("Too many camping mats used."), lodgement_id,
                part_id, tuple(
                    reg_id for reg_id in inhabitants[(lodgement_id, part_id)]
                    if registrations[reg_id]['parts'][part_id]['is_reserve']),
                1)

        # now the actual work
        for lodgement_id in lodgements:
            for part_id in event['parts']:
                group = inhabitants[(lodgement_id, part_id)]
                lodgement = lodgements[lodgement_id]
                num_reserve = _reserve(group, part_id)
                if len(group) > lodgement['capacity'] + lodgement['reserve']:
                    ret.append((n_("Overful lodgement."), lodgement_id, part_id,
                                tuple(), 2))
                elif len(group) - num_reserve > lodgement['capacity']:
                    ret.append((n_("Too few camping mats used."),
                                lodgement_id, part_id, tuple(), 2))
                if num_reserve > lodgement['reserve']:
                    ret.append(_reserve_problem(lodgement_id, part_id))
                if _mixed(group) and any(
                        not registrations[reg_id]['mixed_lodging']
                        for reg_id in group):
                    ret.append(_mixing_problem(lodgement_id, part_id))
                complex_gender_people = tuple(
                    reg_id
                    for reg_id in group
                    if personas[registrations[reg_id]['persona_id']]['gender']
                        in (const.Genders.other, const.Genders.not_specified))
                if complex_gender_people:
                    ret.append((n_("Non-Binary Participant."), lodgement_id,
                                part_id, complex_gender_people, 1))
        return ret

    @access("event")
    @event_guard()
    @REQUESTdata(("sort_part_id", "id_or_None"),
                 ("sortkey", "enum_lodgementssortkeys_or_None"),
                 ("reverse", "bool"))
    def lodgements(self, rs, event_id, sort_part_id=None, sortkey=None,
                   reverse=False):
        """Overview of the lodgements of an event.

        This also displays some issues where possibly errors occured.
        """
        if rs.has_validation_errors():
            return self.redirect(rs, "event/lodgements")
        parts = rs.ambience['event']['parts']
        lodgement_ids = self.eventproxy.list_lodgements(rs, event_id)
        lodgements = self.eventproxy.get_lodgements(rs, lodgement_ids)
        group_ids = self.eventproxy.list_lodgement_groups(rs, event_id)
        groups = self.eventproxy.get_lodgement_groups(rs, group_ids)
        registration_ids = self.eventproxy.list_registrations(rs, event_id)
        registrations = self.eventproxy.get_registrations(rs, registration_ids)
        personas = self.coreproxy.get_event_users(
            rs, tuple(e['persona_id'] for e in registrations.values()), event_id)

        # All inhabitants (regular and reserve) of all lodgements and all parts
        inhabitants = self.calculate_groups(
            lodgements, rs.ambience['event'], registrations, key="lodgement_id")
        regular_inhabitant_nums = {
            k: sum(
                1 for r in v if not registrations[r]['parts'][k[1]]['is_reserve'])
            for k, v in inhabitants.items()}
        reserve_inhabitant_nums = {
            k: sum(
                1 for r in v if registrations[r]['parts'][k[1]]['is_reserve'])
            for k, v in inhabitants.items()}
        problems = self.check_lodgement_problems(
            rs.ambience['event'], lodgements, registrations, personas,
            inhabitants)
        problems_condensed = {}

        # Calculate regular_inhabitant_sum and reserve_inhabitant_sum per part
        regular_inhabitant_sum = {}
        for part_id in parts:
            lodgement_sum = 0
            for lodgement_id in lodgement_ids:
                lodgement_sum += regular_inhabitant_nums[(lodgement_id, part_id)]
            regular_inhabitant_sum[part_id] = lodgement_sum
        reserve_inhabitant_sum = {}
        for part_id in parts:
            reserve_lodgement_sum = 0
            for lodgement_id in lodgement_ids:
                reserve_lodgement_sum += reserve_inhabitant_nums[(lodgement_id, part_id)]
            reserve_inhabitant_sum[part_id] = reserve_lodgement_sum

        # Calculate sum of lodgement regular capacities and reserve
        regular_sum = 0
        reserve_sum = 0
        for lodgement in lodgements.values():
            regular_sum += lodgement['capacity']
            reserve_sum += lodgement['reserve']

        # Calculate problems_condensed (worst problem)
        for lodgement_id, part_id in itertools.product(
                lodgement_ids, parts.keys()):
            problems_here = [p for p in problems
                             if p[1] == lodgement_id and p[2] == part_id]
            problems_condensed[(lodgement_id, part_id)] = (
                max(p[4] for p in problems_here) if len(problems_here) else 0,
                "; ".join(rs.gettext(p[0]) for p in problems_here),)

        # Calculate groups
        grouped_lodgements = {
            group_id: {
                lodgement_id: lodgement
                for lodgement_id, lodgement
                in keydictsort_filter(lodgements, EntitySorter.lodgement)
                if lodgement['group_id'] == group_id
            }
            for group_id, group
            in (keydictsort_filter(groups, EntitySorter.lodgement_group) + [(None, None)])
        }

        # Calculate group_regular_inhabitants_sum, group_reserve_inhabitants_sum,
        # group_regular_sum and group_reserve_sum
        group_regular_inhabitants_sum = {
            (group_id, part_id):
                sum(regular_inhabitant_nums[(lodgement_id, part_id)]
                    for lodgement_id in group)
            for part_id in parts
            for group_id, group in grouped_lodgements.items()}
        group_reserve_inhabitants_sum = {
            (group_id, part_id):
                sum(reserve_inhabitant_nums[(lodgement_id, part_id)]
                    for lodgement_id in group)
            for part_id in parts
            for group_id, group in grouped_lodgements.items()}
        group_regular_sum = {
            group_id: sum(lodgement['capacity'] for lodgement in group.values())
            for group_id, group in grouped_lodgements.items()}
        group_reserve_sum = {
            group_id: sum(lodgement['reserve'] for lodgement in group.values())
            for group_id, group in grouped_lodgements.items()}

        def sort_lodgement(lodgement, group_id):
            id, lodgement = lodgement
            lodgement_group = grouped_lodgements[group_id]
            sort = LodgementsSortkeys
            if sort.is_used_sorting(sortkey):
                if sort_part_id not in parts.keys():
                    raise werkzeug.exceptions.NotFound(n_("Invalid part id."))
                regular = regular_inhabitant_nums[(id, sort_part_id)]
                reserve = reserve_inhabitant_nums[(id, sort_part_id)]
                primary_sort = (regular if sortkey == sort.used_regular
                                else reserve)
            elif sort.is_total_sorting(sortkey):
                regular = (lodgement_group[id]['capacity']
                            if id in lodgement_group else 0)
                reserve = (lodgement_group[id]['reserve']
                           if id in lodgement_group else 0)
                primary_sort = (regular if sortkey == sort.total_regular
                                else reserve)
            elif sortkey == sort.moniker:
                primary_sort = EntitySorter.lodgement(lodgement)
            else:
                primary_sort = 0
            secondary_sort = EntitySorter.lodgement(lodgement)
            return (primary_sort, secondary_sort)

        # now sort the lodgements inside their group
        sorted_grouped_lodgements = OrderedDict([
            (group_id, OrderedDict([
                (lodgement_id, lodgement)
                for lodgement_id, lodgement
                in xsorted(lodgements.items(), reverse=reverse,
                           key=lambda e: sort_lodgement(e, group_id))
                if lodgement['group_id'] == group_id
            ]))
            for group_id, group
            in (keydictsort_filter(groups, EntitySorter.lodgement_group) + [(None, None)])
        ])

        return self.render(rs, "lodgements", {
            'groups': groups,
            'grouped_lodgements': sorted_grouped_lodgements,
            'regular_inhabitants': regular_inhabitant_nums,
            'regular_inhabitants_sum': regular_inhabitant_sum,
            'group_regular_inhabitants_sum': group_regular_inhabitants_sum,
            'reserve_inhabitants': reserve_inhabitant_nums,
            'reserve_inhabitants_sum': reserve_inhabitant_sum,
            'group_reserve_inhabitants_sum': group_reserve_inhabitants_sum,
            'group_regular_sum': group_regular_sum,
            'group_reserve_sum': group_reserve_sum,
            'regular_sum': regular_sum,
            'reserve_sum': reserve_sum,
            'problems': problems_condensed,
            'last_sortkey': sortkey,
            'last_sort_part_id': sort_part_id,
            'last_reverse': reverse,
        })

    @access("event")
    @event_guard(check_offline=True)
    def lodgement_group_summary_form(self, rs, event_id):
        group_ids = self.eventproxy.list_lodgement_groups(rs, event_id)
        groups = self.eventproxy.get_lodgement_groups(rs, group_ids)

        current = {
            "{}_{}".format(key, group_id): value
            for group_id, group in groups.items()
            for key, value in group.items() if key != 'id'}
        merge_dicts(rs.values, current)

        is_referenced = set()
        lodgement_ids = self.eventproxy.list_lodgements(rs, event_id)
        lodgements = self.eventproxy.get_lodgements(rs, lodgement_ids)
        for lodgement in lodgements.values():
            is_referenced.add(lodgement['group_id'])

        return self.render(rs, "lodgement_group_summary", {
            'lodgement_groups': groups, 'is_referenced': is_referenced})

    @access("event", modi={"POST"})
    @event_guard(check_offline=True)
    def lodgement_group_summary(self, rs, event_id):
        """Manipulate groups of lodgements."""
        group_ids = self.eventproxy.list_lodgement_groups(rs, event_id)
        groups = process_dynamic_input(rs, group_ids.keys(), {'moniker': "str"},
                                       {'event_id': event_id})
        if rs.has_validation_errors():
            return self.lodgement_group_summary_form(rs, event_id)
        code = 1
        for group_id, group in groups.items():
            if group is None:
                code *= self.eventproxy.delete_lodgement_group(
                    rs, group_id, cascade=("lodgements",))
            elif group_id < 0:
                code *= self.eventproxy.create_lodgement_group(rs, group)
            else:
                with Atomizer(rs):
                    current = self.eventproxy.get_lodgement_group(rs, group_id)
                    # Do not update unchanged
                    if current != group:
                        code *= self.eventproxy.set_lodgement_group(rs, group)
        self.notify_return_code(rs, code)
        return self.redirect(rs, "event/lodgement_group_summary")

    @access("event")
    @event_guard()
    def show_lodgement(self, rs, event_id, lodgement_id):
        """Display details of one lodgement."""
        group_ids = self.eventproxy.list_lodgement_groups(rs, event_id)
        groups = self.eventproxy.get_lodgement_groups(rs, group_ids)
        registration_ids = self.eventproxy.list_registrations(rs, event_id)
        registrations = {
            k: v
            for k, v in (self.eventproxy.get_registrations(rs, registration_ids)
                         .items())
            if any(part['lodgement_id'] == lodgement_id
                   for part in v['parts'].values())}
        personas = self.coreproxy.get_event_users(
            rs, tuple(e['persona_id'] for e in registrations.values()), event_id)
        inhabitants = self.calculate_groups(
            (lodgement_id,), rs.ambience['event'], registrations,
            key="lodgement_id", personas=personas)

        problems = self.check_lodgement_problems(
            rs.ambience['event'], {lodgement_id: rs.ambience['lodgement']},
            registrations, personas, inhabitants)

        if not any(l for l in inhabitants.values()):
            merge_dicts(rs.values, {'ack_delete': True})

        return self.render(rs, "show_lodgement", {
            'registrations': registrations, 'personas': personas,
            'inhabitants': inhabitants, 'problems': problems,
            'groups': groups,
        })

    @access("event")
    @event_guard(check_offline=True)
    def create_lodgement_form(self, rs, event_id):
        """Render form."""
        groups = self.eventproxy.list_lodgement_groups(rs, event_id)
        return self.render(rs, "create_lodgement", {'groups': groups})

    @access("event", modi={"POST"})
    @REQUESTdatadict("moniker", "capacity", "reserve", "group_id", "notes")
    @event_guard(check_offline=True)
    def create_lodgement(self, rs, event_id, data):
        """Add a new lodgement."""
        data['event_id'] = event_id
        field_params = tuple(
            ("fields.{}".format(field['field_name']),
             "{}_or_None".format(const.FieldDatatypes(field['kind']).name))
            for field in rs.ambience['event']['fields'].values()
            if field['association'] == const.FieldAssociations.lodgement)
        raw_fields = request_extractor(rs, field_params)
        data['fields'] = {
            key.split('.', 1)[1]: value for key, value in raw_fields.items()
        }
        data = check(rs, "lodgement", data, creation=True)
        if rs.has_validation_errors():
            return self.create_lodgement_form(rs, event_id)

        new_id = self.eventproxy.create_lodgement(rs, data)
        self.notify_return_code(rs, new_id)
        return self.redirect(rs, "event/show_lodgement",
                             {'lodgement_id': new_id})

    @access("event")
    @event_guard(check_offline=True)
    def change_lodgement_form(self, rs, event_id, lodgement_id):
        """Render form."""
        groups = self.eventproxy.list_lodgement_groups(rs, event_id)
        field_values = {
            "fields.{}".format(key): value
            for key, value in rs.ambience['lodgement']['fields'].items()}
        merge_dicts(rs.values, rs.ambience['lodgement'], field_values)
        return self.render(rs, "change_lodgement", {'groups': groups})

    @access("event", modi={"POST"})
    @REQUESTdatadict("moniker", "capacity", "reserve", "notes", "group_id")
    @event_guard(check_offline=True)
    def change_lodgement(self, rs, event_id, lodgement_id, data):
        """Alter the attributes of a lodgement.

        This does not enable changing the inhabitants of this lodgement.
        """
        data['id'] = lodgement_id
        field_params = tuple(
            ("fields.{}".format(field['field_name']),
             "{}_or_None".format(const.FieldDatatypes(field['kind']).name))
            for field in rs.ambience['event']['fields'].values()
            if field['association'] == const.FieldAssociations.lodgement)
        raw_fields = request_extractor(rs, field_params)
        data['fields'] = {
            key.split('.', 1)[1]: value for key, value in raw_fields.items()}
        data = check(rs, "lodgement", data)
        if rs.has_validation_errors():
            return self.change_lodgement_form(rs, event_id, lodgement_id)

        code = self.eventproxy.set_lodgement(rs, data)
        self.notify_return_code(rs, code)
        return self.redirect(rs, "event/show_lodgement")

    @access("event", modi={"POST"})
    @REQUESTdata(("ack_delete", "bool"))
    @event_guard(check_offline=True)
    def delete_lodgement(self, rs, event_id, lodgement_id, ack_delete):
        """Remove a lodgement."""
        if not ack_delete:
            rs.append_validation_error(
                ("ack_delete", ValueError(n_("Must be checked."))))
        if rs.has_validation_errors():
            return self.show_lodgement(rs, event_id, lodgement_id)
        code = self.eventproxy.delete_lodgement(
            rs, lodgement_id, cascade={"inhabitants"})
        self.notify_return_code(rs, code)
        return self.redirect(rs, "event/lodgements")

    @access("event")
    @event_guard(check_offline=True)
    def manage_inhabitants_form(self, rs, event_id, lodgement_id):
        """Render form."""
        registration_ids = self.eventproxy.list_registrations(rs, event_id)
        registrations = self.eventproxy.get_registrations(rs, registration_ids)
        personas = self.coreproxy.get_personas(rs, tuple(
            reg['persona_id'] for reg in registrations.values()))
        inhabitants = self.calculate_groups(
            (lodgement_id,), rs.ambience['event'], registrations,
            key="lodgement_id", personas=personas)
        for part_id in rs.ambience['event']['parts']:
            merge_dicts(rs.values, {
                'reserve_{}_{}'.format(part_id, registration_id):
                    registrations[registration_id]['parts'][part_id][
                        'is_reserve']
                for registration_id in inhabitants[(lodgement_id, part_id)]
            })

        def _check_without_lodgement(registration_id, part_id):
            """Un-inlined check for registration without lodgement."""
            part = registrations[registration_id]['parts'][part_id]
            return (const.RegistrationPartStati(part['status']).is_present()
                    and not part['lodgement_id'])

        without_lodgement = {
            part_id: xsorted(
                (registration_id
                 for registration_id in registrations
                 if _check_without_lodgement(registration_id, part_id)),
                key=lambda anid: EntitySorter.persona(
                    personas[registrations[anid]['persona_id']])
            )
            for part_id in rs.ambience['event']['parts']
        }

        # Generate data to be encoded to json and used by the
        # cdedbSearchParticipant() javascript function
        def _check_not_this_lodgement(registration_id, part_id):
            """Un-inlined check for registration with different lodgement."""
            part = registrations[registration_id]['parts'][part_id]
            return (const.RegistrationPartStati(part['status']).is_present()
                    and part['lodgement_id'] != lodgement_id)

        selectize_data = {
            part_id: xsorted(
                [{'name': (personas[registration['persona_id']]['given_names']
                           + " " + personas[registration['persona_id']]
                           ['family_name']),
                  'current': registration['parts'][part_id]['lodgement_id'],
                  'id': registration_id}
                 for registration_id, registration in registrations.items()
                 if _check_not_this_lodgement(registration_id, part_id)],
                key=lambda x: (
                    x['current'] is not None,
                    EntitySorter.persona(personas[registrations[x['id']]['persona_id']]))
            )
            for part_id in rs.ambience['event']['parts']
        }
        lodgement_names = self.eventproxy.list_lodgements(rs, event_id)
        return self.render(rs, "manage_inhabitants", {
            'registrations': registrations,
            'personas': personas, 'inhabitants': inhabitants,
            'without_lodgement': without_lodgement,
            'selectize_data': selectize_data,
            'lodgement_names': lodgement_names})

    @access("event", modi={"POST"})
    @event_guard(check_offline=True)
    def manage_inhabitants(self, rs, event_id, lodgement_id):
        """Alter who is assigned to a lodgement.

        This tries to be a bit smart and write only changed state.
        """
        # Get all registrations and current inhabitants
        registration_ids = self.eventproxy.list_registrations(rs, event_id)
        registrations = self.eventproxy.get_registrations(rs, registration_ids)
        current_inhabitants = {
            part_id: [reg_id for reg_id, registration in registrations.items()
                      if registration['parts'][part_id]['lodgement_id']
                      == lodgement_id]
            for part_id in rs.ambience['event']['parts']}
        # Parse request data
        params = tuple(("new_{}".format(part_id), "[id_or_None]")
                       for part_id in rs.ambience['event']['parts']) \
            + tuple(itertools.chain(
                (("delete_{}_{}".format(part_id, reg_id), "bool")
                 for part_id in rs.ambience['event']['parts']
                 for reg_id in current_inhabitants[part_id]),

                (("reserve_{}_{}".format(part_id, reg_id), "bool")
                 for part_id in rs.ambience['event']['parts']
                 for reg_id in current_inhabitants[part_id])))
        data = request_extractor(rs, params)
        if rs.has_validation_errors():
            return self.manage_inhabitants_form(rs, event_id, lodgement_id)
        # Iterate all registrations to find changed ones
        code = 1
        for registration_id, registration in registrations.items():
            new_reg = {
                'id': registration_id,
                'parts': {},
            }
            # Check if registration is new inhabitant or deleted inhabitant
            # in any part
            for part_id in rs.ambience['event']['parts']:
                new_inhabitant = (
                        registration_id in data["new_{}".format(part_id)])
                deleted_inhabitant = data.get(
                    "delete_{}_{}".format(part_id, registration_id), False)
                is_reserve = registration['parts'][part_id]['is_reserve']
                changed_inhabitant = (
                        registration_id in current_inhabitants[part_id]
                        and data.get("reserve_{}_{}".format(part_id,
                                                            registration_id),
                                     False) != is_reserve)
                if new_inhabitant or deleted_inhabitant:
                    new_reg['parts'][part_id] = {
                        'lodgement_id': (
                            lodgement_id if new_inhabitant else None)
                    }
                elif changed_inhabitant:
                    new_reg['parts'][part_id] = {
                        'is_reserve': data.get(
                            "reserve_{}_{}".format(part_id, registration_id),
                            False)
                    }
            if new_reg['parts']:
                code *= self.eventproxy.set_registration(rs, new_reg)
        self.notify_return_code(rs, code)
        return self.redirect(rs, "event/show_lodgement")

    @access("event")
    @event_guard(check_offline=True)
    def manage_attendees_form(self, rs, event_id, course_id):
        """Render form."""
        tracks = rs.ambience['event']['tracks']
        registration_ids = self.eventproxy.list_registrations(rs, event_id)
        registrations = self.eventproxy.get_registrations(rs, registration_ids)
        personas = self.coreproxy.get_personas(rs, tuple(
            reg['persona_id'] for reg in registrations.values()))
        attendees = self.calculate_groups(
            (course_id,), rs.ambience['event'], registrations, key="course_id",
            personas=personas)

        # Generate options for the multi select boxes
        def _check_without_course(registration_id, track_id):
            """Un-inlined check for registration without course."""
            reg = registrations[registration_id]
            part = reg['parts'][tracks[track_id]['part_id']]
            track = reg['tracks'][track_id]
            return (part['status'] == const.RegistrationPartStati.participant
                    and not track['course_id'])

        without_course = {
            track_id: xsorted(
                (registration_id
                 for registration_id in registrations
                 if _check_without_course(registration_id, track_id)),
                key=lambda anid: EntitySorter.persona(
                    personas[registrations[anid]['persona_id']])
            )
            for track_id in tracks
        }

        # Generate data to be encoded to json and used by the
        # cdedbSearchParticipant() javascript function
        def _check_not_this_course(registration_id, track_id):
            """Un-inlined check for registration with different course."""
            reg = registrations[registration_id]
            part = reg['parts'][tracks[track_id]['part_id']]
            track = reg['tracks'][track_id]
            return (part['status'] == const.RegistrationPartStati.participant
                    and track['course_id'] != course_id)

        selectize_data = {
            track_id: xsorted(
                [{'name': (personas[registration['persona_id']]['given_names']
                           + " " + personas[registration['persona_id']]
                           ['family_name']),
                  'current': registration['tracks'][track_id]['course_id'],
                  'id': registration_id}
                 for registration_id, registration in registrations.items()
                 if _check_not_this_course(registration_id, track_id)],
                key=lambda x: (
                    x['current'] is not None,
                    EntitySorter.persona(personas[registrations[x['id']]['persona_id']]))
            )
            for track_id in tracks
        }
        courses = self.eventproxy.list_db_courses(rs, event_id)
        course_names = {
            course['id']: "{}. {}".format(course['nr'], course['shortname'])
            for course_id, course
            in self.eventproxy.get_courses(rs, courses.keys()).items()
        }

        return self.render(rs, "manage_attendees", {
            'registrations': registrations,
            'personas': personas, 'attendees': attendees,
            'without_course': without_course,
            'selectize_data': selectize_data, 'course_names': course_names})

    @access("event", modi={"POST"})
    @event_guard(check_offline=True)
    def manage_attendees(self, rs, event_id, course_id):
        """Alter who is assigned to this course."""
        # Get all registrations and especially current attendees of this course
        registration_ids = self.eventproxy.list_registrations(rs, event_id)
        registrations = self.eventproxy.get_registrations(rs, registration_ids)
        current_attendees = {
            track_id: [reg_id for reg_id, registration in registrations.items()
                       if registration['tracks'][track_id]['course_id']
                       == course_id]
            for track_id in rs.ambience['course']['segments']}

        # Parse request data
        params = (tuple(("new_{}".format(track_id), "[id_or_None]")
                        for track_id in rs.ambience['course']['segments'])
                  + tuple(
                    ("delete_{}_{}".format(track_id, reg_id), "bool")
                    for track_id in rs.ambience['course']['segments']
                    for reg_id in current_attendees[track_id]))
        data = request_extractor(rs, params)
        if rs.has_validation_errors():
            return self.manage_attendees_form(rs, event_id, course_id)

        # Iterate all registrations to find changed ones
        code = 1
        for registration_id, registration in registrations.items():
            new_reg = {
                'id': registration_id,
                'tracks': {},
            }
            # Check if registration is new attendee or deleted attendee
            # in any track of the course
            for track_id in rs.ambience['course']['segments']:
                new_attendee = (
                        registration_id in data["new_{}".format(track_id)])
                deleted_attendee = data.get(
                    "delete_{}_{}".format(track_id, registration_id), False)
                if new_attendee or deleted_attendee:
                    new_reg['tracks'][track_id] = {
                        'course_id': (course_id if new_attendee else None)
                    }
            if new_reg['tracks']:
                code *= self.eventproxy.set_registration(rs, new_reg)
        self.notify_return_code(rs, code)
        return self.redirect(rs, "event/show_course")

    @staticmethod
    def make_registration_query_spec(event):
        """Helper to enrich ``QUERY_SPECS['qview_registration']``.

        Since each event has dynamic columns for parts and extra fields we
        have amend the query spec on the fly.

        :type event: {str: object}
        """
        tracks = event['tracks']
        spec = copy.deepcopy(QUERY_SPECS['qview_registration'])
        # note that spec is an ordered dict and we should respect the order
        for part_id, part in keydictsort_filter(event['parts'],
                                                EntitySorter.event_part):
            spec["part{0}.status".format(part_id)] = "int"
            spec["part{0}.is_reserve".format(part_id)] = "bool"
            spec["part{0}.lodgement_id".format(part_id)] = "int"
            spec["lodgement{0}.id".format(part_id)] = "id"
            spec["lodgement{0}.moniker".format(part_id)] = "str"
            spec["lodgement{0}.notes".format(part_id)] = "str"
            for f in xsorted(event['fields'].values(),
                             key=EntitySorter.event_field):
                if f['association'] == const.FieldAssociations.lodgement:
                    temp = "lodgement{0}.xfield_{1}"
                    kind = const.FieldDatatypes(f['kind']).name
                    spec[temp.format(part_id, f['field_name'])] = kind
            ordered_tracks = keydictsort_filter(
                part['tracks'], EntitySorter.course_track)
            for track_id, track in ordered_tracks:
                spec["track{0}.is_course_instructor".format(track_id)] \
                    = "bool"
                spec["track{0}.course_id".format(track_id)] = "int"
                spec["track{0}.course_instructor".format(track_id)] = "int"
                for temp in ("course", "course_instructor",):
                    spec["{1}{0}.id".format(track_id, temp)] = "id"
                    spec["{1}{0}.nr".format(track_id, temp)] = "str"
                    spec["{1}{0}.title".format(track_id, temp)] = "str"
                    spec["{1}{0}.shortname".format(track_id, temp)] = "str"
                    spec["{1}{0}.notes".format(track_id, temp)] = "str"
                    for f in xsorted(event['fields'].values(),
                                     key=EntitySorter.event_field):
                        if f['association'] == const.FieldAssociations.course:
                            key = "{1}{0}.xfield_{2}".format(
                                track_id, temp, f['field_name'])
                            kind = const.FieldDatatypes(f['kind']).name
                            spec[key] = kind
        if len(event['parts']) > 1:
            spec[",".join("part{0}.status".format(part_id)
                          for part_id in event['parts'])] = "int"
            spec[",".join("part{0}.is_reserve".format(part_id)
                          for part_id in event['parts'])] = "bool"
            spec[",".join("part{0}.lodgement_id".format(part_id)
                          for part_id in event['parts'])] = "int"
            spec[",".join("lodgement{0}.id".format(part_id)
                          for part_id in event['parts'])] = "id"
            spec[",".join("lodgement{0}.moniker".format(part_id)
                          for part_id in event['parts'])] = "str"
            spec[",".join("lodgement{0}.notes".format(part_id)
                          for part_id in event['parts'])] = "str"
            for f in xsorted(event['fields'].values(), key=EntitySorter.event_field):
                if f['association'] == const.FieldAssociations.lodgement:
                    key = ",".join(
                        "lodgement{0}.xfield_{1}".format(
                            part_id, f['field_name'])
                        for part_id in event['parts'])
                    kind = const.FieldDatatypes(f['kind']).name
                    spec[key] = kind
        if len(tracks) > 1:
            spec[",".join("track{0}.is_course_instructor".format(track_id)
                          for track_id in tracks)] = "bool"
            spec[",".join("track{0}.course_id".format(track_id)
                          for track_id in tracks)] = "bool"
            spec[",".join("track{0}.course_instructor".format(track_id)
                          for track_id in tracks)] = "int"
            for temp in ("course", "course_instructor",):
                spec[",".join("{1}{0}.id".format(track_id, temp)
                              for track_id in tracks)] = "id"
                spec[",".join("{1}{0}.nr".format(track_id, temp)
                              for track_id in tracks)] = "str"
                spec[",".join("{1}{0}.title".format(track_id, temp)
                              for track_id in tracks)] = "str"
                spec[",".join("{1}{0}.shortname".format(track_id, temp)
                              for track_id in tracks)] = "str"
                spec[",".join("{1}{0}.notes".format(track_id, temp)
                              for track_id in tracks)] = "str"
                for f in xsorted(event['fields'].values(),
                                 key=EntitySorter.event_field):
                    if f['association'] == const.FieldAssociations.course:
                        key = ",".join("{1}{0}.xfield_{2}".format(
                            track_id, temp, f['field_name'])
                                       for track_id in tracks)
                        kind = const.FieldDatatypes(f['kind']).name
                        spec[key] = kind
        for f in xsorted(event['fields'].values(), key=EntitySorter.event_field):
            if f['association'] == const.FieldAssociations.registration:
                kind = const.FieldDatatypes(f['kind']).name
                spec["reg_fields.xfield_{}".format(f['field_name'])] = kind
        return spec

    @staticmethod
    def make_registration_query_aux(rs, event, courses,
                                    lodgements, fixed_gettext=False):
        """Un-inlined code to prepare input for template.

        :type rs: :py:class:`FrontendRequestState`
        :type event: {str: object}
        :type courses: {int: {str: object}}
        :type lodgements: {int: {str: object}}
        :type fixed_gettext: bool
        :param fixed_gettext: whether or not to use a fixed translation
            function. True means static, False means localized.
        :rtype: ({str: dict}, {str: str})
        :returns: Choices for select inputs and titles for columns.
        """
        tracks = event['tracks']

        if fixed_gettext:
            gettext = rs.default_gettext
            enum_gettext = lambda x: x.name
        else:
            gettext = rs.gettext
            enum_gettext = rs.gettext

        course_identifier = lambda c: "{}. {}".format(c["nr"], c["shortname"])
        course_choices = OrderedDict(
            (c_id, course_identifier(c))
            for c_id, c in keydictsort_filter(courses, EntitySorter.course))
        lodge_identifier = lambda l: l["moniker"]
        lodgement_choices = OrderedDict(
            (l_id, lodge_identifier(l))
            for l_id, l in keydictsort_filter(lodgements,
                                              EntitySorter.lodgement))
        # First we construct the choices
        choices = {
            # Genders enum
            'persona.gender': OrderedDict(
                enum_entries_filter(
                    const.Genders, enum_gettext, raw=fixed_gettext)),
        }

        # Precompute some choices
        reg_part_stati_choices = OrderedDict(
            enum_entries_filter(
                const.RegistrationPartStati, enum_gettext, raw=fixed_gettext))
        lodge_fields = {
            field_id: field for field_id, field in event['fields'].items()
            if field['association'] == const.FieldAssociations.lodgement
            }
        course_fields = {
            field_id: field for field_id, field in event['fields'].items()
            if field['association'] == const.FieldAssociations.course
            }
        reg_fields = {
            field_id: field for field_id, field in event['fields'].items()
            if field['association'] == const.FieldAssociations.registration
            }

        for part_id in event['parts']:
            choices.update({
                # RegistrationPartStati enum
                "part{0}.status".format(part_id): reg_part_stati_choices,
                # Lodgement choices for the JS selector
                "part{0}.lodgement_id".format(part_id): lodgement_choices,
            })
            if not fixed_gettext:
                # Lodgement fields value -> description
                key = "lodgement{0}.xfield_{1}"
                choices.update({
                    key.format(part_id, field['field_name']):
                        OrderedDict(field['entries'])
                    for field in lodge_fields.values() if field['entries']
                })
        for track_id in tracks:
            choices.update({
                # Course choices for the JS selector
                "track{0}.course_id".format(track_id): course_choices,
                "track{0}.course_instructor".format(track_id): course_choices,
            })
            if not fixed_gettext:
                # Course fields value -> description
                for temp in ("course", "course_instructor"):
                    key = "{1}{0}.xfield_{2}"
                    choices.update({
                       key.format(track_id, temp, field['field_name']):
                           OrderedDict(field['entries'])
                       for field in course_fields.values() if field['entries']
                    })
        if len(event['parts']) > 1:
            choices.update({
                # RegistrationPartStati enum
                ",".join("part{0}.status".format(part_id)
                         for part_id in event['parts']): reg_part_stati_choices,
            })
        if not fixed_gettext:
            # Registration fields value -> description
            choices.update({
                "reg_fields.xfield_{}".format(field['field_name']):
                    OrderedDict(field['entries'])
                for field in reg_fields.values() if field['entries']
            })

        # Second we construct the titles
        titles = {
            "reg_fields.xfield_{}".format(field['field_name']):
                field['field_name']
            for field in reg_fields.values()
        }
        for track_id, track in tracks.items():
            if len(tracks) > 1:
                prefix = "{shortname}: ".format(shortname=track['shortname'])
            else:
                prefix = ""
            titles.update({
                "track{0}.is_course_instructor".format(track_id):
                    prefix + gettext("instructs their course"),
                "track{0}.course_id".format(track_id):
                    prefix + gettext("course"),
                "track{0}.course_instructor".format(track_id):
                    prefix + gettext("instructed course"),
                "course{0}.id".format(track_id):
                    prefix + gettext("course ID"),
                "course{0}.nr".format(track_id):
                    prefix + gettext("course nr"),
                "course{0}.title".format(track_id):
                    prefix + gettext("course title"),
                "course{0}.shortname".format(track_id):
                    prefix + gettext("course shortname"),
                "course{0}.notes".format(track_id):
                    prefix + gettext("course notes"),
                "course_instructor{0}.id".format(track_id):
                    prefix + gettext("instructed course ID"),
                "course_instructor{0}.nr".format(track_id):
                    prefix + gettext("instructed course nr"),
                "course_instructor{0}.title".format(track_id):
                    prefix + gettext("instructed course title"),
                "course_instructor{0}.shortname".format(track_id):
                    prefix + gettext("instructed course shortname"),
                "course_instructor{0}.notes".format(track_id):
                    prefix + gettext("instructed courese notes"),
            })
            key = "course{0}.xfield_{1}"
            titles.update({
                key.format(track_id, field['field_name']):
                    prefix + gettext("course {field}").format(
                        field=field['field_name'])
                for field in course_fields.values()
            })
            key = "course_instructor{0}.xfield_{1}"
            titles.update({
                key.format(track_id, field['field_name']):
                    prefix + gettext("instructed course {field}").format(
                        field=field['field_name'])
                for field in course_fields.values()
            })
        if len(event['tracks']) > 1:
            titles.update({
                ",".join("track{0}.is_course_instructor".format(track_id)
                         for track_id in tracks):
                    gettext("any track: instructs their course"),
                ",".join("track{0}.course_id".format(track_id)
                         for track_id in tracks):
                    gettext("any track: course"),
                ",".join("track{0}.course_instructor".format(track_id)
                         for track_id in tracks):
                    gettext("any track: instructed course"),
                ",".join("course{0}.id".format(track_id)
                         for track_id in tracks):
                    gettext("any track: course ID"),
                ",".join("course{0}.nr".format(track_id)
                         for track_id in tracks):
                    gettext("any track: course nr"),
                ",".join("course{0}.title".format(track_id)
                         for track_id in tracks):
                    gettext("any track: course title"),
                ",".join("course{0}.shortname".format(track_id)
                         for track_id in tracks):
                    gettext("any track: course shortname"),
                ",".join("course{0}.notes".format(track_id)
                         for track_id in tracks):
                    gettext("any track: course notes"),
                ",".join("course_instructor{0}.id".
                         format(track_id) for track_id in tracks):
                    gettext("any track: instructed course ID"),
                ",".join("course_instructor{0}.nr".
                         format(track_id) for track_id in tracks):
                    gettext("any track: instructed course nr"),
                ",".join("course_instructor{0}.title".
                         format(track_id) for track_id in tracks):
                    gettext("any track: instructed course title"),
                ",".join("course_instructor{0}.shortname".
                         format(track_id) for track_id in tracks):
                    gettext("any track: instructed course shortname"),
                ",".join("course_instructor{0}.notes".format(track_id)
                         for track_id in tracks):
                    gettext("any track: instructed course notes"),
            })
            key = "course{0}.xfield_{1}"
            titles.update({
                ",".join(key.format(track_id, field['field_name'])
                         for track_id in tracks):
                    gettext("any track: course {field}").format(
                        field=field['field_name'])
                for field in course_fields.values()
            })
            key = "course_instructor{0}.xfield_{1}"
            titles.update({
                ",".join(key.format(track_id, field['field_name'])
                         for track_id in tracks):
                    gettext("any track: instructed course {field}").format(
                        field=field['field_name'])
                for field in course_fields.values()
            })
        for part_id, part in event['parts'].items():
            if len(event['parts']) > 1:
                prefix = "{shortname}: ".format(shortname=part['shortname'])
            else:
                prefix = ""
            titles.update({
                "part{0}.status".format(part_id):
                    prefix + gettext("registration status"),
                "part{0}.is_reserve".format(part_id):
                    prefix + gettext("camping mat user"),
                "part{0}.lodgement_id".format(part_id):
                    prefix + gettext("lodgement"),
                "lodgement{0}.id".format(part_id):
                    prefix + gettext("lodgement ID"),
                "lodgement{0}.moniker".format(part_id):
                    prefix + gettext("lodgement moniker"),
                "lodgement{0}.notes".format(part_id):
                    prefix + gettext("lodgement notes"),
            })
            key = "lodgement{0}.xfield_{1}"
            titles.update({
                key.format(part_id, field['field_name']):
                    prefix + gettext("lodgement {field}").format(
                        field=field['field_name'])
                for field in lodge_fields.values()
            })
        if len(event['parts']) > 1:
            titles.update({
                ",".join("part{0}.status".format(part_id)
                         for part_id in event['parts']):
                    gettext("any part: registration status"),
                ",".join("part{0}.is_reserve".format(part_id)
                         for part_id in event['parts']):
                    gettext("any part: camping mat user"),
                ",".join("part{0}.lodgement_id".format(part_id)
                         for part_id in event['parts']):
                    gettext("any part: lodgement"),
                ",".join("lodgement{0}.id".format(part_id)
                         for part_id in event['parts']):
                    gettext("any part: lodgement ID"),
                ",".join("lodgement{0}.moniker".format(part_id)
                         for part_id in event['parts']):
                    gettext("any part: lodgement moniker"),
                ",".join("lodgement{0}.notes".format(part_id)
                         for part_id in event['parts']):
                    gettext("any part: lodgement notes"),
            })
            key = "lodgement{0}.xfield_{1}"
            titles.update({
                ",".join(key.format(part_id, field['field_name'])
                         for part_id in event['parts']):
                    gettext("any part: lodgement {field}").format(
                        field=field['field_name'])
                for field in lodge_fields.values()
            })
        return choices, titles

    @access("event")
    @REQUESTdata(("download", "str_or_None"), ("is_search", "bool"))
    @event_guard()
    def registration_query(self, rs, event_id, download, is_search):
        """Generate custom data sets from registration data.

        This is a pretty versatile method building on the query module.
        """
        spec = self.make_registration_query_spec(rs.ambience['event'])
        # mangle the input, so we can prefill the form
        query_input = mangle_query_input(rs, spec)
        if is_search:
            query = check(rs, "query_input", query_input, "query",
                          spec=spec, allow_empty=False)
        else:
            query = None

        course_ids = self.eventproxy.list_db_courses(rs, event_id)
        courses = self.eventproxy.get_courses(rs, course_ids.keys())
        lodgement_ids = self.eventproxy.list_lodgements(rs, event_id)
        lodgements = self.eventproxy.get_lodgements(rs, lodgement_ids)
        choices, titles = self.make_registration_query_aux(
            rs, rs.ambience['event'], courses, lodgements,
            fixed_gettext=download is not None)
        choices_lists = {k: list(v.items()) for k, v in choices.items()}
        has_registrations = self.eventproxy.has_registrations(rs, event_id)

        default_queries = \
            self.conf["DEFAULT_QUERIES_REGISTRATION"](rs.ambience['event'], spec)

        params = {
            'spec': spec, 'choices': choices, 'choices_lists': choices_lists,
            'query': query, 'default_queries': default_queries,
            'titles': titles, 'has_registrations': has_registrations,
        }
        # Tricky logic: In case of no validation errors we perform a query
        if not rs.has_validation_errors() and is_search:
            query.scope = "qview_registration"
            result = self.eventproxy.submit_general_query(rs, query,
                                                          event_id=event_id)
            params['result'] = result
            if download:
                fields = []
                for csvfield in query.fields_of_interest:
                    fields.extend(csvfield.split(','))
                shortname = rs.ambience['event']['shortname']
                if download == "csv":
                    csv_data = csv_output(result, fields, substitutions=choices)
                    return self.send_csv_file(
                        rs, data=csv_data, inline=False,
                        filename="{}_result.csv".format(shortname))
                elif download == "json":
                    json_data = query_result_to_json(result, fields,
                                                     substitutions=choices)
                    return self.send_file(
                        rs, data=json_data, inline=False,
                        filename="{}_result.json".format(shortname))
        else:
            rs.values['is_search'] = is_search = False
        return self.render(rs, "registration_query", params)

    @staticmethod
    def make_course_view_query_spec(event):
        """Helper to enrich ``QUERY_SPECS['qview_event_course']``.

        Since each event has custom course fields we have to amend the query
        spec on the fly.

        :type event: {str: object}
        """
        tracks = event['tracks']
        course_fields = {
            field_id: field for field_id, field in event['fields'].items()
            if field['association'] == const.FieldAssociations.course
        }

        # This is an OrderedDict, so order should be respected.
        spec = copy.deepcopy(QUERY_SPECS["qview_event_course"])
        spec.update({
            "course_fields.xfield_{0}".format(field['field_name']):
                const.FieldDatatypes(field['kind']).name
            for field in course_fields.values()
        })

        for track_id, track in tracks.items():
            spec["track{0}.is_offered".format(track_id)] = "bool"
            spec["track{0}.takes_place".format(track_id)] = "bool"
            spec["track{0}.attendees".format(track_id)] = "int"
            spec["track{0}.instructors".format(track_id)] = "int"
            for rank in range(track['num_choices']):
                spec["track{0}.num_choices{1}".format(track_id, rank)] = "int"

        return spec

    @staticmethod
    def make_course_view_query_aux(rs, event, courses, fixed_gettext=False):
        """Un-inlined code to prepare input for template.

        :type rs: :py:class:`FrontendRequestState`
        :type event: {str: object}
        :type courses: {int: {str: object}}
        :type fixed_gettext: bool
        :param fixed_gettext: whether or not to use a fixed translation
            function. True means static, False means localized.
        :rtype: ({str: dict}, {str: str})
        :returns: Choices for select inputs and titles for columns.
        """

        tracks = event['tracks']

        if fixed_gettext:
            gettext = rs.default_gettext
            enum_gettext = lambda x: x.name
        else:
            gettext = rs.gettext
            enum_gettext = rs.gettext

        # Construct choices.
        course_identifier = lambda c: "{}. {}".format(c["nr"], c["shortname"])
        course_choices = OrderedDict(
            xsorted((c["id"], course_identifier(c)) for c in courses.values()))
        choices = {
            "course.id": course_choices
        }
        course_fields = {
            field_id: field for field_id, field in event['fields'].items()
            if field['association'] == const.FieldAssociations.course
            }
        if not fixed_gettext:
            # Course fields value -> description
            choices.update({
                "course_fields.xfield_{0}".format(field['field_name']):
                    OrderedDict(field['entries'])
                for field in course_fields.values() if field['entries']
            })

        # Construct titles.
        titles = {
            "course.id": gettext("course id"),
            "course.nr": gettext("course nr"),
            "course.title": gettext("course title"),
            "course.description": gettext("course description"),
            "course.shortname": gettext("course shortname"),
            "course.instructors": gettext("course instructors"),
            "course.min_size": gettext("course min size"),
            "course.max_size": gettext("course max size"),
            "course.notes": gettext("course notes"),
        }
        titles.update({
            "course_fields.xfield_{}".format(field['field_name']):
                field['field_name']
            for field in course_fields.values()
        })
        for track_id, track in tracks.items():
            if len(tracks) > 1:
                prefix = "{shortname}: ".format(shortname=track['shortname'])
            else:
                prefix = ""
            titles.update({
                "track{0}.takes_place".format(track_id):
                    prefix + gettext("takes place"),
                "track{0}.is_offered".format(track_id):
                    prefix + gettext("is offered"),
                "track{0}.attendees".format(track_id):
                    prefix + gettext("attendees"),
                "track{0}.instructors".format(track_id):
                    prefix + gettext("instructors"),
            })
            for rank in range(track['num_choices']):
                titles.update({
                    "track{0}.num_choices{1}".format(track_id, rank):
                        prefix + gettext("{}. choices").format(
                            rank+1),
                })

        return choices, titles

    @access("event")
    @REQUESTdata(("download", "str_or_None"), ("is_search", "bool"))
    @event_guard()
    def course_query(self, rs, event_id, download, is_search):

        spec = self.make_course_view_query_spec(rs.ambience['event'])
        query_input = mangle_query_input(rs, spec)
        if is_search:
            query = check(rs, "query_input", query_input, "query",
                          spec=spec, allow_empty=False)
        else:
            query = None

        course_ids = self.eventproxy.list_db_courses(rs, event_id)
        courses = self.eventproxy.get_courses(rs, course_ids.keys())
        choices, titles = self.make_course_view_query_aux(
            rs, rs.ambience['event'], courses,
            fixed_gettext=download is not None)
        choices_lists = {k: list(v.items()) for k, v in choices.items()}

        tracks = rs.ambience['event']['tracks']
        selection_default = ["course.shortname", ]
        for col in ("is_offered", "takes_place", "attendees"):
            selection_default += list("track{}.{}".format(t_id, col)
                                      for t_id in tracks)
        default_queries = []

        params = {
            'spec': spec, 'choices': choices, 'choices_lists': choices_lists,
            'query': query, 'default_queries': default_queries,
            'titles': titles, 'selection_default': selection_default,
        }

        if not rs.has_validation_errors() and is_search:
            query.scope = "qview_event_course"
            result = self.eventproxy.submit_general_query(
                rs, query, event_id=event_id)
            params['result'] = result
            if download:
                fields = []
                for csvfield in query.fields_of_interest:
                    fields.extend(csvfield.split(','))
                shortname = rs.ambience['event']['shortname']
                if download == "csv":
                    csv_data = csv_output(result, fields, substitutions=choices)
                    return self.send_csv_file(
                        rs, data=csv_data, inline=False,
                        filename="{}_course_result.csv".format(shortname))
                elif download == "json":
                    json_data = query_result_to_json(
                        result, fields, substitutions=choices)
                    return self.send_file(
                        rs, data=json_data, inline=False,
                        filename="{}_course_result.json".format(shortname))
        else:
            rs.values['is_search'] = is_search = False
        return self.render(rs, "course_query", params)

    @access("event")
    @event_guard(check_offline=True)
    def checkin_form(self, rs, event_id):
        """Render form."""
        registration_ids = self.eventproxy.list_registrations(rs, event_id)
        registrations = self.eventproxy.get_registrations(rs, registration_ids)
        there = lambda registration, part_id: const.RegistrationPartStati(
            registration['parts'][part_id]['status']).is_present()
        registrations = {
            k: v
            for k, v in registrations.items()
            if (not v['checkin']
                and any(there(v, id) for id in rs.ambience['event']['parts']))}
        personas = self.coreproxy.get_event_users(rs, tuple(
            reg['persona_id'] for reg in registrations.values()), event_id)
        lodgement_ids = self.eventproxy.list_lodgements(rs, event_id)
        lodgements = self.eventproxy.get_lodgements(rs, lodgement_ids)
        for registration in registrations.values():
            registration['age'] = determine_age_class(
                personas[registration['persona_id']]['birthday'],
                rs.ambience['event']['begin'])
        reg_order = xsorted(
            registrations.keys(),
            key=lambda anid: EntitySorter.persona(
                personas[registrations[anid]['persona_id']]))
        registrations = OrderedDict(
            (reg_id, registrations[reg_id]) for reg_id in reg_order)
        return self.render(rs, "checkin", {
            'registrations': registrations, 'personas': personas,
            'lodgements': lodgements})

    @access("event", modi={"POST"})
    @REQUESTdata(("registration_id", "id"))
    @event_guard(check_offline=True)
    def checkin(self, rs, event_id, registration_id):
        """Check a participant in."""
        if rs.has_validation_errors():
            return self.checkin_form(rs, event_id)
        registration = self.eventproxy.get_registration(rs, registration_id)
        if registration['event_id'] != event_id:
            return werkzeug.exceptions.NotFound(n_("Wrong associated event."))
        if registration['checkin']:
            rs.notify("warning", n_("Already checked in."))
            return self.checkin_form(rs, event_id)

        new_reg = {
            'id': registration_id,
            'checkin': now(),
        }
        code = self.eventproxy.set_registration(rs, new_reg)
        self.notify_return_code(rs, code)
        return self.redirect(rs, 'event/checkin')

    @access("event")
    @REQUESTdata(("field_id", "id_or_None"),
                 ("reg_ids", "int_csv_list_or_None"))
    @event_guard(check_offline=True)
    def field_set_select(self, rs, event_id, field_id, reg_ids):
        """Select a field for manipulation across all registrations."""
        if rs.has_validation_errors():
            return self.render(rs, "field_set_select")
        if field_id is None:
            registrations = self.eventproxy.get_registrations(rs, reg_ids)
            personas = self.coreproxy.get_personas(
                rs, tuple(e['persona_id'] for e in registrations.values()))
            reg_order = xsorted(
                registrations.keys(),
                key=lambda anid: EntitySorter.persona(
                    personas[registrations[anid]['persona_id']]))
            registrations = OrderedDict(
                (reg_id, registrations[reg_id]) for reg_id in reg_order)
            return self.render(rs, "field_set_select",
                               {'reg_ids': reg_ids,
                                'registrations': registrations,
                                'personas': personas})
        else:
            if field_id not in rs.ambience['event']['fields']:
                return werkzeug.exceptions.NotFound(
                    n_("Wrong associated event."))
            field = rs.ambience['event']['fields'][field_id]
            if field['association'] != const.FieldAssociations.registration:
                return werkzeug.exceptions.NotFound(
                    n_("Wrong associated field."))
            return self.redirect(rs, "event/field_set_form",
                                 {'field_id': field_id,
                                  'reg_ids': (','.join(str(i) for i in reg_ids)
                                              if reg_ids else None)})

    @access("event")
    @REQUESTdata(("field_id", "id"),
                 ("reg_ids", "int_csv_list_or_None"))
    @event_guard(check_offline=True)
    def field_set_form(self, rs, event_id, field_id, reg_ids, internal=False):
        """Render form.

        The internal flag is used if the call comes from another frontend
        function to disable further redirection on validation errors.
        """
        if rs.has_validation_errors() and not internal:
            return self.redirect(rs, "event/registration_query")
        if field_id not in rs.ambience['event']['fields']:
            return werkzeug.exceptions.NotFound(n_("Wrong associated event."))
        field = rs.ambience['event']['fields'][field_id]
        if field['association'] != const.FieldAssociations.registration:
            return werkzeug.exceptions.NotFound(n_("Wrong associated field."))
        if reg_ids:
            registration_ids = reg_ids
        else:
            registration_ids = self.eventproxy.list_registrations(rs, event_id)
        registrations = self.eventproxy.get_registrations(rs, registration_ids)
        personas = self.coreproxy.get_personas(
            rs, tuple(e['persona_id'] for e in registrations.values()))
        ordered = xsorted(
            registrations.keys(),
            key=lambda anid: EntitySorter.persona(
                personas[registrations[anid]['persona_id']]))
        values = {
            "input{}".format(registration_id):
                registration['fields'].get(field['field_name'])
            for registration_id, registration in registrations.items()}
        merge_dicts(rs.values, values)
        return self.render(rs, "field_set", {
            'registrations': registrations, 'personas': personas,
            'ordered': ordered,
            'reg_ids': reg_ids})

    @access("event", modi={"POST"})
    @REQUESTdata(("field_id", "id"),
                 ("reg_ids", "int_csv_list_or_None"))
    @event_guard(check_offline=True)
    def field_set(self, rs, event_id, field_id, reg_ids):
        """Modify a specific field on all registrations."""
        if field_id not in rs.ambience['event']['fields']:
            return werkzeug.exceptions.NotFound(n_("Wrong associated event."))
        field = rs.ambience['event']['fields'][field_id]
        if field['association'] != const.FieldAssociations.registration:
            return werkzeug.exceptions.NotFound(n_("Wrong associated field."))
        registration_ids = self.eventproxy.list_registrations(rs, event_id)
        kind = "{}_or_None".format(const.FieldDatatypes(field['kind']).name)
        data_params = tuple(("input{}".format(registration_id), kind)
                            for registration_id in registration_ids)
        data = request_extractor(rs, data_params)
        if rs.has_validation_errors():
            return self.field_set_form(rs, event_id, internal=True)

        # If no list of registration_ids is given as parameter get all
        # registrations
        if reg_ids:
            registration_ids = reg_ids
        else:
            registration_ids = self.eventproxy.list_registrations(rs, event_id)

        registrations = self.eventproxy.get_registrations(rs, registration_ids)
        code = 1
        for registration_id, registration in registrations.items():
            if (data["input{}".format(registration_id)]
                    != registration['fields'].get(field['field_name'])):
                new = {
                    'id': registration_id,
                    'fields': {
                        field['field_name']:
                            data["input{}".format(registration_id)]
                    }
                }
                code *= self.eventproxy.set_registration(rs, new)
        self.notify_return_code(rs, code)

        # redirect to query filtered by registration_ids
        query = Query(
            "qview_registration",
            self.make_registration_query_spec(rs.ambience['event']),
            ("persona.given_names", "persona.family_name", "persona.username",
             "reg.id", "reg_fields.xfield_{}".format(field["field_name"])),
            (("reg.id", QueryOperators.oneof, registration_ids),),
            (("persona.family_name", True), ("persona.given_names", True),)
        )
        return self.redirect(rs, "event/registration_query",
                             querytoparams_filter(query))

    @access("event", modi={"POST"})
    @event_guard(check_offline=True)
    def lock_event(self, rs, event_id):
        """Lock an event for offline usage."""
        code = self.eventproxy.lock_event(rs, event_id)
        self.notify_return_code(rs, code)
        return self.redirect(rs, "event/show_event")

    @access("event", modi={"POST"})
    @REQUESTfile("json")
    @event_guard()
    def unlock_event(self, rs, event_id, json):
        """Unlock an event after offline usage and incorporate the offline
        changes."""
        data = check(rs, "serialized_event_upload", json)
        if rs.has_validation_errors():
            return self.show_event(rs, event_id)
        if event_id != data['id']:
            rs.notify("error", n_("Data from wrong event."))
            return self.show_event(rs, event_id)
        # Check for unmigrated personas
        current = self.eventproxy.export_event(rs, event_id)
        claimed = {e['persona_id'] for e in data['event.registrations'].values()
                   if not e['real_persona_id']}
        if claimed - set(current['core.personas']):
            rs.notify("error", n_("There exist unmigrated personas."))
            return self.show_event(rs, event_id)

        code = self.eventproxy.unlock_import_event(rs, data)
        self.notify_return_code(rs, code)
        return self.redirect(rs, "event/show_event")

    @access("event_admin", modi={"POST"})
    @REQUESTdata(("ack_archive", "bool"),
                 ("create_past_event", "bool"))
    @event_guard(check_offline=True)
    def archive_event(self, rs, event_id, ack_archive, create_past_event):
        """Archive an event and optionally create a past event.

        This is at the boundary between event and cde frontend, since
        the past-event stuff generally resides in the cde realm.
        """
        if rs.ambience['event']['is_archived']:
            rs.notify("warning", n_("Event already archived."))
            return self.redirect(rs, "event/show_event")
        if not ack_archive:
            rs.append_validation_error(
                ("ack_archive", ValueError(n_("Must be checked."))))
        if rs.has_validation_errors():
            return self.show_event(rs, event_id)

        if rs.ambience['event']['end'] >= now().date():
            rs.notify("error", n_("Event is not concluded yet."))
            return self.redirect(rs, "event/show_event")

        new_ids, message = self.pasteventproxy.archive_event(
            rs, event_id, create_past_event=create_past_event)
        if message:
            rs.notify("warning", message)
            return self.redirect(rs, "event/show_event")
        rs.notify("success", n_("Event archived."))
        if new_ids is None:
            return self.redirect(rs, "event/show_event")
        elif len(new_ids) == 1:
            rs.notify("info", n_("Created past event."))
            return self.redirect(rs, "cde/show_past_event",
                                 {'pevent_id': unwrap(new_ids)})
        else:
            rs.notify("info", n_("Created multiple past events."))
            return self.redirect(rs, "event/show_event")

    @access("event_admin", modi={"POST"})
    @REQUESTdata(("ack_delete", "bool"))
    @event_guard(check_offline=True)
    def delete_event(self, rs, event_id, ack_delete):
        """Remove an event."""
        if not ack_delete:
            rs.append_validation_error(
                ("ack_delete", ValueError(n_("Must be checked."))))
        if rs.has_validation_errors():
            return self.show_event(rs, event_id)

        if rs.ambience['event']['end'] >= now().date():
            rs.notify("error", n_("Event is not concluded yet."))
            return self.redirect(rs, "event/show_event")

        blockers = self.eventproxy.delete_event_blockers(rs, event_id)
        cascade = {"registrations", "courses", "lodgement_groups", "lodgements",
                   "field_definitions", "course_tracks", "event_parts", "orgas",
                   "questionnaire", "log", "mailinglists"} & blockers.keys()

        code = self.eventproxy.delete_event(rs, event_id, cascade)
        if not code:
            return self.show_event(rs, event_id)
        else:
            rs.notify("success", n_("Event deleted."))
            return self.redirect(rs, "event/index")

    @access("event")
    @REQUESTdata(("phrase", "str"), ("kind", "str"), ("aux", "id_or_None"))
    def select_registration(self, rs, phrase, kind, aux):
        """Provide data for inteligent input fields.

        This searches for registrations (and associated users) by name
        so they can be easily selected without entering their
        numerical ids. This is similar to the select_persona()
        functionality in the core realm.

        The kind parameter specifies the purpose of the query which
        decides the privilege level required and the basic search
        paramaters.

        Allowed kinds:

        - ``orga_registration``: Search for a registration as event orga

        The aux parameter allows to supply an additional id. This will
        probably be an event id in the overwhelming majority of cases.

        Required aux value based on the 'kind':
        * orga_registration: Id of the event you are orga of
        """
        if rs.has_validation_errors():
            return self.send_json(rs, {})

        spec_additions = {}
        search_additions = []
        event = None
        num_preview_personas = (self.conf["NUM_PREVIEW_PERSONAS_CORE_ADMIN"]
                                if {"core_admin", "meta_admin"} & rs.user.roles
                                else self.conf["NUM_PREVIEW_PERSONAS"])
        if kind == "orga_registration":
            event = self.eventproxy.get_event(rs, aux)
            if "event_admin" not in rs.user.roles:
                if rs.user.persona_id not in event['orgas']:
                    raise werkzeug.exceptions.Forbidden(n_("Not privileged."))
            if aux is None:
                return self.send_json(rs, {})
        else:
            return self.send_json(rs, {})

        data = None

        anid, errs = validate.check_id(phrase, "phrase")
        if not errs:
            tmp = self.eventproxy.get_registrations(rs, (anid,))
            if tmp:
                tmp = unwrap(tmp)
                if tmp['event_id'] == aux:
                    data = [tmp]

        # Don't query, if search phrase is too short
        if not data and len(phrase) < self.conf["NUM_PREVIEW_CHARS"]:
            return self.send_json(rs, {})

        terms = []
        if data is None:
            terms = tuple(t.strip() for t in phrase.split(' ') if t)
            valid = True
            for t in terms:
                _, errs = validate.check_non_regex(t, "phrase")
                if errs:
                    valid = False
            if not valid:
                data = []
            else:
                search = [("username,family_name,given_names,display_name",
                           QueryOperators.match, t) for t in terms]
                search.extend(search_additions)
                spec = copy.deepcopy(QUERY_SPECS["qview_quick_registration"])
                spec["username,family_name,given_names,display_name"] = "str"
                spec.update(spec_additions)
                query = Query(
                    "qview_quick_registration", spec,
                    ("registrations.id", "username", "family_name",
                     "given_names", "display_name"),
                    search, (("registrations.id", True),))
                data = self.eventproxy.submit_general_query(
                    rs, query, event_id=aux)

        # Strip data to contain at maximum `num_preview_personas` results
        if len(data) > num_preview_personas:
            tmp = xsorted(data, key=lambda e: e['id'])
            data = tmp[:num_preview_personas]

        def name(x):
            return "{} {}".format(x['given_names'], x['family_name'])

        # Check if name occurs multiple times to add email address in this case
        counter = collections.defaultdict(lambda: 0)
        for entry in data:
            counter[name(entry)] += 1

        # Generate return JSON list
        ret = []
        for entry in xsorted(data, key=EntitySorter.persona):
            result = {
                'id': entry['id'],
                'name': name(entry),
                'display_name': entry['display_name'],
            }
            # Email/username is only delivered if we have admins
            # rights, a search term with an @ (and more) matches the
            # mail address, or the mail address is required to
            # distinguish equally named users
            searched_email = any(
                '@' in t and len(t) > self.conf["NUM_PREVIEW_CHARS"]
                and entry['username'] and t in entry['username']
                for t in terms)
            if (counter[name(entry)] > 1 or searched_email or
                    self.is_admin(rs)):
                result['email'] = entry['username']
            ret.append(result)
        return self.send_json(rs, {'registrations': ret})

    @access("event")
    @event_guard()
    @REQUESTdata(("phrase", "str"))
    def quick_show_registration(self, rs, event_id, phrase):
        """Allow orgas to quickly retrieve a registration.

        The search phrase may be anything: a numeric id or a string
        matching the data set.
        """
        if rs.has_validation_errors():
            return self.show_event(rs, event_id)

        anid, errs = validate.check_cdedbid(phrase, "phrase")
        if not errs:
            tmp = self.eventproxy.list_registrations(rs, event_id,
                                                     persona_id=anid)
            if tmp:
                tmp = unwrap(tmp.keys())
                return self.redirect(rs, "event/show_registration",
                                     {'registration_id': tmp})

        anid, errs = validate.check_id(phrase, "phrase")
        if not errs:
            tmp = self.eventproxy.get_registrations(rs, (anid,))
            if tmp:
                tmp = unwrap(tmp)
                if tmp['event_id'] == event_id:
                    return self.redirect(rs, "event/show_registration",
                                         {'registration_id': tmp['id']})

        terms = tuple(t.strip() for t in phrase.split(' ') if t)
        valid = True
        for t in terms:
            _, errs = validate.check_non_regex(t, "phrase")
            if errs:
                valid = False
        if not valid:
            rs.notify("warning", n_("Active characters found in search."))
            return self.show_event(rs, event_id)

        search = [("username,family_name,given_names,display_name",
                   QueryOperators.match, t) for t in terms]
        spec = copy.deepcopy(QUERY_SPECS["qview_quick_registration"])
        spec["username,family_name,given_names,display_name"] = "str"
        query = Query(
            "qview_quick_registration", spec,
            ("registrations.id", "username", "family_name",
             "given_names", "display_name"),
            search, (("registrations.id", True),))
        result = self.eventproxy.submit_general_query(
            rs, query, event_id=event_id)
        if len(result) == 1:
            return self.redirect(rs, "event/show_registration",
                                 {'registration_id': result[0]['id']})
        elif len(result) > 0:
            # TODO make this accessible
            pass
        base_query = Query(
            "qview_registration",
            self.make_registration_query_spec(rs.ambience['event']),
            ["reg.id", "persona.given_names", "persona.family_name",
             "persona.username"],
            [],
            (("persona.family_name", True), ("persona.given_names", True))
        )
        regex = "({})".format("|".join(terms))
        given_names_constraint = (
            'persona.given_names', QueryOperators.regex, regex)
        family_name_constraint = (
            'persona.family_name', QueryOperators.regex, regex)

        for effective in ([given_names_constraint, family_name_constraint],
                          [given_names_constraint],
                          [family_name_constraint]):
            query = copy.deepcopy(base_query)
            query.constraints.extend(effective)
            result = self.eventproxy.submit_general_query(
                rs, query, event_id=event_id)
            if len(result) == 1:
                return self.redirect(rs, "event/show_registration",
                                     {'registration_id': result[0]['id']})
            elif len(result) > 0:
                params = querytoparams_filter(query)
                return self.redirect(rs, "event/registration_query",
                                     params)
        rs.notify("warning", n_("No registration found."))
        return self.show_event(rs, event_id)

    @access("event_admin")
    @REQUESTdata(("codes", "[int]"), ("event_id", "id_or_None"),
                 ("persona_id", "cdedbid_or_None"),
                 ("submitted_by", "cdedbid_or_None"),
                 ("additional_info", "str_or_None"),
                 ("offset", "int_or_None"),
                 ("length", "positive_int_or_None"),
                 ("time_start", "datetime_or_None"),
                 ("time_stop", "datetime_or_None"))
    def view_log(self, rs, codes, event_id, offset, length, persona_id,
                 submitted_by, additional_info, time_start, time_stop):
        """View activities concerning events organized via DB."""
        length = length or self.conf["DEFAULT_LOG_LENGTH"]
        # length is the requested length, _length the theoretically
        # shown length for an infinite amount of log entries.
        _offset, _length = calculate_db_logparams(offset, length)

        # no validation since the input stays valid, even if some options
        # are lost
        rs.ignore_validation_errors()
        total, log = self.eventproxy.retrieve_log(
            rs, codes, event_id, _offset, _length, persona_id=persona_id,
            submitted_by=submitted_by, additional_info=additional_info,
            time_start=time_start, time_stop=time_stop)
        persona_ids = (
                {entry['submitted_by'] for entry in log if
                 entry['submitted_by']}
                | {entry['persona_id'] for entry in log if entry['persona_id']})
        personas = self.coreproxy.get_personas(rs, persona_ids)
        event_ids = {entry['event_id'] for entry in log if entry['event_id']}
        registration_map = self.eventproxy.get_registration_map(rs, event_ids)
        events = self.eventproxy.get_events(rs, event_ids)
        all_events = self.eventproxy.list_db_events(rs)
        loglinks = calculate_loglinks(rs, total, offset, length)
        return self.render(rs, "view_log", {
            'log': log, 'total': total, 'length': _length,
            'personas': personas, 'events': events,'all_events': all_events,
            'registration_map': registration_map, 'loglinks': loglinks})

    @access("event")
    @event_guard()
    @REQUESTdata(("codes", "[int]"), ("persona_id", "cdedbid_or_None"),
                 ("submitted_by", "cdedbid_or_None"),
                 ("additional_info", "str_or_None"),
                 ("offset", "int_or_None"),
                 ("length", "positive_int_or_None"),
                 ("time_start", "datetime_or_None"),
                 ("time_stop", "datetime_or_None"))
    def view_event_log(self, rs, codes, event_id, offset, length, persona_id,
                       submitted_by, additional_info, time_start, time_stop):
        """View activities concerning one event organized via DB."""
        length = length or self.conf["DEFAULT_LOG_LENGTH"]
        # length is the requested length, _length the theoretically
        # shown length for an infinite amount of log entries.
        _offset, _length = calculate_db_logparams(offset, length)

        # no validation since the input stays valid, even if some options
        # are lost
        rs.ignore_validation_errors()
        total, log = self.eventproxy.retrieve_log(
            rs, codes, event_id, _offset, _length, persona_id=persona_id,
            submitted_by=submitted_by, additional_info=additional_info,
            time_start=time_start, time_stop=time_stop)
        persona_ids = (
                {entry['submitted_by'] for entry in log if
                 entry['submitted_by']}
                | {entry['persona_id'] for entry in log if entry['persona_id']})
        personas = self.coreproxy.get_personas(rs, persona_ids)
        registration_map = self.eventproxy.get_registration_map(rs, (event_id,))
        loglinks = calculate_loglinks(rs, total, offset, length)
        return self.render(rs, "view_event_log", {
            'log': log, 'total': total, 'length': _length, 'personas': personas,
            'registration_map': registration_map, 'loglinks': loglinks})<|MERGE_RESOLUTION|>--- conflicted
+++ resolved
@@ -39,11 +39,7 @@
     unwrap, now, json_serialize, glue, CourseChoiceToolActions,
     CourseFilterPositions, diacritic_patterns, shutil_copy, PartialImportError,
     DEFAULT_NUM_COURSE_CHOICES, mixed_existence_sorter, EntitySorter,
-<<<<<<< HEAD
-    LodgementsSortkeys, xsorted, get_hash)
-=======
-    LodgementsSortkeys, xsorted, RequestState)
->>>>>>> 2dd67054
+    LodgementsSortkeys, xsorted, get_hash, RequestState)
 from cdedb.database.connection import Atomizer
 import cdedb.database.constants as const
 import cdedb.validation as validate
@@ -3459,11 +3455,7 @@
             rs.notify("warning", n_("Not registered for event."))
             return self.redirect(rs, "event/show_event")
         registration_id = unwrap(registration_id.keys())
-<<<<<<< HEAD
-        if not rs.ambience['event']['use_questionnaire']:
-=======
         if not rs.ambience['event']['use_additional_questionnaire']:
->>>>>>> 2dd67054
             rs.notify("error", n_("Questionnaire disabled."))
             return self.redirect(rs, "event/registration_status")
         if self.is_locked(rs.ambience['event']):
