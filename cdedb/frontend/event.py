--- conflicted
+++ resolved
@@ -40,11 +40,8 @@
     unwrap, now, json_serialize, glue, CourseChoiceToolActions,
     CourseFilterPositions, diacritic_patterns, PartialImportError,
     DEFAULT_NUM_COURSE_CHOICES, mixed_existence_sorter, EntitySorter,
-<<<<<<< HEAD
-    LodgementsSortkeys, xsorted, get_hash, RequestState)
-=======
-    LodgementsSortkeys, xsorted, RequestState, extract_roles)
->>>>>>> ac5c1420
+    LodgementsSortkeys, xsorted, get_hash, RequestState, extract_roles,
+)
 from cdedb.database.connection import Atomizer
 import cdedb.database.constants as const
 import cdedb.validation as validate
