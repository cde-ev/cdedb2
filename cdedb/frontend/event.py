#!/usr/bin/env python3

"""Services for the event realm."""

import collections.abc
import copy
import csv
import datetime
import decimal
import functools
import itertools
import json
import operator
import pathlib
import re
import shutil
import tempfile
from collections import Counter, OrderedDict
from typing import (
    Any, Callable, Collection, Dict, List, Mapping, NamedTuple, Optional, Set,
    Tuple, Union, cast,
)

import psycopg2.extensions
import werkzeug.exceptions
from werkzeug import Response

import cdedb.database.constants as const
import cdedb.ml_type_aux as ml_type
import cdedb.validationtypes as vtypes
from cdedb.common import (
    DEFAULT_NUM_COURSE_CHOICES, EVENT_FIELD_SPEC, LOG_FIELDS_COMMON, AgeClasses,
    CdEDBObject, CdEDBObjectMap, CdEDBOptionalMap, CourseChoiceToolActions,
    CourseFilterPositions, DefaultReturnCode, EntitySorter, Error, InfiniteEnum,
    KeyFunction, LodgementsSortkeys, PartialImportError, RequestState, Sortkey,
    asciificator, deduct_years, determine_age_class, diacritic_patterns, get_hash, glue,
    json_serialize, merge_dicts, mixed_existence_sorter, n_, now, unwrap, xsorted,
)
from cdedb.database.connection import Atomizer
from cdedb.filter import enum_entries_filter, keydictsort_filter
from cdedb.frontend.common import (
    AbstractUserFrontend, CustomCSVDialect, RequestConstraint, REQUESTdata,
    REQUESTdatadict, REQUESTfile, access, calculate_db_logparams, calculate_loglinks,
    cdedbid_filter, cdedburl, check_validation as check,
<<<<<<< HEAD
    check_validation_optional as check_optional, date_filter, enum_entries_filter,
    event_guard, keydictsort_filter, make_event_fee_reference, money_filter,
    process_dynamic_input, querytoparams_filter, request_extractor, safe_filter,
=======
    check_validation_optional as check_optional, event_guard, make_event_fee_reference,
    process_dynamic_input, request_extractor, safe_filter,
>>>>>>> 08fff18b
)
from cdedb.query import (
    Query, QueryConstraint, QueryOperators, QueryScope, make_registration_query_aux,
    make_lodgement_query_aux, make_course_query_aux
)
from cdedb.validation import (
    COURSE_COMMON_FIELDS, EVENT_EXPOSED_FIELDS, LODGEMENT_COMMON_FIELDS,
    PERSONA_FULL_EVENT_CREATION, TypeMapping, filter_none, validate_check,
)
from cdedb.validationtypes import VALIDATOR_LOOKUP

LodgementProblem = NamedTuple(
    "LodgementProblem", [("description", str), ("lodgement_id", int),
                         ("part_id", int), ("reg_ids", Collection[int]),
                         ("severeness", int)])
EntitySetter = Callable[[RequestState, Dict[str, Any]], int]


class EventFrontend(AbstractUserFrontend):
    """This mainly allows the organization of events."""
    realm = "event"

    def render(self, rs: RequestState, templatename: str,
               params: CdEDBObject = None) -> Response:
        params = params or {}
        if 'event' in rs.ambience:
            params['is_locked'] = self.is_locked(rs.ambience['event'])
            if rs.user.persona_id and "event" in rs.user.roles:
                reg_list = self.eventproxy.list_registrations(
                    rs, rs.ambience['event']['id'], rs.user.persona_id)
                params['is_registered'] = bool(reg_list)
                params['is_participant'] = False
                if params['is_registered']:
                    registration = self.eventproxy.get_registration(
                        rs, unwrap(reg_list.keys()))
                    if any(part['status']
                           == const.RegistrationPartStati.participant
                           for part in registration['parts'].values()):
                        params['is_participant'] = True
        return super().render(rs, templatename, params=params)

    @classmethod
    def is_admin(cls, rs: RequestState) -> bool:
        return super().is_admin(rs)

    def is_locked(self, event: CdEDBObject) -> bool:
        """Shorthand to determine locking state of an event."""
        return event['offline_lock'] != self.conf["CDEDB_OFFLINE_DEPLOYMENT"]

    @staticmethod
    def event_has_field(event: CdEDBObject, field_name: str,
                        association: const.FieldAssociations) -> bool:
        """Shorthand to check whether a field with given name and
        association is defined for an event.
        """
        return any((field['field_name'] == field_name
                    and field['association'] == field_name)
                   for field in event['fields'].values())

    @staticmethod
    def event_has_tracks(event: CdEDBObject) -> bool:
        """Shorthand to check whether an event has course tracks."""
        return any(part['tracks'] for part in event['parts'].values())

    @access("anonymous")
    def index(self, rs: RequestState) -> Response:
        """Render start page."""
        open_event_list = self.eventproxy.list_events(
            rs, visible=True, current=True, archived=False)
        other_event_list = self.eventproxy.list_events(
            rs, visible=True, current=False, archived=False)
        open_events = self.eventproxy.get_events(rs, open_event_list)
        other_events = self.eventproxy.get_events(
            rs, set(other_event_list) - set(rs.user.orga))
        orga_events = self.eventproxy.get_events(rs, rs.user.orga)

        if "event" in rs.user.roles:
            for event_id, event in open_events.items():
                registration = self.eventproxy.list_registrations(
                    rs, event_id, rs.user.persona_id)
                event['registration'] = bool(registration)

        return self.render(rs, "index", {
            'open_events': open_events, 'orga_events': orga_events,
            'other_events': other_events})

    @access("core_admin", "event_admin")
    def create_user_form(self, rs: RequestState) -> Response:
        defaults = {
            'is_member': False,
            'bub_search': False,
        }
        merge_dicts(rs.values, defaults)
        return super().create_user_form(rs)

    @access("core_admin", "event_admin", modi={"POST"})
    @REQUESTdatadict(*filter_none(PERSONA_FULL_EVENT_CREATION))
    def create_user(self, rs: RequestState, data: CdEDBObject,
                    ignore_warnings: bool = False) -> Response:
        defaults = {
            'is_cde_realm': False,
            'is_event_realm': True,
            'is_ml_realm': True,
            'is_assembly_realm': False,
            'is_active': True,
        }
        data.update(defaults)
        return super().create_user(rs, data, ignore_warnings=ignore_warnings)

    @access("core_admin", "event_admin")
    @REQUESTdata("download", "is_search")
    def user_search(self, rs: RequestState, download: Optional[str],
                    is_search: bool) -> Response:
        """Perform search."""
        events = self.pasteventproxy.list_past_events(rs)
        choices = {
            'pevent_id': OrderedDict(
                xsorted(events.items(), key=operator.itemgetter(1))),
            'gender': OrderedDict(
                enum_entries_filter(
                    const.Genders,
                    rs.gettext if download is None else rs.default_gettext))
        }
        return self.generic_user_search(
            rs, download, is_search, QueryScope.event_user, QueryScope.event_user,
            self.eventproxy.submit_general_query, choices=choices)

    @access("core_admin", "event_admin")
    @REQUESTdata("download", "is_search")
    def archived_user_search(self, rs: RequestState, download: Optional[str],
                             is_search: bool) -> Response:
        """Perform search.

        Archived users are somewhat special since they are not visible
        otherwise.
        """
        events = self.pasteventproxy.list_past_events(rs)
        choices = {
            'pevent_id': OrderedDict(
                xsorted(events.items(), key=operator.itemgetter(1))),
            'gender': OrderedDict(
                enum_entries_filter(
                    const.Genders,
                    rs.gettext if download is None else rs.default_gettext))
        }
        return self.generic_user_search(
            rs, download, is_search,
            QueryScope.archived_past_event_user, QueryScope.archived_persona,
            self.eventproxy.submit_general_query, choices=choices,
            endpoint="archived_user_search")

    @access("anonymous")
    def list_events(self, rs: RequestState) -> Response:
        """List all events organized via DB."""
        events = self.eventproxy.list_events(rs)
        events = self.eventproxy.get_events(rs, events.keys())
        if self.is_admin(rs):
            for event in events.values():
                regs = self.eventproxy.list_registrations(rs, event['id'])
                event['registrations'] = len(regs)

        def querylink(event_id: int) -> str:
            query = Query(
                QueryScope.registration,
                QueryScope.registration.get_spec(event=events[event_id]),
                ("persona.given_names", "persona.family_name"),
                (),
                (("persona.family_name", True), ("persona.given_names", True)))
            params = query.serialize()
            params['event_id'] = event_id
            return cdedburl(rs, 'event/registration_query', params)

        return self.render(rs, "list_events",
                           {'events': events, 'querylink': querylink})

    @access("anonymous")
    def show_event(self, rs: RequestState, event_id: int) -> Response:
        """Display event organized via DB."""
        params: CdEDBObject = {}
        if "event" in rs.user.roles:
            params['orgas'] = OrderedDict(
                (e['id'], e) for e in xsorted(
                    self.coreproxy.get_personas(
                        rs, rs.ambience['event']['orgas']).values(),
                    key=EntitySorter.persona))
        if "ml" in rs.user.roles:
            ml_data = self._get_mailinglist_setter(rs.ambience['event'])
            params['participant_list'] = self.mlproxy.verify_existence(
                rs, ml_type.get_full_address(ml_data))
        if event_id in rs.user.orga or self.is_admin(rs):
            params['institutions'] = self.pasteventproxy.list_institutions(rs)
            params['minor_form_present'] = (
                    self.eventproxy.get_minor_form(rs, event_id) is not None)
        elif not rs.ambience['event']['is_visible']:
            raise werkzeug.exceptions.Forbidden(
                n_("The event is not published yet."))
        return self.render(rs, "show_event", params)

    @access("anonymous")
    def course_list(self, rs: RequestState, event_id: int) -> Response:
        """List courses from an event."""
        if (not rs.ambience['event']['is_course_list_visible']
                and not (event_id in rs.user.orga or self.is_admin(rs))):
            rs.notify("warning", n_("Course list not published yet."))
            return self.redirect(rs, "event/show_event")
        course_ids = self.eventproxy.list_courses(rs, event_id)
        courses = None
        if course_ids:
            courses = self.eventproxy.get_courses(rs, course_ids.keys())
        return self.render(rs, "course_list", {'courses': courses})

    @access("event")
    @REQUESTdata("part_id", "sortkey", "reverse")
    def participant_list(self, rs: RequestState, event_id: int,
                         part_id: vtypes.ID = None, sortkey: Optional[str] = "persona",
                         reverse: bool = False) -> Response:
        """List participants of an event"""
        if rs.has_validation_errors():
            return self.redirect(rs, "event/show_event")
        if not (event_id in rs.user.orga or self.is_admin(rs)):
            assert rs.user.persona_id is not None
            if not self.eventproxy.check_registration_status(
                    rs, rs.user.persona_id, event_id,
                    {const.RegistrationPartStati.participant}):
                rs.notify('warning', n_("No participant of event."))
                return self.redirect(rs, "event/show_event")
            if not rs.ambience['event']['is_participant_list_visible']:
                rs.notify("error", n_("Participant list not published yet."))
                return self.redirect(rs, "event/show_event")
            reg_list = self.eventproxy.list_registrations(rs, event_id,
                                                          rs.user.persona_id)
            registration = self.eventproxy.get_registration(rs, unwrap(reg_list.keys()))
            list_consent = registration['list_consent']
        else:
            list_consent = True

        if part_id:
            part_ids = [part_id]
        else:
            part_ids = rs.ambience['event']['parts'].keys()

        data = self._get_participant_list_data(
            rs, event_id, part_ids, sortkey or "persona", reverse=reverse)
        if len(rs.ambience['event']['parts']) == 1:
            part_id = unwrap(rs.ambience['event']['parts'].keys())
        data['part_id'] = part_id
        data['list_consent'] = list_consent
        data['last_sortkey'] = sortkey
        data['last_reverse'] = reverse
        return self.render(rs, "participant_list", data)

    def _get_participant_list_data(
            self, rs: RequestState, event_id: int,
            part_ids: Collection[int] = (),
            sortkey: str = "persona", reverse: bool = False) -> CdEDBObject:
        """This provides data for download and online participant list.

        This is un-inlined so download_participant_list can use this
        as well."""
        course_ids = self.eventproxy.list_courses(rs, event_id)
        courses = self.eventproxy.get_courses(rs, course_ids)
        registration_ids = self.eventproxy.list_registrations(rs, event_id)
        registrations = self.eventproxy.get_registrations(rs, registration_ids)

        if not part_ids:
            part_ids = rs.ambience['event']['parts'].keys()
        if any(anid not in rs.ambience['event']['parts'] for anid in part_ids):
            raise werkzeug.exceptions.NotFound(n_("Invalid part id."))
        parts = {anid: rs.ambience['event']['parts'][anid]
                 for anid in part_ids}

        participant = const.RegistrationPartStati.participant
        registrations = {
            k: v
            for k, v in registrations.items()
            if any(v['parts'][part_id]
                   and v['parts'][part_id]['status'] == participant
                   for part_id in parts)}
        personas = self.coreproxy.get_event_users(
            rs, tuple(e['persona_id']
                      for e in registrations.values()), event_id)

        all_sortkeys = {
            "given_names": EntitySorter.given_names,
            "family_name": EntitySorter.family_name,
            "email": EntitySorter.email,
            "address": EntitySorter.address,
            "course": EntitySorter.course,
            "persona": EntitySorter.persona,
        }

        # FIXME: the result can have different lengths depending an amount of
        #  courses someone is assigned to.
        def sort_rank(sortkey: str, anid: int) -> Sortkey:
            prim_sorter: KeyFunction = all_sortkeys.get(
                sortkey, EntitySorter.persona)
            sec_sorter: KeyFunction = EntitySorter.persona
            if sortkey == "course":
                if not len(part_ids) == 1:
                    raise werkzeug.exceptions.BadRequest(n_(
                        "Only one part id allowed."))
                part_id = unwrap(part_ids)
                all_tracks = parts[part_id]['tracks']
                registered_tracks = [registrations[anid]['tracks'][track_id]
                                     for track_id in all_tracks]
                # TODO sort tracks by title?
                tracks = xsorted(
                    registered_tracks,
                    key=lambda track: all_tracks[track['track_id']]['sortkey'])
                course_ids = [track['course_id'] for track in tracks]
                prim_rank: Sortkey = tuple()
                for course_id in course_ids:
                    if course_id:
                        prim_rank += prim_sorter(courses[course_id])
                    else:
                        prim_rank += ("0", "", "")
            else:
                prim_key = personas[registrations[anid]['persona_id']]
                prim_rank = prim_sorter(prim_key)
            sec_key = personas[registrations[anid]['persona_id']]
            sec_rank = sec_sorter(sec_key)
            return prim_rank + sec_rank

        ordered = xsorted(registrations.keys(), reverse=reverse,
                          key=lambda anid: sort_rank(sortkey, anid))
        return {
            'courses': courses, 'registrations': registrations,
            'personas': personas, 'ordered': ordered, 'parts': parts,
        }

    @access("event")
    def participant_info(self, rs: RequestState, event_id: int) -> Response:
        """Display the `participant_info`, accessible only to participants."""
        if not (event_id in rs.user.orga or self.is_admin(rs)):
            assert rs.user.persona_id is not None
            if not self.eventproxy.check_registration_status(
                    rs, rs.user.persona_id, event_id,
                    {const.RegistrationPartStati.participant}):
                rs.notify('warning', n_("No participant of event."))
                return self.redirect(rs, "event/show_event")
        return self.render(rs, "participant_info")

    @access("event")
    @event_guard()
    def change_event_form(self, rs: RequestState, event_id: int) -> Response:
        """Render form."""
        institution_ids = self.pasteventproxy.list_institutions(rs).keys()
        institutions = self.pasteventproxy.get_institutions(rs, institution_ids)
        merge_dicts(rs.values, rs.ambience['event'])

        sorted_fields = xsorted(rs.ambience['event']['fields'].values(),
                                key=EntitySorter.event_field)
        lodge_fields = [
            (field['id'], field['field_name']) for field in sorted_fields
            if field['association'] == const.FieldAssociations.registration
            and field['kind'] == const.FieldDatatypes.str
        ]
        camping_mat_fields = [
            (field['id'], field['field_name']) for field in sorted_fields
            if field['association'] == const.FieldAssociations.registration
            and field['kind'] == const.FieldDatatypes.bool
        ]
        course_room_fields = [
            (field['id'], field['field_name']) for field in sorted_fields
            if field['association'] == const.FieldAssociations.course
            and field['kind'] == const.FieldDatatypes.str
        ]
        return self.render(rs, "change_event", {
            'institutions': institutions,
            'accounts': self.conf["EVENT_BANK_ACCOUNTS"],
            'lodge_fields': lodge_fields,
            'camping_mat_fields': camping_mat_fields,
            'course_room_fields': course_room_fields})

    @access("event", modi={"POST"})
    @event_guard(check_offline=True)
    @REQUESTdatadict(*EVENT_EXPOSED_FIELDS)
    def change_event(self, rs: RequestState, event_id: int, data: CdEDBObject
                     ) -> Response:
        """Modify an event organized via DB."""
        data['id'] = event_id
        data = check(rs, vtypes.Event, data)
        if rs.has_validation_errors():
            return self.change_event_form(rs, event_id)
        assert data is not None

        code = self.eventproxy.set_event(rs, data)
        self.notify_return_code(rs, code)
        return self.redirect(rs, "event/show_event")

    @access("event")
    def get_minor_form(self, rs: RequestState, event_id: int) -> Response:
        """Retrieve minor form."""
        if not (rs.ambience['event']['is_visible']
                or event_id in rs.user.orga
                or self.is_admin(rs)):
            raise werkzeug.exceptions.Forbidden(
                n_("The event is not published yet."))
        minor_form = self.eventproxy.get_minor_form(rs, event_id)
        return self.send_file(
            rs, data=minor_form, mimetype="application/pdf",
            filename="{}_minor_form.pdf".format(
                rs.ambience['event']['shortname']))

    @access("event", modi={"POST"})
    @event_guard(check_offline=True)
    @REQUESTfile("minor_form")
    @REQUESTdata("delete")
    def change_minor_form(self, rs: RequestState, event_id: int,
                          minor_form: werkzeug.datastructures.FileStorage, delete: bool
                          ) -> Response:
        """Replace the form for parental agreement for minors.

        This somewhat clashes with our usual naming convention, it is
        about the 'minor form' and not about changing minors.
        """
        minor_form = check_optional(
            rs, vtypes.PDFFile, minor_form, "minor_form")
        if not minor_form and not delete:
            rs.append_validation_error(
                ("minor_form", ValueError(n_("Must not be empty."))))
        if rs.has_validation_errors():
            return self.show_event(rs, event_id)
        code = self.eventproxy.change_minor_form(rs, event_id, minor_form)
        self.notify_return_code(rs, code, success=n_("Minor form updated."),
                                info=n_("Minor form has been removed."),
                                error=n_("Nothing to remove."))
        return self.redirect(rs, "event/show_event")

    @access("event_admin", modi={"POST"})
    @event_guard(check_offline=True)
    @REQUESTdata("orga_id")
    def add_orga(self, rs: RequestState, event_id: int, orga_id: vtypes.CdedbID
                 ) -> Response:
        """Make an additional persona become orga."""
        if rs.has_validation_errors():
            # Shortcircuit if we have got no workable cdedbid
            return self.show_event(rs, event_id)
        if not self.coreproxy.verify_id(rs, orga_id, is_archived=False):
            rs.append_validation_error(
                ('orga_id',
                 ValueError(n_("This user does not exist or is archived."))))
        if not self.coreproxy.verify_persona(rs, orga_id, {"event"}):
            rs.append_validation_error(
                ('orga_id', ValueError(n_("This user is not an event user."))))
        if rs.has_validation_errors():
            return self.show_event(rs, event_id)
        code = self.eventproxy.add_event_orgas(rs, event_id, {orga_id})
        self.notify_return_code(rs, code, error=n_("Action had no effect."))
        return self.redirect(rs, "event/show_event")

    @access("event_admin", modi={"POST"})
    @event_guard(check_offline=True)
    @REQUESTdata("orga_id")
    def remove_orga(self, rs: RequestState, event_id: int, orga_id: vtypes.ID
                    ) -> Response:
        """Remove a persona as orga of an event.

        This is only available for admins. This can drop your own orga role.
        """
        if rs.has_validation_errors():
            return self.show_event(rs, event_id)
        code = self.eventproxy.remove_event_orga(rs, event_id, orga_id)
        self.notify_return_code(rs, code, error=n_("Action had no effect."))
        return self.redirect(rs, "event/show_event")

    @access("event_admin", modi={"POST"})
    @REQUESTdata("orgalist")
    def create_event_mailinglist(self, rs: RequestState, event_id: int,
                                 orgalist: bool = False) -> Response:
        """Create a default mailinglist for the event."""
        if rs.has_validation_errors():
            return self.redirect(rs, "event/show_event")
        if not rs.ambience['event']['orgas']:
            rs.notify('error',
                      n_("Must have orgas in order to create a mailinglist."))
            return self.redirect(rs, "event/show_event")

        ml_data = self._get_mailinglist_setter(rs.ambience['event'], orgalist)
        ml_address = ml_type.get_full_address(ml_data)
        if not self.mlproxy.verify_existence(rs, ml_address):
            if not orgalist:
                link = cdedburl(rs, "event/register", {'event_id': event_id})
                ml_data['description'] = ml_data['description'].format(link)
            code = self.mlproxy.create_mailinglist(rs, ml_data)
            msg = (n_("Orga mailinglist created.") if orgalist
                   else n_("Participant mailinglist created."))
            self.notify_return_code(rs, code, success=msg)
            if code and orgalist:
                data = {'id': event_id, 'orga_address': ml_address}
                self.eventproxy.set_event(rs, data)
        else:
            rs.notify("info", n_("Mailinglist %(address)s already exists."),
                      {'address': ml_address})
        return self.redirect(rs, "event/show_event")

    @access("event")
    @event_guard()
    def part_summary_form(self, rs: RequestState, event_id: int) -> Response:
        """Render form."""
        tracks = rs.ambience['event']['tracks']
        current = {
            f"{key}_{part_id}": value
            for part_id, part in rs.ambience['event']['parts'].items()
            for key, value in part.items() if key not in ('id', 'tracks')}
        for part_id, part in rs.ambience['event']['parts'].items():
            for track_id, track in part['tracks'].items():
                for k in ('title', 'shortname', 'num_choices', 'min_choices',
                          'sortkey'):
                    current[f"track_{k}_{part_id}_{track_id}"] = track[k]
        for m in rs.ambience['event']['fee_modifiers'].values():
            for k in ('modifier_name', 'amount', 'field_id'):
                current[f"fee_modifier_{k}_{m['part_id']}_{m['id']}"] = m[k]
        merge_dicts(rs.values, current)
        referenced_parts: Set[int] = set()
        referenced_tracks: Set[int] = set()
        has_registrations = self.eventproxy.has_registrations(rs, event_id)
        course_ids = self.eventproxy.list_courses(rs, event_id)
        courses = self.eventproxy.get_courses(rs, course_ids.keys())
        for course in courses.values():
            referenced_tracks.update(course['segments'])
        # referenced tracks block part deletion
        for track_id in referenced_tracks:
            referenced_parts.add(tracks[track_id]['part_id'])

        sorted_fields = xsorted(rs.ambience['event']['fields'].values(),
                                key=EntitySorter.event_field)
        legal_datatypes, legal_assocs = EVENT_FIELD_SPEC['fee_modifier']
        fee_modifier_fields = [
            (field['id'], field['field_name']) for field in sorted_fields
            if field['association'] in legal_assocs
            and field['kind'] in legal_datatypes
        ]
        fee_modifiers_by_part = {
            part_id: {
                e['id']: e
                for e in rs.ambience['event']['fee_modifiers'].values()
                if e['part_id'] == part_id
            }
            for part_id in rs.ambience['event']['parts']
        }
        legal_datatypes, legal_assocs = EVENT_FIELD_SPEC['waitlist']
        waitlist_fields = [
            (field['id'], field['field_name']) for field in sorted_fields
            if field['association'] in legal_assocs
            and field['kind'] in legal_datatypes
        ]
        return self.render(rs, "part_summary", {
            'fee_modifier_fields': fee_modifier_fields,
            'fee_modifiers_by_part': fee_modifiers_by_part,
            'waitlist_fields': waitlist_fields,
            'referenced_parts': referenced_parts,
            'referenced_tracks': referenced_tracks,
            'has_registrations': has_registrations,
            'DEFAULT_NUM_COURSE_CHOICES': DEFAULT_NUM_COURSE_CHOICES})

    @staticmethod
    def process_part_input(rs: RequestState, has_registrations: bool
                           ) -> Tuple[Dict[int, Optional[CdEDBObject]],
                                      Dict[int, Optional[CdEDBObject]]]:
        """This handles input to configure the parts.

        Since this covers a variable number of rows, we cannot do this
        statically. This takes care of validation too.
        """
        parts = rs.ambience['event']['parts']
        fee_modifiers = rs.ambience['event']['fee_modifiers']

        # Handle basic part data
        delete_flags = request_extractor(
            rs, {f"delete_{part_id}": bool for part_id in parts})
        deletes = {part_id for part_id in parts
                   if delete_flags['delete_{}'.format(part_id)]}
        if has_registrations and deletes:
            raise ValueError(n_("Registrations exist, no deletion."))
        spec: TypeMapping = {
            'title': str,
            'shortname': str,
            'part_begin': datetime.date,
            'part_end': datetime.date,
            'fee': decimal.Decimal,
            'waitlist_field': Optional[vtypes.ID],  # type: ignore
        }
        params: TypeMapping = {
            f"{key}_{part_id}": value
            for part_id in parts if part_id not in deletes
            for key, value in spec.items()
        }

        # noinspection PyRedundantParentheses
        def part_constraint_maker(part_id: int) -> List[RequestConstraint]:
            begin = f"part_begin_{part_id}"
            end = f"part_end_{part_id}"
            msg = n_("Must be later than begin.")
            ret: List[RequestConstraint]
            ret = [(lambda d: d[begin] <= d[end], (end, ValueError(msg)))]

            key = f"waitlist_field_{part_id}"
            fields = rs.ambience['event']['fields']
            legal_datatypes, legal_assocs = EVENT_FIELD_SPEC['waitlist']
            ret.append((
                lambda d: d[key] is None or
                          fields[d[key]]['association'] in legal_assocs
                          and fields[d[key]]['kind'] in legal_datatypes,
                (key, ValueError(n_(
                    "Waitlist linked to non-fitting field.")))))
            return ret

        constraints = list(itertools.chain.from_iterable(
            part_constraint_maker(part_id)
            for part_id in parts if part_id not in deletes))
        data = request_extractor(rs, params, constraints)
        ret: Dict[int, CdEDBObject] = {
            part_id: {key: data["{}_{}".format(key, part_id)] for key in spec}
            for part_id in parts if part_id not in deletes
        }

        def track_params(part_id: int, track_id: int) -> TypeMapping:
            """
            Helper function to create the parameter extraction configuration
            for the data of a single track.
            """
            return {
                f"track_{k}_{part_id}_{track_id}": t
                for k, t in {
                    'title': str,
                    'shortname': str,
                    'num_choices': vtypes.NonNegativeInt,
                    'min_choices': vtypes.NonNegativeInt,
                    'sortkey': int
                }.items()
            }

        def track_excavator(req_data: CdEDBObject, part_id: int, track_id: int
                            ) -> CdEDBObject:
            """
            Helper function to create a single track's data dict from the
            extracted request data.
            """
            return {
                k: req_data['track_{}_{}_{}'.format(k, part_id, track_id)]
                for k in ('title', 'shortname', 'num_choices', 'min_choices',
                          'sortkey')}

        # Handle newly created parts
        marker = 1
        while marker < 2 ** 10:
            will_create = unwrap(request_extractor(
                rs, {f"create_-{marker}": bool}))
            if will_create:
                if has_registrations:
                    raise ValueError(n_("Registrations exist, no creation."))
                params = {f"{key}_-{marker}": value for key, value in spec.items()}
                constraints = part_constraint_maker(-marker)
                data = request_extractor(rs, params, constraints)
                ret[-marker] = {key: data[f"{key}_-{marker}"] for key in spec}
            else:
                break
            marker += 1
        # Return index of last new row to template to generate all inputs
        # previously added by JS
        rs.values['create_last_index'] = marker - 1

        # Handle track data
        track_delete_flags = request_extractor(rs, {
            f"track_delete_{part_id}_{track_id}": bool
            for part_id, part in parts.items()
            for track_id in part['tracks']
        })
        track_deletes = {
            track_id
            for part_id, part in parts.items() for track_id in part['tracks']
            if track_delete_flags['track_delete_{}_{}'.format(part_id,
                                                              track_id)]
        }
        if has_registrations and track_deletes:
            raise ValueError(n_("Registrations exist, no deletion."))
        params = dict(itertools.chain.from_iterable(map(lambda d: d.items(),
            (
                track_params(part_id, track_id)
                for part_id, part in parts.items()
                for track_id in part['tracks']
                if track_id not in track_deletes
            )
        )))

        # noinspection PyRedundantParentheses
        def track_constraint_maker(part_id: int, track_id: int) -> RequestConstraint:
            # pylint: disable=redefined-builtin
            min = "track_min_choices_{}_{}".format(part_id, track_id)
            num = "track_num_choices_{}_{}".format(part_id, track_id)
            msg = n_("Must be less or equal than total Course Choices.")
            return (lambda d: d[min] <= d[num], (min, ValueError(msg)))

        constraints = list(
            track_constraint_maker(part_id, track_id)
            for part_id, part in parts.items()
            for track_id in part['tracks']
            if track_id not in track_deletes)
        data = request_extractor(rs, params, constraints)
        rs.values['track_create_last_index'] = {}
        for part_id, part in parts.items():
            if part_id in deletes:
                continue
            ret[part_id]['tracks'] = {
                track_id: (track_excavator(data, part_id, track_id)
                           if track_id not in track_deletes else None)
                for track_id in part['tracks']}
            marker = 1
            while marker < 2 ** 5:
                will_create = unwrap(request_extractor(
                    rs,
                    {f"track_create_{part_id}_-{marker}": bool}))
                if will_create:
                    if has_registrations:
                        raise ValueError(
                            n_("Registrations exist, no creation."))
                    params = track_params(part_id, -marker)
                    constraints = [track_constraint_maker(part_id, -marker)]
                    newtrack = track_excavator(
                        request_extractor(rs, params, constraints),
                        part_id, -marker)
                    ret[part_id]['tracks'][-marker] = newtrack
                else:
                    break
                marker += 1
            rs.values['track_create_last_index'][part_id] = marker - 1

        # And now track data for newly created parts
        for new_part_id in range(1, rs.values['create_last_index'] + 1):
            ret[-new_part_id]['tracks'] = {}
            marker = 1
            while marker < 2 ** 5:
                will_create = unwrap(request_extractor(
                    rs,
                    {f"track_create_-{new_part_id}_-{marker}": bool}))
                if will_create:
                    params = track_params(-new_part_id, -marker)
                    constraints = [
                        track_constraint_maker(-new_part_id, -marker)]
                    newtrack = track_excavator(
                        request_extractor(rs, params, constraints),
                        -new_part_id, -marker)
                    ret[-new_part_id]['tracks'][-marker] = newtrack
                else:
                    break
                marker += 1
            rs.values['track_create_last_index'][-new_part_id] = marker - 1

        def fee_modifier_params(part_id: int, fee_modifier_id: int) -> TypeMapping:
            """
            Helper function to create the parameter extraction configuration
            for the data of a single fee modifier.
            """
            return {
                f"fee_modifier_{k}_{part_id}_{fee_modifier_id}": t
                for k, t in {
                    'modifier_name': vtypes.RestrictiveIdentifier,
                    'amount': decimal.Decimal,
                    'field_id': vtypes.ID,
                }.items()
            }

        def fee_modifier_excavator(req_data: CdEDBObject, part_id: int,
                                   fee_modifier_id: int) -> CdEDBObject:
            """
            Helper function to create a single fee modifier's data dict from the
            extracted request data.
            """
            ret = {
                k: req_data['fee_modifier_{}_{}_{}'.format(
                    k, part_id, fee_modifier_id)]
                for k in ('modifier_name', 'amount', 'field_id')}
            ret['part_id'] = part_id
            if fee_modifier_id > 0:
                ret['id'] = fee_modifier_id
            return ret

        # Handle fee modifier data
        fee_modifier_delete_flags = request_extractor(
            rs, {f"fee_modifier_delete_{mod['part_id']}_{mod['id']}": bool
                 for mod in fee_modifiers.values()})
        fee_modifier_deletes = {
            mod['id']
            for mod in fee_modifiers.values()
            if fee_modifier_delete_flags['fee_modifier_delete_{}_{}'.format(
                mod['part_id'], mod['id'])]
        }
        if has_registrations and fee_modifier_deletes:
            raise ValueError(n_("Registrations exist, no deletion."))
        params = dict(itertools.chain.from_iterable(map(lambda d: d.items(),
            (
                fee_modifier_params(mod['part_id'], mod['id'])
                for mod in fee_modifiers.values()
                if mod['id'] not in fee_modifier_deletes)
            )
        ))

        def constraint_maker(part_id: int, fee_modifier_id: int
                             ) -> List[RequestConstraint]:
            key = f"fee_modifier_field_id_{part_id}_{fee_modifier_id}"
            fields = rs.ambience['event']['fields']
            legal_datatypes, legal_assocs = EVENT_FIELD_SPEC['fee_modifier']
            msg = n_("Fee Modifier linked to non-fitting field.")
            return [(
                lambda d: (fields[d[key]]['association'] in legal_assocs
                           and fields[d[key]]['kind'] in legal_datatypes),
                (key, ValueError(msg))
            )]

        constraints = list(itertools.chain.from_iterable(
            constraint_maker(mod['part_id'], mod['id'])
            for mod in fee_modifiers.values()
            if mod['id'] not in fee_modifier_deletes))

        data = request_extractor(rs, params, constraints)
        rs.values['fee_modifier_create_last_index'] = {}
        ret_fee_modifiers: Dict[int, Optional[CdEDBObject]] = {
            mod['id']: (fee_modifier_excavator(data, mod['part_id'], mod['id'])
                        if mod['part_id'] not in deletes
                        and mod['id'] not in fee_modifier_deletes else None)
            for mod in fee_modifiers.values()}

        # Check for duplicate fields in the same part.
        field_msg = n_("Must not have multiple fee modifiers linked to the same"
                       " field in one event part.")
        name_msg = n_("Must not have multiple fee modifiers witht he same name "
                      "in one event part.")
        used_fields = {}
        used_names = {}
        if len(ret_fee_modifiers) == 1:
            f = unwrap(ret_fee_modifiers)
            if f:
                used_fields[f['part_id']] = {f['field_id']}
                used_names[f['part_id']] = {f['modifier_name']}
        for e1, e2 in itertools.combinations(
                filter(None, ret_fee_modifiers.values()), 2):
            used_fields.setdefault(e1['part_id'], set()).add(e1['field_id'])
            used_fields.setdefault(e2['part_id'], set()).add(e2['field_id'])
            used_names.setdefault(e1['part_id'], set()).add(e1['modifier_name'])
            used_names.setdefault(e2['part_id'], set()).add(e2['modifier_name'])
            if e1['part_id'] == e2['part_id']:
                if e1['field_id'] == e2['field_id']:
                    base_key = "fee_modifier_field_id_{}_{}"
                    key1 = base_key.format(e1['part_id'], e1['id'])
                    rs.add_validation_error((key1, ValueError(field_msg)))
                    key2 = base_key.format(e2['part_id'], e2['id'])
                    rs.add_validation_error((key2, ValueError(field_msg)))
                if e1['modifier_name'] == e2['modifier_name']:
                    base_key = "fee_modifier_modifier_name_{}_{}"
                    key1 = base_key.format(e1['part_id'], e1['id'])
                    rs.add_validation_error((key1, ValueError(name_msg)))
                    key2 = base_key.format(e2['part_id'], e2['id'])
                    rs.add_validation_error((key2, ValueError(name_msg)))

        for part_id in parts:
            marker = 1
            while marker < 2 ** 5:
                will_create = unwrap(request_extractor(
                    rs, {f"fee_modifier_create_{part_id}_-{marker}": bool}))
                if will_create:
                    if has_registrations:
                        raise ValueError(n_(
                            "Registrations exist, no creation."))
                    params = fee_modifier_params(part_id, -marker)
                    constraints = constraint_maker(part_id, -marker)
                    new_fee_modifier = fee_modifier_excavator(
                        request_extractor(rs, params, constraints),
                        part_id, -marker)
                    ret_fee_modifiers[-marker] = new_fee_modifier
                    if new_fee_modifier['field_id'] in used_fields.get(
                            part_id, set()):
                        rs.add_validation_error(
                            ("fee_modifier_field_id_{}_{}".format(
                                part_id, -marker),
                             ValueError(field_msg)))
                    if new_fee_modifier['modifier_name'] in used_names.get(
                            part_id, set()):
                        rs.add_validation_error(
                            ("fee_modifier_modifier_name_{}_{}".format(
                                part_id, -marker),
                             ValueError(name_msg)))
                    used_fields.setdefault(part_id, set()).add(
                        new_fee_modifier['field_id'])
                else:
                    break
                marker += 1
            rs.values['fee_modifier_create_last_index'][part_id] = marker - 1

        # Don't allow fee modifiers for newly created parts.

        # Handle deleted parts
        ret_parts = cast(Dict[int, Optional[CdEDBObject]], ret)
        for part_id in deletes:
            ret_parts[part_id] = None
        if not any(ret.values()):
            rs.append_validation_error(
                ("", ValueError(n_("At least one event part required."))))
            rs.notify("error", n_("At least one event part required."))
        return ret_parts, ret_fee_modifiers

    @access("event", modi={"POST"})
    @event_guard(check_offline=True)
    def part_summary(self, rs: RequestState, event_id: int) -> Response:
        """Manipulate the parts of an event."""
        has_registrations = self.eventproxy.has_registrations(rs, event_id)
        parts, fee_modifiers = self.process_part_input(rs, has_registrations)
        if rs.has_validation_errors():
            return self.part_summary_form(rs, event_id)
        for part_id, part in rs.ambience['event']['parts'].items():
            if parts.get(part_id) == part:
                # remove unchanged
                del parts[part_id]
        event = {
            'id': event_id,
            'parts': parts,
            'fee_modifiers': fee_modifiers,
        }
        code = self.eventproxy.set_event(rs, event)
        self.notify_return_code(rs, code)
        return self.redirect(rs, "event/part_summary_form")

    @access("event")
    @event_guard()
    def field_summary_form(self, rs: RequestState, event_id: int) -> Response:
        """Render form."""
        formatter = lambda k, v: (v if k != 'entries' or not v else
                                  '\n'.join(';'.join(line) for line in v))
        current = {
            "{}_{}".format(key, field_id): formatter(key, value)
            for field_id, field in rs.ambience['event']['fields'].items()
            for key, value in field.items() if key != 'id'}
        merge_dicts(rs.values, current)
        referenced = set()
        fee_modifiers = set()
        full_questionnaire = self.eventproxy.get_questionnaire(rs, event_id)
        for v in full_questionnaire.values():
            for row in v:
                if row['field_id']:
                    referenced.add(row['field_id'])
        if rs.ambience['event']['lodge_field']:
            referenced.add(rs.ambience['event']['lodge_field'])
        if rs.ambience['event']['camping_mat_field']:
            referenced.add(rs.ambience['event']['camping_mat_field'])
        if rs.ambience['event']['course_room_field']:
            referenced.add(rs.ambience['event']['course_room_field'])
        for mod in rs.ambience['event']['fee_modifiers'].values():
            referenced.add(mod['field_id'])
            fee_modifiers.add(mod['field_id'])
        for part in rs.ambience['event']['parts'].values():
            if part['waitlist_field']:
                referenced.add(part['waitlist_field'])
        return self.render(rs, "field_summary", {
            'referenced': referenced, 'fee_modifiers': fee_modifiers})

    @staticmethod
    def process_field_input(rs: RequestState, fields: CdEDBObjectMap
                            ) -> CdEDBOptionalMap:
        """This handles input to configure the fields.

        Since this covers a variable number of rows, we cannot do this
        statically. This takes care of validation too.
        """
        delete_flags = request_extractor(
            rs, {f"delete_{field_id}": bool for field_id in fields})
        deletes = {field_id for field_id in fields
                   if delete_flags['delete_{}'.format(field_id)]}
        ret: CdEDBOptionalMap = {}

        def params_a(anid: int) -> TypeMapping:
            return {
                f"kind_{anid}": const.FieldDatatypes,
                f"association_{anid}": const.FieldAssociations,
                f"entries_{anid}": Optional[str],  # type: ignore
            }
        for field_id in fields:
            if field_id not in deletes:
                tmp: Optional[CdEDBObject] = request_extractor(rs, params_a(field_id))
                if rs.has_validation_errors():
                    break
                tmp = check(rs, vtypes.EventField, tmp,
                            extra_suffix="_{}".format(field_id))
                if tmp:
                    temp = {
                        'kind': tmp["kind_{}".format(field_id)],
                        'association': tmp["association_{}".format(field_id)],
                        'entries': tmp["entries_{}".format(field_id)]}
                    ret[field_id] = temp
        for field_id in deletes:
            ret[field_id] = None
        marker = 1

        def params_b(anid: int) -> TypeMapping:
            return {
                f"field_name_-{anid}": str,
                f"kind_-{anid}": const.FieldDatatypes,
                f"association_-{anid}": const.FieldAssociations,
                f"entries_-{anid}": Optional[str],  # type: ignore
            }
        while marker < 2 ** 10:
            will_create = unwrap(request_extractor(
                rs, {f"create_-{marker}": bool}))
            if will_create:
                tmp = request_extractor(rs, params_b(marker))
                if rs.has_validation_errors():
                    marker += 1
                    break
                tmp = check(rs, vtypes.EventField, tmp, creation=True,
                            extra_suffix="_-{}".format(marker))
                if tmp:
                    temp = {
                        'field_name': tmp["field_name_-{}".format(marker)],
                        'kind': tmp["kind_-{}".format(marker)],
                        'association': tmp["association_-{}".format(marker)],
                        'entries': tmp["entries_-{}".format(marker)]}
                    ret[-marker] = temp
            else:
                break
            marker += 1

        def field_name(field_id: int, field: Optional[CdEDBObject]) -> str:
            return (field['field_name'] if field and 'field_name' in field
                    else fields[field_id]['field_name'])
        count = Counter(field_name(f_id, field) for f_id, field in ret.items())
        for field_id, field in ret.items():
            if field and count.get(field_name(field_id, field), 0) > 1:
                rs.append_validation_error(
                    ("field_name_{}".format(field_id),
                      ValueError(n_("Field name not unique."))))
        rs.values['create_last_index'] = marker - 1
        return ret

    @access("event", modi={"POST"})
    @event_guard(check_offline=True)
    @REQUESTdata("active_tab")
    def field_summary(self, rs: RequestState, event_id: int, active_tab: Optional[str]
                      ) -> Response:
        """Manipulate the fields of an event."""
        fields = self.process_field_input(
            rs, rs.ambience['event']['fields'])
        if rs.has_validation_errors():
            return self.field_summary_form(rs, event_id)
        for field_id, field in rs.ambience['event']['fields'].items():
            if fields.get(field_id) == field:
                # remove unchanged
                del fields[field_id]
        event = {
            'id': event_id,
            'fields': fields
        }
        code = self.eventproxy.set_event(rs, event)
        self.notify_return_code(rs, code)
        return self.redirect(
            rs, "event/field_summary_form", anchor=(
                ("tab:" + active_tab) if active_tab is not None else None))

    @staticmethod
    def _get_mailinglist_setter(event: CdEDBObject, orgalist: bool = False
                                ) -> CdEDBObject:
        # During event creation the id is not yet known.
        event_id = event.get('id')
        if orgalist:
            descr = ("Bitte wende Dich bei Fragen oder Problemen, die mit"
                     " unserer Veranstaltung zusammenhängen, über diese Liste"
                     " an uns.")
            orga_ml_data = {
                'title': f"{event['title']} Orgateam",
                'local_part': f"{event['shortname'].lower()}",
                'domain': const.MailinglistDomain.aka,
                'description': descr,
                'mod_policy': const.ModerationPolicy.unmoderated,
                'attachment_policy': const.AttachmentPolicy.allow,
                'subject_prefix': event['shortname'],
                'maxsize': ml_type.EventOrgaMailinglist.maxsize_default,
                'is_active': True,
                'event_id': event_id,
                'notes': None,
                'moderators': event['orgas'],
                'ml_type': const.MailinglistTypes.event_orga,
            }
            return orga_ml_data
        else:
            descr = ("Dieser Liste kannst Du nur beitreten, indem Du Dich zu "
                     "unserer [Veranstaltung anmeldest]({}) und den Status "
                     "*Teilnehmer* erhälst. Auf dieser Liste stehen alle "
                     "Teilnehmer unserer Veranstaltung; sie kann im Vorfeld "
                     "zum Austausch untereinander genutzt werden.")
            participant_ml_data = {
                'title': f"{event['title']} Teilnehmer",
                'local_part': f"{event['shortname'].lower()}-all",
                'domain': const.MailinglistDomain.aka,
                'description': descr,
                'mod_policy': const.ModerationPolicy.non_subscribers,
                'attachment_policy': const.AttachmentPolicy.pdf_only,
                'subject_prefix': event['shortname'],
                'maxsize': ml_type.EventAssociatedMailinglist.maxsize_default,
                'is_active': True,
                'event_id': event_id,
                'registration_stati': [const.RegistrationPartStati.participant],
                'notes': None,
                'moderators': event['orgas'],
                'ml_type': const.MailinglistTypes.event_associated,
            }
            return participant_ml_data

    @access("event_admin")
    def create_event_form(self, rs: RequestState) -> Response:
        """Render form."""
        institution_ids = self.pasteventproxy.list_institutions(rs).keys()
        institutions = self.pasteventproxy.get_institutions(rs, institution_ids)
        return self.render(rs, "create_event",
                           {'institutions': institutions,
                            'accounts': self.conf["EVENT_BANK_ACCOUNTS"]})

    @access("event_admin", modi={"POST"})
    @REQUESTdata("part_begin", "part_end", "orga_ids", "create_track",
                 "create_orga_list", "create_participant_list")
    @REQUESTdatadict(*EVENT_EXPOSED_FIELDS)
    def create_event(self, rs: RequestState, part_begin: datetime.date,
                     part_end: datetime.date, orga_ids: vtypes.CdedbIDList,
                     create_track: bool, create_orga_list: bool,
                     create_participant_list: bool, data: CdEDBObject
                     ) -> Response:
        """Create a new event, organized via DB."""
        # multi part events will have to edit this later on
        data["orgas"] = orga_ids
        new_track = {
            'title': data['title'],
            'shortname': data['shortname'],
            'num_choices': DEFAULT_NUM_COURSE_CHOICES,
            'min_choices': DEFAULT_NUM_COURSE_CHOICES,
            'sortkey': 1}
        data['parts'] = {
            -1: {
                'title': data['title'],
                'shortname': data['shortname'],
                'part_begin': part_begin,
                'part_end': part_end,
                'fee': decimal.Decimal(0),
                'waitlist_field': None,
                'tracks': ({-1: new_track} if create_track else {}),
            }
        }
        data = check(rs, vtypes.Event, data, creation=True)
        if orga_ids:
            if not self.coreproxy.verify_ids(rs, orga_ids, is_archived=False):
                rs.append_validation_error(
                    ('orga_ids', ValueError(
                        n_("Some of these users do not exist or are archived.")
                    ))
                )
            if not self.coreproxy.verify_personas(rs, orga_ids, {"event"}):
                rs.append_validation_error(
                    ('orga_ids', ValueError(
                        n_("Some of these users are not event users.")
                    ))
                )
        else:
            if create_orga_list or create_participant_list:
                # mailinglists require moderators
                rs.append_validation_error(
                    ("orga_ids", ValueError(
                        n_("Must not be empty in order to create a mailinglist.")
                    ))
                )
        if rs.has_validation_errors():
            return self.create_event_form(rs)
        assert data is not None

        orga_ml_data = None
        orga_ml_address = None
        if create_orga_list:
            orga_ml_data = self._get_mailinglist_setter(data, orgalist=True)
            orga_ml_address = ml_type.get_full_address(orga_ml_data)
            data['orga_address'] = orga_ml_address
            if self.mlproxy.verify_existence(rs, orga_ml_address):
                orga_ml_data = None
                rs.notify("info", n_("Mailinglist %(address)s already exists."),
                          {'address': orga_ml_address})
        else:
            data['orga_address'] = None

        new_id = self.eventproxy.create_event(rs, data)
        if orga_ml_data:
            orga_ml_data['event_id'] = new_id
            code = self.mlproxy.create_mailinglist(rs, orga_ml_data)
            self.notify_return_code(
                rs, code, success=n_("Orga mailinglist created."))
        if create_participant_list:
            participant_ml_data = self._get_mailinglist_setter(data)
            participant_ml_address = ml_type.get_full_address(participant_ml_data)
            if not self.mlproxy.verify_existence(rs, participant_ml_address):
                link = cdedburl(rs, "event/register", {'event_id': new_id})
                descr = participant_ml_data['description'].format(link)
                participant_ml_data['description'] = descr
                participant_ml_data['event_id'] = new_id
                code = self.mlproxy.create_mailinglist(rs, participant_ml_data)
                self.notify_return_code(
                    rs, code, success=n_("Participant mailinglist created."))
            else:
                rs.notify("info", n_("Mailinglist %(address)s already exists."),
                          {'address': participant_ml_address})
        self.notify_return_code(rs, new_id, success=n_("Event created."))
        return self.redirect(rs, "event/show_event", {"event_id": new_id})

    @access("event")
    @event_guard()
    def show_course(self, rs: RequestState, event_id: int, course_id: int
                    ) -> Response:
        """Display course associated to event organized via DB."""
        params: CdEDBObject = {}
        if event_id in rs.user.orga or self.is_admin(rs):
            registration_ids = self.eventproxy.list_registrations(rs, event_id)
            all_registrations = self.eventproxy.get_registrations(
                rs, registration_ids)
            registrations = {
                k: v
                for k, v in all_registrations.items()
                if any(course_id in {track['course_id'], track['course_instructor']}
                       for track in v['tracks'].values())
            }
            personas = self.coreproxy.get_personas(
                rs, tuple(e['persona_id'] for e in registrations.values()))
            attendees = self.calculate_groups(
                (course_id,), rs.ambience['event'], registrations,
                key="course_id", personas=personas, instructors=True)
            learners = self.calculate_groups(
                (course_id,), rs.ambience['event'], registrations,
                key="course_id", personas=personas, instructors=False)
            params['personas'] = personas
            params['registrations'] = registrations
            params['attendees'] = attendees
            params['learners'] = learners
            params['blockers'] = self.eventproxy.delete_course_blockers(
                rs, course_id).keys() - {"instructors", "course_choices",
                                         "course_segments"}
            instructor_ids = {reg['persona_id']
                              for reg in all_registrations.values()
                              if any(t['course_instructor'] == course_id
                                     for t in reg['tracks'].values())}
            instructors = self.coreproxy.get_personas(rs, instructor_ids)
            params['instructor_emails'] = [p['username']
                                           for p in instructors.values()]
        return self.render(rs, "show_course", params)

    @access("event")
    @event_guard(check_offline=True)
    def change_course_form(self, rs: RequestState, event_id: int, course_id: int
                           ) -> Response:
        """Render form."""
        if 'segments' not in rs.values:
            rs.values.setlist('segments', rs.ambience['course']['segments'])
        if 'active_segments' not in rs.values:
            rs.values.setlist('active_segments',
                              rs.ambience['course']['active_segments'])
        field_values = {
            "fields.{}".format(key): value
            for key, value in rs.ambience['course']['fields'].items()}
        merge_dicts(rs.values, rs.ambience['course'], field_values)
        return self.render(rs, "change_course")

    @access("event", modi={"POST"})
    @event_guard(check_offline=True)
    @REQUESTdatadict(*COURSE_COMMON_FIELDS)
    @REQUESTdata("segments", "active_segments")
    def change_course(self, rs: RequestState, event_id: int, course_id: int,
                      segments: Collection[int],
                      active_segments: Collection[int], data: CdEDBObject
                      ) -> Response:
        """Modify a course associated to an event organized via DB."""
        data['id'] = course_id
        data['segments'] = segments
        data['active_segments'] = active_segments
        field_params: TypeMapping = {
            f"fields.{field['field_name']}": Optional[  # type: ignore
                VALIDATOR_LOOKUP[const.FieldDatatypes(field['kind']).name]]
            for field in rs.ambience['event']['fields'].values()
            if field['association'] == const.FieldAssociations.course
        }
        raw_fields = request_extractor(rs, field_params)
        data['fields'] = {
            key.split('.', 1)[1]: value for key, value in raw_fields.items()}
        data = check(rs, vtypes.Course, data)
        if rs.has_validation_errors():
            return self.change_course_form(rs, event_id, course_id)
        assert data is not None
        code = self.eventproxy.set_course(rs, data)
        self.notify_return_code(rs, code)
        return self.redirect(rs, "event/show_course")

    @access("event")
    @event_guard(check_offline=True)
    def create_course_form(self, rs: RequestState, event_id: int) -> Response:
        """Render form."""
        # by default select all tracks
        tracks = rs.ambience['event']['tracks']
        if not tracks:
            rs.notify("error", n_("Event without tracks forbids courses."))
            return self.redirect(rs, 'event/course_stats')
        if 'segments' not in rs.values:
            rs.values.setlist('segments', tracks)
        return self.render(rs, "create_course")

    @access("event", modi={"POST"})
    @event_guard(check_offline=True)
    @REQUESTdatadict(*COURSE_COMMON_FIELDS)
    @REQUESTdata("segments")
    def create_course(self, rs: RequestState, event_id: int,
                      segments: Collection[int], data: CdEDBObject) -> Response:
        """Create a new course associated to an event organized via DB."""
        data['event_id'] = event_id
        data['segments'] = segments
        field_params: TypeMapping = {
            f"fields.{field['field_name']}": Optional[  # type: ignore
                VALIDATOR_LOOKUP[const.FieldDatatypes(field['kind']).name]]
            for field in rs.ambience['event']['fields'].values()
            if field['association'] == const.FieldAssociations.course
        }
        raw_fields = request_extractor(rs, field_params)
        data['fields'] = {
            key.split('.', 1)[1]: value for key, value in raw_fields.items()
        }
        data = check(rs, vtypes.Course, data, creation=True)
        if rs.has_validation_errors():
            return self.create_course_form(rs, event_id)
        assert data is not None

        new_id = self.eventproxy.create_course(rs, data)
        self.notify_return_code(rs, new_id, success=n_("Course created."))
        return self.redirect(rs, "event/show_course", {'course_id': new_id})

    @access("event", modi={"POST"})
    @event_guard(check_offline=True)
    @REQUESTdata("ack_delete")
    def delete_course(self, rs: RequestState, event_id: int, course_id: int,
                      ack_delete: bool) -> Response:
        """Delete a course from an event organized via DB."""
        if not ack_delete:
            rs.append_validation_error(
                ("ack_delete", ValueError(n_("Must be checked."))))
        if rs.has_validation_errors():
            return self.show_course(rs, event_id, course_id)
        blockers = self.eventproxy.delete_course_blockers(rs, course_id)
        # Do not allow deletion of course with attendees
        if "attendees" in blockers:
            rs.notify("error", n_("Course cannot be deleted, because it still "
                                  "has attendees."))
            return self.redirect(rs, "event/show_course")
        code = self.eventproxy.delete_course(
            rs, course_id, {"instructors", "course_choices", "course_segments"})
        self.notify_return_code(rs, code)
        return self.redirect(rs, "event/course_stats")

    @access("event")
    @event_guard()
    def stats(self, rs: RequestState, event_id: int) -> Response:
        """Present an overview of the basic stats."""
        tracks = rs.ambience['event']['tracks']
        registration_ids = self.eventproxy.list_registrations(rs, event_id)
        registrations = self.eventproxy.get_registrations(rs, registration_ids)
        course_ids = self.eventproxy.list_courses(rs, event_id)
        courses = self.eventproxy.get_courses(rs, course_ids)
        personas = self.coreproxy.get_event_users(
            rs, tuple(e['persona_id'] for e in registrations.values()), event_id)
        stati = const.RegistrationPartStati
        get_age = lambda u, p: determine_age_class(
            u['birthday'],
            rs.ambience['event']['parts'][p['part_id']]['part_begin'])

        # Tests for participant/registration statistics.
        # `e` is the event, `r` is a registration, `p` is a registration_part.
        tests1 = OrderedDict((
            ('pending', (lambda e, r, p: (
                    p['status'] == stati.applied))),
            (' payed', (lambda e, r, p: (
                    p['status'] == stati.applied
                    and r['payment']))),
            ('participant', (lambda e, r, p: (
                    p['status'] == stati.participant))),
            (' all minors', (lambda e, r, p: (
                    (p['status'] == stati.participant)
                    and (get_age(personas[r['persona_id']], p).is_minor())))),
            (' u16', (lambda e, r, p: (
                    (p['status'] == stati.participant)
                    and (get_age(personas[r['persona_id']], p)
                         == AgeClasses.u16)))),
            (' u14', (lambda e, r, p: (
                    (p['status'] == stati.participant)
                    and (get_age(personas[r['persona_id']], p)
                         == AgeClasses.u14)))),
            (' checked in', (lambda e, r, p: (
                    p['status'] == stati.participant
                    and r['checkin']))),
            (' not checked in', (lambda e, r, p: (
                    p['status'] == stati.participant
                    and not r['checkin']))),
            (' orgas', (lambda e, r, p: (
                    p['status'] == stati.participant
                    and r['persona_id'] in e['orgas']))),
            ('waitlist', (lambda e, r, p: (
                    p['status'] == stati.waitlist))),
            ('guest', (lambda e, r, p: (
                    p['status'] == stati.guest))),
            ('total involved', (lambda e, r, p: (
                stati(p['status']).is_involved()))),
            (' not payed', (lambda e, r, p: (
                    stati(p['status']).is_involved()
                    and not r['payment']))),
            (' no parental agreement', (lambda e, r, p: (
                    stati(p['status']).is_involved()
                    and get_age(personas[r['persona_id']], p).is_minor()
                    and not r['parental_agreement']))),
            ('no lodgement', (lambda e, r, p: (
                    stati(p['status']).is_present()
                    and not p['lodgement_id']))),
            ('cancelled', (lambda e, r, p: (
                    p['status'] == stati.cancelled))),
            ('rejected', (lambda e, r, p: (
                    p['status'] == stati.rejected))),
            ('total', (lambda e, r, p: (
                    p['status'] != stati.not_applied))),
        ))
        per_part_statistics: Dict[str, Dict[int, int]] = OrderedDict()
        for key, test1 in tests1.items():
            per_part_statistics[key] = {
                part_id: sum(
                    1 for r in registrations.values()
                    if test1(rs.ambience['event'], r, r['parts'][part_id]))
                for part_id in rs.ambience['event']['parts']}

        # Test for course statistics
        # `c` is a course, `t` is a track.
        tests2 = OrderedDict((
            ('courses', lambda c, t: (
                    t in c['segments'])),
            ('cancelled courses', lambda c, t: (
                    t in c['segments']
                    and t not in c['active_segments'])),
        ))

        # Tests for course attendee statistics
        # `e` is the event, `r` is the registration, `p` is a event_part,
        # `t` is a track.
        tests3 = OrderedDict((
            ('all instructors', (lambda e, r, p, t: (
                    p['status'] == stati.participant
                    and t['course_instructor']))),
            ('instructors', (lambda e, r, p, t: (
                    p['status'] == stati.participant
                    and t['course_id']
                    and t['course_id'] == t['course_instructor']))),
            ('attendees', (lambda e, r, p, t: (
                    p['status'] == stati.participant
                    and t['course_id']
                    and t['course_id'] != t['course_instructor']))),
            ('no course', (lambda e, r, p, t: (
                    p['status'] == stati.participant
                    and not t['course_id']
                    and r['persona_id'] not in e['orgas']))),))
        per_track_statistics: Dict[str, Dict[int, Optional[int]]] = OrderedDict()
        regs_in_choice_x: Dict[str, Dict[int, List[int]]] = OrderedDict()
        if tracks:
            # Additional dynamic tests for course attendee statistics
            for i in range(max(t['num_choices'] for t in tracks.values())):
                key = rs.gettext('In {}. Choice').format(i + 1)
                checker = (
                    functools.partial(
                        lambda p, t, j: (
                            p['status'] == stati.participant
                            and t['course_id']
                            and len(t['choices']) > j
                            and (t['choices'][j] == t['course_id'])),
                        j=i))
                per_track_statistics[key] = {
                    track_id: sum(
                        1 for r in registrations.values()
                        if checker(r['parts'][tracks[track_id]['part_id']],
                                   r['tracks'][track_id]))
                    if i < tracks[track_id]['num_choices'] else None
                    for track_id in tracks
                }

                # the ids are used later on for the query page
                regs_in_choice_x[key] = {
                    track_id: [
                        r['id'] for r in registrations.values()
                        if checker(r['parts'][tracks[track_id]['part_id']],
                                   r['tracks'][track_id])
                    ]
                    for track_id in tracks
                }

            for key, test2 in tests2.items():
                per_track_statistics[key] = {
                    track_id: sum(
                        1 for c in courses.values()
                        if test2(c, track_id))
                    for track_id in tracks}
            for key, test3 in tests3.items():
                per_track_statistics[key] = {
                    track_id: sum(
                        1 for r in registrations.values()
                        if test3(rs.ambience['event'], r,
                                r['parts'][tracks[track_id]['part_id']],
                                r['tracks'][track_id]))
                    for track_id in tracks}

        # The base query object to use for links to event/registration_query
        base_registration_query = Query(
            QueryScope.registration,
            QueryScope.registration.get_spec(event=rs.ambience['event']),
            ["reg.id", "persona.given_names", "persona.family_name",
             "persona.username"],
            [],
            (("persona.family_name", True), ("persona.given_names", True),)
        )
        base_course_query = Query(
            QueryScope.event_course,
            QueryScope.event_course.get_spec(event=rs.ambience['event']),
            ["course.nr", "course.shortname"],
            [],
            (("course.nr", True), ("course.shortname", True),)
        )
        # Some reusable query filter definitions
        involved_filter = lambda p: (
            'part{}.status'.format(p['id']),
            QueryOperators.oneof,
            [x.value for x in stati if x.is_involved()],
        )
        participant_filter = lambda p: (
            'part{}.status'.format(p['id']),
            QueryOperators.equal,
            stati.participant.value,
        )
        QueryFilterGetter = Callable[
            [CdEDBObject, CdEDBObject, CdEDBObject], Collection[QueryConstraint]]
        # Query filters for all the registration statistics defined and calculated above.
        # They are customized and inserted into the query on the fly by get_query().
        # `e` is the event, `p` is the event_part, `t` is the track.
        registration_query_filters: Dict[str, QueryFilterGetter] = {
            'pending': lambda e, p, t: (
                ('part{}.status'.format(p['id']), QueryOperators.equal,
                 stati.applied.value),),
            ' payed': lambda e, p, t: (
                ('part{}.status'.format(p['id']), QueryOperators.equal,
                 stati.applied.value),
                ("reg.payment", QueryOperators.nonempty, None),),
            'participant': lambda e, p, t: (participant_filter(p),),
            ' all minors': lambda e, p, t: (
                participant_filter(p),
                ("persona.birthday", QueryOperators.greater,
                 (deduct_years(p['part_begin'], 18)))),
            ' u18': lambda e, p, t: (
                participant_filter(p),
                ("persona.birthday", QueryOperators.between,
                 (deduct_years(p['part_begin'], 18)
                    + datetime.timedelta(days=1),
                  deduct_years(p['part_begin'], 16)),),),
            ' u16': lambda e, p, t: (
                participant_filter(p),
                ("persona.birthday", QueryOperators.between,
                 (deduct_years(p['part_begin'], 16)
                    + datetime.timedelta(days=1),
                  deduct_years(p['part_begin'], 14)),),),
            ' u14': lambda e, p, t: (
                participant_filter(p),
                ("persona.birthday", QueryOperators.greater,
                 deduct_years(p['part_begin'], 14)),),
            ' checked in': lambda e, p, t: (
                participant_filter(p),
                ("reg.checkin", QueryOperators.nonempty, None),),
            ' not checked in': lambda e, p, t: (
                participant_filter(p),
                ("reg.checkin", QueryOperators.empty, None),),
            ' orgas': lambda e, p, t: (
                ('persona.id', QueryOperators.oneof,
                 rs.ambience['event']['orgas']),),
            'waitlist': lambda e, p, t: (
                ('part{}.status'.format(p['id']), QueryOperators.equal,
                 stati.waitlist.value),),
            'guest': lambda e, p, t: (
                ('part{}.status'.format(p['id']), QueryOperators.equal,
                 stati.guest.value),),
            'total involved': lambda e, p, t: (involved_filter(p),),
            ' not payed': lambda e, p, t: (
                involved_filter(p),
                ("reg.payment", QueryOperators.empty, None),),
            ' no parental agreement': lambda e, p, t: (
                involved_filter(p),
                ("persona.birthday", QueryOperators.greater,
                 deduct_years(p['part_begin'], 18)),
                ("reg.parental_agreement", QueryOperators.equal, False),),
            'no lodgement': lambda e, p, t: (
                ('part{}.status'.format(p['id']), QueryOperators.oneof,
                 [x.value for x in stati if x.is_present()]),
                ('lodgement{}.id'.format(p['id']),
                 QueryOperators.empty, None)),
            'cancelled': lambda e, p, t: (
                ('part{}.status'.format(p['id']), QueryOperators.equal,
                 stati.cancelled.value),),
            'rejected': lambda e, p, t: (
                ('part{}.status'.format(p['id']), QueryOperators.equal,
                 stati.rejected.value),),
            'total': lambda e, p, t: (
                ('part{}.status'.format(p['id']), QueryOperators.unequal,
                 stati.not_applied.value),),

            'all instructors': lambda e, p, t: (
                participant_filter(p),
                ('course_instructor{}.id'.format(t['id']),
                 QueryOperators.nonempty, None),),
            'instructors': lambda e, p, t: (
                participant_filter(p),
                ('track{}.is_course_instructor'.format(t['id']),
                 QueryOperators.equal, True),),
            'attendees': lambda e, p, t: (
                participant_filter(p),
                (f'course{t["id"]}.id', QueryOperators.nonempty, None),
                (f'track{t["id"]}.is_course_instructor',
                 QueryOperators.equalornull, False),),
            'no course': lambda e, p, t: (
                participant_filter(p),
                ('course{}.id'.format(t['id']),
                 QueryOperators.empty, None),
                ('persona.id', QueryOperators.otherthan,
                 rs.ambience['event']['orgas']),)
        }
        for name, track_regs in regs_in_choice_x.items():
            registration_query_filters[name] = functools.partial(
                lambda e, p, t, t_r: (
                    ("reg.id", QueryOperators.oneof, t_r[t['id']]),
                ), t_r=track_regs
            )
        # Query filters for all the course statistics defined and calculated above.
        # They are customized and inserted into the query on the fly by get_query().
        # `e` is the event, `p` is the event_part, `t` is the track.
        course_query_filters: Dict[str, QueryFilterGetter] = {
            'courses': lambda e, p, t: (
                (f'track{t["id"]}.is_offered', QueryOperators.equal, True),),
            'cancelled courses': lambda e, p, t: (
                (f'track{t["id"]}.is_offered', QueryOperators.equal, True),
                (f'track{t["id"]}.takes_place', QueryOperators.equal, False),),
        }

        query_additional_fields: Dict[str, Collection[str]] = {
            ' payed': ('reg.payment',),
            ' u18': ('persona.birthday',),
            ' u16': ('persona.birthday',),
            ' u14': ('persona.birthday',),
            ' checked in': ('reg.checkin',),
            'total involved': ('part{part}.status',),
            'instructors': ('course_instructor{track}.id',),
            'all instructors': ('course{track}.id',
                                'course_instructor{track}.id',),
        }
        for name, track_regs in regs_in_choice_x.items():
            query_additional_fields[name] = ('track{track}.course_id',)

        def get_query(category: str, part_id: int, track_id: int = None
                      ) -> Optional[Query]:
            if category in registration_query_filters:
                q = copy.deepcopy(base_registration_query)
                filters = registration_query_filters
            elif category in course_query_filters:
                q = copy.deepcopy(base_course_query)
                filters = course_query_filters
            else:
                return None
            e = rs.ambience['event']
            p = e['parts'][part_id]
            t = e['tracks'][track_id] if track_id else None
            for c in filters[category](e, p, t):
                q.constraints.append(c)
            if category in query_additional_fields:
                for f in query_additional_fields[category]:
                    q.fields_of_interest.append(f.format(track=track_id,
                                                         part=part_id))
            return q

        def get_query_page(category: str) -> Optional[str]:
            if category in registration_query_filters:
                return "event/registration_query"
            elif category in course_query_filters:
                return "event/course_query"
            return None

        return self.render(rs, "stats", {
            'registrations': registrations, 'personas': personas,
            'courses': courses, 'per_part_statistics': per_part_statistics,
            'per_track_statistics': per_track_statistics,
            'get_query': get_query, 'get_query_page': get_query_page})

    @access("event")
    @event_guard()
    def course_assignment_checks(self, rs: RequestState, event_id: int
                                 ) -> Response:
        """Provide some consistency checks for course assignment."""
        event = rs.ambience['event']
        tracks = rs.ambience['event']['tracks']
        registration_ids = self.eventproxy.list_registrations(rs, event_id)
        registrations = self.eventproxy.get_registrations(rs, registration_ids)
        course_ids = self.eventproxy.list_courses(rs, event_id)
        courses = self.eventproxy.get_courses(rs, course_ids)
        personas = self.coreproxy.get_event_users(
            rs, tuple(e['persona_id'] for e in registrations.values()), event_id)
        stati = const.RegistrationPartStati

        # Helper for calculation of assign_counts
        course_participant_lists = {
            course_id: {
                track_id: [
                    reg for reg in registrations.values()
                    if (reg['tracks'][track_id]['course_id'] == course_id
                        and (reg['parts'][track['part_id']]['status']
                             == stati.participant))]
                for track_id, track in tracks.items()
            }
            for course_id in course_ids
        }
        # Get number of attendees per course
        # assign_counts has the structure:
        # {course_id: {track_id: (num_participants, num_instructors)}}
        assign_counts = {
            course_id: {
                track_id: (
                    sum(1 for reg in course_track_p_data
                        if (reg['tracks'][track_id]['course_instructor']
                            != course_id)),
                    sum(1 for reg in course_track_p_data
                        if (reg['tracks'][track_id]['course_instructor']
                            == course_id))
                )
                for track_id, course_track_p_data in course_p_data.items()
            }
            for course_id, course_p_data in course_participant_lists.items()
        }

        # Tests for problematic courses
        course_tests = {
            'cancelled_with_p': lambda c, tid: (
                tid not in c['active_segments']
                and (assign_counts[c['id']][tid][0]
                     + assign_counts[c['id']][tid][1]) > 0),
            'many_p': lambda c, tid: (
                tid in c['active_segments']
                and c['max_size'] is not None
                and assign_counts[c['id']][tid][0] > c['max_size']),
            'few_p': lambda c, tid: (
                tid in c['active_segments']
                and c['min_size']
                and assign_counts[c['id']][tid][0] < c['min_size']),
            'no_instructor': lambda c, tid: (
                tid in c['active_segments']
                and assign_counts[c['id']][tid][1] <= 0),
        }

        # Calculate problematic course lists
        # course_problems will have the structure {key: [(reg_id, [track_id])]}
        max_course_no_len = max((len(c['nr']) for c in courses.values()),
                                default=0)
        course_problems = {}
        for key, test in course_tests.items():
            problems = []
            for course_id, course in courses.items():
                problem_tracks = [
                    track_id
                    for track_id in event['tracks']
                    if test(course, track_id)]
                if problem_tracks:
                    problems.append((course_id, problem_tracks))
            course_problems[key] = xsorted(
                problems, key=lambda problem:
                    courses[problem[0]]['nr'].rjust(max_course_no_len, '\0'))

        # Tests for registrations with problematic assignments
        reg_tests = {
            'no_course': lambda r, p, t: (
                p['status'] == stati.participant
                and not t['course_id']),
            'instructor_wrong_course': lambda r, p, t: (
                p['status'] == stati.participant
                and t['course_instructor']
                and t['track_id'] in
                    courses[t['course_instructor']]['active_segments']
                and t['course_id'] != t['course_instructor']),
            'unchosen': lambda r, p, t: (
                p['status'] == stati.participant
                and t['course_id']
                and t['course_id'] != t['course_instructor']
                and (t['course_id'] not in
                     t['choices']
                     [:event['tracks'][t['track_id']]['num_choices']])),
        }

        # Calculate problematic registrations
        # reg_problems will have the structure {key: [(reg_id, [track_id])]}
        reg_problems = {}
        for key, test in reg_tests.items():
            problems = []
            for reg_id, reg in registrations.items():
                problem_tracks = [
                    track_id
                    for part_id, part in event['parts'].items()
                    for track_id in part['tracks']
                    if test(reg, reg['parts'][part_id],
                            reg['tracks'][track_id])]
                if problem_tracks:
                    problems.append((reg_id, problem_tracks))
            reg_problems[key] = xsorted(
                problems, key=lambda problem:
                    EntitySorter.persona(
                        personas[registrations[problem[0]]['persona_id']]))

        return self.render(rs, "course_assignment_checks", {
            'registrations': registrations, 'personas': personas,
            'courses': courses, 'course_problems': course_problems,
            'reg_problems': reg_problems})

    @access("event")
    @event_guard()
    @REQUESTdata("course_id", "track_id", "position", "ids", "include_active")
    def course_choices_form(
            self, rs: RequestState, event_id: int, course_id: Optional[vtypes.ID],
            track_id: Optional[vtypes.ID],
            position: Optional[InfiniteEnum[CourseFilterPositions]],
            ids: Optional[vtypes.IntCSVList], include_active: Optional[bool]
            ) -> Response:
        """Provide an overview of course choices.

        This allows flexible filtering of the displayed registrations.
        """
        tracks = rs.ambience['event']['tracks']
        course_ids = self.eventproxy.list_courses(rs, event_id)
        courses = self.eventproxy.get_courses(rs, course_ids)
        all_reg_ids = self.eventproxy.list_registrations(rs, event_id)
        all_regs = self.eventproxy.get_registrations(rs, all_reg_ids)
        stati = const.RegistrationPartStati

        if rs.has_validation_errors():
            registration_ids = all_reg_ids
            registrations = all_regs
            personas = self.coreproxy.get_personas(
                rs, tuple(r['persona_id'] for r in registrations.values()))
        else:
            if include_active:
                include_states = tuple(
                    status for status in const.RegistrationPartStati if
                    status.is_involved())
            else:
                include_states = (const.RegistrationPartStati.participant,)
            registration_ids = self.eventproxy.registrations_by_course(
                rs, event_id, course_id, track_id, position, ids,
                include_states)
            registrations = self.eventproxy.get_registrations(
                rs, registration_ids.keys())
            personas = self.coreproxy.get_personas(
                rs, registration_ids.values())

        course_infos = {}
        reg_part = lambda registration, track_id: \
            registration['parts'][tracks[track_id]['part_id']]
        for course_id, course in courses.items():  # pylint: disable=redefined-argument-from-local
            for track_id in tracks:  # pylint: disable=redefined-argument-from-local
                assigned = sum(
                    1 for reg in all_regs.values()
                    if reg_part(reg, track_id)['status'] == stati.participant
                    and reg['tracks'][track_id]['course_id'] == course_id and
                    reg['tracks'][track_id]['course_instructor'] != course_id)
                all_instructors = sum(
                    1 for reg in all_regs.values()
                    if
                    reg['tracks'][track_id]['course_instructor'] == course_id)
                assigned_instructors = sum(
                    1 for reg in all_regs.values()
                    if reg_part(reg, track_id)['status'] == stati.participant
                    and reg['tracks'][track_id]['course_id'] == course_id
                    and reg['tracks'][track_id][
                        'course_instructor'] == course_id)
                course_infos[(course_id, track_id)] = {
                    'assigned': assigned,
                    'all_instructors': all_instructors,
                    'assigned_instructors': assigned_instructors,
                    'is_happening': track_id in course['segments'],
                }
        corresponding_query = Query(
            QueryScope.registration,
            QueryScope.registration.get_spec(event=rs.ambience['event']),
            ["reg.id", "persona.given_names", "persona.family_name",
             "persona.username"] + [
                "course{0}.id".format(track_id)
                for track_id in tracks],
            (("reg.id", QueryOperators.oneof, registration_ids.keys()),),
            (("persona.family_name", True), ("persona.given_names", True),)
        )
        filter_entries = [
            (CourseFilterPositions.anywhere.value,
             rs.gettext("somehow know")),
            (CourseFilterPositions.assigned.value,
             rs.gettext("participate in")),
            (CourseFilterPositions.instructor.value,
             rs.gettext("offer")),
            (CourseFilterPositions.any_choice.value,
             rs.gettext("chose"))
        ]
        filter_entries.extend(
            (i, rs.gettext("have as {}. choice").format(i + 1))
            for i in range(max(t['num_choices'] for t in tracks.values())))
        action_entries = [
            (i, rs.gettext("into their {}. choice").format(i + 1))
            for i in range(max(t['num_choices'] for t in tracks.values()))]
        action_entries.extend((
            (CourseChoiceToolActions.assign_fixed.value,
             rs.gettext("in the course …")),
            (CourseChoiceToolActions.assign_auto.value,
             rs.gettext("automatically"))))
        return self.render(rs, "course_choices", {
            'courses': courses, 'personas': personas,
            'registrations': OrderedDict(
                xsorted(registrations.items(),
                        key=lambda reg: EntitySorter.persona(
                           personas[reg[1]['persona_id']]))),
            'course_infos': course_infos,
            'corresponding_query': corresponding_query,
            'filter_entries': filter_entries,
            'action_entries': action_entries})

    @access("event", modi={"POST"})
    @event_guard(check_offline=True)
    @REQUESTdata("course_id", "track_id", "position", "ids", "include_active",
                 "registration_ids", "assign_track_ids", "assign_action",
                 "assign_course_id")
    def course_choices(self, rs: RequestState, event_id: int,
                       course_id: Optional[vtypes.ID], track_id: Optional[vtypes.ID],
                       position: Optional[InfiniteEnum[CourseFilterPositions]],
                       ids: Optional[vtypes.IntCSVList],
                       include_active: Optional[bool],
                       registration_ids: Collection[int],
                       assign_track_ids: Collection[int],
                       assign_action: InfiniteEnum[CourseChoiceToolActions],
                       assign_course_id: Optional[vtypes.ID]) -> Response:
        """Manipulate course choices.

        The first four parameters (course_id, track_id, position, ids) are the
        filter parameters for the course_choices_form used for displaying
        an equally filtered form on validation errors or after successful
        submit.

        Allow assignment of multiple people in multiple tracks to one of
        their choices or a specific course.
        """
        if rs.has_validation_errors():
            return self.course_choices_form(rs, event_id)  # type: ignore
        if ids is None:
            ids = cast(vtypes.IntCSVList, [])

        tracks = rs.ambience['event']['tracks']
        registrations = self.eventproxy.get_registrations(rs, registration_ids)
        personas = self.coreproxy.get_event_users(rs, tuple(
            reg['persona_id'] for reg in registrations.values()), event_id)
        courses = None
        if assign_action.enum == CourseChoiceToolActions.assign_auto:
            course_ids = self.eventproxy.list_courses(rs, event_id)
            courses = self.eventproxy.get_courses(rs, course_ids)

        num_committed = 0
        for registration_id in registration_ids:
            persona = personas[registrations[registration_id]['persona_id']]
            tmp: CdEDBObject = {
                'id': registration_id,
                'tracks': {}
            }
            for atrack_id in assign_track_ids:
                reg_part = registrations[registration_id]['parts'][
                    tracks[atrack_id]['part_id']]
                reg_track = registrations[registration_id]['tracks'][atrack_id]
                if (reg_part['status']
                        != const.RegistrationPartStati.participant):
                    continue
                if assign_action.enum == CourseChoiceToolActions.specific_rank:
                    if assign_action.int >= len(reg_track['choices']):
                        rs.notify("warning",
                                  (n_("%(given_names)s %(family_name)s has no "
                                      "%(rank)i. choice in %(track_name)s.")
                                   if len(tracks) > 1
                                   else n_("%(given_names)s %(family_name)s "
                                           "has no %(rank)i. choice.")),
                                  {'given_names': persona['given_names'],
                                   'family_name': persona['family_name'],
                                   'rank': assign_action.int + 1,
                                   'track_name': tracks[atrack_id]['title']})
                        continue
                    choice = reg_track['choices'][assign_action.int]
                    tmp['tracks'][atrack_id] = {'course_id': choice}
                elif assign_action.enum == CourseChoiceToolActions.assign_fixed:
                    tmp['tracks'][atrack_id] = {'course_id': assign_course_id}
                elif assign_action.enum == CourseChoiceToolActions.assign_auto:
                    cid = reg_track['course_id']
                    assert courses is not None
                    if cid and atrack_id in courses[cid]['active_segments']:
                        # Do not modify a valid assignment
                        continue
                    instructor = reg_track['course_instructor']
                    if (instructor
                            and atrack_id in courses[instructor]
                            ['active_segments']):
                        # Let instructors instruct
                        tmp['tracks'][atrack_id] = {'course_id': instructor}
                        continue
                    for choice in (
                            reg_track['choices'][
                            :tracks[atrack_id]['num_choices']]):
                        if atrack_id in courses[choice]['active_segments']:
                            # Assign first possible choice
                            tmp['tracks'][atrack_id] = {'course_id': choice}
                            break
                    else:
                        rs.notify("warning",
                                  (n_("No choice available for %(given_names)s "
                                      "%(family_name)s in %(track_name)s.")
                                   if len(tracks) > 1
                                   else n_("No choice available for "
                                           "%(given_names)s %(family_name)s.")),
                                  {'given_names': persona['given_names'],
                                   'family_name': persona['family_name'],
                                   'track_name': tracks[atrack_id]['title']})
            if tmp['tracks']:
                res = self.eventproxy.set_registration(rs, tmp)
                if res:
                    num_committed += 1
                else:
                    rs.notify("warning",
                              n_("Error committing changes for %(given_names)s "
                                 "%(family_name)s."),
                              {'given_names': persona['given_names'],
                               'family_name': persona['family_name']})
        rs.notify("success" if num_committed > 0 else "warning",
                  n_("Course assignment for %(num_committed)s of %(num_total)s "
                     "registrations committed."),
                  {'num_total': len(registration_ids),
                   'num_committed': num_committed})
        return self.redirect(
            rs, "event/course_choices_form",
            {'course_id': course_id, 'track_id': track_id,
             'position': position.value if position is not None else None,
             'ids': ",".join(str(i) for i in ids),
             'include_active': include_active})

    @access("event")
    @event_guard()
    @REQUESTdata("include_active")
    def course_stats(self, rs: RequestState, event_id: int, include_active: bool
                     ) -> Response:
        """List courses.

        Provide an overview of the number of choices and assignments for
        all courses.
        """
        if rs.has_validation_errors():
            return self.redirect(rs, 'event/show_event')
        if include_active:
            include_states = tuple(
                status for status in const.RegistrationPartStati
                if status.is_involved())
        else:
            include_states = (const.RegistrationPartStati.participant,)

        event = rs.ambience['event']
        tracks = event['tracks']
        registration_ids = self.eventproxy.list_registrations(rs, event_id)
        registrations = self.eventproxy.get_registrations(rs, registration_ids)
        course_ids = self.eventproxy.list_courses(rs, event_id)
        courses = self.eventproxy.get_courses(rs, course_ids)
        choice_counts = {
            course_id: {
                (track_id, i): sum(
                    1 for reg in registrations.values()
                    if (len(reg['tracks'][track_id]['choices']) > i
                        and reg['tracks'][track_id]['choices'][i] == course_id
                        and (reg['parts'][tracks[track_id]['part_id']]['status']
                             in include_states)))
                for track_id, track in tracks.items()
                for i in range(track['num_choices'])
            }
            for course_id in course_ids
        }
        # Helper for calculation of assign_counts
        course_participant_lists = {
            course_id: {
                track_id: [
                    reg for reg in registrations.values()
                    if (reg['tracks'][track_id]['course_id'] == course_id
                        and (reg['parts'][track['part_id']]['status']
                             in include_states))]
                for track_id, track in tracks.items()
            }
            for course_id in course_ids
        }
        # Tuple of (number of assigned participants, number of instructors) for
        # each course in each track
        assign_counts = {
            course_id: {
                track_id: (
                    sum(1 for reg in course_track_p_data
                        if (reg['tracks'][track_id]['course_instructor']
                                 != course_id)),
                    sum(1 for reg in course_track_p_data
                        if (reg['tracks'][track_id]['course_instructor']
                            == course_id))
                )
                for track_id, course_track_p_data in course_p_data.items()
            }
            for course_id, course_p_data in course_participant_lists.items()
        }
        return self.render(rs, "course_stats", {
            'courses': courses, 'choice_counts': choice_counts,
            'assign_counts': assign_counts, 'include_active': include_active})

    @access("event")
    @event_guard(check_offline=True)
    def batch_fees_form(self, rs: RequestState, event_id: int,
                        data: Collection[CdEDBObject] = None,
                        csvfields: Collection[str] = None,
                        saldo: decimal.Decimal = None) -> Response:
        """Render form.

        The ``data`` parameter contains all extra information assembled
        during processing of a POST request.
        """
        data = data or []
        csvfields = csvfields or tuple()
        csv_position = {key: ind for ind, key in enumerate(csvfields)}
        csv_position['persona_id'] = csv_position.pop('id', -1)
        return self.render(rs, "batch_fees",
                           {'data': data, 'csvfields': csv_position,
                            'saldo': saldo})

    def examine_fee(self, rs: RequestState, datum: CdEDBObject,
                    expected_fees: Dict[int, decimal.Decimal],
                    full_payment: bool = True) -> CdEDBObject:
        """Check one line specifying a paid fee.

        We test for fitness of the data itself.

        :param full_payment: If True, only write the payment date if the fee
            was paid in full.
        :returns: The processed input datum.
        """
        event = rs.ambience['event']
        warnings = []
        infos = []
        # Allow an amount of zero to allow non-modification of amount_paid.
        amount: Optional[decimal.Decimal]
        amount, problems = validate_check(vtypes.NonNegativeDecimal,
            datum['raw']['amount'].strip(), argname="amount")
        persona_id, p = validate_check(vtypes.CdedbID,
            datum['raw']['id'].strip(), argname="persona_id")
        problems.extend(p)
        family_name, p = validate_check(str,
            datum['raw']['family_name'], argname="family_name")
        problems.extend(p)
        given_names, p = validate_check(str,
            datum['raw']['given_names'], argname="given_names")
        problems.extend(p)
        date, p = validate_check(datetime.date,
            datum['raw']['date'].strip(), argname="date")
        problems.extend(p)

        registration_id = None
        original_date = date
        if persona_id:
            try:
                persona = self.coreproxy.get_persona(rs, persona_id)
            except KeyError:
                problems.append(('persona_id',
                                 ValueError(
                                     n_("No Member with ID %(p_id)s found."),
                                     {"p_id": persona_id})))
            else:
                registration_ids = self.eventproxy.list_registrations(
                    rs, event['id'], persona_id).keys()
                if registration_ids:
                    registration_id = unwrap(registration_ids)
                    registration = self.eventproxy.get_registration(
                        rs, registration_id)
                    amount = amount or decimal.Decimal(0)
                    amount_paid = registration['amount_paid']
                    total = amount + amount_paid
                    fee = expected_fees[registration_id]
                    if total < fee:
                        error = ('amount', ValueError(n_("Not enough money.")))
                        if full_payment:
                            warnings.append(error)
                            date = None
                        else:
                            infos.append(error)
                    elif total > fee:
                        warnings.append(('amount',
                                         ValueError(n_("Too much money."))))
                else:
                    problems.append(('persona_id',
                                     ValueError(n_("No registration found."))))

                if family_name is not None and not re.search(
                    diacritic_patterns(re.escape(family_name)),
                    persona['family_name'],
                    flags=re.IGNORECASE
                ):
                    warnings.append(('family_name', ValueError(
                        n_("Family name doesn’t match."))))

                if given_names is not None and not re.search(
                    diacritic_patterns(re.escape(given_names)),
                    persona['given_names'],
                    flags=re.IGNORECASE
                ):
                    warnings.append(('given_names', ValueError(
                        n_("Given names don’t match."))))
        datum.update({
            'persona_id': persona_id,
            'registration_id': registration_id,
            'date': date,
            'original_date': original_date,
            'amount': amount,
            'warnings': warnings,
            'problems': problems,
            'infos': infos,
        })
        return datum

    def book_fees(self, rs: RequestState, data: Collection[CdEDBObject],
                  send_notifications: bool = False
                  ) -> Tuple[bool, Optional[int]]:
        """Book all paid fees.

        :returns: Success information and

          * for positive outcome the number of recorded transfers
          * for negative outcome the line where an exception was triggered
            or None if it was a DB serialization error
        """
        index = 0
        try:
            with Atomizer(rs):
                count = 0
                all_reg_ids = {datum['registration_id'] for datum in data}
                all_regs = self.eventproxy.get_registrations(rs, all_reg_ids)
                for index, datum in enumerate(data):
                    reg_id = datum['registration_id']
                    update = {
                        'id': reg_id,
                        'payment': datum['date'],
                        'amount_paid': all_regs[reg_id]['amount_paid']
                                       + datum['amount'],
                    }
                    info = "{} am {} gezahlt.".format(
                        money_filter(datum['amount']),
                        date_filter(datum['original_date'], lang="de"))
                    count += self.eventproxy.set_registration(rs, update, info)
        except psycopg2.extensions.TransactionRollbackError:
            # We perform a rather big transaction, so serialization errors
            # could happen.
            return False, None
        except Exception:
            # This blanket catching of all exceptions is a last resort. We try
            # to do enough validation, so that this should never happen, but
            # an opaque error (as would happen without this) would be rather
            # frustrating for the users -- hence some extra error handling
            # here.
            self.logger.error(glue(
                ">>>\n>>>\n>>>\n>>> Exception during fee transfer processing",
                "<<<\n<<<\n<<<\n<<<"))
            self.logger.exception("FIRST AS SIMPLE TRACEBACK")
            self.logger.error("SECOND TRY CGITB")
            self.cgitb_log()
            return False, index
        if send_notifications:
            persona_ids = tuple(e['persona_id'] for e in data)
            personas = self.coreproxy.get_personas(rs, persona_ids)
            subject = "Überweisung für {} eingetroffen".format(
                rs.ambience['event']['title'])
            for persona in personas.values():
                headers: Dict[str, Union[str, Collection[str]]] = {
                    'To': (persona['username'],),
                    'Subject': subject,
                }
                if rs.ambience['event']['orga_address']:
                    headers['Reply-To'] = rs.ambience['event']['orga_address']
                self.do_mail(rs, "transfer_received", headers,
                             {'persona': persona})
        return True, count

    @access("event", modi={"POST"})
    @event_guard(check_offline=True)
    @REQUESTfile("fee_data_file")
    @REQUESTdata("force", "fee_data", "checksum", "send_notifications", "full_payment")
    def batch_fees(self, rs: RequestState, event_id: int, force: bool,
                   fee_data: Optional[str],
                   fee_data_file: Optional[werkzeug.datastructures.FileStorage],
                   checksum: Optional[str], send_notifications: bool,
                   full_payment: bool) -> Response:
        """Allow orgas to add lots paid of participant fee at once."""
        fee_data_file = check_optional(
            rs, vtypes.CSVFile, fee_data_file, "fee_data_file")
        if rs.has_validation_errors():
            return self.batch_fees_form(rs, event_id)

        if fee_data_file and fee_data:
            rs.notify("warning", n_("Only one input method allowed."))
            return self.batch_fees_form(rs, event_id)
        elif fee_data_file:
            rs.values["fee_data"] = fee_data_file
            fee_data = fee_data_file
            fee_data_lines = fee_data_file.splitlines()
        elif fee_data:
            fee_data_lines = fee_data.splitlines()
        else:
            rs.notify("error", n_("No input provided."))
            return self.batch_fees_form(rs, event_id)

        reg_ids = self.eventproxy.list_registrations(rs, event_id=event_id)
        expected_fees = self.eventproxy.calculate_fees(rs, reg_ids)

        fields = ('amount', 'id', 'family_name', 'given_names', 'date')
        reader = csv.DictReader(
            fee_data_lines, fieldnames=fields, dialect=CustomCSVDialect())
        data = []
        lineno = 0
        for raw_entry in reader:
            dataset: CdEDBObject = {'raw': raw_entry}
            lineno += 1
            dataset['lineno'] = lineno
            data.append(self.examine_fee(
                rs, dataset, expected_fees, full_payment))
        if lineno != len(fee_data_lines):
            rs.append_validation_error(
                ("fee_data", ValueError(n_("Lines didn’t match up."))))
        open_issues = any(e['problems'] for e in data)
        saldo: decimal.Decimal = sum(
            (e['amount'] for e in data if e['amount']), decimal.Decimal("0.00"))
        if not force:
            open_issues = open_issues or any(e['warnings'] for e in data)
        if rs.has_validation_errors() or not data or open_issues:
            return self.batch_fees_form(rs, event_id, data=data,
                                        csvfields=fields)

        current_checksum = get_hash(fee_data.encode())
        if checksum != current_checksum:
            rs.values['checksum'] = current_checksum
            return self.batch_fees_form(rs, event_id, data=data,
                                        csvfields=fields, saldo=saldo)

        # Here validation is finished
        success, num = self.book_fees(rs, data, send_notifications)
        if success:
            rs.notify("success", n_("Committed %(num)s fees."), {'num': num})
            return self.redirect(rs, "event/show_event")
        else:
            if num is None:
                rs.notify("warning", n_("DB serialization error."))
            else:
                rs.notify("error", n_("Unexpected error on line {num}."),
                          {'num': num + 1})
            return self.batch_fees_form(rs, event_id, data=data,
                                        csvfields=fields)

    @access("event")
    @event_guard()
    def downloads(self, rs: RequestState, event_id: int) -> Response:
        """Offer documents like nametags for download."""
        return self.render(rs, "downloads")

    @access("event")
    @event_guard()
    @REQUESTdata("runs")
    def download_nametags(self, rs: RequestState, event_id: int,
                          runs: vtypes.SingleDigitInt) -> Response:
        """Create nametags.

        You probably want to edit the provided tex file.
        """
        if rs.has_validation_errors():
            return self.redirect(rs, 'event/downloads')
        registration_ids = self.eventproxy.list_registrations(rs, event_id)
        registrations = self.eventproxy.get_registrations(rs, registration_ids)
        lodgement_ids = self.eventproxy.list_lodgements(rs, event_id)
        lodgements = self.eventproxy.get_lodgements(rs, lodgement_ids)
        personas = self.coreproxy.get_event_users(rs, tuple(
            reg['persona_id'] for reg in registrations.values()), event_id)
        for registration in registrations.values():
            registration['age'] = determine_age_class(
                personas[registration['persona_id']]['birthday'],
                rs.ambience['event']['begin'])
        reg_order = xsorted(
            registrations.keys(),
            key=lambda anid: EntitySorter.persona(
                personas[registrations[anid]['persona_id']]))
        registrations = OrderedDict(
            (reg_id, registrations[reg_id]) for reg_id in reg_order)
        course_ids = self.eventproxy.list_courses(rs, event_id)
        courses = self.eventproxy.get_courses(rs, course_ids)
        tex = self.fill_template(rs, "tex", "nametags", {
            'lodgements': lodgements, 'registrations': registrations,
            'personas': personas, 'courses': courses})
        with tempfile.TemporaryDirectory() as tmp_dir:
            work_dir = pathlib.Path(tmp_dir, rs.ambience['event']['shortname'])
            work_dir.mkdir()
            filename = "{}_nametags.tex".format(
                rs.ambience['event']['shortname'])
            with open(work_dir / filename, 'w') as f:
                f.write(tex)
            src = self.conf["REPOSITORY_PATH"] / "misc/blank.png"
            shutil.copy(src, work_dir / "aka-logo.png")
            shutil.copy(src, work_dir / "orga-logo.png")
            shutil.copy(src, work_dir / "minor-pictogram.png")
            shutil.copy(src, work_dir / "multicourse-logo.png")
            for course_id in courses:
                shutil.copy(src, work_dir / "logo-{}.png".format(course_id))
            file = self.serve_complex_latex_document(
                rs, tmp_dir, rs.ambience['event']['shortname'],
                "{}_nametags.tex".format(rs.ambience['event']['shortname']),
                runs)
            if file:
                return file
            else:
                rs.notify("info", n_("Empty PDF."))
                return self.redirect(rs, "event/downloads")

    @access("event")
    @event_guard()
    @REQUESTdata("runs")
    def download_course_puzzle(self, rs: RequestState, event_id: int,
                               runs: vtypes.SingleDigitInt) -> Response:
        """Aggregate course choice information.

        This can be printed and cut to help with distribution of participants.
        """
        if rs.has_validation_errors():
            return self.redirect(rs, 'event/downloads')
        event = rs.ambience['event']
        tracks = event['tracks']
        tracks_sorted = [e['id'] for e in xsorted(tracks.values(),
                                                  key=EntitySorter.course_track)]
        registration_ids = self.eventproxy.list_registrations(rs, event_id)
        registrations = self.eventproxy.get_registrations(rs, registration_ids)
        personas = self.coreproxy.get_personas(rs, tuple(
            reg['persona_id'] for reg in registrations.values()))
        course_ids = self.eventproxy.list_courses(rs, event_id)
        courses = self.eventproxy.get_courses(rs, course_ids)
        counts = {
            course_id: {
                (track_id, i): sum(
                    1 for reg in registrations.values()
                    if (len(reg['tracks'][track_id]['choices']) > i
                        and reg['tracks'][track_id]['choices'][i] == course_id
                        and (reg['parts'][track['part_id']]['status']
                             == const.RegistrationPartStati.participant)))
                for track_id, track in tracks.items() for i in
                range(track['num_choices'])
            }
            for course_id in course_ids
        }
        reg_order = xsorted(
            registrations.keys(),
            key=lambda anid: EntitySorter.persona(
                personas[registrations[anid]['persona_id']]))
        registrations = OrderedDict(
            (reg_id, registrations[reg_id]) for reg_id in reg_order)
        tex = self.fill_template(rs, "tex", "course_puzzle", {
            'courses': courses, 'counts': counts,
            'tracks_sorted': tracks_sorted, 'registrations': registrations,
            'personas': personas})
        file = self.serve_latex_document(
            rs, tex,
            "{}_course_puzzle".format(rs.ambience['event']['shortname']), runs)
        if file:
            return file
        else:
            rs.notify("info", n_("Empty PDF."))
            return self.redirect(rs, "event/downloads")

    @access("event")
    @event_guard()
    @REQUESTdata("runs")
    def download_lodgement_puzzle(self, rs: RequestState, event_id: int,
                                  runs: vtypes.SingleDigitInt) -> Response:
        """Aggregate lodgement information.

        This can be printed and cut to help with distribution of participants.
        This make use of the lodge_field and the camping_mat_field.
        """
        if rs.has_validation_errors():
            return self.redirect(rs, 'event/downloads')
        event = rs.ambience['event']
        registration_ids = self.eventproxy.list_registrations(rs, event_id)
        registrations = self.eventproxy.get_registrations(rs, registration_ids)
        personas = self.coreproxy.get_event_users(rs, tuple(
            reg['persona_id'] for reg in registrations.values()), event_id)
        for registration in registrations.values():
            registration['age'] = determine_age_class(
                personas[registration['persona_id']]['birthday'],
                event['begin'])
        key = (lambda reg_id:
               personas[registrations[reg_id]['persona_id']]['birthday'])
        registrations = OrderedDict(
            (reg_id, registrations[reg_id]) for reg_id in xsorted(registrations,
                                                                  key=key))
        lodgement_ids = self.eventproxy.list_lodgements(rs, event_id)
        lodgements = self.eventproxy.get_lodgements(rs, lodgement_ids)

        reverse_wish = {}
        if event['lodge_field']:
            for reg_id, reg in registrations.items():
                rwish = set()
                persona = personas[reg['persona_id']]
                checks = {
                    diacritic_patterns("{} {}".format(
                        given_name, persona['family_name']))
                    for given_name in persona['given_names'].split()}
                checks.add(diacritic_patterns("{} {}".format(
                    persona['display_name'], persona['family_name'])))
                for oid, other in registrations.items():
                    owish = other['fields'].get(
                        event['fields'][event['lodge_field']]['field_name'])
                    if not owish:
                        continue
                    if any(re.search(acheck, owish, flags=re.IGNORECASE)
                                     for acheck in checks):
                        rwish.add(oid)
                reverse_wish[reg_id] = ", ".join(
                    "{} {}".format(
                        personas[registrations[id]['persona_id']]['given_names'],
                        personas[registrations[id]['persona_id']]['family_name'])
                    for id in rwish)

        tex = self.fill_template(rs, "tex", "lodgement_puzzle", {
            'lodgements': lodgements, 'registrations': registrations,
            'personas': personas, 'reverse_wish': reverse_wish})
        file = self.serve_latex_document(rs, tex, "{}_lodgement_puzzle".format(
            rs.ambience['event']['shortname']), runs)
        if file:
            return file
        else:
            rs.notify("info", n_("Empty PDF."))
            return self.redirect(rs, "event/downloads")

    @access("event")
    @event_guard()
    @REQUESTdata("runs")
    def download_course_lists(self, rs: RequestState, event_id: int,
                              runs: vtypes.SingleDigitInt) -> Response:
        """Create lists to post to course rooms."""
        if rs.has_validation_errors():
            return self.redirect(rs, 'event/downloads')
        tracks = rs.ambience['event']['tracks']
        tracks_sorted = [e['id'] for e in xsorted(tracks.values(),
                                                  key=EntitySorter.course_track)]
        course_ids = self.eventproxy.list_courses(rs, event_id)
        courses = self.eventproxy.get_courses(rs, course_ids)
        registration_ids = self.eventproxy.list_registrations(rs, event_id)
        registrations = self.eventproxy.get_registrations(rs, registration_ids)
        personas = self.coreproxy.get_event_users(
            rs, tuple(e['persona_id'] for e in registrations.values()), event_id)
        for p_id, p in personas.items():
            p['age'] = determine_age_class(
                p['birthday'], rs.ambience['event']['begin'])
        attendees = self.calculate_groups(
            courses, rs.ambience['event'], registrations, key="course_id",
            personas=personas)
        instructors = {}
        # Look for the field name of the course_room_field.
        cr_field_id = rs.ambience['event']['course_room_field']
        cr_field = rs.ambience['event']['fields'].get(cr_field_id, {})
        cr_field_name = cr_field.get('field_name')
        for c_id, course in courses.items():
            for t_id in course['active_segments']:
                instructors[(c_id, t_id)] = [
                    r_id
                    for r_id in attendees[(c_id, t_id)]
                    if (registrations[r_id]['tracks'][t_id]['course_instructor']
                        == c_id)
                ]
        reg_order = xsorted(
            registrations.keys(),
            key=lambda anid: EntitySorter.persona(
                personas[registrations[anid]['persona_id']]))
        registrations = OrderedDict(
            (reg_id, registrations[reg_id]) for reg_id in reg_order)
        tex = self.fill_template(rs, "tex", "course_lists", {
            'courses': courses, 'registrations': registrations,
            'personas': personas, 'attendees': attendees,
            'instructors': instructors, 'course_room_field': cr_field_name,
            'tracks_sorted': tracks_sorted, })
        with tempfile.TemporaryDirectory() as tmp_dir:
            work_dir = pathlib.Path(tmp_dir, rs.ambience['event']['shortname'])
            work_dir.mkdir()
            filename = "{}_course_lists.tex".format(
                rs.ambience['event']['shortname'])
            with open(work_dir / filename, 'w') as f:
                f.write(tex)
            src = self.conf["REPOSITORY_PATH"] / "misc/blank.png"
            shutil.copy(src, work_dir / "event-logo.png")
            for course_id in courses:
                dest = work_dir / "course-logo-{}.png".format(course_id)
                path = self.conf["STORAGE_DIR"] / "course_logo" / str(course_id)
                if path.exists():
                    shutil.copy(path, dest)
                else:
                    shutil.copy(src, dest)
            file = self.serve_complex_latex_document(
                rs, tmp_dir, rs.ambience['event']['shortname'],
                "{}_course_lists.tex".format(rs.ambience['event']['shortname']),
                runs)
            if file:
                return file
            else:
                rs.notify("info", n_("Empty PDF."))
                return self.redirect(rs, "event/downloads")

    @access("event")
    @event_guard()
    @REQUESTdata("runs")
    def download_lodgement_lists(self, rs: RequestState, event_id: int,
                                 runs: vtypes.SingleDigitInt) -> Response:
        """Create lists to post to lodgements."""
        if rs.has_validation_errors():
            return self.redirect(rs, 'event/downloads')
        lodgement_ids = self.eventproxy.list_lodgements(rs, event_id)
        lodgements = self.eventproxy.get_lodgements(rs, lodgement_ids)
        registration_ids = self.eventproxy.list_registrations(rs, event_id)
        registrations = self.eventproxy.get_registrations(rs, registration_ids)
        personas = self.coreproxy.get_personas(
            rs, tuple(e['persona_id'] for e in registrations.values()))
        inhabitants = self.calculate_groups(
            lodgements, rs.ambience['event'], registrations, key="lodgement_id",
            personas=personas)
        tex = self.fill_template(rs, "tex", "lodgement_lists", {
            'lodgements': lodgements, 'registrations': registrations,
            'personas': personas, 'inhabitants': inhabitants})
        with tempfile.TemporaryDirectory() as tmp_dir:
            work_dir = pathlib.Path(tmp_dir, rs.ambience['event']['shortname'])
            work_dir.mkdir()
            filename = "{}_lodgement_lists.tex".format(
                rs.ambience['event']['shortname'])
            with open(work_dir / filename, 'w') as f:
                f.write(tex)
            src = self.conf["REPOSITORY_PATH"] / "misc/blank.png"
            shutil.copy(src, work_dir / "aka-logo.png")
            file = self.serve_complex_latex_document(
                rs, tmp_dir, rs.ambience['event']['shortname'],
                "{}_lodgement_lists.tex".format(
                    rs.ambience['event']['shortname']),
                runs)
            if file:
                return file
            else:
                rs.notify("info", n_("Empty PDF."))
                return self.redirect(rs, "event/downloads")

    @access("event")
    @event_guard()
    @REQUESTdata("runs", "landscape", "orgas_only", "part_ids")
    def download_participant_list(self, rs: RequestState, event_id: int,
                                  runs: vtypes.SingleDigitInt, landscape: bool,
                                  orgas_only: bool,
                                  part_ids: Collection[vtypes.ID]) -> Response:
        """Create list to send to all participants."""
        if rs.has_validation_errors():
            return self.redirect(rs, 'event/downloads')
        data = self._get_participant_list_data(rs, event_id, part_ids)
        if runs and not data['registrations']:
            rs.notify("info", n_("Empty PDF."))
            return self.redirect(rs, "event/downloads")
        data['orientation'] = "landscape" if landscape else "portrait"
        data['orgas_only'] = orgas_only
        tex = self.fill_template(rs, "tex", "participant_list", data)
        file = self.serve_latex_document(
            rs, tex, "{}_participant_list".format(
                rs.ambience['event']['shortname']),
            runs)
        if file:
            return file
        else:
            rs.notify("info", n_("Empty PDF."))
            return self.redirect(rs, "event/downloads")

    @access("event")
    @event_guard()
    def download_dokuteam_courselist(self, rs: RequestState, event_id: int) -> Response:
        """A pipe-seperated courselist for the dokuteam aca-generator script."""
        course_ids = self.eventproxy.list_courses(rs, event_id)
        if not course_ids:
            rs.notify("info", n_("Empty File."))
            return self.redirect(rs, "event/downloads")
        courses = self.eventproxy.get_courses(rs, course_ids)
        data = self.fill_template(
            rs, "other", "dokuteam_courselist", {'courses': courses})
        return self.send_file(
            rs, data=data, inline=False,
            filename=f"{rs.ambience['event']['shortname']}_dokuteam_courselist.txt")

    @access("event")
    @event_guard()
    def download_dokuteam_participant_list(self, rs: RequestState,
                                           event_id: int) -> Response:
        """Create participant list per track for dokuteam."""
        event = self.eventproxy.get_event(rs, event_id)
        course_ids = self.eventproxy.list_courses(rs, event_id)
        courses = self.eventproxy.get_courses(rs, course_ids)
        spec = QueryScope.registration.get_spec(event=event)

        with tempfile.TemporaryDirectory() as tmp_dir:
            work_dir = pathlib.Path(tmp_dir, rs.ambience['event']['shortname'])
            work_dir.mkdir()

            # create one list per track
            for part in rs.ambience["event"]["parts"].values():
                for track_id, track in part["tracks"].items():
                    fields_of_interest = ["persona.given_names", "persona.family_name",
                                          f"track{track_id}.course_id"]
                    constrains = [(f"track{track_id}.course_id",
                                   QueryOperators.nonempty, None)]
                    order = [("persona.given_names", True)]
                    query = Query(QueryScope.registration, spec, fields_of_interest,
                                  constrains, order)
                    query_res = self.eventproxy.submit_general_query(rs, query, event_id)
                    course_key = f"track{track_id}.course_id"
                    # we have to replace the course id with the course number
                    result = tuple(
                        {
                            k if k != course_key else 'course':
                                v if k != course_key else courses[v]['nr']
                            for k, v in entry.items()
                        }
                        for entry in query_res
                    )
                    data = self.fill_template(
                        rs, "other", "dokuteam_participant_list", {'result': result})

                    # save the result in one file per track
                    filename = f"{asciificator(track['shortname'])}.csv"
                    file = pathlib.Path(work_dir, filename)
                    file.write_text(data)

            # create a zip archive of all lists
            zipname = f"{rs.ambience['event']['shortname']}_dokuteam_participant_list"
            zippath = shutil.make_archive(str(pathlib.Path(tmp_dir, zipname)), 'zip',
                                          base_dir=work_dir, root_dir=tmp_dir)

            return self.send_file(rs, path=zippath, inline=False,
                                  filename=f"{zipname}.zip")

    @access("event")
    @event_guard()
    def download_csv_courses(self, rs: RequestState, event_id: int) -> Response:
        """Create CSV file with all courses"""
        course_ids = self.eventproxy.list_courses(rs, event_id)
        courses = self.eventproxy.get_courses(rs, course_ids)

        spec = QueryScope.event_course.get_spec(event=rs.ambience['event'])
        choices, _ = self.make_course_query_aux(
            rs, rs.ambience['event'], courses, fixed_gettext=True)
        fields_of_interest = list(spec.keys())
        query = Query(QueryScope.event_course, spec, fields_of_interest, [], [])
        result = self.eventproxy.submit_general_query(rs, query, event_id)
        if not result:
            rs.notify("info", n_("Empty File."))
            return self.redirect(rs, "event/downloads")
        return self.send_query_download(
            rs, result, fields_of_interest, "csv", substitutions=choices,
            filename=f"{rs.ambience['event']['shortname']}_courses")

    @access("event")
    @event_guard()
    def download_csv_lodgements(self, rs: RequestState, event_id: int
                                ) -> Response:
        """Create CSV file with all courses"""
        lodgement_ids = self.eventproxy.list_lodgements(rs, event_id)
        lodgements = self.eventproxy.get_lodgements(rs, lodgement_ids)
        group_ids = self.eventproxy.list_lodgement_groups(rs, event_id)
        groups = self.eventproxy.get_lodgement_groups(rs, group_ids)

        spec = QueryScope.lodgement.get_spec(event=rs.ambience['event'])
        choices, _ = self.make_lodgement_query_aux(
            rs, rs.ambience['event'], lodgements, groups, fixed_gettext=True)
        fields_of_interest = list(spec.keys())
        query = Query(QueryScope.lodgement, spec, fields_of_interest, [], [])
        result = self.eventproxy.submit_general_query(rs, query, event_id)
        if not result:
            rs.notify("info", n_("Empty File."))
            return self.redirect(rs, "event/downloads")
        return self.send_query_download(
            rs, result, fields_of_interest, "csv", substitutions=choices,
            filename=f"{rs.ambience['event']['shortname']}_lodgements")

    @access("event")
    @event_guard()
    def download_csv_registrations(self, rs: RequestState, event_id: int
                                   ) -> Response:
        """Create CSV file with all registrations"""
        # Get data
        course_ids = self.eventproxy.list_courses(rs, event_id)
        courses = self.eventproxy.get_courses(rs, course_ids)
        lodgement_ids = self.eventproxy.list_lodgements(rs, event_id)
        lodgements = self.eventproxy.get_lodgements(rs, lodgement_ids)
        lodgement_group_ids = self.eventproxy.list_lodgement_groups(rs, event_id)
        lodgement_groups = self.eventproxy.get_lodgement_groups(rs, lodgement_group_ids)

        spec = QueryScope.registration.get_spec(event=rs.ambience['event'])
        fields_of_interest = list(spec.keys())
        choices, _ = self.make_registration_query_aux(
            rs, rs.ambience['event'], courses, lodgements, lodgement_groups,
            fixed_gettext=True)
        query = Query(QueryScope.registration, spec, fields_of_interest, [], [])
        result = self.eventproxy.submit_general_query(
            rs, query, event_id=event_id)
        if not result:
            rs.notify("info", n_("Empty File."))
            return self.redirect(rs, "event/downloads")
        return self.send_query_download(
            rs, result, fields_of_interest, "csv", substitutions=choices,
            filename=f"{rs.ambience['event']['shortname']}_registrations")

    @access("event", modi={"GET"})
    @event_guard()
    @REQUESTdata("agree_unlocked_download")
    def download_export(self, rs: RequestState, event_id: int,
                        agree_unlocked_download: Optional[bool]) -> Response:
        """Retrieve all data for this event to initialize an offline
        instance."""
        if rs.has_validation_errors():
            return self.redirect(rs, "event/show_event")

        if not (agree_unlocked_download
                or rs.ambience['event']['offline_lock']):
            rs.notify("info", n_("Please confirm to download a full export of "
                                 "an unlocked event."))
            return self.redirect(rs, "event/show_event")
        data = self.eventproxy.export_event(rs, event_id)
        if not data:
            rs.notify("info", n_("Empty File."))
            return self.redirect(rs, "event/show_event")
        json = json_serialize(data)
        return self.send_file(
            rs, data=json, inline=False,
            filename=f"{rs.ambience['event']['shortname']}_export_event.json")

    @access("event")
    @event_guard()
    def download_partial_export(self, rs: RequestState, event_id: int
                                ) -> Response:
        """Retrieve data for third-party applications."""
        data = self.eventproxy.partial_export_event(rs, event_id)
        if not data:
            rs.notify("info", n_("Empty File."))
            return self.redirect(rs, "event/downloads")
        json = json_serialize(data)
        return self.send_file(
            rs, data=json, inline=False,
            filename="{}_partial_export_event.json".format(
                rs.ambience['event']['shortname']))

    @access("droid_quick_partial_export")
    def download_quick_partial_export(self, rs: RequestState) -> Response:
        """Retrieve data for third-party applications in offline mode.

        This is a zero-config variant of download_partial_export.
        """
        ret = {
            'message': "",
            'export': {},
        }
        if not self.conf["CDEDB_OFFLINE_DEPLOYMENT"]:
            ret['message'] = "Not in offline mode."
            return self.send_json(rs, ret)
        events = self.eventproxy.list_events(rs)
        if len(events) != 1:
            ret['message'] = "Exactly one event must exist."
            return self.send_json(rs, ret)
        event_id = unwrap(events.keys())
        ret['export'] = self.eventproxy.partial_export_event(rs, event_id)
        ret['message'] = "success"
        return self.send_json(rs, ret)

    @access("event")
    @event_guard()
    def partial_import_form(self, rs: RequestState, event_id: int) -> Response:
        """First step of partial import process: Render form to upload file"""
        return self.render(rs, "partial_import")

    @access("event", modi={"POST"})
    @event_guard(check_offline=True)
    @REQUESTfile("json_file")
    @REQUESTdata("partial_import_data", "token")
    def partial_import(self, rs: RequestState, event_id: int,
                       json_file: Optional[werkzeug.datastructures.FileStorage],
                       partial_import_data: Optional[str], token: Optional[str]
                       ) -> Response:
        """Further steps of partial import process

        This takes the changes and generates a transaction token. If the new
        token agrees with the submitted token, the change were successfully
        applied, otherwise a diff-view of the changes is displayed.

        In the first iteration the data is extracted from a file upload and
        in further iterations it is embedded in the page.
        """
        if partial_import_data:
            data = check(rs, vtypes.SerializedPartialEvent,
                         json.loads(partial_import_data))
        else:
            data = check(rs, vtypes.SerializedPartialEventUpload, json_file)
        if rs.has_validation_errors():
            return self.partial_import_form(rs, event_id)
        assert data is not None
        if event_id != data['id']:
            rs.notify("error", n_("Data from wrong event."))
            return self.partial_import_form(rs, event_id)

        # First gather infos for comparison
        registration_ids = self.eventproxy.list_registrations(rs, event_id)
        registrations = self.eventproxy.get_registrations(
            rs, registration_ids)
        lodgement_ids = self.eventproxy.list_lodgements(rs, event_id)
        lodgements = self.eventproxy.get_lodgements(rs, lodgement_ids)
        lodgement_group_ids = self.eventproxy.list_lodgement_groups(
            rs, event_id)
        lodgement_groups = self.eventproxy.get_lodgement_groups(
            rs, lodgement_group_ids)
        course_ids = self.eventproxy.list_courses(rs, event_id)
        courses = self.eventproxy.get_courses(rs, course_ids)
        persona_ids = (
            ({e['persona_id'] for e in registrations.values()}
             | {e.get('persona_id')
                for e in data.get('registrations', {}).values() if e})
            - {None})
        personas = self.coreproxy.get_personas(rs, persona_ids)

        # Second invoke partial import
        try:
            new_token, delta = self.eventproxy.partial_import_event(
                rs, data, dryrun=(not bool(token)), token=token)
        except PartialImportError:
            rs.notify("warning",
                      n_("The data changed, please review the difference."))
            token = None
            new_token, delta = self.eventproxy.partial_import_event(
                rs, data, dryrun=True)

        # Third check if we were successful
        if token == new_token:
            rs.notify("success", n_("Changes applied."))
            return self.redirect(rs, "event/show_event")

        # Fourth prepare
        rs.values['token'] = new_token
        rs.values['partial_import_data'] = json_serialize(data)
        for course in courses.values():
            course['segments'] = {
                id: id in course['active_segments']
                for id in course['segments']
            }

        # Fifth prepare summary
        def flatten_recursive_delta(data: Mapping[Any, Any],
                                    old: Mapping[Any, Any],
                                    prefix: str = "") -> CdEDBObject:
            ret = {}
            for key, val in data.items():
                if isinstance(val, collections.abc.Mapping):
                    tmp = flatten_recursive_delta(
                        val, old.get(key, {}), f"{prefix}{key}.")
                    ret.update(tmp)
                else:
                    ret[f"{prefix}{key}"] = (old.get(key, None), val)
            return ret

        summary: CdEDBObject = {
            'changed_registrations': {
                anid: flatten_recursive_delta(val, registrations[anid])
                for anid, val in delta.get('registrations', {}).items()
                if anid > 0 and val
            },
            'new_registration_ids': tuple(xsorted(
                anid for anid in delta.get('registrations', {})
                if anid < 0)),
            'deleted_registration_ids': tuple(xsorted(
                anid for anid, val in delta.get('registrations', {}).items()
                if val is None)),
            'real_deleted_registration_ids': tuple(xsorted(
                anid for anid, val in delta.get('registrations', {}).items()
                if val is None and registrations.get(anid))),
            'changed_courses': {
                anid: flatten_recursive_delta(val, courses[anid])
                for anid, val in delta.get('courses', {}).items()
                if anid > 0 and val
            },
            'new_course_ids': tuple(xsorted(
                anid for anid in delta.get('courses', {}) if anid < 0)),
            'deleted_course_ids': tuple(xsorted(
                anid for anid, val in delta.get('courses', {}).items()
                if val is None)),
            'real_deleted_course_ids': tuple(xsorted(
                anid for anid, val in delta.get('courses', {}).items()
                if val is None and courses.get(anid))),
            'changed_lodgements': {
                anid: flatten_recursive_delta(val, lodgements[anid])
                for anid, val in delta.get('lodgements', {}).items()
                if anid > 0 and val
            },
            'new_lodgement_ids': tuple(xsorted(
                anid for anid in delta.get('lodgements', {}) if anid < 0)),
            'deleted_lodgement_ids': tuple(xsorted(
                anid for anid, val in delta.get('lodgements', {}).items()
                if val is None)),
            'real_deleted_lodgement_ids': tuple(xsorted(
                anid for anid, val in delta.get('lodgements', {}).items()
                if val is None and lodgements.get(anid))),

            'changed_lodgement_groups': {
                anid: flatten_recursive_delta(val, lodgement_groups[anid])
                for anid, val in delta.get('lodgement_groups', {}).items()
                if anid > 0 and val},
            'new_lodgement_group_ids': tuple(xsorted(
                anid for anid in delta.get('lodgement_groups', {})
                if anid < 0)),
            'real_deleted_lodgement_group_ids': tuple(xsorted(
                anid for anid, val in delta.get('lodgement_groups', {}).items()
                if val is None and lodgement_groups.get(anid))),
        }

        changed_registration_fields: Set[str] = set()
        for reg in summary['changed_registrations'].values():
            changed_registration_fields |= reg.keys()
        summary['changed_registration_fields'] = tuple(xsorted(
            changed_registration_fields))
        changed_course_fields: Set[str] = set()
        for course in summary['changed_courses'].values():
            changed_course_fields |= course.keys()
        summary['changed_course_fields'] = tuple(xsorted(
            changed_course_fields))
        changed_lodgement_fields: Set[str] = set()
        for lodgement in summary['changed_lodgements'].values():
            changed_lodgement_fields |= lodgement.keys()
        summary['changed_lodgement_fields'] = tuple(xsorted(
            changed_lodgement_fields))

        (reg_titles, reg_choices, course_titles, course_choices,
         lodgement_titles) = self._make_partial_import_diff_aux(
            rs, rs.ambience['event'], courses, lodgements)

        # Sixth look for double deletions/creations
        if (len(summary['deleted_registration_ids'])
                > len(summary['real_deleted_registration_ids'])):
            rs.notify('warning', n_("There were double registration deletions."
                                    " Did you already import this file?"))
        if len(summary['deleted_course_ids']) > len(summary['real_deleted_course_ids']):
            rs.notify('warning', n_("There were double course deletions."
                                    " Did you already import this file?"))
        if (len(summary['deleted_lodgement_ids'])
                > len(summary['real_deleted_lodgement_ids'])):
            rs.notify('warning', n_("There were double lodgement deletions."
                                    " Did you already import this file?"))
        all_current_data = self.eventproxy.partial_export_event(rs, data['id'])
        for course_id, course in delta.get('courses', {}).items():
            if course_id < 0:
                if any(current == course
                       for current in all_current_data['courses'].values()):
                    rs.notify('warning',
                              n_("There were hints at double course creations."
                                 " Did you already import this file?"))
                    break
        for lodgement_id, lodgement in delta.get('lodgements', {}).items():
            if lodgement_id < 0:
                if any(current == lodgement
                       for current in all_current_data['lodgements'].values()):
                    rs.notify('warning',
                              n_("There were hints at double lodgement creations."
                                 " Did you already import this file?"))
                    break

        # Seventh render diff
        template_data = {
            'delta': delta,
            'registrations': registrations,
            'lodgements': lodgements,
            'lodgement_groups': lodgement_groups,
            'courses': courses,
            'personas': personas,
            'summary': summary,
            'reg_titles': reg_titles,
            'reg_choices': reg_choices,
            'course_titles': course_titles,
            'course_choices': course_choices,
            'lodgement_titles': lodgement_titles,
        }
        return self.render(rs, "partial_import_check", template_data)

    # TODO: be more specific about the return types.
    @staticmethod
    def _make_partial_import_diff_aux(
            rs: RequestState, event: CdEDBObject, courses: CdEDBObjectMap,
            lodgements: CdEDBObjectMap
    ) -> Tuple[CdEDBObject, CdEDBObject, CdEDBObject, CdEDBObject, CdEDBObject]:
        """ Helper method, similar to make_registration_query_aux(), to
        generate human readable field names and values for the diff presentation
        of partial_import().

        This method does only generate titles and choice-dicts for the dynamic,
        event-specific fields (i.e. part- and track-specific and custom fields).
        Titles for all static fields are added in the template file."""
        reg_titles = {}
        reg_choices = {}
        course_titles = {}
        course_choices = {}
        lodgement_titles = {}

        # Prepare choices lists
        # TODO distinguish old and new course/lodgement titles
        # Heads up! There's a protected space (u+00A0) in the string below
        course_entries = {
            c["id"]: "{}. {}".format(c["nr"], c["shortname"])
            for c in courses.values()}
        lodgement_entries = {l["id"]: l["title"]
                             for l in lodgements.values()}
        reg_part_stati_entries =\
            dict(enum_entries_filter(const.RegistrationPartStati, rs.gettext))
        segment_stati_entries = {
            None: rs.gettext('not offered'),
            False: rs.gettext('cancelled'),
            True: rs.gettext('takes place'),
        }

        # Titles and choices for track-specific fields
        for track_id, track in event['tracks'].items():
            if len(event['tracks']) > 1:
                prefix = "{title}: ".format(title=track['shortname'])
            else:
                prefix = ""
            reg_titles[f"tracks.{track_id}.course_id"] = (
                    prefix + rs.gettext("Course"))
            reg_choices[f"tracks.{track_id}.course_id"] = course_entries
            reg_titles[f"tracks.{track_id}.course_instructor"] = (
                    prefix + rs.gettext("Instructor"))
            reg_choices[f"tracks.{track_id}.course_instructor"] = course_entries
            reg_titles[f"tracks.{track_id}.choices"] = (
                    prefix + rs.gettext("Course Choices"))
            reg_choices[f"tracks.{track_id}.choices"] = course_entries
            course_titles[f"segments.{track_id}"] = (
                    prefix + rs.gettext("Status"))
            course_choices[f"segments.{track_id}"] = segment_stati_entries

        for field in event['fields'].values():
            # TODO add choices?
            key = f"fields.{field['field_name']}"
            title = safe_filter("<i>{}</i>").format(field['field_name'])
            if field['association'] == const.FieldAssociations.registration:
                reg_titles[key] = title
            elif field['association'] == const.FieldAssociations.course:
                course_titles[key] = title
            elif field['association'] == const.FieldAssociations.lodgement:
                lodgement_titles[key] = title

        # Titles and choices for part-specific fields
        for part_id, part in event['parts'].items():
            if len(event['parts']) > 1:
                prefix = f"{part['shortname']}: "
            else:
                prefix = ""
            reg_titles[f"parts.{part_id}.status"] = (
                    prefix + rs.gettext("Status"))
            reg_choices[f"parts.{part_id}.status"] = reg_part_stati_entries
            reg_titles[f"parts.{part_id}.lodgement_id"] = (
                    prefix + rs.gettext("Lodgement"))
            reg_choices[f"parts.{part_id}.lodgement_id"] = lodgement_entries
            reg_titles[f"parts.{part_id}.is_camping_mat"] = (
                    prefix + rs.gettext("Camping Mat"))

        return (reg_titles, reg_choices, course_titles, course_choices,
                lodgement_titles)

    @access("event")
    @REQUESTdata("preview")
    def register_form(self, rs: RequestState, event_id: int,
                      preview: bool = False) -> Response:
        """Render form."""
        event = rs.ambience['event']
        tracks = event['tracks']
        registrations = self.eventproxy.list_registrations(
            rs, event_id, persona_id=rs.user.persona_id)
        persona = self.coreproxy.get_event_user(rs, rs.user.persona_id, event_id)
        age = determine_age_class(
            persona['birthday'],
            event['begin'])
        minor_form = self.eventproxy.get_minor_form(rs, event_id)
        rs.ignore_validation_errors()
        if not preview:
            if rs.user.persona_id in registrations.values():
                rs.notify("info", n_("Already registered."))
                return self.redirect(rs, "event/registration_status")
            if not event['is_open']:
                rs.notify("warning", n_("Registration not open."))
                return self.redirect(rs, "event/show_event")
            if self.is_locked(event):
                rs.notify("warning", n_("Event locked."))
                return self.redirect(rs, "event/show_event")
            if rs.ambience['event']['is_archived']:
                rs.notify("error", n_("Event is already archived."))
                return self.redirect(rs, "event/show_event")
            if not minor_form and age.is_minor():
                rs.notify("info", n_("No minors may register. "
                                     "Please contact the Orgateam."))
                return self.redirect(rs, "event/show_event")
        else:
            if event_id not in rs.user.orga and not self.is_admin(rs):
                raise werkzeug.exceptions.Forbidden(
                    n_("Must be Orga to use preview."))
        course_ids = self.eventproxy.list_courses(rs, event_id)
        courses = self.eventproxy.get_courses(rs, course_ids.keys())
        course_choices = {
            track_id: [course_id
                       for course_id, course
                       in keydictsort_filter(courses, EntitySorter.course)
                       if track_id in course['active_segments']
                           or (not event['is_course_state_visible']
                               and track_id in course['segments'])]
            for track_id in tracks}
        semester_fee = self.conf["MEMBERSHIP_FEE"]
        # by default select all parts
        if 'parts' not in rs.values:
            rs.values.setlist('parts', event['parts'])
        reg_questionnaire = unwrap(self.eventproxy.get_questionnaire(
            rs, event_id, kinds=(const.QuestionnaireUsages.registration,)))
        return self.render(rs, "register", {
            'persona': persona, 'age': age, 'courses': courses,
            'course_choices': course_choices, 'semester_fee': semester_fee,
            'reg_questionnaire': reg_questionnaire, 'preview': preview})

    @staticmethod
    def process_registration_input(
            rs: RequestState, event: CdEDBObject, courses: CdEDBObjectMap,
            reg_questionnaire: Collection[CdEDBObject],
            parts: CdEDBObjectMap = None) -> CdEDBObject:
        """Helper to handle input by participants.

        This takes care of extracting the values and validating them. Which
        values to extract depends on the event.

        :param parts: If not None this specifies the ids of the parts this
          registration applies to (since you can apply for only some of the
          parts of an event and should not have to choose courses for the
          non-relevant parts this is important). If None the parts have to
          be provided in the input.
        :returns: registration data set
        """
        tracks = event['tracks']
        standard_params: TypeMapping = {
            "mixed_lodging": bool,
            "notes": Optional[str],  # type: ignore
            "list_consent": bool
        }
        if parts is None:
            standard_params["parts"] = Collection[int]  # type: ignore
        standard = request_extractor(rs, standard_params)
        if parts is not None:
            standard['parts'] = tuple(
                part_id for part_id, entry in parts.items()
                if const.RegistrationPartStati(entry['status']).is_involved())
        choice_params: TypeMapping = {
            f"course_choice{track_id}_{i}": Optional[vtypes.ID]  # type: ignore
            for part_id in standard['parts']
            for track_id in event['parts'][part_id]['tracks']
            for i in range(event['tracks'][track_id]['num_choices'])
        }
        choices = request_extractor(rs, choice_params)
        instructor_params: TypeMapping = {
            f"course_instructor{track_id}": Optional[vtypes.ID]  # type: ignore
            for part_id in standard['parts']
            for track_id in event['parts'][part_id]['tracks']
        }
        instructor = request_extractor(rs, instructor_params)
        if not standard['parts']:
            rs.append_validation_error(
                ("parts", ValueError(n_("Must select at least one part."))))
        present_tracks = set()
        choice_getter = (
            lambda track_id, i: choices[f"course_choice{track_id}_{i}"])
        for part_id in standard['parts']:
            for track_id, track in event['parts'][part_id]['tracks'].items():
                present_tracks.add(track_id)
                # Check for duplicate course choices
                rs.extend_validation_errors(
                    ("course_choice{}_{}".format(track_id, j),
                     ValueError(n_("You cannot have the same course as %(i)s."
                                   " and %(j)s. choice"), {'i': i+1, 'j': j+1}))
                    for j in range(track['num_choices'])
                    for i in range(j)
                    if (choice_getter(track_id, j) is not None
                        and choice_getter(track_id, i)
                            == choice_getter(track_id, j)))
                # Check for unfilled mandatory course choices
                rs.extend_validation_errors(
                    ("course_choice{}_{}".format(track_id, i),
                     ValueError(n_("You must choose at least %(min_choices)s"
                                   " courses."),
                                {'min_choices': track['min_choices']}))
                    for i in range(track['min_choices'])
                    if choice_getter(track_id, i) is None)
        reg_parts: CdEDBObjectMap = {part_id: {} for part_id in event['parts']}
        if parts is None:
            for part_id in reg_parts:
                stati = const.RegistrationPartStati
                if part_id in standard['parts']:
                    reg_parts[part_id]['status'] = stati.applied
                else:
                    reg_parts[part_id]['status'] = stati.not_applied
        reg_tracks = {
            track_id: {
                'course_instructor':
                    instructor.get("course_instructor{}".format(track_id))
                    if track['num_choices'] else None,
            }
            for track_id, track in tracks.items()
        }
        for track_id in present_tracks:
            reg_tracks[track_id]['choices'] = tuple(
                choice_getter(track_id, i)
                for i in range(tracks[track_id]['num_choices'])
                if choice_getter(track_id, i) is not None)

        f = lambda entry: rs.ambience['event']['fields'][entry['field_id']]
        params: TypeMapping = {
            f(entry)['field_name']: VALIDATOR_LOOKUP[
                const.FieldDatatypes(f(entry)['kind']).name]
            for entry in reg_questionnaire
            if entry['field_id'] and not entry['readonly']
        }
        field_data = request_extractor(rs, params)

        registration = {
            'mixed_lodging': standard['mixed_lodging'],
            'list_consent': standard['list_consent'],
            'notes': standard['notes'],
            'parts': reg_parts,
            'tracks': reg_tracks,
            'fields': field_data,
        }
        return registration

    @access("event", modi={"POST"})
    def register(self, rs: RequestState, event_id: int) -> Response:
        """Register for an event."""
        if not rs.ambience['event']['is_open']:
            rs.notify("error", n_("Registration not open."))
            return self.redirect(rs, "event/show_event")
        if self.is_locked(rs.ambience['event']):
            rs.notify("error", n_("Event locked."))
            return self.redirect(rs, "event/show_event")
        if rs.ambience['event']['is_archived']:
            rs.notify("warning", n_("Event is already archived."))
            return self.redirect(rs, "event/show_event")
        course_ids = self.eventproxy.list_courses(rs, event_id)
        courses = self.eventproxy.get_courses(rs, course_ids.keys())
        reg_questionnaire = unwrap(self.eventproxy.get_questionnaire(
            rs, event_id, kinds=(const.QuestionnaireUsages.registration,)))
        registration = self.process_registration_input(
            rs, rs.ambience['event'], courses, reg_questionnaire)
        if rs.has_validation_errors():
            return self.register_form(rs, event_id)
        registration['event_id'] = event_id
        registration['persona_id'] = rs.user.persona_id
        persona = self.coreproxy.get_event_user(
            rs, rs.user.persona_id, event_id)
        age = determine_age_class(
            persona['birthday'], rs.ambience['event']['begin'])
        minor_form = self.eventproxy.get_minor_form(rs, event_id)
        if not minor_form and age.is_minor():
            rs.notify("error", n_("No minors may register. "
                                  "Please contact the Orgateam."))
            return self.redirect(rs, "event/show_event")
        registration['parental_agreement'] = not age.is_minor()
        registration['mixed_lodging'] = (registration['mixed_lodging']
                                         and age.may_mix())
        new_id = self.eventproxy.create_registration(rs, registration)
        meta_info = self.coreproxy.get_meta_info(rs)
        fee = self.eventproxy.calculate_fee(rs, new_id)
        semester_fee = self.conf["MEMBERSHIP_FEE"]

        subject = "Anmeldung für {}".format(rs.ambience['event']['title'])
        reply_to = (rs.ambience['event']['orga_address'] or
                    self.conf["EVENT_ADMIN_ADDRESS"])
        reference = make_event_fee_reference(persona, rs.ambience['event'])
        self.do_mail(
            rs, "register",
            {'To': (rs.user.username,),
             'Subject': subject,
             'Reply-To': reply_to},
            {'fee': fee, 'age': age, 'meta_info': meta_info,
             'semester_fee': semester_fee, 'reference': reference})
        self.notify_return_code(rs, new_id, success=n_("Registered for event."))
        return self.redirect(rs, "event/registration_status")

    @access("event")
    def registration_status(self, rs: RequestState, event_id: int) -> Response:
        """Present current state of own registration."""
        reg_list = self.eventproxy.list_registrations(
            rs, event_id, persona_id=rs.user.persona_id)
        if not reg_list:
            rs.notify("warning", n_("Not registered for event."))
            return self.redirect(rs, "event/show_event")
        registration_id = unwrap(reg_list.keys())
        registration = self.eventproxy.get_registration(rs, registration_id)
        persona = self.coreproxy.get_event_user(
            rs, rs.user.persona_id, event_id)
        age = determine_age_class(
            persona['birthday'], rs.ambience['event']['begin'])
        course_ids = self.eventproxy.list_courses(rs, event_id)
        courses = self.eventproxy.get_courses(rs, course_ids.keys())
        meta_info = self.coreproxy.get_meta_info(rs)
        reference = make_event_fee_reference(persona, rs.ambience['event'])
        fee = self.eventproxy.calculate_fee(rs, registration_id)
        semester_fee = self.conf["MEMBERSHIP_FEE"]
        part_order = xsorted(
            registration['parts'].keys(),
            key=lambda anid:
                rs.ambience['event']['parts'][anid]['part_begin'])
        registration['parts'] = OrderedDict(
            (part_id, registration['parts'][part_id]) for part_id in part_order)
        reg_questionnaire = unwrap(self.eventproxy.get_questionnaire(
            rs, event_id, (const.QuestionnaireUsages.registration,)))
        waitlist_position = self.eventproxy.get_waitlist_position(
            rs, event_id, persona_id=rs.user.persona_id)
        return self.render(rs, "registration_status", {
            'registration': registration, 'age': age, 'courses': courses,
            'meta_info': meta_info, 'fee': fee, 'semester_fee': semester_fee,
            'reg_questionnaire': reg_questionnaire, 'reference': reference,
            'waitlist_position': waitlist_position,
        })

    @access("event")
    def amend_registration_form(self, rs: RequestState, event_id: int
                                ) -> Response:
        """Render form."""
        event = rs.ambience['event']
        tracks = event['tracks']
        registration_id = unwrap(self.eventproxy.list_registrations(
            rs, event_id, persona_id=rs.user.persona_id).keys())
        if not registration_id:
            rs.notify("warning", n_("Not registered for event."))
            return self.redirect(rs, "event/show_event")
        if event['is_archived']:
            rs.notify("warning", n_("Event is already archived."))
            return self.redirect(rs, "event/show_event")
        registration = self.eventproxy.get_registration(rs, registration_id)
        if (event['registration_soft_limit'] and
                now() > event['registration_soft_limit']):
            rs.notify("warning",
                      n_("Registration closed, no changes possible."))
            return self.redirect(rs, "event/registration_status")
        if self.is_locked(rs.ambience['event']):
            rs.notify("warning", n_("Event locked."))
            return self.redirect(rs, "event/registration_status")
        persona = self.coreproxy.get_event_user(
            rs, rs.user.persona_id, event_id)
        age = determine_age_class(
            persona['birthday'], rs.ambience['event']['begin'])
        course_ids = self.eventproxy.list_courses(rs, event_id)
        courses = self.eventproxy.get_courses(rs, course_ids.keys())
        course_choices = {
            track_id: [course_id
                       for course_id, course
                       in keydictsort_filter(courses, EntitySorter.course)
                       if track_id in course['active_segments']
                           or (not event['is_course_state_visible']
                               and track_id in course['segments'])]
            for track_id in tracks}
        non_trivials = {}
        for track_id, track in registration['tracks'].items():
            for i, choice in enumerate(track['choices']):
                param = "course_choice{}_{}".format(track_id, i)
                non_trivials[param] = choice
        for track_id, entry in registration['tracks'].items():
            param = "course_instructor{}".format(track_id)
            non_trivials[param] = entry['course_instructor']
        for k, v in registration['fields'].items():
            non_trivials[k] = v
        stat = lambda track: registration['parts'][track['part_id']]['status']
        involved_tracks = {
            track_id for track_id, track in tracks.items()
            if const.RegistrationPartStati(stat(track)).is_involved()}
        merge_dicts(rs.values, non_trivials, registration)
        reg_questionnaire = unwrap(self.eventproxy.get_questionnaire(
            rs, event_id, kinds=(const.QuestionnaireUsages.registration,)))
        return self.render(rs, "amend_registration", {
            'age': age, 'courses': courses, 'course_choices': course_choices,
            'involved_tracks': involved_tracks,
            'reg_questionnaire': reg_questionnaire,
        })

    @access("event", modi={"POST"})
    def amend_registration(self, rs: RequestState, event_id: int) -> Response:
        """Change information provided during registering.

        Participants are not able to change for which parts they applied on
        purpose. For this they have to communicate with the orgas.
        """
        registration_id = unwrap(self.eventproxy.list_registrations(
            rs, event_id, persona_id=rs.user.persona_id).keys())
        if not registration_id:
            rs.notify("warning", n_("Not registered for event."))
            return self.redirect(rs, "event/show_event")
        if (rs.ambience['event']['registration_soft_limit'] and
                now() > rs.ambience['event']['registration_soft_limit']):
            rs.notify("error", n_("No changes allowed anymore."))
            return self.redirect(rs, "event/registration_status")
        if rs.ambience['event']['is_archived']:
            rs.notify("error", n_("Event is already archived."))
            return self.redirect(rs, "event/registration_status")
        if self.is_locked(rs.ambience['event']):
            rs.notify("error", n_("Event locked."))
            return self.redirect(rs, "event/registration_status")
        course_ids = self.eventproxy.list_courses(rs, event_id)
        courses = self.eventproxy.get_courses(rs, course_ids.keys())
        stored = self.eventproxy.get_registration(rs, registration_id)
        reg_questionnaire = unwrap(self.eventproxy.get_questionnaire(
            rs, event_id, kinds=(const.QuestionnaireUsages.registration,)))
        registration = self.process_registration_input(
            rs, rs.ambience['event'], courses, reg_questionnaire,
            parts=stored['parts'])
        if rs.has_validation_errors():
            return self.amend_registration_form(rs, event_id)

        registration['id'] = registration_id
        persona = self.coreproxy.get_event_user(
            rs, rs.user.persona_id, event_id)
        age = determine_age_class(
            persona['birthday'], rs.ambience['event']['begin'])
        registration['mixed_lodging'] = (registration['mixed_lodging']
                                         and age.may_mix())
        change_note = "Anmeldung durch Teilnehmer bearbeitet."
        code = self.eventproxy.set_registration(rs, registration, change_note)
        self.notify_return_code(rs, code)
        return self.redirect(rs, "event/registration_status")

    @access("event")
    @event_guard(check_offline=True)
    def configure_registration_form(self, rs: RequestState, event_id: int
                                    ) -> Response:
        """Render form."""
        reg_questionnaire, reg_fields = self._prepare_questionnaire_form(
            rs, event_id, const.QuestionnaireUsages.registration)
        return self.render(rs, "configure_registration",
                           {'reg_questionnaire': reg_questionnaire,
                            'registration_fields': reg_fields})

    @access("event")
    @event_guard(check_offline=True)
    def configure_additional_questionnaire_form(self, rs: RequestState,
                                                event_id: int) -> Response:
        """Render form."""
        add_questionnaire, reg_fields = self._prepare_questionnaire_form(
            rs, event_id, const.QuestionnaireUsages.additional)
        return self.render(rs, "configure_additional_questionnaire", {
            'add_questionnaire': add_questionnaire,
            'registration_fields': reg_fields})

    def _prepare_questionnaire_form(self, rs: RequestState, event_id: int,
                                    kind: const.QuestionnaireUsages
                                    ) -> Tuple[List[CdEDBObject],
                                               CdEDBObjectMap]:
        """Helper to retrieve some data for questionnaire configuration."""
        questionnaire = unwrap(self.eventproxy.get_questionnaire(
            rs, event_id, kinds=(kind,)))
        current = {
            "{}_{}".format(key, i): value
            for i, entry in enumerate(questionnaire)
            for key, value in entry.items()}
        merge_dicts(rs.values, current)
        registration_fields = {
            k: v for k, v in rs.ambience['event']['fields'].items()
            if v['association'] == const.FieldAssociations.registration}
        return questionnaire, registration_fields

    @access("event", modi={"POST"})
    @event_guard(check_offline=True)
    def configure_registration(self, rs: RequestState, event_id: int
                               ) -> Response:
        """Manipulate the questionnaire form.

        This allows the orgas to design a form without interaction with an
        administrator.
        """
        kind = const.QuestionnaireUsages.registration
        code = self._set_questionnaire(rs, event_id, kind)
        if code is None:
            return self.configure_registration_form(rs, event_id)
        self.notify_return_code(rs, code)
        return self.redirect(rs, "event/configure_registration_form")

    @access("event", modi={"POST"})
    @event_guard(check_offline=True)
    def configure_additional_questionnaire(self, rs: RequestState,
                                           event_id: int) -> Response:
        """Manipulate the additional questionnaire form.

        This allows the orgas to design a form without interaction with an
        administrator.
        """
        kind = const.QuestionnaireUsages.additional
        code = self._set_questionnaire(rs, event_id, kind)
        if code is None:
            return self.configure_additional_questionnaire_form(rs, event_id)
        self.notify_return_code(rs, code)
        return self.redirect(
            rs, "event/configure_additional_questionnaire_form")

    def _set_questionnaire(self, rs: RequestState, event_id: int,
                           kind: const.QuestionnaireUsages
                           ) -> Optional[DefaultReturnCode]:
        """Deduplicated code to set questionnaire rows of one kind."""
        other_kinds = set()
        for x in const.QuestionnaireUsages:
            if x != kind:
                other_kinds.add(x)
        old_questionnaire = unwrap(self.eventproxy.get_questionnaire(
            rs, event_id, kinds=(kind,)))
        other_questionnaire = self.eventproxy.get_questionnaire(
            rs, event_id, kinds=other_kinds)
        other_used_fields = {e['field_id'] for v in other_questionnaire.values()
                             for e in v if e['field_id']}
        registration_fields = {
            k: v for k, v in rs.ambience['event']['fields'].items()
            if v['association'] == const.FieldAssociations.registration}

        new_questionnaire = self.process_questionnaire_input(
            rs, len(old_questionnaire), registration_fields, kind,
            other_used_fields)
        if rs.has_validation_errors():
            return None
        code = self.eventproxy.set_questionnaire(
            rs, event_id, new_questionnaire)
        return code

    @access("event")
    @REQUESTdata("preview")
    def additional_questionnaire_form(self, rs: RequestState, event_id: int,
                                      preview: bool = False,
                                      internal: bool = False) -> Response:
        """Render form.

        The internal flag is used if the call comes from another frontend
        function to disable further redirection on validation errors.
        """
        if rs.has_validation_errors() and not internal:
            return self.redirect(rs, "event/show_event")
        if not preview:
            registration_id = self.eventproxy.list_registrations(
                rs, event_id, persona_id=rs.user.persona_id)
            if not registration_id:
                rs.notify("warning", n_("Not registered for event."))
                return self.redirect(rs, "event/show_event")
            registration_id = unwrap(registration_id.keys())
            registration = self.eventproxy.get_registration(rs, registration_id)
            if not rs.ambience['event']['use_additional_questionnaire']:
                rs.notify("warning", n_("Questionnaire disabled."))
                return self.redirect(rs, "event/registration_status")
            if self.is_locked(rs.ambience['event']):
                rs.notify("info", n_("Event locked."))
            merge_dicts(rs.values, registration['fields'])
        else:
            if event_id not in rs.user.orga and not self.is_admin(rs):
                raise werkzeug.exceptions.Forbidden(
                    n_("Must be Orga to use preview."))
            if not rs.ambience['event']['use_additional_questionnaire']:
                rs.notify("info", n_("Questionnaire is not enabled yet."))
        add_questionnaire = unwrap(self.eventproxy.get_questionnaire(
            rs, event_id, kinds=(const.QuestionnaireUsages.additional,)))
        return self.render(rs, "additional_questionnaire", {
            'add_questionnaire': add_questionnaire,
            'preview': preview})

    @access("event", modi={"POST"})
    def additional_questionnaire(self, rs: RequestState, event_id: int
                                 ) -> Response:
        """Fill in additional fields.

        Save data submitted in the additional questionnaire.
        Note that questionnaire rows may also be present during registration.
        """
        registration_id = self.eventproxy.list_registrations(
            rs, event_id, persona_id=rs.user.persona_id)
        if not registration_id:
            rs.notify("warning", n_("Not registered for event."))
            return self.redirect(rs, "event/show_event")
        registration_id = unwrap(registration_id.keys())
        if not rs.ambience['event']['use_additional_questionnaire']:
            rs.notify("error", n_("Questionnaire disabled."))
            return self.redirect(rs, "event/registration_status")
        if self.is_locked(rs.ambience['event']):
            rs.notify("error", n_("Event locked."))
            return self.redirect(rs, "event/registration_status")
        if rs.ambience['event']['is_archived']:
            rs.notify("error", n_("Event is already archived."))
            return self.redirect(rs, "event/show_event")
        add_questionnaire = unwrap(self.eventproxy.get_questionnaire(
            rs, event_id, kinds=(const.QuestionnaireUsages.additional,)))
        f = lambda entry: rs.ambience['event']['fields'][entry['field_id']]
        params: TypeMapping = {
            f(entry)['field_name']: Optional[  # type: ignore
                VALIDATOR_LOOKUP[const.FieldDatatypes(f(entry)['kind']).name]]
            for entry in add_questionnaire
            if entry['field_id'] and not entry['readonly']
        }
        data = request_extractor(rs, params)
        if rs.has_validation_errors():
            return self.additional_questionnaire_form(
                rs, event_id, internal=True)

        change_note = "Fragebogen durch Teilnehmer bearbeitet."
        code = self.eventproxy.set_registration(rs,
            {'id': registration_id, 'fields': data}, change_note)
        self.notify_return_code(rs, code)
        return self.redirect(rs, "event/additional_questionnaire_form")

    @staticmethod
    def process_questionnaire_input(rs: RequestState, num: int,
                                    reg_fields: Mapping[int, Mapping[str, Any]],
                                    kind: const.QuestionnaireUsages,
                                    other_used_fields: Collection[int]
                                    ) -> Dict[const.QuestionnaireUsages,
                                              List[CdEDBObject]]:
        """This handles input to configure questionnaires.

        Since this covers a variable number of rows, we cannot do this
        statically. This takes care of validation too.

        :param num: number of rows to expect
        :param reg_fields: Available fields
        :param kind: For which kind of questionnaire are these rows?
        """
        del_flags = request_extractor(rs, {f"delete_{i}": bool for i in range(num)})
        deletes = {i for i in range(num) if del_flags['delete_{}'.format(i)]}
        spec: TypeMapping = {
            'field_id': Optional[vtypes.ID],  # type: ignore
            'title': Optional[str],  # type: ignore
            'info': Optional[str],  # type: ignore
            'input_size': Optional[int],  # type: ignore
            'readonly': Optional[bool],  # type: ignore
            'default_value': Optional[str],  # type: ignore
        }
        marker = 1
        while marker < 2 ** 10:
            if not unwrap(request_extractor(rs, {f"create_-{marker}": bool})):
                break
            marker += 1
        rs.values['create_last_index'] = marker - 1
        indices = (set(range(num)) | {-i for i in range(1, marker)}) - deletes

        field_key = lambda anid: f"field_id_{anid}"
        readonly_key = lambda anid: f"readonly_{anid}"
        default_value_key = lambda anid: f"default_value_{anid}"

        def duplicate_constraint(idx1: int, idx2: int
                                 ) -> Optional[RequestConstraint]:
            if idx1 == idx2:
                return None
            key1 = field_key(idx1)
            key2 = field_key(idx2)
            msg = n_("Must not duplicate field.")
            return (lambda d: (not d[key1] or d[key1] != d[key2]),
                    (key1, ValueError(msg)))

        def valid_field_constraint(idx: int) -> RequestConstraint:
            key = field_key(idx)
            return (lambda d: not d[key] or d[key] in reg_fields,
                    (key, ValueError(n_("Invalid field."))))

        def fee_modifier_kind_constraint(idx: int) -> RequestConstraint:
            key = field_key(idx)
            msg = n_("Fee modifier field may only be used in"
                     " registration questionnaire.")
            fee_modifier_fields = {
                e['field_id'] for
                e in rs.ambience['event']['fee_modifiers'].values()}
            valid_usages = {const.QuestionnaireUsages.registration.value}
            return (lambda d: not (d[key] in fee_modifier_fields
                                   and kind not in valid_usages),
                    (key, ValueError(msg)))

        def readonly_kind_constraint(idx: int) -> RequestConstraint:
            key = readonly_key(idx)
            msg = n_("Registration questionnaire rows may not be readonly.")
            return (lambda d: (not d[key] or kind.allow_readonly()),
                    (key, ValueError(msg)))

        def duplicate_kind_constraint(idx: int) -> RequestConstraint:
            key = field_key(idx)
            msg = n_("This field is already in use in another questionnaire.")
            return (lambda d: d[key] not in other_used_fields,
                    (key, ValueError(msg)))

        constraints: List[Tuple[Callable[[CdEDBObject], bool], Error]]
        constraints = list(filter(
            None, (duplicate_constraint(idx1, idx2)
                   for idx1 in indices for idx2 in indices)))
        constraints += list(itertools.chain.from_iterable(
            (valid_field_constraint(idx),
             fee_modifier_kind_constraint(idx),
             readonly_kind_constraint(idx),
             duplicate_kind_constraint(idx))
            for idx in indices))

        params: TypeMapping = {
            f"{key}_{i}": value for i in indices for key, value in spec.items()}
        data = request_extractor(rs, params, constraints)
        for idx in indices:
            dv_key = default_value_key(idx)
            field_id = data[field_key(idx)]
            if data[dv_key] is None or field_id is None:
                data[dv_key] = None
                continue
            data[dv_key] = check_optional(rs, vtypes.ByFieldDatatype,
                data[dv_key], dv_key, kind=reg_fields[field_id]['kind'])
        questionnaire = {
            kind: list(
                {key: data["{}_{}".format(key, i)] for key in spec}
                for i in mixed_existence_sorter(indices))}
        return questionnaire

    @staticmethod
    def _sanitize_questionnaire_row(row: CdEDBObject) -> CdEDBObject:
        """Small helper to make validation happy.

        The invokation
        ``proxy.set_questionnaire(proxy.get_questionnaire())`` fails since
        the retrieval method provides additional information which not
        settable and thus filtered by this method.
        """
        whitelist = ('field_id', 'title', 'info', 'input_size', 'readonly',
                     'default_value', 'kind')
        return {k: v for k, v in row.items() if k in whitelist}

    @access("event")
    @event_guard(check_offline=True)
    @REQUESTdata("kind")
    def reorder_questionnaire_form(self, rs: RequestState, event_id: int,
                                   kind: const.QuestionnaireUsages) -> Response:
        """Render form."""
        if rs.has_validation_errors():
            if any(field == 'kind' for field, _ in rs.retrieve_validation_errors()):
                rs.notify("error", n_("Unknown questionnaire kind."))
                return self.redirect(rs, "event/show_event")
            else:
                # we want to render the errors from reorder_questionnaire on this page,
                # so we only redirect to another page if 'kind' does not pass validation
                pass
        questionnaire = unwrap(self.eventproxy.get_questionnaire(
            rs, event_id, kinds=(kind,)))
        redirects = {
            const.QuestionnaireUsages.registration:
                "event/configure_registration",
            const.QuestionnaireUsages.additional:
                "event/configure_additional_questionnaire",
        }
        if not questionnaire:
            rs.notify("info", n_("No questionnaire rows of this kind found."))
            return self.redirect(rs, redirects[kind])
        return self.render(rs, "reorder_questionnaire", {
            'questionnaire': questionnaire, 'kind': kind, 'redirect': redirects[kind]})

    @access("event", modi={"POST"})
    @event_guard(check_offline=True)
    @REQUESTdata("order", "kind")
    def reorder_questionnaire(self, rs: RequestState, event_id: int,
                              kind: const.QuestionnaireUsages,
                              order: vtypes.IntCSVList) -> Response:
        """Shuffle rows of the orga designed form.

        This is strictly speaking redundant functionality, but it's pretty
        laborious to do without.
        """
        if rs.has_validation_errors():
            return self.reorder_questionnaire_form(rs, event_id, kind=kind)

        questionnaire = unwrap(self.eventproxy.get_questionnaire(
            rs, event_id, kinds=(kind,)))

        if not set(order) == set(range(len(questionnaire))):
            rs.append_validation_error(
                ("order", ValueError(n_("Every row must occur exactly once."))))
        if rs.has_validation_errors():
            return self.reorder_questionnaire_form(rs, event_id, kind=kind)

        new_questionnaire = [self._sanitize_questionnaire_row(questionnaire[i])
                             for i in order]
        code = self.eventproxy.set_questionnaire(rs, event_id, {kind: new_questionnaire})
        self.notify_return_code(rs, code)
        return self.redirect(rs, "event/reorder_questionnaire_form", {'kind': kind})

    @access("event")
    @event_guard()
    def show_registration(self, rs: RequestState, event_id: int,
                          registration_id: int) -> Response:
        """Display all information pertaining to one registration."""
        persona = self.coreproxy.get_event_user(
            rs, rs.ambience['registration']['persona_id'], event_id)
        age = determine_age_class(
            persona['birthday'], rs.ambience['event']['begin'])
        course_ids = self.eventproxy.list_courses(rs, event_id)
        courses = self.eventproxy.get_courses(rs, course_ids.keys())
        lodgement_ids = self.eventproxy.list_lodgements(rs, event_id)
        lodgements = self.eventproxy.get_lodgements(rs, lodgement_ids)
        meta_info = self.coreproxy.get_meta_info(rs)
        reference = make_event_fee_reference(persona, rs.ambience['event'])
        fee = self.eventproxy.calculate_fee(rs, registration_id)
        waitlist_position = self.eventproxy.get_waitlist_position(
            rs, event_id, persona_id=persona['id'])
        return self.render(rs, "show_registration", {
            'persona': persona, 'age': age, 'courses': courses,
            'lodgements': lodgements, 'meta_info': meta_info, 'fee': fee,
            'reference': reference, 'waitlist_position': waitlist_position,
        })

    @access("event")
    @event_guard(check_offline=True)
    @REQUESTdata("skip", "change_note")
    def change_registration_form(self, rs: RequestState, event_id: int,
                                 registration_id: int, skip: Collection[str],
                                 change_note: Optional[str], internal: bool = False
                                 ) -> Response:
        """Render form.

        The skip parameter is meant to hide certain fields and skip them when
        evaluating the submitted from in change_registration(). This can be
        used in situations, where changing those fields could override
        concurrent changes (e.g. the Check-in).


        The internal flag is used if the call comes from another frontend
        function to disable further redirection on validation errors.
        """
        if rs.has_validation_errors() and not internal:
            return self.redirect(rs, 'event/show_registration')
        tracks = rs.ambience['event']['tracks']
        registration = rs.ambience['registration']
        persona = self.coreproxy.get_event_user(rs, registration['persona_id'],
                                                event_id)
        course_ids = self.eventproxy.list_courses(rs, event_id)
        courses = self.eventproxy.get_courses(rs, course_ids.keys())
        course_choices = {
            track_id: [course_id
                       for course_id, course
                       in keydictsort_filter(courses, EntitySorter.course)
                       if track_id in course['segments']]
            for track_id in tracks}
        lodgement_ids = self.eventproxy.list_lodgements(rs, event_id)
        lodgements = self.eventproxy.get_lodgements(rs, lodgement_ids)
        reg_values = {"reg.{}".format(key): value
                      for key, value in registration.items()}
        part_values = []
        for part_id, part in registration['parts'].items():
            one_part = {
                "part{}.{}".format(part_id, key): value
                for key, value in part.items()}
            part_values.append(one_part)
        track_values = []
        for track_id, track in registration['tracks'].items():
            one_track = {
                "track{}.{}".format(track_id, key): value
                for key, value in track.items()
                if key != "choices"}
            for i, choice in enumerate(track['choices']):
                key = 'track{}.course_choice_{}'.format(track_id, i)
                one_track[key] = choice
            track_values.append(one_track)
        field_values = {
            "fields.{}".format(key): value
            for key, value in registration['fields'].items()}
        # Fix formatting of ID
        reg_values['reg.real_persona_id'] = cdedbid_filter(
            reg_values['reg.real_persona_id'])
        merge_dicts(rs.values, reg_values, field_values,
                    *(part_values + track_values))
        return self.render(rs, "change_registration", {
            'persona': persona, 'courses': courses,
            'course_choices': course_choices, 'lodgements': lodgements,
            'skip': skip or [], 'change_note': change_note})

    @staticmethod
    def process_orga_registration_input(
            rs: RequestState, event: CdEDBObject, do_fields: bool = True,
            check_enabled: bool = False, skip: Collection[str] = (),
            do_real_persona_id: bool = False) -> CdEDBObject:
        """Helper to handle input by orgas.

        This takes care of extracting the values and validating them. Which
        values to extract depends on the event. This puts less restrictions
        on the input (like not requiring different course choices).

        :param do_fields: Process custom fields of the registration(s)
        :param check_enabled: Check if the "enable" checkboxes, corresponding
                              to the fields are set. This is required for the
                              multiedit page.
        :param skip: A list of field names to be entirely skipped
        :param do_real_persona_id: Process the `real_persona_id` field. Should
                                   only be done when CDEDB_OFFLINE_DEPLOYMENT
        :returns: registration data set
        """

        def filter_parameters(params: TypeMapping) -> TypeMapping:
            """Helper function to filter parameters by `skip` list and `enabled`
            checkboxes"""
            params = {key: kind for key, kind in params.items() if key not in skip}
            if not check_enabled:
                return params
            enable_params = {f"enable_{i}": bool for i, t in params.items()}
            enable = request_extractor(rs, enable_params)
            return {
                key: kind for key, kind in params.items() if enable[f"enable_{key}"]}

        # Extract parameters from request
        tracks = event['tracks']
        reg_params: TypeMapping = {
            "reg.notes": Optional[str],  # type: ignore
            "reg.orga_notes": Optional[str],  # type: ignore
            "reg.payment": Optional[datetime.date],  # type: ignore
            "reg.amount_paid": vtypes.NonNegativeDecimal,
            "reg.parental_agreement": bool,
            "reg.mixed_lodging": bool,
            "reg.checkin": Optional[datetime.datetime],  # type: ignore
            "reg.list_consent": bool,
        }
        part_params: TypeMapping = {}
        for part_id in event['parts']:
            part_params.update({  # type: ignore
                f"part{part_id}.status": const.RegistrationPartStati,
                f"part{part_id}.lodgement_id": Optional[vtypes.ID],
                f"part{part_id}.is_camping_mat": bool
            })
        track_params: TypeMapping = {}
        for track_id, track in tracks.items():
            track_params.update({  # type: ignore
                f"track{track_id}.{key}": Optional[vtypes.ID]
                for key in ("course_id", "course_instructor")
            })
            track_params.update({  # type: ignore
                f"track{track_id}.course_choice_{i}": Optional[vtypes.ID]
                for i in range(track['num_choices'])
            })
        field_params: TypeMapping = {
            f"fields.{field['field_name']}": Optional[  # type: ignore
                VALIDATOR_LOOKUP[const.FieldDatatypes(field['kind']).name]]
            for field in event['fields'].values()
            if field['association'] == const.FieldAssociations.registration
        }

        raw_reg = request_extractor(rs, filter_parameters(reg_params))
        if do_real_persona_id:
            raw_reg.update(request_extractor(rs, filter_parameters({
                "reg.real_persona_id": Optional[vtypes.CdedbID]  # type: ignore
            })))
        raw_parts = request_extractor(rs, filter_parameters(part_params))
        raw_tracks = request_extractor(rs, filter_parameters(track_params))
        raw_fields = request_extractor(rs, filter_parameters(field_params))

        # Build `parts`, `tracks` and `fields` dict
        new_parts = {
            part_id: {
                key: raw_parts["part{}.{}".format(part_id, key)]
                for key in ("status", "lodgement_id", "is_camping_mat")
                if "part{}.{}".format(part_id, key) in raw_parts
            }
            for part_id in event['parts']
        }
        new_tracks = {
            track_id: {
                key: raw_tracks["track{}.{}".format(track_id, key)]
                for key in ("course_id", "course_instructor")
                if "track{}.{}".format(track_id, key) in raw_tracks
            }
            for track_id in tracks
        }
        # Build course choices (but only if all choices are present)
        for track_id, track in tracks.items():
            if not all("track{}.course_choice_{}".format(track_id, i)
                       in raw_tracks
                       for i in range(track['num_choices'])):
                continue
            extractor = lambda i: raw_tracks["track{}.course_choice_{}".format(
                track_id, i)]
            choices_tuple = tuple(
                extractor(i)
                for i in range(track['num_choices']) if extractor(i))
            choices_set = set(choices_tuple)
            if len(choices_set) != len(choices_tuple):
                rs.extend_validation_errors(
                    ("track{}.course_choice_{}".format(track_id, i),
                     ValueError(n_("Must choose different courses.")))
                    for i in range(track['num_choices']))
            new_tracks[track_id]['choices'] = choices_tuple
        new_fields = {
            key.split('.', 1)[1]: value for key, value in raw_fields.items()}

        # Put it all together
        registration = {
            key.split('.', 1)[1]: value for key, value in raw_reg.items()}
        registration['parts'] = new_parts
        registration['tracks'] = new_tracks
        if do_fields:
            registration['fields'] = new_fields
        return registration

    @access("event", modi={"POST"})
    @event_guard(check_offline=True)
    @REQUESTdata("skip", "change_note")
    def change_registration(self, rs: RequestState, event_id: int,
                            registration_id: int, skip: Collection[str],
                            change_note: Optional[str]) -> Response:
        """Make privileged changes to any information pertaining to a
        registration.

        Strictly speaking this makes a lot of the other functionality
        redundant (like managing the lodgement inhabitants), but it would be
        much more cumbersome to always use this interface.
        """
        registration = self.process_orga_registration_input(
            rs, rs.ambience['event'], skip=skip,
            do_real_persona_id=self.conf["CDEDB_OFFLINE_DEPLOYMENT"])
        if rs.has_validation_errors():
            return self.change_registration_form(
                rs, event_id, registration_id, skip=(), internal=True,
                change_note=change_note)
        registration['id'] = registration_id
        code = self.eventproxy.set_registration(rs, registration, change_note)
        self.notify_return_code(rs, code)
        return self.redirect(rs, "event/show_registration")

    @access("event")
    @event_guard(check_offline=True)
    def add_registration_form(self, rs: RequestState, event_id: int
                              ) -> Response:
        """Render form."""
        tracks = rs.ambience['event']['tracks']
        course_ids = self.eventproxy.list_courses(rs, event_id)
        courses = self.eventproxy.get_courses(rs, course_ids.keys())
        registrations = self.eventproxy.list_registrations(rs, event_id)
        course_choices = {
            track_id: [course_id
                       for course_id, course
                       in keydictsort_filter(courses, EntitySorter.course)
                       if track_id in course['active_segments']]
            for track_id in tracks}
        lodgement_ids = self.eventproxy.list_lodgements(rs, event_id)
        lodgements = self.eventproxy.get_lodgements(rs, lodgement_ids)
        defaults = {
            "part{}.status".format(part_id):
                const.RegistrationPartStati.participant.value
            for part_id in rs.ambience['event']['parts']
        }
        merge_dicts(rs.values, defaults)
        return self.render(rs, "add_registration", {
            'courses': courses, 'course_choices': course_choices,
            'lodgements': lodgements,
            'registered_personas': registrations.values()})

    @access("event", modi={"POST"})
    @event_guard(check_offline=True)
    def add_registration(self, rs: RequestState, event_id: int) -> Response:
        """Register a participant by an orga.

        This should not be used that often, since a registration should
        singnal legal consent which is not provided this way.
        """
        persona_id = unwrap(
            request_extractor(rs, {"persona.persona_id": vtypes.CdedbID}))
        if persona_id is not None:
            if not self.coreproxy.verify_id(rs, persona_id, is_archived=False):
                rs.append_validation_error(
                    ("persona.persona_id", ValueError(n_(
                        "This user does not exist or is archived."))))
            elif not self.coreproxy.verify_persona(rs, persona_id, {"event"}):
                rs.append_validation_error(
                    ("persona.persona_id", ValueError(n_(
                        "This user is not an event user."))))
        if (not rs.has_validation_errors()
                and self.eventproxy.list_registrations(rs, event_id,
                                                       persona_id=persona_id)):
            rs.append_validation_error(
                ("persona.persona_id",
                  ValueError(n_("Already registered."))))
        registration = self.process_orga_registration_input(
            rs, rs.ambience['event'], do_fields=False,
            do_real_persona_id=self.conf["CDEDB_OFFLINE_DEPLOYMENT"])
        if (not rs.has_validation_errors()
                and not self.eventproxy.check_orga_addition_limit(
                    rs, event_id)):
            rs.append_validation_error(
                ("persona.persona_id",
                  ValueError(n_("Rate-limit reached."))))
        if rs.has_validation_errors():
            return self.add_registration_form(rs, event_id)

        registration['persona_id'] = persona_id
        registration['event_id'] = event_id
        new_id = self.eventproxy.create_registration(rs, registration)
        self.notify_return_code(rs, new_id)
        return self.redirect(rs, "event/show_registration",
                             {'registration_id': new_id})

    @access("event", modi={"POST"})
    @event_guard(check_offline=True)
    @REQUESTdata("ack_delete")
    def delete_registration(self, rs: RequestState, event_id: int,
                            registration_id: int, ack_delete: bool) -> Response:
        """Remove a registration."""
        if not ack_delete:
            rs.append_validation_error(
                ("ack_delete", ValueError(n_("Must be checked."))))
        if rs.has_validation_errors():
            return self.show_registration(rs, event_id, registration_id)

        # maybe exclude some blockers
        code = self.eventproxy.delete_registration(
            rs, registration_id, {"registration_parts", "registration_tracks",
                                  "course_choices"})
        self.notify_return_code(rs, code)
        return self.redirect(rs, "event/registration_query")

    @access("event")
    @event_guard(check_offline=True)
    @REQUESTdata("reg_ids", "change_note")
    def change_registrations_form(self, rs: RequestState, event_id: int,
                                  reg_ids: vtypes.IntCSVList,
                                  change_note: Optional[str]) -> Response:
        """Render form for changing multiple registrations."""

        # Redirect, if the reg_ids parameters is error-prone, to avoid backend
        # errors. Other errors are okay, since they can occur on submitting the
        # form
        if (rs.has_validation_errors()
                and all(field == 'reg_ids'
                        for field, _ in rs.retrieve_validation_errors())):
            return self.redirect(rs, 'event/registration_query',
                                 {'download': None, 'is_search': False})
        # Get information about registrations, courses and lodgements
        tracks = rs.ambience['event']['tracks']
        registrations = self.eventproxy.get_registrations(rs, reg_ids)
        if not registrations:
            rs.notify("error", n_("No participants found to edit."))
            return self.redirect(rs, 'event/registration_query')

        personas = self.coreproxy.get_event_users(
            rs, [r['persona_id'] for r in registrations.values()], event_id)
        for reg_id, reg in registrations.items():
            reg['gender'] = personas[reg['persona_id']]['gender']
        course_ids = self.eventproxy.list_courses(rs, event_id)
        courses = self.eventproxy.get_courses(rs, course_ids.keys())
        course_choices = {
            track_id: [course_id
                       for course_id, course
                       in keydictsort_filter(courses, EntitySorter.course)
                       if track_id in course['segments']]
            for track_id in tracks}
        lodgement_ids = self.eventproxy.list_lodgements(rs, event_id)
        lodgements = self.eventproxy.get_lodgements(rs, lodgement_ids)

        representative = next(iter(registrations.values()))

        # iterate registrations to check for differing values
        reg_values = {}
        for key, value in representative.items():
            if all(r[key] == value for r in registrations.values()):
                reg_values['reg.{}'.format(key)] = value
                reg_values['enable_reg.{}'.format(key)] = True

        # do the same for registration parts', tracks' and field values
        for part_id in rs.ambience['event']['parts']:
            for key, value in representative['parts'][part_id].items():
                if all(r['parts'][part_id][key] == value for r in
                       registrations.values()):
                    reg_values['part{}.{}'.format(part_id, key)] = value
                    reg_values['enable_part{}.{}'.format(part_id, key)] = True
            for track_id in rs.ambience['event']['parts'][part_id]['tracks']:
                for key, value in representative['tracks'][track_id].items():
                    if all(r['tracks'][track_id][key] == value for r in
                           registrations.values()):
                        reg_values['track{}.{}'.format(track_id, key)] = value
                        reg_values[
                            'enable_track{}.{}'.format(track_id, key)] = True

        for field_id in rs.ambience['event']['fields']:
            key = rs.ambience['event']['fields'][field_id]['field_name']
            present = {r['fields'][key] for r in registrations.values()
                       if key in r['fields']}
            # If none of the registration has a value for this field yet, we
            # consider them equal
            if not present:
                reg_values['enable_fields.{}'.format(key)] = True
            # If all registrations have a value, we have to compare them
            elif len(present) == len(registrations):
                value = representative['fields'][key]
                if all(key in r['fields'] and r['fields'][key] == value
                       for r in registrations.values()):
                    reg_values['enable_fields.{}'.format(key)] = True
                    reg_values['fields.{}'.format(key)] = unwrap(present)

        merge_dicts(rs.values, reg_values)

        reg_order = xsorted(
            registrations.keys(),
            key=lambda anid: EntitySorter.persona(
                personas[registrations[anid]['persona_id']]))

        registrations = OrderedDict(
            (reg_id, registrations[reg_id]) for reg_id in reg_order)
        return self.render(rs, "change_registrations", {
            'registrations': registrations, 'personas': personas,
            'courses': courses, 'course_choices': course_choices,
            'lodgements': lodgements, 'change_note': change_note})

    @access("event", modi={"POST"})
    @event_guard(check_offline=True)
    @REQUESTdata("reg_ids", "change_note")
    def change_registrations(self, rs: RequestState, event_id: int,
                             reg_ids: vtypes.IntCSVList,
                             change_note: Optional[str]) -> Response:
        """Make privileged changes to any information pertaining to multiple
        registrations.
        """
        registration = self.process_orga_registration_input(
            rs, rs.ambience['event'], check_enabled=True)
        if rs.has_validation_errors():
            return self.change_registrations_form(rs, event_id, reg_ids, change_note)

        code = 1
        self.logger.info(
            f"Updating registrations {reg_ids} with data {registration}")
        if change_note:
            change_note = "Multi-Edit: " + change_note
        else:
            change_note = "Multi-Edit"

        for reg_id in reg_ids:
            registration['id'] = reg_id
            code *= self.eventproxy.set_registration(rs, registration, change_note)
        self.notify_return_code(rs, code)

        # redirect to query filtered by reg_ids
        scope = QueryScope.registration
        query = Query(
            scope, scope.get_spec(event=rs.ambience['event']),
            ("reg.id", "persona.given_names", "persona.family_name",
             "persona.username"),
            (("reg.id", QueryOperators.oneof, reg_ids),),
            (("persona.family_name", True), ("persona.given_names", True),)
        )
        return self.redirect(rs, scope.get_target(), query.serialize())

    @staticmethod
    def calculate_groups(entity_ids: Collection[int], event: CdEDBObject,
                         registrations: CdEDBObjectMap, key: str,
                         personas: CdEDBObjectMap = None,
                         instructors: bool = True
                         ) -> Dict[Tuple[int, int], Collection[int]]:
        """Determine inhabitants/attendees of lodgements/courses.

        This has to take care only to select registrations which are
        actually present (and not cancelled or such).

        :param key: one of lodgement_id or course_id, signalling what to do
        :param personas: If provided this is used to sort the resulting
          lists by name, so that the can be displayed sorted.
        :param instructors: Include instructors of courses. No effect for
          lodgements.
        """
        tracks = event['tracks']
        if key == "course_id":
            aspect = 'tracks'
        elif key == "lodgement_id":
            aspect = 'parts'
        else:
            raise ValueError(n_(
                "Invalid key. Expected 'course_id' or 'lodgement_id"))

        def _check_belonging(entity_id: int, sub_id: int, reg_id: int) -> bool:
            """The actual check, un-inlined."""
            instance = registrations[reg_id][aspect][sub_id]
            if aspect == 'parts':
                part = instance
            elif aspect == 'tracks':
                part = registrations[reg_id]['parts'][tracks[sub_id]['part_id']]
            else:
                raise RuntimeError("impossible.")
            ret = (instance[key] == entity_id and
                    const.RegistrationPartStati(part['status']).is_present())
            if (ret and key == "course_id" and not instructors
                    and instance['course_instructor'] == entity_id):
                ret = False
            return ret

        if personas is None:
            sorter = lambda x: x
        else:
            sorter = lambda anid: EntitySorter.persona(
                personas[registrations[anid]['persona_id']])  # type: ignore
        if aspect == 'tracks':
            sub_ids = tracks.keys()
        elif aspect == 'parts':
            sub_ids = event['parts'].keys()
        else:
            raise RuntimeError("Impossible.")
        return {
            (entity_id, sub_id): xsorted(
                (registration_id for registration_id in registrations
                 if _check_belonging(entity_id, sub_id, registration_id)),
                key=sorter)
            for entity_id in entity_ids
            for sub_id in sub_ids
        }

    @staticmethod
    def check_lodgement_problems(
            event: CdEDBObject, lodgements: CdEDBObjectMap,
            registrations: CdEDBObjectMap, personas: CdEDBObjectMap,
            inhabitants: Dict[Tuple[int, int], Collection[int]]
    ) -> List[LodgementProblem]:
        """Un-inlined code to examine the current lodgements of an event for
        spots with room for improvement.

        :returns: problems as five-tuples of (problem description, lodgement
          id, part id, affected registrations, severeness).
        """
        ret: List[LodgementProblem] = []

        # first some un-inlined code pieces (otherwise nesting is a bitch)
        def _mixed(group: Collection[int]) -> bool:
            """Un-inlined check whether both genders are present."""
            return any({personas[registrations[a]['persona_id']]['gender'],
                        personas[registrations[b]['persona_id']]['gender']} ==
                       {const.Genders.male, const.Genders.female}
                       for a, b in itertools.combinations(group, 2))

        def _mixing_problem(lodgement_id: int, part_id: int
                            ) -> LodgementProblem:
            """Un-inlined code to generate an entry for mixing problems."""
            return LodgementProblem(
                n_("Mixed lodgement with non-mixing participants."),
                lodgement_id, part_id, tuple(
                    reg_id for reg_id in inhabitants[(lodgement_id, part_id)]
                    if not registrations[reg_id]['mixed_lodging']),
                3)

        def _camping_mat(group: Collection[int], part_id: int) -> int:
            """Un-inlined code to count the number of registrations assigned
            to a lodgement as camping_mat lodgers."""
            return sum(
                registrations[reg_id]['parts'][part_id]['is_camping_mat']
                for reg_id in group)

        def _camping_mat_problem(lodgement_id: int, part_id: int
                                 ) -> LodgementProblem:
            """Un-inlined code to generate an entry for camping_mat problems."""
            return LodgementProblem(
                n_("Too many camping mats used."), lodgement_id,
                part_id, tuple(
                    reg_id for reg_id in inhabitants[(lodgement_id, part_id)]
                    if registrations[reg_id]['parts'][part_id]['is_camping_mat']),
                1)

        # now the actual work
        for lodgement_id in lodgements:
            for part_id in event['parts']:
                group = inhabitants[(lodgement_id, part_id)]
                lodgement = lodgements[lodgement_id]
                num_camping_mat = _camping_mat(group, part_id)
                if len(group) > (lodgement['regular_capacity'] +
                                 lodgement['camping_mat_capacity']):
                    ret.append(LodgementProblem(
                        n_("Overful lodgement."), lodgement_id, part_id,
                        tuple(), 2))
                elif lodgement['regular_capacity'] < (len(group) -
                                                      num_camping_mat):
                    ret.append(LodgementProblem(
                        n_("Too few camping mats used."), lodgement_id,
                        part_id, tuple(), 2))
                if num_camping_mat > lodgement['camping_mat_capacity']:
                    ret.append(_camping_mat_problem(lodgement_id, part_id))
                if _mixed(group) and any(
                        not registrations[reg_id]['mixed_lodging']
                        for reg_id in group):
                    ret.append(_mixing_problem(lodgement_id, part_id))
                complex_gender_people = tuple(
                    reg_id for reg_id in group
                    if (personas[registrations[reg_id]['persona_id']]['gender']
                        in (const.Genders.other, const.Genders.not_specified)))
                if complex_gender_people:
                    ret.append(LodgementProblem(
                        n_("Non-Binary Participant."), lodgement_id, part_id,
                        complex_gender_people, 1))
        return ret

    @access("event")
    @event_guard()
    @REQUESTdata("sort_part_id", "sortkey", "reverse")
    def lodgements(self, rs: RequestState, event_id: int,
                   sort_part_id: vtypes.ID = None, sortkey: LodgementsSortkeys = None,
                   reverse: bool = False) -> Response:
        """Overview of the lodgements of an event.

        This also displays some issues where possibly errors occured.
        """
        if rs.has_validation_errors():
            return self.redirect(rs, "event/lodgements")
        parts = rs.ambience['event']['parts']
        lodgement_ids = self.eventproxy.list_lodgements(rs, event_id)
        lodgements = self.eventproxy.get_lodgements(rs, lodgement_ids)
        group_ids = self.eventproxy.list_lodgement_groups(rs, event_id)
        groups = self.eventproxy.get_lodgement_groups(rs, group_ids)
        registration_ids = self.eventproxy.list_registrations(rs, event_id)
        registrations = self.eventproxy.get_registrations(rs, registration_ids)
        personas = self.coreproxy.get_event_users(
            rs, tuple(e['persona_id'] for e in registrations.values()),
            event_id)

        # All inhabitants (regular and camping_mat) of all lodgements and
        # all parts
        inhabitants = self.calculate_groups(
            lodgements, rs.ambience['event'], registrations, key="lodgement_id")
        regular_inhabitant_nums = {
            k: sum(1 for r in v
                   if not registrations[r]['parts'][k[1]]['is_camping_mat'])
            for k, v in inhabitants.items()}
        camping_mat_inhabitant_nums = {
            k: sum(1 for r in v
                   if registrations[r]['parts'][k[1]]['is_camping_mat'])
            for k, v in inhabitants.items()}
        problems = self.check_lodgement_problems(
            rs.ambience['event'], lodgements, registrations, personas,
            inhabitants)
        problems_condensed = {}

        # Calculate regular_inhabitant_sum and camping_mat_inhabitant_sum
        # per part
        regular_inhabitant_sum = {}
        camping_mat_inhabitant_sum = {}
        for part_id in parts:
            regular_lodgement_sum = 0
            camping_mat_lodgement_sum = 0
            for lodgement_id in lodgement_ids:
                regular_lodgement_sum += regular_inhabitant_nums[
                    (lodgement_id, part_id)]
                camping_mat_lodgement_sum += camping_mat_inhabitant_nums[
                    (lodgement_id, part_id)]
            regular_inhabitant_sum[part_id] = regular_lodgement_sum
            camping_mat_inhabitant_sum[part_id] = camping_mat_lodgement_sum

        # Calculate sum of lodgement regular and camping mat capacities
        regular_sum = 0
        camping_mat_sum = 0
        for lodgement in lodgements.values():
            regular_sum += lodgement['regular_capacity']
            camping_mat_sum += lodgement['camping_mat_capacity']

        # Calculate problems_condensed (worst problem)
        for lodgement_id, part_id in itertools.product(
                lodgement_ids, parts.keys()):
            problems_here = [p for p in problems
                             if p[1] == lodgement_id and p[2] == part_id]
            problems_condensed[(lodgement_id, part_id)] = (
                max(p[4] for p in problems_here) if problems_here else 0,
                "; ".join(rs.gettext(p[0]) for p in problems_here),)

        # Calculate groups
        grouped_lodgements = {
            group_id: {
                lodgement_id: lodgement
                for lodgement_id, lodgement
                in keydictsort_filter(lodgements, EntitySorter.lodgement)
                if lodgement['group_id'] == group_id
            }
            for group_id, group
            in (keydictsort_filter(groups, EntitySorter.lodgement_group) +
                [(None, None)])  # type: ignore
        }

        # Calculate group_regular_inhabitants_sum,
        #           group_camping_mat_inhabitants_sum,
        #           group_regular_sum and group_camping_mat_sum
        group_regular_inhabitants_sum = {
            (group_id, part_id):
                sum(regular_inhabitant_nums[(lodgement_id, part_id)]
                    for lodgement_id in group)
            for part_id in parts
            for group_id, group in grouped_lodgements.items()}
        group_camping_mat_inhabitants_sum = {
            (group_id, part_id):
                sum(camping_mat_inhabitant_nums[(lodgement_id, part_id)]
                    for lodgement_id in group)
            for part_id in parts
            for group_id, group in grouped_lodgements.items()}
        group_regular_sum = {
            group_id: sum(lodgement['regular_capacity']
                          for lodgement in group.values())
            for group_id, group in grouped_lodgements.items()}
        group_camping_mat_sum = {
            group_id: sum(lodgement['camping_mat_capacity']
                          for lodgement in group.values())
            for group_id, group in grouped_lodgements.items()}

        def sort_lodgement(lodgement_tuple: Tuple[int, CdEDBObject],
                           group_id: int) -> Sortkey:
            anid, lodgement = lodgement_tuple
            lodgement_group = grouped_lodgements[group_id]
            primary_sort: Sortkey
            if sortkey is None:
                primary_sort = ()
            elif sortkey.is_used_sorting():
                if sort_part_id not in parts.keys():
                    raise werkzeug.exceptions.NotFound(n_("Invalid part id."))
                assert sort_part_id is not None
                regular = regular_inhabitant_nums[(anid, sort_part_id)]
                camping_mat = camping_mat_inhabitant_nums[(anid, sort_part_id)]
                primary_sort = (
                    regular if sortkey == LodgementsSortkeys.used_regular
                    else camping_mat,)
            elif sortkey.is_total_sorting():
                regular = (lodgement_group[anid]['regular_capacity']
                           if anid in lodgement_group else 0)
                camping_mat = (lodgement_group[anid]['camping_mat_capacity']
                               if anid in lodgement_group else 0)
                primary_sort = (
                    regular if sortkey == LodgementsSortkeys.total_regular
                    else camping_mat,)
            elif sortkey == LodgementsSortkeys.title:
                primary_sort = (lodgement["title"],)
            else:
                primary_sort = ()
            secondary_sort = EntitySorter.lodgement(lodgement)
            return primary_sort + secondary_sort

        # now sort the lodgements inside their group
        sorted_grouped_lodgements = OrderedDict([
            (group_id, OrderedDict([
                (lodgement_id, lodgement)
                for lodgement_id, lodgement
                in xsorted(lodgements.items(), reverse=reverse,
                           key=lambda e: sort_lodgement(e, group_id))  # pylint: disable=cell-var-from-loop
                if lodgement['group_id'] == group_id
            ]))
            for group_id, group
            in (keydictsort_filter(groups, EntitySorter.lodgement_group) +
                [(None, None)])  # type: ignore
        ])

        return self.render(rs, "lodgements", {
            'groups': groups,
            'grouped_lodgements': sorted_grouped_lodgements,
            'regular_inhabitants': regular_inhabitant_nums,
            'regular_inhabitants_sum': regular_inhabitant_sum,
            'group_regular_inhabitants_sum': group_regular_inhabitants_sum,
            'camping_mat_inhabitants': camping_mat_inhabitant_nums,
            'camping_mat_inhabitants_sum': camping_mat_inhabitant_sum,
            'group_camping_mat_inhabitants_sum':
                group_camping_mat_inhabitants_sum,
            'group_regular_sum': group_regular_sum,
            'group_camping_mat_sum': group_camping_mat_sum,
            'regular_sum': regular_sum,
            'camping_mat_sum': camping_mat_sum,
            'problems': problems_condensed,
            'last_sortkey': sortkey,
            'last_sort_part_id': sort_part_id,
            'last_reverse': reverse,
        })

    @access("event")
    @event_guard(check_offline=True)
    def lodgement_group_summary_form(self, rs: RequestState, event_id: int
                                     ) -> Response:
        group_ids = self.eventproxy.list_lodgement_groups(rs, event_id)
        groups = self.eventproxy.get_lodgement_groups(rs, group_ids)

        current = {
            "{}_{}".format(key, group_id): value
            for group_id, group in groups.items()
            for key, value in group.items() if key != 'id'}
        merge_dicts(rs.values, current)

        is_referenced = set()
        lodgement_ids = self.eventproxy.list_lodgements(rs, event_id)
        lodgements = self.eventproxy.get_lodgements(rs, lodgement_ids)
        for lodgement in lodgements.values():
            is_referenced.add(lodgement['group_id'])

        return self.render(rs, "lodgement_group_summary", {
            'lodgement_groups': groups, 'is_referenced': is_referenced})

    @access("event", modi={"POST"})
    @event_guard(check_offline=True)
    def lodgement_group_summary(self, rs: RequestState, event_id: int
                                ) -> Response:
        """Manipulate groups of lodgements."""
        group_ids = self.eventproxy.list_lodgement_groups(rs, event_id)
        groups = process_dynamic_input(rs, group_ids.keys(), {'title': str},
                                       {'event_id': event_id})
        if rs.has_validation_errors():
            return self.lodgement_group_summary_form(rs, event_id)
        code = 1
        for group_id, group in groups.items():
            if group is None:
                code *= self.eventproxy.delete_lodgement_group(
                    rs, group_id, cascade=("lodgements",))
            elif group_id < 0:
                code *= self.eventproxy.create_lodgement_group(rs, group)
            else:
                with Atomizer(rs):
                    current = self.eventproxy.get_lodgement_group(rs, group_id)
                    # Do not update unchanged
                    if current != group:
                        code *= self.eventproxy.set_lodgement_group(rs, group)
        self.notify_return_code(rs, code)
        return self.redirect(rs, "event/lodgement_group_summary")

    @access("event")
    @event_guard()
    def show_lodgement(self, rs: RequestState, event_id: int,
                       lodgement_id: int) -> Response:
        """Display details of one lodgement."""
        group_ids = self.eventproxy.list_lodgement_groups(rs, event_id)
        groups = self.eventproxy.get_lodgement_groups(rs, group_ids)
        registration_ids = self.eventproxy.list_registrations(rs, event_id)
        registrations = {
            k: v
            for k, v in (self.eventproxy.get_registrations(rs, registration_ids)
                         .items())
            if any(part['lodgement_id'] == lodgement_id
                   for part in v['parts'].values())}
        personas = self.coreproxy.get_event_users(
            rs, tuple(e['persona_id'] for e in registrations.values()),
            event_id)
        inhabitants = self.calculate_groups(
            (lodgement_id,), rs.ambience['event'], registrations,
            key="lodgement_id", personas=personas)

        problems = self.check_lodgement_problems(
            rs.ambience['event'], {lodgement_id: rs.ambience['lodgement']},
            registrations, personas, inhabitants)

        if not any(reg_ids for reg_ids in inhabitants.values()):
            merge_dicts(rs.values, {'ack_delete': True})

        return self.render(rs, "show_lodgement", {
            'registrations': registrations, 'personas': personas,
            'inhabitants': inhabitants, 'problems': problems,
            'groups': groups,
        })

    @access("event")
    @event_guard(check_offline=True)
    def create_lodgement_form(self, rs: RequestState, event_id: int
                              ) -> Response:
        """Render form."""
        groups = self.eventproxy.list_lodgement_groups(rs, event_id)
        return self.render(rs, "create_lodgement", {'groups': groups})

    @access("event", modi={"POST"})
    @event_guard(check_offline=True)
    @REQUESTdatadict(*LODGEMENT_COMMON_FIELDS)
    def create_lodgement(self, rs: RequestState, event_id: int,
                         data: CdEDBObject) -> Response:
        """Add a new lodgement."""
        data['event_id'] = event_id
        field_params: TypeMapping = {
            f"fields.{field['field_name']}": Optional[  # type: ignore
                VALIDATOR_LOOKUP[const.FieldDatatypes(field['kind']).name]]
            for field in rs.ambience['event']['fields'].values()
            if field['association'] == const.FieldAssociations.lodgement
        }
        raw_fields = request_extractor(rs, field_params)
        data['fields'] = {
            key.split('.', 1)[1]: value for key, value in raw_fields.items()
        }
        data = check(rs, vtypes.Lodgement, data, creation=True)
        if rs.has_validation_errors():
            return self.create_lodgement_form(rs, event_id)
        assert data is not None

        new_id = self.eventproxy.create_lodgement(rs, data)
        self.notify_return_code(rs, new_id)
        return self.redirect(rs, "event/show_lodgement",
                             {'lodgement_id': new_id})

    @access("event")
    @event_guard(check_offline=True)
    def change_lodgement_form(self, rs: RequestState, event_id: int,
                              lodgement_id: int) -> Response:
        """Render form."""
        groups = self.eventproxy.list_lodgement_groups(rs, event_id)
        field_values = {
            "fields.{}".format(key): value
            for key, value in rs.ambience['lodgement']['fields'].items()}
        merge_dicts(rs.values, rs.ambience['lodgement'], field_values)
        return self.render(rs, "change_lodgement", {'groups': groups})

    @access("event", modi={"POST"})
    @event_guard(check_offline=True)
    @REQUESTdatadict(*LODGEMENT_COMMON_FIELDS)
    def change_lodgement(self, rs: RequestState, event_id: int,
                         lodgement_id: int, data: CdEDBObject) -> Response:
        """Alter the attributes of a lodgement.

        This does not enable changing the inhabitants of this lodgement.
        """
        data['id'] = lodgement_id
        field_params: TypeMapping = {
            f"fields.{field['field_name']}": Optional[  # type: ignore
                VALIDATOR_LOOKUP[const.FieldDatatypes(field['kind']).name]]
            for field in rs.ambience['event']['fields'].values()
            if field['association'] == const.FieldAssociations.lodgement
        }
        raw_fields = request_extractor(rs, field_params)
        data['fields'] = {
            key.split('.', 1)[1]: value for key, value in raw_fields.items()}
        data = check(rs, vtypes.Lodgement, data)
        if rs.has_validation_errors():
            return self.change_lodgement_form(rs, event_id, lodgement_id)
        assert data is not None

        code = self.eventproxy.set_lodgement(rs, data)
        self.notify_return_code(rs, code)
        return self.redirect(rs, "event/show_lodgement")

    @access("event", modi={"POST"})
    @event_guard(check_offline=True)
    @REQUESTdata("ack_delete")
    def delete_lodgement(self, rs: RequestState, event_id: int,
                         lodgement_id: int, ack_delete: bool) -> Response:
        """Remove a lodgement."""
        if not ack_delete:
            rs.append_validation_error(
                ("ack_delete", ValueError(n_("Must be checked."))))
        if rs.has_validation_errors():
            return self.show_lodgement(rs, event_id, lodgement_id)
        code = self.eventproxy.delete_lodgement(
            rs, lodgement_id, cascade={"inhabitants"})
        self.notify_return_code(rs, code)
        return self.redirect(rs, "event/lodgements")

    @access("event")
    @event_guard(check_offline=True)
    def manage_inhabitants_form(self, rs: RequestState, event_id: int,
                                lodgement_id: int) -> Response:
        """Render form."""
        registration_ids = self.eventproxy.list_registrations(rs, event_id)
        registrations = self.eventproxy.get_registrations(rs, registration_ids)
        personas = self.coreproxy.get_personas(rs, tuple(
            reg['persona_id'] for reg in registrations.values()))
        inhabitants = self.calculate_groups(
            (lodgement_id,), rs.ambience['event'], registrations,
            key="lodgement_id", personas=personas)
        for part_id in rs.ambience['event']['parts']:
            merge_dicts(rs.values, {
                'is_camping_mat_{}_{}'.format(part_id, registration_id):
                    registrations[registration_id]['parts'][part_id][
                        'is_camping_mat']
                for registration_id in inhabitants[(lodgement_id, part_id)]
            })

        def _check_without_lodgement(registration_id: int, part_id: int
                                     ) -> bool:
            """Un-inlined check for registration without lodgement."""
            part = registrations[registration_id]['parts'][part_id]
            return (const.RegistrationPartStati(part['status']).is_present()
                    and not part['lodgement_id'])

        without_lodgement = {
            part_id: xsorted(
                (registration_id
                 for registration_id in registrations
                 if _check_without_lodgement(registration_id, part_id)),
                key=lambda anid: EntitySorter.persona(
                    personas[registrations[anid]['persona_id']])
            )
            for part_id in rs.ambience['event']['parts']
        }

        # Generate data to be encoded to json and used by the
        # cdedbSearchParticipant() javascript function
        def _check_not_this_lodgement(registration_id: int, part_id: int
                                      ) -> bool:
            """Un-inlined check for registration with different lodgement."""
            part = registrations[registration_id]['parts'][part_id]
            return (const.RegistrationPartStati(part['status']).is_present()
                    and part['lodgement_id'] != lodgement_id)

        selectize_data = {
            part_id: xsorted(
                [{'name': (personas[registration['persona_id']]['given_names']
                           + " " + personas[registration['persona_id']]
                           ['family_name']),
                  'current': registration['parts'][part_id]['lodgement_id'],
                  'id': registration_id}
                 for registration_id, registration in registrations.items()
                 if _check_not_this_lodgement(registration_id, part_id)],
                key=lambda x: (
                    x['current'] is not None,
                    EntitySorter.persona(personas[registrations[x['id']]['persona_id']]))
            )
            for part_id in rs.ambience['event']['parts']
        }
        lodgement_names = self.eventproxy.list_lodgements(rs, event_id)
        other_lodgements = {
            anid: name for anid, name in lodgement_names.items() if anid != lodgement_id
        }
        return self.render(rs, "manage_inhabitants", {
            'registrations': registrations,
            'personas': personas, 'inhabitants': inhabitants,
            'without_lodgement': without_lodgement,
            'selectize_data': selectize_data,
            'lodgement_names': lodgement_names,
            'other_lodgements': other_lodgements})

    @access("event", modi={"POST"})
    @event_guard(check_offline=True)
    def manage_inhabitants(self, rs: RequestState, event_id: int,
                           lodgement_id: int) -> Response:
        """Alter who is assigned to a lodgement.

        This tries to be a bit smart and write only changed state.
        """
        # Get all registrations and current inhabitants
        registration_ids = self.eventproxy.list_registrations(rs, event_id)
        registrations = self.eventproxy.get_registrations(rs, registration_ids)
        current_inhabitants = {
            part_id: [reg_id for reg_id, registration in registrations.items()
                      if registration['parts'][part_id]['lodgement_id']
                      == lodgement_id]
            for part_id in rs.ambience['event']['parts']}
        # Parse request data
        params: TypeMapping = {
            **{
                f"new_{part_id}": Collection[Optional[vtypes.ID]]
                for part_id in rs.ambience['event']['parts']
            },
            **{
                f"delete_{part_id}_{reg_id}": bool
                for part_id in rs.ambience['event']['parts']
                for reg_id in current_inhabitants[part_id]
            },
            **{
                f"is_camping_mat_{part_id}_{reg_id}": bool
                for part_id in rs.ambience['event']['parts']
                for reg_id in current_inhabitants[part_id]
            }
        }
        data = request_extractor(rs, params)
        if rs.has_validation_errors():
            return self.manage_inhabitants_form(rs, event_id, lodgement_id)
        # Iterate all registrations to find changed ones
        code = 1
        for reg_id, reg in registrations.items():
            new_reg: CdEDBObject = {
                'id': reg_id,
                'parts': {},
            }
            # Check if registration is new inhabitant or deleted inhabitant
            # in any part
            for part_id in rs.ambience['event']['parts']:
                new_inhabitant = (reg_id in data[f"new_{part_id}"])
                deleted_inhabitant = data.get(
                    "delete_{}_{}".format(part_id, reg_id), False)
                is_camping_mat = reg['parts'][part_id]['is_camping_mat']
                changed_inhabitant = (
                        reg_id in current_inhabitants[part_id]
                        and data.get(f"is_camping_mat_{part_id}_{reg_id}",
                                     False) != is_camping_mat)
                if new_inhabitant or deleted_inhabitant:
                    new_reg['parts'][part_id] = {
                        'lodgement_id': lodgement_id if new_inhabitant else None
                    }
                elif changed_inhabitant:
                    new_reg['parts'][part_id] = {
                        'is_camping_mat': data.get(
                            f"is_camping_mat_{part_id}_{reg_id}",
                            False)
                    }
            if new_reg['parts']:
                code *= self.eventproxy.set_registration(rs, new_reg)
        self.notify_return_code(rs, code)
        return self.redirect(rs, "event/show_lodgement")

    @access("event", modi={"POST"})
    @event_guard(check_offline=True)
    def swap_inhabitants(self, rs: RequestState, event_id: int,
                         lodgement_id: int) -> Response:
        """Swap inhabitants of two lodgements of the same part."""
        params: TypeMapping = {
            f"swap_with_{part_id}": Optional[vtypes.ID]  # type: ignore
            for part_id in rs.ambience['event']['parts']
        }
        data = request_extractor(rs, params)
        if rs.has_validation_errors():
            return self.manage_inhabitants_form(rs, event_id, lodgement_id)

        registration_ids = self.eventproxy.list_registrations(rs, event_id)
        registrations = self.eventproxy.get_registrations(rs, registration_ids)
        lodgements = self.eventproxy.list_lodgements(rs, event_id)
        inhabitants = self.calculate_groups(
            lodgements.keys(), rs.ambience['event'], registrations, key="lodgement_id")

        new_regs: CdEDBObjectMap = {}
        for part_id in rs.ambience['event']['parts']:
            if data[f"swap_with_{part_id}"]:
                swap_lodgement_id = data[f"swap_with_{part_id}"]
                current_inhabitants = inhabitants[(lodgement_id, part_id)]
                swap_inhabitants = inhabitants[(swap_lodgement_id, part_id)]
                new_reg: CdEDBObject
                for reg_id in current_inhabitants:
                    new_reg = new_regs.get(reg_id, {'id': reg_id, 'parts': dict()})
                    new_reg['parts'][part_id] = {'lodgement_id': swap_lodgement_id}
                    new_regs[reg_id] = new_reg
                for reg_id in swap_inhabitants:
                    new_reg = new_regs.get(reg_id, {'id': reg_id, 'parts': dict()})
                    new_reg['parts'][part_id] = {'lodgement_id': lodgement_id}
                    new_regs[reg_id] = new_reg

        code = 1
        for new_reg in new_regs.values():
            code *= self.eventproxy.set_registration(rs, new_reg)
        self.notify_return_code(rs, code)
        return self.redirect(rs, "event/show_lodgement")

    @access("event")
    @event_guard(check_offline=True)
    def manage_attendees_form(self, rs: RequestState, event_id: int,
                              course_id: int) -> Response:
        """Render form."""
        tracks = rs.ambience['event']['tracks']
        registration_ids = self.eventproxy.list_registrations(rs, event_id)
        registrations = self.eventproxy.get_registrations(rs, registration_ids)
        personas = self.coreproxy.get_personas(rs, tuple(
            reg['persona_id'] for reg in registrations.values()))
        attendees = self.calculate_groups(
            (course_id,), rs.ambience['event'], registrations, key="course_id",
            personas=personas)

        # Generate options for the multi select boxes
        def _check_without_course(registration_id: int, track_id: int) -> bool:
            """Un-inlined check for registration without course."""
            reg = registrations[registration_id]
            part = reg['parts'][tracks[track_id]['part_id']]
            track = reg['tracks'][track_id]
            return (part['status'] == const.RegistrationPartStati.participant
                    and not track['course_id'])

        without_course = {
            track_id: xsorted(
                (registration_id
                 for registration_id in registrations
                 if _check_without_course(registration_id, track_id)),
                key=lambda anid: EntitySorter.persona(
                    personas[registrations[anid]['persona_id']])
            )
            for track_id in tracks
        }

        # Generate data to be encoded to json and used by the
        # cdedbSearchParticipant() javascript function
        def _check_not_this_course(registration_id: int, track_id: int) -> bool:
            """Un-inlined check for registration with different course."""
            reg = registrations[registration_id]
            part = reg['parts'][tracks[track_id]['part_id']]
            track = reg['tracks'][track_id]
            return (part['status'] == const.RegistrationPartStati.participant
                    and track['course_id'] != course_id)

        selectize_data = {
            track_id: xsorted(
                [{'name': (personas[registration['persona_id']]['given_names']
                           + " " + personas[registration['persona_id']]
                           ['family_name']),
                  'current': registration['tracks'][track_id]['course_id'],
                  'id': registration_id}
                 for registration_id, registration in registrations.items()
                 if _check_not_this_course(registration_id, track_id)],
                key=lambda x: (
                    x['current'] is not None,
                    EntitySorter.persona(
                        personas[registrations[x['id']]['persona_id']]))
            )
            for track_id in tracks
        }
        courses = self.eventproxy.list_courses(rs, event_id)
        course_names = {
            course['id']: "{}. {}".format(course['nr'], course['shortname'])
            for course_id, course
            in self.eventproxy.get_courses(rs, courses.keys()).items()
        }

        return self.render(rs, "manage_attendees", {
            'registrations': registrations,
            'personas': personas, 'attendees': attendees,
            'without_course': without_course,
            'selectize_data': selectize_data, 'course_names': course_names})

    @access("event", modi={"POST"})
    @event_guard(check_offline=True)
    def manage_attendees(self, rs: RequestState, event_id: int, course_id: int
                         ) -> Response:
        """Alter who is assigned to this course."""
        # Get all registrations and especially current attendees of this course
        registration_ids = self.eventproxy.list_registrations(rs, event_id)
        registrations = self.eventproxy.get_registrations(rs, registration_ids)
        current_attendees = {
            track_id: [reg_id for reg_id, registration in registrations.items()
                       if registration['tracks'][track_id]['course_id']
                       == course_id]
            for track_id in rs.ambience['course']['segments']}

        # Parse request data
        params: TypeMapping = {
            **{
                f"new_{track_id}": Collection[Optional[vtypes.ID]]
                for track_id in rs.ambience['course']['segments']
            },
            **{
                f"delete_{track_id}_{reg_id}": bool
                for track_id in rs.ambience['course']['segments']
                for reg_id in current_attendees[track_id]
            }
        }
        data = request_extractor(rs, params)
        if rs.has_validation_errors():
            return self.manage_attendees_form(rs, event_id, course_id)

        # Iterate all registrations to find changed ones
        code = 1
        for registration_id, registration in registrations.items():
            new_reg: CdEDBObject = {
                'id': registration_id,
                'tracks': {},
            }
            # Check if registration is new attendee or deleted attendee
            # in any track of the course
            for track_id in rs.ambience['course']['segments']:
                new_attendee = (
                        registration_id in data["new_{}".format(track_id)])
                deleted_attendee = data.get(
                    "delete_{}_{}".format(track_id, registration_id), False)
                if new_attendee or deleted_attendee:
                    new_reg['tracks'][track_id] = {
                        'course_id': (course_id if new_attendee else None)
                    }
            if new_reg['tracks']:
                code *= self.eventproxy.set_registration(rs, new_reg)
        self.notify_return_code(rs, code)
        return self.redirect(rs, "event/show_course")

    make_registration_query_aux = staticmethod(make_registration_query_aux)

    @access("event")
    @event_guard()
    @REQUESTdata("download", "is_search")
    def registration_query(self, rs: RequestState, event_id: int,
                           download: Optional[str], is_search: bool,
                           ) -> Response:
        """Generate custom data sets from registration data.

        This is a pretty versatile method building on the query module.
        """
        scope = QueryScope.registration
        spec = scope.get_spec(event=rs.ambience["event"])
        # mangle the input, so we can prefill the form
        query_input = scope.mangle_query_input(rs)
        query: Optional[Query] = None
        if is_search:
            query = check(rs, vtypes.QueryInput,
                          query_input, "query", spec=spec, allow_empty=False)

        course_ids = self.eventproxy.list_courses(rs, event_id)
        courses = self.eventproxy.get_courses(rs, course_ids.keys())
        lodgement_ids = self.eventproxy.list_lodgements(rs, event_id)
        lodgements = self.eventproxy.get_lodgements(rs, lodgement_ids)
        lodgement_group_ids = self.eventproxy.list_lodgement_groups(rs, event_id)
        lodgement_groups = self.eventproxy.get_lodgement_groups(rs, lodgement_group_ids)
        choices, titles = self.make_registration_query_aux(
            rs, rs.ambience['event'], courses, lodgements, lodgement_groups,
            fixed_gettext=download is not None)
        choices_lists = {k: list(v.items()) for k, v in choices.items()}
        has_registrations = self.eventproxy.has_registrations(rs, event_id)

        default_queries = self.conf["DEFAULT_QUERIES_REGISTRATION"](
            rs.gettext, rs.ambience['event'], spec)

        params = {
            'spec': spec, 'choices': choices, 'choices_lists': choices_lists,
            'query': query, 'default_queries': default_queries,
            'titles': titles, 'has_registrations': has_registrations,
        }
        # Tricky logic: In case of no validation errors we perform a query
        if not rs.has_validation_errors() and is_search and query:
            query.scope = scope
            params['result'] = self.eventproxy.submit_general_query(
                rs, query, event_id=event_id)
            return self._send_query_result(
                rs, download, "registration_result", scope, query, params)
        else:
            rs.values['is_search'] = is_search = False
            return self.render(rs, "registration_query", params)

    make_course_query_aux = staticmethod(make_course_query_aux)

    @access("event")
    @event_guard()
    @REQUESTdata("download", "is_search")
    def course_query(self, rs: RequestState, event_id: int,
                     download: Optional[str], is_search: bool) -> Response:

        scope = QueryScope.event_course
        spec = scope.get_spec(event=rs.ambience['event'])
        query_input = scope.mangle_query_input(rs)
        query: Optional[Query] = None
        if is_search:
            query = check(rs, vtypes.QueryInput,
                          query_input, "query", spec=spec, allow_empty=False)

        course_ids = self.eventproxy.list_courses(rs, event_id)
        courses = self.eventproxy.get_courses(rs, course_ids.keys())
        choices, titles = self.make_course_query_aux(
            rs, rs.ambience['event'], courses,
            fixed_gettext=download is not None)
        choices_lists = {k: list(v.items()) for k, v in choices.items()}

        tracks = rs.ambience['event']['tracks']
        selection_default = ["course.shortname", ]
        for col in ("is_offered", "takes_place", "attendees"):
            selection_default += list("track{}.{}".format(t_id, col)
                                      for t_id in tracks)

        default_queries = self.conf["DEFAULT_QUERIES_COURSE"](
            rs.gettext, rs.ambience['event'], spec)

        params = {
            'spec': spec, 'choices': choices, 'choices_lists': choices_lists,
            'query': query, 'default_queries': default_queries,
            'titles': titles, 'selection_default': selection_default,
        }

        if not rs.has_validation_errors() and is_search and query:
            query.scope = scope
            params['result'] = self.eventproxy.submit_general_query(
                rs, query, event_id=event_id)
            return self._send_query_result(
                rs, download, "course_result", scope, query, params)
        else:
            rs.values['is_search'] = is_search = False
            return self.render(rs, "course_query", params)

    make_lodgement_query_aux = staticmethod(make_lodgement_query_aux)

    @access("event")
    @event_guard()
    @REQUESTdata("download", "is_search")
    def lodgement_query(self, rs: RequestState, event_id: int,
                        download: Optional[str], is_search: bool) -> Response:

        scope = QueryScope.lodgement
        spec = scope.get_spec(event=rs.ambience['event'])
        query_input = scope.mangle_query_input(rs)
        query: Optional[Query] = None
        if is_search:
            query = check(rs, vtypes.QueryInput,
                          query_input, "query", spec=spec, allow_empty=False)

        lodgement_ids = self.eventproxy.list_lodgements(rs, event_id)
        lodgements = self.eventproxy.get_lodgements(rs, lodgement_ids)
        lodgement_group_ids = self.eventproxy.list_lodgement_groups(
            rs, event_id)
        lodgement_groups = self.eventproxy.get_lodgement_groups(
            rs, lodgement_group_ids)
        choices, titles = self.make_lodgement_query_aux(
            rs, rs.ambience['event'], lodgements, lodgement_groups,
            fixed_gettext=download is not None)
        choices_lists = {k: list(v.items()) for k, v in choices.items()}

        parts = rs.ambience['event']['parts']
        selection_default = ["lodgement.title"] + [
            f"lodgement_fields.xfield_{field['field_name']}"
            for field in rs.ambience['event']['fields'].values()
            if field['association'] == const.FieldAssociations.lodgement]
        for col in ("regular_inhabitants",):
            selection_default += list(f"part{p_id}_{col}" for p_id in parts)
        default_queries: List[Query] = []

        params = {
            'spec': spec, 'choices': choices, 'choices_lists': choices_lists,
            'query': query, 'defualt_queries': default_queries,
            'titles': titles, 'selection_default': selection_default,
        }

        if not rs.has_validation_errors() and is_search and query:
            query.scope = scope
            params['result'] = self.eventproxy.submit_general_query(
                rs, query, event_id=event_id)
            return self._send_query_result(
                rs, download, "lodgement_result", scope, query, params)
        else:
            rs.values['is_search'] = is_search = False
            return self.render(rs, "lodgement_query", params)

    def _send_query_result(self, rs: RequestState, download: Optional[str],
                           filename: str, scope: QueryScope, query: Query,
                           params: CdEDBObject) -> Response:
        if download:
            shortname = rs.ambience['event']['shortname']
            return self.send_query_download(
                rs, params['result'], query.fields_of_interest, kind=download,
                filename=f"{shortname}_{filename}",
                substitutions=params['choices'])
        else:
            return self.render(rs, scope.get_target(prepend_realm=False), params)

    @access("event")
    @event_guard(check_offline=True)
    def checkin_form(self, rs: RequestState, event_id: int) -> Response:
        """Render form."""
        registration_ids = self.eventproxy.list_registrations(rs, event_id)
        registrations = self.eventproxy.get_registrations(rs, registration_ids)
        there = lambda registration, part_id: const.RegistrationPartStati(
            registration['parts'][part_id]['status']).is_present()
        registrations = {
            k: v
            for k, v in registrations.items()
            if (not v['checkin']
                and any(there(v, id) for id in rs.ambience['event']['parts']))}
        personas = self.coreproxy.get_event_users(rs, tuple(
            reg['persona_id'] for reg in registrations.values()), event_id)
        lodgement_ids = self.eventproxy.list_lodgements(rs, event_id)
        lodgements = self.eventproxy.get_lodgements(rs, lodgement_ids)
        for registration in registrations.values():
            registration['age'] = determine_age_class(
                personas[registration['persona_id']]['birthday'],
                rs.ambience['event']['begin'])
        reg_order = xsorted(
            registrations.keys(),
            key=lambda anid: EntitySorter.persona(
                personas[registrations[anid]['persona_id']]))
        registrations = OrderedDict(
            (reg_id, registrations[reg_id]) for reg_id in reg_order)
        return self.render(rs, "checkin", {
            'registrations': registrations, 'personas': personas,
            'lodgements': lodgements})

    @access("event", modi={"POST"})
    @event_guard(check_offline=True)
    @REQUESTdata("registration_id")
    def checkin(self, rs: RequestState, event_id: int, registration_id: vtypes.ID
                ) -> Response:
        """Check a participant in."""
        if rs.has_validation_errors():
            return self.checkin_form(rs, event_id)
        registration = self.eventproxy.get_registration(rs, registration_id)
        if registration['event_id'] != event_id:
            raise werkzeug.exceptions.NotFound(n_("Wrong associated event."))
        if registration['checkin']:
            rs.notify("warning", n_("Already checked in."))
            return self.checkin_form(rs, event_id)

        new_reg = {
            'id': registration_id,
            'checkin': now(),
        }
        code = self.eventproxy.set_registration(rs, new_reg, "Eingecheckt.")
        self.notify_return_code(rs, code)
        return self.redirect(rs, 'event/checkin')

    FIELD_REDIRECT = {
        const.FieldAssociations.registration: "event/registration_query",
        const.FieldAssociations.course: "event/course_query",
        const.FieldAssociations.lodgement: "event/lodgement_query",
    }

    def field_set_aux(self, rs: RequestState, event_id: int, field_id: Optional[int],
                      ids: Collection[int], kind: const.FieldAssociations) \
            -> Tuple[CdEDBObjectMap, List[int], Dict[int, str], Optional[CdEDBObject]]:
        """Process field set inputs.

        This function retrieves the data dependent on the given kind and returns it in
        a standardized way to be used in the generic field_set_* functions.

        :param ids: ids of the entities where the field should be modified.
        :param kind: specifies the entity: registration, course or lodgement

        :returns: A tuple of values, containing
            * entities: corresponding to the given ids (registrations, courses, lodgements)
            * ordered_ids: given ids, sorted by the corresponding EntitySorter
            * labels: name of the entities which will be displayed in the template
            * field: the event field which will be changed, None if no field_id was given
        """
        if kind == const.FieldAssociations.registration:
            if not ids:
                ids = self.eventproxy.list_registrations(rs, event_id)
            entities = self.eventproxy.get_registrations(rs, ids)
            personas = self.coreproxy.get_personas(
                rs, tuple(e['persona_id'] for e in entities.values()))
            labels = {
                reg_id: (f"{personas[entity['persona_id']]['given_names']}"
                         f" {personas[entity['persona_id']]['family_name']}")
                for reg_id, entity in entities.items()}
            ordered_ids = xsorted(
                entities.keys(), key=lambda anid: EntitySorter.persona(
                    personas[entities[anid]['persona_id']]))
        elif kind == const.FieldAssociations.course:
            if not ids:
                ids = self.eventproxy.list_courses(rs, event_id)
            entities = self.eventproxy.get_courses(rs, ids)
            labels = {course_id: f"{course['nr']} {course['shortname']}"
                      for course_id, course in entities.items()}
            ordered_ids = xsorted(
                entities.keys(), key=lambda anid: EntitySorter.course(entities[anid]))
        elif kind == const.FieldAssociations.lodgement:
            if not ids:
                ids = self.eventproxy.list_lodgements(rs, event_id)
            entities = self.eventproxy.get_lodgements(rs, ids)
            group_ids = {lodgement['group_id'] for lodgement in entities.values()
                         if lodgement['group_id'] is not None}
            groups = self.eventproxy.get_lodgement_groups(rs, group_ids)
            labels = {
                lodg_id: f"{lodg['title']}" if lodg['group_id'] is None
                         else safe_filter(f"{lodg['title']}, "
                                          f"<em>{groups[lodg['group_id']]['title']}</em>")
                for lodg_id, lodg in entities.items()}
            ordered_ids = xsorted(
                entities.keys(), key=lambda anid: EntitySorter.lodgement(entities[anid]))
        else:
            # this should not happen, since we check before for validation errors
            raise NotImplementedError(f"Unknown kind {kind}")

        if field_id:
            if field_id not in rs.ambience['event']['fields']:
                raise werkzeug.exceptions.NotFound(n_("Wrong associated event."))
            field = rs.ambience['event']['fields'][field_id]
            if field['association'] != kind:
                raise werkzeug.exceptions.NotFound(n_("Wrong associated field."))
        else:
            field = None

        return entities, ordered_ids, labels, field

    @access("event")
    @event_guard(check_offline=True)
    @REQUESTdata("field_id", "ids", "kind")
    def field_set_select(self, rs: RequestState, event_id: int,
                         field_id: Optional[vtypes.ID],
                         ids: Optional[vtypes.IntCSVList],
                         kind: const.FieldAssociations) -> Response:
        """Select a field for manipulation across multiple entities."""
        if rs.has_validation_errors():
            return self.render(rs, "field_set_select")
        if ids is None:
            ids = cast(vtypes.IntCSVList, [])

        if field_id:
            return self.redirect(
                rs, "event/field_set_form", {
                    'ids': (','.join(str(i) for i in ids) if ids else None),
                    'field_id': field_id, 'kind': kind.value})
        _, ordered_ids, labels, _ = self.field_set_aux(rs, event_id, field_id, ids, kind)
        fields = [(field['id'], field['field_name'])
                  for field in xsorted(rs.ambience['event']['fields'].values(),
                                       key=EntitySorter.event_field)
                  if field['association'] == kind]
        return self.render(
            rs, "field_set_select", {
                'ids': (','.join(str(i) for i in ids) if ids else None),
                'ordered': ordered_ids, 'labels': labels, 'fields': fields,
                'kind': kind.value, 'cancellink': self.FIELD_REDIRECT[kind]})

    @access("event")
    @event_guard(check_offline=True)
    @REQUESTdata("field_id", "ids", "kind", "change_note")
    def field_set_form(self, rs: RequestState, event_id: int, field_id: vtypes.ID,
                       ids: Optional[vtypes.IntCSVList], kind: const.FieldAssociations,
                       change_note: Optional[str] = None, internal: bool = False
                       ) -> Response:
        """Render form.

        The internal flag is used if the call comes from another frontend
        function to disable further redirection on validation errors.
        """
        if rs.has_validation_errors() and not internal:
            redirect = self.FIELD_REDIRECT.get(kind, "event/show_event")
            return self.redirect(rs, redirect)
        if ids is None:
            ids = cast(vtypes.IntCSVList, [])

        entities, ordered_ids, labels, field = self.field_set_aux(
            rs, event_id, field_id, ids, kind)
        assert field is not None  # to make mypy happy

        values = {f"input{anid}": entity['fields'].get(field['field_name'])
                  for anid, entity in entities.items()}
        merge_dicts(rs.values, values)
        return self.render(rs, "field_set", {
            'ids': (','.join(str(i) for i in ids) if ids else None),
            'entities': entities, 'labels': labels, 'ordered': ordered_ids,
            'kind': kind.value, 'change_note': change_note,
            'cancellink': self.FIELD_REDIRECT[kind]})

    @access("event", modi={"POST"})
    @event_guard(check_offline=True)
    @REQUESTdata("field_id", "ids", "kind", "change_note")
    def field_set(self, rs: RequestState, event_id: int, field_id: vtypes.ID,
                  ids: Optional[vtypes.IntCSVList], kind: const.FieldAssociations,
                  change_note: Optional[str] = None) -> Response:
        """Modify a specific field on the given entities."""
        if rs.has_validation_errors():
            return self.field_set_form(  # type: ignore
                rs, event_id, kind=kind, change_note=change_note, internal=True)
        if ids is None:
            ids = cast(vtypes.IntCSVList, [])

        entities, _, _, field = self.field_set_aux(
            rs, event_id, field_id, ids, kind)
        assert field is not None  # to make mypy happy

        if kind == const.FieldAssociations.registration:
            if change_note:
                change_note = f"{field['field_name']} gesetzt: " + change_note
            else:
                change_note = f"{field['field_name']} gesetzt."
        elif change_note:
            rs.append_validation_error(
                (None, ValueError(n_("change_note only supoorted for registrations."))))

        data_params: TypeMapping = {
            f"input{anid}": Optional[  # type: ignore
                VALIDATOR_LOOKUP[const.FieldDatatypes(field['kind']).name]]
            for anid in entities
        }
        data = request_extractor(rs, data_params)
        if rs.has_validation_errors():
            return self.field_set_form(  # type: ignore
                rs, event_id, kind=kind, internal=True)

        if kind == const.FieldAssociations.registration:
            entity_setter: EntitySetter = self.eventproxy.set_registration
        elif kind == const.FieldAssociations.course:
            entity_setter = self.eventproxy.set_course
        elif kind == const.FieldAssociations.lodgement:
            entity_setter = self.eventproxy.set_lodgement
        else:
            # this can not happen, since kind was validated successfully
            raise NotImplementedError(f"Unknown kind {kind}.")

        code = 1
        for anid, entity in entities.items():
            if data[f"input{anid}"] != entity['fields'].get(field['field_name']):
                new = {
                    'id': anid,
                    'fields': {field['field_name']: data[f"input{anid}"]}
                }
                if change_note:
                    code *= entity_setter(rs, new, change_note)  # type: ignore
                else:
                    code *= entity_setter(rs, new)
        self.notify_return_code(rs, code)

        if kind == const.FieldAssociations.registration:
            query = Query(
                QueryScope.registration,
                QueryScope.registration.get_spec(event=rs.ambience['event']),
                ("persona.given_names", "persona.family_name", "persona.username",
                 "reg.id", f"reg_fields.xfield_{field['field_name']}"),
                (("reg.id", QueryOperators.oneof, entities),),
                (("persona.family_name", True), ("persona.given_names", True))
            )
        elif kind == const.FieldAssociations.course:
            query = Query(
                QueryScope.lodgement,
                QueryScope.lodgement.get_spec(event=rs.ambience['event']),
                ("course.nr", "course.shortname", "course.title", "course.id",
                 f"course_fields.xfield_{field['field_name']}"),
                (("course.id", QueryOperators.oneof, entities),),
                (("course.nr", True), ("course.shortname", True))
            )
        elif kind == const.FieldAssociations.lodgement:
            query = Query(
                QueryScope.lodgement,
                QueryScope.lodgement.get_spec(event=rs.ambience['event']),
                ("lodgement.title", "lodgement_group.title", "lodgement.id",
                 f"lodgement_fields.xfield_{field['field_name']}"),
                (("lodgement.id", QueryOperators.oneof, entities),),
                (("lodgement.title", True), ("lodgement.id", True))
            )
        else:
            # this can not happen, since kind was validated successfully
            raise NotImplementedError(f"Unknown kind {kind}.")

        redirect = self.FIELD_REDIRECT[kind]
        return self.redirect(rs, redirect, query.serialize())

    @access("event", modi={"POST"})
    @event_guard(check_offline=True)
    def lock_event(self, rs: RequestState, event_id: int) -> Response:
        """Lock an event for offline usage."""
        code = self.eventproxy.lock_event(rs, event_id)
        self.notify_return_code(rs, code)
        return self.redirect(rs, "event/show_event")

    @access("event", modi={"POST"})
    @event_guard()
    @REQUESTfile("json")
    def unlock_event(self, rs: RequestState, event_id: int,
                     json: werkzeug.datastructures.FileStorage) -> Response:
        """Unlock an event after offline usage and incorporate the offline
        changes."""
        data = check(rs, vtypes.SerializedEventUpload, json)
        if rs.has_validation_errors():
            return self.show_event(rs, event_id)
        assert data is not None
        if event_id != data['id']:
            rs.notify("error", n_("Data from wrong event."))
            return self.show_event(rs, event_id)
        # Check for unmigrated personas
        current = self.eventproxy.export_event(rs, event_id)
        claimed = {e['persona_id'] for e in data['event.registrations'].values()
                   if not e['real_persona_id']}
        if claimed - set(current['core.personas']):
            rs.notify("error", n_("There exist unmigrated personas."))
            return self.show_event(rs, event_id)

        code = self.eventproxy.unlock_import_event(rs, data)
        self.notify_return_code(rs, code)
        return self.redirect(rs, "event/show_event")

    @access("event_admin", modi={"POST"})
    @event_guard(check_offline=True)
    @REQUESTdata("ack_archive", "create_past_event")
    def archive_event(self, rs: RequestState, event_id: int, ack_archive: bool,
                      create_past_event: bool) -> Response:
        """Archive an event and optionally create a past event.

        This is at the boundary between event and cde frontend, since
        the past-event stuff generally resides in the cde realm.
        """
        if rs.ambience['event']['is_archived']:
            rs.notify("warning", n_("Event already archived."))
            return self.redirect(rs, "event/show_event")
        if not ack_archive:
            rs.append_validation_error(
                ("ack_archive", ValueError(n_("Must be checked."))))
        if rs.has_validation_errors():
            return self.show_event(rs, event_id)

        if rs.ambience['event']['end'] >= now().date():
            rs.notify("error", n_("Event is not concluded yet."))
            return self.redirect(rs, "event/show_event")

        new_ids, message = self.pasteventproxy.archive_event(
            rs, event_id, create_past_event=create_past_event)
        if message:
            rs.notify("warning", message)
            return self.redirect(rs, "event/show_event")
        rs.notify("success", n_("Event archived."))
        if new_ids is None:
            return self.redirect(rs, "event/show_event")
        elif len(new_ids) == 1:
            rs.notify("info", n_("Created past event."))
            return self.redirect(rs, "cde/show_past_event",
                                 {'pevent_id': unwrap(new_ids)})
        else:
            rs.notify("info", n_("Created multiple past events."))
            return self.redirect(rs, "event/show_event")

    @access("event_admin", modi={"POST"})
    @event_guard(check_offline=True)
    @REQUESTdata("ack_delete")
    def delete_event(self, rs: RequestState, event_id: int, ack_delete: bool
                     ) -> Response:
        """Remove an event."""
        if not ack_delete:
            rs.append_validation_error(
                ("ack_delete", ValueError(n_("Must be checked."))))
        if rs.has_validation_errors():
            return self.show_event(rs, event_id)

        if rs.ambience['event']['end'] >= now().date():
            rs.notify("error", n_("Event is not concluded yet."))
            return self.redirect(rs, "event/show_event")

        blockers = self.eventproxy.delete_event_blockers(rs, event_id)
        cascade = {"registrations", "courses", "lodgement_groups", "lodgements",
                   "field_definitions", "course_tracks", "event_parts", "orgas",
                   "questionnaire", "log", "mailinglists"} & blockers.keys()

        code = self.eventproxy.delete_event(rs, event_id, cascade)
        if not code:
            return self.show_event(rs, event_id)
        else:
            rs.notify("success", n_("Event deleted."))
            return self.redirect(rs, "event/index")

    @access("event")
    @REQUESTdata("phrase", "kind", "aux")
    def select_registration(self, rs: RequestState, phrase: str,
                            kind: str, aux: Optional[vtypes.ID]) -> Response:
        """Provide data for inteligent input fields.

        This searches for registrations (and associated users) by name
        so they can be easily selected without entering their
        numerical ids. This is similar to the select_persona()
        functionality in the core realm.

        The kind parameter specifies the purpose of the query which
        decides the privilege level required and the basic search
        paramaters.

        Allowed kinds:

        - ``orga_registration``: Search for a registration as event orga

        The aux parameter allows to supply an additional id. This will
        probably be an event id in the overwhelming majority of cases.

        Required aux value based on the 'kind':

        * ``orga_registration``: Id of the event you are orga of
        """
        if rs.has_validation_errors():
            return self.send_json(rs, {})

        spec_additions: Dict[str, str] = {}
        search_additions: List[QueryConstraint] = []
        event = None
        num_preview_personas = (self.conf["NUM_PREVIEW_PERSONAS_CORE_ADMIN"]
                                if {"core_admin", "meta_admin"} & rs.user.roles
                                else self.conf["NUM_PREVIEW_PERSONAS"])
        if kind == "orga_registration":
            if aux is None:
                return self.send_json(rs, {})
            event = self.eventproxy.get_event(rs, aux)
            if not self.is_admin(rs):
                if rs.user.persona_id not in event['orgas']:
                    raise werkzeug.exceptions.Forbidden(n_("Not privileged."))
        else:
            return self.send_json(rs, {})

        data = None

        anid, errs = validate_check(vtypes.ID, phrase, argname="phrase")
        if not errs:
            assert anid is not None
            tmp = self.eventproxy.get_registrations(rs, (anid,))
            if tmp:
                reg = unwrap(tmp)
                if reg['event_id'] == aux:
                    data = [reg]

        # Don't query, if search phrase is too short
        if not data and len(phrase) < self.conf["NUM_PREVIEW_CHARS"]:
            return self.send_json(rs, {})

        terms: List[str] = []
        if data is None:
            terms = [t.strip() for t in phrase.split(' ') if t]
            valid = True
            for t in terms:
                _, errs = validate_check(vtypes.NonRegex, t, argname="phrase")
                if errs:
                    valid = False
            if not valid:
                data = []
            else:
                search = [("username,family_name,given_names,display_name",
                           QueryOperators.match, t) for t in terms]
                search.extend(search_additions)
                spec = QueryScope.quick_registration.get_spec()
                spec["username,family_name,given_names,display_name"] = "str"
                spec.update(spec_additions)
                query = Query(
                    QueryScope.quick_registration, spec,
                    ("registrations.id", "username", "family_name",
                     "given_names", "display_name"),
                    search, (("registrations.id", True),))
                data = list(self.eventproxy.submit_general_query(
                    rs, query, event_id=aux))

        # Strip data to contain at maximum `num_preview_personas` results
        if len(data) > num_preview_personas:
            data = xsorted(data, key=lambda e: e['id'])[:num_preview_personas]

        def name(x: CdEDBObject) -> str:
            return "{} {}".format(x['given_names'], x['family_name'])

        # Check if name occurs multiple times to add email address in this case
        counter: Dict[str, int] = collections.defaultdict(int)
        for entry in data:
            counter[name(entry)] += 1

        # Generate return JSON list
        ret = []
        for entry in xsorted(data, key=EntitySorter.persona):
            result = {
                'id': entry['id'],
                'name': name(entry),
                'display_name': entry['display_name'],
            }
            # Email/username is only delivered if we have admins
            # rights, a search term with an @ (and more) matches the
            # mail address, or the mail address is required to
            # distinguish equally named users
            searched_email = any(
                '@' in t and len(t) > self.conf["NUM_PREVIEW_CHARS"]
                and entry['username'] and t in entry['username']
                for t in terms)
            if (counter[name(entry)] > 1 or searched_email or
                    self.is_admin(rs)):
                result['email'] = entry['username']
            ret.append(result)
        return self.send_json(rs, {'registrations': ret})

    @access("event")
    @event_guard()
    @REQUESTdata("phrase")
    def quick_show_registration(self, rs: RequestState, event_id: int,
                                phrase: str) -> Response:
        """Allow orgas to quickly retrieve a registration.

        The search phrase may be anything: a numeric id or a string
        matching the data set.
        """
        if rs.has_validation_errors():
            return self.show_event(rs, event_id)

        anid, errs = validate_check(vtypes.CdedbID, phrase, argname="phrase")
        if not errs:
            reg_ids = self.eventproxy.list_registrations(
                rs, event_id, persona_id=anid)
            if reg_ids:
                reg_id = unwrap(reg_ids.keys())
                return self.redirect(rs, "event/show_registration",
                                     {'registration_id': reg_id})

        anid, errs = validate_check(vtypes.ID, phrase, argname="phrase")
        if not errs:
            assert anid is not None
            regs = self.eventproxy.get_registrations(rs, (anid,))
            if regs:
                reg = unwrap(regs)
                if reg['event_id'] == event_id:
                    return self.redirect(rs, "event/show_registration",
                                         {'registration_id': reg['id']})

        terms = tuple(t.strip() for t in phrase.split(' ') if t)
        valid = True
        for t in terms:
            _, errs = validate_check(vtypes.NonRegex, t, argname="phrase")
            if errs:
                valid = False
        if not valid:
            rs.notify("warning", n_("Active characters found in search."))
            return self.show_event(rs, event_id)

        search = [("username,family_name,given_names,display_name",
                   QueryOperators.match, t) for t in terms]
        spec = QueryScope.quick_registration.get_spec()
        spec["username,family_name,given_names,display_name"] = "str"
        query = Query(
            QueryScope.quick_registration, spec,
            ("registrations.id", "username", "family_name",
             "given_names", "display_name"),
            search, (("registrations.id", True),))
        result = self.eventproxy.submit_general_query(
            rs, query, event_id=event_id)
        if len(result) == 1:
            return self.redirect(rs, "event/show_registration",
                                 {'registration_id': result[0]['id']})
        elif result:
            # TODO make this accessible
            pass
        base_query = Query(
            QueryScope.registration,
            QueryScope.registration.get_spec(event=rs.ambience['event']),
            ["reg.id", "persona.given_names", "persona.family_name",
             "persona.username"],
            [],
            (("persona.family_name", True), ("persona.given_names", True))
        )
        regex = "({})".format("|".join(terms))
        given_names_constraint = (
            'persona.given_names', QueryOperators.regex, regex)
        family_name_constraint = (
            'persona.family_name', QueryOperators.regex, regex)

        for effective in ([given_names_constraint, family_name_constraint],
                          [given_names_constraint],
                          [family_name_constraint]):
            query = copy.deepcopy(base_query)
            query.constraints.extend(effective)
            result = self.eventproxy.submit_general_query(
                rs, query, event_id=event_id)
            if len(result) == 1:
                return self.redirect(rs, "event/show_registration",
                                     {'registration_id': result[0]['id']})
            elif result:
                params = query.serialize()
                return self.redirect(rs, "event/registration_query",
                                     params)
        rs.notify("warning", n_("No registration found."))
        return self.show_event(rs, event_id)

    @access("event_admin")
    @REQUESTdata(*LOG_FIELDS_COMMON, "event_id")
    def view_log(self, rs: RequestState, codes: Collection[const.EventLogCodes],
                 event_id: Optional[vtypes.ID], offset: Optional[int],
                 length: Optional[vtypes.PositiveInt],
                 persona_id: Optional[vtypes.CdedbID],
                 submitted_by: Optional[vtypes.CdedbID],
                 change_note: Optional[str],
                 time_start: Optional[datetime.datetime],
                 time_stop: Optional[datetime.datetime]) -> Response:
        """View activities concerning events organized via DB."""
        length = length or self.conf["DEFAULT_LOG_LENGTH"]
        # length is the requested length, _length the theoretically
        # shown length for an infinite amount of log entries.
        _offset, _length = calculate_db_logparams(offset, length)

        # no validation since the input stays valid, even if some options
        # are lost
        rs.ignore_validation_errors()
        total, log = self.eventproxy.retrieve_log(
            rs, codes, event_id, _offset, _length, persona_id=persona_id,
            submitted_by=submitted_by, change_note=change_note,
            time_start=time_start, time_stop=time_stop)
        persona_ids = (
                {entry['submitted_by'] for entry in log if
                 entry['submitted_by']}
                | {entry['persona_id'] for entry in log if entry['persona_id']})
        personas = self.coreproxy.get_personas(rs, persona_ids)
        event_ids = {entry['event_id'] for entry in log if entry['event_id']}
        registration_map = self.eventproxy.get_registration_map(rs, event_ids)
        events = self.eventproxy.get_events(rs, event_ids)
        all_events = self.eventproxy.list_events(rs)
        loglinks = calculate_loglinks(rs, total, offset, length)
        return self.render(rs, "view_log", {
            'log': log, 'total': total, 'length': _length,
            'personas': personas, 'events': events, 'all_events': all_events,
            'registration_map': registration_map, 'loglinks': loglinks})

    @access("event")
    @event_guard()
    @REQUESTdata(*LOG_FIELDS_COMMON)
    def view_event_log(self, rs: RequestState,
                       codes: Collection[const.EventLogCodes],
                       event_id: int, offset: Optional[int],
                       length: Optional[vtypes.PositiveInt],
                       persona_id: Optional[vtypes.CdedbID],
                       submitted_by: Optional[vtypes.CdedbID],
                       change_note: Optional[str],
                       time_start: Optional[datetime.datetime],
                       time_stop: Optional[datetime.datetime]) -> Response:
        """View activities concerning one event organized via DB."""
        length = length or self.conf["DEFAULT_LOG_LENGTH"]
        # length is the requested length, _length the theoretically
        # shown length for an infinite amount of log entries.
        _offset, _length = calculate_db_logparams(offset, length)

        # no validation since the input stays valid, even if some options
        # are lost
        rs.ignore_validation_errors()
        total, log = self.eventproxy.retrieve_log(
            rs, codes, event_id, _offset, _length, persona_id=persona_id,
            submitted_by=submitted_by, change_note=change_note,
            time_start=time_start, time_stop=time_stop)
        persona_ids = (
                {entry['submitted_by'] for entry in log if
                 entry['submitted_by']}
                | {entry['persona_id'] for entry in log if entry['persona_id']})
        personas = self.coreproxy.get_personas(rs, persona_ids)
        registration_map = self.eventproxy.get_registration_map(rs, (event_id,))
        loglinks = calculate_loglinks(rs, total, offset, length)
        return self.render(rs, "view_event_log", {
            'log': log, 'total': total, 'length': _length, 'personas': personas,
            'registration_map': registration_map, 'loglinks': loglinks})<|MERGE_RESOLUTION|>--- conflicted
+++ resolved
@@ -37,19 +37,15 @@
     json_serialize, merge_dicts, mixed_existence_sorter, n_, now, unwrap, xsorted,
 )
 from cdedb.database.connection import Atomizer
-from cdedb.filter import enum_entries_filter, keydictsort_filter
+from cdedb.filter import (
+    date_filter, enum_entries_filter, keydictsort_filter, money_filter, safe_filter,
+)
 from cdedb.frontend.common import (
     AbstractUserFrontend, CustomCSVDialect, RequestConstraint, REQUESTdata,
     REQUESTdatadict, REQUESTfile, access, calculate_db_logparams, calculate_loglinks,
     cdedbid_filter, cdedburl, check_validation as check,
-<<<<<<< HEAD
-    check_validation_optional as check_optional, date_filter, enum_entries_filter,
-    event_guard, keydictsort_filter, make_event_fee_reference, money_filter,
-    process_dynamic_input, querytoparams_filter, request_extractor, safe_filter,
-=======
     check_validation_optional as check_optional, event_guard, make_event_fee_reference,
-    process_dynamic_input, request_extractor, safe_filter,
->>>>>>> 08fff18b
+    process_dynamic_input, request_extractor,
 )
 from cdedb.query import (
     Query, QueryConstraint, QueryOperators, QueryScope, make_registration_query_aux,
