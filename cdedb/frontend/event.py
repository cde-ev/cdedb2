#!/usr/bin/env python3

"""Services for the event realm."""

import collections.abc
import copy
import csv
import datetime
import decimal
import functools
import itertools
import json
import operator
import pathlib
import pprint
import re
import shutil
import tempfile
from collections import Counter, OrderedDict
from typing import (
    Any, Callable, Collection, Dict, List, Mapping, NamedTuple, Optional, Set, Tuple,
    Union, cast,
)

import psycopg2.extensions
import werkzeug.exceptions
from werkzeug import Response

import cdedb.database.constants as const
import cdedb.ml_type_aux as ml_type
import cdedb.validationtypes as vtypes
from cdedb.common import (
    DEFAULT_NUM_COURSE_CHOICES, EVENT_FIELD_SPEC, LOG_FIELDS_COMMON, AgeClasses,
    CdEDBObject, CdEDBObjectMap, CdEDBOptionalMap, CourseChoiceToolActions,
    CourseFilterPositions, DefaultReturnCode, EntitySorter, Error, InfiniteEnum,
    KeyFunction, LodgementsSortkeys, PartialImportError, RequestState, Sortkey,
    asciificator, deduct_years, determine_age_class, diacritic_patterns, get_hash, glue,
    json_serialize, merge_dicts, mixed_existence_sorter, n_, now, unwrap, xsorted,
)
from cdedb.database.connection import Atomizer
from cdedb.filter import (
    date_filter, enum_entries_filter, keydictsort_filter, money_filter, safe_filter,
)
from cdedb.frontend.common import (
    AbstractUserFrontend, CustomCSVDialect, RequestConstraint, REQUESTdata,
    REQUESTdatadict, REQUESTfile, access, calculate_db_logparams, calculate_loglinks,
    cdedbid_filter, cdedburl, check_validation as check,
    check_validation_optional as check_optional, event_guard, make_event_fee_reference,
<<<<<<< HEAD
    periodic, process_dynamic_input, request_extractor, safe_filter,
=======
    process_dynamic_input, request_extractor,
>>>>>>> 4e7df058
)
from cdedb.query import (
    Query, QueryConstraint, QueryOperators, QueryScope, make_registration_query_aux,
    make_lodgement_query_aux, make_course_query_aux,
)
from cdedb.validation import (
    COURSE_COMMON_FIELDS, EVENT_EXPOSED_FIELDS, LODGEMENT_COMMON_FIELDS,
    PERSONA_FULL_EVENT_CREATION, TypeMapping, filter_none, validate_check,
)
from cdedb.validationtypes import VALIDATOR_LOOKUP

LodgementProblem = NamedTuple(
    "LodgementProblem", [("description", str), ("lodgement_id", int),
                         ("part_id", int), ("reg_ids", Collection[int]),
                         ("severeness", int)])
EntitySetter = Callable[[RequestState, Dict[str, Any]], int]


class EventFrontend(AbstractUserFrontend):
    """This mainly allows the organization of events."""
    realm = "event"

    def render(self, rs: RequestState, templatename: str,
               params: CdEDBObject = None) -> Response:
        params = params or {}
        if 'event' in rs.ambience:
            params['is_locked'] = self.is_locked(rs.ambience['event'])
            if rs.user.persona_id and "event" in rs.user.roles:
                reg_list = self.eventproxy.list_registrations(
                    rs, rs.ambience['event']['id'], rs.user.persona_id)
                params['is_registered'] = bool(reg_list)
                params['is_participant'] = False
                if params['is_registered']:
                    registration = self.eventproxy.get_registration(
                        rs, unwrap(reg_list.keys()))
                    if any(part['status']
                           == const.RegistrationPartStati.participant
                           for part in registration['parts'].values()):
                        params['is_participant'] = True
        return super().render(rs, templatename, params=params)

    @classmethod
    def is_admin(cls, rs: RequestState) -> bool:
        return super().is_admin(rs)

    def is_locked(self, event: CdEDBObject) -> bool:
        """Shorthand to determine locking state of an event."""
        return event['offline_lock'] != self.conf["CDEDB_OFFLINE_DEPLOYMENT"]

    @staticmethod
    def event_has_field(event: CdEDBObject, field_name: str,
                        association: const.FieldAssociations) -> bool:
        """Shorthand to check whether a field with given name and
        association is defined for an event.
        """
        return any((field['field_name'] == field_name
                    and field['association'] == field_name)
                   for field in event['fields'].values())

    @staticmethod
    def event_has_tracks(event: CdEDBObject) -> bool:
        """Shorthand to check whether an event has course tracks."""
        return any(part['tracks'] for part in event['parts'].values())

    @access("anonymous")
    def index(self, rs: RequestState) -> Response:
        """Render start page."""
        open_event_list = self.eventproxy.list_events(
            rs, visible=True, current=True, archived=False)
        other_event_list = self.eventproxy.list_events(
            rs, visible=True, current=False, archived=False)
        open_events = self.eventproxy.get_events(rs, open_event_list)
        other_events = self.eventproxy.get_events(
            rs, set(other_event_list) - set(rs.user.orga))
        orga_events = self.eventproxy.get_events(rs, rs.user.orga)

        if "event" in rs.user.roles:
            for event_id, event in open_events.items():
                registration = self.eventproxy.list_registrations(
                    rs, event_id, rs.user.persona_id)
                event['registration'] = bool(registration)

        return self.render(rs, "index", {
            'open_events': open_events, 'orga_events': orga_events,
            'other_events': other_events})

    @access("core_admin", "event_admin")
    def create_user_form(self, rs: RequestState) -> Response:
        defaults = {
            'is_member': False,
            'bub_search': False,
        }
        merge_dicts(rs.values, defaults)
        return super().create_user_form(rs)

    @access("core_admin", "event_admin", modi={"POST"})
    @REQUESTdatadict(*filter_none(PERSONA_FULL_EVENT_CREATION))
    def create_user(self, rs: RequestState, data: CdEDBObject,
                    ignore_warnings: bool = False) -> Response:
        defaults = {
            'is_cde_realm': False,
            'is_event_realm': True,
            'is_ml_realm': True,
            'is_assembly_realm': False,
            'is_active': True,
        }
        data.update(defaults)
        return super().create_user(rs, data, ignore_warnings=ignore_warnings)

    @access("core_admin", "event_admin")
    @REQUESTdata("download", "is_search")
    def user_search(self, rs: RequestState, download: Optional[str],
                    is_search: bool) -> Response:
        """Perform search."""
        events = self.pasteventproxy.list_past_events(rs)
        choices = {
            'pevent_id': OrderedDict(
                xsorted(events.items(), key=operator.itemgetter(1))),
            'gender': OrderedDict(
                enum_entries_filter(
                    const.Genders,
                    rs.gettext if download is None else rs.default_gettext))
        }
        return self.generic_user_search(
            rs, download, is_search, QueryScope.event_user, QueryScope.event_user,
            self.eventproxy.submit_general_query, choices=choices)

    @access("core_admin", "event_admin")
    @REQUESTdata("download", "is_search")
    def archived_user_search(self, rs: RequestState, download: Optional[str],
                             is_search: bool) -> Response:
        """Perform search.

        Archived users are somewhat special since they are not visible
        otherwise.
        """
        events = self.pasteventproxy.list_past_events(rs)
        choices = {
            'pevent_id': OrderedDict(
                xsorted(events.items(), key=operator.itemgetter(1))),
            'gender': OrderedDict(
                enum_entries_filter(
                    const.Genders,
                    rs.gettext if download is None else rs.default_gettext))
        }
        return self.generic_user_search(
            rs, download, is_search,
            QueryScope.archived_past_event_user, QueryScope.archived_persona,
            self.eventproxy.submit_general_query, choices=choices,
            endpoint="archived_user_search")

    @access("anonymous")
    def list_events(self, rs: RequestState) -> Response:
        """List all events organized via DB."""
        events = self.eventproxy.list_events(rs)
        events = self.eventproxy.get_events(rs, events.keys())
        if self.is_admin(rs):
            for event in events.values():
                regs = self.eventproxy.list_registrations(rs, event['id'])
                event['registrations'] = len(regs)

        def querylink(event_id: int) -> str:
            query = Query(
                QueryScope.registration,
                QueryScope.registration.get_spec(event=events[event_id]),
                ("persona.given_names", "persona.family_name"),
                (),
                (("persona.family_name", True), ("persona.given_names", True)))
            params = query.serialize()
            params['event_id'] = event_id
            return cdedburl(rs, 'event/registration_query', params)

        return self.render(rs, "list_events",
                           {'events': events, 'querylink': querylink})

    @access("anonymous")
    def show_event(self, rs: RequestState, event_id: int) -> Response:
        """Display event organized via DB."""
        params: CdEDBObject = {}
        if "event" in rs.user.roles:
            params['orgas'] = OrderedDict(
                (e['id'], e) for e in xsorted(
                    self.coreproxy.get_personas(
                        rs, rs.ambience['event']['orgas']).values(),
                    key=EntitySorter.persona))
        if "ml" in rs.user.roles:
            ml_data = self._get_mailinglist_setter(rs.ambience['event'])
            params['participant_list'] = self.mlproxy.verify_existence(
                rs, ml_type.get_full_address(ml_data))
        if event_id in rs.user.orga or self.is_admin(rs):
            params['institutions'] = self.pasteventproxy.list_institutions(rs)
            params['minor_form_present'] = (
                    self.eventproxy.get_minor_form(rs, event_id) is not None)
        elif not rs.ambience['event']['is_visible']:
            raise werkzeug.exceptions.Forbidden(
                n_("The event is not published yet."))
        return self.render(rs, "show_event", params)

    @access("anonymous")
    def course_list(self, rs: RequestState, event_id: int) -> Response:
        """List courses from an event."""
        if (not rs.ambience['event']['is_course_list_visible']
                and not (event_id in rs.user.orga or self.is_admin(rs))):
            rs.notify("warning", n_("Course list not published yet."))
            return self.redirect(rs, "event/show_event")
        course_ids = self.eventproxy.list_courses(rs, event_id)
        courses = None
        if course_ids:
            courses = self.eventproxy.get_courses(rs, course_ids.keys())
        return self.render(rs, "course_list", {'courses': courses})

    @access("event")
    @REQUESTdata("part_id", "sortkey", "reverse")
    def participant_list(self, rs: RequestState, event_id: int,
                         part_id: vtypes.ID = None, sortkey: Optional[str] = "persona",
                         reverse: bool = False) -> Response:
        """List participants of an event"""
        if rs.has_validation_errors():
            return self.redirect(rs, "event/show_event")
        if not (event_id in rs.user.orga or self.is_admin(rs)):
            assert rs.user.persona_id is not None
            if not self.eventproxy.check_registration_status(
                    rs, rs.user.persona_id, event_id,
                    {const.RegistrationPartStati.participant}):
                rs.notify('warning', n_("No participant of event."))
                return self.redirect(rs, "event/show_event")
            if not rs.ambience['event']['is_participant_list_visible']:
                rs.notify("error", n_("Participant list not published yet."))
                return self.redirect(rs, "event/show_event")
            reg_list = self.eventproxy.list_registrations(rs, event_id,
                                                          rs.user.persona_id)
            registration = self.eventproxy.get_registration(rs, unwrap(reg_list.keys()))
            list_consent = registration['list_consent']
        else:
            list_consent = True

        if part_id:
            part_ids = [part_id]
        else:
            part_ids = rs.ambience['event']['parts'].keys()

        data = self._get_participant_list_data(
            rs, event_id, part_ids, sortkey or "persona", reverse=reverse)
        if len(rs.ambience['event']['parts']) == 1:
            part_id = unwrap(rs.ambience['event']['parts'].keys())
        data['part_id'] = part_id
        data['list_consent'] = list_consent
        data['last_sortkey'] = sortkey
        data['last_reverse'] = reverse
        return self.render(rs, "participant_list", data)

    def _get_participant_list_data(
            self, rs: RequestState, event_id: int,
            part_ids: Collection[int] = (),
            sortkey: str = "persona", reverse: bool = False) -> CdEDBObject:
        """This provides data for download and online participant list.

        This is un-inlined so download_participant_list can use this
        as well."""
        course_ids = self.eventproxy.list_courses(rs, event_id)
        courses = self.eventproxy.get_courses(rs, course_ids)
        registration_ids = self.eventproxy.list_registrations(rs, event_id)
        registrations = self.eventproxy.get_registrations(rs, registration_ids)

        if not part_ids:
            part_ids = rs.ambience['event']['parts'].keys()
        if any(anid not in rs.ambience['event']['parts'] for anid in part_ids):
            raise werkzeug.exceptions.NotFound(n_("Invalid part id."))
        parts = {anid: rs.ambience['event']['parts'][anid]
                 for anid in part_ids}

        participant = const.RegistrationPartStati.participant
        registrations = {
            k: v
            for k, v in registrations.items()
            if any(v['parts'][part_id]
                   and v['parts'][part_id]['status'] == participant
                   for part_id in parts)}
        personas = self.coreproxy.get_event_users(
            rs, tuple(e['persona_id']
                      for e in registrations.values()), event_id)

        all_sortkeys = {
            "given_names": EntitySorter.given_names,
            "family_name": EntitySorter.family_name,
            "email": EntitySorter.email,
            "address": EntitySorter.address,
            "course": EntitySorter.course,
            "persona": EntitySorter.persona,
        }

        # FIXME: the result can have different lengths depending an amount of
        #  courses someone is assigned to.
        def sort_rank(sortkey: str, anid: int) -> Sortkey:
            prim_sorter: KeyFunction = all_sortkeys.get(
                sortkey, EntitySorter.persona)
            sec_sorter: KeyFunction = EntitySorter.persona
            if sortkey == "course":
                if not len(part_ids) == 1:
                    raise werkzeug.exceptions.BadRequest(n_(
                        "Only one part id allowed."))
                part_id = unwrap(part_ids)
                all_tracks = parts[part_id]['tracks']
                registered_tracks = [registrations[anid]['tracks'][track_id]
                                     for track_id in all_tracks]
                # TODO sort tracks by title?
                tracks = xsorted(
                    registered_tracks,
                    key=lambda track: all_tracks[track['track_id']]['sortkey'])
                course_ids = [track['course_id'] for track in tracks]
                prim_rank: Sortkey = tuple()
                for course_id in course_ids:
                    if course_id:
                        prim_rank += prim_sorter(courses[course_id])
                    else:
                        prim_rank += ("0", "", "")
            else:
                prim_key = personas[registrations[anid]['persona_id']]
                prim_rank = prim_sorter(prim_key)
            sec_key = personas[registrations[anid]['persona_id']]
            sec_rank = sec_sorter(sec_key)
            return prim_rank + sec_rank

        ordered = xsorted(registrations.keys(), reverse=reverse,
                          key=lambda anid: sort_rank(sortkey, anid))
        return {
            'courses': courses, 'registrations': registrations,
            'personas': personas, 'ordered': ordered, 'parts': parts,
        }

    @access("event")
    def participant_info(self, rs: RequestState, event_id: int) -> Response:
        """Display the `participant_info`, accessible only to participants."""
        if not (event_id in rs.user.orga or self.is_admin(rs)):
            assert rs.user.persona_id is not None
            if not self.eventproxy.check_registration_status(
                    rs, rs.user.persona_id, event_id,
                    {const.RegistrationPartStati.participant}):
                rs.notify('warning', n_("No participant of event."))
                return self.redirect(rs, "event/show_event")
        return self.render(rs, "participant_info")

    @access("event")
    @event_guard()
    def change_event_form(self, rs: RequestState, event_id: int) -> Response:
        """Render form."""
        institution_ids = self.pasteventproxy.list_institutions(rs).keys()
        institutions = self.pasteventproxy.get_institutions(rs, institution_ids)
        merge_dicts(rs.values, rs.ambience['event'])

        sorted_fields = xsorted(rs.ambience['event']['fields'].values(),
                                key=EntitySorter.event_field)
        lodge_fields = [
            (field['id'], field['field_name']) for field in sorted_fields
            if field['association'] == const.FieldAssociations.registration
            and field['kind'] == const.FieldDatatypes.str
        ]
        camping_mat_fields = [
            (field['id'], field['field_name']) for field in sorted_fields
            if field['association'] == const.FieldAssociations.registration
            and field['kind'] == const.FieldDatatypes.bool
        ]
        course_room_fields = [
            (field['id'], field['field_name']) for field in sorted_fields
            if field['association'] == const.FieldAssociations.course
            and field['kind'] == const.FieldDatatypes.str
        ]
        return self.render(rs, "change_event", {
            'institutions': institutions,
            'accounts': self.conf["EVENT_BANK_ACCOUNTS"],
            'lodge_fields': lodge_fields,
            'camping_mat_fields': camping_mat_fields,
            'course_room_fields': course_room_fields})

    @access("event", modi={"POST"})
    @event_guard(check_offline=True)
    @REQUESTdatadict(*EVENT_EXPOSED_FIELDS)
    def change_event(self, rs: RequestState, event_id: int, data: CdEDBObject
                     ) -> Response:
        """Modify an event organized via DB."""
        data['id'] = event_id
        data = check(rs, vtypes.Event, data)
        if rs.has_validation_errors():
            return self.change_event_form(rs, event_id)
        assert data is not None

        code = self.eventproxy.set_event(rs, data)
        self.notify_return_code(rs, code)
        return self.redirect(rs, "event/show_event")

    @access("event")
    def get_minor_form(self, rs: RequestState, event_id: int) -> Response:
        """Retrieve minor form."""
        if not (rs.ambience['event']['is_visible']
                or event_id in rs.user.orga
                or self.is_admin(rs)):
            raise werkzeug.exceptions.Forbidden(
                n_("The event is not published yet."))
        minor_form = self.eventproxy.get_minor_form(rs, event_id)
        return self.send_file(
            rs, data=minor_form, mimetype="application/pdf",
            filename="{}_minor_form.pdf".format(
                rs.ambience['event']['shortname']))

    @access("event", modi={"POST"})
    @event_guard(check_offline=True)
    @REQUESTfile("minor_form")
    @REQUESTdata("delete")
    def change_minor_form(self, rs: RequestState, event_id: int,
                          minor_form: werkzeug.datastructures.FileStorage, delete: bool
                          ) -> Response:
        """Replace the form for parental agreement for minors.

        This somewhat clashes with our usual naming convention, it is
        about the 'minor form' and not about changing minors.
        """
        minor_form = check_optional(
            rs, vtypes.PDFFile, minor_form, "minor_form")
        if not minor_form and not delete:
            rs.append_validation_error(
                ("minor_form", ValueError(n_("Must not be empty."))))
        if rs.has_validation_errors():
            return self.show_event(rs, event_id)
        code = self.eventproxy.change_minor_form(rs, event_id, minor_form)
        self.notify_return_code(rs, code, success=n_("Minor form updated."),
                                info=n_("Minor form has been removed."),
                                error=n_("Nothing to remove."))
        return self.redirect(rs, "event/show_event")

    @access("event_admin", modi={"POST"})
    @event_guard(check_offline=True)
    @REQUESTdata("orga_id")
    def add_orga(self, rs: RequestState, event_id: int, orga_id: vtypes.CdedbID
                 ) -> Response:
        """Make an additional persona become orga."""
        if rs.has_validation_errors():
            # Shortcircuit if we have got no workable cdedbid
            return self.show_event(rs, event_id)
        if not self.coreproxy.verify_id(rs, orga_id, is_archived=False):
            rs.append_validation_error(
                ('orga_id',
                 ValueError(n_("This user does not exist or is archived."))))
        if not self.coreproxy.verify_persona(rs, orga_id, {"event"}):
            rs.append_validation_error(
                ('orga_id', ValueError(n_("This user is not an event user."))))
        if rs.has_validation_errors():
            return self.show_event(rs, event_id)
        code = self.eventproxy.add_event_orgas(rs, event_id, {orga_id})
        self.notify_return_code(rs, code, error=n_("Action had no effect."))
        return self.redirect(rs, "event/show_event")

    @access("event_admin", modi={"POST"})
    @event_guard(check_offline=True)
    @REQUESTdata("orga_id")
    def remove_orga(self, rs: RequestState, event_id: int, orga_id: vtypes.ID
                    ) -> Response:
        """Remove a persona as orga of an event.

        This is only available for admins. This can drop your own orga role.
        """
        if rs.has_validation_errors():
            return self.show_event(rs, event_id)
        code = self.eventproxy.remove_event_orga(rs, event_id, orga_id)
        self.notify_return_code(rs, code, error=n_("Action had no effect."))
        return self.redirect(rs, "event/show_event")

    @access("event_admin", modi={"POST"})
    @REQUESTdata("orgalist")
    def create_event_mailinglist(self, rs: RequestState, event_id: int,
                                 orgalist: bool = False) -> Response:
        """Create a default mailinglist for the event."""
        if rs.has_validation_errors():
            return self.redirect(rs, "event/show_event")
        if not rs.ambience['event']['orgas']:
            rs.notify('error',
                      n_("Must have orgas in order to create a mailinglist."))
            return self.redirect(rs, "event/show_event")

        ml_data = self._get_mailinglist_setter(rs.ambience['event'], orgalist)
        ml_address = ml_type.get_full_address(ml_data)
        if not self.mlproxy.verify_existence(rs, ml_address):
            if not orgalist:
                link = cdedburl(rs, "event/register", {'event_id': event_id})
                ml_data['description'] = ml_data['description'].format(link)
            code = self.mlproxy.create_mailinglist(rs, ml_data)
            msg = (n_("Orga mailinglist created.") if orgalist
                   else n_("Participant mailinglist created."))
            self.notify_return_code(rs, code, success=msg)
            if code and orgalist:
                data = {'id': event_id, 'orga_address': ml_address}
                self.eventproxy.set_event(rs, data)
        else:
            rs.notify("info", n_("Mailinglist %(address)s already exists."),
                      {'address': ml_address})
        return self.redirect(rs, "event/show_event")

    @access("event")
    @event_guard()
    def part_summary_form(self, rs: RequestState, event_id: int) -> Response:
        """Render form."""
        tracks = rs.ambience['event']['tracks']
        current = {
            f"{key}_{part_id}": value
            for part_id, part in rs.ambience['event']['parts'].items()
            for key, value in part.items() if key not in ('id', 'tracks')}
        for part_id, part in rs.ambience['event']['parts'].items():
            for track_id, track in part['tracks'].items():
                for k in ('title', 'shortname', 'num_choices', 'min_choices',
                          'sortkey'):
                    current[f"track_{k}_{part_id}_{track_id}"] = track[k]
        for m in rs.ambience['event']['fee_modifiers'].values():
            for k in ('modifier_name', 'amount', 'field_id'):
                current[f"fee_modifier_{k}_{m['part_id']}_{m['id']}"] = m[k]
        merge_dicts(rs.values, current)
        referenced_parts: Set[int] = set()
        referenced_tracks: Set[int] = set()
        has_registrations = self.eventproxy.has_registrations(rs, event_id)
        course_ids = self.eventproxy.list_courses(rs, event_id)
        courses = self.eventproxy.get_courses(rs, course_ids.keys())
        for course in courses.values():
            referenced_tracks.update(course['segments'])
        # referenced tracks block part deletion
        for track_id in referenced_tracks:
            referenced_parts.add(tracks[track_id]['part_id'])

        sorted_fields = xsorted(rs.ambience['event']['fields'].values(),
                                key=EntitySorter.event_field)
        legal_datatypes, legal_assocs = EVENT_FIELD_SPEC['fee_modifier']
        fee_modifier_fields = [
            (field['id'], field['field_name']) for field in sorted_fields
            if field['association'] in legal_assocs
            and field['kind'] in legal_datatypes
        ]
        fee_modifiers_by_part = {
            part_id: {
                e['id']: e
                for e in rs.ambience['event']['fee_modifiers'].values()
                if e['part_id'] == part_id
            }
            for part_id in rs.ambience['event']['parts']
        }
        legal_datatypes, legal_assocs = EVENT_FIELD_SPEC['waitlist']
        waitlist_fields = [
            (field['id'], field['field_name']) for field in sorted_fields
            if field['association'] in legal_assocs
            and field['kind'] in legal_datatypes
        ]
        return self.render(rs, "part_summary", {
            'fee_modifier_fields': fee_modifier_fields,
            'fee_modifiers_by_part': fee_modifiers_by_part,
            'waitlist_fields': waitlist_fields,
            'referenced_parts': referenced_parts,
            'referenced_tracks': referenced_tracks,
            'has_registrations': has_registrations,
            'DEFAULT_NUM_COURSE_CHOICES': DEFAULT_NUM_COURSE_CHOICES})

    @staticmethod
    def process_part_input(rs: RequestState, has_registrations: bool
                           ) -> Tuple[Dict[int, Optional[CdEDBObject]],
                                      Dict[int, Optional[CdEDBObject]]]:
        """This handles input to configure the parts.

        Since this covers a variable number of rows, we cannot do this
        statically. This takes care of validation too.
        """
        parts = rs.ambience['event']['parts']
        fee_modifiers = rs.ambience['event']['fee_modifiers']

        # Handle basic part data
        delete_flags = request_extractor(
            rs, {f"delete_{part_id}": bool for part_id in parts})
        deletes = {part_id for part_id in parts
                   if delete_flags['delete_{}'.format(part_id)]}
        if has_registrations and deletes:
            raise ValueError(n_("Registrations exist, no deletion."))
        spec: TypeMapping = {
            'title': str,
            'shortname': str,
            'part_begin': datetime.date,
            'part_end': datetime.date,
            'fee': decimal.Decimal,
            'waitlist_field': Optional[vtypes.ID],  # type: ignore
        }
        params: TypeMapping = {
            f"{key}_{part_id}": value
            for part_id in parts if part_id not in deletes
            for key, value in spec.items()
        }

        # noinspection PyRedundantParentheses
        def part_constraint_maker(part_id: int) -> List[RequestConstraint]:
            begin = f"part_begin_{part_id}"
            end = f"part_end_{part_id}"
            msg = n_("Must be later than begin.")
            ret: List[RequestConstraint]
            ret = [(lambda d: d[begin] <= d[end], (end, ValueError(msg)))]

            key = f"waitlist_field_{part_id}"
            fields = rs.ambience['event']['fields']
            legal_datatypes, legal_assocs = EVENT_FIELD_SPEC['waitlist']
            ret.append((
                lambda d: d[key] is None or
                          fields[d[key]]['association'] in legal_assocs
                          and fields[d[key]]['kind'] in legal_datatypes,
                (key, ValueError(n_(
                    "Waitlist linked to non-fitting field.")))))
            return ret

        constraints = list(itertools.chain.from_iterable(
            part_constraint_maker(part_id)
            for part_id in parts if part_id not in deletes))
        data = request_extractor(rs, params, constraints)
        ret: Dict[int, CdEDBObject] = {
            part_id: {key: data["{}_{}".format(key, part_id)] for key in spec}
            for part_id in parts if part_id not in deletes
        }

        def track_params(part_id: int, track_id: int) -> TypeMapping:
            """
            Helper function to create the parameter extraction configuration
            for the data of a single track.
            """
            return {
                f"track_{k}_{part_id}_{track_id}": t
                for k, t in {
                    'title': str,
                    'shortname': str,
                    'num_choices': vtypes.NonNegativeInt,
                    'min_choices': vtypes.NonNegativeInt,
                    'sortkey': int
                }.items()
            }

        def track_excavator(req_data: CdEDBObject, part_id: int, track_id: int
                            ) -> CdEDBObject:
            """
            Helper function to create a single track's data dict from the
            extracted request data.
            """
            return {
                k: req_data['track_{}_{}_{}'.format(k, part_id, track_id)]
                for k in ('title', 'shortname', 'num_choices', 'min_choices',
                          'sortkey')}

        # Handle newly created parts
        marker = 1
        while marker < 2 ** 10:
            will_create = unwrap(request_extractor(
                rs, {f"create_-{marker}": bool}))
            if will_create:
                if has_registrations:
                    raise ValueError(n_("Registrations exist, no creation."))
                params = {f"{key}_-{marker}": value for key, value in spec.items()}
                constraints = part_constraint_maker(-marker)
                data = request_extractor(rs, params, constraints)
                ret[-marker] = {key: data[f"{key}_-{marker}"] for key in spec}
            else:
                break
            marker += 1
        # Return index of last new row to template to generate all inputs
        # previously added by JS
        rs.values['create_last_index'] = marker - 1

        # Handle track data
        track_delete_flags = request_extractor(rs, {
            f"track_delete_{part_id}_{track_id}": bool
            for part_id, part in parts.items()
            for track_id in part['tracks']
        })
        track_deletes = {
            track_id
            for part_id, part in parts.items() for track_id in part['tracks']
            if track_delete_flags['track_delete_{}_{}'.format(part_id,
                                                              track_id)]
        }
        if has_registrations and track_deletes:
            raise ValueError(n_("Registrations exist, no deletion."))
        params = dict(itertools.chain.from_iterable(map(lambda d: d.items(),
            (
                track_params(part_id, track_id)
                for part_id, part in parts.items()
                for track_id in part['tracks']
                if track_id not in track_deletes
            )
        )))

        # noinspection PyRedundantParentheses
        def track_constraint_maker(part_id: int, track_id: int) -> RequestConstraint:
            # pylint: disable=redefined-builtin
            min = "track_min_choices_{}_{}".format(part_id, track_id)
            num = "track_num_choices_{}_{}".format(part_id, track_id)
            msg = n_("Must be less or equal than total Course Choices.")
            return (lambda d: d[min] <= d[num], (min, ValueError(msg)))

        constraints = list(
            track_constraint_maker(part_id, track_id)
            for part_id, part in parts.items()
            for track_id in part['tracks']
            if track_id not in track_deletes)
        data = request_extractor(rs, params, constraints)
        rs.values['track_create_last_index'] = {}
        for part_id, part in parts.items():
            if part_id in deletes:
                continue
            ret[part_id]['tracks'] = {
                track_id: (track_excavator(data, part_id, track_id)
                           if track_id not in track_deletes else None)
                for track_id in part['tracks']}
            marker = 1
            while marker < 2 ** 5:
                will_create = unwrap(request_extractor(
                    rs,
                    {f"track_create_{part_id}_-{marker}": bool}))
                if will_create:
                    if has_registrations:
                        raise ValueError(
                            n_("Registrations exist, no creation."))
                    params = track_params(part_id, -marker)
                    constraints = [track_constraint_maker(part_id, -marker)]
                    newtrack = track_excavator(
                        request_extractor(rs, params, constraints),
                        part_id, -marker)
                    ret[part_id]['tracks'][-marker] = newtrack
                else:
                    break
                marker += 1
            rs.values['track_create_last_index'][part_id] = marker - 1

        # And now track data for newly created parts
        for new_part_id in range(1, rs.values['create_last_index'] + 1):
            ret[-new_part_id]['tracks'] = {}
            marker = 1
            while marker < 2 ** 5:
                will_create = unwrap(request_extractor(
                    rs,
                    {f"track_create_-{new_part_id}_-{marker}": bool}))
                if will_create:
                    params = track_params(-new_part_id, -marker)
                    constraints = [
                        track_constraint_maker(-new_part_id, -marker)]
                    newtrack = track_excavator(
                        request_extractor(rs, params, constraints),
                        -new_part_id, -marker)
                    ret[-new_part_id]['tracks'][-marker] = newtrack
                else:
                    break
                marker += 1
            rs.values['track_create_last_index'][-new_part_id] = marker - 1

        def fee_modifier_params(part_id: int, fee_modifier_id: int) -> TypeMapping:
            """
            Helper function to create the parameter extraction configuration
            for the data of a single fee modifier.
            """
            return {
                f"fee_modifier_{k}_{part_id}_{fee_modifier_id}": t
                for k, t in {
                    'modifier_name': vtypes.RestrictiveIdentifier,
                    'amount': decimal.Decimal,
                    'field_id': vtypes.ID,
                }.items()
            }

        def fee_modifier_excavator(req_data: CdEDBObject, part_id: int,
                                   fee_modifier_id: int) -> CdEDBObject:
            """
            Helper function to create a single fee modifier's data dict from the
            extracted request data.
            """
            ret = {
                k: req_data['fee_modifier_{}_{}_{}'.format(
                    k, part_id, fee_modifier_id)]
                for k in ('modifier_name', 'amount', 'field_id')}
            ret['part_id'] = part_id
            if fee_modifier_id > 0:
                ret['id'] = fee_modifier_id
            return ret

        # Handle fee modifier data
        fee_modifier_delete_flags = request_extractor(
            rs, {f"fee_modifier_delete_{mod['part_id']}_{mod['id']}": bool
                 for mod in fee_modifiers.values()})
        fee_modifier_deletes = {
            mod['id']
            for mod in fee_modifiers.values()
            if fee_modifier_delete_flags['fee_modifier_delete_{}_{}'.format(
                mod['part_id'], mod['id'])]
        }
        if has_registrations and fee_modifier_deletes:
            raise ValueError(n_("Registrations exist, no deletion."))
        params = dict(itertools.chain.from_iterable(map(lambda d: d.items(),
            (
                fee_modifier_params(mod['part_id'], mod['id'])
                for mod in fee_modifiers.values()
                if mod['id'] not in fee_modifier_deletes)
            )
        ))

        def constraint_maker(part_id: int, fee_modifier_id: int
                             ) -> List[RequestConstraint]:
            key = f"fee_modifier_field_id_{part_id}_{fee_modifier_id}"
            fields = rs.ambience['event']['fields']
            legal_datatypes, legal_assocs = EVENT_FIELD_SPEC['fee_modifier']
            msg = n_("Fee Modifier linked to non-fitting field.")
            return [(
                lambda d: (fields[d[key]]['association'] in legal_assocs
                           and fields[d[key]]['kind'] in legal_datatypes),
                (key, ValueError(msg))
            )]

        constraints = list(itertools.chain.from_iterable(
            constraint_maker(mod['part_id'], mod['id'])
            for mod in fee_modifiers.values()
            if mod['id'] not in fee_modifier_deletes))

        data = request_extractor(rs, params, constraints)
        rs.values['fee_modifier_create_last_index'] = {}
        ret_fee_modifiers: Dict[int, Optional[CdEDBObject]] = {
            mod['id']: (fee_modifier_excavator(data, mod['part_id'], mod['id'])
                        if mod['part_id'] not in deletes
                        and mod['id'] not in fee_modifier_deletes else None)
            for mod in fee_modifiers.values()}

        # Check for duplicate fields in the same part.
        field_msg = n_("Must not have multiple fee modifiers linked to the same"
                       " field in one event part.")
        name_msg = n_("Must not have multiple fee modifiers witht he same name "
                      "in one event part.")
        used_fields = {}
        used_names = {}
        if len(ret_fee_modifiers) == 1:
            f = unwrap(ret_fee_modifiers)
            if f:
                used_fields[f['part_id']] = {f['field_id']}
                used_names[f['part_id']] = {f['modifier_name']}
        for e1, e2 in itertools.combinations(
                filter(None, ret_fee_modifiers.values()), 2):
            used_fields.setdefault(e1['part_id'], set()).add(e1['field_id'])
            used_fields.setdefault(e2['part_id'], set()).add(e2['field_id'])
            used_names.setdefault(e1['part_id'], set()).add(e1['modifier_name'])
            used_names.setdefault(e2['part_id'], set()).add(e2['modifier_name'])
            if e1['part_id'] == e2['part_id']:
                if e1['field_id'] == e2['field_id']:
                    base_key = "fee_modifier_field_id_{}_{}"
                    key1 = base_key.format(e1['part_id'], e1['id'])
                    rs.add_validation_error((key1, ValueError(field_msg)))
                    key2 = base_key.format(e2['part_id'], e2['id'])
                    rs.add_validation_error((key2, ValueError(field_msg)))
                if e1['modifier_name'] == e2['modifier_name']:
                    base_key = "fee_modifier_modifier_name_{}_{}"
                    key1 = base_key.format(e1['part_id'], e1['id'])
                    rs.add_validation_error((key1, ValueError(name_msg)))
                    key2 = base_key.format(e2['part_id'], e2['id'])
                    rs.add_validation_error((key2, ValueError(name_msg)))

        for part_id in parts:
            marker = 1
            while marker < 2 ** 5:
                will_create = unwrap(request_extractor(
                    rs, {f"fee_modifier_create_{part_id}_-{marker}": bool}))
                if will_create:
                    if has_registrations:
                        raise ValueError(n_(
                            "Registrations exist, no creation."))
                    params = fee_modifier_params(part_id, -marker)
                    constraints = constraint_maker(part_id, -marker)
                    new_fee_modifier = fee_modifier_excavator(
                        request_extractor(rs, params, constraints),
                        part_id, -marker)
                    ret_fee_modifiers[-marker] = new_fee_modifier
                    if new_fee_modifier['field_id'] in used_fields.get(
                            part_id, set()):
                        rs.add_validation_error(
                            ("fee_modifier_field_id_{}_{}".format(
                                part_id, -marker),
                             ValueError(field_msg)))
                    if new_fee_modifier['modifier_name'] in used_names.get(
                            part_id, set()):
                        rs.add_validation_error(
                            ("fee_modifier_modifier_name_{}_{}".format(
                                part_id, -marker),
                             ValueError(name_msg)))
                    used_fields.setdefault(part_id, set()).add(
                        new_fee_modifier['field_id'])
                else:
                    break
                marker += 1
            rs.values['fee_modifier_create_last_index'][part_id] = marker - 1

        # Don't allow fee modifiers for newly created parts.

        # Handle deleted parts
        ret_parts = cast(Dict[int, Optional[CdEDBObject]], ret)
        for part_id in deletes:
            ret_parts[part_id] = None
        if not any(ret.values()):
            rs.append_validation_error(
                ("", ValueError(n_("At least one event part required."))))
            rs.notify("error", n_("At least one event part required."))
        return ret_parts, ret_fee_modifiers

    @access("event", modi={"POST"})
    @event_guard(check_offline=True)
    def part_summary(self, rs: RequestState, event_id: int) -> Response:
        """Manipulate the parts of an event."""
        has_registrations = self.eventproxy.has_registrations(rs, event_id)
        parts, fee_modifiers = self.process_part_input(rs, has_registrations)
        if rs.has_validation_errors():
            return self.part_summary_form(rs, event_id)
        for part_id, part in rs.ambience['event']['parts'].items():
            if parts.get(part_id) == part:
                # remove unchanged
                del parts[part_id]
        event = {
            'id': event_id,
            'parts': parts,
            'fee_modifiers': fee_modifiers,
        }
        code = self.eventproxy.set_event(rs, event)
        self.notify_return_code(rs, code)
        return self.redirect(rs, "event/part_summary_form")

    @access("event")
    @event_guard()
    def field_summary_form(self, rs: RequestState, event_id: int) -> Response:
        """Render form."""
        formatter = lambda k, v: (v if k != 'entries' or not v else
                                  '\n'.join(';'.join(line) for line in v))
        current = {
            "{}_{}".format(key, field_id): formatter(key, value)
            for field_id, field in rs.ambience['event']['fields'].items()
            for key, value in field.items() if key != 'id'}
        merge_dicts(rs.values, current)
        referenced = set()
        fee_modifiers = set()
        full_questionnaire = self.eventproxy.get_questionnaire(rs, event_id)
        for v in full_questionnaire.values():
            for row in v:
                if row['field_id']:
                    referenced.add(row['field_id'])
        if rs.ambience['event']['lodge_field']:
            referenced.add(rs.ambience['event']['lodge_field'])
        if rs.ambience['event']['camping_mat_field']:
            referenced.add(rs.ambience['event']['camping_mat_field'])
        if rs.ambience['event']['course_room_field']:
            referenced.add(rs.ambience['event']['course_room_field'])
        for mod in rs.ambience['event']['fee_modifiers'].values():
            referenced.add(mod['field_id'])
            fee_modifiers.add(mod['field_id'])
        for part in rs.ambience['event']['parts'].values():
            if part['waitlist_field']:
                referenced.add(part['waitlist_field'])
        return self.render(rs, "field_summary", {
            'referenced': referenced, 'fee_modifiers': fee_modifiers})

    @staticmethod
    def process_field_input(rs: RequestState, fields: CdEDBObjectMap
                            ) -> CdEDBOptionalMap:
        """This handles input to configure the fields.

        Since this covers a variable number of rows, we cannot do this
        statically. This takes care of validation too.
        """
        delete_flags = request_extractor(
            rs, {f"delete_{field_id}": bool for field_id in fields})
        deletes = {field_id for field_id in fields
                   if delete_flags['delete_{}'.format(field_id)]}
        ret: CdEDBOptionalMap = {}

        def params_a(anid: int) -> TypeMapping:
            return {
                f"kind_{anid}": const.FieldDatatypes,
                f"association_{anid}": const.FieldAssociations,
                f"entries_{anid}": Optional[str],  # type: ignore
            }
        for field_id in fields:
            if field_id not in deletes:
                tmp: Optional[CdEDBObject] = request_extractor(rs, params_a(field_id))
                if rs.has_validation_errors():
                    break
                tmp = check(rs, vtypes.EventField, tmp,
                            extra_suffix="_{}".format(field_id))
                if tmp:
                    temp = {
                        'kind': tmp["kind_{}".format(field_id)],
                        'association': tmp["association_{}".format(field_id)],
                        'entries': tmp["entries_{}".format(field_id)]}
                    ret[field_id] = temp
        for field_id in deletes:
            ret[field_id] = None
        marker = 1

        def params_b(anid: int) -> TypeMapping:
            return {
                f"field_name_-{anid}": str,
                f"kind_-{anid}": const.FieldDatatypes,
                f"association_-{anid}": const.FieldAssociations,
                f"entries_-{anid}": Optional[str],  # type: ignore
            }
        while marker < 2 ** 10:
            will_create = unwrap(request_extractor(
                rs, {f"create_-{marker}": bool}))
            if will_create:
                tmp = request_extractor(rs, params_b(marker))
                if rs.has_validation_errors():
                    marker += 1
                    break
                tmp = check(rs, vtypes.EventField, tmp, creation=True,
                            extra_suffix="_-{}".format(marker))
                if tmp:
                    temp = {
                        'field_name': tmp["field_name_-{}".format(marker)],
                        'kind': tmp["kind_-{}".format(marker)],
                        'association': tmp["association_-{}".format(marker)],
                        'entries': tmp["entries_-{}".format(marker)]}
                    ret[-marker] = temp
            else:
                break
            marker += 1

        def field_name(field_id: int, field: Optional[CdEDBObject]) -> str:
            return (field['field_name'] if field and 'field_name' in field
                    else fields[field_id]['field_name'])
        count = Counter(field_name(f_id, field) for f_id, field in ret.items())
        for field_id, field in ret.items():
            if field and count.get(field_name(field_id, field), 0) > 1:
                rs.append_validation_error(
                    ("field_name_{}".format(field_id),
                      ValueError(n_("Field name not unique."))))
        rs.values['create_last_index'] = marker - 1
        return ret

    @access("event", modi={"POST"})
    @event_guard(check_offline=True)
    @REQUESTdata("active_tab")
    def field_summary(self, rs: RequestState, event_id: int, active_tab: Optional[str]
                      ) -> Response:
        """Manipulate the fields of an event."""
        fields = self.process_field_input(
            rs, rs.ambience['event']['fields'])
        if rs.has_validation_errors():
            return self.field_summary_form(rs, event_id)
        for field_id, field in rs.ambience['event']['fields'].items():
            if fields.get(field_id) == field:
                # remove unchanged
                del fields[field_id]
        event = {
            'id': event_id,
            'fields': fields
        }
        code = self.eventproxy.set_event(rs, event)
        self.notify_return_code(rs, code)
        return self.redirect(
            rs, "event/field_summary_form", anchor=(
                ("tab:" + active_tab) if active_tab is not None else None))

    @staticmethod
    def _get_mailinglist_setter(event: CdEDBObject, orgalist: bool = False
                                ) -> CdEDBObject:
        # During event creation the id is not yet known.
        event_id = event.get('id')
        if orgalist:
            descr = ("Bitte wende Dich bei Fragen oder Problemen, die mit"
                     " unserer Veranstaltung zusammenhängen, über diese Liste"
                     " an uns.")
            orga_ml_data = {
                'title': f"{event['title']} Orgateam",
                'local_part': f"{event['shortname'].lower()}",
                'domain': const.MailinglistDomain.aka,
                'description': descr,
                'mod_policy': const.ModerationPolicy.unmoderated,
                'attachment_policy': const.AttachmentPolicy.allow,
                'subject_prefix': event['shortname'],
                'maxsize': ml_type.EventOrgaMailinglist.maxsize_default,
                'is_active': True,
                'event_id': event_id,
                'notes': None,
                'moderators': event['orgas'],
                'ml_type': const.MailinglistTypes.event_orga,
            }
            return orga_ml_data
        else:
            descr = ("Dieser Liste kannst Du nur beitreten, indem Du Dich zu "
                     "unserer [Veranstaltung anmeldest]({}) und den Status "
                     "*Teilnehmer* erhälst. Auf dieser Liste stehen alle "
                     "Teilnehmer unserer Veranstaltung; sie kann im Vorfeld "
                     "zum Austausch untereinander genutzt werden.")
            participant_ml_data = {
                'title': f"{event['title']} Teilnehmer",
                'local_part': f"{event['shortname'].lower()}-all",
                'domain': const.MailinglistDomain.aka,
                'description': descr,
                'mod_policy': const.ModerationPolicy.non_subscribers,
                'attachment_policy': const.AttachmentPolicy.pdf_only,
                'subject_prefix': event['shortname'],
                'maxsize': ml_type.EventAssociatedMailinglist.maxsize_default,
                'is_active': True,
                'event_id': event_id,
                'registration_stati': [const.RegistrationPartStati.participant],
                'notes': None,
                'moderators': event['orgas'],
                'ml_type': const.MailinglistTypes.event_associated,
            }
            return participant_ml_data

    @access("event_admin")
    def create_event_form(self, rs: RequestState) -> Response:
        """Render form."""
        institution_ids = self.pasteventproxy.list_institutions(rs).keys()
        institutions = self.pasteventproxy.get_institutions(rs, institution_ids)
        return self.render(rs, "create_event",
                           {'institutions': institutions,
                            'accounts': self.conf["EVENT_BANK_ACCOUNTS"]})

    @access("event_admin", modi={"POST"})
    @REQUESTdata("part_begin", "part_end", "orga_ids", "create_track",
                 "create_orga_list", "create_participant_list")
    @REQUESTdatadict(*EVENT_EXPOSED_FIELDS)
    def create_event(self, rs: RequestState, part_begin: datetime.date,
                     part_end: datetime.date, orga_ids: vtypes.CdedbIDList,
                     create_track: bool, create_orga_list: bool,
                     create_participant_list: bool, data: CdEDBObject
                     ) -> Response:
        """Create a new event, organized via DB."""
        # multi part events will have to edit this later on
        data["orgas"] = orga_ids
        new_track = {
            'title': data['title'],
            'shortname': data['shortname'],
            'num_choices': DEFAULT_NUM_COURSE_CHOICES,
            'min_choices': DEFAULT_NUM_COURSE_CHOICES,
            'sortkey': 1}
        data['parts'] = {
            -1: {
                'title': data['title'],
                'shortname': data['shortname'],
                'part_begin': part_begin,
                'part_end': part_end,
                'fee': decimal.Decimal(0),
                'waitlist_field': None,
                'tracks': ({-1: new_track} if create_track else {}),
            }
        }
        data = check(rs, vtypes.Event, data, creation=True)
        if orga_ids:
            if not self.coreproxy.verify_ids(rs, orga_ids, is_archived=False):
                rs.append_validation_error(
                    ('orga_ids', ValueError(
                        n_("Some of these users do not exist or are archived.")
                    ))
                )
            if not self.coreproxy.verify_personas(rs, orga_ids, {"event"}):
                rs.append_validation_error(
                    ('orga_ids', ValueError(
                        n_("Some of these users are not event users.")
                    ))
                )
        else:
            if create_orga_list or create_participant_list:
                # mailinglists require moderators
                rs.append_validation_error(
                    ("orga_ids", ValueError(
                        n_("Must not be empty in order to create a mailinglist.")
                    ))
                )
        if rs.has_validation_errors():
            return self.create_event_form(rs)
        assert data is not None

        orga_ml_data = None
        orga_ml_address = None
        if create_orga_list:
            orga_ml_data = self._get_mailinglist_setter(data, orgalist=True)
            orga_ml_address = ml_type.get_full_address(orga_ml_data)
            data['orga_address'] = orga_ml_address
            if self.mlproxy.verify_existence(rs, orga_ml_address):
                orga_ml_data = None
                rs.notify("info", n_("Mailinglist %(address)s already exists."),
                          {'address': orga_ml_address})
        else:
            data['orga_address'] = None

        new_id = self.eventproxy.create_event(rs, data)
        if orga_ml_data:
            orga_ml_data['event_id'] = new_id
            code = self.mlproxy.create_mailinglist(rs, orga_ml_data)
            self.notify_return_code(
                rs, code, success=n_("Orga mailinglist created."))
        if create_participant_list:
            participant_ml_data = self._get_mailinglist_setter(data)
            participant_ml_address = ml_type.get_full_address(participant_ml_data)
            if not self.mlproxy.verify_existence(rs, participant_ml_address):
                link = cdedburl(rs, "event/register", {'event_id': new_id})
                descr = participant_ml_data['description'].format(link)
                participant_ml_data['description'] = descr
                participant_ml_data['event_id'] = new_id
                code = self.mlproxy.create_mailinglist(rs, participant_ml_data)
                self.notify_return_code(
                    rs, code, success=n_("Participant mailinglist created."))
            else:
                rs.notify("info", n_("Mailinglist %(address)s already exists."),
                          {'address': participant_ml_address})
        self.notify_return_code(rs, new_id, success=n_("Event created."))
        return self.redirect(rs, "event/show_event", {"event_id": new_id})

    @access("event")
    @event_guard()
    def show_course(self, rs: RequestState, event_id: int, course_id: int
                    ) -> Response:
        """Display course associated to event organized via DB."""
        params: CdEDBObject = {}
        if event_id in rs.user.orga or self.is_admin(rs):
            registration_ids = self.eventproxy.list_registrations(rs, event_id)
            all_registrations = self.eventproxy.get_registrations(
                rs, registration_ids)
            registrations = {
                k: v
                for k, v in all_registrations.items()
                if any(course_id in {track['course_id'], track['course_instructor']}
                       for track in v['tracks'].values())
            }
            personas = self.coreproxy.get_personas(
                rs, tuple(e['persona_id'] for e in registrations.values()))
            attendees = self.calculate_groups(
                (course_id,), rs.ambience['event'], registrations,
                key="course_id", personas=personas, instructors=True)
            learners = self.calculate_groups(
                (course_id,), rs.ambience['event'], registrations,
                key="course_id", personas=personas, instructors=False)
            params['personas'] = personas
            params['registrations'] = registrations
            params['attendees'] = attendees
            params['learners'] = learners
            params['blockers'] = self.eventproxy.delete_course_blockers(
                rs, course_id).keys() - {"instructors", "course_choices",
                                         "course_segments"}
            instructor_ids = {reg['persona_id']
                              for reg in all_registrations.values()
                              if any(t['course_instructor'] == course_id
                                     for t in reg['tracks'].values())}
            instructors = self.coreproxy.get_personas(rs, instructor_ids)
            params['instructor_emails'] = [p['username']
                                           for p in instructors.values()]
        return self.render(rs, "show_course", params)

    @access("event")
    @event_guard(check_offline=True)
    def change_course_form(self, rs: RequestState, event_id: int, course_id: int
                           ) -> Response:
        """Render form."""
        if 'segments' not in rs.values:
            rs.values.setlist('segments', rs.ambience['course']['segments'])
        if 'active_segments' not in rs.values:
            rs.values.setlist('active_segments',
                              rs.ambience['course']['active_segments'])
        field_values = {
            "fields.{}".format(key): value
            for key, value in rs.ambience['course']['fields'].items()}
        merge_dicts(rs.values, rs.ambience['course'], field_values)
        return self.render(rs, "change_course")

    @access("event", modi={"POST"})
    @event_guard(check_offline=True)
    @REQUESTdatadict(*COURSE_COMMON_FIELDS)
    @REQUESTdata("segments", "active_segments")
    def change_course(self, rs: RequestState, event_id: int, course_id: int,
                      segments: Collection[int],
                      active_segments: Collection[int], data: CdEDBObject
                      ) -> Response:
        """Modify a course associated to an event organized via DB."""
        data['id'] = course_id
        data['segments'] = segments
        data['active_segments'] = active_segments
        field_params: TypeMapping = {
            f"fields.{field['field_name']}": Optional[  # type: ignore
                VALIDATOR_LOOKUP[const.FieldDatatypes(field['kind']).name]]
            for field in rs.ambience['event']['fields'].values()
            if field['association'] == const.FieldAssociations.course
        }
        raw_fields = request_extractor(rs, field_params)
        data['fields'] = {
            key.split('.', 1)[1]: value for key, value in raw_fields.items()}
        data = check(rs, vtypes.Course, data)
        if rs.has_validation_errors():
            return self.change_course_form(rs, event_id, course_id)
        assert data is not None
        code = self.eventproxy.set_course(rs, data)
        self.notify_return_code(rs, code)
        return self.redirect(rs, "event/show_course")

    @access("event")
    @event_guard(check_offline=True)
    def create_course_form(self, rs: RequestState, event_id: int) -> Response:
        """Render form."""
        # by default select all tracks
        tracks = rs.ambience['event']['tracks']
        if not tracks:
            rs.notify("error", n_("Event without tracks forbids courses."))
            return self.redirect(rs, 'event/course_stats')
        if 'segments' not in rs.values:
            rs.values.setlist('segments', tracks)
        return self.render(rs, "create_course")

    @access("event", modi={"POST"})
    @event_guard(check_offline=True)
    @REQUESTdatadict(*COURSE_COMMON_FIELDS)
    @REQUESTdata("segments")
    def create_course(self, rs: RequestState, event_id: int,
                      segments: Collection[int], data: CdEDBObject) -> Response:
        """Create a new course associated to an event organized via DB."""
        data['event_id'] = event_id
        data['segments'] = segments
        field_params: TypeMapping = {
            f"fields.{field['field_name']}": Optional[  # type: ignore
                VALIDATOR_LOOKUP[const.FieldDatatypes(field['kind']).name]]
            for field in rs.ambience['event']['fields'].values()
            if field['association'] == const.FieldAssociations.course
        }
        raw_fields = request_extractor(rs, field_params)
        data['fields'] = {
            key.split('.', 1)[1]: value for key, value in raw_fields.items()
        }
        data = check(rs, vtypes.Course, data, creation=True)
        if rs.has_validation_errors():
            return self.create_course_form(rs, event_id)
        assert data is not None

        new_id = self.eventproxy.create_course(rs, data)
        self.notify_return_code(rs, new_id, success=n_("Course created."))
        return self.redirect(rs, "event/show_course", {'course_id': new_id})

    @access("event", modi={"POST"})
    @event_guard(check_offline=True)
    @REQUESTdata("ack_delete")
    def delete_course(self, rs: RequestState, event_id: int, course_id: int,
                      ack_delete: bool) -> Response:
        """Delete a course from an event organized via DB."""
        if not ack_delete:
            rs.append_validation_error(
                ("ack_delete", ValueError(n_("Must be checked."))))
        if rs.has_validation_errors():
            return self.show_course(rs, event_id, course_id)
        blockers = self.eventproxy.delete_course_blockers(rs, course_id)
        # Do not allow deletion of course with attendees
        if "attendees" in blockers:
            rs.notify("error", n_("Course cannot be deleted, because it still "
                                  "has attendees."))
            return self.redirect(rs, "event/show_course")
        code = self.eventproxy.delete_course(
            rs, course_id, {"instructors", "course_choices", "course_segments"})
        self.notify_return_code(rs, code)
        return self.redirect(rs, "event/course_stats")

    @access("event")
    @event_guard()
    def stats(self, rs: RequestState, event_id: int) -> Response:
        """Present an overview of the basic stats."""
        tracks = rs.ambience['event']['tracks']
        registration_ids = self.eventproxy.list_registrations(rs, event_id)
        registrations = self.eventproxy.get_registrations(rs, registration_ids)
        course_ids = self.eventproxy.list_courses(rs, event_id)
        courses = self.eventproxy.get_courses(rs, course_ids)
        personas = self.coreproxy.get_event_users(
            rs, tuple(e['persona_id'] for e in registrations.values()), event_id)
        stati = const.RegistrationPartStati
        get_age = lambda u, p: determine_age_class(
            u['birthday'],
            rs.ambience['event']['parts'][p['part_id']]['part_begin'])

        # Tests for participant/registration statistics.
        # `e` is the event, `r` is a registration, `p` is a registration_part.
        tests1 = OrderedDict((
            ('pending', (lambda e, r, p: (
                    p['status'] == stati.applied))),
            (' payed', (lambda e, r, p: (
                    p['status'] == stati.applied
                    and r['payment']))),
            ('participant', (lambda e, r, p: (
                    p['status'] == stati.participant))),
            (' all minors', (lambda e, r, p: (
                    (p['status'] == stati.participant)
                    and (get_age(personas[r['persona_id']], p).is_minor())))),
            (' u16', (lambda e, r, p: (
                    (p['status'] == stati.participant)
                    and (get_age(personas[r['persona_id']], p)
                         == AgeClasses.u16)))),
            (' u14', (lambda e, r, p: (
                    (p['status'] == stati.participant)
                    and (get_age(personas[r['persona_id']], p)
                         == AgeClasses.u14)))),
            (' checked in', (lambda e, r, p: (
                    p['status'] == stati.participant
                    and r['checkin']))),
            (' not checked in', (lambda e, r, p: (
                    p['status'] == stati.participant
                    and not r['checkin']))),
            (' orgas', (lambda e, r, p: (
                    p['status'] == stati.participant
                    and r['persona_id'] in e['orgas']))),
            ('waitlist', (lambda e, r, p: (
                    p['status'] == stati.waitlist))),
            ('guest', (lambda e, r, p: (
                    p['status'] == stati.guest))),
            ('total involved', (lambda e, r, p: (
                stati(p['status']).is_involved()))),
            (' not payed', (lambda e, r, p: (
                    stati(p['status']).is_involved()
                    and not r['payment']))),
            (' no parental agreement', (lambda e, r, p: (
                    stati(p['status']).is_involved()
                    and get_age(personas[r['persona_id']], p).is_minor()
                    and not r['parental_agreement']))),
            ('no lodgement', (lambda e, r, p: (
                    stati(p['status']).is_present()
                    and not p['lodgement_id']))),
            ('cancelled', (lambda e, r, p: (
                    p['status'] == stati.cancelled))),
            ('rejected', (lambda e, r, p: (
                    p['status'] == stati.rejected))),
            ('total', (lambda e, r, p: (
                    p['status'] != stati.not_applied))),
        ))
        per_part_statistics: Dict[str, Dict[int, int]] = OrderedDict()
        for key, test1 in tests1.items():
            per_part_statistics[key] = {
                part_id: sum(
                    1 for r in registrations.values()
                    if test1(rs.ambience['event'], r, r['parts'][part_id]))
                for part_id in rs.ambience['event']['parts']}

        # Test for course statistics
        # `c` is a course, `t` is a track.
        tests2 = OrderedDict((
            ('courses', lambda c, t: (
                    t in c['segments'])),
            ('cancelled courses', lambda c, t: (
                    t in c['segments']
                    and t not in c['active_segments'])),
        ))

        # Tests for course attendee statistics
        # `e` is the event, `r` is the registration, `p` is a event_part,
        # `t` is a track.
        tests3 = OrderedDict((
            ('all instructors', (lambda e, r, p, t: (
                    p['status'] == stati.participant
                    and t['course_instructor']))),
            ('instructors', (lambda e, r, p, t: (
                    p['status'] == stati.participant
                    and t['course_id']
                    and t['course_id'] == t['course_instructor']))),
            ('attendees', (lambda e, r, p, t: (
                    p['status'] == stati.participant
                    and t['course_id']
                    and t['course_id'] != t['course_instructor']))),
            ('no course', (lambda e, r, p, t: (
                    p['status'] == stati.participant
                    and not t['course_id']
                    and r['persona_id'] not in e['orgas']))),))
        per_track_statistics: Dict[str, Dict[int, Optional[int]]] = OrderedDict()
        regs_in_choice_x: Dict[str, Dict[int, List[int]]] = OrderedDict()
        if tracks:
            # Additional dynamic tests for course attendee statistics
            for i in range(max(t['num_choices'] for t in tracks.values())):
                key = rs.gettext('In {}. Choice').format(i + 1)
                checker = (
                    functools.partial(
                        lambda p, t, j: (
                            p['status'] == stati.participant
                            and t['course_id']
                            and len(t['choices']) > j
                            and (t['choices'][j] == t['course_id'])),
                        j=i))
                per_track_statistics[key] = {
                    track_id: sum(
                        1 for r in registrations.values()
                        if checker(r['parts'][tracks[track_id]['part_id']],
                                   r['tracks'][track_id]))
                    if i < tracks[track_id]['num_choices'] else None
                    for track_id in tracks
                }

                # the ids are used later on for the query page
                regs_in_choice_x[key] = {
                    track_id: [
                        r['id'] for r in registrations.values()
                        if checker(r['parts'][tracks[track_id]['part_id']],
                                   r['tracks'][track_id])
                    ]
                    for track_id in tracks
                }

            for key, test2 in tests2.items():
                per_track_statistics[key] = {
                    track_id: sum(
                        1 for c in courses.values()
                        if test2(c, track_id))
                    for track_id in tracks}
            for key, test3 in tests3.items():
                per_track_statistics[key] = {
                    track_id: sum(
                        1 for r in registrations.values()
                        if test3(rs.ambience['event'], r,
                                r['parts'][tracks[track_id]['part_id']],
                                r['tracks'][track_id]))
                    for track_id in tracks}

        # The base query object to use for links to event/registration_query
        base_registration_query = Query(
            QueryScope.registration,
            QueryScope.registration.get_spec(event=rs.ambience['event']),
            ["reg.id", "persona.given_names", "persona.family_name",
             "persona.username"],
            [],
            (("persona.family_name", True), ("persona.given_names", True),)
        )
        base_course_query = Query(
            QueryScope.event_course,
            QueryScope.event_course.get_spec(event=rs.ambience['event']),
            ["course.nr", "course.shortname"],
            [],
            (("course.nr", True), ("course.shortname", True),)
        )
        # Some reusable query filter definitions
        involved_filter = lambda p: (
            'part{}.status'.format(p['id']),
            QueryOperators.oneof,
            [x.value for x in stati if x.is_involved()],
        )
        participant_filter = lambda p: (
            'part{}.status'.format(p['id']),
            QueryOperators.equal,
            stati.participant.value,
        )
        QueryFilterGetter = Callable[
            [CdEDBObject, CdEDBObject, CdEDBObject], Collection[QueryConstraint]]
        # Query filters for all the registration statistics defined and calculated above.
        # They are customized and inserted into the query on the fly by get_query().
        # `e` is the event, `p` is the event_part, `t` is the track.
        registration_query_filters: Dict[str, QueryFilterGetter] = {
            'pending': lambda e, p, t: (
                ('part{}.status'.format(p['id']), QueryOperators.equal,
                 stati.applied.value),),
            ' payed': lambda e, p, t: (
                ('part{}.status'.format(p['id']), QueryOperators.equal,
                 stati.applied.value),
                ("reg.payment", QueryOperators.nonempty, None),),
            'participant': lambda e, p, t: (participant_filter(p),),
            ' all minors': lambda e, p, t: (
                participant_filter(p),
                ("persona.birthday", QueryOperators.greater,
                 (deduct_years(p['part_begin'], 18)))),
            ' u18': lambda e, p, t: (
                participant_filter(p),
                ("persona.birthday", QueryOperators.between,
                 (deduct_years(p['part_begin'], 18)
                    + datetime.timedelta(days=1),
                  deduct_years(p['part_begin'], 16)),),),
            ' u16': lambda e, p, t: (
                participant_filter(p),
                ("persona.birthday", QueryOperators.between,
                 (deduct_years(p['part_begin'], 16)
                    + datetime.timedelta(days=1),
                  deduct_years(p['part_begin'], 14)),),),
            ' u14': lambda e, p, t: (
                participant_filter(p),
                ("persona.birthday", QueryOperators.greater,
                 deduct_years(p['part_begin'], 14)),),
            ' checked in': lambda e, p, t: (
                participant_filter(p),
                ("reg.checkin", QueryOperators.nonempty, None),),
            ' not checked in': lambda e, p, t: (
                participant_filter(p),
                ("reg.checkin", QueryOperators.empty, None),),
            ' orgas': lambda e, p, t: (
                ('persona.id', QueryOperators.oneof,
                 rs.ambience['event']['orgas']),),
            'waitlist': lambda e, p, t: (
                ('part{}.status'.format(p['id']), QueryOperators.equal,
                 stati.waitlist.value),),
            'guest': lambda e, p, t: (
                ('part{}.status'.format(p['id']), QueryOperators.equal,
                 stati.guest.value),),
            'total involved': lambda e, p, t: (involved_filter(p),),
            ' not payed': lambda e, p, t: (
                involved_filter(p),
                ("reg.payment", QueryOperators.empty, None),),
            ' no parental agreement': lambda e, p, t: (
                involved_filter(p),
                ("persona.birthday", QueryOperators.greater,
                 deduct_years(p['part_begin'], 18)),
                ("reg.parental_agreement", QueryOperators.equal, False),),
            'no lodgement': lambda e, p, t: (
                ('part{}.status'.format(p['id']), QueryOperators.oneof,
                 [x.value for x in stati if x.is_present()]),
                ('lodgement{}.id'.format(p['id']),
                 QueryOperators.empty, None)),
            'cancelled': lambda e, p, t: (
                ('part{}.status'.format(p['id']), QueryOperators.equal,
                 stati.cancelled.value),),
            'rejected': lambda e, p, t: (
                ('part{}.status'.format(p['id']), QueryOperators.equal,
                 stati.rejected.value),),
            'total': lambda e, p, t: (
                ('part{}.status'.format(p['id']), QueryOperators.unequal,
                 stati.not_applied.value),),

            'all instructors': lambda e, p, t: (
                participant_filter(p),
                ('course_instructor{}.id'.format(t['id']),
                 QueryOperators.nonempty, None),),
            'instructors': lambda e, p, t: (
                participant_filter(p),
                ('track{}.is_course_instructor'.format(t['id']),
                 QueryOperators.equal, True),),
            'attendees': lambda e, p, t: (
                participant_filter(p),
                (f'course{t["id"]}.id', QueryOperators.nonempty, None),
                (f'track{t["id"]}.is_course_instructor',
                 QueryOperators.equalornull, False),),
            'no course': lambda e, p, t: (
                participant_filter(p),
                ('course{}.id'.format(t['id']),
                 QueryOperators.empty, None),
                ('persona.id', QueryOperators.otherthan,
                 rs.ambience['event']['orgas']),)
        }
        for name, track_regs in regs_in_choice_x.items():
            registration_query_filters[name] = functools.partial(
                lambda e, p, t, t_r: (
                    ("reg.id", QueryOperators.oneof, t_r[t['id']]),
                ), t_r=track_regs
            )
        # Query filters for all the course statistics defined and calculated above.
        # They are customized and inserted into the query on the fly by get_query().
        # `e` is the event, `p` is the event_part, `t` is the track.
        course_query_filters: Dict[str, QueryFilterGetter] = {
            'courses': lambda e, p, t: (
                (f'track{t["id"]}.is_offered', QueryOperators.equal, True),),
            'cancelled courses': lambda e, p, t: (
                (f'track{t["id"]}.is_offered', QueryOperators.equal, True),
                (f'track{t["id"]}.takes_place', QueryOperators.equal, False),),
        }

        query_additional_fields: Dict[str, Collection[str]] = {
            ' payed': ('reg.payment',),
            ' u18': ('persona.birthday',),
            ' u16': ('persona.birthday',),
            ' u14': ('persona.birthday',),
            ' checked in': ('reg.checkin',),
            'total involved': ('part{part}.status',),
            'instructors': ('course_instructor{track}.id',),
            'all instructors': ('course{track}.id',
                                'course_instructor{track}.id',),
        }
        for name, track_regs in regs_in_choice_x.items():
            query_additional_fields[name] = ('track{track}.course_id',)

        def get_query(category: str, part_id: int, track_id: int = None
                      ) -> Optional[Query]:
            if category in registration_query_filters:
                q = copy.deepcopy(base_registration_query)
                filters = registration_query_filters
            elif category in course_query_filters:
                q = copy.deepcopy(base_course_query)
                filters = course_query_filters
            else:
                return None
            e = rs.ambience['event']
            p = e['parts'][part_id]
            t = e['tracks'][track_id] if track_id else None
            for c in filters[category](e, p, t):
                q.constraints.append(c)
            if category in query_additional_fields:
                for f in query_additional_fields[category]:
                    q.fields_of_interest.append(f.format(track=track_id,
                                                         part=part_id))
            return q

        def get_query_page(category: str) -> Optional[str]:
            if category in registration_query_filters:
                return "event/registration_query"
            elif category in course_query_filters:
                return "event/course_query"
            return None

        return self.render(rs, "stats", {
            'registrations': registrations, 'personas': personas,
            'courses': courses, 'per_part_statistics': per_part_statistics,
            'per_track_statistics': per_track_statistics,
            'get_query': get_query, 'get_query_page': get_query_page})

    @access("event")
    @event_guard()
    def course_assignment_checks(self, rs: RequestState, event_id: int
                                 ) -> Response:
        """Provide some consistency checks for course assignment."""
        event = rs.ambience['event']
        tracks = rs.ambience['event']['tracks']
        registration_ids = self.eventproxy.list_registrations(rs, event_id)
        registrations = self.eventproxy.get_registrations(rs, registration_ids)
        course_ids = self.eventproxy.list_courses(rs, event_id)
        courses = self.eventproxy.get_courses(rs, course_ids)
        personas = self.coreproxy.get_event_users(
            rs, tuple(e['persona_id'] for e in registrations.values()), event_id)
        stati = const.RegistrationPartStati

        # Helper for calculation of assign_counts
        course_participant_lists = {
            course_id: {
                track_id: [
                    reg for reg in registrations.values()
                    if (reg['tracks'][track_id]['course_id'] == course_id
                        and (reg['parts'][track['part_id']]['status']
                             == stati.participant))]
                for track_id, track in tracks.items()
            }
            for course_id in course_ids
        }
        # Get number of attendees per course
        # assign_counts has the structure:
        # {course_id: {track_id: (num_participants, num_instructors)}}
        assign_counts = {
            course_id: {
                track_id: (
                    sum(1 for reg in course_track_p_data
                        if (reg['tracks'][track_id]['course_instructor']
                            != course_id)),
                    sum(1 for reg in course_track_p_data
                        if (reg['tracks'][track_id]['course_instructor']
                            == course_id))
                )
                for track_id, course_track_p_data in course_p_data.items()
            }
            for course_id, course_p_data in course_participant_lists.items()
        }

        # Tests for problematic courses
        course_tests = {
            'cancelled_with_p': lambda c, tid: (
                tid not in c['active_segments']
                and (assign_counts[c['id']][tid][0]
                     + assign_counts[c['id']][tid][1]) > 0),
            'many_p': lambda c, tid: (
                tid in c['active_segments']
                and c['max_size'] is not None
                and assign_counts[c['id']][tid][0] > c['max_size']),
            'few_p': lambda c, tid: (
                tid in c['active_segments']
                and c['min_size']
                and assign_counts[c['id']][tid][0] < c['min_size']),
            'no_instructor': lambda c, tid: (
                tid in c['active_segments']
                and assign_counts[c['id']][tid][1] <= 0),
        }

        # Calculate problematic course lists
        # course_problems will have the structure {key: [(reg_id, [track_id])]}
        max_course_no_len = max((len(c['nr']) for c in courses.values()),
                                default=0)
        course_problems = {}
        for key, test in course_tests.items():
            problems = []
            for course_id, course in courses.items():
                problem_tracks = [
                    track_id
                    for track_id in event['tracks']
                    if test(course, track_id)]
                if problem_tracks:
                    problems.append((course_id, problem_tracks))
            course_problems[key] = xsorted(
                problems, key=lambda problem:
                    courses[problem[0]]['nr'].rjust(max_course_no_len, '\0'))

        # Tests for registrations with problematic assignments
        reg_tests = {
            'no_course': lambda r, p, t: (
                p['status'] == stati.participant
                and not t['course_id']),
            'instructor_wrong_course': lambda r, p, t: (
                p['status'] == stati.participant
                and t['course_instructor']
                and t['track_id'] in
                    courses[t['course_instructor']]['active_segments']
                and t['course_id'] != t['course_instructor']),
            'unchosen': lambda r, p, t: (
                p['status'] == stati.participant
                and t['course_id']
                and t['course_id'] != t['course_instructor']
                and (t['course_id'] not in
                     t['choices']
                     [:event['tracks'][t['track_id']]['num_choices']])),
        }

        # Calculate problematic registrations
        # reg_problems will have the structure {key: [(reg_id, [track_id])]}
        reg_problems = {}
        for key, test in reg_tests.items():
            problems = []
            for reg_id, reg in registrations.items():
                problem_tracks = [
                    track_id
                    for part_id, part in event['parts'].items()
                    for track_id in part['tracks']
                    if test(reg, reg['parts'][part_id],
                            reg['tracks'][track_id])]
                if problem_tracks:
                    problems.append((reg_id, problem_tracks))
            reg_problems[key] = xsorted(
                problems, key=lambda problem:
                    EntitySorter.persona(
                        personas[registrations[problem[0]]['persona_id']]))

        return self.render(rs, "course_assignment_checks", {
            'registrations': registrations, 'personas': personas,
            'courses': courses, 'course_problems': course_problems,
            'reg_problems': reg_problems})

    @access("event")
    @event_guard()
    @REQUESTdata("course_id", "track_id", "position", "ids", "include_active")
    def course_choices_form(
            self, rs: RequestState, event_id: int, course_id: Optional[vtypes.ID],
            track_id: Optional[vtypes.ID],
            position: Optional[InfiniteEnum[CourseFilterPositions]],
            ids: Optional[vtypes.IntCSVList], include_active: Optional[bool]
            ) -> Response:
        """Provide an overview of course choices.

        This allows flexible filtering of the displayed registrations.
        """
        tracks = rs.ambience['event']['tracks']
        course_ids = self.eventproxy.list_courses(rs, event_id)
        courses = self.eventproxy.get_courses(rs, course_ids)
        all_reg_ids = self.eventproxy.list_registrations(rs, event_id)
        all_regs = self.eventproxy.get_registrations(rs, all_reg_ids)
        stati = const.RegistrationPartStati

        if rs.has_validation_errors():
            registration_ids = all_reg_ids
            registrations = all_regs
            personas = self.coreproxy.get_personas(
                rs, tuple(r['persona_id'] for r in registrations.values()))
        else:
            if include_active:
                include_states = tuple(
                    status for status in const.RegistrationPartStati if
                    status.is_involved())
            else:
                include_states = (const.RegistrationPartStati.participant,)
            registration_ids = self.eventproxy.registrations_by_course(
                rs, event_id, course_id, track_id, position, ids,
                include_states)
            registrations = self.eventproxy.get_registrations(
                rs, registration_ids.keys())
            personas = self.coreproxy.get_personas(
                rs, registration_ids.values())

        course_infos = {}
        reg_part = lambda registration, track_id: \
            registration['parts'][tracks[track_id]['part_id']]
        for course_id, course in courses.items():  # pylint: disable=redefined-argument-from-local
            for track_id in tracks:  # pylint: disable=redefined-argument-from-local
                assigned = sum(
                    1 for reg in all_regs.values()
                    if reg_part(reg, track_id)['status'] == stati.participant
                    and reg['tracks'][track_id]['course_id'] == course_id and
                    reg['tracks'][track_id]['course_instructor'] != course_id)
                all_instructors = sum(
                    1 for reg in all_regs.values()
                    if
                    reg['tracks'][track_id]['course_instructor'] == course_id)
                assigned_instructors = sum(
                    1 for reg in all_regs.values()
                    if reg_part(reg, track_id)['status'] == stati.participant
                    and reg['tracks'][track_id]['course_id'] == course_id
                    and reg['tracks'][track_id][
                        'course_instructor'] == course_id)
                course_infos[(course_id, track_id)] = {
                    'assigned': assigned,
                    'all_instructors': all_instructors,
                    'assigned_instructors': assigned_instructors,
                    'is_happening': track_id in course['segments'],
                }
        corresponding_query = Query(
            QueryScope.registration,
            QueryScope.registration.get_spec(event=rs.ambience['event']),
            ["reg.id", "persona.given_names", "persona.family_name",
             "persona.username"] + [
                "course{0}.id".format(track_id)
                for track_id in tracks],
            (("reg.id", QueryOperators.oneof, registration_ids.keys()),),
            (("persona.family_name", True), ("persona.given_names", True),)
        )
        filter_entries = [
            (CourseFilterPositions.anywhere.value,
             rs.gettext("somehow know")),
            (CourseFilterPositions.assigned.value,
             rs.gettext("participate in")),
            (CourseFilterPositions.instructor.value,
             rs.gettext("offer")),
            (CourseFilterPositions.any_choice.value,
             rs.gettext("chose"))
        ]
        filter_entries.extend(
            (i, rs.gettext("have as {}. choice").format(i + 1))
            for i in range(max(t['num_choices'] for t in tracks.values())))
        action_entries = [
            (i, rs.gettext("into their {}. choice").format(i + 1))
            for i in range(max(t['num_choices'] for t in tracks.values()))]
        action_entries.extend((
            (CourseChoiceToolActions.assign_fixed.value,
             rs.gettext("in the course …")),
            (CourseChoiceToolActions.assign_auto.value,
             rs.gettext("automatically"))))
        return self.render(rs, "course_choices", {
            'courses': courses, 'personas': personas,
            'registrations': OrderedDict(
                xsorted(registrations.items(),
                        key=lambda reg: EntitySorter.persona(
                           personas[reg[1]['persona_id']]))),
            'course_infos': course_infos,
            'corresponding_query': corresponding_query,
            'filter_entries': filter_entries,
            'action_entries': action_entries})

    @access("event", modi={"POST"})
    @event_guard(check_offline=True)
    @REQUESTdata("course_id", "track_id", "position", "ids", "include_active",
                 "registration_ids", "assign_track_ids", "assign_action",
                 "assign_course_id")
    def course_choices(self, rs: RequestState, event_id: int,
                       course_id: Optional[vtypes.ID], track_id: Optional[vtypes.ID],
                       position: Optional[InfiniteEnum[CourseFilterPositions]],
                       ids: Optional[vtypes.IntCSVList],
                       include_active: Optional[bool],
                       registration_ids: Collection[int],
                       assign_track_ids: Collection[int],
                       assign_action: InfiniteEnum[CourseChoiceToolActions],
                       assign_course_id: Optional[vtypes.ID]) -> Response:
        """Manipulate course choices.

        The first four parameters (course_id, track_id, position, ids) are the
        filter parameters for the course_choices_form used for displaying
        an equally filtered form on validation errors or after successful
        submit.

        Allow assignment of multiple people in multiple tracks to one of
        their choices or a specific course.
        """
        if rs.has_validation_errors():
            return self.course_choices_form(rs, event_id)  # type: ignore
        if ids is None:
            ids = cast(vtypes.IntCSVList, [])

        tracks = rs.ambience['event']['tracks']
        registrations = self.eventproxy.get_registrations(rs, registration_ids)
        personas = self.coreproxy.get_event_users(rs, tuple(
            reg['persona_id'] for reg in registrations.values()), event_id)
        courses = None
        if assign_action.enum == CourseChoiceToolActions.assign_auto:
            course_ids = self.eventproxy.list_courses(rs, event_id)
            courses = self.eventproxy.get_courses(rs, course_ids)

        num_committed = 0
        for registration_id in registration_ids:
            persona = personas[registrations[registration_id]['persona_id']]
            tmp: CdEDBObject = {
                'id': registration_id,
                'tracks': {}
            }
            for atrack_id in assign_track_ids:
                reg_part = registrations[registration_id]['parts'][
                    tracks[atrack_id]['part_id']]
                reg_track = registrations[registration_id]['tracks'][atrack_id]
                if (reg_part['status']
                        != const.RegistrationPartStati.participant):
                    continue
                if assign_action.enum == CourseChoiceToolActions.specific_rank:
                    if assign_action.int >= len(reg_track['choices']):
                        rs.notify("warning",
                                  (n_("%(given_names)s %(family_name)s has no "
                                      "%(rank)i. choice in %(track_name)s.")
                                   if len(tracks) > 1
                                   else n_("%(given_names)s %(family_name)s "
                                           "has no %(rank)i. choice.")),
                                  {'given_names': persona['given_names'],
                                   'family_name': persona['family_name'],
                                   'rank': assign_action.int + 1,
                                   'track_name': tracks[atrack_id]['title']})
                        continue
                    choice = reg_track['choices'][assign_action.int]
                    tmp['tracks'][atrack_id] = {'course_id': choice}
                elif assign_action.enum == CourseChoiceToolActions.assign_fixed:
                    tmp['tracks'][atrack_id] = {'course_id': assign_course_id}
                elif assign_action.enum == CourseChoiceToolActions.assign_auto:
                    cid = reg_track['course_id']
                    assert courses is not None
                    if cid and atrack_id in courses[cid]['active_segments']:
                        # Do not modify a valid assignment
                        continue
                    instructor = reg_track['course_instructor']
                    if (instructor
                            and atrack_id in courses[instructor]
                            ['active_segments']):
                        # Let instructors instruct
                        tmp['tracks'][atrack_id] = {'course_id': instructor}
                        continue
                    for choice in (
                            reg_track['choices'][
                            :tracks[atrack_id]['num_choices']]):
                        if atrack_id in courses[choice]['active_segments']:
                            # Assign first possible choice
                            tmp['tracks'][atrack_id] = {'course_id': choice}
                            break
                    else:
                        rs.notify("warning",
                                  (n_("No choice available for %(given_names)s "
                                      "%(family_name)s in %(track_name)s.")
                                   if len(tracks) > 1
                                   else n_("No choice available for "
                                           "%(given_names)s %(family_name)s.")),
                                  {'given_names': persona['given_names'],
                                   'family_name': persona['family_name'],
                                   'track_name': tracks[atrack_id]['title']})
            if tmp['tracks']:
                res = self.eventproxy.set_registration(rs, tmp)
                if res:
                    num_committed += 1
                else:
                    rs.notify("warning",
                              n_("Error committing changes for %(given_names)s "
                                 "%(family_name)s."),
                              {'given_names': persona['given_names'],
                               'family_name': persona['family_name']})
        rs.notify("success" if num_committed > 0 else "warning",
                  n_("Course assignment for %(num_committed)s of %(num_total)s "
                     "registrations committed."),
                  {'num_total': len(registration_ids),
                   'num_committed': num_committed})
        return self.redirect(
            rs, "event/course_choices_form",
            {'course_id': course_id, 'track_id': track_id,
             'position': position.value if position is not None else None,
             'ids': ",".join(str(i) for i in ids),
             'include_active': include_active})

    @access("event")
    @event_guard()
    @REQUESTdata("include_active")
    def course_stats(self, rs: RequestState, event_id: int, include_active: bool
                     ) -> Response:
        """List courses.

        Provide an overview of the number of choices and assignments for
        all courses.
        """
        if rs.has_validation_errors():
            return self.redirect(rs, 'event/show_event')
        if include_active:
            include_states = tuple(
                status for status in const.RegistrationPartStati
                if status.is_involved())
        else:
            include_states = (const.RegistrationPartStati.participant,)

        event = rs.ambience['event']
        tracks = event['tracks']
        registration_ids = self.eventproxy.list_registrations(rs, event_id)
        registrations = self.eventproxy.get_registrations(rs, registration_ids)
        course_ids = self.eventproxy.list_courses(rs, event_id)
        courses = self.eventproxy.get_courses(rs, course_ids)
        choice_counts = {
            course_id: {
                (track_id, i): sum(
                    1 for reg in registrations.values()
                    if (len(reg['tracks'][track_id]['choices']) > i
                        and reg['tracks'][track_id]['choices'][i] == course_id
                        and (reg['parts'][tracks[track_id]['part_id']]['status']
                             in include_states)))
                for track_id, track in tracks.items()
                for i in range(track['num_choices'])
            }
            for course_id in course_ids
        }
        # Helper for calculation of assign_counts
        course_participant_lists = {
            course_id: {
                track_id: [
                    reg for reg in registrations.values()
                    if (reg['tracks'][track_id]['course_id'] == course_id
                        and (reg['parts'][track['part_id']]['status']
                             in include_states))]
                for track_id, track in tracks.items()
            }
            for course_id in course_ids
        }
        # Tuple of (number of assigned participants, number of instructors) for
        # each course in each track
        assign_counts = {
            course_id: {
                track_id: (
                    sum(1 for reg in course_track_p_data
                        if (reg['tracks'][track_id]['course_instructor']
                                 != course_id)),
                    sum(1 for reg in course_track_p_data
                        if (reg['tracks'][track_id]['course_instructor']
                            == course_id))
                )
                for track_id, course_track_p_data in course_p_data.items()
            }
            for course_id, course_p_data in course_participant_lists.items()
        }
        return self.render(rs, "course_stats", {
            'courses': courses, 'choice_counts': choice_counts,
            'assign_counts': assign_counts, 'include_active': include_active})

    @access("event")
    @event_guard(check_offline=True)
    def batch_fees_form(self, rs: RequestState, event_id: int,
                        data: Collection[CdEDBObject] = None,
                        csvfields: Collection[str] = None,
                        saldo: decimal.Decimal = None) -> Response:
        """Render form.

        The ``data`` parameter contains all extra information assembled
        during processing of a POST request.
        """
        data = data or []
        csvfields = csvfields or tuple()
        csv_position = {key: ind for ind, key in enumerate(csvfields)}
        csv_position['persona_id'] = csv_position.pop('id', -1)
        return self.render(rs, "batch_fees",
                           {'data': data, 'csvfields': csv_position,
                            'saldo': saldo})

    def examine_fee(self, rs: RequestState, datum: CdEDBObject,
                    expected_fees: Dict[int, decimal.Decimal],
                    full_payment: bool = True) -> CdEDBObject:
        """Check one line specifying a paid fee.

        We test for fitness of the data itself.

        :param full_payment: If True, only write the payment date if the fee
            was paid in full.
        :returns: The processed input datum.
        """
        event = rs.ambience['event']
        warnings = []
        infos = []
        # Allow an amount of zero to allow non-modification of amount_paid.
        amount: Optional[decimal.Decimal]
        amount, problems = validate_check(vtypes.NonNegativeDecimal,
            datum['raw']['amount'].strip(), argname="amount")
        persona_id, p = validate_check(vtypes.CdedbID,
            datum['raw']['id'].strip(), argname="persona_id")
        problems.extend(p)
        family_name, p = validate_check(str,
            datum['raw']['family_name'], argname="family_name")
        problems.extend(p)
        given_names, p = validate_check(str,
            datum['raw']['given_names'], argname="given_names")
        problems.extend(p)
        date, p = validate_check(datetime.date,
            datum['raw']['date'].strip(), argname="date")
        problems.extend(p)

        registration_id = None
        original_date = date
        if persona_id:
            try:
                persona = self.coreproxy.get_persona(rs, persona_id)
            except KeyError:
                problems.append(('persona_id',
                                 ValueError(
                                     n_("No Member with ID %(p_id)s found."),
                                     {"p_id": persona_id})))
            else:
                registration_ids = self.eventproxy.list_registrations(
                    rs, event['id'], persona_id).keys()
                if registration_ids:
                    registration_id = unwrap(registration_ids)
                    registration = self.eventproxy.get_registration(
                        rs, registration_id)
                    amount = amount or decimal.Decimal(0)
                    amount_paid = registration['amount_paid']
                    total = amount + amount_paid
                    fee = expected_fees[registration_id]
                    if total < fee:
                        error = ('amount', ValueError(n_("Not enough money.")))
                        if full_payment:
                            warnings.append(error)
                            date = None
                        else:
                            infos.append(error)
                    elif total > fee:
                        warnings.append(('amount',
                                         ValueError(n_("Too much money."))))
                else:
                    problems.append(('persona_id',
                                     ValueError(n_("No registration found."))))

                if family_name is not None and not re.search(
                    diacritic_patterns(re.escape(family_name)),
                    persona['family_name'],
                    flags=re.IGNORECASE
                ):
                    warnings.append(('family_name', ValueError(
                        n_("Family name doesn’t match."))))

                if given_names is not None and not re.search(
                    diacritic_patterns(re.escape(given_names)),
                    persona['given_names'],
                    flags=re.IGNORECASE
                ):
                    warnings.append(('given_names', ValueError(
                        n_("Given names don’t match."))))
        datum.update({
            'persona_id': persona_id,
            'registration_id': registration_id,
            'date': date,
            'original_date': original_date,
            'amount': amount,
            'warnings': warnings,
            'problems': problems,
            'infos': infos,
        })
        return datum

    def book_fees(self, rs: RequestState, data: Collection[CdEDBObject],
                  send_notifications: bool = False
                  ) -> Tuple[bool, Optional[int]]:
        """Book all paid fees.

        :returns: Success information and

          * for positive outcome the number of recorded transfers
          * for negative outcome the line where an exception was triggered
            or None if it was a DB serialization error
        """
        index = 0
        try:
            with Atomizer(rs):
                count = 0
                all_reg_ids = {datum['registration_id'] for datum in data}
                all_regs = self.eventproxy.get_registrations(rs, all_reg_ids)
                for index, datum in enumerate(data):
                    reg_id = datum['registration_id']
                    update = {
                        'id': reg_id,
                        'payment': datum['date'],
                        'amount_paid': all_regs[reg_id]['amount_paid']
                                       + datum['amount'],
                    }
                    info = "{} am {} gezahlt.".format(
                        money_filter(datum['amount']),
                        date_filter(datum['original_date'], lang="de"))
                    count += self.eventproxy.set_registration(rs, update, info)
        except psycopg2.extensions.TransactionRollbackError:
            # We perform a rather big transaction, so serialization errors
            # could happen.
            return False, None
        except Exception:
            # This blanket catching of all exceptions is a last resort. We try
            # to do enough validation, so that this should never happen, but
            # an opaque error (as would happen without this) would be rather
            # frustrating for the users -- hence some extra error handling
            # here.
            self.logger.error(glue(
                ">>>\n>>>\n>>>\n>>> Exception during fee transfer processing",
                "<<<\n<<<\n<<<\n<<<"))
            self.logger.exception("FIRST AS SIMPLE TRACEBACK")
            self.logger.error("SECOND TRY CGITB")
            self.cgitb_log()
            return False, index
        if send_notifications:
            persona_ids = tuple(e['persona_id'] for e in data)
            personas = self.coreproxy.get_personas(rs, persona_ids)
            subject = "Überweisung für {} eingetroffen".format(
                rs.ambience['event']['title'])
            for persona in personas.values():
                headers: Dict[str, Union[str, Collection[str]]] = {
                    'To': (persona['username'],),
                    'Subject': subject,
                }
                if rs.ambience['event']['orga_address']:
                    headers['Reply-To'] = rs.ambience['event']['orga_address']
                self.do_mail(rs, "transfer_received", headers,
                             {'persona': persona})
        return True, count

    @access("event", modi={"POST"})
    @event_guard(check_offline=True)
    @REQUESTfile("fee_data_file")
    @REQUESTdata("force", "fee_data", "checksum", "send_notifications", "full_payment")
    def batch_fees(self, rs: RequestState, event_id: int, force: bool,
                   fee_data: Optional[str],
                   fee_data_file: Optional[werkzeug.datastructures.FileStorage],
                   checksum: Optional[str], send_notifications: bool,
                   full_payment: bool) -> Response:
        """Allow orgas to add lots paid of participant fee at once."""
        fee_data_file = check_optional(
            rs, vtypes.CSVFile, fee_data_file, "fee_data_file")
        if rs.has_validation_errors():
            return self.batch_fees_form(rs, event_id)

        if fee_data_file and fee_data:
            rs.notify("warning", n_("Only one input method allowed."))
            return self.batch_fees_form(rs, event_id)
        elif fee_data_file:
            rs.values["fee_data"] = fee_data_file
            fee_data = fee_data_file
            fee_data_lines = fee_data_file.splitlines()
        elif fee_data:
            fee_data_lines = fee_data.splitlines()
        else:
            rs.notify("error", n_("No input provided."))
            return self.batch_fees_form(rs, event_id)

        reg_ids = self.eventproxy.list_registrations(rs, event_id=event_id)
        expected_fees = self.eventproxy.calculate_fees(rs, reg_ids)

        fields = ('amount', 'id', 'family_name', 'given_names', 'date')
        reader = csv.DictReader(
            fee_data_lines, fieldnames=fields, dialect=CustomCSVDialect())
        data = []
        lineno = 0
        for raw_entry in reader:
            dataset: CdEDBObject = {'raw': raw_entry}
            lineno += 1
            dataset['lineno'] = lineno
            data.append(self.examine_fee(
                rs, dataset, expected_fees, full_payment))
        if lineno != len(fee_data_lines):
            rs.append_validation_error(
                ("fee_data", ValueError(n_("Lines didn’t match up."))))
        open_issues = any(e['problems'] for e in data)
        saldo: decimal.Decimal = sum(
            (e['amount'] for e in data if e['amount']), decimal.Decimal("0.00"))
        if not force:
            open_issues = open_issues or any(e['warnings'] for e in data)
        if rs.has_validation_errors() or not data or open_issues:
            return self.batch_fees_form(rs, event_id, data=data,
                                        csvfields=fields)

        current_checksum = get_hash(fee_data.encode())
        if checksum != current_checksum:
            rs.values['checksum'] = current_checksum
            return self.batch_fees_form(rs, event_id, data=data,
                                        csvfields=fields, saldo=saldo)

        # Here validation is finished
        success, num = self.book_fees(rs, data, send_notifications)
        if success:
            rs.notify("success", n_("Committed %(num)s fees."), {'num': num})
            return self.redirect(rs, "event/show_event")
        else:
            if num is None:
                rs.notify("warning", n_("DB serialization error."))
            else:
                rs.notify("error", n_("Unexpected error on line {num}."),
                          {'num': num + 1})
            return self.batch_fees_form(rs, event_id, data=data,
                                        csvfields=fields)

    @access("event")
    @event_guard()
    def downloads(self, rs: RequestState, event_id: int) -> Response:
        """Offer documents like nametags for download."""
        return self.render(rs, "downloads")

    @access("event")
    @event_guard()
    @REQUESTdata("runs")
    def download_nametags(self, rs: RequestState, event_id: int,
                          runs: vtypes.SingleDigitInt) -> Response:
        """Create nametags.

        You probably want to edit the provided tex file.
        """
        if rs.has_validation_errors():
            return self.redirect(rs, 'event/downloads')
        registration_ids = self.eventproxy.list_registrations(rs, event_id)
        registrations = self.eventproxy.get_registrations(rs, registration_ids)
        lodgement_ids = self.eventproxy.list_lodgements(rs, event_id)
        lodgements = self.eventproxy.get_lodgements(rs, lodgement_ids)
        personas = self.coreproxy.get_event_users(rs, tuple(
            reg['persona_id'] for reg in registrations.values()), event_id)
        for registration in registrations.values():
            registration['age'] = determine_age_class(
                personas[registration['persona_id']]['birthday'],
                rs.ambience['event']['begin'])
        reg_order = xsorted(
            registrations.keys(),
            key=lambda anid: EntitySorter.persona(
                personas[registrations[anid]['persona_id']]))
        registrations = OrderedDict(
            (reg_id, registrations[reg_id]) for reg_id in reg_order)
        course_ids = self.eventproxy.list_courses(rs, event_id)
        courses = self.eventproxy.get_courses(rs, course_ids)
        tex = self.fill_template(rs, "tex", "nametags", {
            'lodgements': lodgements, 'registrations': registrations,
            'personas': personas, 'courses': courses})
        with tempfile.TemporaryDirectory() as tmp_dir:
            work_dir = pathlib.Path(tmp_dir, rs.ambience['event']['shortname'])
            work_dir.mkdir()
            filename = "{}_nametags.tex".format(
                rs.ambience['event']['shortname'])
            with open(work_dir / filename, 'w') as f:
                f.write(tex)
            src = self.conf["REPOSITORY_PATH"] / "misc/blank.png"
            shutil.copy(src, work_dir / "aka-logo.png")
            shutil.copy(src, work_dir / "orga-logo.png")
            shutil.copy(src, work_dir / "minor-pictogram.png")
            shutil.copy(src, work_dir / "multicourse-logo.png")
            for course_id in courses:
                shutil.copy(src, work_dir / "logo-{}.png".format(course_id))
            file = self.serve_complex_latex_document(
                rs, tmp_dir, rs.ambience['event']['shortname'],
                "{}_nametags.tex".format(rs.ambience['event']['shortname']),
                runs)
            if file:
                return file
            else:
                rs.notify("info", n_("Empty PDF."))
                return self.redirect(rs, "event/downloads")

    @access("event")
    @event_guard()
    @REQUESTdata("runs")
    def download_course_puzzle(self, rs: RequestState, event_id: int,
                               runs: vtypes.SingleDigitInt) -> Response:
        """Aggregate course choice information.

        This can be printed and cut to help with distribution of participants.
        """
        if rs.has_validation_errors():
            return self.redirect(rs, 'event/downloads')
        event = rs.ambience['event']
        tracks = event['tracks']
        tracks_sorted = [e['id'] for e in xsorted(tracks.values(),
                                                  key=EntitySorter.course_track)]
        registration_ids = self.eventproxy.list_registrations(rs, event_id)
        registrations = self.eventproxy.get_registrations(rs, registration_ids)
        personas = self.coreproxy.get_personas(rs, tuple(
            reg['persona_id'] for reg in registrations.values()))
        course_ids = self.eventproxy.list_courses(rs, event_id)
        courses = self.eventproxy.get_courses(rs, course_ids)
        counts = {
            course_id: {
                (track_id, i): sum(
                    1 for reg in registrations.values()
                    if (len(reg['tracks'][track_id]['choices']) > i
                        and reg['tracks'][track_id]['choices'][i] == course_id
                        and (reg['parts'][track['part_id']]['status']
                             == const.RegistrationPartStati.participant)))
                for track_id, track in tracks.items() for i in
                range(track['num_choices'])
            }
            for course_id in course_ids
        }
        reg_order = xsorted(
            registrations.keys(),
            key=lambda anid: EntitySorter.persona(
                personas[registrations[anid]['persona_id']]))
        registrations = OrderedDict(
            (reg_id, registrations[reg_id]) for reg_id in reg_order)
        tex = self.fill_template(rs, "tex", "course_puzzle", {
            'courses': courses, 'counts': counts,
            'tracks_sorted': tracks_sorted, 'registrations': registrations,
            'personas': personas})
        file = self.serve_latex_document(
            rs, tex,
            "{}_course_puzzle".format(rs.ambience['event']['shortname']), runs)
        if file:
            return file
        else:
            rs.notify("info", n_("Empty PDF."))
            return self.redirect(rs, "event/downloads")

    @access("event")
    @event_guard()
    @REQUESTdata("runs")
    def download_lodgement_puzzle(self, rs: RequestState, event_id: int,
                                  runs: vtypes.SingleDigitInt) -> Response:
        """Aggregate lodgement information.

        This can be printed and cut to help with distribution of participants.
        This make use of the lodge_field and the camping_mat_field.
        """
        if rs.has_validation_errors():
            return self.redirect(rs, 'event/downloads')
        event = rs.ambience['event']
        registration_ids = self.eventproxy.list_registrations(rs, event_id)
        registrations = self.eventproxy.get_registrations(rs, registration_ids)
        personas = self.coreproxy.get_event_users(rs, tuple(
            reg['persona_id'] for reg in registrations.values()), event_id)
        for registration in registrations.values():
            registration['age'] = determine_age_class(
                personas[registration['persona_id']]['birthday'],
                event['begin'])
        key = (lambda reg_id:
               personas[registrations[reg_id]['persona_id']]['birthday'])
        registrations = OrderedDict(
            (reg_id, registrations[reg_id]) for reg_id in xsorted(registrations,
                                                                  key=key))
        lodgement_ids = self.eventproxy.list_lodgements(rs, event_id)
        lodgements = self.eventproxy.get_lodgements(rs, lodgement_ids)

        reverse_wish = {}
        if event['lodge_field']:
            for reg_id, reg in registrations.items():
                rwish = set()
                persona = personas[reg['persona_id']]
                checks = {
                    diacritic_patterns("{} {}".format(
                        given_name, persona['family_name']))
                    for given_name in persona['given_names'].split()}
                checks.add(diacritic_patterns("{} {}".format(
                    persona['display_name'], persona['family_name'])))
                for oid, other in registrations.items():
                    owish = other['fields'].get(
                        event['fields'][event['lodge_field']]['field_name'])
                    if not owish:
                        continue
                    if any(re.search(acheck, owish, flags=re.IGNORECASE)
                                     for acheck in checks):
                        rwish.add(oid)
                reverse_wish[reg_id] = ", ".join(
                    "{} {}".format(
                        personas[registrations[id]['persona_id']]['given_names'],
                        personas[registrations[id]['persona_id']]['family_name'])
                    for id in rwish)

        tex = self.fill_template(rs, "tex", "lodgement_puzzle", {
            'lodgements': lodgements, 'registrations': registrations,
            'personas': personas, 'reverse_wish': reverse_wish})
        file = self.serve_latex_document(rs, tex, "{}_lodgement_puzzle".format(
            rs.ambience['event']['shortname']), runs)
        if file:
            return file
        else:
            rs.notify("info", n_("Empty PDF."))
            return self.redirect(rs, "event/downloads")

    @access("event")
    @event_guard()
    @REQUESTdata("runs")
    def download_course_lists(self, rs: RequestState, event_id: int,
                              runs: vtypes.SingleDigitInt) -> Response:
        """Create lists to post to course rooms."""
        if rs.has_validation_errors():
            return self.redirect(rs, 'event/downloads')
        tracks = rs.ambience['event']['tracks']
        tracks_sorted = [e['id'] for e in xsorted(tracks.values(),
                                                  key=EntitySorter.course_track)]
        course_ids = self.eventproxy.list_courses(rs, event_id)
        courses = self.eventproxy.get_courses(rs, course_ids)
        registration_ids = self.eventproxy.list_registrations(rs, event_id)
        registrations = self.eventproxy.get_registrations(rs, registration_ids)
        personas = self.coreproxy.get_event_users(
            rs, tuple(e['persona_id'] for e in registrations.values()), event_id)
        for p_id, p in personas.items():
            p['age'] = determine_age_class(
                p['birthday'], rs.ambience['event']['begin'])
        attendees = self.calculate_groups(
            courses, rs.ambience['event'], registrations, key="course_id",
            personas=personas)
        instructors = {}
        # Look for the field name of the course_room_field.
        cr_field_id = rs.ambience['event']['course_room_field']
        cr_field = rs.ambience['event']['fields'].get(cr_field_id, {})
        cr_field_name = cr_field.get('field_name')
        for c_id, course in courses.items():
            for t_id in course['active_segments']:
                instructors[(c_id, t_id)] = [
                    r_id
                    for r_id in attendees[(c_id, t_id)]
                    if (registrations[r_id]['tracks'][t_id]['course_instructor']
                        == c_id)
                ]
        reg_order = xsorted(
            registrations.keys(),
            key=lambda anid: EntitySorter.persona(
                personas[registrations[anid]['persona_id']]))
        registrations = OrderedDict(
            (reg_id, registrations[reg_id]) for reg_id in reg_order)
        tex = self.fill_template(rs, "tex", "course_lists", {
            'courses': courses, 'registrations': registrations,
            'personas': personas, 'attendees': attendees,
            'instructors': instructors, 'course_room_field': cr_field_name,
            'tracks_sorted': tracks_sorted, })
        with tempfile.TemporaryDirectory() as tmp_dir:
            work_dir = pathlib.Path(tmp_dir, rs.ambience['event']['shortname'])
            work_dir.mkdir()
            filename = "{}_course_lists.tex".format(
                rs.ambience['event']['shortname'])
            with open(work_dir / filename, 'w') as f:
                f.write(tex)
            src = self.conf["REPOSITORY_PATH"] / "misc/blank.png"
            shutil.copy(src, work_dir / "event-logo.png")
            for course_id in courses:
                dest = work_dir / "course-logo-{}.png".format(course_id)
                path = self.conf["STORAGE_DIR"] / "course_logo" / str(course_id)
                if path.exists():
                    shutil.copy(path, dest)
                else:
                    shutil.copy(src, dest)
            file = self.serve_complex_latex_document(
                rs, tmp_dir, rs.ambience['event']['shortname'],
                "{}_course_lists.tex".format(rs.ambience['event']['shortname']),
                runs)
            if file:
                return file
            else:
                rs.notify("info", n_("Empty PDF."))
                return self.redirect(rs, "event/downloads")

    @access("event")
    @event_guard()
    @REQUESTdata("runs")
    def download_lodgement_lists(self, rs: RequestState, event_id: int,
                                 runs: vtypes.SingleDigitInt) -> Response:
        """Create lists to post to lodgements."""
        if rs.has_validation_errors():
            return self.redirect(rs, 'event/downloads')
        lodgement_ids = self.eventproxy.list_lodgements(rs, event_id)
        lodgements = self.eventproxy.get_lodgements(rs, lodgement_ids)
        registration_ids = self.eventproxy.list_registrations(rs, event_id)
        registrations = self.eventproxy.get_registrations(rs, registration_ids)
        personas = self.coreproxy.get_personas(
            rs, tuple(e['persona_id'] for e in registrations.values()))
        inhabitants = self.calculate_groups(
            lodgements, rs.ambience['event'], registrations, key="lodgement_id",
            personas=personas)
        tex = self.fill_template(rs, "tex", "lodgement_lists", {
            'lodgements': lodgements, 'registrations': registrations,
            'personas': personas, 'inhabitants': inhabitants})
        with tempfile.TemporaryDirectory() as tmp_dir:
            work_dir = pathlib.Path(tmp_dir, rs.ambience['event']['shortname'])
            work_dir.mkdir()
            filename = "{}_lodgement_lists.tex".format(
                rs.ambience['event']['shortname'])
            with open(work_dir / filename, 'w') as f:
                f.write(tex)
            src = self.conf["REPOSITORY_PATH"] / "misc/blank.png"
            shutil.copy(src, work_dir / "aka-logo.png")
            file = self.serve_complex_latex_document(
                rs, tmp_dir, rs.ambience['event']['shortname'],
                "{}_lodgement_lists.tex".format(
                    rs.ambience['event']['shortname']),
                runs)
            if file:
                return file
            else:
                rs.notify("info", n_("Empty PDF."))
                return self.redirect(rs, "event/downloads")

    @access("event")
    @event_guard()
    @REQUESTdata("runs", "landscape", "orgas_only", "part_ids")
    def download_participant_list(self, rs: RequestState, event_id: int,
                                  runs: vtypes.SingleDigitInt, landscape: bool,
                                  orgas_only: bool,
                                  part_ids: Collection[vtypes.ID]) -> Response:
        """Create list to send to all participants."""
        if rs.has_validation_errors():
            return self.redirect(rs, 'event/downloads')
        data = self._get_participant_list_data(rs, event_id, part_ids)
        if runs and not data['registrations']:
            rs.notify("info", n_("Empty PDF."))
            return self.redirect(rs, "event/downloads")
        data['orientation'] = "landscape" if landscape else "portrait"
        data['orgas_only'] = orgas_only
        tex = self.fill_template(rs, "tex", "participant_list", data)
        file = self.serve_latex_document(
            rs, tex, "{}_participant_list".format(
                rs.ambience['event']['shortname']),
            runs)
        if file:
            return file
        else:
            rs.notify("info", n_("Empty PDF."))
            return self.redirect(rs, "event/downloads")

    @access("event")
    @event_guard()
    def download_dokuteam_courselist(self, rs: RequestState, event_id: int) -> Response:
        """A pipe-seperated courselist for the dokuteam aca-generator script."""
        course_ids = self.eventproxy.list_courses(rs, event_id)
        if not course_ids:
            rs.notify("info", n_("Empty File."))
            return self.redirect(rs, "event/downloads")
        courses = self.eventproxy.get_courses(rs, course_ids)
        data = self.fill_template(
            rs, "other", "dokuteam_courselist", {'courses': courses})
        return self.send_file(
            rs, data=data, inline=False,
            filename=f"{rs.ambience['event']['shortname']}_dokuteam_courselist.txt")

    @access("event")
    @event_guard()
    def download_dokuteam_participant_list(self, rs: RequestState,
                                           event_id: int) -> Response:
        """Create participant list per track for dokuteam."""
        event = self.eventproxy.get_event(rs, event_id)
        course_ids = self.eventproxy.list_courses(rs, event_id)
        courses = self.eventproxy.get_courses(rs, course_ids)
        spec = QueryScope.registration.get_spec(event=event)

        with tempfile.TemporaryDirectory() as tmp_dir:
            work_dir = pathlib.Path(tmp_dir, rs.ambience['event']['shortname'])
            work_dir.mkdir()

            # create one list per track
            for part in rs.ambience["event"]["parts"].values():
                for track_id, track in part["tracks"].items():
                    fields_of_interest = ["persona.given_names", "persona.family_name",
                                          f"track{track_id}.course_id"]
                    constrains = [(f"track{track_id}.course_id",
                                   QueryOperators.nonempty, None)]
                    order = [("persona.given_names", True)]
                    query = Query(QueryScope.registration, spec, fields_of_interest,
                                  constrains, order)
                    query_res = self.eventproxy.submit_general_query(rs, query, event_id)
                    course_key = f"track{track_id}.course_id"
                    # we have to replace the course id with the course number
                    result = tuple(
                        {
                            k if k != course_key else 'course':
                                v if k != course_key else courses[v]['nr']
                            for k, v in entry.items()
                        }
                        for entry in query_res
                    )
                    data = self.fill_template(
                        rs, "other", "dokuteam_participant_list", {'result': result})

                    # save the result in one file per track
                    filename = f"{asciificator(track['shortname'])}.csv"
                    file = pathlib.Path(work_dir, filename)
                    file.write_text(data)

            # create a zip archive of all lists
            zipname = f"{rs.ambience['event']['shortname']}_dokuteam_participant_list"
            zippath = shutil.make_archive(str(pathlib.Path(tmp_dir, zipname)), 'zip',
                                          base_dir=work_dir, root_dir=tmp_dir)

            return self.send_file(rs, path=zippath, inline=False,
                                  filename=f"{zipname}.zip")

    @access("event")
    @event_guard()
    def download_csv_courses(self, rs: RequestState, event_id: int) -> Response:
        """Create CSV file with all courses"""
        course_ids = self.eventproxy.list_courses(rs, event_id)
        courses = self.eventproxy.get_courses(rs, course_ids)

        spec = QueryScope.event_course.get_spec(event=rs.ambience['event'])
        choices, _ = self.make_course_query_aux(
            rs, rs.ambience['event'], courses, fixed_gettext=True)
        fields_of_interest = list(spec.keys())
        query = Query(QueryScope.event_course, spec, fields_of_interest, [], [])
        result = self.eventproxy.submit_general_query(rs, query, event_id)
        if not result:
            rs.notify("info", n_("Empty File."))
            return self.redirect(rs, "event/downloads")
        return self.send_query_download(
            rs, result, fields_of_interest, "csv", substitutions=choices,
            filename=f"{rs.ambience['event']['shortname']}_courses")

    @access("event")
    @event_guard()
    def download_csv_lodgements(self, rs: RequestState, event_id: int
                                ) -> Response:
        """Create CSV file with all courses"""
        lodgement_ids = self.eventproxy.list_lodgements(rs, event_id)
        lodgements = self.eventproxy.get_lodgements(rs, lodgement_ids)
        group_ids = self.eventproxy.list_lodgement_groups(rs, event_id)
        groups = self.eventproxy.get_lodgement_groups(rs, group_ids)

        spec = QueryScope.lodgement.get_spec(event=rs.ambience['event'])
        choices, _ = self.make_lodgement_query_aux(
            rs, rs.ambience['event'], lodgements, groups, fixed_gettext=True)
        fields_of_interest = list(spec.keys())
        query = Query(QueryScope.lodgement, spec, fields_of_interest, [], [])
        result = self.eventproxy.submit_general_query(rs, query, event_id)
        if not result:
            rs.notify("info", n_("Empty File."))
            return self.redirect(rs, "event/downloads")
        return self.send_query_download(
            rs, result, fields_of_interest, "csv", substitutions=choices,
            filename=f"{rs.ambience['event']['shortname']}_lodgements")

    @access("event")
    @event_guard()
    def download_csv_registrations(self, rs: RequestState, event_id: int
                                   ) -> Response:
        """Create CSV file with all registrations"""
        # Get data
        course_ids = self.eventproxy.list_courses(rs, event_id)
        courses = self.eventproxy.get_courses(rs, course_ids)
        lodgement_ids = self.eventproxy.list_lodgements(rs, event_id)
        lodgements = self.eventproxy.get_lodgements(rs, lodgement_ids)
        lodgement_group_ids = self.eventproxy.list_lodgement_groups(rs, event_id)
        lodgement_groups = self.eventproxy.get_lodgement_groups(rs, lodgement_group_ids)

        spec = QueryScope.registration.get_spec(event=rs.ambience['event'])
        fields_of_interest = list(spec.keys())
        choices, _ = self.make_registration_query_aux(
            rs, rs.ambience['event'], courses, lodgements, lodgement_groups,
            fixed_gettext=True)
        query = Query(QueryScope.registration, spec, fields_of_interest, [], [])
        result = self.eventproxy.submit_general_query(
            rs, query, event_id=event_id)
        if not result:
            rs.notify("info", n_("Empty File."))
            return self.redirect(rs, "event/downloads")
        return self.send_query_download(
            rs, result, fields_of_interest, "csv", substitutions=choices,
            filename=f"{rs.ambience['event']['shortname']}_registrations")

    @access("event", modi={"GET"})
    @event_guard()
    @REQUESTdata("agree_unlocked_download")
    def download_export(self, rs: RequestState, event_id: int,
                        agree_unlocked_download: Optional[bool]) -> Response:
        """Retrieve all data for this event to initialize an offline
        instance."""
        if rs.has_validation_errors():
            return self.redirect(rs, "event/show_event")

        if not (agree_unlocked_download
                or rs.ambience['event']['offline_lock']):
            rs.notify("info", n_("Please confirm to download a full export of "
                                 "an unlocked event."))
            return self.redirect(rs, "event/show_event")
        data = self.eventproxy.export_event(rs, event_id)
        if not data:
            rs.notify("info", n_("Empty File."))
            return self.redirect(rs, "event/show_event")
        json = json_serialize(data)
        return self.send_file(
            rs, data=json, inline=False,
            filename=f"{rs.ambience['event']['shortname']}_export_event.json")

    @access("event")
    @event_guard()
    def download_partial_export(self, rs: RequestState, event_id: int
                                ) -> Response:
        """Retrieve data for third-party applications."""
        data = self.eventproxy.partial_export_event(rs, event_id)
        if not data:
            rs.notify("info", n_("Empty File."))
            return self.redirect(rs, "event/downloads")
        json = json_serialize(data)
        return self.send_file(
            rs, data=json, inline=False,
            filename="{}_partial_export_event.json".format(
                rs.ambience['event']['shortname']))

    @access("droid_quick_partial_export")
    def download_quick_partial_export(self, rs: RequestState) -> Response:
        """Retrieve data for third-party applications in offline mode.

        This is a zero-config variant of download_partial_export.
        """
        ret = {
            'message': "",
            'export': {},
        }
        if not self.conf["CDEDB_OFFLINE_DEPLOYMENT"]:
            ret['message'] = "Not in offline mode."
            return self.send_json(rs, ret)
        events = self.eventproxy.list_events(rs)
        if len(events) != 1:
            ret['message'] = "Exactly one event must exist."
            return self.send_json(rs, ret)
        event_id = unwrap(events.keys())
        ret['export'] = self.eventproxy.partial_export_event(rs, event_id)
        ret['message'] = "success"
        return self.send_json(rs, ret)

    @access("event")
    @event_guard()
    def partial_import_form(self, rs: RequestState, event_id: int) -> Response:
        """First step of partial import process: Render form to upload file"""
        return self.render(rs, "partial_import")

    @access("event", modi={"POST"})
    @event_guard(check_offline=True)
    @REQUESTfile("json_file")
    @REQUESTdata("partial_import_data", "token")
    def partial_import(self, rs: RequestState, event_id: int,
                       json_file: Optional[werkzeug.datastructures.FileStorage],
                       partial_import_data: Optional[str], token: Optional[str]
                       ) -> Response:
        """Further steps of partial import process

        This takes the changes and generates a transaction token. If the new
        token agrees with the submitted token, the change were successfully
        applied, otherwise a diff-view of the changes is displayed.

        In the first iteration the data is extracted from a file upload and
        in further iterations it is embedded in the page.
        """
        if partial_import_data:
            data = check(rs, vtypes.SerializedPartialEvent,
                         json.loads(partial_import_data))
        else:
            data = check(rs, vtypes.SerializedPartialEventUpload, json_file)
        if rs.has_validation_errors():
            return self.partial_import_form(rs, event_id)
        assert data is not None
        if event_id != data['id']:
            rs.notify("error", n_("Data from wrong event."))
            return self.partial_import_form(rs, event_id)

        # First gather infos for comparison
        registration_ids = self.eventproxy.list_registrations(rs, event_id)
        registrations = self.eventproxy.get_registrations(
            rs, registration_ids)
        lodgement_ids = self.eventproxy.list_lodgements(rs, event_id)
        lodgements = self.eventproxy.get_lodgements(rs, lodgement_ids)
        lodgement_group_ids = self.eventproxy.list_lodgement_groups(
            rs, event_id)
        lodgement_groups = self.eventproxy.get_lodgement_groups(
            rs, lodgement_group_ids)
        course_ids = self.eventproxy.list_courses(rs, event_id)
        courses = self.eventproxy.get_courses(rs, course_ids)
        persona_ids = (
            ({e['persona_id'] for e in registrations.values()}
             | {e.get('persona_id')
                for e in data.get('registrations', {}).values() if e})
            - {None})
        personas = self.coreproxy.get_personas(rs, persona_ids)

        # Second invoke partial import
        try:
            new_token, delta = self.eventproxy.partial_import_event(
                rs, data, dryrun=(not bool(token)), token=token)
        except PartialImportError:
            rs.notify("warning",
                      n_("The data changed, please review the difference."))
            token = None
            new_token, delta = self.eventproxy.partial_import_event(
                rs, data, dryrun=True)

        # Third check if we were successful
        if token == new_token:
            rs.notify("success", n_("Changes applied."))
            return self.redirect(rs, "event/show_event")

        # Fourth prepare
        rs.values['token'] = new_token
        rs.values['partial_import_data'] = json_serialize(data)
        for course in courses.values():
            course['segments'] = {
                id: id in course['active_segments']
                for id in course['segments']
            }

        # Fifth prepare summary
        def flatten_recursive_delta(data: Mapping[Any, Any],
                                    old: Mapping[Any, Any],
                                    prefix: str = "") -> CdEDBObject:
            ret = {}
            for key, val in data.items():
                if isinstance(val, collections.abc.Mapping):
                    tmp = flatten_recursive_delta(
                        val, old.get(key, {}), f"{prefix}{key}.")
                    ret.update(tmp)
                else:
                    ret[f"{prefix}{key}"] = (old.get(key, None), val)
            return ret

        summary: CdEDBObject = {
            'changed_registrations': {
                anid: flatten_recursive_delta(val, registrations[anid])
                for anid, val in delta.get('registrations', {}).items()
                if anid > 0 and val
            },
            'new_registration_ids': tuple(xsorted(
                anid for anid in delta.get('registrations', {})
                if anid < 0)),
            'deleted_registration_ids': tuple(xsorted(
                anid for anid, val in delta.get('registrations', {}).items()
                if val is None)),
            'real_deleted_registration_ids': tuple(xsorted(
                anid for anid, val in delta.get('registrations', {}).items()
                if val is None and registrations.get(anid))),
            'changed_courses': {
                anid: flatten_recursive_delta(val, courses[anid])
                for anid, val in delta.get('courses', {}).items()
                if anid > 0 and val
            },
            'new_course_ids': tuple(xsorted(
                anid for anid in delta.get('courses', {}) if anid < 0)),
            'deleted_course_ids': tuple(xsorted(
                anid for anid, val in delta.get('courses', {}).items()
                if val is None)),
            'real_deleted_course_ids': tuple(xsorted(
                anid for anid, val in delta.get('courses', {}).items()
                if val is None and courses.get(anid))),
            'changed_lodgements': {
                anid: flatten_recursive_delta(val, lodgements[anid])
                for anid, val in delta.get('lodgements', {}).items()
                if anid > 0 and val
            },
            'new_lodgement_ids': tuple(xsorted(
                anid for anid in delta.get('lodgements', {}) if anid < 0)),
            'deleted_lodgement_ids': tuple(xsorted(
                anid for anid, val in delta.get('lodgements', {}).items()
                if val is None)),
            'real_deleted_lodgement_ids': tuple(xsorted(
                anid for anid, val in delta.get('lodgements', {}).items()
                if val is None and lodgements.get(anid))),

            'changed_lodgement_groups': {
                anid: flatten_recursive_delta(val, lodgement_groups[anid])
                for anid, val in delta.get('lodgement_groups', {}).items()
                if anid > 0 and val},
            'new_lodgement_group_ids': tuple(xsorted(
                anid for anid in delta.get('lodgement_groups', {})
                if anid < 0)),
            'real_deleted_lodgement_group_ids': tuple(xsorted(
                anid for anid, val in delta.get('lodgement_groups', {}).items()
                if val is None and lodgement_groups.get(anid))),
        }

        changed_registration_fields: Set[str] = set()
        for reg in summary['changed_registrations'].values():
            changed_registration_fields |= reg.keys()
        summary['changed_registration_fields'] = tuple(xsorted(
            changed_registration_fields))
        changed_course_fields: Set[str] = set()
        for course in summary['changed_courses'].values():
            changed_course_fields |= course.keys()
        summary['changed_course_fields'] = tuple(xsorted(
            changed_course_fields))
        changed_lodgement_fields: Set[str] = set()
        for lodgement in summary['changed_lodgements'].values():
            changed_lodgement_fields |= lodgement.keys()
        summary['changed_lodgement_fields'] = tuple(xsorted(
            changed_lodgement_fields))

        (reg_titles, reg_choices, course_titles, course_choices,
         lodgement_titles) = self._make_partial_import_diff_aux(
            rs, rs.ambience['event'], courses, lodgements)

        # Sixth look for double deletions/creations
        if (len(summary['deleted_registration_ids'])
                > len(summary['real_deleted_registration_ids'])):
            rs.notify('warning', n_("There were double registration deletions."
                                    " Did you already import this file?"))
        if len(summary['deleted_course_ids']) > len(summary['real_deleted_course_ids']):
            rs.notify('warning', n_("There were double course deletions."
                                    " Did you already import this file?"))
        if (len(summary['deleted_lodgement_ids'])
                > len(summary['real_deleted_lodgement_ids'])):
            rs.notify('warning', n_("There were double lodgement deletions."
                                    " Did you already import this file?"))
        all_current_data = self.eventproxy.partial_export_event(rs, data['id'])
        for course_id, course in delta.get('courses', {}).items():
            if course_id < 0:
                if any(current == course
                       for current in all_current_data['courses'].values()):
                    rs.notify('warning',
                              n_("There were hints at double course creations."
                                 " Did you already import this file?"))
                    break
        for lodgement_id, lodgement in delta.get('lodgements', {}).items():
            if lodgement_id < 0:
                if any(current == lodgement
                       for current in all_current_data['lodgements'].values()):
                    rs.notify('warning',
                              n_("There were hints at double lodgement creations."
                                 " Did you already import this file?"))
                    break

        # Seventh render diff
        template_data = {
            'delta': delta,
            'registrations': registrations,
            'lodgements': lodgements,
            'lodgement_groups': lodgement_groups,
            'courses': courses,
            'personas': personas,
            'summary': summary,
            'reg_titles': reg_titles,
            'reg_choices': reg_choices,
            'course_titles': course_titles,
            'course_choices': course_choices,
            'lodgement_titles': lodgement_titles,
        }
        return self.render(rs, "partial_import_check", template_data)

    # TODO: be more specific about the return types.
    @staticmethod
    def _make_partial_import_diff_aux(
            rs: RequestState, event: CdEDBObject, courses: CdEDBObjectMap,
            lodgements: CdEDBObjectMap
    ) -> Tuple[CdEDBObject, CdEDBObject, CdEDBObject, CdEDBObject, CdEDBObject]:
        """ Helper method, similar to make_registration_query_aux(), to
        generate human readable field names and values for the diff presentation
        of partial_import().

        This method does only generate titles and choice-dicts for the dynamic,
        event-specific fields (i.e. part- and track-specific and custom fields).
        Titles for all static fields are added in the template file."""
        reg_titles = {}
        reg_choices = {}
        course_titles = {}
        course_choices = {}
        lodgement_titles = {}

        # Prepare choices lists
        # TODO distinguish old and new course/lodgement titles
        # Heads up! There's a protected space (u+00A0) in the string below
        course_entries = {
            c["id"]: "{}. {}".format(c["nr"], c["shortname"])
            for c in courses.values()}
        lodgement_entries = {l["id"]: l["title"]
                             for l in lodgements.values()}
        reg_part_stati_entries =\
            dict(enum_entries_filter(const.RegistrationPartStati, rs.gettext))
        segment_stati_entries = {
            None: rs.gettext('not offered'),
            False: rs.gettext('cancelled'),
            True: rs.gettext('takes place'),
        }

        # Titles and choices for track-specific fields
        for track_id, track in event['tracks'].items():
            if len(event['tracks']) > 1:
                prefix = "{title}: ".format(title=track['shortname'])
            else:
                prefix = ""
            reg_titles[f"tracks.{track_id}.course_id"] = (
                    prefix + rs.gettext("Course"))
            reg_choices[f"tracks.{track_id}.course_id"] = course_entries
            reg_titles[f"tracks.{track_id}.course_instructor"] = (
                    prefix + rs.gettext("Instructor"))
            reg_choices[f"tracks.{track_id}.course_instructor"] = course_entries
            reg_titles[f"tracks.{track_id}.choices"] = (
                    prefix + rs.gettext("Course Choices"))
            reg_choices[f"tracks.{track_id}.choices"] = course_entries
            course_titles[f"segments.{track_id}"] = (
                    prefix + rs.gettext("Status"))
            course_choices[f"segments.{track_id}"] = segment_stati_entries

        for field in event['fields'].values():
            # TODO add choices?
            key = f"fields.{field['field_name']}"
            title = safe_filter("<i>{}</i>").format(field['field_name'])
            if field['association'] == const.FieldAssociations.registration:
                reg_titles[key] = title
            elif field['association'] == const.FieldAssociations.course:
                course_titles[key] = title
            elif field['association'] == const.FieldAssociations.lodgement:
                lodgement_titles[key] = title

        # Titles and choices for part-specific fields
        for part_id, part in event['parts'].items():
            if len(event['parts']) > 1:
                prefix = f"{part['shortname']}: "
            else:
                prefix = ""
            reg_titles[f"parts.{part_id}.status"] = (
                    prefix + rs.gettext("Status"))
            reg_choices[f"parts.{part_id}.status"] = reg_part_stati_entries
            reg_titles[f"parts.{part_id}.lodgement_id"] = (
                    prefix + rs.gettext("Lodgement"))
            reg_choices[f"parts.{part_id}.lodgement_id"] = lodgement_entries
            reg_titles[f"parts.{part_id}.is_camping_mat"] = (
                    prefix + rs.gettext("Camping Mat"))

        return (reg_titles, reg_choices, course_titles, course_choices,
                lodgement_titles)

    @access("event")
    @REQUESTdata("preview")
    def register_form(self, rs: RequestState, event_id: int,
                      preview: bool = False) -> Response:
        """Render form."""
        event = rs.ambience['event']
        tracks = event['tracks']
        registrations = self.eventproxy.list_registrations(
            rs, event_id, persona_id=rs.user.persona_id)
        persona = self.coreproxy.get_event_user(rs, rs.user.persona_id, event_id)
        age = determine_age_class(
            persona['birthday'],
            event['begin'])
        minor_form = self.eventproxy.get_minor_form(rs, event_id)
        rs.ignore_validation_errors()
        if not preview:
            if rs.user.persona_id in registrations.values():
                rs.notify("info", n_("Already registered."))
                return self.redirect(rs, "event/registration_status")
            if not event['is_open']:
                rs.notify("warning", n_("Registration not open."))
                return self.redirect(rs, "event/show_event")
            if self.is_locked(event):
                rs.notify("warning", n_("Event locked."))
                return self.redirect(rs, "event/show_event")
            if rs.ambience['event']['is_archived']:
                rs.notify("error", n_("Event is already archived."))
                return self.redirect(rs, "event/show_event")
            if not minor_form and age.is_minor():
                rs.notify("info", n_("No minors may register. "
                                     "Please contact the Orgateam."))
                return self.redirect(rs, "event/show_event")
        else:
            if event_id not in rs.user.orga and not self.is_admin(rs):
                raise werkzeug.exceptions.Forbidden(
                    n_("Must be Orga to use preview."))
        course_ids = self.eventproxy.list_courses(rs, event_id)
        courses = self.eventproxy.get_courses(rs, course_ids.keys())
        course_choices = {
            track_id: [course_id
                       for course_id, course
                       in keydictsort_filter(courses, EntitySorter.course)
                       if track_id in course['active_segments']
                           or (not event['is_course_state_visible']
                               and track_id in course['segments'])]
            for track_id in tracks}
        semester_fee = self.conf["MEMBERSHIP_FEE"]
        # by default select all parts
        if 'parts' not in rs.values:
            rs.values.setlist('parts', event['parts'])
        reg_questionnaire = unwrap(self.eventproxy.get_questionnaire(
            rs, event_id, kinds=(const.QuestionnaireUsages.registration,)))
        return self.render(rs, "register", {
            'persona': persona, 'age': age, 'courses': courses,
            'course_choices': course_choices, 'semester_fee': semester_fee,
            'reg_questionnaire': reg_questionnaire, 'preview': preview})

    @staticmethod
    def process_registration_input(
            rs: RequestState, event: CdEDBObject, courses: CdEDBObjectMap,
            reg_questionnaire: Collection[CdEDBObject],
            parts: CdEDBObjectMap = None) -> CdEDBObject:
        """Helper to handle input by participants.

        This takes care of extracting the values and validating them. Which
        values to extract depends on the event.

        :param parts: If not None this specifies the ids of the parts this
          registration applies to (since you can apply for only some of the
          parts of an event and should not have to choose courses for the
          non-relevant parts this is important). If None the parts have to
          be provided in the input.
        :returns: registration data set
        """
        tracks = event['tracks']
        standard_params: TypeMapping = {
            "mixed_lodging": bool,
            "notes": Optional[str],  # type: ignore
            "list_consent": bool
        }
        if parts is None:
            standard_params["parts"] = Collection[int]  # type: ignore
        standard = request_extractor(rs, standard_params)
        if parts is not None:
            standard['parts'] = tuple(
                part_id for part_id, entry in parts.items()
                if const.RegistrationPartStati(entry['status']).is_involved())
        choice_params: TypeMapping = {
            f"course_choice{track_id}_{i}": Optional[vtypes.ID]  # type: ignore
            for part_id in standard['parts']
            for track_id in event['parts'][part_id]['tracks']
            for i in range(event['tracks'][track_id]['num_choices'])
        }
        choices = request_extractor(rs, choice_params)
        instructor_params: TypeMapping = {
            f"course_instructor{track_id}": Optional[vtypes.ID]  # type: ignore
            for part_id in standard['parts']
            for track_id in event['parts'][part_id]['tracks']
        }
        instructor = request_extractor(rs, instructor_params)
        if not standard['parts']:
            rs.append_validation_error(
                ("parts", ValueError(n_("Must select at least one part."))))
        present_tracks = set()
        choice_getter = (
            lambda track_id, i: choices[f"course_choice{track_id}_{i}"])
        for part_id in standard['parts']:
            for track_id, track in event['parts'][part_id]['tracks'].items():
                present_tracks.add(track_id)
                # Check for duplicate course choices
                rs.extend_validation_errors(
                    ("course_choice{}_{}".format(track_id, j),
                     ValueError(n_("You cannot have the same course as %(i)s."
                                   " and %(j)s. choice"), {'i': i+1, 'j': j+1}))
                    for j in range(track['num_choices'])
                    for i in range(j)
                    if (choice_getter(track_id, j) is not None
                        and choice_getter(track_id, i)
                            == choice_getter(track_id, j)))
                # Check for unfilled mandatory course choices
                rs.extend_validation_errors(
                    ("course_choice{}_{}".format(track_id, i),
                     ValueError(n_("You must choose at least %(min_choices)s"
                                   " courses."),
                                {'min_choices': track['min_choices']}))
                    for i in range(track['min_choices'])
                    if choice_getter(track_id, i) is None)
        reg_parts: CdEDBObjectMap = {part_id: {} for part_id in event['parts']}
        if parts is None:
            for part_id in reg_parts:
                stati = const.RegistrationPartStati
                if part_id in standard['parts']:
                    reg_parts[part_id]['status'] = stati.applied
                else:
                    reg_parts[part_id]['status'] = stati.not_applied
        reg_tracks = {
            track_id: {
                'course_instructor':
                    instructor.get("course_instructor{}".format(track_id))
                    if track['num_choices'] else None,
            }
            for track_id, track in tracks.items()
        }
        for track_id in present_tracks:
            reg_tracks[track_id]['choices'] = tuple(
                choice_getter(track_id, i)
                for i in range(tracks[track_id]['num_choices'])
                if choice_getter(track_id, i) is not None)

        f = lambda entry: rs.ambience['event']['fields'][entry['field_id']]
        params: TypeMapping = {
            f(entry)['field_name']: VALIDATOR_LOOKUP[
                const.FieldDatatypes(f(entry)['kind']).name]
            for entry in reg_questionnaire
            if entry['field_id'] and not entry['readonly']
        }
        field_data = request_extractor(rs, params)

        registration = {
            'mixed_lodging': standard['mixed_lodging'],
            'list_consent': standard['list_consent'],
            'notes': standard['notes'],
            'parts': reg_parts,
            'tracks': reg_tracks,
            'fields': field_data,
        }
        return registration

    @access("event", modi={"POST"})
    def register(self, rs: RequestState, event_id: int) -> Response:
        """Register for an event."""
        if not rs.ambience['event']['is_open']:
            rs.notify("error", n_("Registration not open."))
            return self.redirect(rs, "event/show_event")
        if self.is_locked(rs.ambience['event']):
            rs.notify("error", n_("Event locked."))
            return self.redirect(rs, "event/show_event")
        if rs.ambience['event']['is_archived']:
            rs.notify("warning", n_("Event is already archived."))
            return self.redirect(rs, "event/show_event")
        course_ids = self.eventproxy.list_courses(rs, event_id)
        courses = self.eventproxy.get_courses(rs, course_ids.keys())
        reg_questionnaire = unwrap(self.eventproxy.get_questionnaire(
            rs, event_id, kinds=(const.QuestionnaireUsages.registration,)))
        registration = self.process_registration_input(
            rs, rs.ambience['event'], courses, reg_questionnaire)
        if rs.has_validation_errors():
            return self.register_form(rs, event_id)
        registration['event_id'] = event_id
        registration['persona_id'] = rs.user.persona_id
        persona = self.coreproxy.get_event_user(
            rs, rs.user.persona_id, event_id)
        age = determine_age_class(
            persona['birthday'], rs.ambience['event']['begin'])
        minor_form = self.eventproxy.get_minor_form(rs, event_id)
        if not minor_form and age.is_minor():
            rs.notify("error", n_("No minors may register. "
                                  "Please contact the Orgateam."))
            return self.redirect(rs, "event/show_event")
        registration['parental_agreement'] = not age.is_minor()
        registration['mixed_lodging'] = (registration['mixed_lodging']
                                         and age.may_mix())
        new_id = self.eventproxy.create_registration(rs, registration)
        meta_info = self.coreproxy.get_meta_info(rs)
        fee = self.eventproxy.calculate_fee(rs, new_id)
        semester_fee = self.conf["MEMBERSHIP_FEE"]

        subject = "Anmeldung für {}".format(rs.ambience['event']['title'])
        reply_to = (rs.ambience['event']['orga_address'] or
                    self.conf["EVENT_ADMIN_ADDRESS"])
        reference = make_event_fee_reference(persona, rs.ambience['event'])
        self.do_mail(
            rs, "register",
            {'To': (rs.user.username,),
             'Subject': subject,
             'Reply-To': reply_to},
            {'fee': fee, 'age': age, 'meta_info': meta_info,
             'semester_fee': semester_fee, 'reference': reference})
        self.notify_return_code(rs, new_id, success=n_("Registered for event."))
        return self.redirect(rs, "event/registration_status")

    @access("event")
    def registration_status(self, rs: RequestState, event_id: int) -> Response:
        """Present current state of own registration."""
        reg_list = self.eventproxy.list_registrations(
            rs, event_id, persona_id=rs.user.persona_id)
        if not reg_list:
            rs.notify("warning", n_("Not registered for event."))
            return self.redirect(rs, "event/show_event")
        registration_id = unwrap(reg_list.keys())
        registration = self.eventproxy.get_registration(rs, registration_id)
        persona = self.coreproxy.get_event_user(
            rs, rs.user.persona_id, event_id)
        age = determine_age_class(
            persona['birthday'], rs.ambience['event']['begin'])
        course_ids = self.eventproxy.list_courses(rs, event_id)
        courses = self.eventproxy.get_courses(rs, course_ids.keys())
        meta_info = self.coreproxy.get_meta_info(rs)
        reference = make_event_fee_reference(persona, rs.ambience['event'])
        fee = self.eventproxy.calculate_fee(rs, registration_id)
        semester_fee = self.conf["MEMBERSHIP_FEE"]
        part_order = xsorted(
            registration['parts'].keys(),
            key=lambda anid:
                rs.ambience['event']['parts'][anid]['part_begin'])
        registration['parts'] = OrderedDict(
            (part_id, registration['parts'][part_id]) for part_id in part_order)
        reg_questionnaire = unwrap(self.eventproxy.get_questionnaire(
            rs, event_id, (const.QuestionnaireUsages.registration,)))
        waitlist_position = self.eventproxy.get_waitlist_position(
            rs, event_id, persona_id=rs.user.persona_id)
        return self.render(rs, "registration_status", {
            'registration': registration, 'age': age, 'courses': courses,
            'meta_info': meta_info, 'fee': fee, 'semester_fee': semester_fee,
            'reg_questionnaire': reg_questionnaire, 'reference': reference,
            'waitlist_position': waitlist_position,
        })

    @access("event")
    def amend_registration_form(self, rs: RequestState, event_id: int
                                ) -> Response:
        """Render form."""
        event = rs.ambience['event']
        tracks = event['tracks']
        registration_id = unwrap(self.eventproxy.list_registrations(
            rs, event_id, persona_id=rs.user.persona_id).keys())
        if not registration_id:
            rs.notify("warning", n_("Not registered for event."))
            return self.redirect(rs, "event/show_event")
        if event['is_archived']:
            rs.notify("warning", n_("Event is already archived."))
            return self.redirect(rs, "event/show_event")
        registration = self.eventproxy.get_registration(rs, registration_id)
        if (event['registration_soft_limit'] and
                now() > event['registration_soft_limit']):
            rs.notify("warning",
                      n_("Registration closed, no changes possible."))
            return self.redirect(rs, "event/registration_status")
        if self.is_locked(rs.ambience['event']):
            rs.notify("warning", n_("Event locked."))
            return self.redirect(rs, "event/registration_status")
        persona = self.coreproxy.get_event_user(
            rs, rs.user.persona_id, event_id)
        age = determine_age_class(
            persona['birthday'], rs.ambience['event']['begin'])
        course_ids = self.eventproxy.list_courses(rs, event_id)
        courses = self.eventproxy.get_courses(rs, course_ids.keys())
        course_choices = {
            track_id: [course_id
                       for course_id, course
                       in keydictsort_filter(courses, EntitySorter.course)
                       if track_id in course['active_segments']
                           or (not event['is_course_state_visible']
                               and track_id in course['segments'])]
            for track_id in tracks}
        non_trivials = {}
        for track_id, track in registration['tracks'].items():
            for i, choice in enumerate(track['choices']):
                param = "course_choice{}_{}".format(track_id, i)
                non_trivials[param] = choice
        for track_id, entry in registration['tracks'].items():
            param = "course_instructor{}".format(track_id)
            non_trivials[param] = entry['course_instructor']
        for k, v in registration['fields'].items():
            non_trivials[k] = v
        stat = lambda track: registration['parts'][track['part_id']]['status']
        involved_tracks = {
            track_id for track_id, track in tracks.items()
            if const.RegistrationPartStati(stat(track)).is_involved()}
        merge_dicts(rs.values, non_trivials, registration)
        reg_questionnaire = unwrap(self.eventproxy.get_questionnaire(
            rs, event_id, kinds=(const.QuestionnaireUsages.registration,)))
        return self.render(rs, "amend_registration", {
            'age': age, 'courses': courses, 'course_choices': course_choices,
            'involved_tracks': involved_tracks,
            'reg_questionnaire': reg_questionnaire,
        })

    @access("event", modi={"POST"})
    def amend_registration(self, rs: RequestState, event_id: int) -> Response:
        """Change information provided during registering.

        Participants are not able to change for which parts they applied on
        purpose. For this they have to communicate with the orgas.
        """
        registration_id = unwrap(self.eventproxy.list_registrations(
            rs, event_id, persona_id=rs.user.persona_id).keys())
        if not registration_id:
            rs.notify("warning", n_("Not registered for event."))
            return self.redirect(rs, "event/show_event")
        if (rs.ambience['event']['registration_soft_limit'] and
                now() > rs.ambience['event']['registration_soft_limit']):
            rs.notify("error", n_("No changes allowed anymore."))
            return self.redirect(rs, "event/registration_status")
        if rs.ambience['event']['is_archived']:
            rs.notify("error", n_("Event is already archived."))
            return self.redirect(rs, "event/registration_status")
        if self.is_locked(rs.ambience['event']):
            rs.notify("error", n_("Event locked."))
            return self.redirect(rs, "event/registration_status")
        course_ids = self.eventproxy.list_courses(rs, event_id)
        courses = self.eventproxy.get_courses(rs, course_ids.keys())
        stored = self.eventproxy.get_registration(rs, registration_id)
        reg_questionnaire = unwrap(self.eventproxy.get_questionnaire(
            rs, event_id, kinds=(const.QuestionnaireUsages.registration,)))
        registration = self.process_registration_input(
            rs, rs.ambience['event'], courses, reg_questionnaire,
            parts=stored['parts'])
        if rs.has_validation_errors():
            return self.amend_registration_form(rs, event_id)

        registration['id'] = registration_id
        persona = self.coreproxy.get_event_user(
            rs, rs.user.persona_id, event_id)
        age = determine_age_class(
            persona['birthday'], rs.ambience['event']['begin'])
        registration['mixed_lodging'] = (registration['mixed_lodging']
                                         and age.may_mix())
        change_note = "Anmeldung durch Teilnehmer bearbeitet."
        code = self.eventproxy.set_registration(rs, registration, change_note)
        self.notify_return_code(rs, code)
        return self.redirect(rs, "event/registration_status")

    @access("event")
    @event_guard(check_offline=True)
    def configure_registration_form(self, rs: RequestState, event_id: int
                                    ) -> Response:
        """Render form."""
        reg_questionnaire, reg_fields = self._prepare_questionnaire_form(
            rs, event_id, const.QuestionnaireUsages.registration)
        return self.render(rs, "configure_registration",
                           {'reg_questionnaire': reg_questionnaire,
                            'registration_fields': reg_fields})

    @access("event")
    @event_guard(check_offline=True)
    def configure_additional_questionnaire_form(self, rs: RequestState,
                                                event_id: int) -> Response:
        """Render form."""
        add_questionnaire, reg_fields = self._prepare_questionnaire_form(
            rs, event_id, const.QuestionnaireUsages.additional)
        return self.render(rs, "configure_additional_questionnaire", {
            'add_questionnaire': add_questionnaire,
            'registration_fields': reg_fields})

    def _prepare_questionnaire_form(self, rs: RequestState, event_id: int,
                                    kind: const.QuestionnaireUsages
                                    ) -> Tuple[List[CdEDBObject],
                                               CdEDBObjectMap]:
        """Helper to retrieve some data for questionnaire configuration."""
        questionnaire = unwrap(self.eventproxy.get_questionnaire(
            rs, event_id, kinds=(kind,)))
        current = {
            "{}_{}".format(key, i): value
            for i, entry in enumerate(questionnaire)
            for key, value in entry.items()}
        merge_dicts(rs.values, current)
        registration_fields = {
            k: v for k, v in rs.ambience['event']['fields'].items()
            if v['association'] == const.FieldAssociations.registration}
        return questionnaire, registration_fields

    @access("event", modi={"POST"})
    @event_guard(check_offline=True)
    def configure_registration(self, rs: RequestState, event_id: int
                               ) -> Response:
        """Manipulate the questionnaire form.

        This allows the orgas to design a form without interaction with an
        administrator.
        """
        kind = const.QuestionnaireUsages.registration
        code = self._set_questionnaire(rs, event_id, kind)
        if code is None:
            return self.configure_registration_form(rs, event_id)
        self.notify_return_code(rs, code)
        return self.redirect(rs, "event/configure_registration_form")

    @access("event", modi={"POST"})
    @event_guard(check_offline=True)
    def configure_additional_questionnaire(self, rs: RequestState,
                                           event_id: int) -> Response:
        """Manipulate the additional questionnaire form.

        This allows the orgas to design a form without interaction with an
        administrator.
        """
        kind = const.QuestionnaireUsages.additional
        code = self._set_questionnaire(rs, event_id, kind)
        if code is None:
            return self.configure_additional_questionnaire_form(rs, event_id)
        self.notify_return_code(rs, code)
        return self.redirect(
            rs, "event/configure_additional_questionnaire_form")

    def _set_questionnaire(self, rs: RequestState, event_id: int,
                           kind: const.QuestionnaireUsages
                           ) -> Optional[DefaultReturnCode]:
        """Deduplicated code to set questionnaire rows of one kind."""
        other_kinds = set()
        for x in const.QuestionnaireUsages:
            if x != kind:
                other_kinds.add(x)
        old_questionnaire = unwrap(self.eventproxy.get_questionnaire(
            rs, event_id, kinds=(kind,)))
        other_questionnaire = self.eventproxy.get_questionnaire(
            rs, event_id, kinds=other_kinds)
        other_used_fields = {e['field_id'] for v in other_questionnaire.values()
                             for e in v if e['field_id']}
        registration_fields = {
            k: v for k, v in rs.ambience['event']['fields'].items()
            if v['association'] == const.FieldAssociations.registration}

        new_questionnaire = self.process_questionnaire_input(
            rs, len(old_questionnaire), registration_fields, kind,
            other_used_fields)
        if rs.has_validation_errors():
            return None
        code = self.eventproxy.set_questionnaire(
            rs, event_id, new_questionnaire)
        return code

    @access("event")
    @REQUESTdata("preview")
    def additional_questionnaire_form(self, rs: RequestState, event_id: int,
                                      preview: bool = False,
                                      internal: bool = False) -> Response:
        """Render form.

        The internal flag is used if the call comes from another frontend
        function to disable further redirection on validation errors.
        """
        if rs.has_validation_errors() and not internal:
            return self.redirect(rs, "event/show_event")
        if not preview:
            registration_id = self.eventproxy.list_registrations(
                rs, event_id, persona_id=rs.user.persona_id)
            if not registration_id:
                rs.notify("warning", n_("Not registered for event."))
                return self.redirect(rs, "event/show_event")
            registration_id = unwrap(registration_id.keys())
            registration = self.eventproxy.get_registration(rs, registration_id)
            if not rs.ambience['event']['use_additional_questionnaire']:
                rs.notify("warning", n_("Questionnaire disabled."))
                return self.redirect(rs, "event/registration_status")
            if self.is_locked(rs.ambience['event']):
                rs.notify("info", n_("Event locked."))
            merge_dicts(rs.values, registration['fields'])
        else:
            if event_id not in rs.user.orga and not self.is_admin(rs):
                raise werkzeug.exceptions.Forbidden(
                    n_("Must be Orga to use preview."))
            if not rs.ambience['event']['use_additional_questionnaire']:
                rs.notify("info", n_("Questionnaire is not enabled yet."))
        add_questionnaire = unwrap(self.eventproxy.get_questionnaire(
            rs, event_id, kinds=(const.QuestionnaireUsages.additional,)))
        return self.render(rs, "additional_questionnaire", {
            'add_questionnaire': add_questionnaire,
            'preview': preview})

    @access("event", modi={"POST"})
    def additional_questionnaire(self, rs: RequestState, event_id: int
                                 ) -> Response:
        """Fill in additional fields.

        Save data submitted in the additional questionnaire.
        Note that questionnaire rows may also be present during registration.
        """
        registration_id = self.eventproxy.list_registrations(
            rs, event_id, persona_id=rs.user.persona_id)
        if not registration_id:
            rs.notify("warning", n_("Not registered for event."))
            return self.redirect(rs, "event/show_event")
        registration_id = unwrap(registration_id.keys())
        if not rs.ambience['event']['use_additional_questionnaire']:
            rs.notify("error", n_("Questionnaire disabled."))
            return self.redirect(rs, "event/registration_status")
        if self.is_locked(rs.ambience['event']):
            rs.notify("error", n_("Event locked."))
            return self.redirect(rs, "event/registration_status")
        if rs.ambience['event']['is_archived']:
            rs.notify("error", n_("Event is already archived."))
            return self.redirect(rs, "event/show_event")
        add_questionnaire = unwrap(self.eventproxy.get_questionnaire(
            rs, event_id, kinds=(const.QuestionnaireUsages.additional,)))
        f = lambda entry: rs.ambience['event']['fields'][entry['field_id']]
        params: TypeMapping = {
            f(entry)['field_name']: Optional[  # type: ignore
                VALIDATOR_LOOKUP[const.FieldDatatypes(f(entry)['kind']).name]]
            for entry in add_questionnaire
            if entry['field_id'] and not entry['readonly']
        }
        data = request_extractor(rs, params)
        if rs.has_validation_errors():
            return self.additional_questionnaire_form(
                rs, event_id, internal=True)

        change_note = "Fragebogen durch Teilnehmer bearbeitet."
        code = self.eventproxy.set_registration(rs,
            {'id': registration_id, 'fields': data}, change_note)
        self.notify_return_code(rs, code)
        return self.redirect(rs, "event/additional_questionnaire_form")

    @staticmethod
    def process_questionnaire_input(rs: RequestState, num: int,
                                    reg_fields: Mapping[int, Mapping[str, Any]],
                                    kind: const.QuestionnaireUsages,
                                    other_used_fields: Collection[int]
                                    ) -> Dict[const.QuestionnaireUsages,
                                              List[CdEDBObject]]:
        """This handles input to configure questionnaires.

        Since this covers a variable number of rows, we cannot do this
        statically. This takes care of validation too.

        :param num: number of rows to expect
        :param reg_fields: Available fields
        :param kind: For which kind of questionnaire are these rows?
        """
        del_flags = request_extractor(rs, {f"delete_{i}": bool for i in range(num)})
        deletes = {i for i in range(num) if del_flags['delete_{}'.format(i)]}
        spec: TypeMapping = {
            'field_id': Optional[vtypes.ID],  # type: ignore
            'title': Optional[str],  # type: ignore
            'info': Optional[str],  # type: ignore
            'input_size': Optional[int],  # type: ignore
            'readonly': Optional[bool],  # type: ignore
            'default_value': Optional[str],  # type: ignore
        }
        marker = 1
        while marker < 2 ** 10:
            if not unwrap(request_extractor(rs, {f"create_-{marker}": bool})):
                break
            marker += 1
        rs.values['create_last_index'] = marker - 1
        indices = (set(range(num)) | {-i for i in range(1, marker)}) - deletes

        field_key = lambda anid: f"field_id_{anid}"
        readonly_key = lambda anid: f"readonly_{anid}"
        default_value_key = lambda anid: f"default_value_{anid}"

        def duplicate_constraint(idx1: int, idx2: int
                                 ) -> Optional[RequestConstraint]:
            if idx1 == idx2:
                return None
            key1 = field_key(idx1)
            key2 = field_key(idx2)
            msg = n_("Must not duplicate field.")
            return (lambda d: (not d[key1] or d[key1] != d[key2]),
                    (key1, ValueError(msg)))

        def valid_field_constraint(idx: int) -> RequestConstraint:
            key = field_key(idx)
            return (lambda d: not d[key] or d[key] in reg_fields,
                    (key, ValueError(n_("Invalid field."))))

        def fee_modifier_kind_constraint(idx: int) -> RequestConstraint:
            key = field_key(idx)
            msg = n_("Fee modifier field may only be used in"
                     " registration questionnaire.")
            fee_modifier_fields = {
                e['field_id'] for
                e in rs.ambience['event']['fee_modifiers'].values()}
            valid_usages = {const.QuestionnaireUsages.registration.value}
            return (lambda d: not (d[key] in fee_modifier_fields
                                   and kind not in valid_usages),
                    (key, ValueError(msg)))

        def readonly_kind_constraint(idx: int) -> RequestConstraint:
            key = readonly_key(idx)
            msg = n_("Registration questionnaire rows may not be readonly.")
            return (lambda d: (not d[key] or kind.allow_readonly()),
                    (key, ValueError(msg)))

        def duplicate_kind_constraint(idx: int) -> RequestConstraint:
            key = field_key(idx)
            msg = n_("This field is already in use in another questionnaire.")
            return (lambda d: d[key] not in other_used_fields,
                    (key, ValueError(msg)))

        constraints: List[Tuple[Callable[[CdEDBObject], bool], Error]]
        constraints = list(filter(
            None, (duplicate_constraint(idx1, idx2)
                   for idx1 in indices for idx2 in indices)))
        constraints += list(itertools.chain.from_iterable(
            (valid_field_constraint(idx),
             fee_modifier_kind_constraint(idx),
             readonly_kind_constraint(idx),
             duplicate_kind_constraint(idx))
            for idx in indices))

        params: TypeMapping = {
            f"{key}_{i}": value for i in indices for key, value in spec.items()}
        data = request_extractor(rs, params, constraints)
        for idx in indices:
            dv_key = default_value_key(idx)
            field_id = data[field_key(idx)]
            if data[dv_key] is None or field_id is None:
                data[dv_key] = None
                continue
            data[dv_key] = check_optional(rs, vtypes.ByFieldDatatype,
                data[dv_key], dv_key, kind=reg_fields[field_id]['kind'])
        questionnaire = {
            kind: list(
                {key: data["{}_{}".format(key, i)] for key in spec}
                for i in mixed_existence_sorter(indices))}
        return questionnaire

    @staticmethod
    def _sanitize_questionnaire_row(row: CdEDBObject) -> CdEDBObject:
        """Small helper to make validation happy.

        The invokation
        ``proxy.set_questionnaire(proxy.get_questionnaire())`` fails since
        the retrieval method provides additional information which not
        settable and thus filtered by this method.
        """
        whitelist = ('field_id', 'title', 'info', 'input_size', 'readonly',
                     'default_value', 'kind')
        return {k: v for k, v in row.items() if k in whitelist}

    @access("event")
    @event_guard(check_offline=True)
    @REQUESTdata("kind")
    def reorder_questionnaire_form(self, rs: RequestState, event_id: int,
                                   kind: const.QuestionnaireUsages) -> Response:
        """Render form."""
        if rs.has_validation_errors():
            if any(field == 'kind' for field, _ in rs.retrieve_validation_errors()):
                rs.notify("error", n_("Unknown questionnaire kind."))
                return self.redirect(rs, "event/show_event")
            else:
                # we want to render the errors from reorder_questionnaire on this page,
                # so we only redirect to another page if 'kind' does not pass validation
                pass
        questionnaire = unwrap(self.eventproxy.get_questionnaire(
            rs, event_id, kinds=(kind,)))
        redirects = {
            const.QuestionnaireUsages.registration:
                "event/configure_registration",
            const.QuestionnaireUsages.additional:
                "event/configure_additional_questionnaire",
        }
        if not questionnaire:
            rs.notify("info", n_("No questionnaire rows of this kind found."))
            return self.redirect(rs, redirects[kind])
        return self.render(rs, "reorder_questionnaire", {
            'questionnaire': questionnaire, 'kind': kind, 'redirect': redirects[kind]})

    @access("event", modi={"POST"})
    @event_guard(check_offline=True)
    @REQUESTdata("order", "kind")
    def reorder_questionnaire(self, rs: RequestState, event_id: int,
                              kind: const.QuestionnaireUsages,
                              order: vtypes.IntCSVList) -> Response:
        """Shuffle rows of the orga designed form.

        This is strictly speaking redundant functionality, but it's pretty
        laborious to do without.
        """
        if rs.has_validation_errors():
            return self.reorder_questionnaire_form(rs, event_id, kind=kind)

        questionnaire = unwrap(self.eventproxy.get_questionnaire(
            rs, event_id, kinds=(kind,)))

        if not set(order) == set(range(len(questionnaire))):
            rs.append_validation_error(
                ("order", ValueError(n_("Every row must occur exactly once."))))
        if rs.has_validation_errors():
            return self.reorder_questionnaire_form(rs, event_id, kind=kind)

        new_questionnaire = [self._sanitize_questionnaire_row(questionnaire[i])
                             for i in order]
        code = self.eventproxy.set_questionnaire(rs, event_id, {kind: new_questionnaire})
        self.notify_return_code(rs, code)
        return self.redirect(rs, "event/reorder_questionnaire_form", {'kind': kind})

    @access("event")
    @event_guard()
    def show_registration(self, rs: RequestState, event_id: int,
                          registration_id: int) -> Response:
        """Display all information pertaining to one registration."""
        persona = self.coreproxy.get_event_user(
            rs, rs.ambience['registration']['persona_id'], event_id)
        age = determine_age_class(
            persona['birthday'], rs.ambience['event']['begin'])
        course_ids = self.eventproxy.list_courses(rs, event_id)
        courses = self.eventproxy.get_courses(rs, course_ids.keys())
        lodgement_ids = self.eventproxy.list_lodgements(rs, event_id)
        lodgements = self.eventproxy.get_lodgements(rs, lodgement_ids)
        meta_info = self.coreproxy.get_meta_info(rs)
        reference = make_event_fee_reference(persona, rs.ambience['event'])
        fee = self.eventproxy.calculate_fee(rs, registration_id)
        waitlist_position = self.eventproxy.get_waitlist_position(
            rs, event_id, persona_id=persona['id'])
        return self.render(rs, "show_registration", {
            'persona': persona, 'age': age, 'courses': courses,
            'lodgements': lodgements, 'meta_info': meta_info, 'fee': fee,
            'reference': reference, 'waitlist_position': waitlist_position,
        })

    @access("event")
    @event_guard(check_offline=True)
    @REQUESTdata("skip", "change_note")
    def change_registration_form(self, rs: RequestState, event_id: int,
                                 registration_id: int, skip: Collection[str],
                                 change_note: Optional[str], internal: bool = False
                                 ) -> Response:
        """Render form.

        The skip parameter is meant to hide certain fields and skip them when
        evaluating the submitted from in change_registration(). This can be
        used in situations, where changing those fields could override
        concurrent changes (e.g. the Check-in).


        The internal flag is used if the call comes from another frontend
        function to disable further redirection on validation errors.
        """
        if rs.has_validation_errors() and not internal:
            return self.redirect(rs, 'event/show_registration')
        tracks = rs.ambience['event']['tracks']
        registration = rs.ambience['registration']
        persona = self.coreproxy.get_event_user(rs, registration['persona_id'],
                                                event_id)
        course_ids = self.eventproxy.list_courses(rs, event_id)
        courses = self.eventproxy.get_courses(rs, course_ids.keys())
        course_choices = {
            track_id: [course_id
                       for course_id, course
                       in keydictsort_filter(courses, EntitySorter.course)
                       if track_id in course['segments']]
            for track_id in tracks}
        lodgement_ids = self.eventproxy.list_lodgements(rs, event_id)
        lodgements = self.eventproxy.get_lodgements(rs, lodgement_ids)
        reg_values = {"reg.{}".format(key): value
                      for key, value in registration.items()}
        part_values = []
        for part_id, part in registration['parts'].items():
            one_part = {
                "part{}.{}".format(part_id, key): value
                for key, value in part.items()}
            part_values.append(one_part)
        track_values = []
        for track_id, track in registration['tracks'].items():
            one_track = {
                "track{}.{}".format(track_id, key): value
                for key, value in track.items()
                if key != "choices"}
            for i, choice in enumerate(track['choices']):
                key = 'track{}.course_choice_{}'.format(track_id, i)
                one_track[key] = choice
            track_values.append(one_track)
        field_values = {
            "fields.{}".format(key): value
            for key, value in registration['fields'].items()}
        # Fix formatting of ID
        reg_values['reg.real_persona_id'] = cdedbid_filter(
            reg_values['reg.real_persona_id'])
        merge_dicts(rs.values, reg_values, field_values,
                    *(part_values + track_values))
        return self.render(rs, "change_registration", {
            'persona': persona, 'courses': courses,
            'course_choices': course_choices, 'lodgements': lodgements,
            'skip': skip or [], 'change_note': change_note})

    @staticmethod
    def process_orga_registration_input(
            rs: RequestState, event: CdEDBObject, do_fields: bool = True,
            check_enabled: bool = False, skip: Collection[str] = (),
            do_real_persona_id: bool = False) -> CdEDBObject:
        """Helper to handle input by orgas.

        This takes care of extracting the values and validating them. Which
        values to extract depends on the event. This puts less restrictions
        on the input (like not requiring different course choices).

        :param do_fields: Process custom fields of the registration(s)
        :param check_enabled: Check if the "enable" checkboxes, corresponding
                              to the fields are set. This is required for the
                              multiedit page.
        :param skip: A list of field names to be entirely skipped
        :param do_real_persona_id: Process the `real_persona_id` field. Should
                                   only be done when CDEDB_OFFLINE_DEPLOYMENT
        :returns: registration data set
        """

        def filter_parameters(params: TypeMapping) -> TypeMapping:
            """Helper function to filter parameters by `skip` list and `enabled`
            checkboxes"""
            params = {key: kind for key, kind in params.items() if key not in skip}
            if not check_enabled:
                return params
            enable_params = {f"enable_{i}": bool for i, t in params.items()}
            enable = request_extractor(rs, enable_params)
            return {
                key: kind for key, kind in params.items() if enable[f"enable_{key}"]}

        # Extract parameters from request
        tracks = event['tracks']
        reg_params: TypeMapping = {
            "reg.notes": Optional[str],  # type: ignore
            "reg.orga_notes": Optional[str],  # type: ignore
            "reg.payment": Optional[datetime.date],  # type: ignore
            "reg.amount_paid": vtypes.NonNegativeDecimal,
            "reg.parental_agreement": bool,
            "reg.mixed_lodging": bool,
            "reg.checkin": Optional[datetime.datetime],  # type: ignore
            "reg.list_consent": bool,
        }
        part_params: TypeMapping = {}
        for part_id in event['parts']:
            part_params.update({  # type: ignore
                f"part{part_id}.status": const.RegistrationPartStati,
                f"part{part_id}.lodgement_id": Optional[vtypes.ID],
                f"part{part_id}.is_camping_mat": bool
            })
        track_params: TypeMapping = {}
        for track_id, track in tracks.items():
            track_params.update({  # type: ignore
                f"track{track_id}.{key}": Optional[vtypes.ID]
                for key in ("course_id", "course_instructor")
            })
            track_params.update({  # type: ignore
                f"track{track_id}.course_choice_{i}": Optional[vtypes.ID]
                for i in range(track['num_choices'])
            })
        field_params: TypeMapping = {
            f"fields.{field['field_name']}": Optional[  # type: ignore
                VALIDATOR_LOOKUP[const.FieldDatatypes(field['kind']).name]]
            for field in event['fields'].values()
            if field['association'] == const.FieldAssociations.registration
        }

        raw_reg = request_extractor(rs, filter_parameters(reg_params))
        if do_real_persona_id:
            raw_reg.update(request_extractor(rs, filter_parameters({
                "reg.real_persona_id": Optional[vtypes.CdedbID]  # type: ignore
            })))
        raw_parts = request_extractor(rs, filter_parameters(part_params))
        raw_tracks = request_extractor(rs, filter_parameters(track_params))
        raw_fields = request_extractor(rs, filter_parameters(field_params))

        # Build `parts`, `tracks` and `fields` dict
        new_parts = {
            part_id: {
                key: raw_parts["part{}.{}".format(part_id, key)]
                for key in ("status", "lodgement_id", "is_camping_mat")
                if "part{}.{}".format(part_id, key) in raw_parts
            }
            for part_id in event['parts']
        }
        new_tracks = {
            track_id: {
                key: raw_tracks["track{}.{}".format(track_id, key)]
                for key in ("course_id", "course_instructor")
                if "track{}.{}".format(track_id, key) in raw_tracks
            }
            for track_id in tracks
        }
        # Build course choices (but only if all choices are present)
        for track_id, track in tracks.items():
            if not all("track{}.course_choice_{}".format(track_id, i)
                       in raw_tracks
                       for i in range(track['num_choices'])):
                continue
            extractor = lambda i: raw_tracks["track{}.course_choice_{}".format(
                track_id, i)]
            choices_tuple = tuple(
                extractor(i)
                for i in range(track['num_choices']) if extractor(i))
            choices_set = set(choices_tuple)
            if len(choices_set) != len(choices_tuple):
                rs.extend_validation_errors(
                    ("track{}.course_choice_{}".format(track_id, i),
                     ValueError(n_("Must choose different courses.")))
                    for i in range(track['num_choices']))
            new_tracks[track_id]['choices'] = choices_tuple
        new_fields = {
            key.split('.', 1)[1]: value for key, value in raw_fields.items()}

        # Put it all together
        registration = {
            key.split('.', 1)[1]: value for key, value in raw_reg.items()}
        registration['parts'] = new_parts
        registration['tracks'] = new_tracks
        if do_fields:
            registration['fields'] = new_fields
        return registration

    @access("event", modi={"POST"})
    @event_guard(check_offline=True)
    @REQUESTdata("skip", "change_note")
    def change_registration(self, rs: RequestState, event_id: int,
                            registration_id: int, skip: Collection[str],
                            change_note: Optional[str]) -> Response:
        """Make privileged changes to any information pertaining to a
        registration.

        Strictly speaking this makes a lot of the other functionality
        redundant (like managing the lodgement inhabitants), but it would be
        much more cumbersome to always use this interface.
        """
        registration = self.process_orga_registration_input(
            rs, rs.ambience['event'], skip=skip,
            do_real_persona_id=self.conf["CDEDB_OFFLINE_DEPLOYMENT"])
        if rs.has_validation_errors():
            return self.change_registration_form(
                rs, event_id, registration_id, skip=(), internal=True,
                change_note=change_note)
        registration['id'] = registration_id
        code = self.eventproxy.set_registration(rs, registration, change_note)
        self.notify_return_code(rs, code)
        return self.redirect(rs, "event/show_registration")

    @access("event")
    @event_guard(check_offline=True)
    def add_registration_form(self, rs: RequestState, event_id: int
                              ) -> Response:
        """Render form."""
        tracks = rs.ambience['event']['tracks']
        course_ids = self.eventproxy.list_courses(rs, event_id)
        courses = self.eventproxy.get_courses(rs, course_ids.keys())
        registrations = self.eventproxy.list_registrations(rs, event_id)
        course_choices = {
            track_id: [course_id
                       for course_id, course
                       in keydictsort_filter(courses, EntitySorter.course)
                       if track_id in course['active_segments']]
            for track_id in tracks}
        lodgement_ids = self.eventproxy.list_lodgements(rs, event_id)
        lodgements = self.eventproxy.get_lodgements(rs, lodgement_ids)
        defaults = {
            "part{}.status".format(part_id):
                const.RegistrationPartStati.participant.value
            for part_id in rs.ambience['event']['parts']
        }
        merge_dicts(rs.values, defaults)
        return self.render(rs, "add_registration", {
            'courses': courses, 'course_choices': course_choices,
            'lodgements': lodgements,
            'registered_personas': registrations.values()})

    @access("event", modi={"POST"})
    @event_guard(check_offline=True)
    def add_registration(self, rs: RequestState, event_id: int) -> Response:
        """Register a participant by an orga.

        This should not be used that often, since a registration should
        singnal legal consent which is not provided this way.
        """
        persona_id = unwrap(
            request_extractor(rs, {"persona.persona_id": vtypes.CdedbID}))
        if persona_id is not None:
            if not self.coreproxy.verify_id(rs, persona_id, is_archived=False):
                rs.append_validation_error(
                    ("persona.persona_id", ValueError(n_(
                        "This user does not exist or is archived."))))
            elif not self.coreproxy.verify_persona(rs, persona_id, {"event"}):
                rs.append_validation_error(
                    ("persona.persona_id", ValueError(n_(
                        "This user is not an event user."))))
        if (not rs.has_validation_errors()
                and self.eventproxy.list_registrations(rs, event_id,
                                                       persona_id=persona_id)):
            rs.append_validation_error(
                ("persona.persona_id",
                  ValueError(n_("Already registered."))))
        registration = self.process_orga_registration_input(
            rs, rs.ambience['event'], do_fields=False,
            do_real_persona_id=self.conf["CDEDB_OFFLINE_DEPLOYMENT"])
        if (not rs.has_validation_errors()
                and not self.eventproxy.check_orga_addition_limit(
                    rs, event_id)):
            rs.append_validation_error(
                ("persona.persona_id",
                  ValueError(n_("Rate-limit reached."))))
        if rs.has_validation_errors():
            return self.add_registration_form(rs, event_id)

        registration['persona_id'] = persona_id
        registration['event_id'] = event_id
        new_id = self.eventproxy.create_registration(rs, registration)
        self.notify_return_code(rs, new_id)
        return self.redirect(rs, "event/show_registration",
                             {'registration_id': new_id})

    @access("event", modi={"POST"})
    @event_guard(check_offline=True)
    @REQUESTdata("ack_delete")
    def delete_registration(self, rs: RequestState, event_id: int,
                            registration_id: int, ack_delete: bool) -> Response:
        """Remove a registration."""
        if not ack_delete:
            rs.append_validation_error(
                ("ack_delete", ValueError(n_("Must be checked."))))
        if rs.has_validation_errors():
            return self.show_registration(rs, event_id, registration_id)

        # maybe exclude some blockers
        code = self.eventproxy.delete_registration(
            rs, registration_id, {"registration_parts", "registration_tracks",
                                  "course_choices"})
        self.notify_return_code(rs, code)
        return self.redirect(rs, "event/registration_query")

    @access("event")
    @event_guard(check_offline=True)
    @REQUESTdata("reg_ids", "change_note")
    def change_registrations_form(self, rs: RequestState, event_id: int,
                                  reg_ids: vtypes.IntCSVList,
                                  change_note: Optional[str]) -> Response:
        """Render form for changing multiple registrations."""

        # Redirect, if the reg_ids parameters is error-prone, to avoid backend
        # errors. Other errors are okay, since they can occur on submitting the
        # form
        if (rs.has_validation_errors()
                and all(field == 'reg_ids'
                        for field, _ in rs.retrieve_validation_errors())):
            return self.redirect(rs, 'event/registration_query',
                                 {'download': None, 'is_search': False})
        # Get information about registrations, courses and lodgements
        tracks = rs.ambience['event']['tracks']
        registrations = self.eventproxy.get_registrations(rs, reg_ids)
        if not registrations:
            rs.notify("error", n_("No participants found to edit."))
            return self.redirect(rs, 'event/registration_query')

        personas = self.coreproxy.get_event_users(
            rs, [r['persona_id'] for r in registrations.values()], event_id)
        for reg_id, reg in registrations.items():
            reg['gender'] = personas[reg['persona_id']]['gender']
        course_ids = self.eventproxy.list_courses(rs, event_id)
        courses = self.eventproxy.get_courses(rs, course_ids.keys())
        course_choices = {
            track_id: [course_id
                       for course_id, course
                       in keydictsort_filter(courses, EntitySorter.course)
                       if track_id in course['segments']]
            for track_id in tracks}
        lodgement_ids = self.eventproxy.list_lodgements(rs, event_id)
        lodgements = self.eventproxy.get_lodgements(rs, lodgement_ids)

        representative = next(iter(registrations.values()))

        # iterate registrations to check for differing values
        reg_values = {}
        for key, value in representative.items():
            if all(r[key] == value for r in registrations.values()):
                reg_values['reg.{}'.format(key)] = value
                reg_values['enable_reg.{}'.format(key)] = True

        # do the same for registration parts', tracks' and field values
        for part_id in rs.ambience['event']['parts']:
            for key, value in representative['parts'][part_id].items():
                if all(r['parts'][part_id][key] == value for r in
                       registrations.values()):
                    reg_values['part{}.{}'.format(part_id, key)] = value
                    reg_values['enable_part{}.{}'.format(part_id, key)] = True
            for track_id in rs.ambience['event']['parts'][part_id]['tracks']:
                for key, value in representative['tracks'][track_id].items():
                    if all(r['tracks'][track_id][key] == value for r in
                           registrations.values()):
                        reg_values['track{}.{}'.format(track_id, key)] = value
                        reg_values[
                            'enable_track{}.{}'.format(track_id, key)] = True

        for field_id in rs.ambience['event']['fields']:
            key = rs.ambience['event']['fields'][field_id]['field_name']
            present = {r['fields'][key] for r in registrations.values()
                       if key in r['fields']}
            # If none of the registration has a value for this field yet, we
            # consider them equal
            if not present:
                reg_values['enable_fields.{}'.format(key)] = True
            # If all registrations have a value, we have to compare them
            elif len(present) == len(registrations):
                value = representative['fields'][key]
                if all(key in r['fields'] and r['fields'][key] == value
                       for r in registrations.values()):
                    reg_values['enable_fields.{}'.format(key)] = True
                    reg_values['fields.{}'.format(key)] = unwrap(present)

        merge_dicts(rs.values, reg_values)

        reg_order = xsorted(
            registrations.keys(),
            key=lambda anid: EntitySorter.persona(
                personas[registrations[anid]['persona_id']]))

        registrations = OrderedDict(
            (reg_id, registrations[reg_id]) for reg_id in reg_order)
        return self.render(rs, "change_registrations", {
            'registrations': registrations, 'personas': personas,
            'courses': courses, 'course_choices': course_choices,
            'lodgements': lodgements, 'change_note': change_note})

    @access("event", modi={"POST"})
    @event_guard(check_offline=True)
    @REQUESTdata("reg_ids", "change_note")
    def change_registrations(self, rs: RequestState, event_id: int,
                             reg_ids: vtypes.IntCSVList,
                             change_note: Optional[str]) -> Response:
        """Make privileged changes to any information pertaining to multiple
        registrations.
        """
        registration = self.process_orga_registration_input(
            rs, rs.ambience['event'], check_enabled=True)
        if rs.has_validation_errors():
            return self.change_registrations_form(rs, event_id, reg_ids, change_note)

        code = 1
        self.logger.info(
            f"Updating registrations {reg_ids} with data {registration}")
        if change_note:
            change_note = "Multi-Edit: " + change_note
        else:
            change_note = "Multi-Edit"

        for reg_id in reg_ids:
            registration['id'] = reg_id
            code *= self.eventproxy.set_registration(rs, registration, change_note)
        self.notify_return_code(rs, code)

        # redirect to query filtered by reg_ids
        scope = QueryScope.registration
        query = Query(
            scope, scope.get_spec(event=rs.ambience['event']),
            ("reg.id", "persona.given_names", "persona.family_name",
             "persona.username"),
            (("reg.id", QueryOperators.oneof, reg_ids),),
            (("persona.family_name", True), ("persona.given_names", True),)
        )
        return self.redirect(rs, scope.get_target(), query.serialize())

    @staticmethod
    def calculate_groups(entity_ids: Collection[int], event: CdEDBObject,
                         registrations: CdEDBObjectMap, key: str,
                         personas: CdEDBObjectMap = None,
                         instructors: bool = True
                         ) -> Dict[Tuple[int, int], Collection[int]]:
        """Determine inhabitants/attendees of lodgements/courses.

        This has to take care only to select registrations which are
        actually present (and not cancelled or such).

        :param key: one of lodgement_id or course_id, signalling what to do
        :param personas: If provided this is used to sort the resulting
          lists by name, so that the can be displayed sorted.
        :param instructors: Include instructors of courses. No effect for
          lodgements.
        """
        tracks = event['tracks']
        if key == "course_id":
            aspect = 'tracks'
        elif key == "lodgement_id":
            aspect = 'parts'
        else:
            raise ValueError(n_(
                "Invalid key. Expected 'course_id' or 'lodgement_id"))

        def _check_belonging(entity_id: int, sub_id: int, reg_id: int) -> bool:
            """The actual check, un-inlined."""
            instance = registrations[reg_id][aspect][sub_id]
            if aspect == 'parts':
                part = instance
            elif aspect == 'tracks':
                part = registrations[reg_id]['parts'][tracks[sub_id]['part_id']]
            else:
                raise RuntimeError("impossible.")
            ret = (instance[key] == entity_id and
                    const.RegistrationPartStati(part['status']).is_present())
            if (ret and key == "course_id" and not instructors
                    and instance['course_instructor'] == entity_id):
                ret = False
            return ret

        if personas is None:
            sorter = lambda x: x
        else:
            sorter = lambda anid: EntitySorter.persona(
                personas[registrations[anid]['persona_id']])  # type: ignore
        if aspect == 'tracks':
            sub_ids = tracks.keys()
        elif aspect == 'parts':
            sub_ids = event['parts'].keys()
        else:
            raise RuntimeError("Impossible.")
        return {
            (entity_id, sub_id): xsorted(
                (registration_id for registration_id in registrations
                 if _check_belonging(entity_id, sub_id, registration_id)),
                key=sorter)
            for entity_id in entity_ids
            for sub_id in sub_ids
        }

    @staticmethod
    def check_lodgement_problems(
            event: CdEDBObject, lodgements: CdEDBObjectMap,
            registrations: CdEDBObjectMap, personas: CdEDBObjectMap,
            inhabitants: Dict[Tuple[int, int], Collection[int]]
    ) -> List[LodgementProblem]:
        """Un-inlined code to examine the current lodgements of an event for
        spots with room for improvement.

        :returns: problems as five-tuples of (problem description, lodgement
          id, part id, affected registrations, severeness).
        """
        ret: List[LodgementProblem] = []

        # first some un-inlined code pieces (otherwise nesting is a bitch)
        def _mixed(group: Collection[int]) -> bool:
            """Un-inlined check whether both genders are present."""
            return any({personas[registrations[a]['persona_id']]['gender'],
                        personas[registrations[b]['persona_id']]['gender']} ==
                       {const.Genders.male, const.Genders.female}
                       for a, b in itertools.combinations(group, 2))

        def _mixing_problem(lodgement_id: int, part_id: int
                            ) -> LodgementProblem:
            """Un-inlined code to generate an entry for mixing problems."""
            return LodgementProblem(
                n_("Mixed lodgement with non-mixing participants."),
                lodgement_id, part_id, tuple(
                    reg_id for reg_id in inhabitants[(lodgement_id, part_id)]
                    if not registrations[reg_id]['mixed_lodging']),
                3)

        def _camping_mat(group: Collection[int], part_id: int) -> int:
            """Un-inlined code to count the number of registrations assigned
            to a lodgement as camping_mat lodgers."""
            return sum(
                registrations[reg_id]['parts'][part_id]['is_camping_mat']
                for reg_id in group)

        def _camping_mat_problem(lodgement_id: int, part_id: int
                                 ) -> LodgementProblem:
            """Un-inlined code to generate an entry for camping_mat problems."""
            return LodgementProblem(
                n_("Too many camping mats used."), lodgement_id,
                part_id, tuple(
                    reg_id for reg_id in inhabitants[(lodgement_id, part_id)]
                    if registrations[reg_id]['parts'][part_id]['is_camping_mat']),
                1)

        # now the actual work
        for lodgement_id in lodgements:
            for part_id in event['parts']:
                group = inhabitants[(lodgement_id, part_id)]
                lodgement = lodgements[lodgement_id]
                num_camping_mat = _camping_mat(group, part_id)
                if len(group) > (lodgement['regular_capacity'] +
                                 lodgement['camping_mat_capacity']):
                    ret.append(LodgementProblem(
                        n_("Overful lodgement."), lodgement_id, part_id,
                        tuple(), 2))
                elif lodgement['regular_capacity'] < (len(group) -
                                                      num_camping_mat):
                    ret.append(LodgementProblem(
                        n_("Too few camping mats used."), lodgement_id,
                        part_id, tuple(), 2))
                if num_camping_mat > lodgement['camping_mat_capacity']:
                    ret.append(_camping_mat_problem(lodgement_id, part_id))
                if _mixed(group) and any(
                        not registrations[reg_id]['mixed_lodging']
                        for reg_id in group):
                    ret.append(_mixing_problem(lodgement_id, part_id))
                complex_gender_people = tuple(
                    reg_id for reg_id in group
                    if (personas[registrations[reg_id]['persona_id']]['gender']
                        in (const.Genders.other, const.Genders.not_specified)))
                if complex_gender_people:
                    ret.append(LodgementProblem(
                        n_("Non-Binary Participant."), lodgement_id, part_id,
                        complex_gender_people, 1))
        return ret

    @access("event")
    @event_guard()
    @REQUESTdata("sort_part_id", "sortkey", "reverse")
    def lodgements(self, rs: RequestState, event_id: int,
                   sort_part_id: vtypes.ID = None, sortkey: LodgementsSortkeys = None,
                   reverse: bool = False) -> Response:
        """Overview of the lodgements of an event.

        This also displays some issues where possibly errors occured.
        """
        if rs.has_validation_errors():
            return self.redirect(rs, "event/lodgements")
        parts = rs.ambience['event']['parts']
        lodgement_ids = self.eventproxy.list_lodgements(rs, event_id)
        lodgements = self.eventproxy.get_lodgements(rs, lodgement_ids)
        group_ids = self.eventproxy.list_lodgement_groups(rs, event_id)
        groups = self.eventproxy.get_lodgement_groups(rs, group_ids)
        registration_ids = self.eventproxy.list_registrations(rs, event_id)
        registrations = self.eventproxy.get_registrations(rs, registration_ids)
        personas = self.coreproxy.get_event_users(
            rs, tuple(e['persona_id'] for e in registrations.values()),
            event_id)

        # All inhabitants (regular and camping_mat) of all lodgements and
        # all parts
        inhabitants = self.calculate_groups(
            lodgements, rs.ambience['event'], registrations, key="lodgement_id")
        regular_inhabitant_nums = {
            k: sum(1 for r in v
                   if not registrations[r]['parts'][k[1]]['is_camping_mat'])
            for k, v in inhabitants.items()}
        camping_mat_inhabitant_nums = {
            k: sum(1 for r in v
                   if registrations[r]['parts'][k[1]]['is_camping_mat'])
            for k, v in inhabitants.items()}
        problems = self.check_lodgement_problems(
            rs.ambience['event'], lodgements, registrations, personas,
            inhabitants)
        problems_condensed = {}

        # Calculate regular_inhabitant_sum and camping_mat_inhabitant_sum
        # per part
        regular_inhabitant_sum = {}
        camping_mat_inhabitant_sum = {}
        for part_id in parts:
            regular_lodgement_sum = 0
            camping_mat_lodgement_sum = 0
            for lodgement_id in lodgement_ids:
                regular_lodgement_sum += regular_inhabitant_nums[
                    (lodgement_id, part_id)]
                camping_mat_lodgement_sum += camping_mat_inhabitant_nums[
                    (lodgement_id, part_id)]
            regular_inhabitant_sum[part_id] = regular_lodgement_sum
            camping_mat_inhabitant_sum[part_id] = camping_mat_lodgement_sum

        # Calculate sum of lodgement regular and camping mat capacities
        regular_sum = 0
        camping_mat_sum = 0
        for lodgement in lodgements.values():
            regular_sum += lodgement['regular_capacity']
            camping_mat_sum += lodgement['camping_mat_capacity']

        # Calculate problems_condensed (worst problem)
        for lodgement_id, part_id in itertools.product(
                lodgement_ids, parts.keys()):
            problems_here = [p for p in problems
                             if p[1] == lodgement_id and p[2] == part_id]
            problems_condensed[(lodgement_id, part_id)] = (
                max(p[4] for p in problems_here) if problems_here else 0,
                "; ".join(rs.gettext(p[0]) for p in problems_here),)

        # Calculate groups
        grouped_lodgements = {
            group_id: {
                lodgement_id: lodgement
                for lodgement_id, lodgement
                in keydictsort_filter(lodgements, EntitySorter.lodgement)
                if lodgement['group_id'] == group_id
            }
            for group_id, group
            in (keydictsort_filter(groups, EntitySorter.lodgement_group) +
                [(None, None)])  # type: ignore
        }

        # Calculate group_regular_inhabitants_sum,
        #           group_camping_mat_inhabitants_sum,
        #           group_regular_sum and group_camping_mat_sum
        group_regular_inhabitants_sum = {
            (group_id, part_id):
                sum(regular_inhabitant_nums[(lodgement_id, part_id)]
                    for lodgement_id in group)
            for part_id in parts
            for group_id, group in grouped_lodgements.items()}
        group_camping_mat_inhabitants_sum = {
            (group_id, part_id):
                sum(camping_mat_inhabitant_nums[(lodgement_id, part_id)]
                    for lodgement_id in group)
            for part_id in parts
            for group_id, group in grouped_lodgements.items()}
        group_regular_sum = {
            group_id: sum(lodgement['regular_capacity']
                          for lodgement in group.values())
            for group_id, group in grouped_lodgements.items()}
        group_camping_mat_sum = {
            group_id: sum(lodgement['camping_mat_capacity']
                          for lodgement in group.values())
            for group_id, group in grouped_lodgements.items()}

        def sort_lodgement(lodgement_tuple: Tuple[int, CdEDBObject],
                           group_id: int) -> Sortkey:
            anid, lodgement = lodgement_tuple
            lodgement_group = grouped_lodgements[group_id]
            primary_sort: Sortkey
            if sortkey is None:
                primary_sort = ()
            elif sortkey.is_used_sorting():
                if sort_part_id not in parts.keys():
                    raise werkzeug.exceptions.NotFound(n_("Invalid part id."))
                assert sort_part_id is not None
                regular = regular_inhabitant_nums[(anid, sort_part_id)]
                camping_mat = camping_mat_inhabitant_nums[(anid, sort_part_id)]
                primary_sort = (
                    regular if sortkey == LodgementsSortkeys.used_regular
                    else camping_mat,)
            elif sortkey.is_total_sorting():
                regular = (lodgement_group[anid]['regular_capacity']
                           if anid in lodgement_group else 0)
                camping_mat = (lodgement_group[anid]['camping_mat_capacity']
                               if anid in lodgement_group else 0)
                primary_sort = (
                    regular if sortkey == LodgementsSortkeys.total_regular
                    else camping_mat,)
            elif sortkey == LodgementsSortkeys.title:
                primary_sort = (lodgement["title"],)
            else:
                primary_sort = ()
            secondary_sort = EntitySorter.lodgement(lodgement)
            return primary_sort + secondary_sort

        # now sort the lodgements inside their group
        sorted_grouped_lodgements = OrderedDict([
            (group_id, OrderedDict([
                (lodgement_id, lodgement)
                for lodgement_id, lodgement
                in xsorted(lodgements.items(), reverse=reverse,
                           key=lambda e: sort_lodgement(e, group_id))  # pylint: disable=cell-var-from-loop
                if lodgement['group_id'] == group_id
            ]))
            for group_id, group
            in (keydictsort_filter(groups, EntitySorter.lodgement_group) +
                [(None, None)])  # type: ignore
        ])

        return self.render(rs, "lodgements", {
            'groups': groups,
            'grouped_lodgements': sorted_grouped_lodgements,
            'regular_inhabitants': regular_inhabitant_nums,
            'regular_inhabitants_sum': regular_inhabitant_sum,
            'group_regular_inhabitants_sum': group_regular_inhabitants_sum,
            'camping_mat_inhabitants': camping_mat_inhabitant_nums,
            'camping_mat_inhabitants_sum': camping_mat_inhabitant_sum,
            'group_camping_mat_inhabitants_sum':
                group_camping_mat_inhabitants_sum,
            'group_regular_sum': group_regular_sum,
            'group_camping_mat_sum': group_camping_mat_sum,
            'regular_sum': regular_sum,
            'camping_mat_sum': camping_mat_sum,
            'problems': problems_condensed,
            'last_sortkey': sortkey,
            'last_sort_part_id': sort_part_id,
            'last_reverse': reverse,
        })

    @access("event")
    @event_guard(check_offline=True)
    def lodgement_group_summary_form(self, rs: RequestState, event_id: int
                                     ) -> Response:
        group_ids = self.eventproxy.list_lodgement_groups(rs, event_id)
        groups = self.eventproxy.get_lodgement_groups(rs, group_ids)

        current = {
            "{}_{}".format(key, group_id): value
            for group_id, group in groups.items()
            for key, value in group.items() if key != 'id'}
        merge_dicts(rs.values, current)

        is_referenced = set()
        lodgement_ids = self.eventproxy.list_lodgements(rs, event_id)
        lodgements = self.eventproxy.get_lodgements(rs, lodgement_ids)
        for lodgement in lodgements.values():
            is_referenced.add(lodgement['group_id'])

        return self.render(rs, "lodgement_group_summary", {
            'lodgement_groups': groups, 'is_referenced': is_referenced})

    @access("event", modi={"POST"})
    @event_guard(check_offline=True)
    def lodgement_group_summary(self, rs: RequestState, event_id: int
                                ) -> Response:
        """Manipulate groups of lodgements."""
        group_ids = self.eventproxy.list_lodgement_groups(rs, event_id)
        groups = process_dynamic_input(rs, group_ids.keys(), {'title': str},
                                       {'event_id': event_id})
        if rs.has_validation_errors():
            return self.lodgement_group_summary_form(rs, event_id)
        code = 1
        for group_id, group in groups.items():
            if group is None:
                code *= self.eventproxy.delete_lodgement_group(
                    rs, group_id, cascade=("lodgements",))
            elif group_id < 0:
                code *= self.eventproxy.create_lodgement_group(rs, group)
            else:
                with Atomizer(rs):
                    current = self.eventproxy.get_lodgement_group(rs, group_id)
                    # Do not update unchanged
                    if current != group:
                        code *= self.eventproxy.set_lodgement_group(rs, group)
        self.notify_return_code(rs, code)
        return self.redirect(rs, "event/lodgement_group_summary")

    @access("event")
    @event_guard()
    def show_lodgement(self, rs: RequestState, event_id: int,
                       lodgement_id: int) -> Response:
        """Display details of one lodgement."""
        group_ids = self.eventproxy.list_lodgement_groups(rs, event_id)
        groups = self.eventproxy.get_lodgement_groups(rs, group_ids)
        registration_ids = self.eventproxy.list_registrations(rs, event_id)
        registrations = {
            k: v
            for k, v in (self.eventproxy.get_registrations(rs, registration_ids)
                         .items())
            if any(part['lodgement_id'] == lodgement_id
                   for part in v['parts'].values())}
        personas = self.coreproxy.get_event_users(
            rs, tuple(e['persona_id'] for e in registrations.values()),
            event_id)
        inhabitants = self.calculate_groups(
            (lodgement_id,), rs.ambience['event'], registrations,
            key="lodgement_id", personas=personas)

        problems = self.check_lodgement_problems(
            rs.ambience['event'], {lodgement_id: rs.ambience['lodgement']},
            registrations, personas, inhabitants)

        if not any(reg_ids for reg_ids in inhabitants.values()):
            merge_dicts(rs.values, {'ack_delete': True})

        return self.render(rs, "show_lodgement", {
            'registrations': registrations, 'personas': personas,
            'inhabitants': inhabitants, 'problems': problems,
            'groups': groups,
        })

    @access("event")
    @event_guard(check_offline=True)
    def create_lodgement_form(self, rs: RequestState, event_id: int
                              ) -> Response:
        """Render form."""
        groups = self.eventproxy.list_lodgement_groups(rs, event_id)
        return self.render(rs, "create_lodgement", {'groups': groups})

    @access("event", modi={"POST"})
    @event_guard(check_offline=True)
    @REQUESTdatadict(*LODGEMENT_COMMON_FIELDS)
    def create_lodgement(self, rs: RequestState, event_id: int,
                         data: CdEDBObject) -> Response:
        """Add a new lodgement."""
        data['event_id'] = event_id
        field_params: TypeMapping = {
            f"fields.{field['field_name']}": Optional[  # type: ignore
                VALIDATOR_LOOKUP[const.FieldDatatypes(field['kind']).name]]
            for field in rs.ambience['event']['fields'].values()
            if field['association'] == const.FieldAssociations.lodgement
        }
        raw_fields = request_extractor(rs, field_params)
        data['fields'] = {
            key.split('.', 1)[1]: value for key, value in raw_fields.items()
        }
        data = check(rs, vtypes.Lodgement, data, creation=True)
        if rs.has_validation_errors():
            return self.create_lodgement_form(rs, event_id)
        assert data is not None

        new_id = self.eventproxy.create_lodgement(rs, data)
        self.notify_return_code(rs, new_id)
        return self.redirect(rs, "event/show_lodgement",
                             {'lodgement_id': new_id})

    @access("event")
    @event_guard(check_offline=True)
    def change_lodgement_form(self, rs: RequestState, event_id: int,
                              lodgement_id: int) -> Response:
        """Render form."""
        groups = self.eventproxy.list_lodgement_groups(rs, event_id)
        field_values = {
            "fields.{}".format(key): value
            for key, value in rs.ambience['lodgement']['fields'].items()}
        merge_dicts(rs.values, rs.ambience['lodgement'], field_values)
        return self.render(rs, "change_lodgement", {'groups': groups})

    @access("event", modi={"POST"})
    @event_guard(check_offline=True)
    @REQUESTdatadict(*LODGEMENT_COMMON_FIELDS)
    def change_lodgement(self, rs: RequestState, event_id: int,
                         lodgement_id: int, data: CdEDBObject) -> Response:
        """Alter the attributes of a lodgement.

        This does not enable changing the inhabitants of this lodgement.
        """
        data['id'] = lodgement_id
        field_params: TypeMapping = {
            f"fields.{field['field_name']}": Optional[  # type: ignore
                VALIDATOR_LOOKUP[const.FieldDatatypes(field['kind']).name]]
            for field in rs.ambience['event']['fields'].values()
            if field['association'] == const.FieldAssociations.lodgement
        }
        raw_fields = request_extractor(rs, field_params)
        data['fields'] = {
            key.split('.', 1)[1]: value for key, value in raw_fields.items()}
        data = check(rs, vtypes.Lodgement, data)
        if rs.has_validation_errors():
            return self.change_lodgement_form(rs, event_id, lodgement_id)
        assert data is not None

        code = self.eventproxy.set_lodgement(rs, data)
        self.notify_return_code(rs, code)
        return self.redirect(rs, "event/show_lodgement")

    @access("event", modi={"POST"})
    @event_guard(check_offline=True)
    @REQUESTdata("ack_delete")
    def delete_lodgement(self, rs: RequestState, event_id: int,
                         lodgement_id: int, ack_delete: bool) -> Response:
        """Remove a lodgement."""
        if not ack_delete:
            rs.append_validation_error(
                ("ack_delete", ValueError(n_("Must be checked."))))
        if rs.has_validation_errors():
            return self.show_lodgement(rs, event_id, lodgement_id)
        code = self.eventproxy.delete_lodgement(
            rs, lodgement_id, cascade={"inhabitants"})
        self.notify_return_code(rs, code)
        return self.redirect(rs, "event/lodgements")

    @access("event")
    @event_guard(check_offline=True)
    def manage_inhabitants_form(self, rs: RequestState, event_id: int,
                                lodgement_id: int) -> Response:
        """Render form."""
        registration_ids = self.eventproxy.list_registrations(rs, event_id)
        registrations = self.eventproxy.get_registrations(rs, registration_ids)
        personas = self.coreproxy.get_personas(rs, tuple(
            reg['persona_id'] for reg in registrations.values()))
        inhabitants = self.calculate_groups(
            (lodgement_id,), rs.ambience['event'], registrations,
            key="lodgement_id", personas=personas)
        for part_id in rs.ambience['event']['parts']:
            merge_dicts(rs.values, {
                'is_camping_mat_{}_{}'.format(part_id, registration_id):
                    registrations[registration_id]['parts'][part_id][
                        'is_camping_mat']
                for registration_id in inhabitants[(lodgement_id, part_id)]
            })

        def _check_without_lodgement(registration_id: int, part_id: int
                                     ) -> bool:
            """Un-inlined check for registration without lodgement."""
            part = registrations[registration_id]['parts'][part_id]
            return (const.RegistrationPartStati(part['status']).is_present()
                    and not part['lodgement_id'])

        without_lodgement = {
            part_id: xsorted(
                (registration_id
                 for registration_id in registrations
                 if _check_without_lodgement(registration_id, part_id)),
                key=lambda anid: EntitySorter.persona(
                    personas[registrations[anid]['persona_id']])
            )
            for part_id in rs.ambience['event']['parts']
        }

        # Generate data to be encoded to json and used by the
        # cdedbSearchParticipant() javascript function
        def _check_not_this_lodgement(registration_id: int, part_id: int
                                      ) -> bool:
            """Un-inlined check for registration with different lodgement."""
            part = registrations[registration_id]['parts'][part_id]
            return (const.RegistrationPartStati(part['status']).is_present()
                    and part['lodgement_id'] != lodgement_id)

        selectize_data = {
            part_id: xsorted(
                [{'name': (personas[registration['persona_id']]['given_names']
                           + " " + personas[registration['persona_id']]
                           ['family_name']),
                  'current': registration['parts'][part_id]['lodgement_id'],
                  'id': registration_id}
                 for registration_id, registration in registrations.items()
                 if _check_not_this_lodgement(registration_id, part_id)],
                key=lambda x: (
                    x['current'] is not None,
                    EntitySorter.persona(personas[registrations[x['id']]['persona_id']]))
            )
            for part_id in rs.ambience['event']['parts']
        }
        lodgement_names = self.eventproxy.list_lodgements(rs, event_id)
        other_lodgements = {
            anid: name for anid, name in lodgement_names.items() if anid != lodgement_id
        }
        return self.render(rs, "manage_inhabitants", {
            'registrations': registrations,
            'personas': personas, 'inhabitants': inhabitants,
            'without_lodgement': without_lodgement,
            'selectize_data': selectize_data,
            'lodgement_names': lodgement_names,
            'other_lodgements': other_lodgements})

    @access("event", modi={"POST"})
    @event_guard(check_offline=True)
    def manage_inhabitants(self, rs: RequestState, event_id: int,
                           lodgement_id: int) -> Response:
        """Alter who is assigned to a lodgement.

        This tries to be a bit smart and write only changed state.
        """
        # Get all registrations and current inhabitants
        registration_ids = self.eventproxy.list_registrations(rs, event_id)
        registrations = self.eventproxy.get_registrations(rs, registration_ids)
        current_inhabitants = {
            part_id: [reg_id for reg_id, registration in registrations.items()
                      if registration['parts'][part_id]['lodgement_id']
                      == lodgement_id]
            for part_id in rs.ambience['event']['parts']}
        # Parse request data
        params: TypeMapping = {
            **{
                f"new_{part_id}": Collection[Optional[vtypes.ID]]
                for part_id in rs.ambience['event']['parts']
            },
            **{
                f"delete_{part_id}_{reg_id}": bool
                for part_id in rs.ambience['event']['parts']
                for reg_id in current_inhabitants[part_id]
            },
            **{
                f"is_camping_mat_{part_id}_{reg_id}": bool
                for part_id in rs.ambience['event']['parts']
                for reg_id in current_inhabitants[part_id]
            }
        }
        data = request_extractor(rs, params)
        if rs.has_validation_errors():
            return self.manage_inhabitants_form(rs, event_id, lodgement_id)
        # Iterate all registrations to find changed ones
        code = 1
        for reg_id, reg in registrations.items():
            new_reg: CdEDBObject = {
                'id': reg_id,
                'parts': {},
            }
            # Check if registration is new inhabitant or deleted inhabitant
            # in any part
            for part_id in rs.ambience['event']['parts']:
                new_inhabitant = (reg_id in data[f"new_{part_id}"])
                deleted_inhabitant = data.get(
                    "delete_{}_{}".format(part_id, reg_id), False)
                is_camping_mat = reg['parts'][part_id]['is_camping_mat']
                changed_inhabitant = (
                        reg_id in current_inhabitants[part_id]
                        and data.get(f"is_camping_mat_{part_id}_{reg_id}",
                                     False) != is_camping_mat)
                if new_inhabitant or deleted_inhabitant:
                    new_reg['parts'][part_id] = {
                        'lodgement_id': lodgement_id if new_inhabitant else None
                    }
                elif changed_inhabitant:
                    new_reg['parts'][part_id] = {
                        'is_camping_mat': data.get(
                            f"is_camping_mat_{part_id}_{reg_id}",
                            False)
                    }
            if new_reg['parts']:
                code *= self.eventproxy.set_registration(rs, new_reg)
        self.notify_return_code(rs, code)
        return self.redirect(rs, "event/show_lodgement")

    @access("event", modi={"POST"})
    @event_guard(check_offline=True)
    def swap_inhabitants(self, rs: RequestState, event_id: int,
                         lodgement_id: int) -> Response:
        """Swap inhabitants of two lodgements of the same part."""
        params: TypeMapping = {
            f"swap_with_{part_id}": Optional[vtypes.ID]  # type: ignore
            for part_id in rs.ambience['event']['parts']
        }
        data = request_extractor(rs, params)
        if rs.has_validation_errors():
            return self.manage_inhabitants_form(rs, event_id, lodgement_id)

        registration_ids = self.eventproxy.list_registrations(rs, event_id)
        registrations = self.eventproxy.get_registrations(rs, registration_ids)
        lodgements = self.eventproxy.list_lodgements(rs, event_id)
        inhabitants = self.calculate_groups(
            lodgements.keys(), rs.ambience['event'], registrations, key="lodgement_id")

        new_regs: CdEDBObjectMap = {}
        for part_id in rs.ambience['event']['parts']:
            if data[f"swap_with_{part_id}"]:
                swap_lodgement_id = data[f"swap_with_{part_id}"]
                current_inhabitants = inhabitants[(lodgement_id, part_id)]
                swap_inhabitants = inhabitants[(swap_lodgement_id, part_id)]
                new_reg: CdEDBObject
                for reg_id in current_inhabitants:
                    new_reg = new_regs.get(reg_id, {'id': reg_id, 'parts': dict()})
                    new_reg['parts'][part_id] = {'lodgement_id': swap_lodgement_id}
                    new_regs[reg_id] = new_reg
                for reg_id in swap_inhabitants:
                    new_reg = new_regs.get(reg_id, {'id': reg_id, 'parts': dict()})
                    new_reg['parts'][part_id] = {'lodgement_id': lodgement_id}
                    new_regs[reg_id] = new_reg

        code = 1
        for new_reg in new_regs.values():
            code *= self.eventproxy.set_registration(rs, new_reg)
        self.notify_return_code(rs, code)
        return self.redirect(rs, "event/show_lodgement")

    @access("event")
    @event_guard(check_offline=True)
    def manage_attendees_form(self, rs: RequestState, event_id: int,
                              course_id: int) -> Response:
        """Render form."""
        tracks = rs.ambience['event']['tracks']
        registration_ids = self.eventproxy.list_registrations(rs, event_id)
        registrations = self.eventproxy.get_registrations(rs, registration_ids)
        personas = self.coreproxy.get_personas(rs, tuple(
            reg['persona_id'] for reg in registrations.values()))
        attendees = self.calculate_groups(
            (course_id,), rs.ambience['event'], registrations, key="course_id",
            personas=personas)

        # Generate options for the multi select boxes
        def _check_without_course(registration_id: int, track_id: int) -> bool:
            """Un-inlined check for registration without course."""
            reg = registrations[registration_id]
            part = reg['parts'][tracks[track_id]['part_id']]
            track = reg['tracks'][track_id]
            return (part['status'] == const.RegistrationPartStati.participant
                    and not track['course_id'])

        without_course = {
            track_id: xsorted(
                (registration_id
                 for registration_id in registrations
                 if _check_without_course(registration_id, track_id)),
                key=lambda anid: EntitySorter.persona(
                    personas[registrations[anid]['persona_id']])
            )
            for track_id in tracks
        }

        # Generate data to be encoded to json and used by the
        # cdedbSearchParticipant() javascript function
        def _check_not_this_course(registration_id: int, track_id: int) -> bool:
            """Un-inlined check for registration with different course."""
            reg = registrations[registration_id]
            part = reg['parts'][tracks[track_id]['part_id']]
            track = reg['tracks'][track_id]
            return (part['status'] == const.RegistrationPartStati.participant
                    and track['course_id'] != course_id)

        selectize_data = {
            track_id: xsorted(
                [{'name': (personas[registration['persona_id']]['given_names']
                           + " " + personas[registration['persona_id']]
                           ['family_name']),
                  'current': registration['tracks'][track_id]['course_id'],
                  'id': registration_id}
                 for registration_id, registration in registrations.items()
                 if _check_not_this_course(registration_id, track_id)],
                key=lambda x: (
                    x['current'] is not None,
                    EntitySorter.persona(
                        personas[registrations[x['id']]['persona_id']]))
            )
            for track_id in tracks
        }
        courses = self.eventproxy.list_courses(rs, event_id)
        course_names = {
            course['id']: "{}. {}".format(course['nr'], course['shortname'])
            for course_id, course
            in self.eventproxy.get_courses(rs, courses.keys()).items()
        }

        return self.render(rs, "manage_attendees", {
            'registrations': registrations,
            'personas': personas, 'attendees': attendees,
            'without_course': without_course,
            'selectize_data': selectize_data, 'course_names': course_names})

    @access("event", modi={"POST"})
    @event_guard(check_offline=True)
    def manage_attendees(self, rs: RequestState, event_id: int, course_id: int
                         ) -> Response:
        """Alter who is assigned to this course."""
        # Get all registrations and especially current attendees of this course
        registration_ids = self.eventproxy.list_registrations(rs, event_id)
        registrations = self.eventproxy.get_registrations(rs, registration_ids)
        current_attendees = {
            track_id: [reg_id for reg_id, registration in registrations.items()
                       if registration['tracks'][track_id]['course_id']
                       == course_id]
            for track_id in rs.ambience['course']['segments']}

        # Parse request data
        params: TypeMapping = {
            **{
                f"new_{track_id}": Collection[Optional[vtypes.ID]]
                for track_id in rs.ambience['course']['segments']
            },
            **{
                f"delete_{track_id}_{reg_id}": bool
                for track_id in rs.ambience['course']['segments']
                for reg_id in current_attendees[track_id]
            }
        }
        data = request_extractor(rs, params)
        if rs.has_validation_errors():
            return self.manage_attendees_form(rs, event_id, course_id)

        # Iterate all registrations to find changed ones
        code = 1
        for registration_id, registration in registrations.items():
            new_reg: CdEDBObject = {
                'id': registration_id,
                'tracks': {},
            }
            # Check if registration is new attendee or deleted attendee
            # in any track of the course
            for track_id in rs.ambience['course']['segments']:
                new_attendee = (
                        registration_id in data["new_{}".format(track_id)])
                deleted_attendee = data.get(
                    "delete_{}_{}".format(track_id, registration_id), False)
                if new_attendee or deleted_attendee:
                    new_reg['tracks'][track_id] = {
                        'course_id': (course_id if new_attendee else None)
                    }
            if new_reg['tracks']:
                code *= self.eventproxy.set_registration(rs, new_reg)
        self.notify_return_code(rs, code)
        return self.redirect(rs, "event/show_course")

    make_registration_query_aux = staticmethod(make_registration_query_aux)

    @access("event")
    @event_guard()
    @REQUESTdata("download", "is_search")
    def registration_query(self, rs: RequestState, event_id: int,
                           download: Optional[str], is_search: bool,
                           ) -> Response:
        """Generate custom data sets from registration data.

        This is a pretty versatile method building on the query module.
        """
        scope = QueryScope.registration
        spec = scope.get_spec(event=rs.ambience["event"])
        # mangle the input, so we can prefill the form
        query_input = scope.mangle_query_input(rs)
        query: Optional[Query] = None
        if is_search:
            query = check(rs, vtypes.QueryInput,
                          query_input, "query", spec=spec, allow_empty=False)

        course_ids = self.eventproxy.list_courses(rs, event_id)
        courses = self.eventproxy.get_courses(rs, course_ids.keys())
        lodgement_ids = self.eventproxy.list_lodgements(rs, event_id)
        lodgements = self.eventproxy.get_lodgements(rs, lodgement_ids)
        lodgement_group_ids = self.eventproxy.list_lodgement_groups(rs, event_id)
        lodgement_groups = self.eventproxy.get_lodgement_groups(rs, lodgement_group_ids)
        choices, titles = self.make_registration_query_aux(
            rs, rs.ambience['event'], courses, lodgements, lodgement_groups,
            fixed_gettext=download is not None)
        choices_lists = {k: list(v.items()) for k, v in choices.items()}
        has_registrations = self.eventproxy.has_registrations(rs, event_id)

        default_queries = self.conf["DEFAULT_QUERIES_REGISTRATION"](
            rs.gettext, rs.ambience['event'], spec)
        stored_queries = self.eventproxy.get_event_queries(
            rs, event_id, scopes=(scope,))
        default_queries.update(stored_queries)

        params = {
            'spec': spec, 'choices': choices, 'choices_lists': choices_lists,
            'query': query, 'default_queries': default_queries, 'titles': titles,
            'has_registrations': has_registrations,
        }
        # Tricky logic: In case of no validation errors we perform a query
        if not rs.has_validation_errors() and is_search and query:
            query.scope = scope
            params['result'] = self.eventproxy.submit_general_query(
                rs, query, event_id=event_id)
            return self._send_query_result(
                rs, download, "registration_result", scope, query, params)
        else:
            rs.values['is_search'] = is_search = False
            return self.render(rs, "registration_query", params)

    @access("event", modi={"POST"}, anti_csrf_token_name="store_query")
    @event_guard()
    @REQUESTdata("query_name", "query_scope")
    def store_event_query(self, rs: RequestState, event_id: int, query_name: str,
                          query_scope: QueryScope) -> Response:
        """Store an event query."""
        if not query_scope or not query_scope.get_target():
            rs.ignore_validation_errors()
            return self.redirect(rs, "event/show_event")
        if rs.has_validation_errors() or not query_name:
            rs.notify("error", n_("Invalid query name."))

        spec = query_scope.get_spec(event=rs.ambience["event"])
        query_input = query_scope.mangle_query_input(rs)
        query_input["is_search"] = "True"
        query: Optional[Query] = check(
            rs, vtypes.QueryInput, query_input, "query", spec=spec, allow_empty=False)
        if not rs.has_validation_errors() and query:
            query_id = self.eventproxy.store_event_query(
                rs, rs.ambience["event"]["id"], query)
            self.notify_return_code(rs, query_id)
            if query_id:
                query.query_id = query_id
                del query_input["query_name"]
        return self.redirect(rs, query_scope.get_target(), query_input)

    @access("event", modi={"POST"})
    @event_guard()
    @REQUESTdata("query_id", "query_scope")
    def delete_event_query(self, rs: RequestState, event_id: int,
                           query_id: int, query_scope: QueryScope) -> Response:
        """Delete a stored event query."""
        if not rs.has_validation_errors():
            code = self.eventproxy.delete_event_query(rs, query_id)
            self.notify_return_code(rs, code)
        if query_scope and query_scope.get_target():
            return self.redirect(rs, query_scope.get_target())
        return self.redirect(rs, "event/show_event")

    @periodic("validate_stored_event_queries", 4 * 24)
    def validate_stored_event_queries(self, rs: RequestState, state: CdEDBObject
                                      ) -> CdEDBObject:
        """Validate all stored event queries, to ensure nothing went wrong."""
        data = {}
        event_ids = self.eventproxy.list_events(rs, archived=False)
        for event_id in event_ids:
            data.update(self.eventproxy.get_invalid_stored_event_queries(rs, event_id))
        text = "Liebes Datenbankteam, einige gespeicherte Event-Queries sind ungültig:"
        if data:
            pdata = pprint.pformat(data)
            self.logger.warning(f"Invalid stroed event queries: {pdata}")
            msg = self._create_mail(f"{text}\n{pdata}",
                                    {"To": ("cdedb@lists.cde-ev.de",),
                                     "Subject": "Ungültige Event-Queries"},
                                    attachments=None)
            self._send_mail(msg)
        return state

    make_course_query_aux = staticmethod(make_course_query_aux)

    @access("event")
    @event_guard()
    @REQUESTdata("download", "is_search")
    def course_query(self, rs: RequestState, event_id: int,
                     download: Optional[str], is_search: bool,
                     ) -> Response:

        scope = QueryScope.event_course
        spec = scope.get_spec(event=rs.ambience['event'])
        query_input = scope.mangle_query_input(rs)
        query: Optional[Query] = None
        if is_search:
            query = check(rs, vtypes.QueryInput, query_input,
                          "query", spec=spec, allow_empty=False)

        course_ids = self.eventproxy.list_courses(rs, event_id)
        courses = self.eventproxy.get_courses(rs, course_ids.keys())
        choices, titles = self.make_course_query_aux(
            rs, rs.ambience['event'], courses,
            fixed_gettext=download is not None)
        choices_lists = {k: list(v.items()) for k, v in choices.items()}

        tracks = rs.ambience['event']['tracks']
        selection_default = ["course.shortname", ]
        for col in ("is_offered", "takes_place", "attendees"):
            selection_default += list("track{}.{}".format(t_id, col)
                                      for t_id in tracks)
        stored_queries = self.eventproxy.get_event_queries(
            rs, event_id, scopes=(scope,))
        default_queries = self.conf["DEFAULT_QUERIES_COURSE"](
            rs.gettext, rs.ambience['event'], spec)
        default_queries.update(stored_queries)

        params = {
            'spec': spec, 'choices': choices, 'choices_lists': choices_lists,
            'query': query, 'default_queries': default_queries, 'titles': titles,
            'selection_default': selection_default,
        }

        if not rs.has_validation_errors() and is_search and query:
            query.scope = scope
            params['result'] = self.eventproxy.submit_general_query(
                rs, query, event_id=event_id)
            return self._send_query_result(
                rs, download, "course_result", scope, query, params)
        else:
            rs.values['is_search'] = is_search = False
            return self.render(rs, "course_query", params)

    make_lodgement_query_aux = staticmethod(make_lodgement_query_aux)

    @access("event")
    @event_guard()
    @REQUESTdata("download", "is_search")
    def lodgement_query(self, rs: RequestState, event_id: int,
                        download: Optional[str], is_search: bool,
                        ) -> Response:

        scope = QueryScope.lodgement
        spec = scope.get_spec(event=rs.ambience["event"])
        query_input = scope.mangle_query_input(rs)
        query: Optional[Query] = None
        if is_search:
            query = check(rs, vtypes.QueryInput,
                          query_input, "query", spec=spec, allow_empty=False)

        lodgement_ids = self.eventproxy.list_lodgements(rs, event_id)
        lodgements = self.eventproxy.get_lodgements(rs, lodgement_ids)
        lodgement_group_ids = self.eventproxy.list_lodgement_groups(
            rs, event_id)
        lodgement_groups = self.eventproxy.get_lodgement_groups(
            rs, lodgement_group_ids)
        choices, titles = self.make_lodgement_query_aux(
            rs, rs.ambience['event'], lodgements, lodgement_groups,
            fixed_gettext=download is not None)
        choices_lists = {k: list(v.items()) for k, v in choices.items()}

        parts = rs.ambience['event']['parts']
        selection_default = ["lodgement.title"] + [
            f"lodgement_fields.xfield_{field['field_name']}"
            for field in rs.ambience['event']['fields'].values()
            if field['association'] == const.FieldAssociations.lodgement]
        for col in ("regular_inhabitants",):
            selection_default += list(f"part{p_id}_{col}" for p_id in parts)

        default_queries = {}
        stored_queries = self.eventproxy.get_event_queries(
            rs, event_id, scopes=(scope,))
        default_queries.update(stored_queries)

        params = {
            'spec': spec, 'choices': choices, 'choices_lists': choices_lists,
            'query': query, 'default_queries': default_queries, 'titles': titles,
            'selection_default': selection_default,
        }

        if not rs.has_validation_errors() and is_search and query:
            query.scope = scope
            params['result'] = self.eventproxy.submit_general_query(
                rs, query, event_id=event_id)
            return self._send_query_result(
                rs, download, "lodgement_result", scope, query, params)
        else:
            rs.values['is_search'] = is_search = False
            return self.render(rs, "lodgement_query", params)

    def _send_query_result(self, rs: RequestState, download: Optional[str],
                           filename: str, scope: QueryScope, query: Query,
                           params: CdEDBObject) -> Response:
        if download:
            shortname = rs.ambience['event']['shortname']
            return self.send_query_download(
                rs, params['result'], query.fields_of_interest, kind=download,
                filename=f"{shortname}_{filename}",
                substitutions=params['choices'])
        else:
            return self.render(rs, scope.get_target(prepend_realm=False), params)

    @access("event")
    @event_guard(check_offline=True)
    def checkin_form(self, rs: RequestState, event_id: int) -> Response:
        """Render form."""
        registration_ids = self.eventproxy.list_registrations(rs, event_id)
        registrations = self.eventproxy.get_registrations(rs, registration_ids)
        there = lambda registration, part_id: const.RegistrationPartStati(
            registration['parts'][part_id]['status']).is_present()
        registrations = {
            k: v
            for k, v in registrations.items()
            if (not v['checkin']
                and any(there(v, id) for id in rs.ambience['event']['parts']))}
        personas = self.coreproxy.get_event_users(rs, tuple(
            reg['persona_id'] for reg in registrations.values()), event_id)
        lodgement_ids = self.eventproxy.list_lodgements(rs, event_id)
        lodgements = self.eventproxy.get_lodgements(rs, lodgement_ids)
        for registration in registrations.values():
            registration['age'] = determine_age_class(
                personas[registration['persona_id']]['birthday'],
                rs.ambience['event']['begin'])
        reg_order = xsorted(
            registrations.keys(),
            key=lambda anid: EntitySorter.persona(
                personas[registrations[anid]['persona_id']]))
        registrations = OrderedDict(
            (reg_id, registrations[reg_id]) for reg_id in reg_order)
        return self.render(rs, "checkin", {
            'registrations': registrations, 'personas': personas,
            'lodgements': lodgements})

    @access("event", modi={"POST"})
    @event_guard(check_offline=True)
    @REQUESTdata("registration_id")
    def checkin(self, rs: RequestState, event_id: int, registration_id: vtypes.ID
                ) -> Response:
        """Check a participant in."""
        if rs.has_validation_errors():
            return self.checkin_form(rs, event_id)
        registration = self.eventproxy.get_registration(rs, registration_id)
        if registration['event_id'] != event_id:
            raise werkzeug.exceptions.NotFound(n_("Wrong associated event."))
        if registration['checkin']:
            rs.notify("warning", n_("Already checked in."))
            return self.checkin_form(rs, event_id)

        new_reg = {
            'id': registration_id,
            'checkin': now(),
        }
        code = self.eventproxy.set_registration(rs, new_reg, "Eingecheckt.")
        self.notify_return_code(rs, code)
        return self.redirect(rs, 'event/checkin')

    FIELD_REDIRECT = {
        const.FieldAssociations.registration: "event/registration_query",
        const.FieldAssociations.course: "event/course_query",
        const.FieldAssociations.lodgement: "event/lodgement_query",
    }

    def field_set_aux(self, rs: RequestState, event_id: int, field_id: Optional[int],
                      ids: Collection[int], kind: const.FieldAssociations) \
            -> Tuple[CdEDBObjectMap, List[int], Dict[int, str], Optional[CdEDBObject]]:
        """Process field set inputs.

        This function retrieves the data dependent on the given kind and returns it in
        a standardized way to be used in the generic field_set_* functions.

        :param ids: ids of the entities where the field should be modified.
        :param kind: specifies the entity: registration, course or lodgement

        :returns: A tuple of values, containing
            * entities: corresponding to the given ids (registrations, courses, lodgements)
            * ordered_ids: given ids, sorted by the corresponding EntitySorter
            * labels: name of the entities which will be displayed in the template
            * field: the event field which will be changed, None if no field_id was given
        """
        if kind == const.FieldAssociations.registration:
            if not ids:
                ids = self.eventproxy.list_registrations(rs, event_id)
            entities = self.eventproxy.get_registrations(rs, ids)
            personas = self.coreproxy.get_personas(
                rs, tuple(e['persona_id'] for e in entities.values()))
            labels = {
                reg_id: (f"{personas[entity['persona_id']]['given_names']}"
                         f" {personas[entity['persona_id']]['family_name']}")
                for reg_id, entity in entities.items()}
            ordered_ids = xsorted(
                entities.keys(), key=lambda anid: EntitySorter.persona(
                    personas[entities[anid]['persona_id']]))
        elif kind == const.FieldAssociations.course:
            if not ids:
                ids = self.eventproxy.list_courses(rs, event_id)
            entities = self.eventproxy.get_courses(rs, ids)
            labels = {course_id: f"{course['nr']} {course['shortname']}"
                      for course_id, course in entities.items()}
            ordered_ids = xsorted(
                entities.keys(), key=lambda anid: EntitySorter.course(entities[anid]))
        elif kind == const.FieldAssociations.lodgement:
            if not ids:
                ids = self.eventproxy.list_lodgements(rs, event_id)
            entities = self.eventproxy.get_lodgements(rs, ids)
            group_ids = {lodgement['group_id'] for lodgement in entities.values()
                         if lodgement['group_id'] is not None}
            groups = self.eventproxy.get_lodgement_groups(rs, group_ids)
            labels = {
                lodg_id: f"{lodg['title']}" if lodg['group_id'] is None
                         else safe_filter(f"{lodg['title']}, "
                                          f"<em>{groups[lodg['group_id']]['title']}</em>")
                for lodg_id, lodg in entities.items()}
            ordered_ids = xsorted(
                entities.keys(), key=lambda anid: EntitySorter.lodgement(entities[anid]))
        else:
            # this should not happen, since we check before for validation errors
            raise NotImplementedError(f"Unknown kind {kind}")

        if field_id:
            if field_id not in rs.ambience['event']['fields']:
                raise werkzeug.exceptions.NotFound(n_("Wrong associated event."))
            field = rs.ambience['event']['fields'][field_id]
            if field['association'] != kind:
                raise werkzeug.exceptions.NotFound(n_("Wrong associated field."))
        else:
            field = None

        return entities, ordered_ids, labels, field

    @access("event")
    @event_guard(check_offline=True)
    @REQUESTdata("field_id", "ids", "kind")
    def field_set_select(self, rs: RequestState, event_id: int,
                         field_id: Optional[vtypes.ID],
                         ids: Optional[vtypes.IntCSVList],
                         kind: const.FieldAssociations) -> Response:
        """Select a field for manipulation across multiple entities."""
        if rs.has_validation_errors():
            return self.render(rs, "field_set_select")
        if ids is None:
            ids = cast(vtypes.IntCSVList, [])

        if field_id:
            return self.redirect(
                rs, "event/field_set_form", {
                    'ids': (','.join(str(i) for i in ids) if ids else None),
                    'field_id': field_id, 'kind': kind.value})
        _, ordered_ids, labels, _ = self.field_set_aux(rs, event_id, field_id, ids, kind)
        fields = [(field['id'], field['field_name'])
                  for field in xsorted(rs.ambience['event']['fields'].values(),
                                       key=EntitySorter.event_field)
                  if field['association'] == kind]
        return self.render(
            rs, "field_set_select", {
                'ids': (','.join(str(i) for i in ids) if ids else None),
                'ordered': ordered_ids, 'labels': labels, 'fields': fields,
                'kind': kind.value, 'cancellink': self.FIELD_REDIRECT[kind]})

    @access("event")
    @event_guard(check_offline=True)
    @REQUESTdata("field_id", "ids", "kind", "change_note")
    def field_set_form(self, rs: RequestState, event_id: int, field_id: vtypes.ID,
                       ids: Optional[vtypes.IntCSVList], kind: const.FieldAssociations,
                       change_note: Optional[str] = None, internal: bool = False
                       ) -> Response:
        """Render form.

        The internal flag is used if the call comes from another frontend
        function to disable further redirection on validation errors.
        """
        if rs.has_validation_errors() and not internal:
            redirect = self.FIELD_REDIRECT.get(kind, "event/show_event")
            return self.redirect(rs, redirect)
        if ids is None:
            ids = cast(vtypes.IntCSVList, [])

        entities, ordered_ids, labels, field = self.field_set_aux(
            rs, event_id, field_id, ids, kind)
        assert field is not None  # to make mypy happy

        values = {f"input{anid}": entity['fields'].get(field['field_name'])
                  for anid, entity in entities.items()}
        merge_dicts(rs.values, values)
        return self.render(rs, "field_set", {
            'ids': (','.join(str(i) for i in ids) if ids else None),
            'entities': entities, 'labels': labels, 'ordered': ordered_ids,
            'kind': kind.value, 'change_note': change_note,
            'cancellink': self.FIELD_REDIRECT[kind]})

    @access("event", modi={"POST"})
    @event_guard(check_offline=True)
    @REQUESTdata("field_id", "ids", "kind", "change_note")
    def field_set(self, rs: RequestState, event_id: int, field_id: vtypes.ID,
                  ids: Optional[vtypes.IntCSVList], kind: const.FieldAssociations,
                  change_note: Optional[str] = None) -> Response:
        """Modify a specific field on the given entities."""
        if rs.has_validation_errors():
            return self.field_set_form(  # type: ignore
                rs, event_id, kind=kind, change_note=change_note, internal=True)
        if ids is None:
            ids = cast(vtypes.IntCSVList, [])

        entities, _, _, field = self.field_set_aux(
            rs, event_id, field_id, ids, kind)
        assert field is not None  # to make mypy happy

        if kind == const.FieldAssociations.registration:
            if change_note:
                change_note = f"{field['field_name']} gesetzt: " + change_note
            else:
                change_note = f"{field['field_name']} gesetzt."
        elif change_note:
            rs.append_validation_error(
                (None, ValueError(n_("change_note only supported for registrations."))))

        data_params: TypeMapping = {
            f"input{anid}": Optional[  # type: ignore
                VALIDATOR_LOOKUP[const.FieldDatatypes(field['kind']).name]]
            for anid in entities
        }
        data = request_extractor(rs, data_params)
        if rs.has_validation_errors():
            return self.field_set_form(  # type: ignore
                rs, event_id, kind=kind, internal=True)

        if kind == const.FieldAssociations.registration:
            entity_setter: EntitySetter = self.eventproxy.set_registration
        elif kind == const.FieldAssociations.course:
            entity_setter = self.eventproxy.set_course
        elif kind == const.FieldAssociations.lodgement:
            entity_setter = self.eventproxy.set_lodgement
        else:
            # this can not happen, since kind was validated successfully
            raise NotImplementedError(f"Unknown kind {kind}.")

        code = 1
        for anid, entity in entities.items():
            if data[f"input{anid}"] != entity['fields'].get(field['field_name']):
                new = {
                    'id': anid,
                    'fields': {field['field_name']: data[f"input{anid}"]}
                }
                if change_note:
                    code *= entity_setter(rs, new, change_note)  # type: ignore
                else:
                    code *= entity_setter(rs, new)
        self.notify_return_code(rs, code)

        if kind == const.FieldAssociations.registration:
            query = Query(
                QueryScope.registration,
                QueryScope.registration.get_spec(event=rs.ambience['event']),
                ("persona.given_names", "persona.family_name", "persona.username",
                 "reg.id", f"reg_fields.xfield_{field['field_name']}"),
                (("reg.id", QueryOperators.oneof, entities),),
                (("persona.family_name", True), ("persona.given_names", True))
            )
        elif kind == const.FieldAssociations.course:
            query = Query(
                QueryScope.lodgement,
                QueryScope.lodgement.get_spec(event=rs.ambience['event']),
                ("course.nr", "course.shortname", "course.title", "course.id",
                 f"course_fields.xfield_{field['field_name']}"),
                (("course.id", QueryOperators.oneof, entities),),
                (("course.nr", True), ("course.shortname", True))
            )
        elif kind == const.FieldAssociations.lodgement:
            query = Query(
                QueryScope.lodgement,
                QueryScope.lodgement.get_spec(event=rs.ambience['event']),
                ("lodgement.title", "lodgement_group.title", "lodgement.id",
                 f"lodgement_fields.xfield_{field['field_name']}"),
                (("lodgement.id", QueryOperators.oneof, entities),),
                (("lodgement.title", True), ("lodgement.id", True))
            )
        else:
            # this can not happen, since kind was validated successfully
            raise NotImplementedError(f"Unknown kind {kind}.")

        redirect = self.FIELD_REDIRECT[kind]
        return self.redirect(rs, redirect, query.serialize())

    @access("event", modi={"POST"})
    @event_guard(check_offline=True)
    def lock_event(self, rs: RequestState, event_id: int) -> Response:
        """Lock an event for offline usage."""
        code = self.eventproxy.lock_event(rs, event_id)
        self.notify_return_code(rs, code)
        return self.redirect(rs, "event/show_event")

    @access("event", modi={"POST"})
    @event_guard()
    @REQUESTfile("json")
    def unlock_event(self, rs: RequestState, event_id: int,
                     json: werkzeug.datastructures.FileStorage) -> Response:
        """Unlock an event after offline usage and incorporate the offline
        changes."""
        data = check(rs, vtypes.SerializedEventUpload, json)
        if rs.has_validation_errors():
            return self.show_event(rs, event_id)
        assert data is not None
        if event_id != data['id']:
            rs.notify("error", n_("Data from wrong event."))
            return self.show_event(rs, event_id)
        # Check for unmigrated personas
        current = self.eventproxy.export_event(rs, event_id)
        claimed = {e['persona_id'] for e in data['event.registrations'].values()
                   if not e['real_persona_id']}
        if claimed - set(current['core.personas']):
            rs.notify("error", n_("There exist unmigrated personas."))
            return self.show_event(rs, event_id)

        code = self.eventproxy.unlock_import_event(rs, data)
        self.notify_return_code(rs, code)
        return self.redirect(rs, "event/show_event")

    @access("event_admin", modi={"POST"})
    @event_guard(check_offline=True)
    @REQUESTdata("ack_archive", "create_past_event")
    def archive_event(self, rs: RequestState, event_id: int, ack_archive: bool,
                      create_past_event: bool) -> Response:
        """Archive an event and optionally create a past event.

        This is at the boundary between event and cde frontend, since
        the past-event stuff generally resides in the cde realm.
        """
        if rs.ambience['event']['is_archived']:
            rs.notify("warning", n_("Event already archived."))
            return self.redirect(rs, "event/show_event")
        if not ack_archive:
            rs.append_validation_error(
                ("ack_archive", ValueError(n_("Must be checked."))))
        if rs.has_validation_errors():
            return self.show_event(rs, event_id)

        if rs.ambience['event']['end'] >= now().date():
            rs.notify("error", n_("Event is not concluded yet."))
            return self.redirect(rs, "event/show_event")

        new_ids, message = self.pasteventproxy.archive_event(
            rs, event_id, create_past_event=create_past_event)
        if message:
            rs.notify("warning", message)
            return self.redirect(rs, "event/show_event")
        rs.notify("success", n_("Event archived."))
        if new_ids is None:
            return self.redirect(rs, "event/show_event")
        elif len(new_ids) == 1:
            rs.notify("info", n_("Created past event."))
            return self.redirect(rs, "cde/show_past_event",
                                 {'pevent_id': unwrap(new_ids)})
        else:
            rs.notify("info", n_("Created multiple past events."))
            return self.redirect(rs, "event/show_event")

    @access("event_admin", modi={"POST"})
    @event_guard(check_offline=True)
    @REQUESTdata("ack_delete")
    def delete_event(self, rs: RequestState, event_id: int, ack_delete: bool
                     ) -> Response:
        """Remove an event."""
        if not ack_delete:
            rs.append_validation_error(
                ("ack_delete", ValueError(n_("Must be checked."))))
        if rs.has_validation_errors():
            return self.show_event(rs, event_id)

        if rs.ambience['event']['end'] >= now().date():
            rs.notify("error", n_("Event is not concluded yet."))
            return self.redirect(rs, "event/show_event")

        blockers = self.eventproxy.delete_event_blockers(rs, event_id)
        cascade = {"registrations", "courses", "lodgement_groups", "lodgements",
                   "field_definitions", "course_tracks", "event_parts", "orgas",
                   "questionnaire", "stored_queries", "log", "mailinglists"}

        code = self.eventproxy.delete_event(rs, event_id, cascade & blockers.keys())
        if not code:
            return self.show_event(rs, event_id)
        else:
            rs.notify("success", n_("Event deleted."))
            return self.redirect(rs, "event/index")

    @access("event")
    @REQUESTdata("phrase", "kind", "aux")
    def select_registration(self, rs: RequestState, phrase: str,
                            kind: str, aux: Optional[vtypes.ID]) -> Response:
        """Provide data for inteligent input fields.

        This searches for registrations (and associated users) by name
        so they can be easily selected without entering their
        numerical ids. This is similar to the select_persona()
        functionality in the core realm.

        The kind parameter specifies the purpose of the query which
        decides the privilege level required and the basic search
        paramaters.

        Allowed kinds:

        - ``orga_registration``: Search for a registration as event orga

        The aux parameter allows to supply an additional id. This will
        probably be an event id in the overwhelming majority of cases.

        Required aux value based on the 'kind':

        * ``orga_registration``: Id of the event you are orga of
        """
        if rs.has_validation_errors():
            return self.send_json(rs, {})

        spec_additions: Dict[str, str] = {}
        search_additions: List[QueryConstraint] = []
        event = None
        num_preview_personas = (self.conf["NUM_PREVIEW_PERSONAS_CORE_ADMIN"]
                                if {"core_admin", "meta_admin"} & rs.user.roles
                                else self.conf["NUM_PREVIEW_PERSONAS"])
        if kind == "orga_registration":
            if aux is None:
                return self.send_json(rs, {})
            event = self.eventproxy.get_event(rs, aux)
            if not self.is_admin(rs):
                if rs.user.persona_id not in event['orgas']:
                    raise werkzeug.exceptions.Forbidden(n_("Not privileged."))
        else:
            return self.send_json(rs, {})

        data = None

        anid, errs = validate_check(vtypes.ID, phrase, argname="phrase")
        if not errs:
            assert anid is not None
            tmp = self.eventproxy.get_registrations(rs, (anid,))
            if tmp:
                reg = unwrap(tmp)
                if reg['event_id'] == aux:
                    data = [reg]

        # Don't query, if search phrase is too short
        if not data and len(phrase) < self.conf["NUM_PREVIEW_CHARS"]:
            return self.send_json(rs, {})

        terms: List[str] = []
        if data is None:
            terms = [t.strip() for t in phrase.split(' ') if t]
            valid = True
            for t in terms:
                _, errs = validate_check(vtypes.NonRegex, t, argname="phrase")
                if errs:
                    valid = False
            if not valid:
                data = []
            else:
                search = [("username,family_name,given_names,display_name",
                           QueryOperators.match, t) for t in terms]
                search.extend(search_additions)
                spec = QueryScope.quick_registration.get_spec()
                spec["username,family_name,given_names,display_name"] = "str"
                spec.update(spec_additions)
                query = Query(
                    QueryScope.quick_registration, spec,
                    ("registrations.id", "username", "family_name",
                     "given_names", "display_name"),
                    search, (("registrations.id", True),))
                data = list(self.eventproxy.submit_general_query(
                    rs, query, event_id=aux))

        # Strip data to contain at maximum `num_preview_personas` results
        if len(data) > num_preview_personas:
            data = xsorted(data, key=lambda e: e['id'])[:num_preview_personas]

        def name(x: CdEDBObject) -> str:
            return "{} {}".format(x['given_names'], x['family_name'])

        # Check if name occurs multiple times to add email address in this case
        counter: Dict[str, int] = collections.defaultdict(int)
        for entry in data:
            counter[name(entry)] += 1

        # Generate return JSON list
        ret = []
        for entry in xsorted(data, key=EntitySorter.persona):
            result = {
                'id': entry['id'],
                'name': name(entry),
                'display_name': entry['display_name'],
            }
            # Email/username is only delivered if we have admins
            # rights, a search term with an @ (and more) matches the
            # mail address, or the mail address is required to
            # distinguish equally named users
            searched_email = any(
                '@' in t and len(t) > self.conf["NUM_PREVIEW_CHARS"]
                and entry['username'] and t in entry['username']
                for t in terms)
            if (counter[name(entry)] > 1 or searched_email or
                    self.is_admin(rs)):
                result['email'] = entry['username']
            ret.append(result)
        return self.send_json(rs, {'registrations': ret})

    @access("event")
    @event_guard()
    @REQUESTdata("phrase")
    def quick_show_registration(self, rs: RequestState, event_id: int,
                                phrase: str) -> Response:
        """Allow orgas to quickly retrieve a registration.

        The search phrase may be anything: a numeric id or a string
        matching the data set.
        """
        if rs.has_validation_errors():
            return self.show_event(rs, event_id)

        anid, errs = validate_check(vtypes.CdedbID, phrase, argname="phrase")
        if not errs:
            reg_ids = self.eventproxy.list_registrations(
                rs, event_id, persona_id=anid)
            if reg_ids:
                reg_id = unwrap(reg_ids.keys())
                return self.redirect(rs, "event/show_registration",
                                     {'registration_id': reg_id})

        anid, errs = validate_check(vtypes.ID, phrase, argname="phrase")
        if not errs:
            assert anid is not None
            regs = self.eventproxy.get_registrations(rs, (anid,))
            if regs:
                reg = unwrap(regs)
                if reg['event_id'] == event_id:
                    return self.redirect(rs, "event/show_registration",
                                         {'registration_id': reg['id']})

        terms = tuple(t.strip() for t in phrase.split(' ') if t)
        valid = True
        for t in terms:
            _, errs = validate_check(vtypes.NonRegex, t, argname="phrase")
            if errs:
                valid = False
        if not valid:
            rs.notify("warning", n_("Active characters found in search."))
            return self.show_event(rs, event_id)

        search = [("username,family_name,given_names,display_name",
                   QueryOperators.match, t) for t in terms]
        spec = QueryScope.quick_registration.get_spec()
        spec["username,family_name,given_names,display_name"] = "str"
        query = Query(
            QueryScope.quick_registration, spec,
            ("registrations.id", "username", "family_name",
             "given_names", "display_name"),
            search, (("registrations.id", True),))
        result = self.eventproxy.submit_general_query(
            rs, query, event_id=event_id)
        if len(result) == 1:
            return self.redirect(rs, "event/show_registration",
                                 {'registration_id': result[0]['id']})
        elif result:
            # TODO make this accessible
            pass
        base_query = Query(
            QueryScope.registration,
            QueryScope.registration.get_spec(event=rs.ambience['event']),
            ["reg.id", "persona.given_names", "persona.family_name",
             "persona.username"],
            [],
            (("persona.family_name", True), ("persona.given_names", True))
        )
        regex = "({})".format("|".join(terms))
        given_names_constraint = (
            'persona.given_names', QueryOperators.regex, regex)
        family_name_constraint = (
            'persona.family_name', QueryOperators.regex, regex)

        for effective in ([given_names_constraint, family_name_constraint],
                          [given_names_constraint],
                          [family_name_constraint]):
            query = copy.deepcopy(base_query)
            query.constraints.extend(effective)
            result = self.eventproxy.submit_general_query(
                rs, query, event_id=event_id)
            if len(result) == 1:
                return self.redirect(rs, "event/show_registration",
                                     {'registration_id': result[0]['id']})
            elif result:
                params = query.serialize()
                return self.redirect(rs, "event/registration_query",
                                     params)
        rs.notify("warning", n_("No registration found."))
        return self.show_event(rs, event_id)

    @access("event_admin")
    @REQUESTdata(*LOG_FIELDS_COMMON, "event_id")
    def view_log(self, rs: RequestState, codes: Collection[const.EventLogCodes],
                 event_id: Optional[vtypes.ID], offset: Optional[int],
                 length: Optional[vtypes.PositiveInt],
                 persona_id: Optional[vtypes.CdedbID],
                 submitted_by: Optional[vtypes.CdedbID],
                 change_note: Optional[str],
                 time_start: Optional[datetime.datetime],
                 time_stop: Optional[datetime.datetime]) -> Response:
        """View activities concerning events organized via DB."""
        length = length or self.conf["DEFAULT_LOG_LENGTH"]
        # length is the requested length, _length the theoretically
        # shown length for an infinite amount of log entries.
        _offset, _length = calculate_db_logparams(offset, length)

        # no validation since the input stays valid, even if some options
        # are lost
        rs.ignore_validation_errors()
        total, log = self.eventproxy.retrieve_log(
            rs, codes, event_id, _offset, _length, persona_id=persona_id,
            submitted_by=submitted_by, change_note=change_note,
            time_start=time_start, time_stop=time_stop)
        persona_ids = (
                {entry['submitted_by'] for entry in log if
                 entry['submitted_by']}
                | {entry['persona_id'] for entry in log if entry['persona_id']})
        personas = self.coreproxy.get_personas(rs, persona_ids)
        event_ids = {entry['event_id'] for entry in log if entry['event_id']}
        registration_map = self.eventproxy.get_registration_map(rs, event_ids)
        events = self.eventproxy.get_events(rs, event_ids)
        all_events = self.eventproxy.list_events(rs)
        loglinks = calculate_loglinks(rs, total, offset, length)
        return self.render(rs, "view_log", {
            'log': log, 'total': total, 'length': _length,
            'personas': personas, 'events': events, 'all_events': all_events,
            'registration_map': registration_map, 'loglinks': loglinks})

    @access("event")
    @event_guard()
    @REQUESTdata(*LOG_FIELDS_COMMON)
    def view_event_log(self, rs: RequestState,
                       codes: Collection[const.EventLogCodes],
                       event_id: int, offset: Optional[int],
                       length: Optional[vtypes.PositiveInt],
                       persona_id: Optional[vtypes.CdedbID],
                       submitted_by: Optional[vtypes.CdedbID],
                       change_note: Optional[str],
                       time_start: Optional[datetime.datetime],
                       time_stop: Optional[datetime.datetime]) -> Response:
        """View activities concerning one event organized via DB."""
        length = length or self.conf["DEFAULT_LOG_LENGTH"]
        # length is the requested length, _length the theoretically
        # shown length for an infinite amount of log entries.
        _offset, _length = calculate_db_logparams(offset, length)

        # no validation since the input stays valid, even if some options
        # are lost
        rs.ignore_validation_errors()
        total, log = self.eventproxy.retrieve_log(
            rs, codes, event_id, _offset, _length, persona_id=persona_id,
            submitted_by=submitted_by, change_note=change_note,
            time_start=time_start, time_stop=time_stop)
        persona_ids = (
                {entry['submitted_by'] for entry in log if
                 entry['submitted_by']}
                | {entry['persona_id'] for entry in log if entry['persona_id']})
        personas = self.coreproxy.get_personas(rs, persona_ids)
        registration_map = self.eventproxy.get_registration_map(rs, (event_id,))
        loglinks = calculate_loglinks(rs, total, offset, length)
        return self.render(rs, "view_event_log", {
            'log': log, 'total': total, 'length': _length, 'personas': personas,
            'registration_map': registration_map, 'loglinks': loglinks})<|MERGE_RESOLUTION|>--- conflicted
+++ resolved
@@ -46,11 +46,7 @@
     REQUESTdatadict, REQUESTfile, access, calculate_db_logparams, calculate_loglinks,
     cdedbid_filter, cdedburl, check_validation as check,
     check_validation_optional as check_optional, event_guard, make_event_fee_reference,
-<<<<<<< HEAD
-    periodic, process_dynamic_input, request_extractor, safe_filter,
-=======
-    process_dynamic_input, request_extractor,
->>>>>>> 4e7df058
+    periodic, process_dynamic_input, request_extractor,
 )
 from cdedb.query import (
     Query, QueryConstraint, QueryOperators, QueryScope, make_registration_query_aux,
