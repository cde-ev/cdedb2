--- conflicted
+++ resolved
@@ -2959,14 +2959,8 @@
             persona['birthday'],
             event['begin'])
         minor_form_present = (
-<<<<<<< HEAD
-                self.conf["STORAGE_DIR"] / 'minor_form' / str(event_id)).exists()
-        if not minor_form_present and age.is_minor():
-            rs.notify("info", n_("No minors may register. "
-                                 "Please contact the Orgateam."))
-            return self.redirect(rs, "event/show_event")
-=======
-                self.conf.STORAGE_DIR / 'minor_form' / str(event_id)).exists()
+                self.conf["STORAGE_DIR"] / 'minor_form' / str(event_id)
+                ).exists()
         rs.ignore_validation_errors()
         if not preview:
             if rs.user.persona_id in registrations.values():
@@ -2989,7 +2983,6 @@
             if event_id not in rs.user.orga and not self.is_admin(rs):
                 raise werkzeug.exceptions.Forbidden(
                     n_("Must be Orga to use preview."))
->>>>>>> 74987305
         course_ids = self.eventproxy.list_db_courses(rs, event_id)
         courses = self.eventproxy.get_courses(rs, course_ids.keys())
         course_choices = {
@@ -3431,7 +3424,7 @@
     @access("event", modi={"POST"})
     def additional_questionnaire(self, rs, event_id):
         """Fill in additional fields.
-        
+
         Save data submitted in the additional questionnaire.
         Note that questionnaire rows may also be present during registration.
         """
@@ -3440,13 +3433,8 @@
         if not registration_id:
             rs.notify("warning", n_("Not registered for event."))
             return self.redirect(rs, "event/show_event")
-<<<<<<< HEAD
         registration_id = unwrap(registration_id.keys())
-        if not rs.ambience['event']['use_questionnaire']:
-=======
-        registration_id = unwrap(registration_id, keys=True)
         if not rs.ambience['event']['use_additional_questionnaire']:
->>>>>>> 74987305
             rs.notify("error", n_("Questionnaire disabled."))
             return self.redirect(rs, "event/registration_status")
         if self.is_locked(rs.ambience['event']):
