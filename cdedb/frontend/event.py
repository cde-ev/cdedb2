--- conflicted
+++ resolved
@@ -2088,11 +2088,10 @@
         infos = []
         # Allow an amount of zero to allow non-modification of amount_paid.
         amount: Optional[decimal.Decimal]
-<<<<<<< HEAD
         amount, problems = verify(vtypes.NonNegativeDecimal,
-            datum['raw']['amount'].strip(), argname="amount")
+            (datum['raw']['amount'] or "").strip(), argname="amount")
         persona_id, p = verify(vtypes.CdedbID,
-            datum['raw']['id'].strip(), argname="persona_id")
+            (datum['raw']['id'] or "").strip(), argname="persona_id")
         problems.extend(p)
         family_name, p = verify(str,
             datum['raw']['family_name'], argname="family_name")
@@ -2101,23 +2100,7 @@
             datum['raw']['given_names'], argname="given_names")
         problems.extend(p)
         date, p = verify(datetime.date,
-            datum['raw']['date'].strip(), argname="date")
-=======
-        amount, problems = validate_check(
-            vtypes.NonNegativeDecimal,
-            (datum['raw']['amount'] or "").strip(), argname="amount")
-        persona_id, p = validate_check(
-            vtypes.CdedbID, (datum['raw']['id'] or "").strip(), argname="persona_id")
-        problems.extend(p)
-        family_name, p = validate_check(
-            str, datum['raw']['family_name'], argname="family_name")
-        problems.extend(p)
-        given_names, p = validate_check(
-            str, datum['raw']['given_names'], argname="given_names")
-        problems.extend(p)
-        date, p = validate_check(
-            datetime.date, (datum['raw']['date'] or "").strip(), argname="date")
->>>>>>> 59d5d899
+            (datum['raw']['date'] or "").strip(), argname="date")
         problems.extend(p)
 
         registration_id = None
