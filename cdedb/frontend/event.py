#!/usr/bin/env python3

"""Services for the event realm."""

import collections.abc
import copy
import csv
import datetime
import decimal
import functools
import itertools
import json
import operator
import pathlib
import re
import shutil
import tempfile
from collections import Counter, OrderedDict
from typing import (
    Any, Callable, Collection, Dict, List, Mapping, NamedTuple, Optional, Set,
    Tuple, Union, cast,
)

import psycopg2.extensions
import werkzeug.exceptions
from werkzeug import Response

import cdedb.database.constants as const
import cdedb.ml_type_aux as ml_type
import cdedb.validationtypes as vtypes
from cdedb.common import (
    DEFAULT_NUM_COURSE_CHOICES, EVENT_FIELD_SPEC, LOG_FIELDS_COMMON, AgeClasses,
    CdEDBObject, CdEDBObjectMap, CdEDBOptionalMap, CourseChoiceToolActions,
    CourseFilterPositions, DefaultReturnCode, EntitySorter, Error, InfiniteEnum,
    KeyFunction, LodgementsSortkeys, PartialImportError, RequestState, Sortkey,
    asciificator, deduct_years, determine_age_class, diacritic_patterns, get_hash, glue,
    json_serialize, merge_dicts, mixed_existence_sorter, n_, now, unwrap, xsorted,
)
from cdedb.database.connection import Atomizer
from cdedb.frontend.common import (
    AbstractUserFrontend, CustomCSVDialect, RequestConstraint, REQUESTdata,
    REQUESTdatadict, REQUESTfile, access, calculate_db_logparams, calculate_loglinks,
    cdedbid_filter, cdedburl, check_validation as check,
    check_validation_optional as check_optional, enum_entries_filter, event_guard,
    keydictsort_filter, make_event_fee_reference, process_dynamic_input,
    querytoparams_filter, request_extractor, safe_filter,
)
from cdedb.query import (
    QUERY_SPECS, Query, QueryConstraint, QueryOperators, mangle_query_input,
)
from cdedb.validation import (
    COURSE_COMMON_FIELDS, EVENT_EXPOSED_FIELDS, LODGEMENT_COMMON_FIELDS,
    PERSONA_FULL_EVENT_CREATION, TypeMapping, filter_none, validate_check,
)
from cdedb.validationtypes import VALIDATOR_LOOKUP

LodgementProblem = NamedTuple(
    "LodgementProblem", [("description", str), ("lodgement_id", int),
                         ("part_id", int), ("reg_ids", Collection[int]),
                         ("severeness", int)])


class EventFrontend(AbstractUserFrontend):
    """This mainly allows the organization of events."""
    realm = "event"

    def render(self, rs: RequestState, templatename: str,
               params: CdEDBObject = None) -> Response:
        params = params or {}
        if 'event' in rs.ambience:
            params['is_locked'] = self.is_locked(rs.ambience['event'])
            if rs.user.persona_id and "event" in rs.user.roles:
                reg_list = self.eventproxy.list_registrations(
                    rs, rs.ambience['event']['id'], rs.user.persona_id)
                params['is_registered'] = bool(reg_list)
                params['is_participant'] = False
                if params['is_registered']:
                    registration = self.eventproxy.get_registration(
                        rs, unwrap(reg_list.keys()))
                    if any(part['status']
                           == const.RegistrationPartStati.participant
                           for part in registration['parts'].values()):
                        params['is_participant'] = True
        return super().render(rs, templatename, params=params)

    @classmethod
    def is_admin(cls, rs: RequestState) -> bool:
        return super().is_admin(rs)

    def is_locked(self, event: CdEDBObject) -> bool:
        """Shorthand to determine locking state of an event."""
        return event['offline_lock'] != self.conf["CDEDB_OFFLINE_DEPLOYMENT"]

    @staticmethod
    def event_has_field(event: CdEDBObject, field_name: str,
                        association: const.FieldAssociations) -> bool:
        """Shorthand to check whether a field with given name and
        association is defined for an event.
        """
        return any((field['field_name'] == field_name
                    and field['association'] == field_name)
                   for field in event['fields'].values())

    @staticmethod
    def event_has_tracks(event: CdEDBObject) -> bool:
        """Shorthand to check whether an event has course tracks."""
        return any(part['tracks'] for part in event['parts'].values())

    @access("anonymous")
    def index(self, rs: RequestState) -> Response:
        """Render start page."""
        open_event_list = self.eventproxy.list_events(
            rs, visible=True, current=True, archived=False)
        other_event_list = self.eventproxy.list_events(
            rs, visible=True, current=False, archived=False)
        open_events = self.eventproxy.get_events(rs, open_event_list)
        other_events = self.eventproxy.get_events(
            rs, set(other_event_list) - set(rs.user.orga))
        orga_events = self.eventproxy.get_events(rs, rs.user.orga)

        if "event" in rs.user.roles:
            for event_id, event in open_events.items():
                registration = self.eventproxy.list_registrations(
                    rs, event_id, rs.user.persona_id)
                event['registration'] = bool(registration)

        return self.render(rs, "index", {
            'open_events': open_events, 'orga_events': orga_events,
            'other_events': other_events})

    @access("core_admin", "event_admin")
    def create_user_form(self, rs: RequestState) -> Response:
        defaults = {
            'is_member': False,
            'bub_search': False,
        }
        merge_dicts(rs.values, defaults)
        return super().create_user_form(rs)

    @access("core_admin", "event_admin", modi={"POST"})
    @REQUESTdatadict(*filter_none(PERSONA_FULL_EVENT_CREATION))
    def create_user(self, rs: RequestState, data: CdEDBObject,
                    ignore_warnings: bool = False) -> Response:
        defaults = {
            'is_cde_realm': False,
            'is_event_realm': True,
            'is_ml_realm': True,
            'is_assembly_realm': False,
            'is_active': True,
        }
        data.update(defaults)
        return super().create_user(rs, data, ignore_warnings=ignore_warnings)

    @access("core_admin", "event_admin")
    @REQUESTdata("download", "is_search")
    def user_search(self, rs: RequestState, download: Optional[str],
                    is_search: bool) -> Response:
        """Perform search."""
        events = self.pasteventproxy.list_past_events(rs)
        choices = {
<<<<<<< HEAD
            'pevent_id': collections.OrderedDict(
                xsorted(events.items(), key=operator.itemgetter(1))),
            'gender': collections.OrderedDict(
=======
            'pevent_id': OrderedDict(
                xsorted(events.items(), key=operator.itemgetter(0))),
            'gender': OrderedDict(
>>>>>>> 1f1b9059
                enum_entries_filter(
                    const.Genders,
                    rs.gettext if download is None else rs.default_gettext))
        }
        return self.generic_user_search(
            rs, download, is_search, 'qview_event_user', 'qview_event_user',
            self.eventproxy.submit_general_query, choices=choices)

    @access("core_admin", "event_admin")
    @REQUESTdata("download", "is_search")
    def archived_user_search(self, rs: RequestState, download: Optional[str],
                             is_search: bool) -> Response:
        """Perform search.

        Archived users are somewhat special since they are not visible
        otherwise.
        """
        events = self.pasteventproxy.list_past_events(rs)
        choices = {
            'pevent_id': collections.OrderedDict(
                xsorted(events.items(), key=operator.itemgetter(1))),
            'gender': collections.OrderedDict(
                enum_entries_filter(
                    const.Genders,
                    rs.gettext if download is None else rs.default_gettext))
        }
        return self.generic_user_search(
            rs, download, is_search,
            'qview_archived_past_event_user', 'qview_archived_persona',
            self.eventproxy.submit_general_query, choices=choices,
            endpoint="archived_user_search")

    @access("anonymous")
    def list_events(self, rs: RequestState) -> Response:
        """List all events organized via DB."""
        events = self.eventproxy.list_events(rs)
        events = self.eventproxy.get_events(rs, events.keys())
        if self.is_admin(rs):
            for event in events.values():
                regs = self.eventproxy.list_registrations(rs, event['id'])
                event['registrations'] = len(regs)

        def querylink(event_id: int) -> str:
            query = Query(
                "qview_registration",
                self.make_registration_query_spec(events[event_id]),
                ("persona.given_names", "persona.family_name"),
                (),
                (("persona.family_name", True), ("persona.given_names", True)))
            params = querytoparams_filter(query)
            params['is_search'] = True
            params['event_id'] = event_id
            return cdedburl(rs, 'event/registration_query', params)

        return self.render(rs, "list_events",
                           {'events': events, 'querylink': querylink})

    @access("anonymous")
    def show_event(self, rs: RequestState, event_id: int) -> Response:
        """Display event organized via DB."""
        params: CdEDBObject = {}
        if "event" in rs.user.roles:
            params['orgas'] = OrderedDict(
                (e['id'], e) for e in xsorted(
                    self.coreproxy.get_personas(
                        rs, rs.ambience['event']['orgas']).values(),
                    key=EntitySorter.persona))
        if "ml" in rs.user.roles:
            ml_data = self._get_mailinglist_setter(rs.ambience['event'])
            params['participant_list'] = self.mlproxy.verify_existence(
                rs, ml_type.get_full_address(ml_data))
        if event_id in rs.user.orga or self.is_admin(rs):
            params['institutions'] = self.pasteventproxy.list_institutions(rs)
            params['minor_form_present'] = (
                    self.eventproxy.get_minor_form(rs, event_id) is not None)
        elif not rs.ambience['event']['is_visible']:
            raise werkzeug.exceptions.Forbidden(
                n_("The event is not published yet."))
        return self.render(rs, "show_event", params)

    @access("anonymous")
    def course_list(self, rs: RequestState, event_id: int) -> Response:
        """List courses from an event."""
        if (not rs.ambience['event']['is_course_list_visible']
                and not (event_id in rs.user.orga or self.is_admin(rs))):
            rs.notify("warning", n_("Course list not published yet."))
            return self.redirect(rs, "event/show_event")
        course_ids = self.eventproxy.list_courses(rs, event_id)
        courses = None
        if course_ids:
            courses = self.eventproxy.get_courses(rs, course_ids.keys())
        return self.render(rs, "course_list", {'courses': courses})

    @access("event")
    @REQUESTdata("part_id", "sortkey", "reverse")
    def participant_list(self, rs: RequestState, event_id: int,
                         part_id: vtypes.ID = None, sortkey: Optional[str] = "persona",
                         reverse: bool = False) -> Response:
        """List participants of an event"""
        if rs.has_validation_errors():
            return self.redirect(rs, "event/show_event")
        if not (event_id in rs.user.orga or self.is_admin(rs)):
            assert rs.user.persona_id is not None
            if not self.eventproxy.check_registration_status(
                    rs, rs.user.persona_id, event_id,
                    {const.RegistrationPartStati.participant}):
                rs.notify('warning', n_("No participant of event."))
                return self.redirect(rs, "event/show_event")
            if not rs.ambience['event']['is_participant_list_visible']:
                rs.notify("error", n_("Participant list not published yet."))
                return self.redirect(rs, "event/show_event")
            reg_list = self.eventproxy.list_registrations(rs, event_id,
                                                          rs.user.persona_id)
            registration = self.eventproxy.get_registration(rs, unwrap(reg_list.keys()))
            list_consent = registration['list_consent']
        else:
            list_consent = True

        if part_id:
            part_ids = [part_id]
        else:
            part_ids = rs.ambience['event']['parts'].keys()

        data = self._get_participant_list_data(
            rs, event_id, part_ids, sortkey or "persona", reverse=reverse)
        if len(rs.ambience['event']['parts']) == 1:
            part_id = unwrap(rs.ambience['event']['parts'].keys())
        data['part_id'] = part_id
        data['list_consent'] = list_consent
        data['last_sortkey'] = sortkey
        data['last_reverse'] = reverse
        return self.render(rs, "participant_list", data)

    def _get_participant_list_data(
            self, rs: RequestState, event_id: int,
            part_ids: Collection[int] = (),
            sortkey: str = "persona", reverse: bool = False) -> CdEDBObject:
        """This provides data for download and online participant list.

        This is un-inlined so download_participant_list can use this
        as well."""
        course_ids = self.eventproxy.list_courses(rs, event_id)
        courses = self.eventproxy.get_courses(rs, course_ids)
        registration_ids = self.eventproxy.list_registrations(rs, event_id)
        registrations = self.eventproxy.get_registrations(rs, registration_ids)

        if not part_ids:
            part_ids = rs.ambience['event']['parts'].keys()
        if any(anid not in rs.ambience['event']['parts'] for anid in part_ids):
            raise werkzeug.exceptions.NotFound(n_("Invalid part id."))
        parts = {anid: rs.ambience['event']['parts'][anid]
                 for anid in part_ids}

        participant = const.RegistrationPartStati.participant
        registrations = {
            k: v
            for k, v in registrations.items()
            if any(v['parts'][part_id]
                   and v['parts'][part_id]['status'] == participant
                   for part_id in parts)}
        personas = self.coreproxy.get_event_users(
            rs, tuple(e['persona_id']
                      for e in registrations.values()), event_id)

        all_sortkeys = {
            "given_names": EntitySorter.given_names,
            "family_name": EntitySorter.family_name,
            "email": EntitySorter.email,
            "address": EntitySorter.address,
            "course": EntitySorter.course,
            "persona": EntitySorter.persona,
        }

        # FIXME: the result can have different lengths depending an amount of
        #  courses someone is assigned to.
        def sort_rank(sortkey: str, anid: int) -> Sortkey:
            prim_sorter: KeyFunction = all_sortkeys.get(
                sortkey, EntitySorter.persona)
            sec_sorter: KeyFunction = EntitySorter.persona
            if sortkey == "course":
                if not len(part_ids) == 1:
                    raise werkzeug.exceptions.BadRequest(n_(
                        "Only one part id allowed."))
                part_id = unwrap(part_ids)
                all_tracks = parts[part_id]['tracks']
                registered_tracks = [registrations[anid]['tracks'][track_id]
                                     for track_id in all_tracks]
                # TODO sort tracks by title?
                tracks = xsorted(
                    registered_tracks,
                    key=lambda track: all_tracks[track['track_id']]['sortkey'])
                course_ids = [track['course_id'] for track in tracks]
                prim_rank: Sortkey = tuple()
                for course_id in course_ids:
                    if course_id:
                        prim_rank += prim_sorter(courses[course_id])
                    else:
                        prim_rank += ("0", "", "")
            else:
                prim_key = personas[registrations[anid]['persona_id']]
                prim_rank = prim_sorter(prim_key)
            sec_key = personas[registrations[anid]['persona_id']]
            sec_rank = sec_sorter(sec_key)
            return prim_rank + sec_rank

        ordered = xsorted(registrations.keys(), reverse=reverse,
                          key=lambda anid: sort_rank(sortkey, anid))
        return {
            'courses': courses, 'registrations': registrations,
            'personas': personas, 'ordered': ordered, 'parts': parts,
        }

    @access("event")
    def participant_info(self, rs: RequestState, event_id: int) -> Response:
        """Display the `participant_info`, accessible only to participants."""
        if not (event_id in rs.user.orga or self.is_admin(rs)):
            assert rs.user.persona_id is not None
            if not self.eventproxy.check_registration_status(
                    rs, rs.user.persona_id, event_id,
                    {const.RegistrationPartStati.participant}):
                rs.notify('warning', n_("No participant of event."))
                return self.redirect(rs, "event/show_event")
        return self.render(rs, "participant_info")

    @access("event")
    @event_guard()
    def change_event_form(self, rs: RequestState, event_id: int) -> Response:
        """Render form."""
        institution_ids = self.pasteventproxy.list_institutions(rs).keys()
        institutions = self.pasteventproxy.get_institutions(rs, institution_ids)
        merge_dicts(rs.values, rs.ambience['event'])

        sorted_fields = xsorted(rs.ambience['event']['fields'].values(),
                                key=EntitySorter.event_field)
        lodge_fields = [
            (field['id'], field['field_name']) for field in sorted_fields
            if field['association'] == const.FieldAssociations.registration
            and field['kind'] == const.FieldDatatypes.str
        ]
        camping_mat_fields = [
            (field['id'], field['field_name']) for field in sorted_fields
            if field['association'] == const.FieldAssociations.registration
            and field['kind'] == const.FieldDatatypes.bool
        ]
        course_room_fields = [
            (field['id'], field['field_name']) for field in sorted_fields
            if field['association'] == const.FieldAssociations.course
            and field['kind'] == const.FieldDatatypes.str
        ]
        return self.render(rs, "change_event", {
            'institutions': institutions,
            'accounts': self.conf["EVENT_BANK_ACCOUNTS"],
            'lodge_fields': lodge_fields,
            'camping_mat_fields': camping_mat_fields,
            'course_room_fields': course_room_fields})

    @access("event", modi={"POST"})
    @event_guard(check_offline=True)
    @REQUESTdatadict(*EVENT_EXPOSED_FIELDS)
    def change_event(self, rs: RequestState, event_id: int, data: CdEDBObject
                     ) -> Response:
        """Modify an event organized via DB."""
        data['id'] = event_id
        data = check(rs, vtypes.Event, data)
        if rs.has_validation_errors():
            return self.change_event_form(rs, event_id)
        assert data is not None

        code = self.eventproxy.set_event(rs, data)
        self.notify_return_code(rs, code)
        return self.redirect(rs, "event/show_event")

    @access("event")
    def get_minor_form(self, rs: RequestState, event_id: int) -> Response:
        """Retrieve minor form."""
        if not (rs.ambience['event']['is_visible']
                or event_id in rs.user.orga
                or self.is_admin(rs)):
            raise werkzeug.exceptions.Forbidden(
                n_("The event is not published yet."))
        minor_form = self.eventproxy.get_minor_form(rs, event_id)
        return self.send_file(
            rs, data=minor_form, mimetype="application/pdf",
            filename="{}_minor_form.pdf".format(
                rs.ambience['event']['shortname']))

    @access("event", modi={"POST"})
    @event_guard(check_offline=True)
    @REQUESTfile("minor_form")
    @REQUESTdata("delete")
    def change_minor_form(self, rs: RequestState, event_id: int,
                          minor_form: werkzeug.FileStorage, delete: bool
                          ) -> Response:
        """Replace the form for parental agreement for minors.

        This somewhat clashes with our usual naming convention, it is
        about the 'minor form' and not about changing minors.
        """
        minor_form = check_optional(
            rs, vtypes.PDFFile, minor_form, "minor_form")
        if not minor_form and not delete:
            rs.append_validation_error(
                ("minor_form", ValueError(n_("Must not be empty."))))
        if rs.has_validation_errors():
            return self.show_event(rs, event_id)
        code = self.eventproxy.change_minor_form(rs, event_id, minor_form)
        self.notify_return_code(rs, code, success=n_("Minor form updated."),
                                info=n_("Minor form has been removed."),
                                error=n_("Nothing to remove."))
        return self.redirect(rs, "event/show_event")

    @access("event_admin", modi={"POST"})
    @event_guard(check_offline=True)
    @REQUESTdata("orga_id")
    def add_orga(self, rs: RequestState, event_id: int, orga_id: vtypes.CdedbID
                 ) -> Response:
        """Make an additional persona become orga."""
        if rs.has_validation_errors():
            # Shortcircuit if we have got no workable cdedbid
            return self.show_event(rs, event_id)
        if not self.coreproxy.verify_id(rs, orga_id, is_archived=False):
            rs.append_validation_error(
                ('orga_id',
                 ValueError(n_("This user does not exist or is archived."))))
        if not self.coreproxy.verify_persona(rs, orga_id, {"event"}):
            rs.append_validation_error(
                ('orga_id', ValueError(n_("This user is not an event user."))))
        if rs.has_validation_errors():
            return self.show_event(rs, event_id)
        new = rs.ambience['event']['orgas'] | {orga_id}
        code = self.eventproxy.set_event_orgas(rs, event_id, new)
        self.notify_return_code(rs, code, info=n_("Action had no effect."))
        return self.redirect(rs, "event/show_event")

    @access("event_admin", modi={"POST"})
    @event_guard(check_offline=True)
    @REQUESTdata("orga_id")
    def remove_orga(self, rs: RequestState, event_id: int, orga_id: vtypes.ID
                    ) -> Response:
        """Remove a persona as orga of an event.

        This is only available for admins. This can drop your own orga role.
        """
        if rs.has_validation_errors():
            return self.show_event(rs, event_id)
        new = rs.ambience['event']['orgas'] - {orga_id}
        code = self.eventproxy.set_event_orgas(rs, event_id, new)
        self.notify_return_code(rs, code, info=n_("Action had no effect."))
        return self.redirect(rs, "event/show_event")

    @access("event_admin", modi={"POST"})
    @REQUESTdata("orgalist")
    def create_event_mailinglist(self, rs: RequestState, event_id: int,
                                 orgalist: bool = False) -> Response:
        """Create a default mailinglist for the event."""
        if rs.has_validation_errors():
            return self.redirect(rs, "event/show_event")
        if not rs.ambience['event']['orgas']:
            rs.notify('error',
                      n_("Must have orgas in order to create a mailinglist."))
            return self.redirect(rs, "event/show_event")

        ml_data = self._get_mailinglist_setter(rs.ambience['event'], orgalist)
        ml_address = ml_type.get_full_address(ml_data)
        if not self.mlproxy.verify_existence(rs, ml_address):
            if not orgalist:
                link = cdedburl(rs, "event/register", {'event_id': event_id})
                ml_data['description'] = ml_data['description'].format(link)
            code = self.mlproxy.create_mailinglist(rs, ml_data)
            msg = (n_("Orga mailinglist created.") if orgalist
                   else n_("Participant mailinglist created."))
            self.notify_return_code(rs, code, success=msg)
            if code and orgalist:
                data = {'id': event_id, 'orga_address': ml_address}
                self.eventproxy.set_event(rs, data)
        else:
            rs.notify("info", n_("Mailinglist %(address)s already exists."),
                      {'address': ml_address})
        return self.redirect(rs, "event/show_event")

    @access("event")
    @event_guard()
    def part_summary_form(self, rs: RequestState, event_id: int) -> Response:
        """Render form."""
        tracks = rs.ambience['event']['tracks']
        current = {
            f"{key}_{part_id}": value
            for part_id, part in rs.ambience['event']['parts'].items()
            for key, value in part.items() if key not in ('id', 'tracks')}
        for part_id, part in rs.ambience['event']['parts'].items():
            for track_id, track in part['tracks'].items():
                for k in ('title', 'shortname', 'num_choices', 'min_choices',
                          'sortkey'):
                    current[f"track_{k}_{part_id}_{track_id}"] = track[k]
        for m in rs.ambience['event']['fee_modifiers'].values():
            for k in ('modifier_name', 'amount', 'field_id'):
                current[f"fee_modifier_{k}_{m['part_id']}_{m['id']}"] = m[k]
        merge_dicts(rs.values, current)
        referenced_parts: Set[int] = set()
        referenced_tracks: Set[int] = set()
        has_registrations = self.eventproxy.has_registrations(rs, event_id)
        course_ids = self.eventproxy.list_courses(rs, event_id)
        courses = self.eventproxy.get_courses(rs, course_ids.keys())
        for course in courses.values():
            referenced_tracks.update(course['segments'])
        # referenced tracks block part deletion
        for track_id in referenced_tracks:
            referenced_parts.add(tracks[track_id]['part_id'])

        sorted_fields = xsorted(rs.ambience['event']['fields'].values(),
                                key=EntitySorter.event_field)
        legal_datatypes, legal_assocs = EVENT_FIELD_SPEC['fee_modifier']
        fee_modifier_fields = [
            (field['id'], field['field_name']) for field in sorted_fields
            if field['association'] in legal_assocs
            and field['kind'] in legal_datatypes
        ]
        fee_modifiers_by_part = {
            part_id: {
                e['id']: e
                for e in rs.ambience['event']['fee_modifiers'].values()
                if e['part_id'] == part_id
            }
            for part_id in rs.ambience['event']['parts']
        }
        legal_datatypes, legal_assocs = EVENT_FIELD_SPEC['waitlist']
        waitlist_fields = [
            (field['id'], field['field_name']) for field in sorted_fields
            if field['association'] in legal_assocs
            and field['kind'] in legal_datatypes
        ]
        return self.render(rs, "part_summary", {
            'fee_modifier_fields': fee_modifier_fields,
            'fee_modifiers_by_part': fee_modifiers_by_part,
            'waitlist_fields': waitlist_fields,
            'referenced_parts': referenced_parts,
            'referenced_tracks': referenced_tracks,
            'has_registrations': has_registrations,
            'DEFAULT_NUM_COURSE_CHOICES': DEFAULT_NUM_COURSE_CHOICES})

    @staticmethod
    def process_part_input(rs: RequestState, has_registrations: bool
                           ) -> Tuple[Dict[int, Optional[CdEDBObject]],
                                      Dict[int, Optional[CdEDBObject]]]:
        """This handles input to configure the parts.

        Since this covers a variable number of rows, we cannot do this
        statically. This takes care of validation too.
        """
        parts = rs.ambience['event']['parts']
        fee_modifiers = rs.ambience['event']['fee_modifiers']

        # Handle basic part data
        delete_flags = request_extractor(
            rs, {f"delete_{part_id}": bool for part_id in parts})
        deletes = {part_id for part_id in parts
                   if delete_flags['delete_{}'.format(part_id)]}
        if has_registrations and deletes:
            raise ValueError(n_("Registrations exist, no deletion."))
        spec: TypeMapping = {
            'title': str,
            'shortname': str,
            'part_begin': datetime.date,
            'part_end': datetime.date,
            'fee': decimal.Decimal,
            'waitlist_field': Optional[vtypes.ID],  # type: ignore
        }
        params: TypeMapping = {
            f"{key}_{part_id}": value
            for part_id in parts if part_id not in deletes
            for key, value in spec.items()
        }

        # noinspection PyRedundantParentheses
        def part_constraint_maker(part_id: int) -> List[RequestConstraint]:
            begin = f"part_begin_{part_id}"
            end = f"part_end_{part_id}"
            msg = n_("Must be later than begin.")
            ret: List[RequestConstraint]
            ret = [(lambda d: d[begin] <= d[end], (end, ValueError(msg)))]

            key = f"waitlist_field_{part_id}"
            fields = rs.ambience['event']['fields']
            legal_datatypes, legal_assocs = EVENT_FIELD_SPEC['waitlist']
            ret.append((
                lambda d: d[key] is None or
                          fields[d[key]]['association'] in legal_assocs
                          and fields[d[key]]['kind'] in legal_datatypes,
                (key, ValueError(n_(
                    "Waitlist linked to non-fitting field.")))))
            return ret

        constraints = list(itertools.chain.from_iterable(
            part_constraint_maker(part_id)
            for part_id in parts if part_id not in deletes))
        data = request_extractor(rs, params, constraints)
        ret: Dict[int, CdEDBObject] = {
            part_id: {key: data["{}_{}".format(key, part_id)] for key in spec}
            for part_id in parts if part_id not in deletes
        }

        def track_params(part_id: int, track_id: int) -> TypeMapping:
            """
            Helper function to create the parameter extraction configuration
            for the data of a single track.
            """
            return {
                f"track_{k}_{part_id}_{track_id}": t
                for k, t in {
                    'title': str,
                    'shortname': str,
                    'num_choices': vtypes.NonNegativeInt,
                    'min_choices': vtypes.NonNegativeInt,
                    'sortkey': int
                }.items()
            }

        def track_excavator(req_data: CdEDBObject, part_id: int, track_id: int
                            ) -> CdEDBObject:
            """
            Helper function to create a single track's data dict from the
            extracted request data.
            """
            return {
                k: req_data['track_{}_{}_{}'.format(k, part_id, track_id)]
                for k in ('title', 'shortname', 'num_choices', 'min_choices',
                          'sortkey')}

        # Handle newly created parts
        marker = 1
        while marker < 2 ** 10:
            will_create = unwrap(request_extractor(
                rs, {f"create_-{marker}": bool}))
            if will_create:
                if has_registrations:
                    raise ValueError(n_("Registrations exist, no creation."))
                params = {f"{key}_-{marker}": value for key, value in spec.items()}
                constraints = part_constraint_maker(-marker)
                data = request_extractor(rs, params, constraints)
                ret[-marker] = {key: data[f"{key}_-{marker}"] for key in spec}
            else:
                break
            marker += 1
        # Return index of last new row to template to generate all inputs
        # previously added by JS
        rs.values['create_last_index'] = marker - 1

        # Handle track data
        track_delete_flags = request_extractor(rs, {
            f"track_delete_{part_id}_{track_id}": bool
            for part_id, part in parts.items()
            for track_id in part['tracks']
        })
        track_deletes = {
            track_id
            for part_id, part in parts.items() for track_id in part['tracks']
            if track_delete_flags['track_delete_{}_{}'.format(part_id,
                                                              track_id)]
        }
        if has_registrations and track_deletes:
            raise ValueError(n_("Registrations exist, no deletion."))
        params = dict(itertools.chain.from_iterable(map(lambda d: d.items(),
            (
                track_params(part_id, track_id)
                for part_id, part in parts.items()
                for track_id in part['tracks']
                if track_id not in track_deletes
            )
        )))

        # noinspection PyRedundantParentheses
        def track_constraint_maker(part_id: int, track_id: int) -> RequestConstraint:
            # pylint: disable=redefined-builtin
            min = "track_min_choices_{}_{}".format(part_id, track_id)
            num = "track_num_choices_{}_{}".format(part_id, track_id)
            msg = n_("Must be less or equal than total Course Choices.")
            return (lambda d: d[min] <= d[num], (min, ValueError(msg)))

        constraints = list(
            track_constraint_maker(part_id, track_id)
            for part_id, part in parts.items()
            for track_id in part['tracks']
            if track_id not in track_deletes)
        data = request_extractor(rs, params, constraints)
        rs.values['track_create_last_index'] = {}
        for part_id, part in parts.items():
            if part_id in deletes:
                continue
            ret[part_id]['tracks'] = {
                track_id: (track_excavator(data, part_id, track_id)
                           if track_id not in track_deletes else None)
                for track_id in part['tracks']}
            marker = 1
            while marker < 2 ** 5:
                will_create = unwrap(request_extractor(
                    rs,
                    {f"track_create_{part_id}_-{marker}": bool}))
                if will_create:
                    if has_registrations:
                        raise ValueError(
                            n_("Registrations exist, no creation."))
                    params = track_params(part_id, -marker)
                    constraints = [track_constraint_maker(part_id, -marker)]
                    newtrack = track_excavator(
                        request_extractor(rs, params, constraints),
                        part_id, -marker)
                    ret[part_id]['tracks'][-marker] = newtrack
                else:
                    break
                marker += 1
            rs.values['track_create_last_index'][part_id] = marker - 1

        # And now track data for newly created parts
        for new_part_id in range(1, rs.values['create_last_index'] + 1):
            ret[-new_part_id]['tracks'] = {}
            marker = 1
            while marker < 2 ** 5:
                will_create = unwrap(request_extractor(
                    rs,
                    {f"track_create_-{new_part_id}_-{marker}": bool}))
                if will_create:
                    params = track_params(-new_part_id, -marker)
                    constraints = [
                        track_constraint_maker(-new_part_id, -marker)]
                    newtrack = track_excavator(
                        request_extractor(rs, params, constraints),
                        -new_part_id, -marker)
                    ret[-new_part_id]['tracks'][-marker] = newtrack
                else:
                    break
                marker += 1
            rs.values['track_create_last_index'][-new_part_id] = marker - 1

        def fee_modifier_params(part_id: int, fee_modifier_id: int) -> TypeMapping:
            """
            Helper function to create the parameter extraction configuration
            for the data of a single fee modifier.
            """
            return {
                f"fee_modifier_{k}_{part_id}_{fee_modifier_id}": t
                for k, t in {
                    'modifier_name': vtypes.RestrictiveIdentifier,
                    'amount': decimal.Decimal,
                    'field_id': vtypes.ID,
                }.items()
            }

        def fee_modifier_excavator(req_data: CdEDBObject, part_id: int,
                                   fee_modifier_id: int) -> CdEDBObject:
            """
            Helper function to create a single fee modifier's data dict from the
            extracted request data.
            """
            ret = {
                k: req_data['fee_modifier_{}_{}_{}'.format(
                    k, part_id, fee_modifier_id)]
                for k in ('modifier_name', 'amount', 'field_id')}
            ret['part_id'] = part_id
            if fee_modifier_id > 0:
                ret['id'] = fee_modifier_id
            return ret

        # Handle fee modifier data
        fee_modifier_delete_flags = request_extractor(
            rs, {f"fee_modifier_delete_{mod['part_id']}_{mod['id']}": bool
                 for mod in fee_modifiers.values()})
        fee_modifier_deletes = {
            mod['id']
            for mod in fee_modifiers.values()
            if fee_modifier_delete_flags['fee_modifier_delete_{}_{}'.format(
                mod['part_id'], mod['id'])]
        }
        if has_registrations and fee_modifier_deletes:
            raise ValueError(n_("Registrations exist, no deletion."))
        params = dict(itertools.chain.from_iterable(map(lambda d: d.items(),
            (
                fee_modifier_params(mod['part_id'], mod['id'])
                for mod in fee_modifiers.values()
                if mod['id'] not in fee_modifier_deletes)
            )
        ))

        def constraint_maker(part_id: int, fee_modifier_id: int
                             ) -> List[RequestConstraint]:
            key = f"fee_modifier_field_id_{part_id}_{fee_modifier_id}"
            fields = rs.ambience['event']['fields']
            legal_datatypes, legal_assocs = EVENT_FIELD_SPEC['fee_modifier']
            msg = n_("Fee Modifier linked to non-fitting field.")
            return [(
                lambda d: (fields[d[key]]['association'] in legal_assocs
                           and fields[d[key]]['kind'] in legal_datatypes),
                (key, ValueError(msg))
            )]

        constraints = list(itertools.chain.from_iterable(
            constraint_maker(mod['part_id'], mod['id'])
            for mod in fee_modifiers.values()
            if mod['id'] not in fee_modifier_deletes))

        data = request_extractor(rs, params, constraints)
        rs.values['fee_modifier_create_last_index'] = {}
        ret_fee_modifiers: Dict[int, Optional[CdEDBObject]] = {
            mod['id']: (fee_modifier_excavator(data, mod['part_id'], mod['id'])
                        if mod['part_id'] not in deletes
                        and mod['id'] not in fee_modifier_deletes else None)
            for mod in fee_modifiers.values()}

        # Check for duplicate fields in the same part.
        field_msg = n_("Must not have multiple fee modifiers linked to the same"
                       " field in one event part.")
        name_msg = n_("Must not have multiple fee modifiers witht he same name "
                      "in one event part.")
        used_fields = {}
        used_names = {}
        if len(ret_fee_modifiers) == 1:
            f = unwrap(ret_fee_modifiers)
            if f:
                used_fields[f['part_id']] = {f['field_id']}
                used_names[f['part_id']] = {f['modifier_name']}
        for e1, e2 in itertools.combinations(
                filter(None, ret_fee_modifiers.values()), 2):
            used_fields.setdefault(e1['part_id'], set()).add(e1['field_id'])
            used_fields.setdefault(e2['part_id'], set()).add(e2['field_id'])
            used_names.setdefault(e1['part_id'], set()).add(e1['modifier_name'])
            used_names.setdefault(e2['part_id'], set()).add(e2['modifier_name'])
            if e1['part_id'] == e2['part_id']:
                if e1['field_id'] == e2['field_id']:
                    base_key = "fee_modifier_field_id_{}_{}"
                    key1 = base_key.format(e1['part_id'], e1['id'])
                    rs.add_validation_error((key1, ValueError(field_msg)))
                    key2 = base_key.format(e2['part_id'], e2['id'])
                    rs.add_validation_error((key2, ValueError(field_msg)))
                if e1['modifier_name'] == e2['modifier_name']:
                    base_key = "fee_modifier_modifier_name_{}_{}"
                    key1 = base_key.format(e1['part_id'], e1['id'])
                    rs.add_validation_error((key1, ValueError(name_msg)))
                    key2 = base_key.format(e2['part_id'], e2['id'])
                    rs.add_validation_error((key2, ValueError(name_msg)))

        for part_id in parts:
            marker = 1
            while marker < 2 ** 5:
                will_create = unwrap(request_extractor(
                    rs, {f"fee_modifier_create_{part_id}_-{marker}": bool}))
                if will_create:
                    if has_registrations:
                        raise ValueError(n_(
                            "Registrations exist, no creation."))
                    params = fee_modifier_params(part_id, -marker)
                    constraints = constraint_maker(part_id, -marker)
                    new_fee_modifier = fee_modifier_excavator(
                        request_extractor(rs, params, constraints),
                        part_id, -marker)
                    ret_fee_modifiers[-marker] = new_fee_modifier
                    if new_fee_modifier['field_id'] in used_fields.get(
                            part_id, set()):
                        rs.add_validation_error(
                            ("fee_modifier_field_id_{}_{}".format(
                                part_id, -marker),
                             ValueError(field_msg)))
                    if new_fee_modifier['modifier_name'] in used_names.get(
                            part_id, set()):
                        rs.add_validation_error(
                            ("fee_modifier_modifier_name_{}_{}".format(
                                part_id, -marker),
                             ValueError(name_msg)))
                    used_fields.setdefault(part_id, set()).add(
                        new_fee_modifier['field_id'])
                else:
                    break
                marker += 1
            rs.values['fee_modifier_create_last_index'][part_id] = marker - 1

        # Don't allow fee modifiers for newly created parts.

        # Handle deleted parts
        ret_parts = cast(Dict[int, Optional[CdEDBObject]], ret)
        for part_id in deletes:
            ret_parts[part_id] = None
        if not any(ret.values()):
            rs.append_validation_error(
                ("", ValueError(n_("At least one event part required."))))
            rs.notify("error", n_("At least one event part required."))
        return ret_parts, ret_fee_modifiers

    @access("event", modi={"POST"})
    @event_guard(check_offline=True)
    def part_summary(self, rs: RequestState, event_id: int) -> Response:
        """Manipulate the parts of an event."""
        has_registrations = self.eventproxy.has_registrations(rs, event_id)
        parts, fee_modifiers = self.process_part_input(rs, has_registrations)
        if rs.has_validation_errors():
            return self.part_summary_form(rs, event_id)
        for part_id, part in rs.ambience['event']['parts'].items():
            if parts.get(part_id) == part:
                # remove unchanged
                del parts[part_id]
        event = {
            'id': event_id,
            'parts': parts,
            'fee_modifiers': fee_modifiers,
        }
        code = self.eventproxy.set_event(rs, event)
        self.notify_return_code(rs, code)
        return self.redirect(rs, "event/part_summary_form")

    @access("event")
    @event_guard()
    def field_summary_form(self, rs: RequestState, event_id: int) -> Response:
        """Render form."""
        formatter = lambda k, v: (v if k != 'entries' or not v else
                                  '\n'.join(';'.join(line) for line in v))
        current = {
            "{}_{}".format(key, field_id): formatter(key, value)
            for field_id, field in rs.ambience['event']['fields'].items()
            for key, value in field.items() if key != 'id'}
        merge_dicts(rs.values, current)
        referenced = set()
        fee_modifiers = set()
        full_questionnaire = self.eventproxy.get_questionnaire(rs, event_id)
        for v in full_questionnaire.values():
            for row in v:
                if row['field_id']:
                    referenced.add(row['field_id'])
        if rs.ambience['event']['lodge_field']:
            referenced.add(rs.ambience['event']['lodge_field'])
        if rs.ambience['event']['camping_mat_field']:
            referenced.add(rs.ambience['event']['camping_mat_field'])
        if rs.ambience['event']['course_room_field']:
            referenced.add(rs.ambience['event']['course_room_field'])
        for mod in rs.ambience['event']['fee_modifiers'].values():
            referenced.add(mod['field_id'])
            fee_modifiers.add(mod['field_id'])
        for part in rs.ambience['event']['parts'].values():
            if part['waitlist_field']:
                referenced.add(part['waitlist_field'])
        return self.render(rs, "field_summary", {
            'referenced': referenced, 'fee_modifiers': fee_modifiers})

    @staticmethod
    def process_field_input(rs: RequestState, fields: CdEDBObjectMap
                            ) -> CdEDBOptionalMap:
        """This handles input to configure the fields.

        Since this covers a variable number of rows, we cannot do this
        statically. This takes care of validation too.
        """
        delete_flags = request_extractor(
            rs, {f"delete_{field_id}": bool for field_id in fields})
        deletes = {field_id for field_id in fields
                   if delete_flags['delete_{}'.format(field_id)]}
        ret: CdEDBOptionalMap = {}

        def params_a(anid: int) -> TypeMapping:
            return {
                f"kind_{anid}": const.FieldDatatypes,
                f"association_{anid}": const.FieldAssociations,
                f"entries_{anid}": Optional[str],  # type: ignore
            }
        for field_id in fields:
            if field_id not in deletes:
                tmp: Optional[CdEDBObject] = request_extractor(rs, params_a(field_id))
                if rs.has_validation_errors():
                    break
                tmp = check(rs, vtypes.EventField, tmp,
                            extra_suffix="_{}".format(field_id))
                if tmp:
                    temp = {
                        'kind': tmp["kind_{}".format(field_id)],
                        'association': tmp["association_{}".format(field_id)],
                        'entries': tmp["entries_{}".format(field_id)]}
                    ret[field_id] = temp
        for field_id in deletes:
            ret[field_id] = None
        marker = 1

        def params_b(anid: int) -> TypeMapping:
            return {
                f"field_name_-{anid}": str,
                f"kind_-{anid}": const.FieldDatatypes,
                f"association_-{anid}": const.FieldAssociations,
                f"entries_-{anid}": Optional[str],  # type: ignore
            }
        while marker < 2 ** 10:
            will_create = unwrap(request_extractor(
                rs, {f"create_-{marker}": bool}))
            if will_create:
                tmp = request_extractor(rs, params_b(marker))
                if rs.has_validation_errors():
                    marker += 1
                    break
                tmp = check(rs, vtypes.EventField, tmp, creation=True,
                            extra_suffix="_-{}".format(marker))
                if tmp:
                    temp = {
                        'field_name': tmp["field_name_-{}".format(marker)],
                        'kind': tmp["kind_-{}".format(marker)],
                        'association': tmp["association_-{}".format(marker)],
                        'entries': tmp["entries_-{}".format(marker)]}
                    ret[-marker] = temp
            else:
                break
            marker += 1

        def field_name(field_id: int, field: Optional[CdEDBObject]) -> str:
            return (field['field_name'] if field and 'field_name' in field
                    else fields[field_id]['field_name'])
        count = Counter(field_name(f_id, field) for f_id, field in ret.items())
        for field_id, field in ret.items():
            if field and count.get(field_name(field_id, field), 0) > 1:
                rs.append_validation_error(
                    ("field_name_{}".format(field_id),
                      ValueError(n_("Field name not unique."))))
        rs.values['create_last_index'] = marker - 1
        return ret

    @access("event", modi={"POST"})
    @event_guard(check_offline=True)
    @REQUESTdata("active_tab")
    def field_summary(self, rs: RequestState, event_id: int, active_tab: Optional[str]
                      ) -> Response:
        """Manipulate the fields of an event."""
        fields = self.process_field_input(
            rs, rs.ambience['event']['fields'])
        if rs.has_validation_errors():
            return self.field_summary_form(rs, event_id)
        for field_id, field in rs.ambience['event']['fields'].items():
            if fields.get(field_id) == field:
                # remove unchanged
                del fields[field_id]
        event = {
            'id': event_id,
            'fields': fields
        }
        code = self.eventproxy.set_event(rs, event)
        self.notify_return_code(rs, code)
        return self.redirect(
            rs, "event/field_summary_form", anchor=(
                ("tab:" + active_tab) if active_tab is not None else None))

    @staticmethod
    def _get_mailinglist_setter(event: CdEDBObject, orgalist: bool = False
                                ) -> CdEDBObject:
        # During event creation the id is not yet known.
        event_id = event.get('id')
        if orgalist:
            descr = ("Bitte wende Dich bei Fragen oder Problemen, die mit"
                     " unserer Veranstaltung zusammenhängen, über diese Liste"
                     " an uns.")
            orga_ml_data = {
                'title': f"{event['title']} Orgateam",
                'local_part': f"{event['shortname'].lower()}",
                'domain': const.MailinglistDomain.aka,
                'description': descr,
                'mod_policy': const.ModerationPolicy.unmoderated,
                'attachment_policy': const.AttachmentPolicy.allow,
                'subject_prefix': event['shortname'],
                'maxsize': ml_type.EventOrgaMailinglist.maxsize_default,
                'is_active': True,
                'event_id': event_id,
                'notes': None,
                'moderators': event['orgas'],
                'ml_type': const.MailinglistTypes.event_orga,
            }
            return orga_ml_data
        else:
            descr = ("Dieser Liste kannst Du nur beitreten, indem Du Dich zu "
                     "unserer [Veranstaltung anmeldest]({}) und den Status "
                     "*Teilnehmer* erhälst. Auf dieser Liste stehen alle "
                     "Teilnehmer unserer Veranstaltung; sie kann im Vorfeld "
                     "zum Austausch untereinander genutzt werden.")
            participant_ml_data = {
                'title': f"{event['title']} Teilnehmer",
                'local_part': f"{event['shortname'].lower()}-all",
                'domain': const.MailinglistDomain.aka,
                'description': descr,
                'mod_policy': const.ModerationPolicy.non_subscribers,
                'attachment_policy': const.AttachmentPolicy.pdf_only,
                'subject_prefix': event['shortname'],
                'maxsize': ml_type.EventAssociatedMailinglist.maxsize_default,
                'is_active': True,
                'event_id': event_id,
                'registration_stati': [const.RegistrationPartStati.participant],
                'notes': None,
                'moderators': event['orgas'],
                'ml_type': const.MailinglistTypes.event_associated,
            }
            return participant_ml_data

    @access("event_admin")
    def create_event_form(self, rs: RequestState) -> Response:
        """Render form."""
        institution_ids = self.pasteventproxy.list_institutions(rs).keys()
        institutions = self.pasteventproxy.get_institutions(rs, institution_ids)
        return self.render(rs, "create_event",
                           {'institutions': institutions,
                            'accounts': self.conf["EVENT_BANK_ACCOUNTS"]})

    @access("event_admin", modi={"POST"})
    @REQUESTdata("part_begin", "part_end", "orga_ids", "create_track",
                 "create_orga_list", "create_participant_list")
    @REQUESTdatadict(*EVENT_EXPOSED_FIELDS)
    def create_event(self, rs: RequestState, part_begin: datetime.date,
                     part_end: datetime.date, orga_ids: vtypes.CdedbIDList,
                     create_track: bool, create_orga_list: bool,
                     create_participant_list: bool, data: CdEDBObject
                     ) -> Response:
        """Create a new event, organized via DB."""
        # multi part events will have to edit this later on
        data["orgas"] = orga_ids
        new_track = {
            'title': data['title'],
            'shortname': data['shortname'],
            'num_choices': DEFAULT_NUM_COURSE_CHOICES,
            'min_choices': DEFAULT_NUM_COURSE_CHOICES,
            'sortkey': 1}
        data['parts'] = {
            -1: {
                'title': data['title'],
                'shortname': data['shortname'],
                'part_begin': part_begin,
                'part_end': part_end,
                'fee': decimal.Decimal(0),
                'waitlist_field': None,
                'tracks': ({-1: new_track} if create_track else {}),
            }
        }
        data = check(rs, vtypes.Event, data, creation=True)
        if orga_ids:
            if not self.coreproxy.verify_ids(rs, orga_ids, is_archived=False):
                rs.append_validation_error(
                    ('orga_ids', ValueError(
                        n_("Some of these users do not exist or are archived.")
                    ))
                )
            if not self.coreproxy.verify_personas(rs, orga_ids, {"event"}):
                rs.append_validation_error(
                    ('orga_ids', ValueError(
                        n_("Some of these users are not event users.")
                    ))
                )
        else:
            if create_orga_list or create_participant_list:
                # mailinglists require moderators
                rs.append_validation_error(
                    ("orga_ids", ValueError(
                        n_("Must not be empty in order to create a mailinglist.")
                    ))
                )
        if rs.has_validation_errors():
            return self.create_event_form(rs)
        assert data is not None

        orga_ml_data = None
        orga_ml_address = None
        if create_orga_list:
            orga_ml_data = self._get_mailinglist_setter(data, orgalist=True)
            orga_ml_address = ml_type.get_full_address(orga_ml_data)
            data['orga_address'] = orga_ml_address
            if self.mlproxy.verify_existence(rs, orga_ml_address):
                orga_ml_data = None
                rs.notify("info", n_("Mailinglist %(address)s already exists."),
                          {'address': orga_ml_address})
        else:
            data['orga_address'] = None

        new_id = self.eventproxy.create_event(rs, data)
        if orga_ml_data:
            orga_ml_data['event_id'] = new_id
            code = self.mlproxy.create_mailinglist(rs, orga_ml_data)
            self.notify_return_code(
                rs, code, success=n_("Orga mailinglist created."))
        if create_participant_list:
            participant_ml_data = self._get_mailinglist_setter(data)
            participant_ml_address = ml_type.get_full_address(participant_ml_data)
            if not self.mlproxy.verify_existence(rs, participant_ml_address):
                link = cdedburl(rs, "event/register", {'event_id': new_id})
                descr = participant_ml_data['description'].format(link)
                participant_ml_data['description'] = descr
                participant_ml_data['event_id'] = new_id
                code = self.mlproxy.create_mailinglist(rs, participant_ml_data)
                self.notify_return_code(
                    rs, code, success=n_("Participant mailinglist created."))
            else:
                rs.notify("info", n_("Mailinglist %(address)s already exists."),
                          {'address': participant_ml_address})
        self.notify_return_code(rs, new_id, success=n_("Event created."))
        return self.redirect(rs, "event/show_event", {"event_id": new_id})

    @access("event")
    @event_guard()
    def show_course(self, rs: RequestState, event_id: int, course_id: int
                    ) -> Response:
        """Display course associated to event organized via DB."""
        params: CdEDBObject = {}
        if event_id in rs.user.orga or self.is_admin(rs):
            registration_ids = self.eventproxy.list_registrations(rs, event_id)
            all_registrations = self.eventproxy.get_registrations(
                rs, registration_ids)
            registrations = {
                k: v
                for k, v in all_registrations.items()
                if any(course_id in {track['course_id'], track['course_instructor']}
                       for track in v['tracks'].values())
            }
            personas = self.coreproxy.get_personas(
                rs, tuple(e['persona_id'] for e in registrations.values()))
            attendees = self.calculate_groups(
                (course_id,), rs.ambience['event'], registrations,
                key="course_id", personas=personas, instructors=True)
            learners = self.calculate_groups(
                (course_id,), rs.ambience['event'], registrations,
                key="course_id", personas=personas, instructors=False)
            params['personas'] = personas
            params['registrations'] = registrations
            params['attendees'] = attendees
            params['learners'] = learners
            params['blockers'] = self.eventproxy.delete_course_blockers(
                rs, course_id).keys() - {"instructors", "course_choices",
                                         "course_segments"}
            instructor_ids = {reg['persona_id']
                              for reg in all_registrations.values()
                              if any(t['course_instructor'] == course_id
                                     for t in reg['tracks'].values())}
            instructors = self.coreproxy.get_personas(rs, instructor_ids)
            params['instructor_emails'] = [p['username']
                                           for p in instructors.values()]
        return self.render(rs, "show_course", params)

    @access("event")
    @event_guard(check_offline=True)
    def change_course_form(self, rs: RequestState, event_id: int, course_id: int
                           ) -> Response:
        """Render form."""
        if 'segments' not in rs.values:
            rs.values.setlist('segments', rs.ambience['course']['segments'])
        if 'active_segments' not in rs.values:
            rs.values.setlist('active_segments',
                              rs.ambience['course']['active_segments'])
        field_values = {
            "fields.{}".format(key): value
            for key, value in rs.ambience['course']['fields'].items()}
        merge_dicts(rs.values, rs.ambience['course'], field_values)
        return self.render(rs, "change_course")

    @access("event", modi={"POST"})
    @event_guard(check_offline=True)
    @REQUESTdatadict(*COURSE_COMMON_FIELDS)
    @REQUESTdata("segments", "active_segments")
    def change_course(self, rs: RequestState, event_id: int, course_id: int,
                      segments: Collection[int],
                      active_segments: Collection[int], data: CdEDBObject
                      ) -> Response:
        """Modify a course associated to an event organized via DB."""
        data['id'] = course_id
        data['segments'] = segments
        data['active_segments'] = active_segments
        field_params: TypeMapping = {
            f"fields.{field['field_name']}": Optional[  # type: ignore
                VALIDATOR_LOOKUP[const.FieldDatatypes(field['kind']).name]]
            for field in rs.ambience['event']['fields'].values()
            if field['association'] == const.FieldAssociations.course
        }
        raw_fields = request_extractor(rs, field_params)
        data['fields'] = {
            key.split('.', 1)[1]: value for key, value in raw_fields.items()}
        data = check(rs, vtypes.Course, data)
        if rs.has_validation_errors():
            return self.change_course_form(rs, event_id, course_id)
        assert data is not None
        code = self.eventproxy.set_course(rs, data)
        self.notify_return_code(rs, code)
        return self.redirect(rs, "event/show_course")

    @access("event")
    @event_guard(check_offline=True)
    def create_course_form(self, rs: RequestState, event_id: int) -> Response:
        """Render form."""
        # by default select all tracks
        tracks = rs.ambience['event']['tracks']
        if not tracks:
            rs.notify("error", n_("Event without tracks forbids courses."))
            return self.redirect(rs, 'event/course_stats')
        if 'segments' not in rs.values:
            rs.values.setlist('segments', tracks)
        return self.render(rs, "create_course")

    @access("event", modi={"POST"})
    @event_guard(check_offline=True)
    @REQUESTdatadict(*COURSE_COMMON_FIELDS)
    @REQUESTdata("segments")
    def create_course(self, rs: RequestState, event_id: int,
                      segments: Collection[int], data: CdEDBObject) -> Response:
        """Create a new course associated to an event organized via DB."""
        data['event_id'] = event_id
        data['segments'] = segments
        field_params: TypeMapping = {
            f"fields.{field['field_name']}": Optional[  # type: ignore
                VALIDATOR_LOOKUP[const.FieldDatatypes(field['kind']).name]]
            for field in rs.ambience['event']['fields'].values()
            if field['association'] == const.FieldAssociations.course
        }
        raw_fields = request_extractor(rs, field_params)
        data['fields'] = {
            key.split('.', 1)[1]: value for key, value in raw_fields.items()
        }
        data = check(rs, vtypes.Course, data, creation=True)
        if rs.has_validation_errors():
            return self.create_course_form(rs, event_id)
        assert data is not None

        new_id = self.eventproxy.create_course(rs, data)
        self.notify_return_code(rs, new_id, success=n_("Course created."))
        return self.redirect(rs, "event/show_course", {'course_id': new_id})

    @access("event", modi={"POST"})
    @event_guard(check_offline=True)
    @REQUESTdata("ack_delete")
    def delete_course(self, rs: RequestState, event_id: int, course_id: int,
                      ack_delete: bool) -> Response:
        """Delete a course from an event organized via DB."""
        if not ack_delete:
            rs.append_validation_error(
                ("ack_delete", ValueError(n_("Must be checked."))))
        if rs.has_validation_errors():
            return self.show_course(rs, event_id, course_id)
        blockers = self.eventproxy.delete_course_blockers(rs, course_id)
        # Do not allow deletion of course with attendees
        if "attendees" in blockers:
            rs.notify("error", n_("Course cannot be deleted, because it still "
                                  "has attendees."))
            return self.redirect(rs, "event/show_course")
        code = self.eventproxy.delete_course(
            rs, course_id, {"instructors", "course_choices", "course_segments"})
        self.notify_return_code(rs, code)
        return self.redirect(rs, "event/course_stats")

    @access("event")
    @event_guard()
    def stats(self, rs: RequestState, event_id: int) -> Response:
        """Present an overview of the basic stats."""
        tracks = rs.ambience['event']['tracks']
        registration_ids = self.eventproxy.list_registrations(rs, event_id)
        registrations = self.eventproxy.get_registrations(rs, registration_ids)
        course_ids = self.eventproxy.list_courses(rs, event_id)
        courses = self.eventproxy.get_courses(rs, course_ids)
        personas = self.coreproxy.get_event_users(
            rs, tuple(e['persona_id'] for e in registrations.values()), event_id)
        stati = const.RegistrationPartStati
        get_age = lambda u, p: determine_age_class(
            u['birthday'],
            rs.ambience['event']['parts'][p['part_id']]['part_begin'])

        # Tests for participant/registration statistics.
        # `e` is the event, `r` is a registration, `p` is a registration_part.
        tests1 = OrderedDict((
            ('pending', (lambda e, r, p: (
                    p['status'] == stati.applied))),
            (' payed', (lambda e, r, p: (
                    p['status'] == stati.applied
                    and r['payment']))),
            ('participant', (lambda e, r, p: (
                    p['status'] == stati.participant))),
            (' all minors', (lambda e, r, p: (
                    (p['status'] == stati.participant)
                    and (get_age(personas[r['persona_id']], p).is_minor())))),
            (' u16', (lambda e, r, p: (
                    (p['status'] == stati.participant)
                    and (get_age(personas[r['persona_id']], p)
                         == AgeClasses.u16)))),
            (' u14', (lambda e, r, p: (
                    (p['status'] == stati.participant)
                    and (get_age(personas[r['persona_id']], p)
                         == AgeClasses.u14)))),
            (' checked in', (lambda e, r, p: (
                    p['status'] == stati.participant
                    and r['checkin']))),
            (' not checked in', (lambda e, r, p: (
                    p['status'] == stati.participant
                    and not r['checkin']))),
            (' orgas', (lambda e, r, p: (
                    p['status'] == stati.participant
                    and r['persona_id'] in e['orgas']))),
            ('waitlist', (lambda e, r, p: (
                    p['status'] == stati.waitlist))),
            ('guest', (lambda e, r, p: (
                    p['status'] == stati.guest))),
            ('total involved', (lambda e, r, p: (
                stati(p['status']).is_involved()))),
            (' not payed', (lambda e, r, p: (
                    stati(p['status']).is_involved()
                    and not r['payment']))),
            (' no parental agreement', (lambda e, r, p: (
                    stati(p['status']).is_involved()
                    and get_age(personas[r['persona_id']], p).is_minor()
                    and not r['parental_agreement']))),
            ('no lodgement', (lambda e, r, p: (
                    stati(p['status']).is_present()
                    and not p['lodgement_id']))),
            ('cancelled', (lambda e, r, p: (
                    p['status'] == stati.cancelled))),
            ('rejected', (lambda e, r, p: (
                    p['status'] == stati.rejected))),
            ('total', (lambda e, r, p: (
                    p['status'] != stati.not_applied))),
        ))
        per_part_statistics: Dict[str, Dict[int, int]] = OrderedDict()
        for key, test1 in tests1.items():
            per_part_statistics[key] = {
                part_id: sum(
                    1 for r in registrations.values()
                    if test1(rs.ambience['event'], r, r['parts'][part_id]))
                for part_id in rs.ambience['event']['parts']}

        # Test for course statistics
        # `c` is a course, `t` is a track.
        tests2 = OrderedDict((
            ('courses', lambda c, t: (
                    t in c['segments'])),
            ('cancelled courses', lambda c, t: (
                    t in c['segments']
                    and t not in c['active_segments'])),
        ))

        # Tests for course attendee statistics
        # `e` is the event, `r` is the registration, `p` is a event_part,
        # `t` is a track.
        tests3 = OrderedDict((
            ('all instructors', (lambda e, r, p, t: (
                    p['status'] == stati.participant
                    and t['course_instructor']))),
            ('instructors', (lambda e, r, p, t: (
                    p['status'] == stati.participant
                    and t['course_id']
                    and t['course_id'] == t['course_instructor']))),
            ('attendees', (lambda e, r, p, t: (
                    p['status'] == stati.participant
                    and t['course_id']
                    and t['course_id'] != t['course_instructor']))),
            ('no course', (lambda e, r, p, t: (
                    p['status'] == stati.participant
                    and not t['course_id']
                    and r['persona_id'] not in e['orgas']))),))
        per_track_statistics: Dict[str, Dict[int, int]] = OrderedDict()
        if tracks:
            # Additional dynamic tests for course attendee statistics
            for i in range(max(t['num_choices'] for t in tracks.values())):
                tests3[rs.gettext('In {}. Choice').format(i + 1)] = (
                    functools.partial(
                        lambda e, r, p, t, j: (
                            p['status'] == stati.participant
                            and t['course_id']
                            and len(t['choices']) > j
                            and (t['choices'][j] == t['course_id'])),
                        j=i))

            for key, test2 in tests2.items():
                per_track_statistics[key] = {
                    track_id: sum(
                        1 for c in courses.values()
                        if test2(c, track_id))
                    for track_id in tracks}
            for key, test3 in tests3.items():
                per_track_statistics[key] = {
                    track_id: sum(
                        1 for r in registrations.values()
                        if test3(rs.ambience['event'], r,
                                r['parts'][tracks[track_id]['part_id']],
                                r['tracks'][track_id]))
                    for track_id in tracks}

        # The base query object to use for links to event/registration_query
        base_query = Query(
            "qview_registration",
            self.make_registration_query_spec(rs.ambience['event']),
            ["reg.id", "persona.given_names", "persona.family_name",
             "persona.username"],
            [],
            (("persona.family_name", True), ("persona.given_names", True),)
        )
        # Some reusable query filter definitions
        involved_filter = lambda p: (
            'part{}.status'.format(p['id']),
            QueryOperators.oneof,
            [x.value for x in stati if x.is_involved()],
        )
        participant_filter = lambda p: (
            'part{}.status'.format(p['id']),
            QueryOperators.equal,
            stati.participant.value,
        )
        # Query filters for all the statistics defined and calculated above.
        # They are customized and inserted into the query on the fly by
        # get_query().
        # `e` is the event, `p` is the event_part, `t` is the track.
        query_filters: Dict[str, Callable[
            [CdEDBObject, CdEDBObject, CdEDBObject],
            Collection[QueryConstraint]]] = {
            'pending': lambda e, p, t: (
                ('part{}.status'.format(p['id']), QueryOperators.equal,
                 stati.applied.value),),
            ' payed': lambda e, p, t: (
                ('part{}.status'.format(p['id']), QueryOperators.equal,
                 stati.applied.value),
                ("reg.payment", QueryOperators.nonempty, None),),
            'participant': lambda e, p, t: (participant_filter(p),),
            ' all minors': lambda e, p, t: (
                participant_filter(p),
                ("persona.birthday", QueryOperators.greater,
                 (deduct_years(p['part_begin'], 18)))),
            ' u18': lambda e, p, t: (
                participant_filter(p),
                ("persona.birthday", QueryOperators.between,
                 (deduct_years(p['part_begin'], 18)
                    + datetime.timedelta(days=1),
                  deduct_years(p['part_begin'], 16)),),),
            ' u16': lambda e, p, t: (
                participant_filter(p),
                ("persona.birthday", QueryOperators.between,
                 (deduct_years(p['part_begin'], 16)
                    + datetime.timedelta(days=1),
                  deduct_years(p['part_begin'], 14)),),),
            ' u14': lambda e, p, t: (
                participant_filter(p),
                ("persona.birthday", QueryOperators.greater,
                 deduct_years(p['part_begin'], 14)),),
            ' checked in': lambda e, p, t: (
                participant_filter(p),
                ("reg.checkin", QueryOperators.nonempty, None),),
            ' not checked in': lambda e, p, t: (
                participant_filter(p),
                ("reg.checkin", QueryOperators.empty, None),),
            ' orgas': lambda e, p, t: (
                ('persona.id', QueryOperators.oneof,
                 rs.ambience['event']['orgas']),),
            'waitlist': lambda e, p, t: (
                ('part{}.status'.format(p['id']), QueryOperators.equal,
                 stati.waitlist.value),),
            'guest': lambda e, p, t: (
                ('part{}.status'.format(p['id']), QueryOperators.equal,
                 stati.guest.value),),
            'total involved': lambda e, p, t: (involved_filter(p),),
            ' not payed': lambda e, p, t: (
                involved_filter(p),
                ("reg.payment", QueryOperators.empty, None),),
            ' no parental agreement': lambda e, p, t: (
                involved_filter(p),
                ("persona.birthday", QueryOperators.greater,
                 deduct_years(p['part_begin'], 18)),
                ("reg.parental_agreement", QueryOperators.equal, False),),
            'no lodgement': lambda e, p, t: (
                ('part{}.status'.format(p['id']), QueryOperators.oneof,
                 [x.value for x in stati if x.is_present()]),
                ('lodgement{}.id'.format(p['id']),
                 QueryOperators.empty, None)),
            'cancelled': lambda e, p, t: (
                ('part{}.status'.format(p['id']), QueryOperators.equal,
                 stati.cancelled.value),),
            'rejected': lambda e, p, t: (
                ('part{}.status'.format(p['id']), QueryOperators.equal,
                 stati.rejected.value),),
            'total': lambda e, p, t: (
                ('part{}.status'.format(p['id']), QueryOperators.unequal,
                 stati.not_applied.value),),

            'all instructors': lambda e, p, t: (
                participant_filter(p),
                ('course_instructor{}.id'.format(t['id']),
                 QueryOperators.nonempty, None),),
            'instructors': lambda e, p, t: (
                participant_filter(p),
                ('track{}.is_course_instructor'.format(t['id']),
                 QueryOperators.equal, True),),
            'no course': lambda e, p, t: (
                participant_filter(p),
                ('course{}.id'.format(t['id']),
                 QueryOperators.empty, None),
                ('persona.id', QueryOperators.otherthan,
                 rs.ambience['event']['orgas']),)
        }
        query_additional_fields: Dict[str, Collection[str]] = {
            ' payed': ('reg.payment',),
            ' u18': ('persona.birthday',),
            ' u16': ('persona.birthday',),
            ' u14': ('persona.birthday',),
            ' checked in': ('reg.checkin',),
            'total involved': ('part{part}.status',),
            'instructors': ('course_instructor{track}.id',),
            'all instructors': ('course{track}.id',
                                'course_instructor{track}.id',),
        }

        def get_query(category: str, part_id: int, track_id: int = None
                      ) -> Optional[Query]:
            if category not in query_filters:
                return None
            q = copy.deepcopy(base_query)
            e = rs.ambience['event']
            p = e['parts'][part_id]
            t = e['tracks'][track_id] if track_id else None
            for c in query_filters[category](e, p, t):
                q.constraints.append(c)
            if category in query_additional_fields:
                for f in query_additional_fields[category]:
                    q.fields_of_interest.append(f.format(track=track_id,
                                                         part=part_id))
            return q

        return self.render(rs, "stats", {
            'registrations': registrations, 'personas': personas,
            'courses': courses, 'per_part_statistics': per_part_statistics,
            'per_track_statistics': per_track_statistics,
            'get_query': get_query})

    @access("event")
    @event_guard()
    def course_assignment_checks(self, rs: RequestState, event_id: int
                                 ) -> Response:
        """Provide some consistency checks for course assignment."""
        event = rs.ambience['event']
        tracks = rs.ambience['event']['tracks']
        registration_ids = self.eventproxy.list_registrations(rs, event_id)
        registrations = self.eventproxy.get_registrations(rs, registration_ids)
        course_ids = self.eventproxy.list_courses(rs, event_id)
        courses = self.eventproxy.get_courses(rs, course_ids)
        personas = self.coreproxy.get_event_users(
            rs, tuple(e['persona_id'] for e in registrations.values()), event_id)
        stati = const.RegistrationPartStati

        # Helper for calculation of assign_counts
        course_participant_lists = {
            course_id: {
                track_id: [
                    reg for reg in registrations.values()
                    if (reg['tracks'][track_id]['course_id'] == course_id
                        and (reg['parts'][track['part_id']]['status']
                             == stati.participant))]
                for track_id, track in tracks.items()
            }
            for course_id in course_ids
        }
        # Get number of attendees per course
        # assign_counts has the structure:
        # {course_id: {track_id: (num_participants, num_instructors)}}
        assign_counts = {
            course_id: {
                track_id: (
                    sum(1 for reg in course_track_p_data
                        if (reg['tracks'][track_id]['course_instructor']
                            != course_id)),
                    sum(1 for reg in course_track_p_data
                        if (reg['tracks'][track_id]['course_instructor']
                            == course_id))
                )
                for track_id, course_track_p_data in course_p_data.items()
            }
            for course_id, course_p_data in course_participant_lists.items()
        }

        # Tests for problematic courses
        course_tests = {
            'cancelled_with_p': lambda c, tid: (
                tid not in c['active_segments']
                and (assign_counts[c['id']][tid][0]
                     + assign_counts[c['id']][tid][1]) > 0),
            'many_p': lambda c, tid: (
                tid in c['active_segments']
                and c['max_size'] is not None
                and assign_counts[c['id']][tid][0] > c['max_size']),
            'few_p': lambda c, tid: (
                tid in c['active_segments']
                and c['min_size']
                and assign_counts[c['id']][tid][0] < c['min_size']),
            'no_instructor': lambda c, tid: (
                tid in c['active_segments']
                and assign_counts[c['id']][tid][1] <= 0),
        }

        # Calculate problematic course lists
        # course_problems will have the structure {key: [(reg_id, [track_id])]}
        max_course_no_len = max((len(c['nr']) for c in courses.values()),
                                default=0)
        course_problems = {}
        for key, test in course_tests.items():
            problems = []
            for course_id, course in courses.items():
                problem_tracks = [
                    track_id
                    for track_id in event['tracks']
                    if test(course, track_id)]
                if problem_tracks:
                    problems.append((course_id, problem_tracks))
            course_problems[key] = xsorted(
                problems, key=lambda problem:
                    courses[problem[0]]['nr'].rjust(max_course_no_len, '\0'))

        # Tests for registrations with problematic assignments
        reg_tests = {
            'no_course': lambda r, p, t: (
                p['status'] == stati.participant
                and not t['course_id']),
            'instructor_wrong_course': lambda r, p, t: (
                p['status'] == stati.participant
                and t['course_instructor']
                and t['track_id'] in
                    courses[t['course_instructor']]['active_segments']
                and t['course_id'] != t['course_instructor']),
            'unchosen': lambda r, p, t: (
                p['status'] == stati.participant
                and t['course_id']
                and t['course_id'] != t['course_instructor']
                and (t['course_id'] not in
                     t['choices']
                     [:event['tracks'][t['track_id']]['num_choices']])),
        }

        # Calculate problematic registrations
        # reg_problems will have the structure {key: [(reg_id, [track_id])]}
        reg_problems = {}
        for key, test in reg_tests.items():
            problems = []
            for reg_id, reg in registrations.items():
                problem_tracks = [
                    track_id
                    for part_id, part in event['parts'].items()
                    for track_id in part['tracks']
                    if test(reg, reg['parts'][part_id],
                            reg['tracks'][track_id])]
                if problem_tracks:
                    problems.append((reg_id, problem_tracks))
            reg_problems[key] = xsorted(
                problems, key=lambda problem:
                    EntitySorter.persona(
                        personas[registrations[problem[0]]['persona_id']]))

        return self.render(rs, "course_assignment_checks", {
            'registrations': registrations, 'personas': personas,
            'courses': courses, 'course_problems': course_problems,
            'reg_problems': reg_problems})

    @access("event")
    @event_guard()
    @REQUESTdata("course_id", "track_id", "position", "ids", "include_active")
    def course_choices_form(
            self, rs: RequestState, event_id: int, course_id: Optional[vtypes.ID],
            track_id: Optional[vtypes.ID],
            position: Optional[InfiniteEnum[CourseFilterPositions]],
            ids: Optional[vtypes.IntCSVList], include_active: Optional[bool]
            ) -> Response:
        """Provide an overview of course choices.

        This allows flexible filtering of the displayed registrations.
        """
        tracks = rs.ambience['event']['tracks']
        course_ids = self.eventproxy.list_courses(rs, event_id)
        courses = self.eventproxy.get_courses(rs, course_ids)
        all_reg_ids = self.eventproxy.list_registrations(rs, event_id)
        all_regs = self.eventproxy.get_registrations(rs, all_reg_ids)
        stati = const.RegistrationPartStati

        if rs.has_validation_errors():
            registration_ids = all_reg_ids
            registrations = all_regs
            personas = self.coreproxy.get_personas(
                rs, tuple(r['persona_id'] for r in registrations.values()))
        else:
            if include_active:
                include_states = tuple(
                    status for status in const.RegistrationPartStati if
                    status.is_involved())
            else:
                include_states = (const.RegistrationPartStati.participant,)
            registration_ids = self.eventproxy.registrations_by_course(
                rs, event_id, course_id, track_id, position, ids,
                include_states)
            registrations = self.eventproxy.get_registrations(
                rs, registration_ids.keys())
            personas = self.coreproxy.get_personas(
                rs, registration_ids.values())

        course_infos = {}
        reg_part = lambda registration, track_id: \
            registration['parts'][tracks[track_id]['part_id']]
        for course_id, course in courses.items():  # pylint: disable=redefined-argument-from-local
            for track_id in tracks:  # pylint: disable=redefined-argument-from-local
                assigned = sum(
                    1 for reg in all_regs.values()
                    if reg_part(reg, track_id)['status'] == stati.participant
                    and reg['tracks'][track_id]['course_id'] == course_id and
                    reg['tracks'][track_id]['course_instructor'] != course_id)
                all_instructors = sum(
                    1 for reg in all_regs.values()
                    if
                    reg['tracks'][track_id]['course_instructor'] == course_id)
                assigned_instructors = sum(
                    1 for reg in all_regs.values()
                    if reg_part(reg, track_id)['status'] == stati.participant
                    and reg['tracks'][track_id]['course_id'] == course_id
                    and reg['tracks'][track_id][
                        'course_instructor'] == course_id)
                course_infos[(course_id, track_id)] = {
                    'assigned': assigned,
                    'all_instructors': all_instructors,
                    'assigned_instructors': assigned_instructors,
                    'is_happening': track_id in course['segments'],
                }
        corresponding_query = Query(
            "qview_registration",
            self.make_registration_query_spec(rs.ambience['event']),
            ["reg.id", "persona.given_names", "persona.family_name",
             "persona.username"] + [
                "course{0}.id".format(track_id)
                for track_id in tracks],
            (("reg.id", QueryOperators.oneof, registration_ids.keys()),),
            (("persona.family_name", True), ("persona.given_names", True),)
        )
        filter_entries = [
            (CourseFilterPositions.anywhere.value,
             rs.gettext("somehow know")),
            (CourseFilterPositions.assigned.value,
             rs.gettext("participate in")),
            (CourseFilterPositions.instructor.value,
             rs.gettext("offer")),
            (CourseFilterPositions.any_choice.value,
             rs.gettext("chose"))
        ]
        filter_entries.extend(
            (i, rs.gettext("have as {}. choice").format(i + 1))
            for i in range(max(t['num_choices'] for t in tracks.values())))
        action_entries = [
            (i, rs.gettext("into their {}. choice").format(i + 1))
            for i in range(max(t['num_choices'] for t in tracks.values()))]
        action_entries.extend((
            (CourseChoiceToolActions.assign_fixed.value,
             rs.gettext("in the course …")),
            (CourseChoiceToolActions.assign_auto.value,
             rs.gettext("automatically"))))
        return self.render(rs, "course_choices", {
            'courses': courses, 'personas': personas,
            'registrations': OrderedDict(
                xsorted(registrations.items(),
                        key=lambda reg: EntitySorter.persona(
                           personas[reg[1]['persona_id']]))),
            'course_infos': course_infos,
            'corresponding_query': corresponding_query,
            'filter_entries': filter_entries,
            'action_entries': action_entries})

    @access("event", modi={"POST"})
    @event_guard(check_offline=True)
    @REQUESTdata("course_id", "track_id", "position", "ids", "include_active",
                 "registration_ids", "assign_track_ids", "assign_action",
                 "assign_course_id")
    def course_choices(self, rs: RequestState, event_id: int,
                       course_id: Optional[vtypes.ID], track_id: Optional[vtypes.ID],
                       position: Optional[InfiniteEnum[CourseFilterPositions]],
                       ids: Optional[vtypes.IntCSVList],
                       include_active: Optional[bool],
                       registration_ids: Collection[int],
                       assign_track_ids: Collection[int],
                       assign_action: InfiniteEnum[CourseChoiceToolActions],
                       assign_course_id: Optional[vtypes.ID]) -> Response:
        """Manipulate course choices.

        The first four parameters (course_id, track_id, position, ids) are the
        filter parameters for the course_choices_form used for displaying
        an equally filtered form on validation errors or after successful
        submit.

        Allow assignment of multiple people in multiple tracks to one of
        their choices or a specific course.
        """
        if rs.has_validation_errors():
            return self.course_choices_form(rs, event_id)  # type: ignore
        if ids is None:
            ids = cast(vtypes.IntCSVList, [])

        tracks = rs.ambience['event']['tracks']
        registrations = self.eventproxy.get_registrations(rs, registration_ids)
        personas = self.coreproxy.get_event_users(rs, tuple(
            reg['persona_id'] for reg in registrations.values()), event_id)
        courses = None
        if assign_action.enum == CourseChoiceToolActions.assign_auto:
            course_ids = self.eventproxy.list_courses(rs, event_id)
            courses = self.eventproxy.get_courses(rs, course_ids)

        num_committed = 0
        for registration_id in registration_ids:
            persona = personas[registrations[registration_id]['persona_id']]
            tmp: CdEDBObject = {
                'id': registration_id,
                'tracks': {}
            }
            for atrack_id in assign_track_ids:
                reg_part = registrations[registration_id]['parts'][
                    tracks[atrack_id]['part_id']]
                reg_track = registrations[registration_id]['tracks'][atrack_id]
                if (reg_part['status']
                        != const.RegistrationPartStati.participant):
                    continue
                if assign_action.enum == CourseChoiceToolActions.specific_rank:
                    if assign_action.int >= len(reg_track['choices']):
                        rs.notify("warning",
                                  (n_("%(given_names)s %(family_name)s has no "
                                      "%(rank)i. choice in %(track_name)s.")
                                   if len(tracks) > 1
                                   else n_("%(given_names)s %(family_name)s "
                                           "has no %(rank)i. choice.")),
                                  {'given_names': persona['given_names'],
                                   'family_name': persona['family_name'],
                                   'rank': assign_action.int + 1,
                                   'track_name': tracks[atrack_id]['title']})
                        continue
                    choice = reg_track['choices'][assign_action.int]
                    tmp['tracks'][atrack_id] = {'course_id': choice}
                elif assign_action.enum == CourseChoiceToolActions.assign_fixed:
                    tmp['tracks'][atrack_id] = {'course_id': assign_course_id}
                elif assign_action.enum == CourseChoiceToolActions.assign_auto:
                    cid = reg_track['course_id']
                    assert courses is not None
                    if cid and atrack_id in courses[cid]['active_segments']:
                        # Do not modify a valid assignment
                        continue
                    instructor = reg_track['course_instructor']
                    if (instructor
                            and atrack_id in courses[instructor]
                            ['active_segments']):
                        # Let instructors instruct
                        tmp['tracks'][atrack_id] = {'course_id': instructor}
                        continue
                    for choice in (
                            reg_track['choices'][
                            :tracks[atrack_id]['num_choices']]):
                        if atrack_id in courses[choice]['active_segments']:
                            # Assign first possible choice
                            tmp['tracks'][atrack_id] = {'course_id': choice}
                            break
                    else:
                        rs.notify("warning",
                                  (n_("No choice available for %(given_names)s "
                                      "%(family_name)s in %(track_name)s.")
                                   if len(tracks) > 1
                                   else n_("No choice available for "
                                           "%(given_names)s %(family_name)s.")),
                                  {'given_names': persona['given_names'],
                                   'family_name': persona['family_name'],
                                   'track_name': tracks[atrack_id]['title']})
            if tmp['tracks']:
                res = self.eventproxy.set_registration(rs, tmp)
                if res:
                    num_committed += 1
                else:
                    rs.notify("warning",
                              n_("Error committing changes for %(given_names)s "
                                 "%(family_name)s."),
                              {'given_names': persona['given_names'],
                               'family_name': persona['family_name']})
        rs.notify("success" if num_committed > 0 else "warning",
                  n_("Course assignment for %(num_committed)s of %(num_total)s "
                     "registrations committed."),
                  {'num_total': len(registration_ids),
                   'num_committed': num_committed})
        return self.redirect(
            rs, "event/course_choices_form",
            {'course_id': course_id, 'track_id': track_id,
             'position': position.value if position is not None else None,
             'ids': ",".join(str(i) for i in ids),
             'include_active': include_active})

    @access("event")
    @event_guard()
    @REQUESTdata("include_active")
    def course_stats(self, rs: RequestState, event_id: int, include_active: bool
                     ) -> Response:
        """List courses.

        Provide an overview of the number of choices and assignments for
        all courses.
        """
        if rs.has_validation_errors():
            return self.redirect(rs, 'event/show_event')
        if include_active:
            include_states = tuple(
                status for status in const.RegistrationPartStati
                if status.is_involved())
        else:
            include_states = (const.RegistrationPartStati.participant,)

        event = rs.ambience['event']
        tracks = event['tracks']
        registration_ids = self.eventproxy.list_registrations(rs, event_id)
        registrations = self.eventproxy.get_registrations(rs, registration_ids)
        course_ids = self.eventproxy.list_courses(rs, event_id)
        courses = self.eventproxy.get_courses(rs, course_ids)
        choice_counts = {
            course_id: {
                (track_id, i): sum(
                    1 for reg in registrations.values()
                    if (len(reg['tracks'][track_id]['choices']) > i
                        and reg['tracks'][track_id]['choices'][i] == course_id
                        and (reg['parts'][tracks[track_id]['part_id']]['status']
                             in include_states)))
                for track_id, track in tracks.items()
                for i in range(track['num_choices'])
            }
            for course_id in course_ids
        }
        # Helper for calculation of assign_counts
        course_participant_lists = {
            course_id: {
                track_id: [
                    reg for reg in registrations.values()
                    if (reg['tracks'][track_id]['course_id'] == course_id
                        and (reg['parts'][track['part_id']]['status']
                             in include_states))]
                for track_id, track in tracks.items()
            }
            for course_id in course_ids
        }
        # Tuple of (number of assigned participants, number of instructors) for
        # each course in each track
        assign_counts = {
            course_id: {
                track_id: (
                    sum(1 for reg in course_track_p_data
                        if (reg['tracks'][track_id]['course_instructor']
                                 != course_id)),
                    sum(1 for reg in course_track_p_data
                        if (reg['tracks'][track_id]['course_instructor']
                            == course_id))
                )
                for track_id, course_track_p_data in course_p_data.items()
            }
            for course_id, course_p_data in course_participant_lists.items()
        }
        return self.render(rs, "course_stats", {
            'courses': courses, 'choice_counts': choice_counts,
            'assign_counts': assign_counts, 'include_active': include_active})

    @access("event")
    @event_guard(check_offline=True)
    def batch_fees_form(self, rs: RequestState, event_id: int,
                        data: Collection[CdEDBObject] = None,
                        csvfields: Collection[str] = None,
                        saldo: decimal.Decimal = None) -> Response:
        """Render form.

        The ``data`` parameter contains all extra information assembled
        during processing of a POST request.
        """
        data = data or []
        csvfields = csvfields or tuple()
        csv_position = {key: ind for ind, key in enumerate(csvfields)}
        csv_position['persona_id'] = csv_position.pop('id', -1)
        return self.render(rs, "batch_fees",
                           {'data': data, 'csvfields': csv_position,
                            'saldo': saldo})

    def examine_fee(self, rs: RequestState, datum: CdEDBObject,
                    expected_fees: Dict[int, decimal.Decimal],
                    full_payment: bool = True) -> CdEDBObject:
        """Check one line specifying a paid fee.

        We test for fitness of the data itself.

        :param full_payment: If True, only write the payment date if the fee
            was paid in full.
        :returns: The processed input datum.
        """
        event = rs.ambience['event']
        warnings = []
        infos = []
        # Allow an amount of zero to allow non-modification of amount_paid.
        amount: Optional[decimal.Decimal]
        amount, problems = validate_check(vtypes.NonNegativeDecimal,
            datum['raw']['amount'].strip(), argname="amount")
        persona_id, p = validate_check(vtypes.CdedbID,
            datum['raw']['id'].strip(), argname="persona_id")
        problems.extend(p)
        family_name, p = validate_check(str,
            datum['raw']['family_name'], argname="family_name")
        problems.extend(p)
        given_names, p = validate_check(str,
            datum['raw']['given_names'], argname="given_names")
        problems.extend(p)
        date, p = validate_check(datetime.date,
            datum['raw']['date'].strip(), argname="date")
        problems.extend(p)

        registration_id = None
        if persona_id:
            try:
                persona = self.coreproxy.get_persona(rs, persona_id)
            except KeyError:
                problems.append(('persona_id',
                                 ValueError(
                                     n_("No Member with ID %(p_id)s found."),
                                     {"p_id": persona_id})))
            else:
                registration_ids = self.eventproxy.list_registrations(
                    rs, event['id'], persona_id).keys()
                if registration_ids:
                    registration_id = unwrap(registration_ids)
                    registration = self.eventproxy.get_registration(
                        rs, registration_id)
                    amount = amount or decimal.Decimal(0)
                    amount_paid = registration['amount_paid']
                    total = amount + amount_paid
                    fee = expected_fees[registration_id]
                    if total < fee:
                        error = ('amount', ValueError(n_("Not enough money.")))
                        if full_payment:
                            warnings.append(error)
                            date = None
                        else:
                            infos.append(error)
                    elif total > fee:
                        warnings.append(('amount',
                                         ValueError(n_("Too much money."))))
                else:
                    problems.append(('persona_id',
                                     ValueError(n_("No registration found."))))

                if family_name is not None and not re.search(
                    diacritic_patterns(re.escape(family_name)),
                    persona['family_name'],
                    flags=re.IGNORECASE
                ):
                    warnings.append(('family_name', ValueError(
                        n_("Family name doesn’t match."))))

                if given_names is not None and not re.search(
                    diacritic_patterns(re.escape(given_names)),
                    persona['given_names'],
                    flags=re.IGNORECASE
                ):
                    warnings.append(('given_names', ValueError(
                        n_("Given names don’t match."))))
        datum.update({
            'persona_id': persona_id,
            'registration_id': registration_id,
            'date': date,
            'amount': amount,
            'warnings': warnings,
            'problems': problems,
            'infos': infos,
        })
        return datum

    def book_fees(self, rs: RequestState, data: Collection[CdEDBObject],
                  send_notifications: bool = False
                  ) -> Tuple[bool, Optional[int]]:
        """Book all paid fees.

        :returns: Success information and

          * for positive outcome the number of recorded transfers
          * for negative outcome the line where an exception was triggered
            or None if it was a DB serialization error
        """
        index = 0
        try:
            with Atomizer(rs):
                count = 0
                all_reg_ids = {datum['registration_id'] for datum in data}
                all_regs = self.eventproxy.get_registrations(rs, all_reg_ids)
                for index, datum in enumerate(data):
                    reg_id = datum['registration_id']
                    update = {
                        'id': reg_id,
                        'payment': datum['date'],
                        'amount_paid': all_regs[reg_id]['amount_paid']
                                       + datum['amount'],
                    }
                    count += self.eventproxy.set_registration(rs, update)
        except psycopg2.extensions.TransactionRollbackError:
            # We perform a rather big transaction, so serialization errors
            # could happen.
            return False, None
        except Exception:
            # This blanket catching of all exceptions is a last resort. We try
            # to do enough validation, so that this should never happen, but
            # an opaque error (as would happen without this) would be rather
            # frustrating for the users -- hence some extra error handling
            # here.
            self.logger.error(glue(
                ">>>\n>>>\n>>>\n>>> Exception during fee transfer processing",
                "<<<\n<<<\n<<<\n<<<"))
            self.logger.exception("FIRST AS SIMPLE TRACEBACK")
            self.logger.error("SECOND TRY CGITB")
            self.cgitb_log()
            return False, index
        if send_notifications:
            persona_ids = tuple(e['persona_id'] for e in data)
            personas = self.coreproxy.get_personas(rs, persona_ids)
            subject = "Überweisung für {} eingetroffen".format(
                rs.ambience['event']['title'])
            for persona in personas.values():
                headers: Dict[str, Union[str, Collection[str]]] = {
                    'To': (persona['username'],),
                    'Subject': subject,
                }
                if rs.ambience['event']['orga_address']:
                    headers['Reply-To'] = rs.ambience['event']['orga_address']
                self.do_mail(rs, "transfer_received", headers,
                             {'persona': persona})
        return True, count

    @access("event", modi={"POST"})
    @event_guard(check_offline=True)
    @REQUESTfile("fee_data_file")
    @REQUESTdata("force", "fee_data", "checksum", "send_notifications", "full_payment")
    def batch_fees(self, rs: RequestState, event_id: int, force: bool,
                   fee_data: Optional[str],
                   fee_data_file: Optional[werkzeug.FileStorage],
                   checksum: Optional[str], send_notifications: bool,
                   full_payment: bool) -> Response:
        """Allow orgas to add lots paid of participant fee at once."""
        fee_data_file = check_optional(
            rs, vtypes.CSVFile, fee_data_file, "fee_data_file")
        if rs.has_validation_errors():
            return self.batch_fees_form(rs, event_id)

        if fee_data_file and fee_data:
            rs.notify("warning", n_("Only one input method allowed."))
            return self.batch_fees_form(rs, event_id)
        elif fee_data_file:
            rs.values["fee_data"] = fee_data_file
            fee_data = fee_data_file
            fee_data_lines = fee_data_file.splitlines()
        elif fee_data:
            fee_data_lines = fee_data.splitlines()
        else:
            rs.notify("error", n_("No input provided."))
            return self.batch_fees_form(rs, event_id)

        reg_ids = self.eventproxy.list_registrations(rs, event_id=event_id)
        expected_fees = self.eventproxy.calculate_fees(rs, reg_ids)

        fields = ('amount', 'id', 'family_name', 'given_names', 'date')
        reader = csv.DictReader(
            fee_data_lines, fieldnames=fields, dialect=CustomCSVDialect())
        data = []
        lineno = 0
        for raw_entry in reader:
            dataset: CdEDBObject = {'raw': raw_entry}
            lineno += 1
            dataset['lineno'] = lineno
            data.append(self.examine_fee(
                rs, dataset, expected_fees, full_payment))
        if lineno != len(fee_data_lines):
            rs.append_validation_error(
                ("fee_data", ValueError(n_("Lines didn’t match up."))))
        open_issues = any(e['problems'] for e in data)
        saldo: decimal.Decimal = sum(
            (e['amount'] for e in data if e['amount']), decimal.Decimal("0.00"))
        if not force:
            open_issues = open_issues or any(e['warnings'] for e in data)
        if rs.has_validation_errors() or not data or open_issues:
            return self.batch_fees_form(rs, event_id, data=data,
                                        csvfields=fields)

        current_checksum = get_hash(fee_data.encode())
        if checksum != current_checksum:
            rs.values['checksum'] = current_checksum
            return self.batch_fees_form(rs, event_id, data=data,
                                        csvfields=fields, saldo=saldo)

        # Here validation is finished
        success, num = self.book_fees(rs, data, send_notifications)
        if success:
            rs.notify("success", n_("Committed %(num)s fees."), {'num': num})
            return self.redirect(rs, "event/show_event")
        else:
            if num is None:
                rs.notify("warning", n_("DB serialization error."))
            else:
                rs.notify("error", n_("Unexpected error on line {num}."),
                          {'num': num + 1})
            return self.batch_fees_form(rs, event_id, data=data,
                                        csvfields=fields)

    @access("event")
    @event_guard()
    def downloads(self, rs: RequestState, event_id: int) -> Response:
        """Offer documents like nametags for download."""
        return self.render(rs, "downloads")

    @access("event")
    @event_guard()
    @REQUESTdata("runs")
    def download_nametags(self, rs: RequestState, event_id: int,
                          runs: vtypes.SingleDigitInt) -> Response:
        """Create nametags.

        You probably want to edit the provided tex file.
        """
        if rs.has_validation_errors():
            return self.redirect(rs, 'event/downloads')
        registration_ids = self.eventproxy.list_registrations(rs, event_id)
        registrations = self.eventproxy.get_registrations(rs, registration_ids)
        lodgement_ids = self.eventproxy.list_lodgements(rs, event_id)
        lodgements = self.eventproxy.get_lodgements(rs, lodgement_ids)
        personas = self.coreproxy.get_event_users(rs, tuple(
            reg['persona_id'] for reg in registrations.values()), event_id)
        for registration in registrations.values():
            registration['age'] = determine_age_class(
                personas[registration['persona_id']]['birthday'],
                rs.ambience['event']['begin'])
        reg_order = xsorted(
            registrations.keys(),
            key=lambda anid: EntitySorter.persona(
                personas[registrations[anid]['persona_id']]))
        registrations = OrderedDict(
            (reg_id, registrations[reg_id]) for reg_id in reg_order)
        course_ids = self.eventproxy.list_courses(rs, event_id)
        courses = self.eventproxy.get_courses(rs, course_ids)
        tex = self.fill_template(rs, "tex", "nametags", {
            'lodgements': lodgements, 'registrations': registrations,
            'personas': personas, 'courses': courses})
        with tempfile.TemporaryDirectory() as tmp_dir:
            work_dir = pathlib.Path(tmp_dir, rs.ambience['event']['shortname'])
            work_dir.mkdir()
            filename = "{}_nametags.tex".format(
                rs.ambience['event']['shortname'])
            with open(work_dir / filename, 'w') as f:
                f.write(tex)
            src = self.conf["REPOSITORY_PATH"] / "misc/blank.png"
            shutil.copy(src, work_dir / "aka-logo.png")
            shutil.copy(src, work_dir / "orga-logo.png")
            shutil.copy(src, work_dir / "minor-pictogram.png")
            shutil.copy(src, work_dir / "multicourse-logo.png")
            for course_id in courses:
                shutil.copy(src, work_dir / "logo-{}.png".format(course_id))
            file = self.serve_complex_latex_document(
                rs, tmp_dir, rs.ambience['event']['shortname'],
                "{}_nametags.tex".format(rs.ambience['event']['shortname']),
                runs)
            if file:
                return file
            else:
                rs.notify("info", n_("Empty PDF."))
                return self.redirect(rs, "event/downloads")

    @access("event")
    @event_guard()
    @REQUESTdata("runs")
    def download_course_puzzle(self, rs: RequestState, event_id: int,
                               runs: vtypes.SingleDigitInt) -> Response:
        """Aggregate course choice information.

        This can be printed and cut to help with distribution of participants.
        """
        if rs.has_validation_errors():
            return self.redirect(rs, 'event/downloads')
        event = rs.ambience['event']
        tracks = event['tracks']
        tracks_sorted = [e['id'] for e in xsorted(tracks.values(),
                                                  key=EntitySorter.course_track)]
        registration_ids = self.eventproxy.list_registrations(rs, event_id)
        registrations = self.eventproxy.get_registrations(rs, registration_ids)
        personas = self.coreproxy.get_personas(rs, tuple(
            reg['persona_id'] for reg in registrations.values()))
        course_ids = self.eventproxy.list_courses(rs, event_id)
        courses = self.eventproxy.get_courses(rs, course_ids)
        counts = {
            course_id: {
                (track_id, i): sum(
                    1 for reg in registrations.values()
                    if (len(reg['tracks'][track_id]['choices']) > i
                        and reg['tracks'][track_id]['choices'][i] == course_id
                        and (reg['parts'][track['part_id']]['status']
                             == const.RegistrationPartStati.participant)))
                for track_id, track in tracks.items() for i in
                range(track['num_choices'])
            }
            for course_id in course_ids
        }
        reg_order = xsorted(
            registrations.keys(),
            key=lambda anid: EntitySorter.persona(
                personas[registrations[anid]['persona_id']]))
        registrations = OrderedDict(
            (reg_id, registrations[reg_id]) for reg_id in reg_order)
        tex = self.fill_template(rs, "tex", "course_puzzle", {
            'courses': courses, 'counts': counts,
            'tracks_sorted': tracks_sorted, 'registrations': registrations,
            'personas': personas})
        file = self.serve_latex_document(
            rs, tex,
            "{}_course_puzzle".format(rs.ambience['event']['shortname']), runs)
        if file:
            return file
        else:
            rs.notify("info", n_("Empty PDF."))
            return self.redirect(rs, "event/downloads")

    @access("event")
    @event_guard()
    @REQUESTdata("runs")
    def download_lodgement_puzzle(self, rs: RequestState, event_id: int,
                                  runs: vtypes.SingleDigitInt) -> Response:
        """Aggregate lodgement information.

        This can be printed and cut to help with distribution of participants.
        This make use of the lodge_field and the camping_mat_field.
        """
        if rs.has_validation_errors():
            return self.redirect(rs, 'event/downloads')
        event = rs.ambience['event']
        registration_ids = self.eventproxy.list_registrations(rs, event_id)
        registrations = self.eventproxy.get_registrations(rs, registration_ids)
        personas = self.coreproxy.get_event_users(rs, tuple(
            reg['persona_id'] for reg in registrations.values()), event_id)
        for registration in registrations.values():
            registration['age'] = determine_age_class(
                personas[registration['persona_id']]['birthday'],
                event['begin'])
        key = (lambda reg_id:
               personas[registrations[reg_id]['persona_id']]['birthday'])
        registrations = OrderedDict(
            (reg_id, registrations[reg_id]) for reg_id in xsorted(registrations,
                                                                  key=key))
        lodgement_ids = self.eventproxy.list_lodgements(rs, event_id)
        lodgements = self.eventproxy.get_lodgements(rs, lodgement_ids)

        reverse_wish = {}
        if event['lodge_field']:
            for reg_id, reg in registrations.items():
                rwish = set()
                persona = personas[reg['persona_id']]
                checks = {
                    diacritic_patterns("{} {}".format(
                        given_name, persona['family_name']))
                    for given_name in persona['given_names'].split()}
                checks.add(diacritic_patterns("{} {}".format(
                    persona['display_name'], persona['family_name'])))
                for oid, other in registrations.items():
                    owish = other['fields'].get(
                        event['fields'][event['lodge_field']]['field_name'])
                    if not owish:
                        continue
                    if any(re.search(acheck, owish, flags=re.IGNORECASE)
                                     for acheck in checks):
                        rwish.add(oid)
                reverse_wish[reg_id] = ", ".join(
                    "{} {}".format(
                        personas[registrations[id]['persona_id']]['given_names'],
                        personas[registrations[id]['persona_id']]['family_name'])
                    for id in rwish)

        tex = self.fill_template(rs, "tex", "lodgement_puzzle", {
            'lodgements': lodgements, 'registrations': registrations,
            'personas': personas, 'reverse_wish': reverse_wish})
        file = self.serve_latex_document(rs, tex, "{}_lodgement_puzzle".format(
            rs.ambience['event']['shortname']), runs)
        if file:
            return file
        else:
            rs.notify("info", n_("Empty PDF."))
            return self.redirect(rs, "event/downloads")

    @access("event")
    @event_guard()
    @REQUESTdata("runs")
    def download_course_lists(self, rs: RequestState, event_id: int,
                              runs: vtypes.SingleDigitInt) -> Response:
        """Create lists to post to course rooms."""
        if rs.has_validation_errors():
            return self.redirect(rs, 'event/downloads')
        tracks = rs.ambience['event']['tracks']
        tracks_sorted = [e['id'] for e in xsorted(tracks.values(),
                                                  key=EntitySorter.course_track)]
        course_ids = self.eventproxy.list_courses(rs, event_id)
        courses = self.eventproxy.get_courses(rs, course_ids)
        registration_ids = self.eventproxy.list_registrations(rs, event_id)
        registrations = self.eventproxy.get_registrations(rs, registration_ids)
        personas = self.coreproxy.get_event_users(
            rs, tuple(e['persona_id'] for e in registrations.values()), event_id)
        for p_id, p in personas.items():
            p['age'] = determine_age_class(
                p['birthday'], rs.ambience['event']['begin'])
        attendees = self.calculate_groups(
            courses, rs.ambience['event'], registrations, key="course_id",
            personas=personas)
        instructors = {}
        # Look for the field name of the course_room_field.
        cr_field_id = rs.ambience['event']['course_room_field']
        cr_field = rs.ambience['event']['fields'].get(cr_field_id, {})
        cr_field_name = cr_field.get('field_name')
        for c_id, course in courses.items():
            for t_id in course['active_segments']:
                instructors[(c_id, t_id)] = [
                    r_id
                    for r_id in attendees[(c_id, t_id)]
                    if (registrations[r_id]['tracks'][t_id]['course_instructor']
                        == c_id)
                ]
        reg_order = xsorted(
            registrations.keys(),
            key=lambda anid: EntitySorter.persona(
                personas[registrations[anid]['persona_id']]))
        registrations = OrderedDict(
            (reg_id, registrations[reg_id]) for reg_id in reg_order)
        tex = self.fill_template(rs, "tex", "course_lists", {
            'courses': courses, 'registrations': registrations,
            'personas': personas, 'attendees': attendees,
            'instructors': instructors, 'course_room_field': cr_field_name,
            'tracks_sorted': tracks_sorted, })
        with tempfile.TemporaryDirectory() as tmp_dir:
            work_dir = pathlib.Path(tmp_dir, rs.ambience['event']['shortname'])
            work_dir.mkdir()
            filename = "{}_course_lists.tex".format(
                rs.ambience['event']['shortname'])
            with open(work_dir / filename, 'w') as f:
                f.write(tex)
            src = self.conf["REPOSITORY_PATH"] / "misc/blank.png"
            shutil.copy(src, work_dir / "event-logo.png")
            for course_id in courses:
                dest = work_dir / "course-logo-{}.png".format(course_id)
                path = self.conf["STORAGE_DIR"] / "course_logo" / str(course_id)
                if path.exists():
                    shutil.copy(path, dest)
                else:
                    shutil.copy(src, dest)
            file = self.serve_complex_latex_document(
                rs, tmp_dir, rs.ambience['event']['shortname'],
                "{}_course_lists.tex".format(rs.ambience['event']['shortname']),
                runs)
            if file:
                return file
            else:
                rs.notify("info", n_("Empty PDF."))
                return self.redirect(rs, "event/downloads")

    @access("event")
    @event_guard()
    @REQUESTdata("runs")
    def download_lodgement_lists(self, rs: RequestState, event_id: int,
                                 runs: vtypes.SingleDigitInt) -> Response:
        """Create lists to post to lodgements."""
        if rs.has_validation_errors():
            return self.redirect(rs, 'event/downloads')
        lodgement_ids = self.eventproxy.list_lodgements(rs, event_id)
        lodgements = self.eventproxy.get_lodgements(rs, lodgement_ids)
        registration_ids = self.eventproxy.list_registrations(rs, event_id)
        registrations = self.eventproxy.get_registrations(rs, registration_ids)
        personas = self.coreproxy.get_personas(
            rs, tuple(e['persona_id'] for e in registrations.values()))
        inhabitants = self.calculate_groups(
            lodgements, rs.ambience['event'], registrations, key="lodgement_id",
            personas=personas)
        tex = self.fill_template(rs, "tex", "lodgement_lists", {
            'lodgements': lodgements, 'registrations': registrations,
            'personas': personas, 'inhabitants': inhabitants})
        with tempfile.TemporaryDirectory() as tmp_dir:
            work_dir = pathlib.Path(tmp_dir, rs.ambience['event']['shortname'])
            work_dir.mkdir()
            filename = "{}_lodgement_lists.tex".format(
                rs.ambience['event']['shortname'])
            with open(work_dir / filename, 'w') as f:
                f.write(tex)
            src = self.conf["REPOSITORY_PATH"] / "misc/blank.png"
            shutil.copy(src, work_dir / "aka-logo.png")
            file = self.serve_complex_latex_document(
                rs, tmp_dir, rs.ambience['event']['shortname'],
                "{}_lodgement_lists.tex".format(
                    rs.ambience['event']['shortname']),
                runs)
            if file:
                return file
            else:
                rs.notify("info", n_("Empty PDF."))
                return self.redirect(rs, "event/downloads")

    @access("event")
    @event_guard()
    @REQUESTdata("runs", "landscape", "orgas_only", "part_ids")
    def download_participant_list(self, rs: RequestState, event_id: int,
                                  runs: vtypes.SingleDigitInt, landscape: bool,
                                  orgas_only: bool,
                                  part_ids: Collection[vtypes.ID]) -> Response:
        """Create list to send to all participants."""
        if rs.has_validation_errors():
            return self.redirect(rs, 'event/downloads')
        data = self._get_participant_list_data(rs, event_id, part_ids)
        if runs and not data['registrations']:
            rs.notify("info", n_("Empty PDF."))
            return self.redirect(rs, "event/downloads")
        data['orientation'] = "landscape" if landscape else "portrait"
        data['orgas_only'] = orgas_only
        tex = self.fill_template(rs, "tex", "participant_list", data)
        file = self.serve_latex_document(
            rs, tex, "{}_participant_list".format(
                rs.ambience['event']['shortname']),
            runs)
        if file:
            return file
        else:
            rs.notify("info", n_("Empty PDF."))
            return self.redirect(rs, "event/downloads")

    @access("event")
    @event_guard()
    def download_expuls(self, rs: RequestState, event_id: int) -> Response:
        """Create TeX-snippet for announcement in the exPuls."""
        course_ids = self.eventproxy.list_courses(rs, event_id)
        if not course_ids:
            rs.notify("info", n_("Empty File."))
            return self.redirect(rs, "event/downloads")
        courses = self.eventproxy.get_courses(rs, course_ids)
        tracks = rs.ambience['event']['tracks']
        tracks_sorted = [e['id'] for e in xsorted(
            tracks.values(), key=EntitySorter.course_track)]
        tex = self.fill_template(
            rs, "tex", "expuls", {'courses': courses, 'tracks': tracks_sorted})
        return self.send_file(
            rs, data=tex, inline=False,
            filename="{}_expuls.tex".format(rs.ambience['event']['shortname']))

    @access("event")
    @event_guard()
    def download_dokuteam_courselist(self, rs: RequestState, event_id: int) -> Response:
        """A pipe-seperated courselist for the dokuteam aca-generator script."""
        course_ids = self.eventproxy.list_courses(rs, event_id)
        if not course_ids:
            rs.notify("info", n_("Empty File."))
            return self.redirect(rs, "event/downloads")
        courses = self.eventproxy.get_courses(rs, course_ids)
        data = self.fill_template(
            rs, "other", "dokuteam_courselist", {'courses': courses})
        return self.send_file(
            rs, data=data, inline=False,
            filename=f"{rs.ambience['event']['shortname']}_dokuteam_courselist.txt")

    @access("event")
    @event_guard()
    def download_dokuteam_participant_list(self, rs: RequestState,
                                           event_id: int) -> Response:
        """Create participant list per track for dokuteam."""
        event = self.eventproxy.get_event(rs, event_id)
        course_ids = self.eventproxy.list_courses(rs, event_id)
        courses = self.eventproxy.get_courses(rs, course_ids)
        spec = self.make_registration_query_spec(event)

        with tempfile.TemporaryDirectory() as tmp_dir:
            work_dir = pathlib.Path(tmp_dir, rs.ambience['event']['shortname'])
            work_dir.mkdir()

            # create one list per track
            for part in rs.ambience["event"]["parts"].values():
                for track_id, track in part["tracks"].items():
                    fields_of_interest = ["persona.given_names", "persona.family_name",
                                          f"track{track_id}.course_id"]
                    constrains = [(f"track{track_id}.course_id",
                                   QueryOperators.nonempty, None)]
                    order = [("persona.given_names", True)]
                    query = Query("qview_registration", spec, fields_of_interest,
                                  constrains, order)
                    query_res = self.eventproxy.submit_general_query(rs, query, event_id)
                    course_key = f"track{track_id}.course_id"
                    # we have to replace the course id with the course number
                    result = tuple(
                        {
                            k if k != course_key else 'course':
                                v if k != course_key else courses[v]['nr']
                            for k, v in entry.items()
                        }
                        for entry in query_res
                    )
                    data = self.fill_template(
                        rs, "other", "dokuteam_participant_list", {'result': result})

                    # save the result in one file per track
                    filename = f"{asciificator(track['shortname'])}.csv"
                    file = pathlib.Path(work_dir, filename)
                    file.write_text(data)

            # create a zip archive of all lists
            zipname = f"{rs.ambience['event']['shortname']}_dokuteam_participant_list"
            zippath = shutil.make_archive(str(pathlib.Path(tmp_dir, zipname)), 'zip',
                                          base_dir=work_dir, root_dir=tmp_dir)

            return self.send_file(rs, path=zippath, inline=False,
                                  filename=f"{zipname}.zip")

    @access("event")
    @event_guard()
    def download_csv_courses(self, rs: RequestState, event_id: int) -> Response:
        """Create CSV file with all courses"""
        course_ids = self.eventproxy.list_courses(rs, event_id)
        courses = self.eventproxy.get_courses(rs, course_ids)

        spec = self.make_course_query_spec(rs.ambience['event'])
        choices, _ = self.make_course_query_aux(
            rs, rs.ambience['event'], courses, fixed_gettext=True)
        fields_of_interest = list(spec.keys())
        query = Query('qview_event_course', spec, fields_of_interest, [], [])
        result = self.eventproxy.submit_general_query(rs, query, event_id)
        if not result:
            rs.notify("info", n_("Empty File."))
            return self.redirect(rs, "event/downloads")
        return self.send_query_download(
            rs, result, fields_of_interest, "csv", substitutions=choices,
            filename=f"{rs.ambience['event']['shortname']}_courses")

    @access("event")
    @event_guard()
    def download_csv_lodgements(self, rs: RequestState, event_id: int
                                ) -> Response:
        """Create CSV file with all courses"""
        lodgement_ids = self.eventproxy.list_lodgements(rs, event_id)
        lodgements = self.eventproxy.get_lodgements(rs, lodgement_ids)
        group_ids = self.eventproxy.list_lodgement_groups(rs, event_id)
        groups = self.eventproxy.get_lodgement_groups(rs, group_ids)

        spec = self.make_lodgement_query_spec(rs.ambience['event'])
        choices, _ = self.make_lodgement_query_aux(
            rs, rs.ambience['event'], lodgements, groups, fixed_gettext=True)
        fields_of_interest = list(spec.keys())
        query = Query('qview_event_lodgement', spec, fields_of_interest, [], [])
        result = self.eventproxy.submit_general_query(rs, query, event_id)
        if not result:
            rs.notify("info", n_("Empty File."))
            return self.redirect(rs, "event/downloads")
        return self.send_query_download(
            rs, result, fields_of_interest, "csv", substitutions=choices,
            filename=f"{rs.ambience['event']['shortname']}_lodgements")

    @access("event")
    @event_guard()
    def download_csv_registrations(self, rs: RequestState, event_id: int
                                   ) -> Response:
        """Create CSV file with all registrations"""
        # Get data
        course_ids = self.eventproxy.list_courses(rs, event_id)
        courses = self.eventproxy.get_courses(rs, course_ids)
        lodgement_ids = self.eventproxy.list_lodgements(rs, event_id)
        lodgements = self.eventproxy.get_lodgements(rs, lodgement_ids)
        lodgement_group_ids = self.eventproxy.list_lodgement_groups(rs, event_id)
        lodgement_groups = self.eventproxy.get_lodgement_groups(rs, lodgement_group_ids)

        spec = self.make_registration_query_spec(rs.ambience['event'])
        fields_of_interest = list(spec.keys())
        choices, _ = self.make_registration_query_aux(
            rs, rs.ambience['event'], courses, lodgements, lodgement_groups,
            fixed_gettext=True)
        query = Query('qview_registration', spec, fields_of_interest, [], [])
        result = self.eventproxy.submit_general_query(
            rs, query, event_id=event_id)
        if not result:
            rs.notify("info", n_("Empty File."))
            return self.redirect(rs, "event/downloads")
        return self.send_query_download(
            rs, result, fields_of_interest, "csv", substitutions=choices,
            filename=f"{rs.ambience['event']['shortname']}_registrations")

    @access("event", modi={"GET"})
    @event_guard()
    @REQUESTdata("agree_unlocked_download")
    def download_export(self, rs: RequestState, event_id: int,
                        agree_unlocked_download: Optional[bool]) -> Response:
        """Retrieve all data for this event to initialize an offline
        instance."""
        if rs.has_validation_errors():
            return self.redirect(rs, "event/show_event")

        if not (agree_unlocked_download
                or rs.ambience['event']['offline_lock']):
            rs.notify("info", n_("Please confirm to download a full export of "
                                 "an unlocked event."))
            return self.redirect(rs, "event/show_event")
        data = self.eventproxy.export_event(rs, event_id)
        if not data:
            rs.notify("info", n_("Empty File."))
            return self.redirect(rs, "event/show_event")
        json = json_serialize(data)
        return self.send_file(
            rs, data=json, inline=False,
            filename=f"{rs.ambience['event']['shortname']}_export_event.json")

    @access("event")
    @event_guard()
    def download_partial_export(self, rs: RequestState, event_id: int
                                ) -> Response:
        """Retrieve data for third-party applications."""
        data = self.eventproxy.partial_export_event(rs, event_id)
        if not data:
            rs.notify("info", n_("Empty File."))
            return self.redirect(rs, "event/downloads")
        json = json_serialize(data)
        return self.send_file(
            rs, data=json, inline=False,
            filename="{}_partial_export_event.json".format(
                rs.ambience['event']['shortname']))

    @access("droid_quick_partial_export")
    def download_quick_partial_export(self, rs: RequestState) -> Response:
        """Retrieve data for third-party applications in offline mode.

        This is a zero-config variant of download_partial_export.
        """
        ret = {
            'message': "",
            'export': {},
        }
        if not self.conf["CDEDB_OFFLINE_DEPLOYMENT"]:
            ret['message'] = "Not in offline mode."
            return self.send_json(rs, ret)
        events = self.eventproxy.list_events(rs)
        if len(events) != 1:
            ret['message'] = "Exactly one event must exist."
            return self.send_json(rs, ret)
        event_id = unwrap(events.keys())
        ret['export'] = self.eventproxy.partial_export_event(rs, event_id)
        ret['message'] = "success"
        return self.send_json(rs, ret)

    @access("event")
    @event_guard()
    def partial_import_form(self, rs: RequestState, event_id: int) -> Response:
        """First step of partial import process: Render form to upload file"""
        return self.render(rs, "partial_import")

    @access("event", modi={"POST"})
    @event_guard(check_offline=True)
    @REQUESTfile("json_file")
    @REQUESTdata("partial_import_data", "token")
    def partial_import(self, rs: RequestState, event_id: int,
                       json_file: Optional[werkzeug.FileStorage],
                       partial_import_data: Optional[str], token: Optional[str]
                       ) -> Response:
        """Further steps of partial import process

        This takes the changes and generates a transaction token. If the new
        token agrees with the submitted token, the change were successfully
        applied, otherwise a diff-view of the changes is displayed.

        In the first iteration the data is extracted from a file upload and
        in further iterations it is embedded in the page.
        """
        if partial_import_data:
            data = check(rs, vtypes.SerializedPartialEvent,
                         json.loads(partial_import_data))
        else:
            data = check(rs, vtypes.SerializedPartialEventUpload, json_file)
        if rs.has_validation_errors():
            return self.partial_import_form(rs, event_id)
        assert data is not None
        if event_id != data['id']:
            rs.notify("error", n_("Data from wrong event."))
            return self.partial_import_form(rs, event_id)

        # First gather infos for comparison
        registration_ids = self.eventproxy.list_registrations(rs, event_id)
        registrations = self.eventproxy.get_registrations(
            rs, registration_ids)
        lodgement_ids = self.eventproxy.list_lodgements(rs, event_id)
        lodgements = self.eventproxy.get_lodgements(rs, lodgement_ids)
        lodgement_group_ids = self.eventproxy.list_lodgement_groups(
            rs, event_id)
        lodgement_groups = self.eventproxy.get_lodgement_groups(
            rs, lodgement_group_ids)
        course_ids = self.eventproxy.list_courses(rs, event_id)
        courses = self.eventproxy.get_courses(rs, course_ids)
        persona_ids = (
            ({e['persona_id'] for e in registrations.values()}
             | {e.get('persona_id')
                for e in data.get('registrations', {}).values() if e})
            - {None})
        personas = self.coreproxy.get_personas(rs, persona_ids)

        # Second invoke partial import
        try:
            new_token, delta = self.eventproxy.partial_import_event(
                rs, data, dryrun=(not bool(token)), token=token)
        except PartialImportError:
            rs.notify("warning",
                      n_("The data changed, please review the difference."))
            token = None
            new_token, delta = self.eventproxy.partial_import_event(
                rs, data, dryrun=True)

        # Third check if we were successful
        if token == new_token:
            rs.notify("success", n_("Changes applied."))
            return self.redirect(rs, "event/show_event")

        # Fourth prepare
        rs.values['token'] = new_token
        rs.values['partial_import_data'] = json_serialize(data)
        for course in courses.values():
            course['segments'] = {
                id: id in course['active_segments']
                for id in course['segments']
            }

        # Fifth prepare summary
        def flatten_recursive_delta(data: Mapping[Any, Any],
                                    old: Mapping[Any, Any],
                                    prefix: str = "") -> CdEDBObject:
            ret = {}
            for key, val in data.items():
                if isinstance(val, collections.abc.Mapping):
                    tmp = flatten_recursive_delta(
                        val, old.get(key, {}), f"{prefix}{key}.")
                    ret.update(tmp)
                else:
                    ret[f"{prefix}{key}"] = (old.get(key, None), val)
            return ret

        summary: CdEDBObject = {
            'changed_registrations': {
                anid: flatten_recursive_delta(val, registrations[anid])
                for anid, val in delta.get('registrations', {}).items()
                if anid > 0 and val
            },
            'new_registration_ids': tuple(xsorted(
                anid for anid in delta.get('registrations', {})
                if anid < 0)),
            'deleted_registration_ids': tuple(xsorted(
                anid for anid, val in delta.get('registrations', {}).items()
                if val is None)),
            'real_deleted_registration_ids': tuple(xsorted(
                anid for anid, val in delta.get('registrations', {}).items()
                if val is None and registrations.get(anid))),
            'changed_courses': {
                anid: flatten_recursive_delta(val, courses[anid])
                for anid, val in delta.get('courses', {}).items()
                if anid > 0 and val
            },
            'new_course_ids': tuple(xsorted(
                anid for anid in delta.get('courses', {}) if anid < 0)),
            'deleted_course_ids': tuple(xsorted(
                anid for anid, val in delta.get('courses', {}).items()
                if val is None)),
            'real_deleted_course_ids': tuple(xsorted(
                anid for anid, val in delta.get('courses', {}).items()
                if val is None and courses.get(anid))),
            'changed_lodgements': {
                anid: flatten_recursive_delta(val, lodgements[anid])
                for anid, val in delta.get('lodgements', {}).items()
                if anid > 0 and val
            },
            'new_lodgement_ids': tuple(xsorted(
                anid for anid in delta.get('lodgements', {}) if anid < 0)),
            'deleted_lodgement_ids': tuple(xsorted(
                anid for anid, val in delta.get('lodgements', {}).items()
                if val is None)),
            'real_deleted_lodgement_ids': tuple(xsorted(
                anid for anid, val in delta.get('lodgements', {}).items()
                if val is None and lodgements.get(anid))),

            'changed_lodgement_groups': {
                anid: flatten_recursive_delta(val, lodgement_groups[anid])
                for anid, val in delta.get('lodgement_groups', {}).items()
                if anid > 0 and val},
            'new_lodgement_group_ids': tuple(xsorted(
                anid for anid in delta.get('lodgement_groups', {})
                if anid < 0)),
            'real_deleted_lodgement_group_ids': tuple(xsorted(
                anid for anid, val in delta.get('lodgement_groups', {}).items()
                if val is None and lodgement_groups.get(anid))),
        }

        changed_registration_fields: Set[str] = set()
        for reg in summary['changed_registrations'].values():
            changed_registration_fields |= reg.keys()
        summary['changed_registration_fields'] = tuple(xsorted(
            changed_registration_fields))
        changed_course_fields: Set[str] = set()
        for course in summary['changed_courses'].values():
            changed_course_fields |= course.keys()
        summary['changed_course_fields'] = tuple(xsorted(
            changed_course_fields))
        changed_lodgement_fields: Set[str] = set()
        for lodgement in summary['changed_lodgements'].values():
            changed_lodgement_fields |= lodgement.keys()
        summary['changed_lodgement_fields'] = tuple(xsorted(
            changed_lodgement_fields))

        (reg_titles, reg_choices, course_titles, course_choices,
         lodgement_titles) = self._make_partial_import_diff_aux(
            rs, rs.ambience['event'], courses, lodgements)

        # Sixth look for double deletions/creations
        if (len(summary['deleted_registration_ids'])
                > len(summary['real_deleted_registration_ids'])):
            rs.notify('warning', n_("There were double registration deletions."
                                    " Did you already import this file?"))
        if len(summary['deleted_course_ids']) > len(summary['real_deleted_course_ids']):
            rs.notify('warning', n_("There were double course deletions."
                                    " Did you already import this file?"))
        if (len(summary['deleted_lodgement_ids'])
                > len(summary['real_deleted_lodgement_ids'])):
            rs.notify('warning', n_("There were double lodgement deletions."
                                    " Did you already import this file?"))
        all_current_data = self.eventproxy.partial_export_event(rs, data['id'])
        for course_id, course in delta.get('courses', {}).items():
            if course_id < 0:
                if any(current == course
                       for current in all_current_data['courses'].values()):
                    rs.notify('warning',
                              n_("There were hints at double course creations."
                                 " Did you already import this file?"))
                    break
        for lodgement_id, lodgement in delta.get('lodgements', {}).items():
            if lodgement_id < 0:
                if any(current == lodgement
                       for current in all_current_data['lodgements'].values()):
                    rs.notify('warning',
                              n_("There were hints at double lodgement creations."
                                 " Did you already import this file?"))
                    break

        # Seventh render diff
        template_data = {
            'delta': delta,
            'registrations': registrations,
            'lodgements': lodgements,
            'lodgement_groups': lodgement_groups,
            'courses': courses,
            'personas': personas,
            'summary': summary,
            'reg_titles': reg_titles,
            'reg_choices': reg_choices,
            'course_titles': course_titles,
            'course_choices': course_choices,
            'lodgement_titles': lodgement_titles,
        }
        return self.render(rs, "partial_import_check", template_data)

    # TODO: be more specific about the return types.
    @staticmethod
    def _make_partial_import_diff_aux(
            rs: RequestState, event: CdEDBObject, courses: CdEDBObjectMap,
            lodgements: CdEDBObjectMap
    ) -> Tuple[CdEDBObject, CdEDBObject, CdEDBObject, CdEDBObject, CdEDBObject]:
        """ Helper method, similar to make_registration_query_aux(), to
        generate human readable field names and values for the diff presentation
        of partial_import().

        This method does only generate titles and choice-dicts for the dynamic,
        event-specific fields (i.e. part- and track-specific and custom fields).
        Titles for all static fields are added in the template file."""
        reg_titles = {}
        reg_choices = {}
        course_titles = {}
        course_choices = {}
        lodgement_titles = {}

        # Prepare choices lists
        # TODO distinguish old and new course/lodgement titles
        # Heads up! There's a protected space (u+00A0) in the string below
        course_entries = {
            c["id"]: "{}. {}".format(c["nr"], c["shortname"])
            for c in courses.values()}
        lodgement_entries = {l["id"]: l["title"]
                             for l in lodgements.values()}
        reg_part_stati_entries =\
            dict(enum_entries_filter(const.RegistrationPartStati, rs.gettext))
        segment_stati_entries = {
            None: rs.gettext('not offered'),
            False: rs.gettext('cancelled'),
            True: rs.gettext('takes place'),
        }

        # Titles and choices for track-specific fields
        for track_id, track in event['tracks'].items():
            if len(event['tracks']) > 1:
                prefix = "{title}: ".format(title=track['shortname'])
            else:
                prefix = ""
            reg_titles[f"tracks.{track_id}.course_id"] = (
                    prefix + rs.gettext("Course"))
            reg_choices[f"tracks.{track_id}.course_id"] = course_entries
            reg_titles[f"tracks.{track_id}.course_instructor"] = (
                    prefix + rs.gettext("Instructor"))
            reg_choices[f"tracks.{track_id}.course_instructor"] = course_entries
            reg_titles[f"tracks.{track_id}.choices"] = (
                    prefix + rs.gettext("Course Choices"))
            reg_choices[f"tracks.{track_id}.choices"] = course_entries
            course_titles[f"segments.{track_id}"] = (
                    prefix + rs.gettext("Status"))
            course_choices[f"segments.{track_id}"] = segment_stati_entries

        for field in event['fields'].values():
            # TODO add choices?
            key = f"fields.{field['field_name']}"
            title = safe_filter("<i>{}</i>").format(field['field_name'])
            if field['association'] == const.FieldAssociations.registration:
                reg_titles[key] = title
            elif field['association'] == const.FieldAssociations.course:
                course_titles[key] = title
            elif field['association'] == const.FieldAssociations.lodgement:
                lodgement_titles[key] = title

        # Titles and choices for part-specific fields
        for part_id, part in event['parts'].items():
            if len(event['parts']) > 1:
                prefix = f"{part['shortname']}: "
            else:
                prefix = ""
            reg_titles[f"parts.{part_id}.status"] = (
                    prefix + rs.gettext("Status"))
            reg_choices[f"parts.{part_id}.status"] = reg_part_stati_entries
            reg_titles[f"parts.{part_id}.lodgement_id"] = (
                    prefix + rs.gettext("Lodgement"))
            reg_choices[f"parts.{part_id}.lodgement_id"] = lodgement_entries
            reg_titles[f"parts.{part_id}.is_camping_mat"] = (
                    prefix + rs.gettext("Camping Mat"))

        return (reg_titles, reg_choices, course_titles, course_choices,
                lodgement_titles)

    @access("event")
    @REQUESTdata("preview")
    def register_form(self, rs: RequestState, event_id: int,
                      preview: bool = False) -> Response:
        """Render form."""
        event = rs.ambience['event']
        tracks = event['tracks']
        registrations = self.eventproxy.list_registrations(
            rs, event_id, persona_id=rs.user.persona_id)
        persona = self.coreproxy.get_event_user(rs, rs.user.persona_id, event_id)
        age = determine_age_class(
            persona['birthday'],
            event['begin'])
        minor_form = self.eventproxy.get_minor_form(rs, event_id)
        rs.ignore_validation_errors()
        if not preview:
            if rs.user.persona_id in registrations.values():
                rs.notify("info", n_("Already registered."))
                return self.redirect(rs, "event/registration_status")
            if not event['is_open']:
                rs.notify("warning", n_("Registration not open."))
                return self.redirect(rs, "event/show_event")
            if self.is_locked(event):
                rs.notify("warning", n_("Event locked."))
                return self.redirect(rs, "event/show_event")
            if rs.ambience['event']['is_archived']:
                rs.notify("error", n_("Event is already archived."))
                return self.redirect(rs, "event/show_event")
            if not minor_form and age.is_minor():
                rs.notify("info", n_("No minors may register. "
                                     "Please contact the Orgateam."))
                return self.redirect(rs, "event/show_event")
        else:
            if event_id not in rs.user.orga and not self.is_admin(rs):
                raise werkzeug.exceptions.Forbidden(
                    n_("Must be Orga to use preview."))
        course_ids = self.eventproxy.list_courses(rs, event_id)
        courses = self.eventproxy.get_courses(rs, course_ids.keys())
        course_choices = {
            track_id: [course_id
                       for course_id, course
                       in keydictsort_filter(courses, EntitySorter.course)
                       if track_id in course['active_segments']
                           or (not event['is_course_state_visible']
                               and track_id in course['segments'])]
            for track_id in tracks}
        semester_fee = self.conf["MEMBERSHIP_FEE"]
        # by default select all parts
        if 'parts' not in rs.values:
            rs.values.setlist('parts', event['parts'])
        reg_questionnaire = unwrap(self.eventproxy.get_questionnaire(
            rs, event_id, kinds=(const.QuestionnaireUsages.registration,)))
        return self.render(rs, "register", {
            'persona': persona, 'age': age, 'courses': courses,
            'course_choices': course_choices, 'semester_fee': semester_fee,
            'reg_questionnaire': reg_questionnaire, 'preview': preview})

    @staticmethod
    def process_registration_input(
            rs: RequestState, event: CdEDBObject, courses: CdEDBObjectMap,
            reg_questionnaire: Collection[CdEDBObject],
            parts: CdEDBObjectMap = None) -> CdEDBObject:
        """Helper to handle input by participants.

        This takes care of extracting the values and validating them. Which
        values to extract depends on the event.

        :param parts: If not None this specifies the ids of the parts this
          registration applies to (since you can apply for only some of the
          parts of an event and should not have to choose courses for the
          non-relevant parts this is important). If None the parts have to
          be provided in the input.
        :returns: registration data set
        """
        tracks = event['tracks']
        standard_params: TypeMapping = {
            "mixed_lodging": bool,
            "notes": Optional[str],  # type: ignore
            "list_consent": bool
        }
        if parts is None:
            standard_params["parts"] = Collection[int]  # type: ignore
        standard = request_extractor(rs, standard_params)
        if parts is not None:
            standard['parts'] = tuple(
                part_id for part_id, entry in parts.items()
                if const.RegistrationPartStati(entry['status']).is_involved())
        choice_params: TypeMapping = {
            f"course_choice{track_id}_{i}": Optional[vtypes.ID]  # type: ignore
            for part_id in standard['parts']
            for track_id in event['parts'][part_id]['tracks']
            for i in range(event['tracks'][track_id]['num_choices'])
        }
        choices = request_extractor(rs, choice_params)
        instructor_params: TypeMapping = {
            f"course_instructor{track_id}": Optional[vtypes.ID]  # type: ignore
            for part_id in standard['parts']
            for track_id in event['parts'][part_id]['tracks']
        }
        instructor = request_extractor(rs, instructor_params)
        if not standard['parts']:
            rs.append_validation_error(
                ("parts", ValueError(n_("Must select at least one part."))))
        present_tracks = set()
        choice_getter = (
            lambda track_id, i: choices[f"course_choice{track_id}_{i}"])
        for part_id in standard['parts']:
            for track_id, track in event['parts'][part_id]['tracks'].items():
                present_tracks.add(track_id)
                # Check for duplicate course choices
                rs.extend_validation_errors(
                    ("course_choice{}_{}".format(track_id, j),
                     ValueError(n_("You cannot have the same course as %(i)s."
                                   " and %(j)s. choice"), {'i': i+1, 'j': j+1}))
                    for j in range(track['num_choices'])
                    for i in range(j)
                    if (choice_getter(track_id, j) is not None
                        and choice_getter(track_id, i)
                            == choice_getter(track_id, j)))
                # Check for unfilled mandatory course choices
                rs.extend_validation_errors(
                    ("course_choice{}_{}".format(track_id, i),
                     ValueError(n_("You must choose at least %(min_choices)s"
                                   " courses."),
                                {'min_choices': track['min_choices']}))
                    for i in range(track['min_choices'])
                    if choice_getter(track_id, i) is None)
        reg_parts: CdEDBObjectMap = {part_id: {} for part_id in event['parts']}
        if parts is None:
            for part_id in reg_parts:
                stati = const.RegistrationPartStati
                if part_id in standard['parts']:
                    reg_parts[part_id]['status'] = stati.applied
                else:
                    reg_parts[part_id]['status'] = stati.not_applied
        reg_tracks = {
            track_id: {
                'course_instructor':
                    instructor.get("course_instructor{}".format(track_id))
                    if track['num_choices'] else None,
            }
            for track_id, track in tracks.items()
        }
        for track_id in present_tracks:
            reg_tracks[track_id]['choices'] = tuple(
                choice_getter(track_id, i)
                for i in range(tracks[track_id]['num_choices'])
                if choice_getter(track_id, i) is not None)

        f = lambda entry: rs.ambience['event']['fields'][entry['field_id']]
        params: TypeMapping = {
            f(entry)['field_name']: VALIDATOR_LOOKUP[
                const.FieldDatatypes(f(entry)['kind']).name]
            for entry in reg_questionnaire
            if entry['field_id'] and not entry['readonly']
        }
        field_data = request_extractor(rs, params)

        registration = {
            'mixed_lodging': standard['mixed_lodging'],
            'list_consent': standard['list_consent'],
            'notes': standard['notes'],
            'parts': reg_parts,
            'tracks': reg_tracks,
            'fields': field_data,
        }
        return registration

    @access("event", modi={"POST"})
    def register(self, rs: RequestState, event_id: int) -> Response:
        """Register for an event."""
        if not rs.ambience['event']['is_open']:
            rs.notify("error", n_("Registration not open."))
            return self.redirect(rs, "event/show_event")
        if self.is_locked(rs.ambience['event']):
            rs.notify("error", n_("Event locked."))
            return self.redirect(rs, "event/show_event")
        if rs.ambience['event']['is_archived']:
            rs.notify("warning", n_("Event is already archived."))
            return self.redirect(rs, "event/show_event")
        course_ids = self.eventproxy.list_courses(rs, event_id)
        courses = self.eventproxy.get_courses(rs, course_ids.keys())
        reg_questionnaire = unwrap(self.eventproxy.get_questionnaire(
            rs, event_id, kinds=(const.QuestionnaireUsages.registration,)))
        registration = self.process_registration_input(
            rs, rs.ambience['event'], courses, reg_questionnaire)
        if rs.has_validation_errors():
            return self.register_form(rs, event_id)
        registration['event_id'] = event_id
        registration['persona_id'] = rs.user.persona_id
        persona = self.coreproxy.get_event_user(
            rs, rs.user.persona_id, event_id)
        age = determine_age_class(
            persona['birthday'], rs.ambience['event']['begin'])
        minor_form = self.eventproxy.get_minor_form(rs, event_id)
        if not minor_form and age.is_minor():
            rs.notify("error", n_("No minors may register. "
                                  "Please contact the Orgateam."))
            return self.redirect(rs, "event/show_event")
        registration['parental_agreement'] = not age.is_minor()
        registration['mixed_lodging'] = (registration['mixed_lodging']
                                         and age.may_mix())
        new_id = self.eventproxy.create_registration(rs, registration)
        meta_info = self.coreproxy.get_meta_info(rs)
        fee = self.eventproxy.calculate_fee(rs, new_id)
        semester_fee = self.conf["MEMBERSHIP_FEE"]

        subject = "Anmeldung für {}".format(rs.ambience['event']['title'])
        reply_to = (rs.ambience['event']['orga_address'] or
                    self.conf["EVENT_ADMIN_ADDRESS"])
        reference = make_event_fee_reference(persona, rs.ambience['event'])
        self.do_mail(
            rs, "register",
            {'To': (rs.user.username,),
             'Subject': subject,
             'Reply-To': reply_to},
            {'fee': fee, 'age': age, 'meta_info': meta_info,
             'semester_fee': semester_fee, 'reference': reference})
        self.notify_return_code(rs, new_id, success=n_("Registered for event."))
        return self.redirect(rs, "event/registration_status")

    @access("event")
    def registration_status(self, rs: RequestState, event_id: int) -> Response:
        """Present current state of own registration."""
        reg_list = self.eventproxy.list_registrations(
            rs, event_id, persona_id=rs.user.persona_id)
        if not reg_list:
            rs.notify("warning", n_("Not registered for event."))
            return self.redirect(rs, "event/show_event")
        registration_id = unwrap(reg_list.keys())
        registration = self.eventproxy.get_registration(rs, registration_id)
        persona = self.coreproxy.get_event_user(
            rs, rs.user.persona_id, event_id)
        age = determine_age_class(
            persona['birthday'], rs.ambience['event']['begin'])
        course_ids = self.eventproxy.list_courses(rs, event_id)
        courses = self.eventproxy.get_courses(rs, course_ids.keys())
        meta_info = self.coreproxy.get_meta_info(rs)
        reference = make_event_fee_reference(persona, rs.ambience['event'])
        fee = self.eventproxy.calculate_fee(rs, registration_id)
        semester_fee = self.conf["MEMBERSHIP_FEE"]
        part_order = xsorted(
            registration['parts'].keys(),
            key=lambda anid:
                rs.ambience['event']['parts'][anid]['part_begin'])
        registration['parts'] = OrderedDict(
            (part_id, registration['parts'][part_id]) for part_id in part_order)
        reg_questionnaire = unwrap(self.eventproxy.get_questionnaire(
            rs, event_id, (const.QuestionnaireUsages.registration,)))
        waitlist_position = self.eventproxy.get_waitlist_position(
            rs, event_id, persona_id=rs.user.persona_id)
        return self.render(rs, "registration_status", {
            'registration': registration, 'age': age, 'courses': courses,
            'meta_info': meta_info, 'fee': fee, 'semester_fee': semester_fee,
            'reg_questionnaire': reg_questionnaire, 'reference': reference,
            'waitlist_position': waitlist_position,
        })

    @access("event")
    def amend_registration_form(self, rs: RequestState, event_id: int
                                ) -> Response:
        """Render form."""
        event = rs.ambience['event']
        tracks = event['tracks']
        registration_id = unwrap(self.eventproxy.list_registrations(
            rs, event_id, persona_id=rs.user.persona_id).keys())
        if not registration_id:
            rs.notify("warning", n_("Not registered for event."))
            return self.redirect(rs, "event/show_event")
        if event['is_archived']:
            rs.notify("warning", n_("Event is already archived."))
            return self.redirect(rs, "event/show_event")
        registration = self.eventproxy.get_registration(rs, registration_id)
        if (event['registration_soft_limit'] and
                now() > event['registration_soft_limit']):
            rs.notify("warning",
                      n_("Registration closed, no changes possible."))
            return self.redirect(rs, "event/registration_status")
        if self.is_locked(rs.ambience['event']):
            rs.notify("warning", n_("Event locked."))
            return self.redirect(rs, "event/registration_status")
        persona = self.coreproxy.get_event_user(
            rs, rs.user.persona_id, event_id)
        age = determine_age_class(
            persona['birthday'], rs.ambience['event']['begin'])
        course_ids = self.eventproxy.list_courses(rs, event_id)
        courses = self.eventproxy.get_courses(rs, course_ids.keys())
        course_choices = {
            track_id: [course_id
                       for course_id, course
                       in keydictsort_filter(courses, EntitySorter.course)
                       if track_id in course['active_segments']
                           or (not event['is_course_state_visible']
                               and track_id in course['segments'])]
            for track_id in tracks}
        non_trivials = {}
        for track_id, track in registration['tracks'].items():
            for i, choice in enumerate(track['choices']):
                param = "course_choice{}_{}".format(track_id, i)
                non_trivials[param] = choice
        for track_id, entry in registration['tracks'].items():
            param = "course_instructor{}".format(track_id)
            non_trivials[param] = entry['course_instructor']
        for k, v in registration['fields'].items():
            non_trivials[k] = v
        stat = lambda track: registration['parts'][track['part_id']]['status']
        involved_tracks = {
            track_id for track_id, track in tracks.items()
            if const.RegistrationPartStati(stat(track)).is_involved()}
        merge_dicts(rs.values, non_trivials, registration)
        reg_questionnaire = unwrap(self.eventproxy.get_questionnaire(
            rs, event_id, kinds=(const.QuestionnaireUsages.registration,)))
        return self.render(rs, "amend_registration", {
            'age': age, 'courses': courses, 'course_choices': course_choices,
            'involved_tracks': involved_tracks,
            'reg_questionnaire': reg_questionnaire,
        })

    @access("event", modi={"POST"})
    def amend_registration(self, rs: RequestState, event_id: int) -> Response:
        """Change information provided during registering.

        Participants are not able to change for which parts they applied on
        purpose. For this they have to communicate with the orgas.
        """
        registration_id = unwrap(self.eventproxy.list_registrations(
            rs, event_id, persona_id=rs.user.persona_id).keys())
        if not registration_id:
            rs.notify("warning", n_("Not registered for event."))
            return self.redirect(rs, "event/show_event")
        if (rs.ambience['event']['registration_soft_limit'] and
                now() > rs.ambience['event']['registration_soft_limit']):
            rs.notify("error", n_("No changes allowed anymore."))
            return self.redirect(rs, "event/registration_status")
        if rs.ambience['event']['is_archived']:
            rs.notify("error", n_("Event is already archived."))
            return self.redirect(rs, "event/registration_status")
        if self.is_locked(rs.ambience['event']):
            rs.notify("error", n_("Event locked."))
            return self.redirect(rs, "event/registration_status")
        course_ids = self.eventproxy.list_courses(rs, event_id)
        courses = self.eventproxy.get_courses(rs, course_ids.keys())
        stored = self.eventproxy.get_registration(rs, registration_id)
        reg_questionnaire = unwrap(self.eventproxy.get_questionnaire(
            rs, event_id, kinds=(const.QuestionnaireUsages.registration,)))
        registration = self.process_registration_input(
            rs, rs.ambience['event'], courses, reg_questionnaire,
            parts=stored['parts'])
        if rs.has_validation_errors():
            return self.amend_registration_form(rs, event_id)

        registration['id'] = registration_id
        persona = self.coreproxy.get_event_user(
            rs, rs.user.persona_id, event_id)
        age = determine_age_class(
            persona['birthday'], rs.ambience['event']['begin'])
        registration['mixed_lodging'] = (registration['mixed_lodging']
                                         and age.may_mix())
        code = self.eventproxy.set_registration(rs, registration)
        self.notify_return_code(rs, code)
        return self.redirect(rs, "event/registration_status")

    @access("event")
    @event_guard(check_offline=True)
    def configure_registration_form(self, rs: RequestState, event_id: int
                                    ) -> Response:
        """Render form."""
        reg_questionnaire, reg_fields = self._prepare_questionnaire_form(
            rs, event_id, const.QuestionnaireUsages.registration)
        return self.render(rs, "configure_registration",
                           {'reg_questionnaire': reg_questionnaire,
                            'registration_fields': reg_fields})

    @access("event")
    @event_guard(check_offline=True)
    def configure_additional_questionnaire_form(self, rs: RequestState,
                                                event_id: int) -> Response:
        """Render form."""
        add_questionnaire, reg_fields = self._prepare_questionnaire_form(
            rs, event_id, const.QuestionnaireUsages.additional)
        return self.render(rs, "configure_additional_questionnaire", {
            'add_questionnaire': add_questionnaire,
            'registration_fields': reg_fields})

    def _prepare_questionnaire_form(self, rs: RequestState, event_id: int,
                                    kind: const.QuestionnaireUsages
                                    ) -> Tuple[List[CdEDBObject],
                                               CdEDBObjectMap]:
        """Helper to retrieve some data for questionnaire configuration."""
        questionnaire = unwrap(self.eventproxy.get_questionnaire(
            rs, event_id, kinds=(kind,)))
        current = {
            "{}_{}".format(key, i): value
            for i, entry in enumerate(questionnaire)
            for key, value in entry.items()}
        merge_dicts(rs.values, current)
        registration_fields = {
            k: v for k, v in rs.ambience['event']['fields'].items()
            if v['association'] == const.FieldAssociations.registration}
        return questionnaire, registration_fields

    @access("event", modi={"POST"})
    @event_guard(check_offline=True)
    def configure_registration(self, rs: RequestState, event_id: int
                               ) -> Response:
        """Manipulate the questionnaire form.

        This allows the orgas to design a form without interaction with an
        administrator.
        """
        kind = const.QuestionnaireUsages.registration
        code = self._set_questionnaire(rs, event_id, kind)
        if code is None:
            return self.configure_registration_form(rs, event_id)
        self.notify_return_code(rs, code)
        return self.redirect(rs, "event/configure_registration_form")

    @access("event", modi={"POST"})
    @event_guard(check_offline=True)
    def configure_additional_questionnaire(self, rs: RequestState,
                                           event_id: int) -> Response:
        """Manipulate the additional questionnaire form.

        This allows the orgas to design a form without interaction with an
        administrator.
        """
        kind = const.QuestionnaireUsages.additional
        code = self._set_questionnaire(rs, event_id, kind)
        if code is None:
            return self.configure_additional_questionnaire_form(rs, event_id)
        self.notify_return_code(rs, code)
        return self.redirect(
            rs, "event/configure_additional_questionnaire_form")

    def _set_questionnaire(self, rs: RequestState, event_id: int,
                           kind: const.QuestionnaireUsages
                           ) -> Optional[DefaultReturnCode]:
        """Deduplicated code to set questionnaire rows of one kind."""
        other_kinds = set()
        for x in const.QuestionnaireUsages:
            if x != kind:
                other_kinds.add(x)
        old_questionnaire = unwrap(self.eventproxy.get_questionnaire(
            rs, event_id, kinds=(kind,)))
        other_questionnaire = self.eventproxy.get_questionnaire(
            rs, event_id, kinds=other_kinds)
        other_used_fields = {e['field_id'] for v in other_questionnaire.values()
                             for e in v if e['field_id']}
        registration_fields = {
            k: v for k, v in rs.ambience['event']['fields'].items()
            if v['association'] == const.FieldAssociations.registration}

        new_questionnaire = self.process_questionnaire_input(
            rs, len(old_questionnaire), registration_fields, kind,
            other_used_fields)
        if rs.has_validation_errors():
            return None
        code = self.eventproxy.set_questionnaire(
            rs, event_id, new_questionnaire)
        return code

    @access("event")
    @REQUESTdata("preview")
    def additional_questionnaire_form(self, rs: RequestState, event_id: int,
                                      preview: bool = False,
                                      internal: bool = False) -> Response:
        """Render form.

        The internal flag is used if the call comes from another frontend
        function to disable further redirection on validation errors.
        """
        if rs.has_validation_errors() and not internal:
            return self.redirect(rs, "event/show_event")
        if not preview:
            registration_id = self.eventproxy.list_registrations(
                rs, event_id, persona_id=rs.user.persona_id)
            if not registration_id:
                rs.notify("warning", n_("Not registered for event."))
                return self.redirect(rs, "event/show_event")
            registration_id = unwrap(registration_id.keys())
            registration = self.eventproxy.get_registration(rs, registration_id)
            if not rs.ambience['event']['use_additional_questionnaire']:
                rs.notify("warning", n_("Questionnaire disabled."))
                return self.redirect(rs, "event/registration_status")
            if self.is_locked(rs.ambience['event']):
                rs.notify("info", n_("Event locked."))
            merge_dicts(rs.values, registration['fields'])
        else:
            if event_id not in rs.user.orga and not self.is_admin(rs):
                raise werkzeug.exceptions.Forbidden(
                    n_("Must be Orga to use preview."))
            if not rs.ambience['event']['use_additional_questionnaire']:
                rs.notify("info", n_("Questionnaire is not enabled yet."))
        add_questionnaire = unwrap(self.eventproxy.get_questionnaire(
            rs, event_id, kinds=(const.QuestionnaireUsages.additional,)))
        return self.render(rs, "additional_questionnaire", {
            'add_questionnaire': add_questionnaire,
            'preview': preview})

    @access("event", modi={"POST"})
    def additional_questionnaire(self, rs: RequestState, event_id: int
                                 ) -> Response:
        """Fill in additional fields.

        Save data submitted in the additional questionnaire.
        Note that questionnaire rows may also be present during registration.
        """
        registration_id = self.eventproxy.list_registrations(
            rs, event_id, persona_id=rs.user.persona_id)
        if not registration_id:
            rs.notify("warning", n_("Not registered for event."))
            return self.redirect(rs, "event/show_event")
        registration_id = unwrap(registration_id.keys())
        if not rs.ambience['event']['use_additional_questionnaire']:
            rs.notify("error", n_("Questionnaire disabled."))
            return self.redirect(rs, "event/registration_status")
        if self.is_locked(rs.ambience['event']):
            rs.notify("error", n_("Event locked."))
            return self.redirect(rs, "event/registration_status")
        if rs.ambience['event']['is_archived']:
            rs.notify("error", n_("Event is already archived."))
            return self.redirect(rs, "event/show_event")
        add_questionnaire = unwrap(self.eventproxy.get_questionnaire(
            rs, event_id, kinds=(const.QuestionnaireUsages.additional,)))
        f = lambda entry: rs.ambience['event']['fields'][entry['field_id']]
        params: TypeMapping = {
            f(entry)['field_name']: Optional[  # type: ignore
                VALIDATOR_LOOKUP[const.FieldDatatypes(f(entry)['kind']).name]]
            for entry in add_questionnaire
            if entry['field_id'] and not entry['readonly']
        }
        data = request_extractor(rs, params)
        if rs.has_validation_errors():
            return self.additional_questionnaire_form(
                rs, event_id, internal=True)

        code = self.eventproxy.set_registration(rs, {
            'id': registration_id, 'fields': data,
        })
        self.notify_return_code(rs, code)
        return self.redirect(rs, "event/additional_questionnaire_form")

    @staticmethod
    def process_questionnaire_input(rs: RequestState, num: int,
                                    reg_fields: Mapping[int, Mapping[str, Any]],
                                    kind: const.QuestionnaireUsages,
                                    other_used_fields: Collection[int]
                                    ) -> Dict[const.QuestionnaireUsages,
                                              List[CdEDBObject]]:
        """This handles input to configure questionnaires.

        Since this covers a variable number of rows, we cannot do this
        statically. This takes care of validation too.

        :param num: number of rows to expect
        :param reg_fields: Available fields
        :param kind: For which kind of questionnaire are these rows?
        """
        del_flags = request_extractor(rs, {f"delete_{i}": bool for i in range(num)})
        deletes = {i for i in range(num) if del_flags['delete_{}'.format(i)]}
        spec: TypeMapping = {
            'field_id': Optional[vtypes.ID],  # type: ignore
            'title': Optional[str],  # type: ignore
            'info': Optional[str],  # type: ignore
            'input_size': Optional[int],  # type: ignore
            'readonly': Optional[bool],  # type: ignore
            'default_value': Optional[str],  # type: ignore
        }
        marker = 1
        while marker < 2 ** 10:
            if not unwrap(request_extractor(rs, {f"create_-{marker}": bool})):
                break
            marker += 1
        rs.values['create_last_index'] = marker - 1
        indices = (set(range(num)) | {-i for i in range(1, marker)}) - deletes

        field_key = lambda anid: f"field_id_{anid}"
        readonly_key = lambda anid: f"readonly_{anid}"
        default_value_key = lambda anid: f"default_value_{anid}"

        def duplicate_constraint(idx1: int, idx2: int
                                 ) -> Optional[RequestConstraint]:
            if idx1 == idx2:
                return None
            key1 = field_key(idx1)
            key2 = field_key(idx2)
            msg = n_("Must not duplicate field.")
            return (lambda d: (not d[key1] or d[key1] != d[key2]),
                    (key1, ValueError(msg)))

        def valid_field_constraint(idx: int) -> RequestConstraint:
            key = field_key(idx)
            return (lambda d: not d[key] or d[key] in reg_fields,
                    (key, ValueError(n_("Invalid field."))))

        def fee_modifier_kind_constraint(idx: int) -> RequestConstraint:
            key = field_key(idx)
            msg = n_("Fee modifier field may only be used in"
                     " registration questionnaire.")
            fee_modifier_fields = {
                e['field_id'] for
                e in rs.ambience['event']['fee_modifiers'].values()}
            valid_usages = {const.QuestionnaireUsages.registration.value}
            return (lambda d: not (d[key] in fee_modifier_fields
                                   and kind not in valid_usages),
                    (key, ValueError(msg)))

        def readonly_kind_constraint(idx: int) -> RequestConstraint:
            key = readonly_key(idx)
            msg = n_("Registration questionnaire rows may not be readonly.")
            return (lambda d: (not d[key] or kind.allow_readonly()),
                    (key, ValueError(msg)))

        def duplicate_kind_constraint(idx: int) -> RequestConstraint:
            key = field_key(idx)
            msg = n_("This field is already in use in another questionnaire.")
            return (lambda d: d[key] not in other_used_fields,
                    (key, ValueError(msg)))

        constraints: List[Tuple[Callable[[CdEDBObject], bool], Error]]
        constraints = list(filter(
            None, (duplicate_constraint(idx1, idx2)
                   for idx1 in indices for idx2 in indices)))
        constraints += list(itertools.chain.from_iterable(
            (valid_field_constraint(idx),
             fee_modifier_kind_constraint(idx),
             readonly_kind_constraint(idx),
             duplicate_kind_constraint(idx))
            for idx in indices))

        params: TypeMapping = {
            f"{key}_{i}": value for i in indices for key, value in spec.items()}
        data = request_extractor(rs, params, constraints)
        for idx in indices:
            dv_key = default_value_key(idx)
            field_id = data[field_key(idx)]
            if data[dv_key] is None or field_id is None:
                data[dv_key] = None
                continue
            data[dv_key] = check_optional(rs, vtypes.ByFieldDatatype,
                data[dv_key], dv_key, kind=reg_fields[field_id]['kind'])
        questionnaire = {
            kind: list(
                {key: data["{}_{}".format(key, i)] for key in spec}
                for i in mixed_existence_sorter(indices))}
        return questionnaire

    @staticmethod
    def _sanitize_questionnaire_row(row: CdEDBObject) -> CdEDBObject:
        """Small helper to make validation happy.

        The invokation
        ``proxy.set_questionnaire(proxy.get_questionnaire())`` fails since
        the retrieval method provides additional information which not
        settable and thus filtered by this method.
        """
        whitelist = ('field_id', 'title', 'info', 'input_size', 'readonly',
                     'default_value', 'kind')
        return {k: v for k, v in row.items() if k in whitelist}

    @access("event")
    @event_guard(check_offline=True)
    @REQUESTdata("kind")
    def reorder_questionnaire_form(self, rs: RequestState, event_id: int,
                                   kind: const.QuestionnaireUsages) -> Response:
        """Render form."""
        if rs.has_validation_errors():
            if any(field == 'kind' for field, _ in rs.retrieve_validation_errors()):
                rs.notify("error", n_("Unknown questionnaire kind."))
                return self.redirect(rs, "event/show_event")
            else:
                # we want to render the errors from reorder_questionnaire on this page,
                # so we only redirect to another page if 'kind' does not pass validation
                pass
        questionnaire = unwrap(self.eventproxy.get_questionnaire(
            rs, event_id, kinds=(kind,)))
        redirects = {
            const.QuestionnaireUsages.registration:
                "event/configure_registration",
            const.QuestionnaireUsages.additional:
                "event/configure_additional_questionnaire",
        }
        if not questionnaire:
            rs.notify("info", n_("No questionnaire rows of this kind found."))
            return self.redirect(rs, redirects[kind])
        return self.render(rs, "reorder_questionnaire", {
            'questionnaire': questionnaire, 'kind': kind, 'redirect': redirects[kind]})

    @access("event", modi={"POST"})
    @event_guard(check_offline=True)
    @REQUESTdata("order", "kind")
    def reorder_questionnaire(self, rs: RequestState, event_id: int,
                              kind: const.QuestionnaireUsages,
                              order: vtypes.IntCSVList) -> Response:
        """Shuffle rows of the orga designed form.

        This is strictly speaking redundant functionality, but it's pretty
        laborious to do without.
        """
        if rs.has_validation_errors():
            return self.reorder_questionnaire_form(rs, event_id, kind=kind)

        questionnaire = unwrap(self.eventproxy.get_questionnaire(
            rs, event_id, kinds=(kind,)))

        if not set(order) == set(range(len(questionnaire))):
            rs.append_validation_error(
                ("order", ValueError(n_("Every row must occur exactly once."))))
        if rs.has_validation_errors():
            return self.reorder_questionnaire_form(rs, event_id, kind=kind)

        new_questionnaire = [self._sanitize_questionnaire_row(questionnaire[i])
                             for i in order]
        code = self.eventproxy.set_questionnaire(rs, event_id, {kind: new_questionnaire})
        self.notify_return_code(rs, code)
        return self.redirect(rs, "event/reorder_questionnaire_form", {'kind': kind})

    @access("event")
    @event_guard()
    def show_registration(self, rs: RequestState, event_id: int,
                          registration_id: int) -> Response:
        """Display all information pertaining to one registration."""
        persona = self.coreproxy.get_event_user(
            rs, rs.ambience['registration']['persona_id'], event_id)
        age = determine_age_class(
            persona['birthday'], rs.ambience['event']['begin'])
        course_ids = self.eventproxy.list_courses(rs, event_id)
        courses = self.eventproxy.get_courses(rs, course_ids.keys())
        lodgement_ids = self.eventproxy.list_lodgements(rs, event_id)
        lodgements = self.eventproxy.get_lodgements(rs, lodgement_ids)
        meta_info = self.coreproxy.get_meta_info(rs)
        reference = make_event_fee_reference(persona, rs.ambience['event'])
        fee = self.eventproxy.calculate_fee(rs, registration_id)
        waitlist_position = self.eventproxy.get_waitlist_position(
            rs, event_id, persona_id=persona['id'])
        return self.render(rs, "show_registration", {
            'persona': persona, 'age': age, 'courses': courses,
            'lodgements': lodgements, 'meta_info': meta_info, 'fee': fee,
            'reference': reference, 'waitlist_position': waitlist_position
        })

    @access("event")
    @event_guard(check_offline=True)
    @REQUESTdata("skip")
    def change_registration_form(self, rs: RequestState, event_id: int,
                                 registration_id: int, skip: Collection[str],
                                 internal: bool = False) -> Response:
        """Render form.

        The skip parameter is meant to hide certain fields and skip them when
        evaluating the submitted from in change_registration(). This can be
        used in situations, where changing those fields could override
        concurrent changes (e.g. the Check-in).


        The internal flag is used if the call comes from another frontend
        function to disable further redirection on validation errors.
        """
        if rs.has_validation_errors() and not internal:
            return self.redirect(rs, 'event/show_registration')
        tracks = rs.ambience['event']['tracks']
        registration = rs.ambience['registration']
        persona = self.coreproxy.get_event_user(rs, registration['persona_id'],
                                                event_id)
        course_ids = self.eventproxy.list_courses(rs, event_id)
        courses = self.eventproxy.get_courses(rs, course_ids.keys())
        course_choices = {
            track_id: [course_id
                       for course_id, course
                       in keydictsort_filter(courses, EntitySorter.course)
                       if track_id in course['segments']]
            for track_id in tracks}
        lodgement_ids = self.eventproxy.list_lodgements(rs, event_id)
        lodgements = self.eventproxy.get_lodgements(rs, lodgement_ids)
        reg_values = {"reg.{}".format(key): value
                      for key, value in registration.items()}
        part_values = []
        for part_id, part in registration['parts'].items():
            one_part = {
                "part{}.{}".format(part_id, key): value
                for key, value in part.items()}
            part_values.append(one_part)
        track_values = []
        for track_id, track in registration['tracks'].items():
            one_track = {
                "track{}.{}".format(track_id, key): value
                for key, value in track.items()
                if key != "choices"}
            for i, choice in enumerate(track['choices']):
                key = 'track{}.course_choice_{}'.format(track_id, i)
                one_track[key] = choice
            track_values.append(one_track)
        field_values = {
            "fields.{}".format(key): value
            for key, value in registration['fields'].items()}
        # Fix formatting of ID
        reg_values['reg.real_persona_id'] = cdedbid_filter(
            reg_values['reg.real_persona_id'])
        merge_dicts(rs.values, reg_values, field_values,
                    *(part_values + track_values))
        return self.render(rs, "change_registration", {
            'persona': persona, 'courses': courses,
            'course_choices': course_choices, 'lodgements': lodgements,
            'skip': skip or []})

    @staticmethod
    def process_orga_registration_input(
            rs: RequestState, event: CdEDBObject, do_fields: bool = True,
            check_enabled: bool = False, skip: Collection[str] = (),
            do_real_persona_id: bool = False) -> CdEDBObject:
        """Helper to handle input by orgas.

        This takes care of extracting the values and validating them. Which
        values to extract depends on the event. This puts less restrictions
        on the input (like not requiring different course choices).

        :param do_fields: Process custom fields of the registration(s)
        :param check_enabled: Check if the "enable" checkboxes, corresponding
                              to the fields are set. This is required for the
                              multiedit page.
        :param skip: A list of field names to be entirely skipped
        :param do_real_persona_id: Process the `real_persona_id` field. Should
                                   only be done when CDEDB_OFFLINE_DEPLOYMENT
        :returns: registration data set
        """

        def filter_parameters(params: TypeMapping) -> TypeMapping:
            """Helper function to filter parameters by `skip` list and `enabled`
            checkboxes"""
            params = {key: kind for key, kind in params.items() if key not in skip}
            if not check_enabled:
                return params
            enable_params = {f"enable_{i}": bool for i, t in params.items()}
            enable = request_extractor(rs, enable_params)
            return {
                key: kind for key, kind in params.items() if enable[f"enable_{key}"]}

        # Extract parameters from request
        tracks = event['tracks']
        reg_params: TypeMapping = {
            "reg.notes": Optional[str],  # type: ignore
            "reg.orga_notes": Optional[str],  # type: ignore
            "reg.payment": Optional[datetime.date],  # type: ignore
            "reg.amount_paid": vtypes.NonNegativeDecimal,
            "reg.parental_agreement": bool,
            "reg.mixed_lodging": bool,
            "reg.checkin": Optional[datetime.datetime],  # type: ignore
            "reg.list_consent": bool,
        }
        part_params: TypeMapping = {}
        for part_id in event['parts']:
            part_params.update({  # type: ignore
                f"part{part_id}.status": const.RegistrationPartStati,
                f"part{part_id}.lodgement_id": Optional[vtypes.ID],
                f"part{part_id}.is_camping_mat": bool
            })
        track_params: TypeMapping = {}
        for track_id, track in tracks.items():
            track_params.update({  # type: ignore
                f"track{track_id}.{key}": Optional[vtypes.ID]
                for key in ("course_id", "course_instructor")
            })
            track_params.update({  # type: ignore
                f"track{track_id}.course_choice_{i}": Optional[vtypes.ID]
                for i in range(track['num_choices'])
            })
        field_params: TypeMapping = {
            f"fields.{field['field_name']}": Optional[  # type: ignore
                VALIDATOR_LOOKUP[const.FieldDatatypes(field['kind']).name]]
            for field in event['fields'].values()
            if field['association'] == const.FieldAssociations.registration
        }

        raw_reg = request_extractor(rs, filter_parameters(reg_params))
        if do_real_persona_id:
            raw_reg.update(request_extractor(rs, filter_parameters({
                "reg.real_persona_id": Optional[vtypes.CdedbID]  # type: ignore
            })))
        raw_parts = request_extractor(rs, filter_parameters(part_params))
        raw_tracks = request_extractor(rs, filter_parameters(track_params))
        raw_fields = request_extractor(rs, filter_parameters(field_params))

        # Build `parts`, `tracks` and `fields` dict
        new_parts = {
            part_id: {
                key: raw_parts["part{}.{}".format(part_id, key)]
                for key in ("status", "lodgement_id", "is_camping_mat")
                if "part{}.{}".format(part_id, key) in raw_parts
            }
            for part_id in event['parts']
        }
        new_tracks = {
            track_id: {
                key: raw_tracks["track{}.{}".format(track_id, key)]
                for key in ("course_id", "course_instructor")
                if "track{}.{}".format(track_id, key) in raw_tracks
            }
            for track_id in tracks
        }
        # Build course choices (but only if all choices are present)
        for track_id, track in tracks.items():
            if not all("track{}.course_choice_{}".format(track_id, i)
                       in raw_tracks
                       for i in range(track['num_choices'])):
                continue
            extractor = lambda i: raw_tracks["track{}.course_choice_{}".format(
                track_id, i)]
            choices_tuple = tuple(
                extractor(i)
                for i in range(track['num_choices']) if extractor(i))
            choices_set = set(choices_tuple)
            if len(choices_set) != len(choices_tuple):
                rs.extend_validation_errors(
                    ("track{}.course_choice_{}".format(track_id, i),
                     ValueError(n_("Must choose different courses.")))
                    for i in range(track['num_choices']))
            new_tracks[track_id]['choices'] = choices_tuple
        new_fields = {
            key.split('.', 1)[1]: value for key, value in raw_fields.items()}

        # Put it all together
        registration = {
            key.split('.', 1)[1]: value for key, value in raw_reg.items()}
        registration['parts'] = new_parts
        registration['tracks'] = new_tracks
        if do_fields:
            registration['fields'] = new_fields
        return registration

    @access("event", modi={"POST"})
    @event_guard(check_offline=True)
    @REQUESTdata("skip")
    def change_registration(self, rs: RequestState, event_id: int,
                            registration_id: int, skip: Collection[str]
                            ) -> Response:
        """Make privileged changes to any information pertaining to a
        registration.

        Strictly speaking this makes a lot of the other functionality
        redundant (like managing the lodgement inhabitants), but it would be
        much more cumbersome to always use this interface.
        """
        registration = self.process_orga_registration_input(
            rs, rs.ambience['event'], skip=skip,
            do_real_persona_id=self.conf["CDEDB_OFFLINE_DEPLOYMENT"])
        if rs.has_validation_errors():
            return self.change_registration_form(
                rs, event_id, registration_id, skip=(), internal=True)
        registration['id'] = registration_id
        code = self.eventproxy.set_registration(rs, registration)
        self.notify_return_code(rs, code)
        return self.redirect(rs, "event/show_registration")

    @access("event")
    @event_guard(check_offline=True)
    def add_registration_form(self, rs: RequestState, event_id: int
                              ) -> Response:
        """Render form."""
        tracks = rs.ambience['event']['tracks']
        course_ids = self.eventproxy.list_courses(rs, event_id)
        courses = self.eventproxy.get_courses(rs, course_ids.keys())
        registrations = self.eventproxy.list_registrations(rs, event_id)
        course_choices = {
            track_id: [course_id
                       for course_id, course
                       in keydictsort_filter(courses, EntitySorter.course)
                       if track_id in course['active_segments']]
            for track_id in tracks}
        lodgement_ids = self.eventproxy.list_lodgements(rs, event_id)
        lodgements = self.eventproxy.get_lodgements(rs, lodgement_ids)
        defaults = {
            "part{}.status".format(part_id):
                const.RegistrationPartStati.participant.value
            for part_id in rs.ambience['event']['parts']
        }
        merge_dicts(rs.values, defaults)
        return self.render(rs, "add_registration", {
            'courses': courses, 'course_choices': course_choices,
            'lodgements': lodgements,
            'registered_personas': registrations.values()})

    @access("event", modi={"POST"})
    @event_guard(check_offline=True)
    def add_registration(self, rs: RequestState, event_id: int) -> Response:
        """Register a participant by an orga.

        This should not be used that often, since a registration should
        singnal legal consent which is not provided this way.
        """
        persona_id = unwrap(
            request_extractor(rs, {"persona.persona_id": vtypes.CdedbID}))
        if persona_id is not None:
            if not self.coreproxy.verify_id(rs, persona_id, is_archived=False):
                rs.append_validation_error(
                    ("persona.persona_id", ValueError(n_(
                        "This user does not exist or is archived."))))
            elif not self.coreproxy.verify_persona(rs, persona_id, {"event"}):
                rs.append_validation_error(
                    ("persona.persona_id", ValueError(n_(
                        "This user is not an event user."))))
        if (not rs.has_validation_errors()
                and self.eventproxy.list_registrations(rs, event_id,
                                                       persona_id=persona_id)):
            rs.append_validation_error(
                ("persona.persona_id",
                  ValueError(n_("Already registered."))))
        registration = self.process_orga_registration_input(
            rs, rs.ambience['event'], do_fields=False,
            do_real_persona_id=self.conf["CDEDB_OFFLINE_DEPLOYMENT"])
        if (not rs.has_validation_errors()
                and not self.eventproxy.check_orga_addition_limit(
                    rs, event_id)):
            rs.append_validation_error(
                ("persona.persona_id",
                  ValueError(n_("Rate-limit reached."))))
        if rs.has_validation_errors():
            return self.add_registration_form(rs, event_id)

        registration['persona_id'] = persona_id
        registration['event_id'] = event_id
        new_id = self.eventproxy.create_registration(rs, registration)
        self.notify_return_code(rs, new_id)
        return self.redirect(rs, "event/show_registration",
                             {'registration_id': new_id})

    @access("event", modi={"POST"})
    @event_guard(check_offline=True)
    @REQUESTdata("ack_delete")
    def delete_registration(self, rs: RequestState, event_id: int,
                            registration_id: int, ack_delete: bool) -> Response:
        """Remove a registration."""
        if not ack_delete:
            rs.append_validation_error(
                ("ack_delete", ValueError(n_("Must be checked."))))
        if rs.has_validation_errors():
            return self.show_registration(rs, event_id, registration_id)

        # maybe exclude some blockers
        code = self.eventproxy.delete_registration(
            rs, registration_id, {"registration_parts", "registration_tracks",
                                  "course_choices"})
        self.notify_return_code(rs, code)
        return self.redirect(rs, "event/registration_query")

    @access("event")
    @event_guard(check_offline=True)
    @REQUESTdata("reg_ids")
    def change_registrations_form(self, rs: RequestState, event_id: int,
                                  reg_ids: vtypes.IntCSVList) -> Response:
        """Render form for changing multiple registrations."""

        # Redirect, if the reg_ids parameters is error-prone, to avoid backend
        # errors. Other errors are okay, since they can occur on submitting the
        # form
        if (rs.has_validation_errors()
                and all(field == 'reg_ids'
                        for field, _ in rs.retrieve_validation_errors())):
            return self.redirect(rs, 'event/registration_query',
                                 {'download': None, 'is_search': False})
        # Get information about registrations, courses and lodgements
        tracks = rs.ambience['event']['tracks']
        registrations = self.eventproxy.get_registrations(rs, reg_ids)
        if not registrations:
            rs.notify("error", n_("No participants found to edit."))
            return self.redirect(rs, 'event/registration_query')

        personas = self.coreproxy.get_event_users(
            rs, [r['persona_id'] for r in registrations.values()], event_id)
        for reg_id, reg in registrations.items():
            reg['gender'] = personas[reg['persona_id']]['gender']
        course_ids = self.eventproxy.list_courses(rs, event_id)
        courses = self.eventproxy.get_courses(rs, course_ids.keys())
        course_choices = {
            track_id: [course_id
                       for course_id, course
                       in keydictsort_filter(courses, EntitySorter.course)
                       if track_id in course['segments']]
            for track_id in tracks}
        lodgement_ids = self.eventproxy.list_lodgements(rs, event_id)
        lodgements = self.eventproxy.get_lodgements(rs, lodgement_ids)

        representative = next(iter(registrations.values()))

        # iterate registrations to check for differing values
        reg_values = {}
        for key, value in representative.items():
            if all(r[key] == value for r in registrations.values()):
                reg_values['reg.{}'.format(key)] = value
                reg_values['enable_reg.{}'.format(key)] = True

        # do the same for registration parts', tracks' and field values
        for part_id in rs.ambience['event']['parts']:
            for key, value in representative['parts'][part_id].items():
                if all(r['parts'][part_id][key] == value for r in
                       registrations.values()):
                    reg_values['part{}.{}'.format(part_id, key)] = value
                    reg_values['enable_part{}.{}'.format(part_id, key)] = True
            for track_id in rs.ambience['event']['parts'][part_id]['tracks']:
                for key, value in representative['tracks'][track_id].items():
                    if all(r['tracks'][track_id][key] == value for r in
                           registrations.values()):
                        reg_values['track{}.{}'.format(track_id, key)] = value
                        reg_values[
                            'enable_track{}.{}'.format(track_id, key)] = True

        for field_id in rs.ambience['event']['fields']:
            key = rs.ambience['event']['fields'][field_id]['field_name']
            present = {r['fields'][key] for r in registrations.values()
                       if key in r['fields']}
            # If none of the registration has a value for this field yet, we
            # consider them equal
            if not present:
                reg_values['enable_fields.{}'.format(key)] = True
            # If all registrations have a value, we have to compare them
            elif len(present) == len(registrations):
                value = representative['fields'][key]
                if all(key in r['fields'] and r['fields'][key] == value
                       for r in registrations.values()):
                    reg_values['enable_fields.{}'.format(key)] = True
                    reg_values['fields.{}'.format(key)] = unwrap(present)

        merge_dicts(rs.values, reg_values)

        reg_order = xsorted(
            registrations.keys(),
            key=lambda anid: EntitySorter.persona(
                personas[registrations[anid]['persona_id']]))

        registrations = OrderedDict(
            (reg_id, registrations[reg_id]) for reg_id in reg_order)
        return self.render(rs, "change_registrations", {
            'registrations': registrations, 'personas': personas,
            'courses': courses, 'course_choices': course_choices,
            'lodgements': lodgements})

    @access("event", modi={"POST"})
    @event_guard(check_offline=True)
    @REQUESTdata("reg_ids")
    def change_registrations(self, rs: RequestState, event_id: int,
                             reg_ids: vtypes.IntCSVList) -> Response:
        """Make privileged changes to any information pertaining to multiple
        registrations.
        """
        registration = self.process_orga_registration_input(
            rs, rs.ambience['event'], check_enabled=True)
        if rs.has_validation_errors():
            return self.change_registrations_form(rs, event_id, reg_ids)

        code = 1
        self.logger.info(
            f"Updating registrations {reg_ids} with data {registration}")
        for reg_id in reg_ids:
            registration['id'] = reg_id
            code *= self.eventproxy.set_registration(rs, registration)
        self.notify_return_code(rs, code)

        # redirect to query filtered by reg_ids
        query = Query(
            "qview_registration",
            self.make_registration_query_spec(rs.ambience['event']),
            ("reg.id", "persona.given_names", "persona.family_name",
             "persona.username"),
            (("reg.id", QueryOperators.oneof, reg_ids),),
            (("persona.family_name", True), ("persona.given_names", True),)
        )
        return self.redirect(rs, "event/registration_query",
                             querytoparams_filter(query))

    @staticmethod
    def calculate_groups(entity_ids: Collection[int], event: CdEDBObject,
                         registrations: CdEDBObjectMap, key: str,
                         personas: CdEDBObjectMap = None,
                         instructors: bool = True
                         ) -> Dict[Tuple[int, int], Collection[int]]:
        """Determine inhabitants/attendees of lodgements/courses.

        This has to take care only to select registrations which are
        actually present (and not cancelled or such).

        :param key: one of lodgement_id or course_id, signalling what to do
        :param personas: If provided this is used to sort the resulting
          lists by name, so that the can be displayed sorted.
        :param instructors: Include instructors of courses. No effect for
          lodgements.
        """
        tracks = event['tracks']
        if key == "course_id":
            aspect = 'tracks'
        elif key == "lodgement_id":
            aspect = 'parts'
        else:
            raise ValueError(n_(
                "Invalid key. Expected 'course_id' or 'event_id"))

        def _check_belonging(entity_id: int, sub_id: int, reg_id: int) -> bool:
            """The actual check, un-inlined."""
            instance = registrations[reg_id][aspect][sub_id]
            if aspect == 'parts':
                part = instance
            elif aspect == 'tracks':
                part = registrations[reg_id]['parts'][tracks[sub_id]['part_id']]
            else:
                raise RuntimeError("impossible.")
            ret = (instance[key] == entity_id and
                    const.RegistrationPartStati(part['status']).is_present())
            if (ret and key == "course_id" and not instructors
                    and instance['course_instructor'] == entity_id):
                ret = False
            return ret

        if personas is None:
            sorter = lambda x: x
        else:
            sorter = lambda anid: EntitySorter.persona(
                personas[registrations[anid]['persona_id']])  # type: ignore
        if aspect == 'tracks':
            sub_ids = tracks.keys()
        elif aspect == 'parts':
            sub_ids = event['parts'].keys()
        else:
            raise RuntimeError("Impossible.")
        return {
            (entity_id, sub_id): xsorted(
                (registration_id for registration_id in registrations
                 if _check_belonging(entity_id, sub_id, registration_id)),
                key=sorter)
            for entity_id in entity_ids
            for sub_id in sub_ids
        }

    @staticmethod
    def check_lodgement_problems(
            event: CdEDBObject, lodgements: CdEDBObjectMap,
            registrations: CdEDBObjectMap, personas: CdEDBObjectMap,
            inhabitants: Dict[Tuple[int, int], Collection[int]]
    ) -> List[LodgementProblem]:
        """Un-inlined code to examine the current lodgements of an event for
        spots with room for improvement.

        :returns: problems as five-tuples of (problem description, lodgement
          id, part id, affected registrations, severeness).
        """
        ret: List[LodgementProblem] = []

        # first some un-inlined code pieces (otherwise nesting is a bitch)
        def _mixed(group: Collection[int]) -> bool:
            """Un-inlined check whether both genders are present."""
            return any({personas[registrations[a]['persona_id']]['gender'],
                        personas[registrations[b]['persona_id']]['gender']} ==
                       {const.Genders.male, const.Genders.female}
                       for a, b in itertools.combinations(group, 2))

        def _mixing_problem(lodgement_id: int, part_id: int
                            ) -> LodgementProblem:
            """Un-inlined code to generate an entry for mixing problems."""
            return LodgementProblem(
                n_("Mixed lodgement with non-mixing participants."),
                lodgement_id, part_id, tuple(
                    reg_id for reg_id in inhabitants[(lodgement_id, part_id)]
                    if not registrations[reg_id]['mixed_lodging']),
                3)

        def _camping_mat(group: Collection[int], part_id: int) -> int:
            """Un-inlined code to count the number of registrations assigned
            to a lodgement as camping_mat lodgers."""
            return sum(
                registrations[reg_id]['parts'][part_id]['is_camping_mat']
                for reg_id in group)

        def _camping_mat_problem(lodgement_id: int, part_id: int
                                 ) -> LodgementProblem:
            """Un-inlined code to generate an entry for camping_mat problems."""
            return LodgementProblem(
                n_("Too many camping mats used."), lodgement_id,
                part_id, tuple(
                    reg_id for reg_id in inhabitants[(lodgement_id, part_id)]
                    if registrations[reg_id]['parts'][part_id]['is_camping_mat']),
                1)

        # now the actual work
        for lodgement_id in lodgements:
            for part_id in event['parts']:
                group = inhabitants[(lodgement_id, part_id)]
                lodgement = lodgements[lodgement_id]
                num_camping_mat = _camping_mat(group, part_id)
                if len(group) > (lodgement['regular_capacity'] +
                                 lodgement['camping_mat_capacity']):
                    ret.append(LodgementProblem(
                        n_("Overful lodgement."), lodgement_id, part_id,
                        tuple(), 2))
                elif lodgement['regular_capacity'] < (len(group) -
                                                      num_camping_mat):
                    ret.append(LodgementProblem(
                        n_("Too few camping mats used."), lodgement_id,
                        part_id, tuple(), 2))
                if num_camping_mat > lodgement['camping_mat_capacity']:
                    ret.append(_camping_mat_problem(lodgement_id, part_id))
                if _mixed(group) and any(
                        not registrations[reg_id]['mixed_lodging']
                        for reg_id in group):
                    ret.append(_mixing_problem(lodgement_id, part_id))
                complex_gender_people = tuple(
                    reg_id for reg_id in group
                    if (personas[registrations[reg_id]['persona_id']]['gender']
                        in (const.Genders.other, const.Genders.not_specified)))
                if complex_gender_people:
                    ret.append(LodgementProblem(
                        n_("Non-Binary Participant."), lodgement_id, part_id,
                        complex_gender_people, 1))
        return ret

    @access("event")
    @event_guard()
    @REQUESTdata("sort_part_id", "sortkey", "reverse")
    def lodgements(self, rs: RequestState, event_id: int,
                   sort_part_id: vtypes.ID = None, sortkey: LodgementsSortkeys = None,
                   reverse: bool = False) -> Response:
        """Overview of the lodgements of an event.

        This also displays some issues where possibly errors occured.
        """
        if rs.has_validation_errors():
            return self.redirect(rs, "event/lodgements")
        parts = rs.ambience['event']['parts']
        lodgement_ids = self.eventproxy.list_lodgements(rs, event_id)
        lodgements = self.eventproxy.get_lodgements(rs, lodgement_ids)
        group_ids = self.eventproxy.list_lodgement_groups(rs, event_id)
        groups = self.eventproxy.get_lodgement_groups(rs, group_ids)
        registration_ids = self.eventproxy.list_registrations(rs, event_id)
        registrations = self.eventproxy.get_registrations(rs, registration_ids)
        personas = self.coreproxy.get_event_users(
            rs, tuple(e['persona_id'] for e in registrations.values()),
            event_id)

        # All inhabitants (regular and camping_mat) of all lodgements and
        # all parts
        inhabitants = self.calculate_groups(
            lodgements, rs.ambience['event'], registrations, key="lodgement_id")
        regular_inhabitant_nums = {
            k: sum(1 for r in v
                   if not registrations[r]['parts'][k[1]]['is_camping_mat'])
            for k, v in inhabitants.items()}
        camping_mat_inhabitant_nums = {
            k: sum(1 for r in v
                   if registrations[r]['parts'][k[1]]['is_camping_mat'])
            for k, v in inhabitants.items()}
        problems = self.check_lodgement_problems(
            rs.ambience['event'], lodgements, registrations, personas,
            inhabitants)
        problems_condensed = {}

        # Calculate regular_inhabitant_sum and camping_mat_inhabitant_sum
        # per part
        regular_inhabitant_sum = {}
        camping_mat_inhabitant_sum = {}
        for part_id in parts:
            regular_lodgement_sum = 0
            camping_mat_lodgement_sum = 0
            for lodgement_id in lodgement_ids:
                regular_lodgement_sum += regular_inhabitant_nums[
                    (lodgement_id, part_id)]
                camping_mat_lodgement_sum += camping_mat_inhabitant_nums[
                    (lodgement_id, part_id)]
            regular_inhabitant_sum[part_id] = regular_lodgement_sum
            camping_mat_inhabitant_sum[part_id] = camping_mat_lodgement_sum

        # Calculate sum of lodgement regular and camping mat capacities
        regular_sum = 0
        camping_mat_sum = 0
        for lodgement in lodgements.values():
            regular_sum += lodgement['regular_capacity']
            camping_mat_sum += lodgement['camping_mat_capacity']

        # Calculate problems_condensed (worst problem)
        for lodgement_id, part_id in itertools.product(
                lodgement_ids, parts.keys()):
            problems_here = [p for p in problems
                             if p[1] == lodgement_id and p[2] == part_id]
            problems_condensed[(lodgement_id, part_id)] = (
                max(p[4] for p in problems_here) if problems_here else 0,
                "; ".join(rs.gettext(p[0]) for p in problems_here),)

        # Calculate groups
        grouped_lodgements = {
            group_id: {
                lodgement_id: lodgement
                for lodgement_id, lodgement
                in keydictsort_filter(lodgements, EntitySorter.lodgement)
                if lodgement['group_id'] == group_id
            }
            for group_id, group
            in (keydictsort_filter(groups, EntitySorter.lodgement_group) +
                [(None, None)])  # type: ignore
        }

        # Calculate group_regular_inhabitants_sum,
        #           group_camping_mat_inhabitants_sum,
        #           group_regular_sum and group_camping_mat_sum
        group_regular_inhabitants_sum = {
            (group_id, part_id):
                sum(regular_inhabitant_nums[(lodgement_id, part_id)]
                    for lodgement_id in group)
            for part_id in parts
            for group_id, group in grouped_lodgements.items()}
        group_camping_mat_inhabitants_sum = {
            (group_id, part_id):
                sum(camping_mat_inhabitant_nums[(lodgement_id, part_id)]
                    for lodgement_id in group)
            for part_id in parts
            for group_id, group in grouped_lodgements.items()}
        group_regular_sum = {
            group_id: sum(lodgement['regular_capacity']
                          for lodgement in group.values())
            for group_id, group in grouped_lodgements.items()}
        group_camping_mat_sum = {
            group_id: sum(lodgement['camping_mat_capacity']
                          for lodgement in group.values())
            for group_id, group in grouped_lodgements.items()}

        def sort_lodgement(lodgement_tuple: Tuple[int, CdEDBObject],
                           group_id: int) -> Sortkey:
            anid, lodgement = lodgement_tuple
            lodgement_group = grouped_lodgements[group_id]
            primary_sort: Sortkey
            if sortkey is None:
                primary_sort = ()
            elif sortkey.is_used_sorting():
                if sort_part_id not in parts.keys():
                    raise werkzeug.exceptions.NotFound(n_("Invalid part id."))
                assert sort_part_id is not None
                regular = regular_inhabitant_nums[(anid, sort_part_id)]
                camping_mat = camping_mat_inhabitant_nums[(anid, sort_part_id)]
                primary_sort = (
                    regular if sortkey == LodgementsSortkeys.used_regular
                    else camping_mat,)
            elif sortkey.is_total_sorting():
                regular = (lodgement_group[anid]['regular_capacity']
                           if anid in lodgement_group else 0)
                camping_mat = (lodgement_group[anid]['camping_mat_capacity']
                               if anid in lodgement_group else 0)
                primary_sort = (
                    regular if sortkey == LodgementsSortkeys.total_regular
                    else camping_mat,)
            elif sortkey == LodgementsSortkeys.title:
                primary_sort = (lodgement["title"])
            else:
                primary_sort = ()
            secondary_sort = EntitySorter.lodgement(lodgement)
            return primary_sort + secondary_sort

        # now sort the lodgements inside their group
        sorted_grouped_lodgements = OrderedDict([
            (group_id, OrderedDict([
                (lodgement_id, lodgement)
                for lodgement_id, lodgement
                in xsorted(lodgements.items(), reverse=reverse,
                           key=lambda e: sort_lodgement(e, group_id))  # pylint: disable=cell-var-from-loop
                if lodgement['group_id'] == group_id
            ]))
            for group_id, group
            in (keydictsort_filter(groups, EntitySorter.lodgement_group) +
                [(None, None)])  # type: ignore
        ])

        return self.render(rs, "lodgements", {
            'groups': groups,
            'grouped_lodgements': sorted_grouped_lodgements,
            'regular_inhabitants': regular_inhabitant_nums,
            'regular_inhabitants_sum': regular_inhabitant_sum,
            'group_regular_inhabitants_sum': group_regular_inhabitants_sum,
            'camping_mat_inhabitants': camping_mat_inhabitant_nums,
            'camping_mat_inhabitants_sum': camping_mat_inhabitant_sum,
            'group_camping_mat_inhabitants_sum':
                group_camping_mat_inhabitants_sum,
            'group_regular_sum': group_regular_sum,
            'group_camping_mat_sum': group_camping_mat_sum,
            'regular_sum': regular_sum,
            'camping_mat_sum': camping_mat_sum,
            'problems': problems_condensed,
            'last_sortkey': sortkey,
            'last_sort_part_id': sort_part_id,
            'last_reverse': reverse,
        })

    @access("event")
    @event_guard(check_offline=True)
    def lodgement_group_summary_form(self, rs: RequestState, event_id: int
                                     ) -> Response:
        group_ids = self.eventproxy.list_lodgement_groups(rs, event_id)
        groups = self.eventproxy.get_lodgement_groups(rs, group_ids)

        current = {
            "{}_{}".format(key, group_id): value
            for group_id, group in groups.items()
            for key, value in group.items() if key != 'id'}
        merge_dicts(rs.values, current)

        is_referenced = set()
        lodgement_ids = self.eventproxy.list_lodgements(rs, event_id)
        lodgements = self.eventproxy.get_lodgements(rs, lodgement_ids)
        for lodgement in lodgements.values():
            is_referenced.add(lodgement['group_id'])

        return self.render(rs, "lodgement_group_summary", {
            'lodgement_groups': groups, 'is_referenced': is_referenced})

    @access("event", modi={"POST"})
    @event_guard(check_offline=True)
    def lodgement_group_summary(self, rs: RequestState, event_id: int
                                ) -> Response:
        """Manipulate groups of lodgements."""
        group_ids = self.eventproxy.list_lodgement_groups(rs, event_id)
        groups = process_dynamic_input(rs, group_ids.keys(), {'title': str},
                                       {'event_id': event_id})
        if rs.has_validation_errors():
            return self.lodgement_group_summary_form(rs, event_id)
        code = 1
        for group_id, group in groups.items():
            if group is None:
                code *= self.eventproxy.delete_lodgement_group(
                    rs, group_id, cascade=("lodgements",))
            elif group_id < 0:
                code *= self.eventproxy.create_lodgement_group(rs, group)
            else:
                with Atomizer(rs):
                    current = self.eventproxy.get_lodgement_group(rs, group_id)
                    # Do not update unchanged
                    if current != group:
                        code *= self.eventproxy.set_lodgement_group(rs, group)
        self.notify_return_code(rs, code)
        return self.redirect(rs, "event/lodgement_group_summary")

    @access("event")
    @event_guard()
    def show_lodgement(self, rs: RequestState, event_id: int,
                       lodgement_id: int) -> Response:
        """Display details of one lodgement."""
        group_ids = self.eventproxy.list_lodgement_groups(rs, event_id)
        groups = self.eventproxy.get_lodgement_groups(rs, group_ids)
        registration_ids = self.eventproxy.list_registrations(rs, event_id)
        registrations = {
            k: v
            for k, v in (self.eventproxy.get_registrations(rs, registration_ids)
                         .items())
            if any(part['lodgement_id'] == lodgement_id
                   for part in v['parts'].values())}
        personas = self.coreproxy.get_event_users(
            rs, tuple(e['persona_id'] for e in registrations.values()),
            event_id)
        inhabitants = self.calculate_groups(
            (lodgement_id,), rs.ambience['event'], registrations,
            key="lodgement_id", personas=personas)

        problems = self.check_lodgement_problems(
            rs.ambience['event'], {lodgement_id: rs.ambience['lodgement']},
            registrations, personas, inhabitants)

        if not any(reg_ids for reg_ids in inhabitants.values()):
            merge_dicts(rs.values, {'ack_delete': True})

        return self.render(rs, "show_lodgement", {
            'registrations': registrations, 'personas': personas,
            'inhabitants': inhabitants, 'problems': problems,
            'groups': groups,
        })

    @access("event")
    @event_guard(check_offline=True)
    def create_lodgement_form(self, rs: RequestState, event_id: int
                              ) -> Response:
        """Render form."""
        groups = self.eventproxy.list_lodgement_groups(rs, event_id)
        return self.render(rs, "create_lodgement", {'groups': groups})

    @access("event", modi={"POST"})
    @event_guard(check_offline=True)
    @REQUESTdatadict(*LODGEMENT_COMMON_FIELDS)
    def create_lodgement(self, rs: RequestState, event_id: int,
                         data: CdEDBObject) -> Response:
        """Add a new lodgement."""
        data['event_id'] = event_id
        field_params: TypeMapping = {
            f"fields.{field['field_name']}": Optional[  # type: ignore
                VALIDATOR_LOOKUP[const.FieldDatatypes(field['kind']).name]]
            for field in rs.ambience['event']['fields'].values()
            if field['association'] == const.FieldAssociations.lodgement
        }
        raw_fields = request_extractor(rs, field_params)
        data['fields'] = {
            key.split('.', 1)[1]: value for key, value in raw_fields.items()
        }
        data = check(rs, vtypes.Lodgement, data, creation=True)
        if rs.has_validation_errors():
            return self.create_lodgement_form(rs, event_id)
        assert data is not None

        new_id = self.eventproxy.create_lodgement(rs, data)
        self.notify_return_code(rs, new_id)
        return self.redirect(rs, "event/show_lodgement",
                             {'lodgement_id': new_id})

    @access("event")
    @event_guard(check_offline=True)
    def change_lodgement_form(self, rs: RequestState, event_id: int,
                              lodgement_id: int) -> Response:
        """Render form."""
        groups = self.eventproxy.list_lodgement_groups(rs, event_id)
        field_values = {
            "fields.{}".format(key): value
            for key, value in rs.ambience['lodgement']['fields'].items()}
        merge_dicts(rs.values, rs.ambience['lodgement'], field_values)
        return self.render(rs, "change_lodgement", {'groups': groups})

    @access("event", modi={"POST"})
    @event_guard(check_offline=True)
    @REQUESTdatadict(*LODGEMENT_COMMON_FIELDS)
    def change_lodgement(self, rs: RequestState, event_id: int,
                         lodgement_id: int, data: CdEDBObject) -> Response:
        """Alter the attributes of a lodgement.

        This does not enable changing the inhabitants of this lodgement.
        """
        data['id'] = lodgement_id
        field_params: TypeMapping = {
            f"fields.{field['field_name']}": Optional[  # type: ignore
                VALIDATOR_LOOKUP[const.FieldDatatypes(field['kind']).name]]
            for field in rs.ambience['event']['fields'].values()
            if field['association'] == const.FieldAssociations.lodgement
        }
        raw_fields = request_extractor(rs, field_params)
        data['fields'] = {
            key.split('.', 1)[1]: value for key, value in raw_fields.items()}
        data = check(rs, vtypes.Lodgement, data)
        if rs.has_validation_errors():
            return self.change_lodgement_form(rs, event_id, lodgement_id)
        assert data is not None

        code = self.eventproxy.set_lodgement(rs, data)
        self.notify_return_code(rs, code)
        return self.redirect(rs, "event/show_lodgement")

    @access("event", modi={"POST"})
    @event_guard(check_offline=True)
    @REQUESTdata("ack_delete")
    def delete_lodgement(self, rs: RequestState, event_id: int,
                         lodgement_id: int, ack_delete: bool) -> Response:
        """Remove a lodgement."""
        if not ack_delete:
            rs.append_validation_error(
                ("ack_delete", ValueError(n_("Must be checked."))))
        if rs.has_validation_errors():
            return self.show_lodgement(rs, event_id, lodgement_id)
        code = self.eventproxy.delete_lodgement(
            rs, lodgement_id, cascade={"inhabitants"})
        self.notify_return_code(rs, code)
        return self.redirect(rs, "event/lodgements")

    @access("event")
    @event_guard(check_offline=True)
    def manage_inhabitants_form(self, rs: RequestState, event_id: int,
                                lodgement_id: int) -> Response:
        """Render form."""
        registration_ids = self.eventproxy.list_registrations(rs, event_id)
        registrations = self.eventproxy.get_registrations(rs, registration_ids)
        personas = self.coreproxy.get_personas(rs, tuple(
            reg['persona_id'] for reg in registrations.values()))
        inhabitants = self.calculate_groups(
            (lodgement_id,), rs.ambience['event'], registrations,
            key="lodgement_id", personas=personas)
        for part_id in rs.ambience['event']['parts']:
            merge_dicts(rs.values, {
                'camping_mat_capacity_{}_{}'.format(part_id, registration_id):
                    registrations[registration_id]['parts'][part_id][
                        'is_camping_mat']
                for registration_id in inhabitants[(lodgement_id, part_id)]
            })

        def _check_without_lodgement(registration_id: int, part_id: int
                                     ) -> bool:
            """Un-inlined check for registration without lodgement."""
            part = registrations[registration_id]['parts'][part_id]
            return (const.RegistrationPartStati(part['status']).is_present()
                    and not part['lodgement_id'])

        without_lodgement = {
            part_id: xsorted(
                (registration_id
                 for registration_id in registrations
                 if _check_without_lodgement(registration_id, part_id)),
                key=lambda anid: EntitySorter.persona(
                    personas[registrations[anid]['persona_id']])
            )
            for part_id in rs.ambience['event']['parts']
        }

        # Generate data to be encoded to json and used by the
        # cdedbSearchParticipant() javascript function
        def _check_not_this_lodgement(registration_id: int, part_id: int
                                      ) -> bool:
            """Un-inlined check for registration with different lodgement."""
            part = registrations[registration_id]['parts'][part_id]
            return (const.RegistrationPartStati(part['status']).is_present()
                    and part['lodgement_id'] != lodgement_id)

        selectize_data = {
            part_id: xsorted(
                [{'name': (personas[registration['persona_id']]['given_names']
                           + " " + personas[registration['persona_id']]
                           ['family_name']),
                  'current': registration['parts'][part_id]['lodgement_id'],
                  'id': registration_id}
                 for registration_id, registration in registrations.items()
                 if _check_not_this_lodgement(registration_id, part_id)],
                key=lambda x: (
                    x['current'] is not None,
                    EntitySorter.persona(personas[registrations[x['id']]['persona_id']]))
            )
            for part_id in rs.ambience['event']['parts']
        }
        lodgement_names = self.eventproxy.list_lodgements(rs, event_id)
        return self.render(rs, "manage_inhabitants", {
            'registrations': registrations,
            'personas': personas, 'inhabitants': inhabitants,
            'without_lodgement': without_lodgement,
            'selectize_data': selectize_data,
            'lodgement_names': lodgement_names})

    @access("event", modi={"POST"})
    @event_guard(check_offline=True)
    def manage_inhabitants(self, rs: RequestState, event_id: int,
                           lodgement_id: int) -> Response:
        """Alter who is assigned to a lodgement.

        This tries to be a bit smart and write only changed state.
        """
        # Get all registrations and current inhabitants
        registration_ids = self.eventproxy.list_registrations(rs, event_id)
        registrations = self.eventproxy.get_registrations(rs, registration_ids)
        current_inhabitants = {
            part_id: [reg_id for reg_id, registration in registrations.items()
                      if registration['parts'][part_id]['lodgement_id']
                      == lodgement_id]
            for part_id in rs.ambience['event']['parts']}
        # Parse request data
        params: TypeMapping = {
            **{
                f"new_{part_id}": Collection[Optional[vtypes.ID]]
                for part_id in rs.ambience['event']['parts']
            },
            **{
                f"delete_{part_id}_{reg_id}": bool
                for part_id in rs.ambience['event']['parts']
                for reg_id in current_inhabitants[part_id]
            },
            **{
                f"camping_mat_capacity_{part_id}_{reg_id}": bool
                for part_id in rs.ambience['event']['parts']
                for reg_id in current_inhabitants[part_id]
            }
        }
        data = request_extractor(rs, params)
        if rs.has_validation_errors():
            return self.manage_inhabitants_form(rs, event_id, lodgement_id)
        # Iterate all registrations to find changed ones
        code = 1
        for reg_id, reg in registrations.items():
            new_reg: CdEDBObject = {
                'id': reg_id,
                'parts': {},
            }
            # Check if registration is new inhabitant or deleted inhabitant
            # in any part
            for part_id in rs.ambience['event']['parts']:
                new_inhabitant = (
                        reg_id in data["new_{}".format(part_id)])
                deleted_inhabitant = data.get(
                    "delete_{}_{}".format(part_id, reg_id), False)
                is_camping_mat = reg['parts'][part_id]['is_camping_mat']
                changed_inhabitant = (
                        reg_id in current_inhabitants[part_id]
                        and data.get(f"camping_mat_capacity_{part_id}_{reg_id}",
                                     False) != is_camping_mat)
                if new_inhabitant or deleted_inhabitant:
                    new_reg['parts'][part_id] = {
                        'lodgement_id': (
                            lodgement_id if new_inhabitant else None)
                    }
                elif changed_inhabitant:
                    new_reg['parts'][part_id] = {
                        'is_camping_mat': data.get(
                            f"camping_mat_capacity_{part_id}_{reg_id}",
                            False)
                    }
            if new_reg['parts']:
                code *= self.eventproxy.set_registration(rs, new_reg)
        self.notify_return_code(rs, code)
        return self.redirect(rs, "event/show_lodgement")

    @access("event")
    @event_guard(check_offline=True)
    def manage_attendees_form(self, rs: RequestState, event_id: int,
                              course_id: int) -> Response:
        """Render form."""
        tracks = rs.ambience['event']['tracks']
        registration_ids = self.eventproxy.list_registrations(rs, event_id)
        registrations = self.eventproxy.get_registrations(rs, registration_ids)
        personas = self.coreproxy.get_personas(rs, tuple(
            reg['persona_id'] for reg in registrations.values()))
        attendees = self.calculate_groups(
            (course_id,), rs.ambience['event'], registrations, key="course_id",
            personas=personas)

        # Generate options for the multi select boxes
        def _check_without_course(registration_id: int, track_id: int) -> bool:
            """Un-inlined check for registration without course."""
            reg = registrations[registration_id]
            part = reg['parts'][tracks[track_id]['part_id']]
            track = reg['tracks'][track_id]
            return (part['status'] == const.RegistrationPartStati.participant
                    and not track['course_id'])

        without_course = {
            track_id: xsorted(
                (registration_id
                 for registration_id in registrations
                 if _check_without_course(registration_id, track_id)),
                key=lambda anid: EntitySorter.persona(
                    personas[registrations[anid]['persona_id']])
            )
            for track_id in tracks
        }

        # Generate data to be encoded to json and used by the
        # cdedbSearchParticipant() javascript function
        def _check_not_this_course(registration_id: int, track_id: int) -> bool:
            """Un-inlined check for registration with different course."""
            reg = registrations[registration_id]
            part = reg['parts'][tracks[track_id]['part_id']]
            track = reg['tracks'][track_id]
            return (part['status'] == const.RegistrationPartStati.participant
                    and track['course_id'] != course_id)

        selectize_data = {
            track_id: xsorted(
                [{'name': (personas[registration['persona_id']]['given_names']
                           + " " + personas[registration['persona_id']]
                           ['family_name']),
                  'current': registration['tracks'][track_id]['course_id'],
                  'id': registration_id}
                 for registration_id, registration in registrations.items()
                 if _check_not_this_course(registration_id, track_id)],
                key=lambda x: (
                    x['current'] is not None,
                    EntitySorter.persona(
                        personas[registrations[x['id']]['persona_id']]))
            )
            for track_id in tracks
        }
        courses = self.eventproxy.list_courses(rs, event_id)
        course_names = {
            course['id']: "{}. {}".format(course['nr'], course['shortname'])
            for course_id, course
            in self.eventproxy.get_courses(rs, courses.keys()).items()
        }

        return self.render(rs, "manage_attendees", {
            'registrations': registrations,
            'personas': personas, 'attendees': attendees,
            'without_course': without_course,
            'selectize_data': selectize_data, 'course_names': course_names})

    @access("event", modi={"POST"})
    @event_guard(check_offline=True)
    def manage_attendees(self, rs: RequestState, event_id: int, course_id: int
                         ) -> Response:
        """Alter who is assigned to this course."""
        # Get all registrations and especially current attendees of this course
        registration_ids = self.eventproxy.list_registrations(rs, event_id)
        registrations = self.eventproxy.get_registrations(rs, registration_ids)
        current_attendees = {
            track_id: [reg_id for reg_id, registration in registrations.items()
                       if registration['tracks'][track_id]['course_id']
                       == course_id]
            for track_id in rs.ambience['course']['segments']}

        # Parse request data
        params: TypeMapping = {
            **{
                f"new_{track_id}": Collection[Optional[vtypes.ID]]
                for track_id in rs.ambience['course']['segments']
            },
            **{
                f"delete_{track_id}_{reg_id}": bool
                for track_id in rs.ambience['course']['segments']
                for reg_id in current_attendees[track_id]
            }
        }
        data = request_extractor(rs, params)
        if rs.has_validation_errors():
            return self.manage_attendees_form(rs, event_id, course_id)

        # Iterate all registrations to find changed ones
        code = 1
        for registration_id, registration in registrations.items():
            new_reg: CdEDBObject = {
                'id': registration_id,
                'tracks': {},
            }
            # Check if registration is new attendee or deleted attendee
            # in any track of the course
            for track_id in rs.ambience['course']['segments']:
                new_attendee = (
                        registration_id in data["new_{}".format(track_id)])
                deleted_attendee = data.get(
                    "delete_{}_{}".format(track_id, registration_id), False)
                if new_attendee or deleted_attendee:
                    new_reg['tracks'][track_id] = {
                        'course_id': (course_id if new_attendee else None)
                    }
            if new_reg['tracks']:
                code *= self.eventproxy.set_registration(rs, new_reg)
        self.notify_return_code(rs, code)
        return self.redirect(rs, "event/show_course")

    @staticmethod
    def make_registration_query_spec(event: CdEDBObject) -> Dict[str, str]:
        """Helper to enrich ``QUERY_SPECS['qview_registration']``.

        Since each event has dynamic columns for parts and extra fields we
        have amend the query spec on the fly.
        """
        tracks = event['tracks']
        spec = copy.deepcopy(QUERY_SPECS['qview_registration'])
        # note that spec is an ordered dict and we should respect the order
        for part_id, part in keydictsort_filter(event['parts'],
                                                EntitySorter.event_part):
            spec["part{0}.status".format(part_id)] = "int"
            spec["part{0}.is_camping_mat".format(part_id)] = "bool"
            spec["part{0}.lodgement_id".format(part_id)] = "id"
            spec["lodgement{0}.id".format(part_id)] = "id"
            spec["lodgement{0}.group_id".format(part_id)] = "id"
            spec["lodgement{0}.title".format(part_id)] = "str"
            spec["lodgement{0}.notes".format(part_id)] = "str"
            for f in xsorted(event['fields'].values(),
                             key=EntitySorter.event_field):
                if f['association'] == const.FieldAssociations.lodgement:
                    temp = "lodgement{0}.xfield_{1}"
                    kind = const.FieldDatatypes(f['kind']).name
                    spec[temp.format(part_id, f['field_name'])] = kind
            spec["lodgement_group{0}.id".format(part_id)] = "id"
            spec["lodgement_group{0}.title".format(part_id)] = "str"
            ordered_tracks = keydictsort_filter(
                part['tracks'], EntitySorter.course_track)
            for track_id, track in ordered_tracks:
                spec["track{0}.is_course_instructor".format(track_id)] \
                    = "bool"
                spec["track{0}.course_id".format(track_id)] = "int"
                spec["track{0}.course_instructor".format(track_id)] = "int"
                for temp in ("course", "course_instructor",):
                    spec["{1}{0}.id".format(track_id, temp)] = "id"
                    spec["{1}{0}.nr".format(track_id, temp)] = "str"
                    spec["{1}{0}.title".format(track_id, temp)] = "str"
                    spec["{1}{0}.shortname".format(track_id, temp)] = "str"
                    spec["{1}{0}.notes".format(track_id, temp)] = "str"
                    for f in xsorted(event['fields'].values(),
                                     key=EntitySorter.event_field):
                        if f['association'] == const.FieldAssociations.course:
                            key = "{1}{0}.xfield_{2}".format(
                                track_id, temp, f['field_name'])
                            kind = const.FieldDatatypes(f['kind']).name
                            spec[key] = kind
                for i in range(track['num_choices']):
                    spec[f"course_choices{track_id}.rank{i}"] = "int"
                if track['num_choices'] > 1:
                    spec[",".join(f"course_choices{track_id}.rank{i}"
                                  for i in range(track['num_choices']))] = "int"
        if len(event['parts']) > 1:
            spec[",".join("part{0}.status".format(part_id)
                          for part_id in event['parts'])] = "int"
            spec[",".join("part{0}.is_camping_mat".format(part_id)
                          for part_id in event['parts'])] = "bool"
            spec[",".join("part{0}.lodgement_id".format(part_id)
                          for part_id in event['parts'])] = "id"
            spec[",".join("lodgement{0}.id".format(part_id)
                          for part_id in event['parts'])] = "id"
            spec[",".join("lodgement{0}.group_id".format(part_id)
                          for part_id in event['parts'])] = "id"
            spec[",".join("lodgement{0}.title".format(part_id)
                          for part_id in event['parts'])] = "str"
            spec[",".join("lodgement{0}.notes".format(part_id)
                          for part_id in event['parts'])] = "str"
            spec[",".join("lodgement_group{0}.id".format(part_id)
                          for part_id in event['parts'])] = "id"
            spec[",".join("lodgement_group{0}.title".format(part_id)
                          for part_id in event['parts'])] = "str"
            for f in xsorted(event['fields'].values(),
                             key=EntitySorter.event_field):
                if f['association'] == const.FieldAssociations.lodgement:
                    key = ",".join(
                        "lodgement{0}.xfield_{1}".format(
                            part_id, f['field_name'])
                        for part_id in event['parts'])
                    kind = const.FieldDatatypes(f['kind']).name
                    spec[key] = kind
        if len(tracks) > 1:
            spec[",".join("track{0}.is_course_instructor".format(track_id)
                          for track_id in tracks)] = "bool"
            spec[",".join("track{0}.course_id".format(track_id)
                          for track_id in tracks)] = "bool"
            spec[",".join("track{0}.course_instructor".format(track_id)
                          for track_id in tracks)] = "int"
            for temp in ("course", "course_instructor",):
                spec[",".join("{1}{0}.id".format(track_id, temp)
                              for track_id in tracks)] = "id"
                spec[",".join("{1}{0}.nr".format(track_id, temp)
                              for track_id in tracks)] = "str"
                spec[",".join("{1}{0}.title".format(track_id, temp)
                              for track_id in tracks)] = "str"
                spec[",".join("{1}{0}.shortname".format(track_id, temp)
                              for track_id in tracks)] = "str"
                spec[",".join("{1}{0}.notes".format(track_id, temp)
                              for track_id in tracks)] = "str"
                for f in xsorted(event['fields'].values(),
                                 key=EntitySorter.event_field):
                    if f['association'] == const.FieldAssociations.course:
                        key = ",".join("{1}{0}.xfield_{2}".format(
                            track_id, temp, f['field_name'])
                                       for track_id in tracks)
                        kind = const.FieldDatatypes(f['kind']).name
                        spec[key] = kind
            if sum(track['num_choices'] for track in tracks.values()) > 1:
                spec[",".join(f"course_choices{track_id}.rank{i}"
                              for track_id, track in tracks.items()
                              for i in range(track['num_choices']))] = "int"
        for f in xsorted(event['fields'].values(),
                         key=EntitySorter.event_field):
            if f['association'] == const.FieldAssociations.registration:
                kind = const.FieldDatatypes(f['kind']).name
                spec["reg_fields.xfield_{}".format(f['field_name'])] = kind
        return spec

    # TODO specify return type as OrderedDict.
    @staticmethod
    def make_registration_query_aux(rs: RequestState, event: CdEDBObject,
                                    courses: CdEDBObjectMap,
                                    lodgements: CdEDBObjectMap,
                                    lodgement_groups: CdEDBObjectMap,
                                    fixed_gettext: bool = False
                                    ) -> Tuple[Dict[str, Dict[int, str]],
                                               Dict[str, str]]:
        """Un-inlined code to prepare input for template.
        :param fixed_gettext: whether or not to use a fixed translation
            function. True means static, False means localized.
        :returns: Choices for select inputs and titles for columns.
        """
        tracks = event['tracks']

        if fixed_gettext:
            gettext = rs.default_gettext
            enum_gettext = lambda x: x.name
        else:
            gettext = rs.gettext
            enum_gettext = rs.gettext

        course_identifier = lambda c: "{}. {}".format(c["nr"], c["shortname"])
        course_choices = OrderedDict(
            (c_id, course_identifier(c))
            for c_id, c in keydictsort_filter(courses, EntitySorter.course))
        lodge_identifier = lambda l: l["title"]
        lodgement_choices = OrderedDict(
            (l_id, lodge_identifier(l))
            for l_id, l in keydictsort_filter(lodgements,
                                              EntitySorter.lodgement))
        lodgement_group_identifier = lambda g: g["title"]
        lodgement_group_choices = OrderedDict(
            (g_id, lodgement_group_identifier(g))
            for g_id, g in keydictsort_filter(lodgement_groups,
                                              EntitySorter.lodgement_group))
        # First we construct the choices
        choices: Dict[str, Dict[int, str]] = {
            # Genders enum
            'persona.gender': OrderedDict(
                enum_entries_filter(
                    const.Genders, enum_gettext, raw=fixed_gettext)),
        }

        # Precompute some choices
        reg_part_stati_choices = OrderedDict(
            enum_entries_filter(
                const.RegistrationPartStati, enum_gettext, raw=fixed_gettext))
        lodge_fields = {
            field_id: field for field_id, field in event['fields'].items()
            if field['association'] == const.FieldAssociations.lodgement
            }
        course_fields = {
            field_id: field for field_id, field in event['fields'].items()
            if field['association'] == const.FieldAssociations.course
            }
        reg_fields = {
            field_id: field for field_id, field in event['fields'].items()
            if field['association'] == const.FieldAssociations.registration
            }

        for part_id in event['parts']:
            choices.update({
                # RegistrationPartStati enum
                "part{0}.status".format(part_id): reg_part_stati_choices,
                # Lodgement choices for the JS selector
                "part{0}.lodgement_id".format(part_id): lodgement_choices,
                "lodgement{0}.group_id".format(part_id): lodgement_group_choices,
            })
            if not fixed_gettext:
                # Lodgement fields value -> description
                key = "lodgement{0}.xfield_{1}"
                choices.update({
                    key.format(part_id, field['field_name']):
                        OrderedDict(field['entries'])
                    for field in lodge_fields.values() if field['entries']
                })
        for track_id, track in tracks.items():
            choices.update({
                # Course choices for the JS selector
                "track{0}.course_id".format(track_id): course_choices,
                "track{0}.course_instructor".format(track_id): course_choices,
            })
            for i in range(track['num_choices']):
                choices[f"course_choices{track_id}.rank{i}"] = course_choices
            if track['num_choices'] > 1:
                choices[",".join(
                    f"course_choices{track_id}.rank{i}"
                    for i in range(track['num_choices']))] = course_choices
            if not fixed_gettext:
                # Course fields value -> description
                for temp in ("course", "course_instructor"):
                    for field in course_fields.values():
                        key = f"{temp}{track_id}.xfield_{field['field_name']}"
                        if field['entries']:
                            choices[key] = OrderedDict(field['entries'])
        if len(event['parts']) > 1:
            choices.update({
                # RegistrationPartStati enum
                ",".join("part{0}.status".format(part_id)
                         for part_id in event['parts']): reg_part_stati_choices,
                ",".join("part{0}.lodgement_id".format(part_id)
                         for part_id in event['parts']): lodgement_choices,
                ",".join("lodgement{0}.group_id".format(part_id)
                         for part_id in event['parts']): lodgement_group_choices,
            })
        if len(tracks) > 1:
            choices[",".join(f"course_choices{track_id}.rank{i}"
                    for track_id, track in tracks.items()
                    for i in range(track['num_choices']))] = course_choices
        if not fixed_gettext:
            # Registration fields value -> description
            choices.update({
                "reg_fields.xfield_{}".format(field['field_name']):
                    OrderedDict(field['entries'])
                for field in reg_fields.values() if field['entries']
            })

        # Second we construct the titles
        titles: Dict[str, str] = {
            "reg_fields.xfield_{}".format(field['field_name']):
                field['field_name']
            for field in reg_fields.values()
        }
        for track_id, track in tracks.items():
            if len(tracks) > 1:
                prefix = "{shortname}: ".format(shortname=track['shortname'])
            else:
                prefix = ""
            titles.update({
                "track{0}.is_course_instructor".format(track_id):
                    prefix + gettext("instructs their course"),
                "track{0}.course_id".format(track_id):
                    prefix + gettext("course"),
                "track{0}.course_instructor".format(track_id):
                    prefix + gettext("instructed course"),
                "course{0}.id".format(track_id):
                    prefix + gettext("course ID"),
                "course{0}.nr".format(track_id):
                    prefix + gettext("course nr"),
                "course{0}.title".format(track_id):
                    prefix + gettext("course title"),
                "course{0}.shortname".format(track_id):
                    prefix + gettext("course shortname"),
                "course{0}.notes".format(track_id):
                    prefix + gettext("course notes"),
                "course_instructor{0}.id".format(track_id):
                    prefix + gettext("instructed course ID"),
                "course_instructor{0}.nr".format(track_id):
                    prefix + gettext("instructed course nr"),
                "course_instructor{0}.title".format(track_id):
                    prefix + gettext("instructed course title"),
                "course_instructor{0}.shortname".format(track_id):
                    prefix + gettext("instructed course shortname"),
                "course_instructor{0}.notes".format(track_id):
                    prefix + gettext("instructed courese notes"),
            })
            key = "course{0}.xfield_{1}"
            titles.update({
                key.format(track_id, field['field_name']):
                    prefix + gettext("course {field}").format(
                        field=field['field_name'])
                for field in course_fields.values()
            })
            key = "course_instructor{0}.xfield_{1}"
            titles.update({
                key.format(track_id, field['field_name']):
                    prefix + gettext("instructed course {field}").format(
                        field=field['field_name'])
                for field in course_fields.values()
            })
            for i in range(track['num_choices']):
                titles[f"course_choices{track_id}.rank{i}"] = \
                    prefix + gettext("%s. Choice") % (i + 1)
            if track['num_choices'] > 1:
                titles[",".join(f"course_choices{track_id}.rank{i}"
                                for i in range(track['num_choices']))] = \
                    prefix + gettext("Any Choice")
        if len(event['tracks']) > 1:
            titles.update({
                ",".join("track{0}.is_course_instructor".format(track_id)
                         for track_id in tracks):
                    gettext("any track: instructs their course"),
                ",".join("track{0}.course_id".format(track_id)
                         for track_id in tracks):
                    gettext("any track: course"),
                ",".join("track{0}.course_instructor".format(track_id)
                         for track_id in tracks):
                    gettext("any track: instructed course"),
                ",".join("course{0}.id".format(track_id)
                         for track_id in tracks):
                    gettext("any track: course ID"),
                ",".join("course{0}.nr".format(track_id)
                         for track_id in tracks):
                    gettext("any track: course nr"),
                ",".join("course{0}.title".format(track_id)
                         for track_id in tracks):
                    gettext("any track: course title"),
                ",".join("course{0}.shortname".format(track_id)
                         for track_id in tracks):
                    gettext("any track: course shortname"),
                ",".join("course{0}.notes".format(track_id)
                         for track_id in tracks):
                    gettext("any track: course notes"),
                ",".join("course_instructor{0}.id".
                         format(track_id) for track_id in tracks):
                    gettext("any track: instructed course ID"),
                ",".join("course_instructor{0}.nr".
                         format(track_id) for track_id in tracks):
                    gettext("any track: instructed course nr"),
                ",".join("course_instructor{0}.title".
                         format(track_id) for track_id in tracks):
                    gettext("any track: instructed course title"),
                ",".join("course_instructor{0}.shortname".
                         format(track_id) for track_id in tracks):
                    gettext("any track: instructed course shortname"),
                ",".join("course_instructor{0}.notes".format(track_id)
                         for track_id in tracks):
                    gettext("any track: instructed course notes"),
            })
            key = "course{0}.xfield_{1}"
            titles.update({
                ",".join(key.format(track_id, field['field_name'])
                         for track_id in tracks):
                    gettext("any track: course {field}").format(
                        field=field['field_name'])
                for field in course_fields.values()
            })
            key = "course_instructor{0}.xfield_{1}"
            titles.update({
                ",".join(key.format(track_id, field['field_name'])
                         for track_id in tracks):
                    gettext("any track: instructed course {field}").format(
                        field=field['field_name'])
                for field in course_fields.values()
            })
            key = ",".join(f"course_choices{track_id}.rank{i}"
                           for track_id, track in tracks.items()
                           for i in range(track['num_choices']))
            titles[key] = gettext("any track: Any Choice")
        for part_id, part in event['parts'].items():
            if len(event['parts']) > 1:
                prefix = "{shortname}: ".format(shortname=part['shortname'])
            else:
                prefix = ""
            titles.update({
                "part{0}.status".format(part_id):
                    prefix + gettext("registration status"),
                "part{0}.is_camping_mat".format(part_id):
                    prefix + gettext("camping mat user"),
                "part{0}.lodgement_id".format(part_id):
                    prefix + gettext("lodgement"),
                "lodgement{0}.id".format(part_id):
                    prefix + gettext("lodgement ID"),
                "lodgement{0}.group_id".format(part_id):
                    prefix + gettext("lodgement group"),
                "lodgement{0}.title".format(part_id):
                    prefix + gettext("lodgement title"),
                "lodgement{0}.notes".format(part_id):
                    prefix + gettext("lodgement notes"),
                "lodgement_group{0}.id".format(part_id):
                    prefix + gettext("lodgement group ID"),
                "lodgement_group{0}.title".format(part_id):
                    prefix + gettext("lodgement group title"),
            })
            key = "lodgement{0}.xfield_{1}"
            titles.update({
                key.format(part_id, field['field_name']):
                    prefix + gettext("lodgement {field}").format(
                        field=field['field_name'])
                for field in lodge_fields.values()
            })
        if len(event['parts']) > 1:
            titles.update({
                ",".join("part{0}.status".format(part_id)
                         for part_id in event['parts']):
                    gettext("any part: registration status"),
                ",".join("part{0}.is_camping_mat".format(part_id)
                         for part_id in event['parts']):
                    gettext("any part: camping mat user"),
                ",".join("part{0}.lodgement_id".format(part_id)
                         for part_id in event['parts']):
                    gettext("any part: lodgement"),
                ",".join("lodgement{0}.id".format(part_id)
                         for part_id in event['parts']):
                    gettext("any part: lodgement ID"),
                ",".join("lodgement{0}.group_id".format(part_id)
                         for part_id in event['parts']):
                    gettext("any part: lodgement group"),
                ",".join("lodgement{0}.title".format(part_id)
                         for part_id in event['parts']):
                    gettext("any part: lodgement title"),
                ",".join("lodgement{0}.notes".format(part_id)
                         for part_id in event['parts']):
                    gettext("any part: lodgement notes"),
                ",".join("lodgement_group{0}.id".format(part_id)
                         for part_id in event['parts']):
                    gettext("any part: lodgement group ID"),
                ",".join("lodgement_group{0}.title".format(part_id)
                         for part_id in event['parts']):
                    gettext("any part: lodgement group title"),
            })
            key = "lodgement{0}.xfield_{1}"
            titles.update({
                ",".join(key.format(part_id, field['field_name'])
                         for part_id in event['parts']):
                    gettext("any part: lodgement {field}").format(
                        field=field['field_name'])
                for field in lodge_fields.values()
            })
        return choices, titles

    @access("event")
    @event_guard()
    @REQUESTdata("download", "is_search")
    def registration_query(self, rs: RequestState, event_id: int,
                           download: Optional[str], is_search: bool
                           ) -> Response:
        """Generate custom data sets from registration data.

        This is a pretty versatile method building on the query module.
        """
        spec = self.make_registration_query_spec(rs.ambience['event'])
        # mangle the input, so we can prefill the form
        query_input = mangle_query_input(rs, spec)
        query: Optional[Query] = None
        if is_search:
            query = check(rs, vtypes.QueryInput,
                query_input, "query", spec=spec, allow_empty=False)

        course_ids = self.eventproxy.list_courses(rs, event_id)
        courses = self.eventproxy.get_courses(rs, course_ids.keys())
        lodgement_ids = self.eventproxy.list_lodgements(rs, event_id)
        lodgements = self.eventproxy.get_lodgements(rs, lodgement_ids)
        lodgement_group_ids = self.eventproxy.list_lodgement_groups(rs, event_id)
        lodgement_groups = self.eventproxy.get_lodgement_groups(rs, lodgement_group_ids)
        choices, titles = self.make_registration_query_aux(
            rs, rs.ambience['event'], courses, lodgements, lodgement_groups,
            fixed_gettext=download is not None)
        choices_lists = {k: list(v.items()) for k, v in choices.items()}
        has_registrations = self.eventproxy.has_registrations(rs, event_id)

        default_queries = self.conf["DEFAULT_QUERIES_REGISTRATION"](
            rs.gettext, rs.ambience['event'], spec)

        params = {
            'spec': spec, 'choices': choices, 'choices_lists': choices_lists,
            'query': query, 'default_queries': default_queries,
            'titles': titles, 'has_registrations': has_registrations,
        }
        # Tricky logic: In case of no validation errors we perform a query
        scope = "qview_registration"
        if not rs.has_validation_errors() and is_search and query:
            query.scope = scope
            params['result'] = self.eventproxy.submit_general_query(
                rs, query, event_id=event_id)
            return self._send_query_result(
                rs, download, "registration_result", scope, query, params)
        else:
            rs.values['is_search'] = is_search = False
            return self.render(rs, "registration_query", params)

    @staticmethod
    def make_course_query_spec(event: CdEDBObject) -> Dict[str, str]:
        """Helper to enrich ``QUERY_SPECS['qview_event_course']``.

        Since each event has custom course fields we have to amend the query
        spec on the fly.
        """
        tracks = event['tracks']
        course_fields = {
            field_id: field for field_id, field in event['fields'].items()
            if field['association'] == const.FieldAssociations.course
        }

        # This is an OrderedDict, so order should be respected.
        spec = copy.deepcopy(QUERY_SPECS["qview_event_course"])
        spec.update({
            "course_fields.xfield_{0}".format(field['field_name']):
                const.FieldDatatypes(field['kind']).name
            for field in course_fields.values()
        })

        for track_id, track in tracks.items():
            spec["track{0}.is_offered".format(track_id)] = "bool"
            spec["track{0}.takes_place".format(track_id)] = "bool"
            spec["track{0}.attendees".format(track_id)] = "int"
            spec["track{0}.instructors".format(track_id)] = "int"
            for rank in range(track['num_choices']):
                spec["track{0}.num_choices{1}".format(track_id, rank)] = "int"

        return spec

    # TODO specify return type as OrderedDict.
    @staticmethod
    def make_course_query_aux(rs: RequestState, event: CdEDBObject,
                              courses: CdEDBObjectMap,
                              fixed_gettext: bool = False
                              ) -> Tuple[Dict[str, Dict[int, str]],
                                         Dict[str, str]]:
        """Un-inlined code to prepare input for template.

        :param fixed_gettext: whether or not to use a fixed translation
            function. True means static, False means localized.
        :returns: Choices for select inputs and titles for columns.
        """

        tracks = event['tracks']
        gettext = rs.default_gettext if fixed_gettext else rs.gettext

        # Construct choices.
        course_identifier = lambda c: "{}. {}".format(c["nr"], c["shortname"])
        course_choices = OrderedDict(
            xsorted((c["id"], course_identifier(c)) for c in courses.values()))
        choices: Dict[str, Dict[int, str]] = {
            "course.course_id": course_choices
        }
        course_fields = {
            field_id: field for field_id, field in event['fields'].items()
            if field['association'] == const.FieldAssociations.course
            }
        if not fixed_gettext:
            # Course fields value -> description
            choices.update({
                "course_fields.xfield_{0}".format(field['field_name']):
                    OrderedDict(field['entries'])
                for field in course_fields.values() if field['entries']
            })

        # Construct titles.
        titles: Dict[str, str] = {
            "course.id": gettext("course id"),
            "course.course_id": gettext("course"),
            "course.nr": gettext("course nr"),
            "course.title": gettext("course title"),
            "course.description": gettext("course description"),
            "course.shortname": gettext("course shortname"),
            "course.instructors": gettext("course instructors"),
            "course.min_size": gettext("course min size"),
            "course.max_size": gettext("course max size"),
            "course.notes": gettext("course notes"),
        }
        titles.update({
            "course_fields.xfield_{}".format(field['field_name']):
                field['field_name']
            for field in course_fields.values()
        })
        for track_id, track in tracks.items():
            if len(tracks) > 1:
                prefix = "{shortname}: ".format(shortname=track['shortname'])
            else:
                prefix = ""
            titles.update({
                "track{0}.takes_place".format(track_id):
                    prefix + gettext("takes place"),
                "track{0}.is_offered".format(track_id):
                    prefix + gettext("is offered"),
                "track{0}.attendees".format(track_id):
                    prefix + gettext("attendees"),
                "track{0}.instructors".format(track_id):
                    prefix + gettext("instructors"),
            })
            for rank in range(track['num_choices']):
                titles.update({
                    "track{0}.num_choices{1}".format(track_id, rank):
                        prefix + gettext("{}. choices").format(
                            rank+1),
                })

        return choices, titles

    @access("event")
    @event_guard()
    @REQUESTdata("download", "is_search")
    def course_query(self, rs: RequestState, event_id: int,
                     download: Optional[str], is_search: bool) -> Response:

        spec = self.make_course_query_spec(rs.ambience['event'])
        query_input = mangle_query_input(rs, spec)
        query: Optional[Query] = None
        if is_search:
            query = check(rs, vtypes.QueryInput,
                query_input, "query", spec=spec, allow_empty=False)

        course_ids = self.eventproxy.list_courses(rs, event_id)
        courses = self.eventproxy.get_courses(rs, course_ids.keys())
        choices, titles = self.make_course_query_aux(
            rs, rs.ambience['event'], courses,
            fixed_gettext=download is not None)
        choices_lists = {k: list(v.items()) for k, v in choices.items()}

        tracks = rs.ambience['event']['tracks']
        selection_default = ["course.shortname", ]
        for col in ("is_offered", "takes_place", "attendees"):
            selection_default += list("track{}.{}".format(t_id, col)
                                      for t_id in tracks)

        default_queries = self.conf["DEFAULT_QUERIES_COURSE"](
            rs.gettext, rs.ambience['event'], spec)

        params = {
            'spec': spec, 'choices': choices, 'choices_lists': choices_lists,
            'query': query, 'default_queries': default_queries,
            'titles': titles, 'selection_default': selection_default,
        }

        scope = "qview_event_course"
        if not rs.has_validation_errors() and is_search and query:
            query.scope = scope
            params['result'] = self.eventproxy.submit_general_query(
                rs, query, event_id=event_id)
            return self._send_query_result(
                rs, download, "course_result", scope, query, params)
        else:
            rs.values['is_search'] = is_search = False
            return self.render(rs, "course_query", params)

    @staticmethod
    def make_lodgement_query_spec(event: CdEDBObject) -> Dict[str, str]:
        parts = event["parts"]
        lodgement_fields = {
            field_id: field for field_id, field in event['fields'].items()
            if field['association'] == const.FieldAssociations.lodgement
        }

        # This is an OrderedDcit, so order should be respected.
        spec = copy.deepcopy(QUERY_SPECS["qview_event_lodgement"])
        spec.update({
            f"lodgement_fields.xfield_{field['field_name']}":
                const.FieldDatatypes(field['kind']).name
            for field in lodgement_fields.values()
        })

        for part_id, part in parts.items():
            spec[f"part{part_id}.regular_inhabitants"] = "int"
            spec[f"part{part_id}.camping_mat_inhabitants"] = "int"
            spec[f"part{part_id}.total_inhabitants"] = "int"
            spec[f"part{part_id}.group_regular_inhabitants"] = "int"
            spec[f"part{part_id}.group_camping_mat_inhabitants"] = "int"
            spec[f"part{part_id}.group_total_inhabitants"] = "int"

        return spec

    @staticmethod
    def make_lodgement_query_aux(rs: RequestState, event: CdEDBObject,
                                 lodgements: CdEDBObjectMap,
                                 lodgement_groups: CdEDBObjectMap,
                                 fixed_gettext: bool = False
                                 ) -> Tuple[Dict[str, Dict[int, str]],
                                            Dict[str, str]]:
        """Un-inlined code to prepare input for template.

        :param fixed_gettext: whether or not to use a fixed translation
            function. True means static, False means localized.
        :returns: Choices for select inputs and titles for columns.
        """

        parts = event['parts']
        gettext = rs.default_gettext if fixed_gettext else rs.gettext

        # Construct choices.
        lodgement_choices = OrderedDict(
            (l_id, l['title'])
            for l_id, l in keydictsort_filter(lodgements,
                                              EntitySorter.lodgement))
        lodgement_group_choices = OrderedDict({-1: gettext(n_("--no group--"))})
        lodgement_group_choices.update(
            [(lg_id, lg['title']) for lg_id, lg in keydictsort_filter(
                lodgement_groups, EntitySorter.lodgement_group)])
        choices: Dict[str, Dict[int, str]] = {
            "lodgement.lodgement_id": lodgement_choices,
            "lodgement_group.id": lodgement_group_choices,
        }
        lodgement_fields = {
            field_id: field for field_id, field in event['fields'].items()
            if field['association'] == const.FieldAssociations.lodgement
        }
        if not fixed_gettext:
            # Lodgement fields value -> description
            choices.update({
                f"lodgement_fields.xfield_{field['field_name']}":
                    OrderedDict(field['entries'])
                for field in lodgement_fields.values() if field['entries']
            })

        # Construct titles.
        titles: Dict[str, str] = {
            "lodgement.id": gettext(n_("Lodgement ID")),
            "lodgement.lodgement_id": gettext(n_("Lodgement")),
            "lodgement.title": gettext(n_("Title_[[name of an entity]]")),
            "lodgement.regular_capacity": gettext(n_("Regular Capacity")),
            "lodgement.camping_mat_capacity":
                gettext(n_("Camping Mat Capacity")),
            "lodgement.notes": gettext(n_("Lodgement Notes")),
            "lodgement.group_id": gettext(n_("Lodgement Group ID")),
            "lodgement_group.tmp_id": gettext(n_("Lodgement Group")),
            "lodgement_group.title": gettext(n_("Lodgement Group Title")),
            "lodgement_group.regular_capacity":
                gettext(n_("Lodgement Group Regular Capacity")),
            "lodgement_group.camping_mat_capacity":
                gettext(n_("Lodgement Group Camping Mat Capacity")),
        }
        titles.update({
            f"lodgement_fields.xfield_{field['field_name']}":
                field['field_name']
            for field in lodgement_fields.values()
        })
        for part_id, part in parts.items():
            if len(parts) > 1:
                prefix = f"{part['shortname']}: "
            else:
                prefix = ""
            titles.update({
                f"part{part_id}.regular_inhabitants":
                    prefix + gettext(n_("Regular Inhabitants")),
                f"part{part_id}.camping_mat_inhabitants":
                    prefix + gettext(n_("Reserve Inhabitants")),
                f"part{part_id}.total_inhabitants":
                    prefix + gettext(n_("Total Inhabitants")),
                f"part{part_id}.group_regular_inhabitants":
                    prefix + gettext(n_("Group Regular Inhabitants")),
                f"part{part_id}.group_camping_mat_inhabitants":
                    prefix + gettext(n_("Group Reserve Inhabitants")),
                f"part{part_id}.group_total_inhabitants":
                    prefix + gettext(n_("Group Total Inhabitants")),
            })

        return choices, titles

    @access("event")
    @event_guard()
    @REQUESTdata("download", "is_search")
    def lodgement_query(self, rs: RequestState, event_id: int,
                        download: Optional[str], is_search: bool) -> Response:

        spec = self.make_lodgement_query_spec(rs.ambience['event'])
        query_input = mangle_query_input(rs, spec)
        query: Optional[Query] = None
        if is_search:
            query = check(rs, vtypes.QueryInput,
                query_input, "query", spec=spec, allow_empty=False)

        lodgement_ids = self.eventproxy.list_lodgements(rs, event_id)
        lodgements = self.eventproxy.get_lodgements(rs, lodgement_ids)
        lodgement_group_ids = self.eventproxy.list_lodgement_groups(
            rs, event_id)
        lodgement_groups = self.eventproxy.get_lodgement_groups(
            rs, lodgement_group_ids)
        choices, titles = self.make_lodgement_query_aux(
            rs, rs.ambience['event'], lodgements, lodgement_groups,
            fixed_gettext=download is not None)
        choices_lists = {k: list(v.items()) for k, v in choices.items()}

        parts = rs.ambience['event']['parts']
        selection_default = ["lodgement.title"] + [
            f"lodgement_fields.xfield_{field['field_name']}"
            for field in rs.ambience['event']['fields'].values()
            if field['association'] == const.FieldAssociations.lodgement]
        for col in ("regular_inhabitants",):
            selection_default += list(f"part{p_id}_{col}" for p_id in parts)
        default_queries: List[Query] = []

        params = {
            'spec': spec, 'choices': choices, 'choices_lists': choices_lists,
            'query': query, 'defualt_queries': default_queries,
            'titles': titles, 'selection_default': selection_default,
        }

        scope = "qview_event_lodgement"
        if not rs.has_validation_errors() and is_search and query:
            query.scope = scope
            params['result'] = self.eventproxy.submit_general_query(
                rs, query, event_id=event_id)
            return self._send_query_result(
                rs, download, "lodgement_result", scope, query, params)
        else:
            rs.values['is_search'] = is_search = False
            return self.render(rs, "lodgement_query", params)

    def _send_query_result(self, rs: RequestState, download: Optional[str],
                           filename: str, scope: str, query: Query,
                           params: CdEDBObject) -> Response:
        if download:
            shortname = rs.ambience['event']['shortname']
            return self.send_query_download(
                rs, params['result'], query.fields_of_interest, kind=download,
                filename=f"{shortname}_{filename}",
                substitutions=params['choices'])
        else:
            if scope == "qview_registration":
                page = "registration_query"
            elif scope == "qview_event_course":
                page = "course_query"
            elif scope == "qview_event_lodgement":
                page = "lodgement_query"
            else:
                raise RuntimeError(n_("Unknown query scope."))
            return self.render(rs, page, params)

    @access("event")
    @event_guard(check_offline=True)
    def checkin_form(self, rs: RequestState, event_id: int) -> Response:
        """Render form."""
        registration_ids = self.eventproxy.list_registrations(rs, event_id)
        registrations = self.eventproxy.get_registrations(rs, registration_ids)
        there = lambda registration, part_id: const.RegistrationPartStati(
            registration['parts'][part_id]['status']).is_present()
        registrations = {
            k: v
            for k, v in registrations.items()
            if (not v['checkin']
                and any(there(v, id) for id in rs.ambience['event']['parts']))}
        personas = self.coreproxy.get_event_users(rs, tuple(
            reg['persona_id'] for reg in registrations.values()), event_id)
        lodgement_ids = self.eventproxy.list_lodgements(rs, event_id)
        lodgements = self.eventproxy.get_lodgements(rs, lodgement_ids)
        for registration in registrations.values():
            registration['age'] = determine_age_class(
                personas[registration['persona_id']]['birthday'],
                rs.ambience['event']['begin'])
        reg_order = xsorted(
            registrations.keys(),
            key=lambda anid: EntitySorter.persona(
                personas[registrations[anid]['persona_id']]))
        registrations = OrderedDict(
            (reg_id, registrations[reg_id]) for reg_id in reg_order)
        return self.render(rs, "checkin", {
            'registrations': registrations, 'personas': personas,
            'lodgements': lodgements})

    @access("event", modi={"POST"})
    @event_guard(check_offline=True)
    @REQUESTdata("registration_id")
    def checkin(self, rs: RequestState, event_id: int, registration_id: vtypes.ID
                ) -> Response:
        """Check a participant in."""
        if rs.has_validation_errors():
            return self.checkin_form(rs, event_id)
        registration = self.eventproxy.get_registration(rs, registration_id)
        if registration['event_id'] != event_id:
            raise werkzeug.exceptions.NotFound(n_("Wrong associated event."))
        if registration['checkin']:
            rs.notify("warning", n_("Already checked in."))
            return self.checkin_form(rs, event_id)

        new_reg = {
            'id': registration_id,
            'checkin': now(),
        }
        code = self.eventproxy.set_registration(rs, new_reg)
        self.notify_return_code(rs, code)
        return self.redirect(rs, 'event/checkin')

    FIELD_REDIRECT = {
        const.FieldAssociations.registration: "event/registration_query",
        const.FieldAssociations.course: "event/course_query",
        const.FieldAssociations.lodgement: "event/lodgement_query",
    }

    def field_set_aux(self, rs: RequestState, event_id: int, field_id: Optional[int],
                      ids: Collection[int], kind: const.FieldAssociations) \
            -> Tuple[CdEDBObjectMap, List[int], Dict[int, str], Optional[CdEDBObject]]:
        """Process field set inputs.

        This function retrieves the data dependent on the given kind and returns it in
        a standardized way to be used in the generic field_set_* functions.

        :param ids: ids of the entities where the field should be modified.
        :param kind: specifies the entity: registration, course or lodgement

        :returns: A tuple of values, containing
            * entities: corresponding to the given ids (registrations, courses, lodgements)
            * ordered_ids: given ids, sorted by the corresponding EntitySorter
            * labels: name of the entities which will be displayed in the template
            * field: the event field which will be changed, None if no field_id was given
        """
        if kind == const.FieldAssociations.registration:
            if not ids:
                ids = self.eventproxy.list_registrations(rs, event_id)
            entities = self.eventproxy.get_registrations(rs, ids)
            personas = self.coreproxy.get_personas(
                rs, tuple(e['persona_id'] for e in entities.values()))
            labels = {
                reg_id: (f"{personas[entity['persona_id']]['given_names']}"
                         f" {personas[entity['persona_id']]['family_name']}")
                for reg_id, entity in entities.items()}
            ordered_ids = xsorted(
                entities.keys(), key=lambda anid: EntitySorter.persona(
                    personas[entities[anid]['persona_id']]))
        elif kind == const.FieldAssociations.course:
            if not ids:
                ids = self.eventproxy.list_courses(rs, event_id)
            entities = self.eventproxy.get_courses(rs, ids)
            labels = {course_id: f"{course['nr']} {course['shortname']}"
                      for course_id, course in entities.items()}
            ordered_ids = xsorted(
                entities.keys(), key=lambda anid: EntitySorter.course(entities[anid]))
        elif kind == const.FieldAssociations.lodgement:
            if not ids:
                ids = self.eventproxy.list_lodgements(rs, event_id)
            entities = self.eventproxy.get_lodgements(rs, ids)
            group_ids = {lodgement['group_id'] for lodgement in entities.values()
                         if lodgement['group_id'] is not None}
            groups = self.eventproxy.get_lodgement_groups(rs, group_ids)
            labels = {
                lodg_id: f"{lodg['title']}" if lodg['group_id'] is None
                         else safe_filter(f"{lodg['title']}, "
                                          f"<em>{groups[lodg['group_id']]['title']}</em>")
                for lodg_id, lodg in entities.items()}
            ordered_ids = xsorted(
                entities.keys(), key=lambda anid: EntitySorter.lodgement(entities[anid]))
        else:
            # this should not happen, since we check before for validation errors
            raise NotImplementedError(f"Unknown kind {kind}")

        if field_id:
            if field_id not in rs.ambience['event']['fields']:
                raise werkzeug.exceptions.NotFound(n_("Wrong associated event."))
            field = rs.ambience['event']['fields'][field_id]
            if field['association'] != kind:
                raise werkzeug.exceptions.NotFound(n_("Wrong associated field."))
        else:
            field = None

        return entities, ordered_ids, labels, field

    @access("event")
    @event_guard(check_offline=True)
    @REQUESTdata("field_id", "ids", "kind")
    def field_set_select(self, rs: RequestState, event_id: int,
                         field_id: Optional[vtypes.ID],
                         ids: Optional[vtypes.IntCSVList],
                         kind: const.FieldAssociations) -> Response:
        """Select a field for manipulation across multiple entities."""
        if rs.has_validation_errors():
            return self.render(rs, "field_set_select")
        if ids is None:
            ids = cast(vtypes.IntCSVList, [])

        if field_id:
            return self.redirect(
                rs, "event/field_set_form", {
                    'ids': (','.join(str(i) for i in ids) if ids else None),
                    'field_id': field_id, 'kind': kind.value})
        _, ordered_ids, labels, _ = self.field_set_aux(rs, event_id, field_id, ids, kind)
        fields = [(field['id'], field['field_name'])
                  for field in xsorted(rs.ambience['event']['fields'].values(),
                                       key=EntitySorter.event_field)
                  if field['association'] == kind]
        return self.render(
            rs, "field_set_select", {
                'ids': (','.join(str(i) for i in ids) if ids else None),
                'ordered': ordered_ids, 'labels': labels, 'fields': fields,
                'kind': kind.value, 'cancellink': self.FIELD_REDIRECT[kind]})

    @access("event")
    @event_guard(check_offline=True)
    @REQUESTdata("field_id", "ids", "kind")
    def field_set_form(self, rs: RequestState, event_id: int, field_id: vtypes.ID,
                       ids: Optional[vtypes.IntCSVList], kind: const.FieldAssociations,
                       internal: bool = False) -> Response:
        """Render form.

        The internal flag is used if the call comes from another frontend
        function to disable further redirection on validation errors.
        """
        if rs.has_validation_errors() and not internal:
            redirect = self.FIELD_REDIRECT.get(kind, "event/show_event")
            return self.redirect(rs, redirect)
        if ids is None:
            ids = cast(vtypes.IntCSVList, [])

        entities, ordered_ids, labels, field = self.field_set_aux(
            rs, event_id, field_id, ids, kind)
        assert field is not None  # to make mypy happy

        values = {f"input{anid}": entity['fields'].get(field['field_name'])
                  for anid, entity in entities.items()}
        merge_dicts(rs.values, values)
        return self.render(rs, "field_set", {
            'ids': (','.join(str(i) for i in ids) if ids else None),
            'entities': entities, 'labels': labels, 'ordered': ordered_ids,
            'kind': kind.value, 'cancellink': self.FIELD_REDIRECT[kind]})

    @access("event", modi={"POST"})
    @event_guard(check_offline=True)
    @REQUESTdata("field_id", "ids", "kind")
    def field_set(self, rs: RequestState, event_id: int, field_id: vtypes.ID,
                  ids: Optional[vtypes.IntCSVList],
                  kind: const.FieldAssociations) -> Response:
        """Modify a specific field on the given entities."""
        if rs.has_validation_errors():
            return self.field_set_form(  # type: ignore
                rs, event_id, kind=kind, internal=True)
        if ids is None:
            ids = cast(vtypes.IntCSVList, [])

        entities, _, _, field = self.field_set_aux(
            rs, event_id, field_id, ids, kind)
        assert field is not None  # to make mypy happy

        data_params: TypeMapping = {
            f"input{anid}": Optional[  # type: ignore
                VALIDATOR_LOOKUP[const.FieldDatatypes(field['kind']).name]]
            for anid in entities
        }
        data = request_extractor(rs, data_params)
        if rs.has_validation_errors():
            return self.field_set_form(  # type: ignore
                rs, event_id, kind=kind, internal=True)

        if kind == const.FieldAssociations.registration:
            entity_setter = self.eventproxy.set_registration
        elif kind == const.FieldAssociations.course:
            entity_setter = self.eventproxy.set_course
        elif kind == const.FieldAssociations.lodgement:
            entity_setter = self.eventproxy.set_lodgement
        else:
            # this can not happen, since kind was validated successfully
            raise NotImplementedError(f"Unknown kind {kind}.")

        code = 1
        for anid, entity in entities.items():
            if data[f"input{anid}"] != entity['fields'].get(field['field_name']):
                new = {
                    'id': anid,
                    'fields': {field['field_name']: data[f"input{anid}"]}
                }
                code *= entity_setter(rs, new)
        self.notify_return_code(rs, code)

        if kind == const.FieldAssociations.registration:
            query = Query(
                "qview_registration",
                self.make_registration_query_spec(rs.ambience['event']),
                ("persona.given_names", "persona.family_name", "persona.username",
                 "reg.id", f"reg_fields.xfield_{field['field_name']}"),
                (("reg.id", QueryOperators.oneof, entities),),
                (("persona.family_name", True), ("persona.given_names", True))
            )
        elif kind == const.FieldAssociations.course:
            query = Query(
                "qview_event_course",
                self.make_course_query_spec(rs.ambience['event']),
                ("course.nr", "course.shortname", "course.title", "course.id",
                 f"course_fields.xfield_{field['field_name']}"),
                (("course.id", QueryOperators.oneof, entities),),
                (("course.nr", True), ("course.shortname", True))
            )
        elif kind == const.FieldAssociations.lodgement:
            query = Query(
                "qview_event_lodgement",
                self.make_lodgement_query_spec(rs.ambience['event']),
                ("lodgement.title", "lodgement_group.title", "lodgement.id",
                 f"lodgement_fields.xfield_{field['field_name']}"),
                (("lodgement.id", QueryOperators.oneof, entities),),
                (("lodgement.title", True), ("lodgement.id", True))
            )
        else:
            # this can not happen, since kind was validated successfully
            raise NotImplementedError(f"Unknown kind {kind}.")

        redirect = self.FIELD_REDIRECT[kind]
        return self.redirect(rs, redirect, querytoparams_filter(query))

    @access("event", modi={"POST"})
    @event_guard(check_offline=True)
    def lock_event(self, rs: RequestState, event_id: int) -> Response:
        """Lock an event for offline usage."""
        code = self.eventproxy.lock_event(rs, event_id)
        self.notify_return_code(rs, code)
        return self.redirect(rs, "event/show_event")

    @access("event", modi={"POST"})
    @event_guard()
    @REQUESTfile("json")
    def unlock_event(self, rs: RequestState, event_id: int,
                     json: werkzeug.FileStorage) -> Response:
        """Unlock an event after offline usage and incorporate the offline
        changes."""
        data = check(rs, vtypes.SerializedEventUpload, json)
        if rs.has_validation_errors():
            return self.show_event(rs, event_id)
        assert data is not None
        if event_id != data['id']:
            rs.notify("error", n_("Data from wrong event."))
            return self.show_event(rs, event_id)
        # Check for unmigrated personas
        current = self.eventproxy.export_event(rs, event_id)
        claimed = {e['persona_id'] for e in data['event.registrations'].values()
                   if not e['real_persona_id']}
        if claimed - set(current['core.personas']):
            rs.notify("error", n_("There exist unmigrated personas."))
            return self.show_event(rs, event_id)

        code = self.eventproxy.unlock_import_event(rs, data)
        self.notify_return_code(rs, code)
        return self.redirect(rs, "event/show_event")

    @access("event_admin", modi={"POST"})
    @event_guard(check_offline=True)
    @REQUESTdata("ack_archive", "create_past_event")
    def archive_event(self, rs: RequestState, event_id: int, ack_archive: bool,
                      create_past_event: bool) -> Response:
        """Archive an event and optionally create a past event.

        This is at the boundary between event and cde frontend, since
        the past-event stuff generally resides in the cde realm.
        """
        if rs.ambience['event']['is_archived']:
            rs.notify("warning", n_("Event already archived."))
            return self.redirect(rs, "event/show_event")
        if not ack_archive:
            rs.append_validation_error(
                ("ack_archive", ValueError(n_("Must be checked."))))
        if rs.has_validation_errors():
            return self.show_event(rs, event_id)

        if rs.ambience['event']['end'] >= now().date():
            rs.notify("error", n_("Event is not concluded yet."))
            return self.redirect(rs, "event/show_event")

        new_ids, message = self.pasteventproxy.archive_event(
            rs, event_id, create_past_event=create_past_event)
        if message:
            rs.notify("warning", message)
            return self.redirect(rs, "event/show_event")
        rs.notify("success", n_("Event archived."))
        if new_ids is None:
            return self.redirect(rs, "event/show_event")
        elif len(new_ids) == 1:
            rs.notify("info", n_("Created past event."))
            return self.redirect(rs, "cde/show_past_event",
                                 {'pevent_id': unwrap(new_ids)})
        else:
            rs.notify("info", n_("Created multiple past events."))
            return self.redirect(rs, "event/show_event")

    @access("event_admin", modi={"POST"})
    @event_guard(check_offline=True)
    @REQUESTdata("ack_delete")
    def delete_event(self, rs: RequestState, event_id: int, ack_delete: bool
                     ) -> Response:
        """Remove an event."""
        if not ack_delete:
            rs.append_validation_error(
                ("ack_delete", ValueError(n_("Must be checked."))))
        if rs.has_validation_errors():
            return self.show_event(rs, event_id)

        if rs.ambience['event']['end'] >= now().date():
            rs.notify("error", n_("Event is not concluded yet."))
            return self.redirect(rs, "event/show_event")

        blockers = self.eventproxy.delete_event_blockers(rs, event_id)
        cascade = {"registrations", "courses", "lodgement_groups", "lodgements",
                   "field_definitions", "course_tracks", "event_parts", "orgas",
                   "questionnaire", "log", "mailinglists"} & blockers.keys()

        code = self.eventproxy.delete_event(rs, event_id, cascade)
        if not code:
            return self.show_event(rs, event_id)
        else:
            rs.notify("success", n_("Event deleted."))
            return self.redirect(rs, "event/index")

    @access("event")
    @REQUESTdata("phrase", "kind", "aux")
    def select_registration(self, rs: RequestState, phrase: str,
                            kind: str, aux: Optional[vtypes.ID]) -> Response:
        """Provide data for inteligent input fields.

        This searches for registrations (and associated users) by name
        so they can be easily selected without entering their
        numerical ids. This is similar to the select_persona()
        functionality in the core realm.

        The kind parameter specifies the purpose of the query which
        decides the privilege level required and the basic search
        paramaters.

        Allowed kinds:

        - ``orga_registration``: Search for a registration as event orga

        The aux parameter allows to supply an additional id. This will
        probably be an event id in the overwhelming majority of cases.

        Required aux value based on the 'kind':

        * ``orga_registration``: Id of the event you are orga of
        """
        if rs.has_validation_errors():
            return self.send_json(rs, {})

        spec_additions: Dict[str, str] = {}
        search_additions: List[QueryConstraint] = []
        event = None
        num_preview_personas = (self.conf["NUM_PREVIEW_PERSONAS_CORE_ADMIN"]
                                if {"core_admin", "meta_admin"} & rs.user.roles
                                else self.conf["NUM_PREVIEW_PERSONAS"])
        if kind == "orga_registration":
            if aux is None:
                return self.send_json(rs, {})
            event = self.eventproxy.get_event(rs, aux)
            if not self.is_admin(rs):
                if rs.user.persona_id not in event['orgas']:
                    raise werkzeug.exceptions.Forbidden(n_("Not privileged."))
        else:
            return self.send_json(rs, {})

        data = None

        anid, errs = validate_check(vtypes.ID, phrase, argname="phrase")
        if not errs:
            assert anid is not None
            tmp = self.eventproxy.get_registrations(rs, (anid,))
            if tmp:
                reg = unwrap(tmp)
                if reg['event_id'] == aux:
                    data = [reg]

        # Don't query, if search phrase is too short
        if not data and len(phrase) < self.conf["NUM_PREVIEW_CHARS"]:
            return self.send_json(rs, {})

        terms: List[str] = []
        if data is None:
            terms = [t.strip() for t in phrase.split(' ') if t]
            valid = True
            for t in terms:
                _, errs = validate_check(vtypes.NonRegex, t, argname="phrase")
                if errs:
                    valid = False
            if not valid:
                data = []
            else:
                search = [("username,family_name,given_names,display_name",
                           QueryOperators.match, t) for t in terms]
                search.extend(search_additions)
                spec = copy.deepcopy(QUERY_SPECS["qview_quick_registration"])
                spec["username,family_name,given_names,display_name"] = "str"
                spec.update(spec_additions)
                query = Query(
                    "qview_quick_registration", spec,
                    ("registrations.id", "username", "family_name",
                     "given_names", "display_name"),
                    search, (("registrations.id", True),))
                data = list(self.eventproxy.submit_general_query(
                    rs, query, event_id=aux))

        # Strip data to contain at maximum `num_preview_personas` results
        if len(data) > num_preview_personas:
            data = xsorted(data, key=lambda e: e['id'])[:num_preview_personas]

        def name(x: CdEDBObject) -> str:
            return "{} {}".format(x['given_names'], x['family_name'])

        # Check if name occurs multiple times to add email address in this case
        counter: Dict[str, int] = collections.defaultdict(int)
        for entry in data:
            counter[name(entry)] += 1

        # Generate return JSON list
        ret = []
        for entry in xsorted(data, key=EntitySorter.persona):
            result = {
                'id': entry['id'],
                'name': name(entry),
                'display_name': entry['display_name'],
            }
            # Email/username is only delivered if we have admins
            # rights, a search term with an @ (and more) matches the
            # mail address, or the mail address is required to
            # distinguish equally named users
            searched_email = any(
                '@' in t and len(t) > self.conf["NUM_PREVIEW_CHARS"]
                and entry['username'] and t in entry['username']
                for t in terms)
            if (counter[name(entry)] > 1 or searched_email or
                    self.is_admin(rs)):
                result['email'] = entry['username']
            ret.append(result)
        return self.send_json(rs, {'registrations': ret})

    @access("event")
    @event_guard()
    @REQUESTdata("phrase")
    def quick_show_registration(self, rs: RequestState, event_id: int,
                                phrase: str) -> Response:
        """Allow orgas to quickly retrieve a registration.

        The search phrase may be anything: a numeric id or a string
        matching the data set.
        """
        if rs.has_validation_errors():
            return self.show_event(rs, event_id)

        anid, errs = validate_check(vtypes.CdedbID, phrase, argname="phrase")
        if not errs:
            reg_ids = self.eventproxy.list_registrations(
                rs, event_id, persona_id=anid)
            if reg_ids:
                reg_id = unwrap(reg_ids.keys())
                return self.redirect(rs, "event/show_registration",
                                     {'registration_id': reg_id})

        anid, errs = validate_check(vtypes.ID, phrase, argname="phrase")
        if not errs:
            assert anid is not None
            regs = self.eventproxy.get_registrations(rs, (anid,))
            if regs:
                reg = unwrap(regs)
                if reg['event_id'] == event_id:
                    return self.redirect(rs, "event/show_registration",
                                         {'registration_id': reg['id']})

        terms = tuple(t.strip() for t in phrase.split(' ') if t)
        valid = True
        for t in terms:
            _, errs = validate_check(vtypes.NonRegex, t, argname="phrase")
            if errs:
                valid = False
        if not valid:
            rs.notify("warning", n_("Active characters found in search."))
            return self.show_event(rs, event_id)

        search = [("username,family_name,given_names,display_name",
                   QueryOperators.match, t) for t in terms]
        spec = copy.deepcopy(QUERY_SPECS["qview_quick_registration"])
        spec["username,family_name,given_names,display_name"] = "str"
        query = Query(
            "qview_quick_registration", spec,
            ("registrations.id", "username", "family_name",
             "given_names", "display_name"),
            search, (("registrations.id", True),))
        result = self.eventproxy.submit_general_query(
            rs, query, event_id=event_id)
        if len(result) == 1:
            return self.redirect(rs, "event/show_registration",
                                 {'registration_id': result[0]['id']})
        elif result:
            # TODO make this accessible
            pass
        base_query = Query(
            "qview_registration",
            self.make_registration_query_spec(rs.ambience['event']),
            ["reg.id", "persona.given_names", "persona.family_name",
             "persona.username"],
            [],
            (("persona.family_name", True), ("persona.given_names", True))
        )
        regex = "({})".format("|".join(terms))
        given_names_constraint = (
            'persona.given_names', QueryOperators.regex, regex)
        family_name_constraint = (
            'persona.family_name', QueryOperators.regex, regex)

        for effective in ([given_names_constraint, family_name_constraint],
                          [given_names_constraint],
                          [family_name_constraint]):
            query = copy.deepcopy(base_query)
            query.constraints.extend(effective)
            result = self.eventproxy.submit_general_query(
                rs, query, event_id=event_id)
            if len(result) == 1:
                return self.redirect(rs, "event/show_registration",
                                     {'registration_id': result[0]['id']})
            elif result:
                params = querytoparams_filter(query)
                return self.redirect(rs, "event/registration_query",
                                     params)
        rs.notify("warning", n_("No registration found."))
        return self.show_event(rs, event_id)

    @access("event_admin")
    @REQUESTdata(*LOG_FIELDS_COMMON, "event_id")
    def view_log(self, rs: RequestState, codes: Collection[const.EventLogCodes],
                 event_id: Optional[vtypes.ID], offset: Optional[int],
                 length: Optional[vtypes.PositiveInt],
                 persona_id: Optional[vtypes.CdedbID],
                 submitted_by: Optional[vtypes.CdedbID],
                 change_note: Optional[str],
                 time_start: Optional[datetime.datetime],
                 time_stop: Optional[datetime.datetime]) -> Response:
        """View activities concerning events organized via DB."""
        length = length or self.conf["DEFAULT_LOG_LENGTH"]
        # length is the requested length, _length the theoretically
        # shown length for an infinite amount of log entries.
        _offset, _length = calculate_db_logparams(offset, length)

        # no validation since the input stays valid, even if some options
        # are lost
        rs.ignore_validation_errors()
        total, log = self.eventproxy.retrieve_log(
            rs, codes, event_id, _offset, _length, persona_id=persona_id,
            submitted_by=submitted_by, change_note=change_note,
            time_start=time_start, time_stop=time_stop)
        persona_ids = (
                {entry['submitted_by'] for entry in log if
                 entry['submitted_by']}
                | {entry['persona_id'] for entry in log if entry['persona_id']})
        personas = self.coreproxy.get_personas(rs, persona_ids)
        event_ids = {entry['event_id'] for entry in log if entry['event_id']}
        registration_map = self.eventproxy.get_registration_map(rs, event_ids)
        events = self.eventproxy.get_events(rs, event_ids)
        all_events = self.eventproxy.list_events(rs)
        loglinks = calculate_loglinks(rs, total, offset, length)
        return self.render(rs, "view_log", {
            'log': log, 'total': total, 'length': _length,
            'personas': personas, 'events': events, 'all_events': all_events,
            'registration_map': registration_map, 'loglinks': loglinks})

    @access("event")
    @event_guard()
    @REQUESTdata(*LOG_FIELDS_COMMON)
    def view_event_log(self, rs: RequestState,
                       codes: Collection[const.EventLogCodes],
                       event_id: int, offset: Optional[int],
                       length: Optional[vtypes.PositiveInt],
                       persona_id: Optional[vtypes.CdedbID],
                       submitted_by: Optional[vtypes.CdedbID],
                       change_note: Optional[str],
                       time_start: Optional[datetime.datetime],
                       time_stop: Optional[datetime.datetime]) -> Response:
        """View activities concerning one event organized via DB."""
        length = length or self.conf["DEFAULT_LOG_LENGTH"]
        # length is the requested length, _length the theoretically
        # shown length for an infinite amount of log entries.
        _offset, _length = calculate_db_logparams(offset, length)

        # no validation since the input stays valid, even if some options
        # are lost
        rs.ignore_validation_errors()
        total, log = self.eventproxy.retrieve_log(
            rs, codes, event_id, _offset, _length, persona_id=persona_id,
            submitted_by=submitted_by, change_note=change_note,
            time_start=time_start, time_stop=time_stop)
        persona_ids = (
                {entry['submitted_by'] for entry in log if
                 entry['submitted_by']}
                | {entry['persona_id'] for entry in log if entry['persona_id']})
        personas = self.coreproxy.get_personas(rs, persona_ids)
        registration_map = self.eventproxy.get_registration_map(rs, (event_id,))
        loglinks = calculate_loglinks(rs, total, offset, length)
        return self.render(rs, "view_event_log", {
            'log': log, 'total': total, 'length': _length, 'personas': personas,
            'registration_map': registration_map, 'loglinks': loglinks})<|MERGE_RESOLUTION|>--- conflicted
+++ resolved
@@ -158,15 +158,9 @@
         """Perform search."""
         events = self.pasteventproxy.list_past_events(rs)
         choices = {
-<<<<<<< HEAD
-            'pevent_id': collections.OrderedDict(
+            'pevent_id': OrderedDict(
                 xsorted(events.items(), key=operator.itemgetter(1))),
-            'gender': collections.OrderedDict(
-=======
-            'pevent_id': OrderedDict(
-                xsorted(events.items(), key=operator.itemgetter(0))),
             'gender': OrderedDict(
->>>>>>> 1f1b9059
                 enum_entries_filter(
                     const.Genders,
                     rs.gettext if download is None else rs.default_gettext))
@@ -186,9 +180,9 @@
         """
         events = self.pasteventproxy.list_past_events(rs)
         choices = {
-            'pevent_id': collections.OrderedDict(
+            'pevent_id': OrderedDict(
                 xsorted(events.items(), key=operator.itemgetter(1))),
-            'gender': collections.OrderedDict(
+            'gender': OrderedDict(
                 enum_entries_filter(
                     const.Genders,
                     rs.gettext if download is None else rs.default_gettext))
