#!/usr/bin/env python3

"""Services for the event realm."""

import cgitb
from collections import OrderedDict, Counter
import collections.abc
import copy
import csv
import decimal
import functools
import itertools
import json
import operator
import pathlib
import re
import sys
import tempfile
import datetime
import shutil

import psycopg2.extensions
import werkzeug.exceptions
from werkzeug import Response
from typing import (
    Sequence, Dict, Any, Collection, Mapping, List, Tuple, Callable, Optional,
    Union, cast, Set, NamedTuple
)

from cdedb.frontend.common import (
    REQUESTdata, REQUESTdatadict, access, csv_output,
    check_validation as check, event_guard, query_result_to_json,
    REQUESTfile, request_extractor, cdedbid_filter, querytoparams_filter,
    enum_entries_filter, safe_filter, cdedburl, RequestConstraint,
    CustomCSVDialect, keydictsort_filter, calculate_db_logparams,
    calculate_loglinks, process_dynamic_input, make_event_fee_reference,
)
from cdedb.frontend.uncommon import AbstractUserFrontend
from cdedb.query import (
    QUERY_SPECS, QueryOperators, mangle_query_input, Query, QueryConstraint
)
from cdedb.common import (
    n_, merge_dicts, determine_age_class, deduct_years, AgeClasses,
    unwrap, now, json_serialize, glue, CourseChoiceToolActions,
    CourseFilterPositions, diacritic_patterns, PartialImportError,
    DEFAULT_NUM_COURSE_CHOICES, mixed_existence_sorter, EntitySorter,
    LodgementsSortkeys, xsorted, get_hash, RequestState, extract_roles,
    CdEDBObject, CdEDBObjectMap, CdEDBOptionalMap, Error, KeyFunction, Sortkey,
    InfiniteEnum, DefaultReturnCode, EVENT_FIELD_SPEC, asciificator
)
from cdedb.database.connection import Atomizer
import cdedb.database.constants as const
import cdedb.validation as validate
import cdedb.ml_type_aux as ml_type


LodgementProblem = NamedTuple(
    "LodgementProblem", [("description", str), ("lodgement_id", int),
                         ("part_id", int), ("reg_ids", Collection[int]),
                         ("severeness", int)])


class EventFrontend(AbstractUserFrontend):
    """This mainly allows the organization of events."""
    realm = "event"
    user_management = {
        "persona_getter": lambda obj: obj.coreproxy.get_event_user,
    }

    def render(self, rs: RequestState, templatename: str,
               params: CdEDBObject = None) -> Response:
        params = params or {}
        if 'event' in rs.ambience:
            params['is_locked'] = self.is_locked(rs.ambience['event'])
            if rs.user.persona_id and "event" in rs.user.roles:
                reg_list = self.eventproxy.list_registrations(
                    rs, rs.ambience['event']['id'], rs.user.persona_id)
                params['is_registered'] = bool(reg_list)
                params['is_participant'] = False
                if params['is_registered']:
                    registration = self.eventproxy.get_registration(
                        rs, unwrap(reg_list.keys()))
                    if any(part['status']
                           == const.RegistrationPartStati.participant
                           for part in registration['parts'].values()):
                        params['is_participant'] = True
            if (rs.ambience['event'].get('is_archived') and
                    rs.ambience['event'].get('is_cancelled')):
                rs.notify("info",
                          n_("This event was cancelled and has been archived."))
            elif rs.ambience['event'].get('is_archived'):
                rs.notify("info", n_("This event has been archived."))
            elif rs.ambience['event'].get('is_cancelled'):
                rs.notify("info", n_("This event has been cancelled."))
        return super().render(rs, templatename, params=params)

    @classmethod
    def is_admin(cls, rs: RequestState) -> bool:
        return super().is_admin(rs)

    def is_locked(self, event: CdEDBObject) -> bool:
        """Shorthand to determine locking state of an event."""
        return event['offline_lock'] != self.conf["CDEDB_OFFLINE_DEPLOYMENT"]

    @staticmethod
    def event_has_field(event: CdEDBObject, field_name: str,
                        association: const.FieldAssociations) -> bool:
        """Shorthand to check whether a field with given name and
        association is defined for an event.
        """
        return any((field['field_name'] == field_name
                    and field['association'] == field_name)
                   for field in event['fields'].values())

    @staticmethod
    def event_has_tracks(event: CdEDBObject) -> bool:
        """Shorthand to check whether an event has course tracks."""
        return any(part['tracks'] for part in event['parts'].values())

    @access("anonymous")
    def index(self, rs: RequestState) -> Response:
        """Render start page."""
        open_event_list = self.eventproxy.list_events(
            rs, visible=True, current=True, archived=False)
        other_event_list = self.eventproxy.list_events(
            rs, visible=True, current=False, archived=False)
        open_events = self.eventproxy.get_events(rs, open_event_list)
        other_events = self.eventproxy.get_events(
            rs, set(other_event_list) - set(rs.user.orga))
        orga_events = self.eventproxy.get_events(rs, rs.user.orga)

        if "event" in rs.user.roles:
            for event_id, event in open_events.items():
                registration = self.eventproxy.list_registrations(
                    rs, event_id, rs.user.persona_id)
                event['registration'] = bool(registration)

        return self.render(rs, "index", {
            'open_events': open_events, 'orga_events': orga_events,
            'other_events': other_events})

    @access("core_admin", "event_admin")
    def create_user_form(self, rs: RequestState) -> Response:
        defaults = {
            'is_member': False,
            'bub_search': False,
        }
        merge_dicts(rs.values, defaults)
        return super().create_user_form(rs)

    @access("core_admin", "event_admin", modi={"POST"})
    @REQUESTdatadict(
        "title", "given_names", "family_name", "name_supplement",
        "display_name", "gender", "birthday", "username", "telephone",
        "mobile", "address", "address_supplement", "postal_code",
        "location", "country", "notes")
    def create_user(self, rs: RequestState, data: CdEDBObject,
                    ignore_warnings: bool = False) -> Response:
        defaults = {
            'is_cde_realm': False,
            'is_event_realm': True,
            'is_ml_realm': True,
            'is_assembly_realm': False,
            'is_active': True,
        }
        data.update(defaults)
        return super().create_user(rs, data, ignore_warnings=ignore_warnings)

    @access("core_admin", "event_admin")
    @REQUESTdata(("download", "str_or_None"), ("is_search", "bool"))
    def user_search(self, rs: RequestState, download: Optional[str],
                    is_search: bool) -> Response:
        """Perform search."""
        spec = copy.deepcopy(QUERY_SPECS['qview_event_user'])
        # mangle the input, so we can prefill the form
        query_input = mangle_query_input(rs, spec)
        query: Optional[Query] = None
        if is_search:
            query = cast(Query, check(rs, "query_input", query_input, "query",
                                      spec=spec, allow_empty=False))
        events = self.pasteventproxy.list_past_events(rs)
        choices = {
            'pevent_id': OrderedDict(
                sorted(events.items(), key=operator.itemgetter(0))),
            'gender': OrderedDict(
                enum_entries_filter(
                    const.Genders,
                    rs.gettext if download is None else rs.default_gettext))
        }
        choices_lists = {k: list(v.items()) for k, v in choices.items()}
        default_queries = self.conf["DEFAULT_QUERIES"]['qview_event_user']
        params = {
            'spec': spec, 'choices': choices, 'choices_lists': choices_lists,
            'default_queries': default_queries, 'query': query}
        # Tricky logic: In case of no validation errors we perform a query
        if not rs.has_validation_errors() and is_search and query:
            query.scope = "qview_event_user"
            result = self.eventproxy.submit_general_query(rs, query)
            params['result'] = result
            if download:
                return self.send_query_download(
                    rs, result, fields=query.fields_of_interest, kind=download,
                    filename="user_search_result")
        else:
            rs.values['is_search'] = is_search = False
        return self.render(rs, "user_search", params)

    @access("anonymous")
    def list_events(self, rs: RequestState) -> Response:
        """List all events organized via DB."""
        events = self.eventproxy.list_events(rs)
        events = self.eventproxy.get_events(rs, events.keys())
        if self.is_admin(rs):
            for event in events.values():
                regs = self.eventproxy.list_registrations(rs, event['id'])
                event['registrations'] = len(regs)
        return self.render(rs, "list_events", {'events': events})

    @access("anonymous")
    def show_event(self, rs: RequestState, event_id: int) -> Response:
        """Display event organized via DB."""
        params: CdEDBObject = {}
        if "event" in rs.user.roles:
            params['orgas'] = OrderedDict(
                (e['id'], e) for e in xsorted(
                    self.coreproxy.get_personas(
                        rs, rs.ambience['event']['orgas']).values(),
                    key=EntitySorter.persona))
        if "ml" in rs.user.roles:
            ml_data = self._get_mailinglist_setter(rs.ambience['event'])
            params['participant_list'] = self.mlproxy.verify_existence(
                rs, ml_type.full_address(ml_data))
        if event_id in rs.user.orga or self.is_admin(rs):
            params['institutions'] = self.pasteventproxy.list_institutions(rs)
            params['minor_form_present'] = (
                    self.eventproxy.get_minor_form(rs, event_id) is not None)
        elif not rs.ambience['event']['is_visible']:
            raise werkzeug.exceptions.Forbidden(
                n_("The event is not published yet."))
        return self.render(rs, "show_event", params)

    @access("anonymous")
    def course_list(self, rs: RequestState, event_id: int) -> Response:
        """List courses from an event."""
        if (not rs.ambience['event']['is_course_list_visible']
                and not (event_id in rs.user.orga or self.is_admin(rs))):
            rs.notify("warning", n_("Course list not published yet."))
            return self.redirect(rs, "event/show_event")
        course_ids = self.eventproxy.list_courses(rs, event_id)
        courses = None
        if course_ids:
            courses = self.eventproxy.get_courses(rs, course_ids.keys())
        return self.render(rs, "course_list", {'courses': courses})

    @access("event")
    @REQUESTdata(("part_id", "id_or_None"),
                 ("sortkey", "str_or_None"),
                 ("reverse", "bool"))
    def participant_list(self, rs: RequestState, event_id: int,
                         part_id: int = None, sortkey: str = "persona",
                         reverse: bool = False) -> Response:
        """List participants of an event"""
        if rs.has_validation_errors():
            return self.redirect(rs, "event/show_event")
        if not (event_id in rs.user.orga or self.is_admin(rs)):
            reg_list = self.eventproxy.list_registrations(
                rs, event_id, persona_id=rs.user.persona_id)
            if not reg_list:
                rs.notify("warning", n_("Not registered for event."))
                return self.redirect(rs, "event/show_event")
            registration_id = unwrap(reg_list.keys())
            registration = self.eventproxy.get_registration(rs, registration_id)
            parts = registration['parts']
            list_consent = registration['list_consent']
            participant = const.RegistrationPartStati.participant
            if all(parts[part]['status'] != participant for part in parts):
                rs.notify("warning", n_("No participant of event."))
                return self.redirect(rs, "event/show_event")
            if not rs.ambience['event']['is_participant_list_visible']:
                rs.notify("error", n_("Participant list not published yet."))
                return self.redirect(rs, "event/show_event")
        else:
            list_consent = True

        if part_id:
            part_ids = [part_id]
        else:
            part_ids = rs.ambience['event']['parts'].keys()

        data: CdEDBObject = self._get_participant_list_data(
            rs, event_id, part_ids, sortkey, reverse=reverse)
        if data is None:
            return self.redirect(rs, "event/participant_list")
        if len(rs.ambience['event']['parts']) == 1:
            part_id = unwrap(rs.ambience['event']['parts'].keys())
        data['part_id'] = part_id
        data['list_consent'] = list_consent
        data['last_sortkey'] = sortkey
        data['last_reverse'] = reverse
        return self.render(rs, "participant_list", data)

    def _get_participant_list_data(
            self, rs: RequestState, event_id: int,
            part_ids: Collection[int] = (),
            sortkey: str = "persona", reverse: bool = False) -> CdEDBObject:
        """This provides data for download and online participant list.

        This is un-inlined so download_participant_list can use this
        as well."""
        course_ids = self.eventproxy.list_courses(rs, event_id)
        courses = self.eventproxy.get_courses(rs, course_ids)
        registration_ids = self.eventproxy.list_registrations(rs, event_id)
        registrations = self.eventproxy.get_registrations(rs, registration_ids)

        if not part_ids:
            part_ids = rs.ambience['event']['parts'].keys()
        if any(anid not in rs.ambience['event']['parts'] for anid in part_ids):
            raise werkzeug.exceptions.NotFound(n_("Invalid part id."))
        parts = {anid: rs.ambience['event']['parts'][anid]
                 for anid in part_ids}

        participant = const.RegistrationPartStati.participant
        registrations = {
            k: v
            for k, v in registrations.items()
            if any(v['parts'][part_id]
                   and v['parts'][part_id]['status'] == participant
                   for part_id in parts)}
        personas = self.coreproxy.get_event_users(
            rs, tuple(e['persona_id']
                      for e in registrations.values()), event_id)

        all_sortkeys = {
            "given_names": EntitySorter.given_names,
            "family_name": EntitySorter.family_name,
            "email": EntitySorter.email,
            "address": EntitySorter.address,
            "course": EntitySorter.course,
            "persona": EntitySorter.persona,
        }

        # FIXME: the result can have different lengths depending an amount of
        #  courses someone is assigned to.
        def sort_rank(sortkey: str, anid: int) -> Sortkey:
            prim_sorter: KeyFunction = all_sortkeys.get(
                sortkey, EntitySorter.persona)
            sec_sorter: KeyFunction = EntitySorter.persona
            if sortkey == "course":
                if not len(part_ids) == 1:
                    raise werkzeug.exceptions.BadRequest(n_(
                        "Only one part id allowed."))
                part_id = unwrap(part_ids)  # type: ignore
                all_tracks = parts[part_id]['tracks']
                registered_tracks = [registrations[anid]['tracks'][track_id]
                                     for track_id in all_tracks]
                # TODO sort tracks by title?
                tracks = xsorted(
                    registered_tracks,
                    key=lambda track: all_tracks[track['track_id']]['sortkey'])
                course_ids = [track['course_id'] for track in tracks]
                prim_rank: Sortkey = tuple()
                for course_id in course_ids:
                    if course_id:
                        prim_rank += prim_sorter(courses[course_id])
                    else:
                        prim_rank += ("0", "", "")
            else:
                prim_key = personas[registrations[anid]['persona_id']]
                prim_rank = prim_sorter(prim_key)
            sec_key = personas[registrations[anid]['persona_id']]
            sec_rank = sec_sorter(sec_key)
            return prim_rank + sec_rank

        ordered = xsorted(registrations.keys(), reverse=reverse,
                          key=lambda anid: sort_rank(sortkey, anid))
        return {
            'courses': courses, 'registrations': registrations,
            'personas': personas, 'ordered': ordered, 'parts': parts,
        }

    @access("event")
    @event_guard()
    def change_event_form(self, rs: RequestState, event_id: int) -> Response:
        """Render form."""
        institution_ids = self.pasteventproxy.list_institutions(rs).keys()
        institutions = self.pasteventproxy.get_institutions(rs, institution_ids)
        merge_dicts(rs.values, rs.ambience['event'])

        sorted_fields = xsorted(rs.ambience['event']['fields'].values(),
                                key=EntitySorter.event_field)
        lodge_fields = [
            (field['id'], field['field_name']) for field in sorted_fields
            if field['association'] == const.FieldAssociations.registration
            and field['kind'] == const.FieldDatatypes.str
        ]
        camping_mat_fields = [
            (field['id'], field['field_name']) for field in sorted_fields
            if field['association'] == const.FieldAssociations.registration
            and field['kind'] == const.FieldDatatypes.bool
        ]
        course_room_fields = [
            (field['id'], field['field_name']) for field in sorted_fields
            if field['association'] == const.FieldAssociations.course
            and field['kind'] == const.FieldDatatypes.str
        ]
        return self.render(rs, "change_event", {
            'institutions': institutions,
            'accounts': self.conf["EVENT_BANK_ACCOUNTS"],
            'lodge_fields': lodge_fields,
            'camping_mat_fields': camping_mat_fields,
            'course_room_fields': course_room_fields})

    @access("event", modi={"POST"})
    @REQUESTdatadict(
        "title", "institution", "description", "shortname",
        "registration_start", "registration_soft_limit",
        "registration_hard_limit", "iban", "orga_address", "registration_text",
        "mail_text", "use_additional_questionnaire", "notes", "lodge_field",
        "camping_mat_field", "is_visible", "is_course_list_visible",
        "is_course_state_visible", "is_participant_list_visible",
        "courses_in_participant_list", "is_cancelled", "course_room_field",
        "nonmember_surcharge")
    @event_guard(check_offline=True)
    def change_event(self, rs: RequestState, event_id: int, data: CdEDBObject
                     ) -> Response:
        """Modify an event organized via DB."""
        data['id'] = event_id
        data = check(rs, "event", data)
        if rs.has_validation_errors():
            return self.change_event_form(rs, event_id)
        code = self.eventproxy.set_event(rs, data)
        self.notify_return_code(rs, code)
        return self.redirect(rs, "event/show_event")

    @access("event")
    def get_minor_form(self, rs: RequestState, event_id: int) -> Response:
        """Retrieve minor form."""
        if not (rs.ambience['event']['is_visible']
                or event_id in rs.user.orga
                or self.is_admin(rs)):
            raise werkzeug.exceptions.Forbidden(
                n_("The event is not published yet."))
        minor_form = self.eventproxy.get_minor_form(rs, event_id)
        return self.send_file(
            rs, data=minor_form, mimetype="application/pdf",
            filename="{}_minor_form.pdf".format(
                rs.ambience['event']['shortname']))

    @access("event", modi={"POST"})
    @REQUESTfile("minor_form")
    @REQUESTdata(("delete", "bool"))
    @event_guard(check_offline=True)
    def change_minor_form(self, rs: RequestState, event_id: int,
                          minor_form: werkzeug.FileStorage, delete: bool
                          ) -> Response:
        """Replace the form for parental agreement for minors.

        This somewhat clashes with our usual naming convention, it is
        about the 'minor form' and not about changing minors.
        """
        minor_form = cast(
            bytes, check(rs, 'pdffile_or_None', minor_form, "minor_form"))
        if not minor_form and not delete:
            rs.append_validation_error(
                ("minor_form", ValueError(n_("Must not be empty."))))
        if rs.has_validation_errors():
            return self.show_event(rs, event_id)
        code = self.eventproxy.change_minor_form(rs, event_id, minor_form)
        self.notify_return_code(rs, code, success=n_("Minor form updated."),
                                pending=n_("Minor form has been removed."),
                                error=n_("Nothing to remove."))
        return self.redirect(rs, "event/show_event")

    @access("event_admin", modi={"POST"})
    @REQUESTdata(("orga_id", "cdedbid"))
    @event_guard(check_offline=True)
    def add_orga(self, rs: RequestState, event_id: int, orga_id: int
                 ) -> Response:
        """Make an additional persona become orga."""
        if rs.has_validation_errors():
            # Shortcircuit if we have got no workable cdedbid
            return self.show_event(rs, event_id)
        if not self.coreproxy.verify_id(rs, orga_id, is_archived=False):
            rs.append_validation_error(
                ('orga_id',
                 ValueError(n_("This user does not exist or is archived."))))
        if not self.coreproxy.verify_persona(rs, orga_id, {"event"}):
            rs.append_validation_error(
                ('orga_id', ValueError(n_("This user is not an event user."))))
        if rs.has_validation_errors():
            return self.show_event(rs, event_id)
        new = rs.ambience['event']['orgas'] | {orga_id}
        code = self.eventproxy.set_event_orgas(rs, event_id, new)
        self.notify_return_code(rs, code)
        return self.redirect(rs, "event/show_event")

    @access("event_admin", modi={"POST"})
    @REQUESTdata(("orga_id", "id"))
    @event_guard(check_offline=True)
    def remove_orga(self, rs: RequestState, event_id: int, orga_id: int
                    ) -> Response:
        """Remove a persona as orga of an event.

        This is only available for admins. This can drop your own orga role.
        """
        if rs.has_validation_errors():
            return self.show_event(rs, event_id)
        new = rs.ambience['event']['orgas'] - {orga_id}
        code = self.eventproxy.set_event_orgas(rs, event_id, new)
        self.notify_return_code(rs, code)
        return self.redirect(rs, "event/show_event")

    @access("event_admin", modi={"POST"})
    @REQUESTdata(("orgalist", "bool"))
    def create_event_mailinglist(self, rs: RequestState, event_id: int,
                                 orgalist: bool = False) -> Response:
        """Create a default mailinglist for the event."""
        if rs.has_validation_errors():
            return self.redirect(rs, "event/show_event")

        ml_data = self._get_mailinglist_setter(rs.ambience['event'], orgalist)
        if not self.mlproxy.verify_existence(rs, ml_type.full_address(ml_data)):
            if not orgalist:
                link = cdedburl(rs, "event/register", {'event_id': event_id})
                ml_data['description'] = ml_data['description'].format(link)
            code = self.mlproxy.create_mailinglist(rs, ml_data)
            msg = (n_("Orga mailinglist created.") if orgalist
                   else n_("Participant mailinglist created."))
            self.notify_return_code(rs, code, success=msg)
            if code and orgalist:
                data = {
                    'id': event_id,
                    'orga_address': ml_type.full_address(ml_data),
                }
                self.eventproxy.set_event(rs, data)
        else:
            rs.notify("error", n_("Mailinglist %(address)s already exists."),
                      {'address': ml_type.full_address(ml_data)})
        return self.redirect(rs, "event/show_event")

    @access("event")
    @event_guard()
    def part_summary_form(self, rs: RequestState, event_id: int) -> Response:
        """Render form."""
        tracks = rs.ambience['event']['tracks']
        current = {
            f"{key}_{part_id}": value
            for part_id, part in rs.ambience['event']['parts'].items()
            for key, value in part.items() if key not in ('id', 'tracks')}
        for part_id, part in rs.ambience['event']['parts'].items():
            for track_id, track in part['tracks'].items():
                for k in ('title', 'shortname', 'num_choices', 'min_choices',
                          'sortkey'):
                    current[f"track_{k}_{part_id}_{track_id}"] = track[k]
        for m in rs.ambience['event']['fee_modifiers'].values():
            for k in ('modifier_name', 'amount', 'field_id'):
                current[f"fee_modifier_{k}_{m['part_id']}_{m['id']}"] = m[k]
        merge_dicts(rs.values, current)
        referenced_parts: Set[int] = set()
        referenced_tracks: Set[int] = set()
        has_registrations = self.eventproxy.has_registrations(rs, event_id)
        course_ids = self.eventproxy.list_courses(rs, event_id)
        courses = self.eventproxy.get_courses(rs, course_ids.keys())
        for course in courses.values():
            referenced_tracks.update(course['segments'])
        # referenced tracks block part deletion
        for track_id in referenced_tracks:
            referenced_parts.add(tracks[track_id]['part_id'])

        sorted_fields = xsorted(rs.ambience['event']['fields'].values(),
                                key=EntitySorter.event_field)
        legal_datatypes, legal_assocs = EVENT_FIELD_SPEC['fee_modifier']
        fee_modifier_fields = [
            (field['id'], field['field_name']) for field in sorted_fields
            if field['association'] in legal_assocs
            and field['kind'] in legal_datatypes
        ]
        fee_modifiers_by_part = {
            part_id: {
                e['id']: e
                for e in rs.ambience['event']['fee_modifiers'].values()
                if e['part_id'] == part_id
            }
            for part_id in rs.ambience['event']['parts']
        }
        legal_datatypes, legal_assocs = EVENT_FIELD_SPEC['waitlist']
        waitlist_fields = [
            (field['id'], field['field_name']) for field in sorted_fields
            if field['association'] in legal_assocs
            and field['kind'] in legal_datatypes
        ]
        return self.render(rs, "part_summary", {
            'fee_modifier_fields': fee_modifier_fields,
            'fee_modifiers_by_part': fee_modifiers_by_part,
            'waitlist_fields': waitlist_fields,
            'referenced_parts': referenced_parts,
            'referenced_tracks': referenced_tracks,
            'has_registrations': has_registrations,
            'DEFAULT_NUM_COURSE_CHOICES': DEFAULT_NUM_COURSE_CHOICES})

    @staticmethod
    def process_part_input(rs: RequestState, has_registrations: bool
                           ) -> Tuple[Dict[int, Optional[CdEDBObject]],
                                      Dict[int, Optional[CdEDBObject]]]:
        """This handles input to configure the parts.

        Since this covers a variable number of rows, we cannot do this
        statically. This takes care of validation too.

        :type rs: :py:class:`FrontendRequestState`
        :type has_registrations: bool
        :rtype: {int: {str: object}}
        """
        parts = rs.ambience['event']['parts']
        fee_modifiers = rs.ambience['event']['fee_modifiers']

        # Handle basic part data
        delete_flags = request_extractor(
            rs, (("delete_{}".format(part_id), "bool") for part_id in parts))
        deletes = {part_id for part_id in parts
                   if delete_flags['delete_{}'.format(part_id)]}
        if has_registrations and deletes:
            raise ValueError(n_("Registrations exist, no deletion."))
        spec = {
            'title': "str",
            'shortname': "str",
            'part_begin': "date",
            'part_end': "date",
            'fee': "decimal",
            'waitlist_field': "id_or_None",
        }
        params = tuple(("{}_{}".format(key, part_id), value)
                       for part_id in parts if part_id not in deletes
                       for key, value in spec.items())

        # noinspection PyRedundantParentheses
        def part_constraint_maker(part_id: int) -> List[RequestConstraint]:
            begin = f"part_begin_{part_id}"
            end = f"part_end_{part_id}"
            msg = n_("Must be later than begin.")
            ret: List[RequestConstraint]
            ret = [(lambda d: d[begin] <= d[end], (end, ValueError(msg)))]

            key = f"waitlist_field_{part_id}"
            fields = rs.ambience['event']['fields']
            legal_datatypes, legal_assocs = EVENT_FIELD_SPEC['waitlist']
            ret.append((
                lambda d: d[key] is None or
                          fields[d[key]]['association'] in legal_assocs
                          and fields[d[key]]['kind'] in legal_datatypes,
                (key, ValueError(n_(
                    "Waitlist linked to non-fitting field.")))))
            return ret

        constraints = list(itertools.chain.from_iterable(
            part_constraint_maker(part_id)
            for part_id in parts if part_id not in deletes))
        data = request_extractor(rs, params, constraints)
        ret: Dict[int, CdEDBObject] = {
            part_id: {key: data["{}_{}".format(key, part_id)] for key in spec}
            for part_id in parts if part_id not in deletes
        }

        def track_params(part_id: int, track_id: int
                         ) -> List[Tuple[str, str]]:
            """
            Helper function to create the parameter extraction configuration
            for the data of a single track.
            """
            return [
                ("track_{}_{}_{}".format(k, part_id, track_id), t)
                for k, t in (('title', 'str'), ('shortname', 'str'),
                             ('num_choices', 'non_negative_int'),
                             ('min_choices', 'non_negative_int'),
                             ('sortkey', 'int'))]

        def track_excavator(req_data: CdEDBObject, part_id: int, track_id: int
                            ) -> CdEDBObject:
            """
            Helper function to create a single track's data dict from the
            extracted request data.
            """
            return {
                k: req_data['track_{}_{}_{}'.format(k, part_id, track_id)]
                for k in ('title', 'shortname', 'num_choices', 'min_choices',
                          'sortkey')}

        # Handle newly created parts
        marker = 1
        while marker < 2 ** 10:
            will_create = unwrap(request_extractor(
                rs, (("create_-{}".format(marker), "bool"),)))
            if will_create:
                if has_registrations:
                    raise ValueError(n_("Registrations exist, no creation."))
                params = tuple(("{}_-{}".format(key, marker), value)
                               for key, value in spec.items())
                constraints = part_constraint_maker(-marker)
                data = request_extractor(rs, params, constraints)
                ret[-marker] = {key: data["{}_-{}".format(key, marker)]
                                for key in spec}
            else:
                break
            marker += 1
        # Return index of last new row to template to generate all inputs
        # previously added by JS
        rs.values['create_last_index'] = marker - 1

        # Handle track data
        track_delete_flags = request_extractor(
            rs, (("track_delete_{}_{}".format(part_id, track_id), "bool")
                 for part_id, part in parts.items()
                 for track_id in part['tracks']))
        track_deletes = {
            track_id
            for part_id, part in parts.items() for track_id in part['tracks']
            if track_delete_flags['track_delete_{}_{}'.format(part_id,
                                                              track_id)]
        }
        if has_registrations and track_deletes:
            raise ValueError(n_("Registrations exist, no deletion."))
        params = tuple(itertools.chain.from_iterable(
            track_params(part_id, track_id)
            for part_id, part in parts.items()
            for track_id in part['tracks']
            if track_id not in track_deletes))

        # noinspection PyRedundantParentheses
        def track_constraint_maker(part_id: int, track_id: int
                                   ) -> RequestConstraint:
            min = "track_min_choices_{}_{}".format(part_id, track_id)
            num = "track_num_choices_{}_{}".format(part_id, track_id)
            msg = n_("Must be less or equal than total Course Choices.")
            return (lambda d: d[min] <= d[num], (min, ValueError(msg)))

        constraints = list(
            track_constraint_maker(part_id, track_id)
            for part_id, part in parts.items()
            for track_id in part['tracks']
            if track_id not in track_deletes)
        data = request_extractor(rs, params, constraints)
        rs.values['track_create_last_index'] = {}
        for part_id, part in parts.items():
            if part_id in deletes:
                continue
            ret[part_id]['tracks'] = {
                track_id: (track_excavator(data, part_id, track_id)
                           if track_id not in track_deletes else None)
                for track_id in part['tracks']}
            marker = 1
            while marker < 2 ** 5:
                will_create = unwrap(request_extractor(
                    rs,
                    (("track_create_{}_-{}".format(part_id, marker), "bool"),)))
                if will_create:
                    if has_registrations:
                        raise ValueError(
                            n_("Registrations exist, no creation."))
                    params = tuple(track_params(part_id, -marker))
                    constraints = [track_constraint_maker(part_id, -marker)]
                    newtrack = track_excavator(
                        request_extractor(rs, params, constraints),
                        part_id, -marker)
                    ret[part_id]['tracks'][-marker] = newtrack
                else:
                    break
                marker += 1
            rs.values['track_create_last_index'][part_id] = marker - 1

        # And now track data for newly created parts
        for new_part_id in range(1, rs.values['create_last_index'] + 1):
            ret[-new_part_id]['tracks'] = {}
            marker = 1
            while marker < 2 ** 5:
                will_create = unwrap(request_extractor(
                    rs,
                    (("track_create_-{}_-{}".format(new_part_id, marker),
                      "bool"),)))
                if will_create:
                    params = tuple(track_params(-new_part_id, -marker))
                    constraints = [
                        track_constraint_maker(-new_part_id, -marker)]
                    newtrack = track_excavator(
                        request_extractor(rs, params, constraints),
                        -new_part_id, -marker)
                    ret[-new_part_id]['tracks'][-marker] = newtrack
                else:
                    break
                marker += 1
            rs.values['track_create_last_index'][-new_part_id] = marker - 1

        def fee_modifier_params(part_id: int, fee_modifier_id: int
                                ) -> List[Tuple[str, str]]:
            """
            Helper function to create the parameter extraction configuration
            for the data of a single fee modifier.
            """
            return [
                ("fee_modifier_{}_{}_{}".format(k, part_id, fee_modifier_id), t)
                for k, t in (('modifier_name', 'restrictive_identifier'),
                             ('amount', 'decimal'),
                             ('field_id', 'id'))]

        def fee_modifier_excavator(req_data: CdEDBObject, part_id: int,
                                   fee_modifier_id: int) -> CdEDBObject:
            """
            Helper function to create a single fee modifier's data dict from the
            extracted request data.
            """
            ret = {
                k: req_data['fee_modifier_{}_{}_{}'.format(
                    k, part_id, fee_modifier_id)]
                for k in ('modifier_name', 'amount', 'field_id')}
            ret['part_id'] = part_id
            if fee_modifier_id > 0:
                ret['id'] = fee_modifier_id
            return ret

        # Handle fee modifier data
        fee_modifier_delete_flags = request_extractor(
            rs, (("fee_modifier_delete_{}_{}".format(mod['part_id'], mod['id']),
                  "bool")
                 for mod in fee_modifiers.values()))
        fee_modifier_deletes = {
            mod['id']
            for mod in fee_modifiers.values()
            if fee_modifier_delete_flags['fee_modifier_delete_{}_{}'.format(
                mod['part_id'], mod['id'])]
        }
        if has_registrations and fee_modifier_deletes:
            raise ValueError(n_("Registrations exist, no deletion."))
        params = tuple(itertools.chain.from_iterable(
            fee_modifier_params(mod['part_id'], mod['id'])
            for mod in fee_modifiers.values()
            if mod['id'] not in fee_modifier_deletes))

        def constraint_maker(part_id: int, fee_modifier_id: int
                             ) -> List[RequestConstraint]:
            key = f"fee_modifier_field_id_{part_id}_{fee_modifier_id}"
            fields = rs.ambience['event']['fields']
            legal_datatypes, legal_assocs = EVENT_FIELD_SPEC['fee_modifier']
            msg = n_("Fee Modifier linked to non-fitting field.")
            return [(
                lambda d: (fields[d[key]]['association'] in legal_assocs
                           and fields[d[key]]['kind'] in legal_datatypes),
                (key, ValueError(msg))
            )]

        constraints = list(itertools.chain.from_iterable(
            constraint_maker(mod['part_id'], mod['id'])
            for mod in fee_modifiers.values()
            if mod['id'] not in fee_modifier_deletes))

        data = request_extractor(rs, params, constraints)
        rs.values['fee_modifier_create_last_index'] = {}
        ret_fee_modifiers: Dict[int, Optional[CdEDBObject]] = {
            mod['id']: (fee_modifier_excavator(data, mod['part_id'], mod['id'])
                        if mod['part_id'] not in deletes
                        and mod['id'] not in fee_modifier_deletes else None)
            for mod in fee_modifiers.values()}

        # Check for duplicate fields in the same part.
        field_msg = n_("Must not have multiple fee modifiers linked to the same"
                       " field in one event part.")
        name_msg = n_("Must not have multiple fee modifiers witht he same name "
                      "in one event part.")
        used_fields = {}
        used_names = {}
        if len(ret_fee_modifiers) == 1:
            f = unwrap(ret_fee_modifiers)
            if f:
                used_fields[f['part_id']] = {f['field_id']}
                used_names[f['part_id']] = {f['modifier_name']}
        for e1, e2 in itertools.combinations(
                filter(None, ret_fee_modifiers.values()), 2):
            used_fields.setdefault(e1['part_id'], set()).add(e1['field_id'])
            used_fields.setdefault(e2['part_id'], set()).add(e2['field_id'])
            used_names.setdefault(e1['part_id'], set()).add(e1['modifier_name'])
            used_names.setdefault(e2['part_id'], set()).add(e2['modifier_name'])
            if e1['part_id'] == e2['part_id']:
                if e1['field_id'] == e2['field_id']:
                    base_key = "fee_modifier_field_id_{}_{}"
                    key1 = base_key.format(e1['part_id'], e1['id'])
                    rs.add_validation_error((key1, ValueError(field_msg)))
                    key2 = base_key.format(e2['part_id'], e2['id'])
                    rs.add_validation_error((key2, ValueError(field_msg)))
                if e1['modifier_name'] == e2['modifier_name']:
                    base_key = "fee_modifier_modifier_name_{}_{}"
                    key1 = base_key.format(e1['part_id'], e1['id'])
                    rs.add_validation_error((key1, ValueError(name_msg)))
                    key2 = base_key.format(e2['part_id'], e2['id'])
                    rs.add_validation_error((key2, ValueError(name_msg)))

        for part_id in parts:
            marker = 1
            while marker < 2 ** 5:
                will_create = unwrap(request_extractor(
                    rs, (("fee_modifier_create_{}_-{}".format(part_id, marker),
                          "bool"),)))
                if will_create:
                    if has_registrations:
                        raise ValueError(n_(
                            "Registrations exist, no creation."))
                    params = tuple(fee_modifier_params(part_id, -marker))
                    constraints = constraint_maker(part_id, -marker)
                    new_fee_modifier = fee_modifier_excavator(
                        request_extractor(rs, params, constraints),
                        part_id, -marker)
                    ret_fee_modifiers[-marker] = new_fee_modifier
                    if new_fee_modifier['field_id'] in used_fields.get(
                            part_id, set()):
                        rs.add_validation_error(
                            ("fee_modifier_field_id_{}_{}".format(
                                part_id, -marker),
                             ValueError(field_msg)))
                    if new_fee_modifier['modifier_name'] in used_names.get(
                            part_id, set()):
                        rs.add_validation_error(
                            ("fee_modifier_modifier_name_{}_{}".format(
                                part_id, -marker),
                             ValueError(name_msg)))
                    used_fields.setdefault(part_id, set()).add(
                        new_fee_modifier['field_id'])
                else:
                    break
                marker += 1
            rs.values['fee_modifier_create_last_index'][part_id] = marker - 1

        # Don't allow fee modifiers for newly created parts.

        # Handle deleted parts
        ret_parts = cast(Dict[int, Optional[CdEDBObject]], ret)
        for part_id in deletes:
            ret_parts[part_id] = None
        if not any(ret.values()):
            rs.append_validation_error(
                ("", ValueError(n_("At least one event part required."))))
            rs.notify("error", n_("At least one event part required."))
        return ret_parts, ret_fee_modifiers

    @access("event", modi={"POST"})
    @event_guard(check_offline=True)
    def part_summary(self, rs: RequestState, event_id: int) -> Response:
        """Manipulate the parts of an event."""
        has_registrations = self.eventproxy.has_registrations(rs, event_id)
        parts, fee_modifiers = self.process_part_input(rs, has_registrations)
        if rs.has_validation_errors():
            return self.part_summary_form(rs, event_id)
        for part_id, part in rs.ambience['event']['parts'].items():
            if parts.get(part_id) == part:
                # remove unchanged
                del parts[part_id]
        event = {
            'id': event_id,
            'parts': parts,
            'fee_modifiers': fee_modifiers,
        }
        code = self.eventproxy.set_event(rs, event)
        self.notify_return_code(rs, code)
        return self.redirect(rs, "event/part_summary_form")

    @access("event")
    @event_guard()
    def field_summary_form(self, rs: RequestState, event_id: int) -> Response:
        """Render form."""
        formatter = lambda k, v: (v if k != 'entries' or not v else
                                  '\n'.join(';'.join(line) for line in v))
        current = {
            "{}_{}".format(key, field_id): formatter(key, value)
            for field_id, field in rs.ambience['event']['fields'].items()
            for key, value in field.items() if key != 'id'}
        merge_dicts(rs.values, current)
        referenced = set()
        fee_modifiers = set()
        full_questionnaire = self.eventproxy.get_questionnaire(rs, event_id)
        for k, v in full_questionnaire.items():
            for row in v:
                if row['field_id']:
                    referenced.add(row['field_id'])
        if rs.ambience['event']['lodge_field']:
            referenced.add(rs.ambience['event']['lodge_field'])
        if rs.ambience['event']['camping_mat_field']:
            referenced.add(rs.ambience['event']['camping_mat_field'])
        if rs.ambience['event']['course_room_field']:
            referenced.add(rs.ambience['event']['course_room_field'])
        for mod in rs.ambience['event']['fee_modifiers'].values():
            referenced.add(mod['field_id'])
            fee_modifiers.add(mod['field_id'])
        for part_id, part in rs.ambience['event']['parts'].items():
            if part['waitlist_field']:
                referenced.add(part['waitlist_field'])
        return self.render(rs, "field_summary", {
            'referenced': referenced, 'fee_modifiers': fee_modifiers})

    @staticmethod
    def process_field_input(rs: RequestState, fields: CdEDBObjectMap
                            ) -> CdEDBOptionalMap:
        """This handles input to configure the fields.

        Since this covers a variable number of rows, we cannot do this
        statically. This takes care of validation too.
        """
        delete_flags = request_extractor(
            rs, (("delete_{}".format(field_id), "bool") for field_id in fields))
        deletes = {field_id for field_id in fields
                   if delete_flags['delete_{}'.format(field_id)]}
        ret: CdEDBOptionalMap = {}
        params = lambda anid: (("kind_{}".format(anid), "enum_fielddatatypes"),
                               ("association_{}".format(anid),
                                "enum_fieldassociations"),
                               ("entries_{}".format(anid), "str_or_None"))
        for field_id in fields:
            if field_id not in deletes:
                tmp = request_extractor(rs, params(field_id))
                if rs.has_validation_errors():
                    break
                tmp = check(rs, "event_field", tmp,
                            extra_suffix="_{}".format(field_id))
                if tmp:
                    temp = {
                        'kind': tmp["kind_{}".format(field_id)],
                        'association': tmp["association_{}".format(field_id)],
                        'entries': tmp["entries_{}".format(field_id)]}
                    ret[field_id] = temp
        for field_id in deletes:
            ret[field_id] = None
        marker = 1
        params = lambda anid: (("field_name_-{}".format(anid), "str"),
                               ("kind_-{}".format(anid), "enum_fielddatatypes"),
                               ("association_-{}".format(anid),
                                "enum_fieldassociations"),
                               ("entries_-{}".format(anid), "str_or_None"))
        while marker < 2 ** 10:
            will_create = unwrap(request_extractor(
                rs, (("create_-{}".format(marker), "bool"),)))
            if will_create:
                tmp = request_extractor(rs, params(marker))
                if rs.has_validation_errors():
                    marker += 1
                    break
                tmp = check(rs, "event_field", tmp, creation=True,
                            extra_suffix="_-{}".format(marker))
                if tmp:
                    temp = {
                        'field_name': tmp["field_name_-{}".format(marker)],
                        'kind': tmp["kind_-{}".format(marker)],
                        'association': tmp["association_-{}".format(marker)],
                        'entries': tmp["entries_-{}".format(marker)]}
                    ret[-marker] = temp
            else:
                break
            marker += 1

        def field_name(field_id: int, field: Optional[CdEDBObject]) -> str:
            return (field['field_name'] if field and 'field_name' in field
                    else fields[field_id]['field_name'])
        count = Counter(field_name(f_id, field) for f_id, field in ret.items())
        for field_id, field in ret.items():
            if field and count.get(field_name(field_id, field), 0) > 1:
                rs.append_validation_error(
                    ("field_name_{}".format(field_id),
                      ValueError(n_("Field name not unique."))))
        rs.values['create_last_index'] = marker - 1
        return ret

    @access("event", modi={"POST"})
    @event_guard(check_offline=True)
    @REQUESTdata(('active_tab', 'str_or_None'))
    def field_summary(self, rs: RequestState, event_id: int, active_tab: str
                      ) -> Response:
        """Manipulate the fields of an event."""
        fields = self.process_field_input(
            rs, rs.ambience['event']['fields'])
        if rs.has_validation_errors():
            return self.field_summary_form(rs, event_id)
        for field_id, field in rs.ambience['event']['fields'].items():
            if fields.get(field_id) == field:
                # remove unchanged
                del fields[field_id]
        event = {
            'id': event_id,
            'fields': fields
        }
        code = self.eventproxy.set_event(rs, event)
        self.notify_return_code(rs, code)
        return self.redirect(rs, "event/field_summary_form",
                             anchor=(("tab:" + active_tab)
                                     if active_tab is not None else None))

    @staticmethod
    def _get_mailinglist_setter(event: CdEDBObject, orgalist: bool = False
                                ) -> CdEDBObject:
        email_local_part = "{}{}".format(
            event['shortname'], "" if orgalist else "-all")
        # During event creation the id is not yet known.
        event_id = event.get('id')
        if orgalist:
            descr = ("Bitte wende dich bei Fragen oder Problemen, die mit "
                     "unserer Veranstaltung zusammenhängen, über diese Liste "
                     "an uns.")
            orga_ml_data = {
                'title': "{} Orgateam".format(event['title']),
                'local_part': email_local_part,
                'domain': const.MailinglistDomain.aka,
                'description': descr,
                'mod_policy': const.ModerationPolicy.unmoderated,
                'attachment_policy': const.AttachmentPolicy.allow,
                'subject_prefix': event['shortname'],
                'maxsize': 1024,
                'is_active': True,
                'event_id': event_id,
                'registration_stati': [],
                'assembly_id': None,
                'notes': None,
                'moderators': event['orgas'],
                'ml_type': const.MailinglistTypes.event_orga,
            }
            return orga_ml_data
        else:
            descr = ("Dieser Liste kannst du nur beitreten, indem du dich zu "
                     "unserer [Veranstaltung anmeldest]({}) und den Status "
                     "*Teilnehmer* erhälst. Auf dieser Liste stehen alle "
                     "Teilnehmer unserer Veranstaltung; sie kann im Vorfeld "
                     "zum Austausch untereinander genutzt werden.")
            participant_ml_data = {
                'title': "{} Teilnehmer".format(event['title']),
                'local_part': email_local_part,
                'domain': const.MailinglistDomain.aka,
                'description': descr,
                'mod_policy': const.ModerationPolicy.non_subscribers,
                'attachment_policy': const.AttachmentPolicy.pdf_only,
                'subject_prefix': event['shortname'],
                'maxsize': 1024,
                'is_active': True,
                'event_id': event_id,
                'registration_stati': [const.RegistrationPartStati.participant],
                'assembly_id': None,
                'notes': None,
                'moderators': event['orgas'],
                'ml_type': const.MailinglistTypes.event_associated,
            }
            return participant_ml_data

    @access("event_admin")
    def create_event_form(self, rs: RequestState) -> Response:
        """Render form."""
        institution_ids = self.pasteventproxy.list_institutions(rs).keys()
        institutions = self.pasteventproxy.get_institutions(rs, institution_ids)
        return self.render(rs, "create_event",
                           {'institutions': institutions,
                            'accounts': self.conf["EVENT_BANK_ACCOUNTS"]})

    @access("event_admin", modi={"POST"})
    @REQUESTdata(("part_begin", "date"), ("part_end", "date"),
                 ("orga_ids", "cdedbid_csv_list"), ("create_track", "bool"),
                 ("create_orga_list", "bool"),
                 ("create_participant_list", "bool"))
    @REQUESTdatadict(
        "title", "institution", "description", "shortname",
        "iban", "nonmember_surcharge", "notes")
    def create_event(self, rs: RequestState, part_begin: datetime.date,
                     part_end: datetime.date, orga_ids: Collection[int],
                     create_track: bool, create_orga_list: bool,
                     create_participant_list: bool, data: CdEDBObject
                     ) -> Response:
        """Create a new event, organized via DB."""
        # multi part events will have to edit this later on
        data["orgas"] = orga_ids
        new_track = {
            'title': data['title'],
            'shortname': data['shortname'],
            'num_choices': DEFAULT_NUM_COURSE_CHOICES,
            'min_choices': DEFAULT_NUM_COURSE_CHOICES,
            'sortkey': 1}
        data['parts'] = {
            -1: {
                'title': data['title'],
                'shortname': data['shortname'],
                'part_begin': part_begin,
                'part_end': part_end,
                'fee': decimal.Decimal(0),
                'waitlist_field': None,
                'tracks': ({-1: new_track} if create_track else {}),
            }
        }
        orga_ml_data = None
        orga_ml_address = None
        if create_orga_list:
            orga_ml_data = self._get_mailinglist_setter(data, orgalist=True)
            orga_ml_address = ml_type.full_address(orga_ml_data)
            data['orga_address'] = orga_ml_address
            if self.mlproxy.verify_existence(rs, orga_ml_address):
                orga_ml_data = None
                rs.notify("info", n_("Mailinglist %(address)s already exists."),
                          {'address': orga_ml_address})
        else:
            data['orga_address'] = None

        data = check(rs, "event", data, creation=True)
        if orga_ids:
            if not self.coreproxy.verify_ids(rs, orga_ids, is_archived=False):
                rs.append_validation_error(
                    ('orga_ids', ValueError(
                        n_("Some of these users do not exist or are archived.")
                    ))
                )
            if not self.coreproxy.verify_personas(rs, orga_ids, {"event"}):
                rs.append_validation_error(
                    ('orga_ids', ValueError(
                        n_("Some of these users are not event users.")
                    ))
                )
        else:
            # we check orga_ml_data instead of create_orga_list here,
            # because the former is falsy if an orga ml already exists
            if orga_ml_data or create_participant_list:
                # mailinglists require moderators
                rs.append_validation_error(
                    ("orga_ids", ValueError(
                        n_("Must not be empty in order to create a mailinglist.")
                    ))
                )
        if rs.has_validation_errors():
            return self.create_event_form(rs)
        new_id = self.eventproxy.create_event(rs, data)
        if orga_ml_data:
            orga_ml_data['event_id'] = new_id
            code = self.mlproxy.create_mailinglist(rs, orga_ml_data)
            self.notify_return_code(
                rs, code, success=n_("Orga mailinglist created."))
        if create_participant_list:
            participant_ml_data = self._get_mailinglist_setter(data)
            participant_ml_address = ml_type.full_address(participant_ml_data)
            if not self.mlproxy.verify_existence(rs, participant_ml_address):
                link = cdedburl(rs, "event/register", {'event_id': new_id})
                descr = participant_ml_data['description'].format(link)
                participant_ml_data['description'] = descr
                participant_ml_data['event_id'] = new_id
                code = self.mlproxy.create_mailinglist(rs, participant_ml_data)
                self.notify_return_code(
                    rs, code, success=n_("Participant mailinglist created."))
            else:
                rs.notify("info", n_("Mailinglist %(address)s already exists."),
                          {'address': participant_ml_address})
        self.notify_return_code(rs, new_id, success=n_("Event created."))
        return self.redirect(rs, "event/show_event", {"event_id": new_id})

    @access("event")
    @event_guard()
    def show_course(self, rs: RequestState, event_id: int, course_id: int
                    ) -> Response:
        """Display course associated to event organized via DB."""
        params: CdEDBObject = {}
        if event_id in rs.user.orga or self.is_admin(rs):
            registration_ids = self.eventproxy.list_registrations(rs, event_id)
            all_registrations = self.eventproxy.get_registrations(
                rs, registration_ids)
            registrations = {
                k: v
                for k, v in all_registrations.items()
                if any(track['course_id'] == course_id
                       or track['course_instructor'] == course_id
                       for track in v['tracks'].values())
            }
            personas = self.coreproxy.get_personas(
                rs, tuple(e['persona_id'] for e in registrations.values()))
            attendees = self.calculate_groups(
                (course_id,), rs.ambience['event'], registrations,
                key="course_id", personas=personas, instructors=True)
            learners = self.calculate_groups(
                (course_id,), rs.ambience['event'], registrations,
                key="course_id", personas=personas, instructors=False)
            params['personas'] = personas
            params['registrations'] = registrations
            params['attendees'] = attendees
            params['learners'] = learners
            params['blockers'] = self.eventproxy.delete_course_blockers(
                rs, course_id).keys() - {"instructors", "course_choices",
                                         "course_segments"}
            instructor_ids = {reg['persona_id']
                              for reg in all_registrations.values()
                              if any(t['course_instructor'] == course_id
                                     for t in reg['tracks'].values())}
            instructors = self.coreproxy.get_personas(rs, instructor_ids)
            params['instructor_emails'] = [p['username']
                                           for p in instructors.values()]
        return self.render(rs, "show_course", params)

    @access("event")
    @event_guard(check_offline=True)
    def change_course_form(self, rs: RequestState, event_id: int, course_id: int
                           ) -> Response:
        """Render form."""
        if 'segments' not in rs.values:
            rs.values.setlist('segments', rs.ambience['course']['segments'])
        if 'active_segments' not in rs.values:
            rs.values.setlist('active_segments',
                              rs.ambience['course']['active_segments'])
        field_values = {
            "fields.{}".format(key): value
            for key, value in rs.ambience['course']['fields'].items()}
        merge_dicts(rs.values, rs.ambience['course'], field_values)
        return self.render(rs, "change_course")

    @access("event", modi={"POST"})
    @REQUESTdata(("segments", "[int]"), ("active_segments", "[int]"))
    @REQUESTdatadict("title", "description", "nr", "shortname", "instructors",
                     "max_size", "min_size", "notes")
    @event_guard(check_offline=True)
    def change_course(self, rs: RequestState, event_id: int, course_id: int,
                      segments: Collection[int],
                      active_segments: Collection[int], data: CdEDBObject
                      ) -> Response:
        """Modify a course associated to an event organized via DB."""
        data['id'] = course_id
        data['segments'] = segments
        data['active_segments'] = active_segments
        field_params = tuple(
            ("fields.{}".format(field['field_name']),
             "{}_or_None".format(const.FieldDatatypes(field['kind']).name))
            for field in rs.ambience['event']['fields'].values()
            if field['association'] == const.FieldAssociations.course)
        raw_fields = request_extractor(rs, field_params)
        data['fields'] = {
            key.split('.', 1)[1]: value for key, value in raw_fields.items()}
        data = check(rs, "course", data)
        if rs.has_validation_errors():
            return self.change_course_form(rs, event_id, course_id)
        code = self.eventproxy.set_course(rs, data)
        self.notify_return_code(rs, code)
        return self.redirect(rs, "event/show_course")

    @access("event")
    @event_guard(check_offline=True)
    def create_course_form(self, rs: RequestState, event_id: int) -> Response:
        """Render form."""
        # by default select all tracks
        tracks = rs.ambience['event']['tracks']
        if not tracks:
            rs.notify("error", n_("Event without tracks forbids courses."))
            return self.redirect(rs, 'event/course_stats')
        if 'segments' not in rs.values:
            rs.values.setlist('segments', tracks)
        return self.render(rs, "create_course")

    @access("event", modi={"POST"})
    @REQUESTdata(("segments", "[int]"))
    @REQUESTdatadict("title", "description", "nr", "shortname", "instructors",
                     "max_size", "min_size", "notes")
    @event_guard(check_offline=True)
    def create_course(self, rs: RequestState, event_id: int,
                      segments: Collection[int], data: CdEDBObject) -> Response:
        """Create a new course associated to an event organized via DB."""
        data['event_id'] = event_id
        data['segments'] = segments
        field_params = tuple(
            ("fields.{}".format(field['field_name']),
             "{}_or_None".format(const.FieldDatatypes(field['kind']).name))
            for field in rs.ambience['event']['fields'].values()
            if field['association'] == const.FieldAssociations.course)
        raw_fields = request_extractor(rs, field_params)
        data['fields'] = {
            key.split('.', 1)[1]: value for key, value in raw_fields.items()
        }
        data = check(rs, "course", data, creation=True)
        if rs.has_validation_errors():
            return self.create_course_form(rs, event_id)
        new_id = self.eventproxy.create_course(rs, data)
        self.notify_return_code(rs, new_id, success=n_("Course created."))
        return self.redirect(rs, "event/show_course", {'course_id': new_id})

    @access("event", modi={"POST"})
    @REQUESTdata(("ack_delete", "bool"))
    @event_guard(check_offline=True)
    def delete_course(self, rs: RequestState, event_id: int, course_id: int,
                      ack_delete: bool) -> Response:
        """Delete a course from an event organized via DB."""
        if not ack_delete:
            rs.append_validation_error(
                ("ack_delete", ValueError(n_("Must be checked."))))
        if rs.has_validation_errors():
            return self.show_course(rs, event_id, course_id)
        blockers = self.eventproxy.delete_course_blockers(rs, course_id)
        # Do not allow deletion of course with attendees
        if "attendees" in blockers:
            rs.notify("error", n_("Course cannot be deleted, because it still "
                                  "has attendees."))
            return self.redirect(rs, "event/show_course")
        code = self.eventproxy.delete_course(
            rs, course_id, {"instructors", "course_choices", "course_segments"})
        self.notify_return_code(rs, code)
        return self.redirect(rs, "event/course_stats")

    @access("event")
    @event_guard()
    def stats(self, rs: RequestState, event_id: int) -> Response:
        """Present an overview of the basic stats."""
        tracks = rs.ambience['event']['tracks']
        registration_ids = self.eventproxy.list_registrations(rs, event_id)
        registrations = self.eventproxy.get_registrations(rs, registration_ids)
        course_ids = self.eventproxy.list_courses(rs, event_id)
        courses = self.eventproxy.get_courses(rs, course_ids)
        personas = self.coreproxy.get_event_users(
            rs, tuple(e['persona_id'] for e in registrations.values()), event_id)
        stati = const.RegistrationPartStati
        get_age = lambda u, p: determine_age_class(
            u['birthday'],
            rs.ambience['event']['parts'][p['part_id']]['part_begin'])

        # Tests for participant/registration statistics.
        # `e` is the event, `r` is a registration, `p` is a registration_part.
        tests1 = OrderedDict((
            ('pending', (lambda e, r, p: (
                    p['status'] == stati.applied))),
            (' payed', (lambda e, r, p: (
                    p['status'] == stati.applied
                    and r['payment']))),
            ('participant', (lambda e, r, p: (
                    p['status'] == stati.participant))),
            (' all minors', (lambda e, r, p: (
                    (p['status'] == stati.participant)
                    and (get_age(personas[r['persona_id']], p).is_minor())))),
            (' u16', (lambda e, r, p: (
                    (p['status'] == stati.participant)
                    and (get_age(personas[r['persona_id']], p)
                         == AgeClasses.u16)))),
            (' u14', (lambda e, r, p: (
                    (p['status'] == stati.participant)
                    and (get_age(personas[r['persona_id']], p)
                         == AgeClasses.u14)))),
            (' checked in', (lambda e, r, p: (
                    p['status'] == stati.participant
                    and r['checkin']))),
            (' not checked in', (lambda e, r, p: (
                    p['status'] == stati.participant
                    and not r['checkin']))),
            (' orgas', (lambda e, r, p: (
                    p['status'] == stati.participant
                    and r['persona_id'] in e['orgas']))),
            ('waitlist', (lambda e, r, p: (
                    p['status'] == stati.waitlist))),
            ('guest', (lambda e, r, p: (
                    p['status'] == stati.guest))),
            ('total involved', (lambda e, r, p: (
                stati(p['status']).is_involved()))),
            (' not payed', (lambda e, r, p: (
                    stati(p['status']).is_involved()
                    and not r['payment']))),
            (' no parental agreement', (lambda e, r, p: (
                    stati(p['status']).is_involved()
                    and get_age(personas[r['persona_id']], p).is_minor()
                    and not r['parental_agreement']))),
            ('no lodgement', (lambda e, r, p: (
                    stati(p['status']).is_present()
                    and not p['lodgement_id']))),
            ('cancelled', (lambda e, r, p: (
                    p['status'] == stati.cancelled))),
            ('rejected', (lambda e, r, p: (
                    p['status'] == stati.rejected))),
            ('total', (lambda e, r, p: (
                    p['status'] != stati.not_applied))),
        ))
        per_part_statistics: Dict[str, Dict[int, int]] = OrderedDict()
        for key, test1 in tests1.items():
            per_part_statistics[key] = {
                part_id: sum(
                    1 for r in registrations.values()
                    if test1(rs.ambience['event'], r, r['parts'][part_id]))
                for part_id in rs.ambience['event']['parts']}

        # Test for course statistics
        # `c` is a course, `t` is a track.
        tests2 = OrderedDict((
            ('courses', lambda c, t: (
                    t in c['segments'])),
            ('cancelled courses', lambda c, t: (
                    t in c['segments']
                    and t not in c['active_segments'])),
        ))

        # Tests for course attendee statistics
        # `e` is the event, `r` is the registration, `p` is a event_part,
        # `t` is a track.
        tests3 = OrderedDict((
            ('all instructors', (lambda e, r, p, t: (
                    p['status'] == stati.participant
                    and t['course_instructor']))),
            ('instructors', (lambda e, r, p, t: (
                    p['status'] == stati.participant
                    and t['course_id']
                    and t['course_id'] == t['course_instructor']))),
            ('attendees', (lambda e, r, p, t: (
                    p['status'] == stati.participant
                    and t['course_id']
                    and t['course_id'] != t['course_instructor']))),
            ('no course', (lambda e, r, p, t: (
                    p['status'] == stati.participant
                    and not t['course_id']
                    and r['persona_id'] not in e['orgas']))),))
        per_track_statistics: Dict[str, Dict[int, int]] = OrderedDict()
        if tracks:
            # Additional dynamic tests for course attendee statistics
            for i in range(max(t['num_choices'] for t in tracks.values())):
                tests3[rs.gettext('In {}. Choice').format(i + 1)] = (
                    functools.partial(
                        lambda e, r, p, t, j: (
                            p['status'] == stati.participant
                            and t['course_id']
                            and len(t['choices']) > j
                            and (t['choices'][j] == t['course_id'])),
                        j=i))

            for key, test2 in tests2.items():
                per_track_statistics[key] = {
                    track_id: sum(
                        1 for c in courses.values()
                        if test2(c, track_id))
                    for track_id in tracks}
            for key, test3 in tests3.items():
                per_track_statistics[key] = {
                    track_id: sum(
                        1 for r in registrations.values()
                        if test3(rs.ambience['event'], r,
                                r['parts'][tracks[track_id]['part_id']],
                                r['tracks'][track_id]))
                    for track_id in tracks}

        # The base query object to use for links to event/registration_query
        base_query = Query(
            "qview_registration",
            self.make_registration_query_spec(rs.ambience['event']),
            ["reg.id", "persona.given_names", "persona.family_name",
             "persona.username"],
            [],
            (("persona.family_name", True), ("persona.given_names", True),)
        )
        # Some reusable query filter definitions
        involved_filter = lambda p: (
            'part{}.status'.format(p['id']),
            QueryOperators.oneof,
            [x.value for x in stati if x.is_involved()],
        )
        participant_filter = lambda p: (
            'part{}.status'.format(p['id']),
            QueryOperators.equal,
            stati.participant.value,
        )
        # Query filters for all the statistics defined and calculated above.
        # They are customized and inserted into the query on the fly by
        # get_query().
        # `e` is the event, `p` is the event_part, `t` is the track.
        query_filters: Dict[str, Callable[
            [CdEDBObject, CdEDBObject, CdEDBObject],
            Collection[QueryConstraint]]] = {
            'pending': lambda e, p, t: (
                ('part{}.status'.format(p['id']), QueryOperators.equal,
                 stati.applied.value),),
            ' payed': lambda e, p, t: (
                ('part{}.status'.format(p['id']), QueryOperators.equal,
                 stati.applied.value),
                ("reg.payment", QueryOperators.nonempty, None),),
            'participant': lambda e, p, t: (participant_filter(p),),
            ' all minors': lambda e, p, t: (
                participant_filter(p),
                ("persona.birthday", QueryOperators.greater,
                 (deduct_years(p['part_begin'], 18)))),
            ' u18': lambda e, p, t: (
                participant_filter(p),
                ("persona.birthday", QueryOperators.between,
                 (deduct_years(p['part_begin'], 18)
                    + datetime.timedelta(days=1),
                  deduct_years(p['part_begin'], 16)),),),
            ' u16': lambda e, p, t: (
                participant_filter(p),
                ("persona.birthday", QueryOperators.between,
                 (deduct_years(p['part_begin'], 16)
                    + datetime.timedelta(days=1),
                  deduct_years(p['part_begin'], 14)),),),
            ' u14': lambda e, p, t: (
                participant_filter(p),
                ("persona.birthday", QueryOperators.greater,
                 deduct_years(p['part_begin'], 14)),),
            ' checked in': lambda e, p, t: (
                participant_filter(p),
                ("reg.checkin", QueryOperators.nonempty, None),),
            ' not checked in': lambda e, p, t: (
                participant_filter(p),
                ("reg.checkin", QueryOperators.empty, None),),
            ' orgas': lambda e, p, t: (
                ('persona.id', QueryOperators.oneof,
                 rs.ambience['event']['orgas']),),
            'waitlist': lambda e, p, t: (
                ('part{}.status'.format(p['id']), QueryOperators.equal,
                 stati.waitlist.value),),
            'guest': lambda e, p, t: (
                ('part{}.status'.format(p['id']), QueryOperators.equal,
                 stati.guest.value),),
            'total involved': lambda e, p, t: (involved_filter(p),),
            ' not payed': lambda e, p, t: (
                involved_filter(p),
                ("reg.payment", QueryOperators.empty, None),),
            ' no parental agreement': lambda e, p, t: (
                involved_filter(p),
                ("persona.birthday", QueryOperators.greater,
                 deduct_years(p['part_begin'], 18)),
                ("reg.parental_agreement", QueryOperators.equal, False),),
            'no lodgement': lambda e, p, t: (
                ('part{}.status'.format(p['id']), QueryOperators.oneof,
                 [x.value for x in stati if x.is_present()]),
                ('lodgement{}.id'.format(p['id']),
                 QueryOperators.empty, None)),
            'cancelled': lambda e, p, t: (
                ('part{}.status'.format(p['id']), QueryOperators.equal,
                 stati.cancelled.value),),
            'rejected': lambda e, p, t: (
                ('part{}.status'.format(p['id']), QueryOperators.equal,
                 stati.rejected.value),),
            'total': lambda e, p, t: (
                ('part{}.status'.format(p['id']), QueryOperators.unequal,
                 stati.not_applied.value),),

            'all instructors': lambda e, p, t: (
                participant_filter(p),
                ('course_instructor{}.id'.format(t['id']),
                 QueryOperators.nonempty, None),),
            'instructors': lambda e, p, t: (
                participant_filter(p),
                ('track{}.is_course_instructor'.format(t['id']),
                 QueryOperators.equal, True),),
            'no course': lambda e, p, t: (
                participant_filter(p),
                ('course{}.id'.format(t['id']),
                 QueryOperators.empty, None),
                ('persona.id', QueryOperators.otherthan,
                 rs.ambience['event']['orgas']),)
        }
        query_additional_fields: Dict[str, Collection[str]] = {
            ' payed': ('reg.payment',),
            ' u18': ('persona.birthday',),
            ' u16': ('persona.birthday',),
            ' u14': ('persona.birthday',),
            ' checked in': ('reg.checkin',),
            'total involved': ('part{part}.status',),
            'instructors': ('course_instructor{track}.id',),
            'all instructors': ('course{track}.id',
                                'course_instructor{track}.id',),
        }

        def get_query(category: str, part_id: int, track_id: int = None
                      ) -> Optional[Query]:
            if category not in query_filters:
                return None
            q = copy.deepcopy(base_query)
            e = rs.ambience['event']
            p = e['parts'][part_id]
            t = e['tracks'][track_id] if track_id else None
            for c in query_filters[category](e, p, t):
                q.constraints.append(c)
            if category in query_additional_fields:
                for f in query_additional_fields[category]:
                    q.fields_of_interest.append(f.format(track=track_id,
                                                         part=part_id))
            return q

        return self.render(rs, "stats", {
            'registrations': registrations, 'personas': personas,
            'courses': courses, 'per_part_statistics': per_part_statistics,
            'per_track_statistics': per_track_statistics,
            'get_query': get_query})

    @access("event")
    @event_guard()
    def course_assignment_checks(self, rs: RequestState, event_id: int
                                 ) -> Response:
        """Provide some consistency checks for course assignment."""
        event = rs.ambience['event']
        tracks = rs.ambience['event']['tracks']
        registration_ids = self.eventproxy.list_registrations(rs, event_id)
        registrations = self.eventproxy.get_registrations(rs, registration_ids)
        course_ids = self.eventproxy.list_courses(rs, event_id)
        courses = self.eventproxy.get_courses(rs, course_ids)
        personas = self.coreproxy.get_event_users(
            rs, tuple(e['persona_id'] for e in registrations.values()), event_id)
        stati = const.RegistrationPartStati

        # Helper for calculation of assign_counts
        course_participant_lists = {
            course_id: {
                track_id: [
                    reg for reg in registrations.values()
                    if (reg['tracks'][track_id]['course_id'] == course_id
                        and (reg['parts'][track['part_id']]['status']
                             == stati.participant))]
                for track_id, track in tracks.items()
            }
            for course_id in course_ids
        }
        # Get number of attendees per course
        # assign_counts has the structure:
        # {course_id: {track_id: (num_participants, num_instructors)}}
        assign_counts = {
            course_id: {
                track_id: (
                    sum(1 for reg in course_track_p_data
                        if (reg['tracks'][track_id]['course_instructor']
                            != course_id)),
                    sum(1 for reg in course_track_p_data
                        if (reg['tracks'][track_id]['course_instructor']
                            == course_id))
                )
                for track_id, course_track_p_data in course_p_data.items()
            }
            for course_id, course_p_data in course_participant_lists.items()
        }

        # Tests for problematic courses
        course_tests = {
            'cancelled_with_p': lambda c, tid: (
                tid not in c['active_segments']
                and (assign_counts[c['id']][tid][0]
                     + assign_counts[c['id']][tid][1]) > 0),
            'many_p': lambda c, tid: (
                tid in c['active_segments']
                and c['max_size'] is not None
                and assign_counts[c['id']][tid][0] > c['max_size']),
            'few_p': lambda c, tid: (
                tid in c['active_segments']
                and c['min_size']
                and assign_counts[c['id']][tid][0] < c['min_size']),
            'no_instructor': lambda c, tid: (
                tid in c['active_segments']
                and assign_counts[c['id']][tid][1] <= 0),
        }

        # Calculate problematic course lists
        # course_problems will have the structure {key: [(reg_id, [track_id])]}
        max_course_no_len = max((len(c['nr']) for c in courses.values()),
                                default=0)
        course_problems = {}
        for key, test in course_tests.items():
            problems = []
            for course_id, course in courses.items():
                problem_tracks = [
                    track_id
                    for track_id in event['tracks']
                    if test(course, track_id)]
                if problem_tracks:
                    problems.append((course_id, problem_tracks))
            course_problems[key] = xsorted(
                problems, key=lambda problem:
                    courses[problem[0]]['nr'].rjust(max_course_no_len, '\0'))

        # Tests for registrations with problematic assignments
        reg_tests = {
            'no_course': lambda r, p, t: (
                p['status'] == stati.participant
                and not t['course_id']),
            'instructor_wrong_course': lambda r, p, t: (
                p['status'] == stati.participant
                and t['course_instructor']
                and t['track_id'] in
                    courses[t['course_instructor']]['active_segments']
                and t['course_id'] != t['course_instructor']),
            'unchosen': lambda r, p, t: (
                p['status'] == stati.participant
                and t['course_id']
                and t['course_id'] != t['course_instructor']
                and (t['course_id'] not in
                     t['choices']
                     [:event['tracks'][t['track_id']]['num_choices']])),
        }

        # Calculate problematic registrations
        # reg_problems will have the structure {key: [(reg_id, [track_id])]}
        reg_problems = {}
        for key, test in reg_tests.items():
            problems = []
            for reg_id, reg in registrations.items():
                problem_tracks = [
                    track_id
                    for part_id, part in event['parts'].items()
                    for track_id in part['tracks']
                    if test(reg, reg['parts'][part_id],
                            reg['tracks'][track_id])]
                if problem_tracks:
                    problems.append((reg_id, problem_tracks))
            reg_problems[key] = xsorted(
                problems, key=lambda problem:
                    EntitySorter.persona(
                        personas[registrations[problem[0]]['persona_id']]))

        return self.render(rs, "course_assignment_checks", {
            'registrations': registrations, 'personas': personas,
            'courses': courses, 'course_problems': course_problems,
            'reg_problems': reg_problems})

    @access("event")
    @REQUESTdata(("course_id", "id_or_None"), ("track_id", "id_or_None"),
                 ("position", "infinite_enum_coursefilterpositions_or_None"),
                 ("ids", "int_csv_list_or_None"),
                 ("include_active", "bool_or_None"))
    @event_guard()
    def course_choices_form(
            self, rs: RequestState, event_id: int, course_id: Optional[int],
            track_id: Optional[int], position: Optional[InfiniteEnum],
            ids: Optional[Collection[int]], include_active: bool) -> Response:
        """Provide an overview of course choices.

        This allows flexible filtering of the displayed registrations.
        """
        tracks = rs.ambience['event']['tracks']
        course_ids = self.eventproxy.list_courses(rs, event_id)
        courses = self.eventproxy.get_courses(rs, course_ids)
        all_reg_ids = self.eventproxy.list_registrations(rs, event_id)
        all_regs = self.eventproxy.get_registrations(rs, all_reg_ids)
        stati = const.RegistrationPartStati

        if rs.has_validation_errors():
            registration_ids = all_reg_ids
            registrations = all_regs
            personas = self.coreproxy.get_personas(
                rs, tuple(r['persona_id'] for r in registrations.values()))
        else:
            if include_active:
                include_states = tuple(
                    status for status in const.RegistrationPartStati if
                    status.is_involved())
            else:
                include_states = (const.RegistrationPartStati.participant,)
            registration_ids = self.eventproxy.registrations_by_course(
                rs, event_id, course_id, track_id, position, ids,
                include_states)
            registrations = self.eventproxy.get_registrations(
                rs, registration_ids.keys())
            personas = self.coreproxy.get_personas(
                rs, registration_ids.values())

        course_infos = {}
        reg_part = lambda registration, track_id: \
            registration['parts'][tracks[track_id]['part_id']]
        for course_id, course in courses.items():
            for track_id in tracks:
                assigned = sum(
                    1 for reg in all_regs.values()
                    if reg_part(reg, track_id)['status'] == stati.participant
                    and reg['tracks'][track_id]['course_id'] == course_id and
                    reg['tracks'][track_id]['course_instructor'] != course_id)
                all_instructors = sum(
                    1 for reg in all_regs.values()
                    if
                    reg['tracks'][track_id]['course_instructor'] == course_id)
                assigned_instructors = sum(
                    1 for reg in all_regs.values()
                    if reg_part(reg, track_id)['status'] == stati.participant
                    and reg['tracks'][track_id]['course_id'] == course_id
                    and reg['tracks'][track_id][
                        'course_instructor'] == course_id)
                course_infos[(course_id, track_id)] = {
                    'assigned': assigned,
                    'all_instructors': all_instructors,
                    'assigned_instructors': assigned_instructors,
                    'is_happening': track_id in course['segments'],
                }
        corresponding_query = Query(
            "qview_registration",
            self.make_registration_query_spec(rs.ambience['event']),
            ["reg.id", "persona.given_names", "persona.family_name",
             "persona.username"] + [
                "course{0}.id".format(track_id)
                for track_id in tracks],
            (("reg.id", QueryOperators.oneof, registration_ids.keys()),),
            (("persona.family_name", True), ("persona.given_names", True),)
        )
        filter_entries = [
            (CourseFilterPositions.anywhere.value,
             rs.gettext("somehow know")),
            (CourseFilterPositions.assigned.value,
             rs.gettext("participate in")),
            (CourseFilterPositions.instructor.value,
             rs.gettext("offer")),
            (CourseFilterPositions.any_choice.value,
             rs.gettext("chose"))
        ]
        filter_entries.extend(
            (i, rs.gettext("have as {}. choice").format(i + 1))
            for i in range(max(t['num_choices'] for t in tracks.values())))
        action_entries = [
            (i, rs.gettext("into their {}. choice").format(i + 1))
            for i in range(max(t['num_choices'] for t in tracks.values()))]
        action_entries.extend((
            (CourseChoiceToolActions.assign_fixed.value,
             rs.gettext("in the course …")),
            (CourseChoiceToolActions.assign_auto.value,
             rs.gettext("automatically"))))
        return self.render(rs, "course_choices", {
            'courses': courses, 'personas': personas,
            'registrations': OrderedDict(
                xsorted(registrations.items(),
                        key=lambda reg: EntitySorter.persona(
                           personas[reg[1]['persona_id']]))),
            'course_infos': course_infos,
            'corresponding_query': corresponding_query,
            'filter_entries': filter_entries,
            'action_entries': action_entries})

    @access("event", modi={"POST"})
    @REQUESTdata(("course_id", "id_or_None"), ("track_id", "id_or_None"),
                 ("position", "infinite_enum_coursefilterpositions_or_None"),
                 ("ids", "int_csv_list_or_None"),
                 ("include_active", "bool_or_None"),
                 ("registration_ids", "[int]"), ("assign_track_ids", "[int]"),
                 ("assign_action", "infinite_enum_coursechoicetoolactions"),
                 ("assign_course_id", "id_or_None"))
    @event_guard(check_offline=True)
    def course_choices(self, rs: RequestState, event_id: int,
                       course_id: Optional[int], track_id: Optional[int],
                       position: Optional[CourseFilterPositions],
                       ids: Collection[int], include_active: bool,
                       registration_ids: Collection[int],
                       assign_track_ids: Collection[int],
                       assign_action: InfiniteEnum,
                       assign_course_id: Optional[int]) -> Response:
        """Manipulate course choices.

        The first four parameters (course_id, track_id, position, ids) are the
        filter parameters for the course_choices_form used for displaying
        an equally filtered form on validation errors or after successful
        submit.

        Allow assignment of multiple people in multiple tracks to one of
        their choices or a specific course.
        """
        if rs.has_validation_errors():
            return self.course_choices_form(rs, event_id)  # type: ignore

        tracks = rs.ambience['event']['tracks']
        registrations = self.eventproxy.get_registrations(rs, registration_ids)
        personas = self.coreproxy.get_event_users(rs, tuple(
            reg['persona_id'] for reg in registrations.values()), event_id)
        courses = None
        if assign_action.enum == CourseChoiceToolActions.assign_auto:
            course_ids = self.eventproxy.list_courses(rs, event_id)
            courses = self.eventproxy.get_courses(rs, course_ids)

        num_committed = 0
        for registration_id in registration_ids:
            persona = personas[registrations[registration_id]['persona_id']]
            tmp: CdEDBObject = {
                'id': registration_id,
                'tracks': {}
            }
            for atrack_id in assign_track_ids:
                reg_part = registrations[registration_id]['parts'][
                    tracks[atrack_id]['part_id']]
                reg_track = registrations[registration_id]['tracks'][atrack_id]
                if (reg_part['status']
                        != const.RegistrationPartStati.participant):
                    continue
                if assign_action.enum == CourseChoiceToolActions.specific_rank:
                    if assign_action.int >= len(reg_track['choices']):
                        rs.notify("warning",
                                  (n_("%(given_names)s %(family_name)s has no "
                                      "%(rank)i. choice in %(track_name)s.")
                                   if len(tracks) > 1
                                   else n_("%(given_names)s %(family_name)s "
                                           "has no %(rank)i. choice.")),
                                  {'given_names': persona['given_names'],
                                   'family_name': persona['family_name'],
                                   'rank': assign_action.int + 1,
                                   'track_name': tracks[atrack_id]['title']})
                        continue
                    choice = reg_track['choices'][assign_action.int]
                    tmp['tracks'][atrack_id] = {'course_id': choice}
                elif assign_action.enum == CourseChoiceToolActions.assign_fixed:
                    tmp['tracks'][atrack_id] = {'course_id': assign_course_id}
                elif assign_action.enum == CourseChoiceToolActions.assign_auto:
                    cid = reg_track['course_id']
                    assert courses is not None
                    if cid and atrack_id in courses[cid]['active_segments']:
                        # Do not modify a valid assignment
                        continue
                    instructor = reg_track['course_instructor']
                    if (instructor
                            and atrack_id in courses[instructor]
                            ['active_segments']):
                        # Let instructors instruct
                        tmp['tracks'][atrack_id] = {'course_id': instructor}
                        continue
                    for choice in (
                            reg_track['choices'][
                            :tracks[atrack_id]['num_choices']]):
                        if atrack_id in courses[choice]['active_segments']:
                            # Assign first possible choice
                            tmp['tracks'][atrack_id] = {'course_id': choice}
                            break
                    else:
                        rs.notify("warning",
                                  (n_("No choice available for %(given_names)s "
                                      "%(family_name)s in %(track_name)s.")
                                   if len(tracks) > 1
                                   else n_("No choice available for "
                                           "%(given_names)s %(family_name)s.")),
                                  {'given_names': persona['given_names'],
                                   'family_name': persona['family_name'],
                                   'track_name': tracks[atrack_id]['title']})
            if tmp['tracks']:
                res = self.eventproxy.set_registration(rs, tmp)
                if res:
                    num_committed += 1
                else:
                    rs.notify("warning",
                              n_("Error committing changes for %(given_names)s "
                                 "%(family_name)s."),
                              {'given_names': persona['given_names'],
                               'family_name': persona['family_name']})
        rs.notify("success" if num_committed > 0 else "warning",
                  n_("Course assignment for %(num_committed)s of %(num_total)s "
                     "registrations committed."),
                  {'num_total': len(registration_ids),
                   'num_committed': num_committed})
        return self.redirect(
            rs, "event/course_choices_form",
            {'course_id': course_id, 'track_id': track_id,
             'position': position.value if position is not None else None,
             'ids': ",".join(str(i) for i in ids),
             'include_active': include_active})

    @access("event")
    @event_guard()
    @REQUESTdata(("include_active", "bool_or_None"))
    def course_stats(self, rs: RequestState, event_id: int,
                     include_active: bool) -> Response:
        """List courses.

        Provide an overview of the number of choices and assignments for
        all courses.
        """
        if rs.has_validation_errors():
            return self.redirect(rs, 'event/show_event')
        if include_active:
            include_states = tuple(
                status for status in const.RegistrationPartStati
                if status.is_involved())
        else:
            include_states = (const.RegistrationPartStati.participant,)

        event = rs.ambience['event']
        tracks = event['tracks']
        registration_ids = self.eventproxy.list_registrations(rs, event_id)
        registrations = self.eventproxy.get_registrations(rs, registration_ids)
        course_ids = self.eventproxy.list_courses(rs, event_id)
        courses = self.eventproxy.get_courses(rs, course_ids)
        choice_counts = {
            course_id: {
                (track_id, i): sum(
                    1 for reg in registrations.values()
                    if (len(reg['tracks'][track_id]['choices']) > i
                        and reg['tracks'][track_id]['choices'][i] == course_id
                        and (reg['parts'][tracks[track_id]['part_id']]['status']
                             in include_states)))
                for track_id, track in tracks.items()
                for i in range(track['num_choices'])
            }
            for course_id in course_ids
        }
        # Helper for calculation of assign_counts
        course_participant_lists = {
            course_id: {
                track_id: [
                    reg for reg in registrations.values()
                    if (reg['tracks'][track_id]['course_id'] == course_id
                        and (reg['parts'][track['part_id']]['status']
                             in include_states))]
                for track_id, track in tracks.items()
            }
            for course_id in course_ids
        }
        # Tuple of (number of assigned participants, number of instructors) for
        # each course in each track
        assign_counts = {
            course_id: {
                track_id: (
                    sum(1 for reg in course_track_p_data
                        if (reg['tracks'][track_id]['course_instructor']
                                 != course_id)),
                    sum(1 for reg in course_track_p_data
                        if (reg['tracks'][track_id]['course_instructor']
                            == course_id))
                )
                for track_id, course_track_p_data in course_p_data.items()
            }
            for course_id, course_p_data in course_participant_lists.items()
        }
        return self.render(rs, "course_stats", {
            'courses': courses, 'choice_counts': choice_counts,
            'assign_counts': assign_counts, 'include_active': include_active})

    @access("event")
    @event_guard(check_offline=True)
    def batch_fees_form(self, rs: RequestState, event_id: int,
                        data: Collection[CdEDBObject] = None,
                        csvfields: Collection[str] = None,
                        saldo: decimal.Decimal = None) -> Response:
        """Render form.

        The ``data`` parameter contains all extra information assembled
        during processing of a POST request.
        """
        data = data or []
        csvfields = csvfields or tuple()
        csv_position = {key: ind for ind, key in enumerate(csvfields)}
        csv_position['persona_id'] = csv_position.pop('id', -1)
        return self.render(rs, "batch_fees",
                           {'data': data, 'csvfields': csv_position,
                            'saldo': saldo})

    def examine_fee(self, rs: RequestState, datum: CdEDBObject,
                    expected_fees: Dict[int, decimal.Decimal],
                    full_payment: bool = True) -> CdEDBObject:
        """Check one line specifying a paid fee.

        We test for fitness of the data itself.

        :type rs: :py:class:`cdedb.common.RequestState`
        :type datum: {str: object}
        :type expected_fees: {int: decimal.Decimal}
        :type full_payment: bool
        :param full_payment: If True, only write the payment date if the fee
            was paid in full.
        :rtype: {str: object}
        :returns: The processed input datum.
        """
        event = rs.ambience['event']
        warnings = []
        infos = []
        # Allow an amount of zero to allow non-modification of amount_paid.
        amount, problems = validate.check_non_negative_decimal(
            datum['raw']['amount'].strip(), "amount")
        persona_id, p = validate.check_cdedbid(
            datum['raw']['id'].strip(), "persona_id")
        problems.extend(p)
        family_name, p = validate.check_str(
            datum['raw']['family_name'], "family_name")
        problems.extend(p)
        given_names, p = validate.check_str(
            datum['raw']['given_names'], "given_names")
        problems.extend(p)
        date, p = validate.check_date(
            datum['raw']['date'].strip(), "date")
        problems.extend(p)

        registration_id = None
        if persona_id:
            try:
                persona = self.coreproxy.get_persona(rs, persona_id)
            except KeyError:
                problems.append(('persona_id',
                                 ValueError(
                                     n_("No Member with ID %(p_id)s found."),
                                     {"p_id": persona_id})))
            else:
                registration_ids = self.eventproxy.list_registrations(
                    rs, event['id'], persona_id).keys()
                if registration_ids:
                    registration_id = unwrap(registration_ids)
                    registration = self.eventproxy.get_registration(
                        rs, registration_id)
                    amount = amount or decimal.Decimal(0)
                    amount_paid = registration['amount_paid']
                    total = amount + amount_paid
                    fee = expected_fees[registration_id]
                    if total < fee:
                        error = ('amount', ValueError(n_("Not enough money.")))
                        if full_payment:
                            warnings.append(error)
                            date = None
                        else:
                            infos.append(error)
                    elif total > fee:
                        warnings.append(('amount',
                                         ValueError(n_("Too much money."))))
                else:
                    problems.append(('persona_id',
                                     ValueError(n_("No registration found."))))
                if not re.search(diacritic_patterns(re.escape(family_name)),
                                 persona['family_name'], flags=re.IGNORECASE):
                    warnings.append(('family_name',
                                     ValueError(
                                         n_("Family name doesn’t match."))))
                if not re.search(diacritic_patterns(re.escape(given_names)),
                                 persona['given_names'], flags=re.IGNORECASE):
                    warnings.append(('given_names',
                                     ValueError(
                                         n_("Given names don’t match."))))
        datum.update({
            'persona_id': persona_id,
            'registration_id': registration_id,
            'date': date,
            'amount': amount,
            'warnings': warnings,
            'problems': problems,
            'infos': infos,
        })
        return datum

    def book_fees(self, rs: RequestState, data: Collection[CdEDBObject],
                  send_notifications: bool = False
                  ) -> Tuple[bool, Optional[int]]:
        """Book all paid fees.

        :type rs: :py:class:`cdedb.common.RequestState`
        :type data: [{str: object}]
        :rtype: bool, int
        :returns: Success information and

          * for positive outcome the number of recorded transfers
          * for negative outcome the line where an exception was triggered
            or None if it was a DB serialization error
        """
        index = 0
        try:
            with Atomizer(rs):
                count = 0
                all_reg_ids = {datum['registration_id'] for datum in data}
                all_regs = self.eventproxy.get_registrations(rs, all_reg_ids)
                for index, datum in enumerate(data):
                    reg_id = datum['registration_id']
                    update = {
                        'id': reg_id,
                        'payment': datum['date'],
                        'amount_paid': all_regs[reg_id]['amount_paid']
                                       + datum['amount'],
                    }
                    count += self.eventproxy.set_registration(rs, update)
        except psycopg2.extensions.TransactionRollbackError:
            # We perform a rather big transaction, so serialization errors
            # could happen.
            return False, None
        except Exception:
            # This blanket catching of all exceptions is a last resort. We try
            # to do enough validation, so that this should never happen, but
            # an opaque error (as would happen without this) would be rather
            # frustrating for the users -- hence some extra error handling
            # here.
            self.logger.error(glue(
                ">>>\n>>>\n>>>\n>>> Exception during fee transfer processing",
                "<<<\n<<<\n<<<\n<<<"))
            self.logger.exception("FIRST AS SIMPLE TRACEBACK")
            self.logger.error("SECOND TRY CGITB")
            try:
                self.logger.error(cgitb.text(sys.exc_info(), context=7))
            except Exception:
                pass
            return False, index
        if send_notifications:
            persona_ids = tuple(e['persona_id'] for e in data)
            personas = self.coreproxy.get_personas(rs, persona_ids)
            subject = "Überweisung für {} eingetroffen".format(
                rs.ambience['event']['title'])
            for persona in personas.values():
                headers: Dict[str, Union[str, Collection[str]]] = {
                    'To': (persona['username'],),
                    'Subject': subject,
                }
                if rs.ambience['event']['orga_address']:
                    headers['Reply-To'] = rs.ambience['event']['orga_address']
                self.do_mail(rs, "transfer_received", headers,
                             {'persona': persona})
        return True, count

    @access("event", modi={"POST"})
    @REQUESTdata(("force", "bool"), ("fee_data", "str_or_None"),
                 ("checksum", "str_or_None"), ("send_notifications", "bool"),
                 ("full_payment", "bool"))
    @REQUESTfile("fee_data_file")
    @event_guard(check_offline=True)
    def batch_fees(self, rs: RequestState, event_id: int, force: bool,
                   fee_data: Optional[str],
                   fee_data_file: Optional[werkzeug.FileStorage],
                   checksum: Optional[str], send_notifications: bool,
                   full_payment: bool) -> Response:
        """Allow orgas to add lots paid of participant fee at once."""
        fee_data_file = cast(
            Optional[str], check(rs, "csvfile_or_None", fee_data_file,
                                 "fee_data_file"))
        if rs.has_validation_errors():
            return self.batch_fees_form(rs, event_id)

        if fee_data_file and fee_data:
            rs.notify("warning", n_("Only one input method allowed."))
            return self.batch_fees_form(rs, event_id)
        elif fee_data_file:
            rs.values["fee_data"] = fee_data_file
            fee_data = fee_data_file
            fee_data_lines = fee_data_file.splitlines()
        elif fee_data:
            fee_data_lines = fee_data.splitlines()
        else:
            rs.notify("error", n_("No input provided."))
            return self.batch_fees_form(rs, event_id)

        reg_ids = self.eventproxy.list_registrations(rs, event_id=event_id)
        expected_fees = self.eventproxy.calculate_fees(rs, reg_ids)

        fields = ('amount', 'id', 'family_name', 'given_names', 'date')
        reader = csv.DictReader(
            fee_data_lines, fieldnames=fields, dialect=CustomCSVDialect())
        data = []
        lineno = 0
        for raw_entry in reader:
            dataset: CdEDBObject = {'raw': raw_entry}
            lineno += 1
            dataset['lineno'] = lineno
            data.append(self.examine_fee(
                rs, dataset, expected_fees, full_payment))
        if lineno != len(fee_data_lines):
            rs.append_validation_error(
                ("fee_data", ValueError(n_("Lines didn’t match up."))))
        open_issues = any(e['problems'] for e in data)
        saldo: decimal.Decimal = sum(
            (e['amount'] for e in data if e['amount']), decimal.Decimal("0.00"))
        if not force:
            open_issues = open_issues or any(e['warnings'] for e in data)
        if rs.has_validation_errors() or not data or open_issues:
            return self.batch_fees_form(rs, event_id, data=data,
                                        csvfields=fields)

        current_checksum = get_hash(fee_data.encode())
        if checksum != current_checksum:
            rs.values['checksum'] = current_checksum
            return self.batch_fees_form(rs, event_id, data=data,
                                        csvfields=fields, saldo=saldo)

        # Here validation is finished
        success, num = self.book_fees(rs, data, send_notifications)
        if success:
            rs.notify("success", n_("Committed %(num)s fees."), {'num': num})
            return self.redirect(rs, "event/show_event")
        else:
            if num is None:
                rs.notify("warning", n_("DB serialization error."))
            else:
                rs.notify("error", n_("Unexpected error on line {num}."),
                          {'num': num + 1})
            return self.batch_fees_form(rs, event_id, data=data,
                                        csvfields=fields)

    @access("event")
    @event_guard()
    def downloads(self, rs: RequestState, event_id: int) -> Response:
        """Offer documents like nametags for download."""
        return self.render(rs, "downloads")

    @access("event")
    @REQUESTdata(("runs", "single_digit_int"))
    @event_guard()
    def download_nametags(self, rs: RequestState, event_id: int, runs: int
                          ) -> Response:
        """Create nametags.

        You probably want to edit the provided tex file.
        """
        if rs.has_validation_errors():
            return self.redirect(rs, 'event/downloads')
        registration_ids = self.eventproxy.list_registrations(rs, event_id)
        registrations = self.eventproxy.get_registrations(rs, registration_ids)
        lodgement_ids = self.eventproxy.list_lodgements(rs, event_id)
        lodgements = self.eventproxy.get_lodgements(rs, lodgement_ids)
        personas = self.coreproxy.get_event_users(rs, tuple(
            reg['persona_id'] for reg in registrations.values()), event_id)
        for registration in registrations.values():
            registration['age'] = determine_age_class(
                personas[registration['persona_id']]['birthday'],
                rs.ambience['event']['begin'])
        reg_order = xsorted(
            registrations.keys(),
            key=lambda anid: EntitySorter.persona(
                personas[registrations[anid]['persona_id']]))
        registrations = OrderedDict(
            (reg_id, registrations[reg_id]) for reg_id in reg_order)
        course_ids = self.eventproxy.list_courses(rs, event_id)
        courses = self.eventproxy.get_courses(rs, course_ids)
        tex = self.fill_template(rs, "tex", "nametags", {
            'lodgements': lodgements, 'registrations': registrations,
            'personas': personas, 'courses': courses})
        with tempfile.TemporaryDirectory() as tmp_dir:
            work_dir = pathlib.Path(tmp_dir, rs.ambience['event']['shortname'])
            work_dir.mkdir()
            filename = "{}_nametags.tex".format(
                rs.ambience['event']['shortname'])
            with open(work_dir / filename, 'w') as f:
                f.write(tex)
            src = self.conf["REPOSITORY_PATH"] / "misc/blank.png"
            shutil.copy(src, work_dir / "aka-logo.png")
            shutil.copy(src, work_dir / "orga-logo.png")
            shutil.copy(src, work_dir / "minor-pictogram.png")
            shutil.copy(src, work_dir / "multicourse-logo.png")
            for course_id in courses:
                shutil.copy(src, work_dir / "logo-{}.png".format(course_id))
            file = self.serve_complex_latex_document(
                rs, tmp_dir, rs.ambience['event']['shortname'],
                "{}_nametags.tex".format(rs.ambience['event']['shortname']),
                runs)
            if file:
                return file
            else:
                rs.notify("info", n_("Empty PDF."))
                return self.redirect(rs, "event/downloads")

    @access("event")
    @REQUESTdata(("runs", "single_digit_int"))
    @event_guard()
    def download_course_puzzle(self, rs: RequestState, event_id: int, runs: int
                               ) -> Response:
        """Aggregate course choice information.

        This can be printed and cut to help with distribution of participants.
        """
        if rs.has_validation_errors():
            return self.redirect(rs, 'event/downloads')
        event = rs.ambience['event']
        tracks = event['tracks']
        tracks_sorted = [e['id'] for e in xsorted(tracks.values(),
                                                  key=EntitySorter.course_track)]
        registration_ids = self.eventproxy.list_registrations(rs, event_id)
        registrations = self.eventproxy.get_registrations(rs, registration_ids)
        personas = self.coreproxy.get_personas(rs, tuple(
            reg['persona_id'] for reg in registrations.values()))
        course_ids = self.eventproxy.list_courses(rs, event_id)
        courses = self.eventproxy.get_courses(rs, course_ids)
        counts = {
            course_id: {
                (track_id, i): sum(
                    1 for reg in registrations.values()
                    if (len(reg['tracks'][track_id]['choices']) > i
                        and reg['tracks'][track_id]['choices'][i] == course_id
                        and (reg['parts'][track['part_id']]['status']
                             == const.RegistrationPartStati.participant)))
                for track_id, track in tracks.items() for i in
                range(track['num_choices'])
            }
            for course_id in course_ids
        }
        reg_order = xsorted(
            registrations.keys(),
            key=lambda anid: EntitySorter.persona(
                personas[registrations[anid]['persona_id']]))
        registrations = OrderedDict(
            (reg_id, registrations[reg_id]) for reg_id in reg_order)
        tex = self.fill_template(rs, "tex", "course_puzzle", {
            'courses': courses, 'counts': counts,
            'tracks_sorted': tracks_sorted, 'registrations': registrations,
            'personas': personas})
        file = self.serve_latex_document(
            rs, tex,
            "{}_course_puzzle".format(rs.ambience['event']['shortname']), runs)
        if file:
            return file
        else:
            rs.notify("info", n_("Empty PDF."))
            return self.redirect(rs, "event/downloads")

    @access("event")
    @REQUESTdata(("runs", "single_digit_int"))
    @event_guard()
    def download_lodgement_puzzle(self, rs: RequestState, event_id: int,
                                  runs: int) -> Response:
        """Aggregate lodgement information.

        This can be printed and cut to help with distribution of participants.
        This make use of the lodge_field and the camping_mat_field.
        """
        if rs.has_validation_errors():
            return self.redirect(rs, 'event/downloads')
        event = rs.ambience['event']
        registration_ids = self.eventproxy.list_registrations(rs, event_id)
        registrations = self.eventproxy.get_registrations(rs, registration_ids)
        personas = self.coreproxy.get_event_users(rs, tuple(
            reg['persona_id'] for reg in registrations.values()), event_id)
        for registration in registrations.values():
            registration['age'] = determine_age_class(
                personas[registration['persona_id']]['birthday'],
                event['begin'])
        key = (lambda reg_id:
               personas[registrations[reg_id]['persona_id']]['birthday'])
        registrations = OrderedDict(
            (reg_id, registrations[reg_id]) for reg_id in xsorted(registrations,
                                                                  key=key))
        lodgement_ids = self.eventproxy.list_lodgements(rs, event_id)
        lodgements = self.eventproxy.get_lodgements(rs, lodgement_ids)

        reverse_wish = {}
        if event['lodge_field']:
            for reg_id, reg in registrations.items():
                rwish = set()
                persona = personas[reg['persona_id']]
                checks = {
                    diacritic_patterns("{} {}".format(
                        given_name, persona['family_name']))
                    for given_name in persona['given_names'].split()}
                checks.add(diacritic_patterns("{} {}".format(
                    persona['display_name'], persona['family_name'])))
                for oid, other in registrations.items():
                    owish = other['fields'].get(
                        event['fields'][event['lodge_field']]['field_name'])
                    if not owish:
                        continue
                    if any(re.search(acheck, owish, flags=re.IGNORECASE)
                                     for acheck in checks):
                        rwish.add(oid)
                reverse_wish[reg_id] = ", ".join(
                    "{} {}".format(
                        personas[registrations[id]['persona_id']]['given_names'],
                        personas[registrations[id]['persona_id']]['family_name'])
                    for id in rwish)

        tex = self.fill_template(rs, "tex", "lodgement_puzzle", {
            'lodgements': lodgements, 'registrations': registrations,
            'personas': personas, 'reverse_wish': reverse_wish})
        file = self.serve_latex_document(rs, tex, "{}_lodgement_puzzle".format(
            rs.ambience['event']['shortname']), runs)
        if file:
            return file
        else:
            rs.notify("info", n_("Empty PDF."))
            return self.redirect(rs, "event/downloads")

    @access("event")
    @REQUESTdata(("runs", "single_digit_int"))
    @event_guard()
    def download_course_lists(self, rs: RequestState, event_id: int, runs: int
                              ) -> Response:
        """Create lists to post to course rooms."""
        if rs.has_validation_errors():
            return self.redirect(rs, 'event/downloads')
        tracks = rs.ambience['event']['tracks']
        tracks_sorted = [e['id'] for e in xsorted(tracks.values(),
                                                  key=EntitySorter.course_track)]
        course_ids = self.eventproxy.list_courses(rs, event_id)
        courses = self.eventproxy.get_courses(rs, course_ids)
        registration_ids = self.eventproxy.list_registrations(rs, event_id)
        registrations = self.eventproxy.get_registrations(rs, registration_ids)
        personas = self.coreproxy.get_event_users(
            rs, tuple(e['persona_id'] for e in registrations.values()), event_id)
        for p_id, p in personas.items():
            p['age'] = determine_age_class(
                p['birthday'], rs.ambience['event']['begin'])
        attendees = self.calculate_groups(
            courses, rs.ambience['event'], registrations, key="course_id",
            personas=personas)
        instructors = {}
        # Look for the field name of the course_room_field.
        cr_field_id = rs.ambience['event']['course_room_field']
        cr_field = rs.ambience['event']['fields'].get(cr_field_id, {})
        cr_field_name = cr_field.get('field_name')
        for c_id, course in courses.items():
            for t_id in course['active_segments']:
                instructors[(c_id, t_id)] = [
                    r_id
                    for r_id in attendees[(c_id, t_id)]
                    if (registrations[r_id]['tracks'][t_id]['course_instructor']
                        == c_id)
                ]
        reg_order = xsorted(
            registrations.keys(),
            key=lambda anid: EntitySorter.persona(
                personas[registrations[anid]['persona_id']]))
        registrations = OrderedDict(
            (reg_id, registrations[reg_id]) for reg_id in reg_order)
        tex = self.fill_template(rs, "tex", "course_lists", {
            'courses': courses, 'registrations': registrations,
            'personas': personas, 'attendees': attendees,
            'instructors': instructors, 'course_room_field': cr_field_name,
            'tracks_sorted': tracks_sorted, })
        with tempfile.TemporaryDirectory() as tmp_dir:
            work_dir = pathlib.Path(tmp_dir, rs.ambience['event']['shortname'])
            work_dir.mkdir()
            filename = "{}_course_lists.tex".format(
                rs.ambience['event']['shortname'])
            with open(work_dir / filename, 'w') as f:
                f.write(tex)
            src = self.conf["REPOSITORY_PATH"] / "misc/blank.png"
            shutil.copy(src, work_dir / "event-logo.png")
            for course_id in courses:
                dest = work_dir / "course-logo-{}.png".format(course_id)
                path = self.conf["STORAGE_DIR"] / "course_logo" / str(course_id)
                if path.exists():
                    shutil.copy(path, dest)
                else:
                    shutil.copy(src, dest)
            file = self.serve_complex_latex_document(
                rs, tmp_dir, rs.ambience['event']['shortname'],
                "{}_course_lists.tex".format(rs.ambience['event']['shortname']),
                runs)
            if file:
                return file
            else:
                rs.notify("info", n_("Empty PDF."))
                return self.redirect(rs, "event/downloads")

    @access("event")
    @REQUESTdata(("runs", "single_digit_int"))
    @event_guard()
    def download_lodgement_lists(self, rs: RequestState, event_id: int,
                                 runs: int) -> Response:
        """Create lists to post to lodgements."""
        if rs.has_validation_errors():
            return self.redirect(rs, 'event/downloads')
        lodgement_ids = self.eventproxy.list_lodgements(rs, event_id)
        lodgements = self.eventproxy.get_lodgements(rs, lodgement_ids)
        registration_ids = self.eventproxy.list_registrations(rs, event_id)
        registrations = self.eventproxy.get_registrations(rs, registration_ids)
        personas = self.coreproxy.get_personas(
            rs, tuple(e['persona_id'] for e in registrations.values()))
        inhabitants = self.calculate_groups(
            lodgements, rs.ambience['event'], registrations, key="lodgement_id",
            personas=personas)
        tex = self.fill_template(rs, "tex", "lodgement_lists", {
            'lodgements': lodgements, 'registrations': registrations,
            'personas': personas, 'inhabitants': inhabitants})
        with tempfile.TemporaryDirectory() as tmp_dir:
            work_dir = pathlib.Path(tmp_dir, rs.ambience['event']['shortname'])
            work_dir.mkdir()
            filename = "{}_lodgement_lists.tex".format(
                rs.ambience['event']['shortname'])
            with open(work_dir / filename, 'w') as f:
                f.write(tex)
            src = self.conf["REPOSITORY_PATH"] / "misc/blank.png"
            shutil.copy(src, work_dir / "aka-logo.png")
            file = self.serve_complex_latex_document(
                rs, tmp_dir, rs.ambience['event']['shortname'],
                "{}_lodgement_lists.tex".format(
                    rs.ambience['event']['shortname']),
                runs)
            if file:
                return file
            else:
                rs.notify("info", n_("Empty PDF."))
                return self.redirect(rs, "event/downloads")

    @access("event")
    @REQUESTdata(("runs", "single_digit_int"), ("landscape", "bool"),
                 ("orgas_only", "bool"), ("part_ids", "[id]"))
    @event_guard()
    def download_participant_list(self, rs: RequestState, event_id: int,
                                  runs: int, landscape: bool,
                                  orgas_only: bool,
                                  part_ids: Collection[int] = ()) -> Response:
        """Create list to send to all participants."""
        if rs.has_validation_errors():
            return self.redirect(rs, 'event/downloads')
        data = self._get_participant_list_data(rs, event_id, part_ids)
        if runs and not data['registrations']:
            rs.notify("info", n_("Empty PDF."))
            return self.redirect(rs, "event/downloads")
        data['orientation'] = "landscape" if landscape else "portrait"
        data['orgas_only'] = orgas_only
        tex = self.fill_template(rs, "tex", "participant_list", data)
        file = self.serve_latex_document(
            rs, tex, "{}_participant_list".format(
                rs.ambience['event']['shortname']),
            runs)
        if file:
            return file
        else:
            rs.notify("info", n_("Empty PDF."))
            return self.redirect(rs, "event/downloads")

    @access("event")
    @event_guard()
    def download_expuls(self, rs: RequestState, event_id: int) -> Response:
        """Create TeX-snippet for announcement in the exPuls."""
        course_ids = self.eventproxy.list_courses(rs, event_id)
        if not course_ids:
            rs.notify("info", n_("Empty File."))
            return self.redirect(rs, "event/downloads")
        courses = self.eventproxy.get_courses(rs, course_ids)
        tracks = rs.ambience['event']['tracks']
        tracks_sorted = [e['id'] for e in xsorted(
            tracks.values(), key=EntitySorter.course_track)]
        tex = self.fill_template(
            rs, "tex", "expuls", {'courses': courses, 'tracks': tracks_sorted})
        return self.send_file(
            rs, data=tex, inline=False,
            filename="{}_expuls.tex".format(rs.ambience['event']['shortname']))

    @access("event")
    @event_guard()
    def download_dokuteam_courselist(self, rs: RequestState, event_id: int) -> Response:
        """A pipe-seperated courselist for the dokuteam aca-generator script."""
        course_ids = self.eventproxy.list_courses(rs, event_id)
        if not course_ids:
            rs.notify("info", n_("Empty File."))
            return self.redirect(rs, "event/downloads")
        courses = self.eventproxy.get_courses(rs, course_ids)
        data = self.fill_template(
            rs, "other", "dokuteam_courselist", {'courses': courses})
        return self.send_file(
            rs, data=data, inline=False,
            filename=f"{rs.ambience['event']['shortname']}_dokuteam_courselist.txt")

    @access("event")
    @event_guard()
    def download_dokuteam_participant_list(self, rs: RequestState,
                                           event_id: int) -> Response:
        """Create participant list per track for dokuteam."""
        event = self.eventproxy.get_event(rs, event_id)
        course_ids = self.eventproxy.list_courses(rs, event_id)
        courses = self.eventproxy.get_courses(rs, course_ids)
        spec = self.make_registration_query_spec(event)

<<<<<<< HEAD
        with tempfile.TemporaryDirectory() as tmp_dir_name:
            tmp_dir = pathlib.Path(tmp_dir_name)
=======
        with tempfile.TemporaryDirectory() as tmp_dir:
>>>>>>> 6a310314
            work_dir = pathlib.Path(tmp_dir, rs.ambience['event']['shortname'])
            work_dir.mkdir()

            # create one list per track
            for part in rs.ambience["event"]["parts"].values():
                for track_id, track in part["tracks"].items():
                    fields_of_interest = ["persona.given_names", "persona.family_name",
                                          f"track{track_id}.course_id"]
                    constrains = [(f"track{track_id}.course_id",
                                   QueryOperators.nonempty, None)]
                    order = [("persona.given_names", True)]
                    query = Query("qview_registration", spec, fields_of_interest,
                                  constrains, order)
                    query_res = self.eventproxy.submit_general_query(rs, query, event_id)
                    course_key = f"track{track_id}.course_id"
                    # we have to replace the course id with the course number
                    result = tuple(
                        {
                            k if k != course_key else 'course':
                                v if k != course_key else courses[v]['nr']
                            for k, v in entry.items()
                        }
                        for entry in query_res
                    )
                    data = self.fill_template(
                        rs, "other", "dokuteam_participant_list", {'result': result})

                    # save the result in one file per track
                    filename = f"{asciificator(track['shortname'])}.csv"
                    file = pathlib.Path(work_dir, filename)
                    file.write_text(data)

            # create a zip archive of all lists
            zipname = f"{rs.ambience['event']['shortname']}_dokuteam_participant_list"
<<<<<<< HEAD
            zippath = shutil.make_archive(str(tmp_dir / zipname), 'zip',
=======
            zippath = shutil.make_archive(str(pathlib.Path(tmp_dir, zipname)), 'zip',
>>>>>>> 6a310314
                                          base_dir=work_dir, root_dir=tmp_dir)

            return self.send_file(rs, path=zippath, inline=False,
                                  filename=f"{zipname}.zip")

    @access("event")
    @event_guard()
    def download_csv_courses(self, rs: RequestState, event_id: int) -> Response:
        """Create CSV file with all courses"""
        course_ids = self.eventproxy.list_courses(rs, event_id)
        courses = self.eventproxy.get_courses(rs, course_ids)

        spec = self.make_course_query_spec(rs.ambience['event'])
        choices, _ = self.make_course_query_aux(
            rs, rs.ambience['event'], courses, fixed_gettext=True)
        fields_of_interest = list(spec.keys())
        query = Query('qview_event_course', spec, fields_of_interest, [], [])
        result = self.eventproxy.submit_general_query(rs, query, event_id)
        if not result:
            rs.notify("info", n_("Empty File."))
            return self.redirect(rs, "event/downloads")
        return self.send_query_download(
            rs, result, fields_of_interest, "csv", substitutions=choices,
            filename=f"{rs.ambience['event']['shortname']}_courses")

    @access("event")
    @event_guard()
    def download_csv_lodgements(self, rs: RequestState, event_id: int
                                ) -> Response:
        """Create CSV file with all courses"""
        lodgement_ids = self.eventproxy.list_lodgements(rs, event_id)
        lodgements = self.eventproxy.get_lodgements(rs, lodgement_ids)
        group_ids = self.eventproxy.list_lodgement_groups(rs, event_id)
        groups = self.eventproxy.get_lodgement_groups(rs, group_ids)

        spec = self.make_lodgement_query_spec(rs.ambience['event'])
        choices, _ = self.make_lodgement_query_aux(
            rs, rs.ambience['event'], lodgements, groups, fixed_gettext=True)
        fields_of_interest = list(spec.keys())
        query = Query('qview_event_lodgement', spec, fields_of_interest, [], [])
        result = self.eventproxy.submit_general_query(rs, query, event_id)
        if not result:
            rs.notify("info", n_("Empty File."))
            return self.redirect(rs, "event/downloads")
        return self.send_query_download(
            rs, result, fields_of_interest, "csv", substitutions=choices,
            filename=f"{rs.ambience['event']['shortname']}_lodgements")

    @access("event")
    @event_guard()
    def download_csv_registrations(self, rs: RequestState, event_id: int
                                   ) -> Response:
        """Create CSV file with all registrations"""
        # Get data
        course_ids = self.eventproxy.list_courses(rs, event_id)
        courses = self.eventproxy.get_courses(rs, course_ids)
        lodgement_ids = self.eventproxy.list_lodgements(rs, event_id)
        lodgements = self.eventproxy.get_lodgements(rs, lodgement_ids)

        spec = self.make_registration_query_spec(rs.ambience['event'])
        fields_of_interest = list(spec.keys())
        choices, _ = self.make_registration_query_aux(
            rs, rs.ambience['event'], courses, lodgements, fixed_gettext=True)
        query = Query('qview_registration', spec, fields_of_interest, [], [])
        result = self.eventproxy.submit_general_query(
            rs, query, event_id=event_id)
        if not result:
            rs.notify("info", n_("Empty File."))
            return self.redirect(rs, "event/downloads")
        return self.send_query_download(
            rs, result, fields_of_interest, "csv", substitutions=choices,
            filename=f"{rs.ambience['event']['shortname']}_registrations")

    @access("event", modi={"GET"})
    @REQUESTdata(("agree_unlocked_download", "bool_or_None"))
    @event_guard()
    def download_export(self, rs: RequestState, event_id: int,
                        agree_unlocked_download: bool) -> Response:
        """Retrieve all data for this event to initialize an offline
        instance."""
        if rs.has_validation_errors():
            return self.redirect(rs, "event/show_event")

        if not (agree_unlocked_download
                or rs.ambience['event']['offline_lock']):
            rs.notify("info", n_("Please confirm to download a full export of "
                                 "an unlocked event."))
            return self.redirect(rs, "event/show_event")
        data = self.eventproxy.export_event(rs, event_id)
        if not data:
            rs.notify("info", n_("Empty File."))
            return self.redirect(rs, "event/show_event")
        json = json_serialize(data)
        return self.send_file(
            rs, data=json, inline=False,
            filename=f"{rs.ambience['event']['shortname']}_export_event.json")

    @access("event")
    @event_guard()
    def download_partial_export(self, rs: RequestState, event_id: int
                                ) -> Response:
        """Retrieve data for third-party applications."""
        data = self.eventproxy.partial_export_event(rs, event_id)
        if not data:
            rs.notify("info", n_("Empty File."))
            return self.redirect(rs, "event/downloads")
        json = json_serialize(data)
        return self.send_file(
            rs, data=json, inline=False,
            filename="{}_partial_export_event.json".format(
                rs.ambience['event']['shortname']))

    @access("droid_quick_partial_export")
    def download_quick_partial_export(self, rs: RequestState) -> Response:
        """Retrieve data for third-party applications in offline mode.

        This is a zero-config variant of download_partial_export.
        """
        ret = {
            'message': "",
            'export': {},
        }
        if not self.conf["CDEDB_OFFLINE_DEPLOYMENT"]:
            ret['message'] = "Not in offline mode."
            return self.send_json(rs, ret)
        events = self.eventproxy.list_events(rs)
        if len(events) != 1:
            ret['message'] = "Exactly one event must exist."
            return self.send_json(rs, ret)
        event_id = unwrap(events.keys())
        ret['export'] = self.eventproxy.partial_export_event(rs, event_id)
        ret['message'] = "success"
        return self.send_json(rs, ret)

    @access("event")
    @event_guard()
    def partial_import_form(self, rs: RequestState, event_id: int) -> Response:
        """First step of partial import process: Render form to upload file"""
        return self.render(rs, "partial_import")

    @access("event", modi={"POST"})
    @REQUESTfile("json_file")
    @REQUESTdata(("partial_import_data", "str_or_None"),
                 ("token", "str_or_None"))
    @event_guard(check_offline=True)
    def partial_import(self, rs: RequestState, event_id: int,
                       json_file: Optional[werkzeug.FileStorage],
                       partial_import_data: Optional[str], token: Optional[str]
                       ) -> Response:
        """Further steps of partial import process

        This takes the changes and generates a transaction token. If the new
        token agrees with the submitted token, the change were successfully
        applied, otherwise a diff-view of the changes is displayed.

        In the first iteration the data is extracted from a file upload and
        in further iterations it is embedded in the page.
        """
        if partial_import_data:
            data = check(rs, "serialized_partial_event",
                         json.loads(partial_import_data))
        else:
            data = check(rs, "serialized_partial_event_upload", json_file)
        if rs.has_validation_errors():
            return self.partial_import_form(rs, event_id)
        if event_id != data['id']:
            rs.notify("error", n_("Data from wrong event."))
            return self.partial_import_form(rs, event_id)

        # First gather infos for comparison
        registration_ids = self.eventproxy.list_registrations(rs, event_id)
        registrations = self.eventproxy.get_registrations(
            rs, registration_ids)
        lodgement_ids = self.eventproxy.list_lodgements(rs, event_id)
        lodgements = self.eventproxy.get_lodgements(rs, lodgement_ids)
        lodgement_group_ids = self.eventproxy.list_lodgement_groups(
            rs, event_id)
        lodgement_groups = self.eventproxy.get_lodgement_groups(
            rs, lodgement_group_ids)
        course_ids = self.eventproxy.list_courses(rs, event_id)
        courses = self.eventproxy.get_courses(rs, course_ids)
        persona_ids = (
            ({e['persona_id'] for e in registrations.values()}
             | {e.get('persona_id')
                for e in data.get('registrations', {}).values() if e})
            - {None})
        personas = self.coreproxy.get_personas(rs, persona_ids)

        # Second invoke partial import
        try:
            new_token, delta = self.eventproxy.partial_import_event(
                rs, data, dryrun=(not bool(token)), token=token)
        except PartialImportError:
            rs.notify("warning",
                      n_("The data changed, please review the difference."))
            token = None
            new_token, delta = self.eventproxy.partial_import_event(
                rs, data, dryrun=True)

        # Third check if we were successful
        if token == new_token:
            rs.notify("success", n_("Changes applied."))
            return self.redirect(rs, "event/show_event")

        # Fourth look for double creations
        all_current_data = self.eventproxy.partial_export_event(rs, data['id'])
        suspicious_courses = []
        for course_id, course in delta.get('courses', {}).items():
            if course_id < 0:
                for current in all_current_data['courses'].values():
                    if current == course:
                        suspicious_courses.append(course_id)
                        break
        suspicious_lodgements = []
        for lodgement_id, lodgement in delta.get('lodgements', {}).items():
            if lodgement_id < 0:
                for current in all_current_data['lodgements'].values():
                    if current == lodgement:
                        suspicious_lodgements.append(lodgement_id)
                        break

        # Fifth prepare
        rs.values['token'] = new_token
        rs.values['partial_import_data'] = json_serialize(data)
        for course in courses.values():
            course['segments'] = {
                id: id in course['active_segments']
                for id in course['segments']
            }

        # Sixth prepare summary
        def flatten_recursive_delta(data: Mapping[Any, Any],
                                    old: Mapping[Any, Any],
                                    prefix: str = "") -> CdEDBObject:
            ret = {}
            for key, val in data.items():
                if isinstance(val, collections.abc.Mapping):
                    tmp = flatten_recursive_delta(
                        val, old.get(key, {}), f"{prefix}{key}.")
                    ret.update(tmp)
                else:
                    ret[f"{prefix}{key}"] = (old.get(key, None), val)
            return ret

        summary: CdEDBObject = {
            'changed_registrations': {
                anid: flatten_recursive_delta(val, registrations[anid])
                for anid, val in delta.get('registrations', {}).items()
                if anid > 0 and val
            },
            'new_registration_ids': tuple(xsorted(
                anid for anid in delta.get('registrations', {})
                if anid < 0)),
            'deleted_registration_ids': tuple(xsorted(
                anid for anid, val in delta.get('registrations', {}).items()
                if val is None)),
            'real_deleted_registration_ids': tuple(xsorted(
                anid for anid, val in delta.get('registrations', {}).items()
                if val is None and registrations.get(anid))),
            'changed_courses': {
                anid: flatten_recursive_delta(val, courses[anid])
                for anid, val in delta.get('courses', {}).items()
                if anid > 0 and val
            },
            'new_course_ids': tuple(xsorted(
                anid for anid in delta.get('courses', {}) if anid < 0)),
            'deleted_course_ids': tuple(xsorted(
                anid for anid, val in delta.get('courses', {}).items()
                if val is None)),
            'real_deleted_course_ids': tuple(xsorted(
                anid for anid, val in delta.get('courses', {}).items()
                if val is None and courses.get(anid))),
            'changed_lodgements': {
                anid: flatten_recursive_delta(val, lodgements[anid])
                for anid, val in delta.get('lodgements', {}).items()
                if anid > 0 and val
            },
            'new_lodgement_ids': tuple(xsorted(
                anid for anid in delta.get('lodgements', {}) if anid < 0)),
            'deleted_lodgement_ids': tuple(xsorted(
                anid for anid, val in delta.get('lodgements', {}).items()
                if val is None)),
            'real_deleted_lodgement_ids': tuple(xsorted(
                anid for anid, val in delta.get('lodgements', {}).items()
                if val is None and lodgements.get(anid))),

            'changed_lodgement_groups': {
                anid: flatten_recursive_delta(val, lodgement_groups[anid])
                for anid, val in delta.get('lodgement_groups', {}).items()
                if anid > 0 and val},
            'new_lodgement_group_ids': tuple(xsorted(
                anid for anid in delta.get('lodgement_groups', {})
                if anid < 0)),
            'real_deleted_lodgement_group_ids': tuple(xsorted(
                anid for anid, val in delta.get('lodgement_groups', {}).items()
                if val is None and lodgement_groups.get(anid))),
        }

        changed_registration_fields: Set[str] = set()
        for reg in summary['changed_registrations'].values():
            changed_registration_fields |= reg.keys()
        summary['changed_registration_fields'] = tuple(xsorted(
            changed_registration_fields))
        changed_course_fields: Set[str] = set()
        for course in summary['changed_courses'].values():
            changed_course_fields |= course.keys()
        summary['changed_course_fields'] = tuple(xsorted(
            changed_course_fields))
        changed_lodgement_fields: Set[str] = set()
        for lodgement in summary['changed_lodgements'].values():
            changed_lodgement_fields |= lodgement.keys()
        summary['changed_lodgement_fields'] = tuple(xsorted(
            changed_lodgement_fields))

        (reg_titles, reg_choices, course_titles, course_choices,
         lodgement_titles) = self._make_partial_import_diff_aux(
            rs, rs.ambience['event'], courses, lodgements)

        # Seventh render diff
        template_data = {
            'delta': delta,
            'registrations': registrations,
            'lodgements': lodgements,
            'lodgement_groups': lodgement_groups,
            'suspicious_lodgements': suspicious_lodgements,
            'courses': courses,
            'suspicious_courses': suspicious_courses,
            'personas': personas,
            'summary': summary,
            'reg_titles': reg_titles,
            'reg_choices': reg_choices,
            'course_titles': course_titles,
            'course_choices': course_choices,
            'lodgement_titles': lodgement_titles,
        }
        return self.render(rs, "partial_import_check", template_data)

    # TODO: be more specific about the return types.
    @staticmethod
    def _make_partial_import_diff_aux(
            rs: RequestState, event: CdEDBObject, courses: CdEDBObjectMap,
            lodgements: CdEDBObjectMap
    ) -> Tuple[CdEDBObject, CdEDBObject, CdEDBObject, CdEDBObject, CdEDBObject]:
        """ Helper method, similar to make_registration_query_aux(), to
        generate human readable field names and values for the diff presentation
        of partial_import().

        This method does only generate titles and choice-dicts for the dynamic,
        event-specific fields (i.e. part- and track-specific and custom fields).
        Titles for all static fields are added in the template file."""
        reg_titles = {}
        reg_choices = {}
        course_titles = {}
        course_choices = {}
        lodgement_titles = {}

        # Prepare choices lists
        # TODO distinguish old and new course/lodgement titles
        # Heads up! There's a protected space (u+00A0) in the string below
        course_entries = {
            c["id"]: "{}. {}".format(c["nr"], c["shortname"])
            for c in courses.values()}
        lodgement_entries = {l["id"]: l["title"]
                             for l in lodgements.values()}
        reg_part_stati_entries =\
            dict(enum_entries_filter(const.RegistrationPartStati, rs.gettext))
        segment_stati_entries = {
            None: rs.gettext('not offered'),
            False: rs.gettext('cancelled'),
            True: rs.gettext('takes place'),
        }

        # Titles and choices for track-specific fields
        for track_id, track in event['tracks'].items():
            if len(event['tracks']) > 1:
                prefix = "{title}: ".format(title=track['shortname'])
            else:
                prefix = ""
            reg_titles[f"tracks.{track_id}.course_id"] = (
                    prefix + rs.gettext("Course"))
            reg_choices[f"tracks.{track_id}.course_id"] = course_entries
            reg_titles[f"tracks.{track_id}.course_instructor"] = (
                    prefix + rs.gettext("Instructor"))
            reg_choices[f"tracks.{track_id}.course_instructor"] = course_entries
            reg_titles[f"tracks.{track_id}.choices"] = (
                    prefix + rs.gettext("Course Choices"))
            reg_choices[f"tracks.{track_id}.choices"] = course_entries
            course_titles[f"segments.{track_id}"] = (
                    prefix + rs.gettext("Status"))
            course_choices[f"segments.{track_id}"] = segment_stati_entries

        for field in event['fields'].values():
            # TODO add choices?
            key = f"fields.{field['field_name']}"
            title = safe_filter("<i>{}</i>").format(field['field_name'])
            if field['association'] == const.FieldAssociations.registration:
                reg_titles[key] = title
            elif field['association'] == const.FieldAssociations.course:
                course_titles[key] = title
            elif field['association'] == const.FieldAssociations.lodgement:
                lodgement_titles[key] = title

        # Titles and choices for part-specific fields
        for part_id, part in event['parts'].items():
            if len(event['parts']) > 1:
                prefix = f"{part['shortname']}: "
            else:
                prefix = ""
            reg_titles[f"parts.{part_id}.status"] = (
                    prefix + rs.gettext("Status"))
            reg_choices[f"parts.{part_id}.status"] = reg_part_stati_entries
            reg_titles[f"parts.{part_id}.lodgement_id"] = (
                    prefix + rs.gettext("Lodgement"))
            reg_choices[f"parts.{part_id}.lodgement_id"] = lodgement_entries
            reg_titles[f"parts.{part_id}.is_camping_mat"] = (
                    prefix + rs.gettext("Camping Mat"))

        return (reg_titles, reg_choices, course_titles, course_choices,
                lodgement_titles)

    @access("event")
    @REQUESTdata(("preview", "bool"))
    def register_form(self, rs: RequestState, event_id: int,
                      preview: bool = False) -> Response:
        """Render form."""
        event = rs.ambience['event']
        tracks = event['tracks']
        registrations = self.eventproxy.list_registrations(
            rs, event_id, persona_id=rs.user.persona_id)
        persona = self.coreproxy.get_event_user(rs, rs.user.persona_id, event_id)
        age = determine_age_class(
            persona['birthday'],
            event['begin'])
        minor_form = self.eventproxy.get_minor_form(rs, event_id)
        rs.ignore_validation_errors()
        if not preview:
            if rs.user.persona_id in registrations.values():
                rs.notify("info", n_("Already registered."))
                return self.redirect(rs, "event/registration_status")
            if not event['is_open']:
                rs.notify("warning", n_("Registration not open."))
                return self.redirect(rs, "event/show_event")
            if self.is_locked(event):
                rs.notify("warning", n_("Event locked."))
                return self.redirect(rs, "event/show_event")
            if rs.ambience['event']['is_archived']:
                rs.notify("error", n_("Event is already archived."))
                return self.redirect(rs, "event/show_event")
            if not minor_form and age.is_minor():
                rs.notify("info", n_("No minors may register. "
                                     "Please contact the Orgateam."))
                return self.redirect(rs, "event/show_event")
        else:
            if event_id not in rs.user.orga and not self.is_admin(rs):
                raise werkzeug.exceptions.Forbidden(
                    n_("Must be Orga to use preview."))
        course_ids = self.eventproxy.list_courses(rs, event_id)
        courses = self.eventproxy.get_courses(rs, course_ids.keys())
        course_choices = {
            track_id: [course_id
                       for course_id, course
                       in keydictsort_filter(courses, EntitySorter.course)
                       if track_id in course['active_segments']
                           or (not event['is_course_state_visible']
                               and track_id in course['segments'])]
            for track_id in tracks}
        semester_fee = self.conf["MEMBERSHIP_FEE"]
        # by default select all parts
        if 'parts' not in rs.values:
            rs.values.setlist('parts', event['parts'])
        reg_questionnaire = unwrap(self.eventproxy.get_questionnaire(
            rs, event_id, kinds=(const.QuestionnaireUsages.registration,)))
        return self.render(rs, "register", {
            'persona': persona, 'age': age, 'courses': courses,
            'course_choices': course_choices, 'semester_fee': semester_fee,
            'reg_questionnaire': reg_questionnaire, 'preview': preview})

    @staticmethod
    def process_registration_input(
            rs: RequestState, event: CdEDBObject, courses: CdEDBObjectMap,
            reg_questionnaire: Collection[CdEDBObject],
            parts: CdEDBObjectMap = None) -> CdEDBObject:
        """Helper to handle input by participants.

        This takes care of extracting the values and validating them. Which
        values to extract depends on the event.

        :param parts: If not None this specifies the ids of the parts this
          registration applies to (since you can apply for only some of the
          parts of an event and should not have to choose courses for the
          non-relevant parts this is important). If None the parts have to
          be provided in the input.
        :returns: registration data set
        """
        tracks = event['tracks']
        standard_params = [("mixed_lodging", "bool"), ("notes", "str_or_None"),
                           ("list_consent", "bool")]
        if parts is None:
            standard_params += (("parts", "[int]"),)
        standard = request_extractor(rs, standard_params)
        if parts is not None:
            standard['parts'] = tuple(
                part_id for part_id, entry in parts.items()
                if const.RegistrationPartStati(entry['status']).is_involved())
        choice_params = (("course_choice{}_{}".format(track_id, i),
                          "id_or_None")
                         for part_id in standard['parts']
                         for track_id in event['parts'][part_id]['tracks']
                         for i in range(event['tracks'][track_id]
                                        ['num_choices']))
        choices = request_extractor(rs, choice_params)
        instructor_params = (
            ("course_instructor{}".format(track_id), "id_or_None")
            for part_id in standard['parts']
            for track_id in event['parts'][part_id]['tracks'])
        instructor = request_extractor(rs, instructor_params)
        if not standard['parts']:
            rs.append_validation_error(
                ("parts", ValueError(n_("Must select at least one part."))))
        present_tracks = set()
        choice_getter = (
            lambda track_id, i: choices[f"course_choice{track_id}_{i}"])
        for part_id in standard['parts']:
            for track_id, track in event['parts'][part_id]['tracks'].items():
                present_tracks.add(track_id)
                # Check for duplicate course choices
                rs.extend_validation_errors(
                    ("course_choice{}_{}".format(track_id, j),
                     ValueError(n_("You cannot have the same course as %(i)s."
                                   " and %(j)s. choice"), {'i': i+1, 'j': j+1}))
                    for j in range(track['num_choices'])
                    for i in range(j)
                    if (choice_getter(track_id, j) is not None
                        and choice_getter(track_id, i)
                            == choice_getter(track_id, j)))
                # Check for unfilled mandatory course choices
                rs.extend_validation_errors(
                    ("course_choice{}_{}".format(track_id, i),
                     ValueError(n_("You must choose at least %(min_choices)s"
                                   " courses."),
                                {'min_choices': track['min_choices']}))
                    for i in range(track['min_choices'])
                    if choice_getter(track_id, i) is None)
        reg_parts: CdEDBObjectMap = {part_id: {} for part_id in event['parts']}
        if parts is None:
            for part_id in reg_parts:
                stati = const.RegistrationPartStati
                if part_id in standard['parts']:
                    reg_parts[part_id]['status'] = stati.applied
                else:
                    reg_parts[part_id]['status'] = stati.not_applied
        reg_tracks = {
            track_id: {
                'course_instructor':
                    instructor.get("course_instructor{}".format(track_id))
                    if track['num_choices'] else None,
            }
            for track_id, track in tracks.items()
        }
        for track_id in present_tracks:
            reg_tracks[track_id]['choices'] = tuple(
                choice_getter(track_id, i)
                for i in range(tracks[track_id]['num_choices'])
                if choice_getter(track_id, i) is not None)

        f = lambda entry: rs.ambience['event']['fields'][entry['field_id']]
        params = tuple(
            (f(entry)['field_name'],
             "{}".format(const.FieldDatatypes(f(entry)['kind']).name))
            for entry in reg_questionnaire
            if entry['field_id'] and not entry['readonly'])
        field_data = request_extractor(rs, params)

        registration = {
            'mixed_lodging': standard['mixed_lodging'],
            'list_consent': standard['list_consent'],
            'notes': standard['notes'],
            'parts': reg_parts,
            'tracks': reg_tracks,
            'fields': field_data,
        }
        return registration

    @access("event", modi={"POST"})
    def register(self, rs: RequestState, event_id: int) -> Response:
        """Register for an event."""
        if not rs.ambience['event']['is_open']:
            rs.notify("error", n_("Registration not open."))
            return self.redirect(rs, "event/show_event")
        if self.is_locked(rs.ambience['event']):
            rs.notify("error", n_("Event locked."))
            return self.redirect(rs, "event/show_event")
        if rs.ambience['event']['is_archived']:
            rs.notify("warning", n_("Event is already archived."))
            return self.redirect(rs, "event/show_event")
        course_ids = self.eventproxy.list_courses(rs, event_id)
        courses = self.eventproxy.get_courses(rs, course_ids.keys())
        reg_questionnaire = unwrap(self.eventproxy.get_questionnaire(
            rs, event_id, kinds=(const.QuestionnaireUsages.registration,)))
        registration = self.process_registration_input(
            rs, rs.ambience['event'], courses, reg_questionnaire)
        if rs.has_validation_errors():
            return self.register_form(rs, event_id)
        registration['event_id'] = event_id
        registration['persona_id'] = rs.user.persona_id
        persona = self.coreproxy.get_event_user(
            rs, rs.user.persona_id, event_id)
        age = determine_age_class(
            persona['birthday'], rs.ambience['event']['begin'])
        minor_form = self.eventproxy.get_minor_form(rs, event_id)
        if not minor_form and age.is_minor():
            rs.notify("error", n_("No minors may register. "
                                  "Please contact the Orgateam."))
            return self.redirect(rs, "event/show_event")
        registration['parental_agreement'] = not age.is_minor()
        registration['mixed_lodging'] = (registration['mixed_lodging']
                                         and age.may_mix())
        new_id = self.eventproxy.create_registration(rs, registration)
        meta_info = self.coreproxy.get_meta_info(rs)
        fee = self.eventproxy.calculate_fee(rs, new_id)
        semester_fee = self.conf["MEMBERSHIP_FEE"]

        subject = "Anmeldung für {}".format(rs.ambience['event']['title'])
        reply_to = (rs.ambience['event']['orga_address'] or
                    self.conf["EVENT_ADMIN_ADDRESS"])
        reference = make_event_fee_reference(persona, rs.ambience['event'])
        self.do_mail(
            rs, "register",
            {'To': (rs.user.username,),
             'Subject': subject,
             'Reply-To': reply_to},
            {'fee': fee, 'age': age, 'meta_info': meta_info,
             'semester_fee': semester_fee, 'reference': reference})
        self.notify_return_code(rs, new_id, success=n_("Registered for event."))
        return self.redirect(rs, "event/registration_status")

    @access("event")
    def registration_status(self, rs: RequestState, event_id: int) -> Response:
        """Present current state of own registration."""
        reg_list = self.eventproxy.list_registrations(
            rs, event_id, persona_id=rs.user.persona_id)
        if not reg_list:
            rs.notify("warning", n_("Not registered for event."))
            return self.redirect(rs, "event/show_event")
        registration_id = unwrap(reg_list.keys())
        registration = self.eventproxy.get_registration(rs, registration_id)
        persona = self.coreproxy.get_event_user(
            rs, rs.user.persona_id, event_id)
        age = determine_age_class(
            persona['birthday'], rs.ambience['event']['begin'])
        course_ids = self.eventproxy.list_courses(rs, event_id)
        courses = self.eventproxy.get_courses(rs, course_ids.keys())
        meta_info = self.coreproxy.get_meta_info(rs)
        reference = make_event_fee_reference(persona, rs.ambience['event'])
        fee = self.eventproxy.calculate_fee(rs, registration_id)
        semester_fee = self.conf["MEMBERSHIP_FEE"]
        part_order = xsorted(
            registration['parts'].keys(),
            key=lambda anid:
                rs.ambience['event']['parts'][anid]['part_begin'])
        registration['parts'] = OrderedDict(
            (part_id, registration['parts'][part_id]) for part_id in part_order)
        reg_questionnaire = unwrap(self.eventproxy.get_questionnaire(
            rs, event_id, (const.QuestionnaireUsages.registration,)))
        waitlist_position = self.eventproxy.get_waitlist_position(
            rs, event_id, persona_id=rs.user.persona_id)
        return self.render(rs, "registration_status", {
            'registration': registration, 'age': age, 'courses': courses,
            'meta_info': meta_info, 'fee': fee, 'semester_fee': semester_fee,
            'reg_questionnaire': reg_questionnaire, 'reference': reference,
            'waitlist_position': waitlist_position,
        })

    @access("event")
    def amend_registration_form(self, rs: RequestState, event_id: int
                                ) -> Response:
        """Render form."""
        event = rs.ambience['event']
        tracks = event['tracks']
        registration_id = unwrap(self.eventproxy.list_registrations(
            rs, event_id, persona_id=rs.user.persona_id).keys())
        if not registration_id:
            rs.notify("warning", n_("Not registered for event."))
            return self.redirect(rs, "event/show_event")
        if event['is_archived']:
            rs.notify("warning", n_("Event is already archived."))
            return self.redirect(rs, "event/show_event")
        registration = self.eventproxy.get_registration(rs, registration_id)
        if (event['registration_soft_limit'] and
                now() > event['registration_soft_limit']):
            rs.notify("warning",
                      n_("Registration closed, no changes possible."))
            return self.redirect(rs, "event/registration_status")
        if self.is_locked(rs.ambience['event']):
            rs.notify("warning", n_("Event locked."))
            return self.redirect(rs, "event/registration_status")
        persona = self.coreproxy.get_event_user(
            rs, rs.user.persona_id, event_id)
        age = determine_age_class(
            persona['birthday'], rs.ambience['event']['begin'])
        course_ids = self.eventproxy.list_courses(rs, event_id)
        courses = self.eventproxy.get_courses(rs, course_ids.keys())
        course_choices = {
            track_id: [course_id
                       for course_id, course
                       in keydictsort_filter(courses, EntitySorter.course)
                       if track_id in course['active_segments']
                           or (not event['is_course_state_visible']
                               and track_id in course['segments'])]
            for track_id in tracks}
        non_trivials = {}
        for track_id, track in registration['tracks'].items():
            for i, choice in enumerate(track['choices']):
                param = "course_choice{}_{}".format(track_id, i)
                non_trivials[param] = choice
        for track_id, entry in registration['tracks'].items():
            param = "course_instructor{}".format(track_id)
            non_trivials[param] = entry['course_instructor']
        for k, v in registration['fields'].items():
            non_trivials[k] = v
        stat = lambda track: registration['parts'][track['part_id']]['status']
        involved_tracks = {
            track_id for track_id, track in tracks.items()
            if const.RegistrationPartStati(stat(track)).is_involved()}
        merge_dicts(rs.values, non_trivials, registration)
        reg_questionnaire = unwrap(self.eventproxy.get_questionnaire(
            rs, event_id, kinds=(const.QuestionnaireUsages.registration,)))
        return self.render(rs, "amend_registration", {
            'age': age, 'courses': courses, 'course_choices': course_choices,
            'involved_tracks': involved_tracks,
            'reg_questionnaire': reg_questionnaire,
        })

    @access("event", modi={"POST"})
    def amend_registration(self, rs: RequestState, event_id: int) -> Response:
        """Change information provided during registering.

        Participants are not able to change for which parts they applied on
        purpose. For this they have to communicate with the orgas.
        """
        registration_id = unwrap(self.eventproxy.list_registrations(
            rs, event_id, persona_id=rs.user.persona_id).keys())
        if not registration_id:
            rs.notify("warning", n_("Not registered for event."))
            return self.redirect(rs, "event/show_event")
        if (rs.ambience['event']['registration_soft_limit'] and
                now() > rs.ambience['event']['registration_soft_limit']):
            rs.notify("error", n_("No changes allowed anymore."))
            return self.redirect(rs, "event/registration_status")
        if rs.ambience['event']['is_archived']:
            rs.notify("error", n_("Event is already archived."))
            return self.redirect(rs, "event/registration_status")
        if self.is_locked(rs.ambience['event']):
            rs.notify("error", n_("Event locked."))
            return self.redirect(rs, "event/registration_status")
        course_ids = self.eventproxy.list_courses(rs, event_id)
        courses = self.eventproxy.get_courses(rs, course_ids.keys())
        stored = self.eventproxy.get_registration(rs, registration_id)
        reg_questionnaire = unwrap(self.eventproxy.get_questionnaire(
            rs, event_id, kinds=(const.QuestionnaireUsages.registration,)))
        registration = self.process_registration_input(
            rs, rs.ambience['event'], courses, reg_questionnaire,
            parts=stored['parts'])
        if rs.has_validation_errors():
            return self.amend_registration_form(rs, event_id)

        registration['id'] = registration_id
        persona = self.coreproxy.get_event_user(
            rs, rs.user.persona_id, event_id)
        age = determine_age_class(
            persona['birthday'], rs.ambience['event']['begin'])
        registration['mixed_lodging'] = (registration['mixed_lodging']
                                         and age.may_mix())
        code = self.eventproxy.set_registration(rs, registration)
        self.notify_return_code(rs, code)
        return self.redirect(rs, "event/registration_status")

    @access("event")
    @event_guard(check_offline=True)
    def configure_registration_form(self, rs: RequestState, event_id: int
                                    ) -> Response:
        """Render form."""
        reg_questionnaire, reg_fields = self._prepare_questionnaire_form(
            rs, event_id, const.QuestionnaireUsages.registration)
        return self.render(rs, "configure_registration",
                           {'reg_questionnaire': reg_questionnaire,
                            'registration_fields': reg_fields})

    @access("event")
    @event_guard(check_offline=True)
    def configure_additional_questionnaire_form(self, rs: RequestState,
                                                event_id: int) -> Response:
        """Render form."""
        add_questionnaire, reg_fields = self._prepare_questionnaire_form(
            rs, event_id, const.QuestionnaireUsages.additional)
        return self.render(rs, "configure_additional_questionnaire", {
            'add_questionnaire': add_questionnaire,
            'registration_fields': reg_fields})

    def _prepare_questionnaire_form(self, rs: RequestState, event_id: int,
                                    kind: const.QuestionnaireUsages
                                    ) -> Tuple[List[CdEDBObject],
                                               CdEDBObjectMap]:
        """Helper to retrieve some data for questionnaire configuration."""
        questionnaire = unwrap(self.eventproxy.get_questionnaire(
            rs, event_id, kinds=(kind,)))
        current = {
            "{}_{}".format(key, i): value
            for i, entry in enumerate(questionnaire)
            for key, value in entry.items()}
        merge_dicts(rs.values, current)
        registration_fields = {
            k: v for k, v in rs.ambience['event']['fields'].items()
            if v['association'] == const.FieldAssociations.registration}
        return questionnaire, registration_fields

    @access("event", modi={"POST"})
    @event_guard(check_offline=True)
    def configure_registration(self, rs: RequestState, event_id: int
                               ) -> Response:
        """Manipulate the questionnaire form.

        This allows the orgas to design a form without interaction with an
        administrator.
        """
        kind = const.QuestionnaireUsages.registration
        code = self._set_questionnaire(rs, event_id, kind)
        if code is None:
            return self.configure_registration_form(rs, event_id)
        self.notify_return_code(rs, code)
        return self.redirect(rs, "event/configure_registration_form")

    @access("event", modi={"POST"})
    @event_guard(check_offline=True)
    def configure_additional_questionnaire(self, rs: RequestState,
                                           event_id: int) -> Response:
        """Manipulate the additional questionnaire form.

        This allows the orgas to design a form without interaction with an
        administrator.
        """
        kind = const.QuestionnaireUsages.additional
        code = self._set_questionnaire(rs, event_id, kind)
        if code is None:
            return self.configure_additional_questionnaire_form(rs, event_id)
        self.notify_return_code(rs, code)
        return self.redirect(
            rs, "event/configure_additional_questionnaire_form")

    def _set_questionnaire(self, rs: RequestState, event_id: int,
                           kind: const.QuestionnaireUsages
                           ) -> Optional[DefaultReturnCode]:
        """Deduplicated code to set questionnaire rows of one kind."""
        other_kinds = set()
        for x in const.QuestionnaireUsages:
            if x != kind:
                other_kinds.add(x)
        old_questionnaire = unwrap(self.eventproxy.get_questionnaire(
            rs, event_id, kinds=(kind,)))
        other_questionnaire = self.eventproxy.get_questionnaire(
            rs, event_id, kinds=other_kinds)
        other_used_fields = {e['field_id'] for v in other_questionnaire.values()
                             for e in v if e['field_id']}
        registration_fields = {
            k: v for k, v in rs.ambience['event']['fields'].items()
            if v['association'] == const.FieldAssociations.registration}

        new_questionnaire = self.process_questionnaire_input(
            rs, len(old_questionnaire), registration_fields, kind,
            other_used_fields)
        if rs.has_validation_errors():
            return None
        code = self.eventproxy.set_questionnaire(
            rs, event_id, new_questionnaire)
        return code

    @access("event")
    @REQUESTdata(("preview", "bool_or_None"))
    def additional_questionnaire_form(self, rs: RequestState, event_id: int,
                                      preview: bool = False,
                                      internal: bool = False) -> Response:
        """Render form.

        The internal flag is used if the call comes from another frontend
        function to disable further redirection on validation errors.
        """
        if rs.has_validation_errors() and not internal:
            return self.redirect(rs, "event/show_event")
        if not preview:
            registration_id = self.eventproxy.list_registrations(
                rs, event_id, persona_id=rs.user.persona_id)
            if not registration_id:
                rs.notify("warning", n_("Not registered for event."))
                return self.redirect(rs, "event/show_event")
            registration_id = unwrap(registration_id.keys())
            registration = self.eventproxy.get_registration(rs, registration_id)
            if not rs.ambience['event']['use_additional_questionnaire']:
                rs.notify("warning", n_("Questionnaire disabled."))
                return self.redirect(rs, "event/registration_status")
            if self.is_locked(rs.ambience['event']):
                rs.notify("info", n_("Event locked."))
            merge_dicts(rs.values, registration['fields'])
        else:
            if event_id not in rs.user.orga and not self.is_admin(rs):
                raise werkzeug.exceptions.Forbidden(
                    n_("Must be Orga to use preview."))
            if not rs.ambience['event']['use_additional_questionnaire']:
                rs.notify("info", n_("Questionnaire is not enabled yet."))
        add_questionnaire = unwrap(self.eventproxy.get_questionnaire(
            rs, event_id, kinds=(const.QuestionnaireUsages.additional,)))
        return self.render(rs, "additional_questionnaire", {
            'add_questionnaire': add_questionnaire,
            'preview': preview})

    @access("event", modi={"POST"})
    def additional_questionnaire(self, rs: RequestState, event_id: int
                                 ) -> Response:
        """Fill in additional fields.

        Save data submitted in the additional questionnaire.
        Note that questionnaire rows may also be present during registration.
        """
        registration_id = self.eventproxy.list_registrations(
            rs, event_id, persona_id=rs.user.persona_id)
        if not registration_id:
            rs.notify("warning", n_("Not registered for event."))
            return self.redirect(rs, "event/show_event")
        registration_id = unwrap(registration_id.keys())
        if not rs.ambience['event']['use_additional_questionnaire']:
            rs.notify("error", n_("Questionnaire disabled."))
            return self.redirect(rs, "event/registration_status")
        if self.is_locked(rs.ambience['event']):
            rs.notify("error", n_("Event locked."))
            return self.redirect(rs, "event/registration_status")
        if rs.ambience['event']['is_archived']:
            rs.notify("error", n_("Event is already archived."))
            return self.redirect(rs, "event/show_event")
        add_questionnaire = unwrap(self.eventproxy.get_questionnaire(
            rs, event_id, kinds=(const.QuestionnaireUsages.additional,)))
        f = lambda entry: rs.ambience['event']['fields'][entry['field_id']]
        params = tuple(
            (f(entry)['field_name'],
             "{}_or_None".format(const.FieldDatatypes(f(entry)['kind']).name))
            for entry in add_questionnaire
            if entry['field_id'] and not entry['readonly'])
        data = request_extractor(rs, params)
        if rs.has_validation_errors():
            return self.additional_questionnaire_form(
                rs, event_id, internal=True)

        code = self.eventproxy.set_registration(rs, {
            'id': registration_id, 'fields': data,
        })
        self.notify_return_code(rs, code)
        return self.redirect(rs, "event/additional_questionnaire_form")

    @staticmethod
    def process_questionnaire_input(rs: RequestState, num: int,
                                    reg_fields: Mapping[int, Mapping[str, Any]],
                                    kind: const.QuestionnaireUsages,
                                    other_used_fields: Collection[int]
                                    ) -> Dict[const.QuestionnaireUsages,
                                              List[CdEDBObject]]:
        """This handles input to configure questionnaires.

        Since this covers a variable number of rows, we cannot do this
        statically. This takes care of validation too.

        :param num: number of rows to expect
        :param reg_fields: Available fields
        :param kind: For which kind of questionnaire are these rows?
        :rtype: [{str: object}]
        """
        del_flags = request_extractor(
            rs, (("delete_{}".format(i), "bool") for i in range(num)))
        deletes = {i for i in range(num) if del_flags['delete_{}'.format(i)]}
        spec = {
            'field_id': "id_or_None",
            'title': "str_or_None",
            'info': "str_or_None",
            'input_size': "int_or_None",
            'readonly': "bool_or_None",
            'default_value': "str_or_None",
        }
        marker = 1
        while marker < 2 ** 10:
            if not unwrap(request_extractor(
                    rs, (("create_-{}".format(marker), "bool"),))):
                break
            marker += 1
        rs.values['create_last_index'] = marker - 1
        indices = (set(range(num)) | {-i for i in range(1, marker)}) - deletes

        field_key = lambda anid: f"field_id_{anid}"
        readonly_key = lambda anid: f"readonly_{anid}"
        default_value_key = lambda anid: f"default_value_{anid}"

        def duplicate_constraint(idx1: int, idx2: int
                                 ) -> Optional[RequestConstraint]:
            if idx1 == idx2:
                return None
            key1 = field_key(idx1)
            key2 = field_key(idx2)
            msg = n_("Must not duplicate field.")
            return (lambda d: (not d[key1] or d[key1] != d[key2]),
                    (key1, ValueError(msg)))

        def valid_field_constraint(idx: int) -> RequestConstraint:
            key = field_key(idx)
            return (lambda d: not d[key] or d[key] in reg_fields,
                    (key, ValueError(n_("Invalid field."))))

        def fee_modifier_kind_constraint(idx: int) -> RequestConstraint:
            key = field_key(idx)
            msg = n_("Fee modifier field may only be used in"
                     " registration questionnaire.")
            fee_modifier_fields = {
                e['field_id'] for
                e in rs.ambience['event']['fee_modifiers'].values()}
            valid_usages = {const.QuestionnaireUsages.registration.value}
            return (lambda d: not (d[key] in fee_modifier_fields
                                   and kind not in valid_usages),
                    (key, ValueError(msg)))

        def readonly_kind_constraint(idx: int) -> RequestConstraint:
            key = readonly_key(idx)
            msg = n_("Registration questionnaire rows may not be readonly.")
            return (lambda d: (not d[key] or kind.allow_readonly()),
                    (key, ValueError(msg)))

        def duplicate_kind_constraint(idx: int) -> RequestConstraint:
            key = field_key(idx)
            msg = n_("This field is already in use in another questionnaire.")
            return (lambda d: d[key] not in other_used_fields,
                    (key, ValueError(msg)))

        constraints: List[Tuple[Callable[[CdEDBObject], bool], Error]]
        constraints = list(filter(
            None, (duplicate_constraint(idx1, idx2)
                   for idx1 in indices for idx2 in indices)))
        constraints += list(itertools.chain.from_iterable(
            (valid_field_constraint(idx),
             fee_modifier_kind_constraint(idx),
             readonly_kind_constraint(idx),
             duplicate_kind_constraint(idx))
            for idx in indices))

        params = tuple(("{}_{}".format(key, i), value)
                       for i in indices for key, value in spec.items())
        data = request_extractor(rs, params, constraints)
        for idx in indices:
            dv_key = default_value_key(idx)
            field_id = data[field_key(idx)]
            if data[dv_key] is None or field_id is None:
                data[dv_key] = None
                continue
            data[dv_key] = check(rs, "by_field_datatype_or_None",
                                 data[dv_key], dv_key,
                                 kind=reg_fields[field_id]['kind'])
        questionnaire = {
            kind: list(
                {key: data["{}_{}".format(key, i)] for key in spec}
                for i in mixed_existence_sorter(indices))}
        return questionnaire

    @staticmethod
    def _sanitize_questionnaire_row(row: CdEDBObject) -> CdEDBObject:
        """Small helper to make validation happy.

        The invokation
        ``proxy.set_questionnaire(proxy.get_questionnaire())`` fails since
        the retrieval method provides additional information which not
        settable and thus filtered by this method.

        :type row: {str: object}
        :rtype: {str: object}
        """
        whitelist = ('field_id', 'title', 'info', 'input_size', 'readonly',
                     'default_value', 'kind')
        return {k: v for k, v in row.items() if k in whitelist}

    @access("event")
    @event_guard(check_offline=True)
    @REQUESTdata(("kind", "enum_questionnaireusages"))
    def reorder_questionnaire_form(self, rs: RequestState, event_id: int,
                                   kind: const.QuestionnaireUsages) -> Response:
        """Render form."""
        if rs.has_validation_errors():
            kind = const.QuestionnaireUsages.additional
            rs.notify(
                "error", n_("Unknown questionnaire kind. Defaulted to %(kind)s."),
                {'kind': repr(kind)})
        questionnaire = unwrap(self.eventproxy.get_questionnaire(
            rs, event_id, kinds=(kind,)))
        redirects = {
            const.QuestionnaireUsages.registration:
                "event/configure_registration",
            const.QuestionnaireUsages.additional:
                "event/configure_additional_questionnaire",
        }
        if not questionnaire:
            rs.notify("info", n_("No questionnaire rows of this kind found."))
            if kind in redirects:
                return self.redirect(rs, redirects[kind])
        return self.render(rs, "reorder_questionnaire", {
            'questionnaire': questionnaire,
            'kind': kind})

    @access("event", modi={"POST"})
    @event_guard(check_offline=True)
    @REQUESTdata(("order", "int_csv_list"),
                 ("kind", "enum_questionnaireusages"))
    def reorder_questionnaire(self, rs: RequestState, event_id: int,
                              kind: const.QuestionnaireUsages,
                              order: Sequence[int]) -> Response:
        """Shuffle rows of the orga designed form.

        This is strictly speaking redundant functionality, but it's pretty
        laborious to do without.
        """
        if rs.has_validation_errors():
            return self.reorder_questionnaire_form(rs, event_id, kind)
        questionnaire = unwrap(self.eventproxy.get_questionnaire(
            rs, event_id, kinds=(kind,)))
        new_questionnaire = {
            kind: list(self._sanitize_questionnaire_row(questionnaire[i])
                       for i in order)}
        code = self.eventproxy.set_questionnaire(
            rs, event_id, new_questionnaire)
        self.notify_return_code(rs, code)
        return self.redirect(rs, "event/reorder_questionnaire_form",
                             {'kind': kind.value})

    @access("event")
    @event_guard()
    def show_registration(self, rs: RequestState, event_id: int,
                          registration_id: int) -> Response:
        """Display all information pertaining to one registration."""
        persona = self.coreproxy.get_event_user(
            rs, rs.ambience['registration']['persona_id'], event_id)
        age = determine_age_class(
            persona['birthday'], rs.ambience['event']['begin'])
        course_ids = self.eventproxy.list_courses(rs, event_id)
        courses = self.eventproxy.get_courses(rs, course_ids.keys())
        lodgement_ids = self.eventproxy.list_lodgements(rs, event_id)
        lodgements = self.eventproxy.get_lodgements(rs, lodgement_ids)
        meta_info = self.coreproxy.get_meta_info(rs)
        reference = make_event_fee_reference(persona, rs.ambience['event'])
        fee = self.eventproxy.calculate_fee(rs, registration_id)
        waitlist_position = self.eventproxy.get_waitlist_position(
            rs, event_id, persona_id=persona['id'])
        return self.render(rs, "show_registration", {
            'persona': persona, 'age': age, 'courses': courses,
            'lodgements': lodgements, 'meta_info': meta_info, 'fee': fee,
            'reference': reference, 'waitlist_position': waitlist_position
        })

    @access("event")
    @event_guard(check_offline=True)
    @REQUESTdata(('skip', '[str]'))
    def change_registration_form(self, rs: RequestState, event_id: int,
                                 registration_id: int, skip: Collection[str],
                                 internal: bool = False) -> Response:
        """Render form.

        The skip parameter is meant to hide certain fields and skip them when
        evaluating the submitted from in change_registration(). This can be
        used in situations, where changing those fields could override
        concurrent changes (e.g. the Check-in).


        The internal flag is used if the call comes from another frontend
        function to disable further redirection on validation errors.
        """
        if rs.has_validation_errors() and not internal:
            return self.redirect(rs, 'event/show_registration')
        tracks = rs.ambience['event']['tracks']
        registration = rs.ambience['registration']
        persona = self.coreproxy.get_event_user(rs, registration['persona_id'],
                                                event_id)
        course_ids = self.eventproxy.list_courses(rs, event_id)
        courses = self.eventproxy.get_courses(rs, course_ids.keys())
        course_choices = {
            track_id: [course_id
                       for course_id, course
                       in keydictsort_filter(courses, EntitySorter.course)
                       if track_id in course['segments']]
            for track_id in tracks}
        lodgement_ids = self.eventproxy.list_lodgements(rs, event_id)
        lodgements = self.eventproxy.get_lodgements(rs, lodgement_ids)
        reg_values = {"reg.{}".format(key): value
                      for key, value in registration.items()}
        part_values = []
        for part_id, part in registration['parts'].items():
            one_part = {
                "part{}.{}".format(part_id, key): value
                for key, value in part.items()}
            part_values.append(one_part)
        track_values = []
        for track_id, track in registration['tracks'].items():
            one_track = {
                "track{}.{}".format(track_id, key): value
                for key, value in track.items()
                if key != "choices"}
            for i, choice in enumerate(track['choices']):
                key = 'track{}.course_choice_{}'.format(track_id, i)
                one_track[key] = choice
            track_values.append(one_track)
        field_values = {
            "fields.{}".format(key): value
            for key, value in registration['fields'].items()}
        # Fix formatting of ID
        reg_values['reg.real_persona_id'] = cdedbid_filter(
            reg_values['reg.real_persona_id'])
        merge_dicts(rs.values, reg_values, field_values,
                    *(part_values + track_values))
        return self.render(rs, "change_registration", {
            'persona': persona, 'courses': courses,
            'course_choices': course_choices, 'lodgements': lodgements,
            'skip': skip or []})

    @staticmethod
    def process_orga_registration_input(
            rs: RequestState, event: CdEDBObject, do_fields: bool = True,
            check_enabled: bool = False, skip: Collection[str] = (),
            do_real_persona_id: bool = False) -> CdEDBObject:
        """Helper to handle input by orgas.

        This takes care of extracting the values and validating them. Which
        values to extract depends on the event. This puts less restrictions
        on the input (like not requiring different course choices).

        :type rs: :py:class:`FrontendRequestState`
        :type event: {str: object}
        :param do_fields: Process custom fields of the registration(s)
        :type do_fields: bool
        :param check_enabled: Check if the "enable" checkboxes, corresponding
                              to the fields are set. This is required for the
                              multiedit page.
        :type check_enabled: bool
        :param skip: A list of field names to be entirely skipped
        :type skip: [str]
        :param do_real_persona_id: Process the `real_persona_id` field. Should
                                   only be done when CDEDB_OFFLINE_DEPLOYMENT
        :type do_real_persona_id: bool
        :rtype: {str: object}
        :returns: registration data set
        """

        def filter_parameters(params: Collection[Tuple[str, str]]
                              ) -> List[Tuple[str, str]]:
            """Helper function to filter parameters by `skip` list and `enabled`
            checkboxes"""
            params = [(key, kind) for key, kind in params if key not in skip]
            if not check_enabled:
                return params
            enable_params = tuple(("enable_{}".format(i), "bool")
                                  for i, t in params)
            enable = request_extractor(rs, enable_params)
            return list((key, kind) for key, kind in params
                        if enable["enable_{}".format(key)])

        # Extract parameters from request
        tracks = event['tracks']
        reg_params = [
            ("reg.notes", "str_or_None"), ("reg.orga_notes", "str_or_None"),
            ("reg.payment", "date_or_None"),
            ("reg.amount_paid", "non_negative_decimal"),
            ("reg.parental_agreement", "bool"), ("reg.mixed_lodging", "bool"),
            ("reg.checkin", "datetime_or_None"), ("reg.list_consent", "bool"),]
        part_params: List[Tuple[str, str]] = []
        for part_id in event['parts']:
            part_params.extend((
                ("part{}.status".format(part_id), "enum_registrationpartstati"),
                ("part{}.lodgement_id".format(part_id), "id_or_None"),
                ("part{}.is_camping_mat".format(part_id), "bool")))
        track_params: List[Tuple[str, str]] = []
        for track_id, track in tracks.items():
            track_params.extend(
                ("track{}.{}".format(track_id, key), "id_or_None")
                for key in ("course_id", "course_instructor"))
            track_params.extend(
                ("track{}.course_choice_{}".format(track_id, i), "id_or_None")
                for i in range(track['num_choices']))
        field_params = tuple(
            ("fields.{}".format(field['field_name']),
             "{}_or_None".format(const.FieldDatatypes(field['kind']).name))
            for field in event['fields'].values()
            if field['association'] == const.FieldAssociations.registration)

        raw_reg = request_extractor(rs, filter_parameters(reg_params))
        if do_real_persona_id:
            raw_reg.update(request_extractor(rs, filter_parameters((
                ("reg.real_persona_id", "cdedbid_or_None"),))))
        raw_parts = request_extractor(rs, filter_parameters(part_params))
        raw_tracks = request_extractor(rs, filter_parameters(track_params))
        raw_fields = request_extractor(rs, filter_parameters(field_params))

        # Build `parts`, `tracks` and `fields` dict
        new_parts = {
            part_id: {
                key: raw_parts["part{}.{}".format(part_id, key)]
                for key in ("status", "lodgement_id", "is_camping_mat")
                if "part{}.{}".format(part_id, key) in raw_parts
            }
            for part_id in event['parts']
        }
        new_tracks = {
            track_id: {
                key: raw_tracks["track{}.{}".format(track_id, key)]
                for key in ("course_id", "course_instructor")
                if "track{}.{}".format(track_id, key) in raw_tracks
            }
            for track_id in tracks
        }
        # Build course choices (but only if all choices are present)
        for track_id, track in tracks.items():
            if not all("track{}.course_choice_{}".format(track_id, i)
                       in raw_tracks
                       for i in range(track['num_choices'])):
                continue
            extractor = lambda i: raw_tracks["track{}.course_choice_{}".format(
                track_id, i)]
            choices_tuple = tuple(
                extractor(i)
                for i in range(track['num_choices']) if extractor(i))
            choices_set = set(choices_tuple)
            if len(choices_set) != len(choices_tuple):
                rs.extend_validation_errors(
                    ("track{}.course_choice_{}".format(track_id, i),
                     ValueError(n_("Must choose different courses.")))
                    for i in range(track['num_choices']))
            new_tracks[track_id]['choices'] = choices_tuple
        new_fields = {
            key.split('.', 1)[1]: value for key, value in raw_fields.items()}

        # Put it all together
        registration = {
            key.split('.', 1)[1]: value for key, value in raw_reg.items()}
        registration['parts'] = new_parts
        registration['tracks'] = new_tracks
        if do_fields:
            registration['fields'] = new_fields
        return registration

    @access("event", modi={"POST"})
    @event_guard(check_offline=True)
    @REQUESTdata(('skip', '[str]'))
    def change_registration(self, rs: RequestState, event_id: int,
                            registration_id: int, skip: Collection[str]
                            ) -> Response:
        """Make privileged changes to any information pertaining to a
        registration.

        Strictly speaking this makes a lot of the other functionality
        redundant (like managing the lodgement inhabitants), but it would be
        much more cumbersome to always use this interface.
        """
        registration = self.process_orga_registration_input(
            rs, rs.ambience['event'], skip=skip,
            do_real_persona_id=self.conf["CDEDB_OFFLINE_DEPLOYMENT"])
        if rs.has_validation_errors():
            return self.change_registration_form(
                rs, event_id, registration_id, skip=(), internal=True)
        registration['id'] = registration_id
        code = self.eventproxy.set_registration(rs, registration)
        self.notify_return_code(rs, code)
        return self.redirect(rs, "event/show_registration")

    @access("event")
    @event_guard(check_offline=True)
    def add_registration_form(self, rs: RequestState, event_id: int
                              ) -> Response:
        """Render form."""
        tracks = rs.ambience['event']['tracks']
        course_ids = self.eventproxy.list_courses(rs, event_id)
        courses = self.eventproxy.get_courses(rs, course_ids.keys())
        registrations = self.eventproxy.list_registrations(rs, event_id)
        course_choices = {
            track_id: [course_id
                       for course_id, course
                       in keydictsort_filter(courses, EntitySorter.course)
                       if track_id in course['active_segments']]
            for track_id in tracks}
        lodgement_ids = self.eventproxy.list_lodgements(rs, event_id)
        lodgements = self.eventproxy.get_lodgements(rs, lodgement_ids)
        defaults = {
            "part{}.status".format(part_id):
                const.RegistrationPartStati.participant.value
            for part_id in rs.ambience['event']['parts']
        }
        merge_dicts(rs.values, defaults)
        return self.render(rs, "add_registration", {
            'courses': courses, 'course_choices': course_choices,
            'lodgements': lodgements,
            'registered_personas': registrations.values()})

    @access("event", modi={"POST"})
    @event_guard(check_offline=True)
    def add_registration(self, rs: RequestState, event_id: int) -> Response:
        """Register a participant by an orga.

        This should not be used that often, since a registration should
        singnal legal consent which is not provided this way.
        """
        persona_id = unwrap(
            request_extractor(rs, (("persona.persona_id", "cdedbid"),)))
        if persona_id is not None:
            if not self.coreproxy.verify_id(rs, persona_id, is_archived=False):
                rs.append_validation_error(
                    ("persona.persona_id", ValueError(n_(
                        "This user does not exist or is archived."))))
            elif not self.coreproxy.verify_persona(rs, persona_id, {"event"}):
                rs.append_validation_error(
                    ("persona.persona_id", ValueError(n_(
                        "This user is not an event user."))))
        if (not rs.has_validation_errors()
                and self.eventproxy.list_registrations(rs, event_id,
                                                       persona_id=persona_id)):
            rs.append_validation_error(
                ("persona.persona_id",
                  ValueError(n_("Already registered."))))
        registration = self.process_orga_registration_input(
            rs, rs.ambience['event'], do_fields=False,
            do_real_persona_id=self.conf["CDEDB_OFFLINE_DEPLOYMENT"])
        if (not rs.has_validation_errors()
                and not self.eventproxy.check_orga_addition_limit(
                    rs, event_id)):
            rs.append_validation_error(
                ("persona.persona_id",
                  ValueError(n_("Rate-limit reached."))))
        if rs.has_validation_errors():
            return self.add_registration_form(rs, event_id)

        registration['persona_id'] = persona_id
        registration['event_id'] = event_id
        new_id = self.eventproxy.create_registration(rs, registration)
        self.notify_return_code(rs, new_id)
        return self.redirect(rs, "event/show_registration",
                             {'registration_id': new_id})

    @access("event", modi={"POST"})
    @REQUESTdata(("ack_delete", "bool"))
    @event_guard(check_offline=True)
    def delete_registration(self, rs: RequestState, event_id: int,
                            registration_id: int, ack_delete: bool) -> Response:
        """Remove a registration."""
        if not ack_delete:
            rs.append_validation_error(
                ("ack_delete", ValueError(n_("Must be checked."))))
        if rs.has_validation_errors():
            return self.show_registration(rs, event_id, registration_id)

        blockers = self.eventproxy.delete_registration_blockers(
            rs, registration_id)
        # maybe exclude some blockers
        code = self.eventproxy.delete_registration(
            rs, registration_id, {"registration_parts", "registration_tracks",
                                  "course_choices"})
        self.notify_return_code(rs, code)
        return self.redirect(rs, "event/registration_query")

    @access("event")
    @REQUESTdata(("reg_ids", "int_csv_list"))
    @event_guard(check_offline=True)
    def change_registrations_form(self, rs: RequestState, event_id: int,
                                  reg_ids: Collection[int]) -> Response:
        """Render form for changing multiple registrations."""

        # Redirect, if the reg_ids parameters is error-prone, to avoid backend
        # errors. Other errors are okay, since they can occur on submitting the
        # form
        if (rs.has_validation_errors()
                and all(field == 'reg_ids'
                        for field, _ in rs.retrieve_validation_errors())):
            return self.redirect(rs, 'event/registration_query',
                                 {'download': None, 'is_search': False})
        # Get information about registrations, courses and lodgements
        tracks = rs.ambience['event']['tracks']
        registrations = self.eventproxy.get_registrations(rs, reg_ids)
        if not registrations:
            rs.notify("error", n_("No participants found to edit."))
            return self.redirect(rs, 'event/registration_query')

        personas = self.coreproxy.get_event_users(
            rs, [r['persona_id'] for r in registrations.values()], event_id)
        for reg_id, reg in registrations.items():
            reg['gender'] = personas[reg['persona_id']]['gender']
        course_ids = self.eventproxy.list_courses(rs, event_id)
        courses = self.eventproxy.get_courses(rs, course_ids.keys())
        course_choices = {
            track_id: [course_id
                       for course_id, course
                       in keydictsort_filter(courses, EntitySorter.course)
                       if track_id in course['segments']]
            for track_id in tracks}
        lodgement_ids = self.eventproxy.list_lodgements(rs, event_id)
        lodgements = self.eventproxy.get_lodgements(rs, lodgement_ids)

        representative = next(iter(registrations.values()))

        # iterate registrations to check for differing values
        reg_values = {}
        for key, value in representative.items():
            if all(r[key] == value for r in registrations.values()):
                reg_values['reg.{}'.format(key)] = value
                reg_values['enable_reg.{}'.format(key)] = True

        # do the same for registration parts', tracks' and field values
        for part_id in rs.ambience['event']['parts']:
            for key, value in representative['parts'][part_id].items():
                if all(r['parts'][part_id][key] == value for r in
                       registrations.values()):
                    reg_values['part{}.{}'.format(part_id, key)] = value
                    reg_values['enable_part{}.{}'.format(part_id, key)] = True
            for track_id in rs.ambience['event']['parts'][part_id]['tracks']:
                for key, value in representative['tracks'][track_id].items():
                    if all(r['tracks'][track_id][key] == value for r in
                           registrations.values()):
                        reg_values['track{}.{}'.format(track_id, key)] = value
                        reg_values[
                            'enable_track{}.{}'.format(track_id, key)] = True

        for field_id in rs.ambience['event']['fields']:
            key = rs.ambience['event']['fields'][field_id]['field_name']
            present = {r['fields'][key] for r in registrations.values()
                       if key in r['fields']}
            # If none of the registration has a value for this field yet, we
            # consider them equal
            if len(present) == 0:
                reg_values['enable_fields.{}'.format(key)] = True
            # If all registrations have a value, we have to compare them
            elif len(present) == len(registrations):
                value = representative['fields'][key]
                if all(key in r['fields'] and r['fields'][key] == value
                       for r in registrations.values()):
                    reg_values['enable_fields.{}'.format(key)] = True
                    reg_values['fields.{}'.format(key)] = unwrap(present)

        merge_dicts(rs.values, reg_values)

        reg_order = xsorted(
            registrations.keys(),
            key=lambda anid: EntitySorter.persona(
                personas[registrations[anid]['persona_id']]))

        registrations = OrderedDict(
            (reg_id, registrations[reg_id]) for reg_id in reg_order)
        return self.render(rs, "change_registrations", {
            'registrations': registrations, 'personas': personas,
            'courses': courses, 'course_choices': course_choices,
            'lodgements': lodgements})

    @access("event", modi={"POST"})
    @REQUESTdata(("reg_ids", "int_csv_list"))
    @event_guard(check_offline=True)
    def change_registrations(self, rs: RequestState, event_id: int,
                             reg_ids: Collection[int]) -> Response:
        """Make privileged changes to any information pertaining to multiple
        registrations.
        """
        registration = self.process_orga_registration_input(
            rs, rs.ambience['event'], check_enabled=True)
        if rs.has_validation_errors():
            return self.change_registrations_form(rs, event_id, reg_ids)

        code = 1
        self.logger.info(
            f"Updating registrations {reg_ids} with data {registration}")
        for reg_id in reg_ids:
            registration['id'] = reg_id
            code *= self.eventproxy.set_registration(rs, registration)
        self.notify_return_code(rs, code)

        # redirect to query filtered by reg_ids
        query = Query(
            "qview_registration",
            self.make_registration_query_spec(rs.ambience['event']),
            ("reg.id", "persona.given_names", "persona.family_name",
             "persona.username"),
            (("reg.id", QueryOperators.oneof, reg_ids),),
            (("persona.family_name", True), ("persona.given_names", True),)
        )
        return self.redirect(rs, "event/registration_query",
                             querytoparams_filter(query))

    @staticmethod
    def calculate_groups(entity_ids: Collection[int], event: CdEDBObject,
                         registrations: CdEDBObjectMap, key: str,
                         personas: CdEDBObjectMap = None,
                         instructors: bool = True
                         ) -> Dict[Tuple[int, int], Collection[int]]:
        """Determine inhabitants/attendees of lodgements/courses.

        This has to take care only to select registrations which are
        actually present (and not cancelled or such).

        :param key: one of lodgement_id or course_id, signalling what to do
        :param personas: If provided this is used to sort the resulting
          lists by name, so that the can be displayed sorted.
        :param instructors: Include instructors of courses. No effect for
          lodgements.
        """
        tracks = event['tracks']
        if key == "course_id":
            aspect = 'tracks'
        elif key == "lodgement_id":
            aspect = 'parts'
        else:
            raise ValueError(n_(
                "Invalid key. Expected 'course_id' or 'event_id"))

        def _check_belonging(entity_id: int, sub_id: int, reg_id: int) -> bool:
            """The actual check, un-inlined."""
            instance = registrations[reg_id][aspect][sub_id]
            if aspect == 'parts':
                part = instance
            elif aspect == 'tracks':
                part = registrations[reg_id]['parts'][tracks[sub_id]['part_id']]
            else:
                raise RuntimeError("impossible.")
            ret = (instance[key] == entity_id and
                    const.RegistrationPartStati(part['status']).is_present())
            if (ret and key == "course_id" and not instructors
                    and instance['course_instructor'] == entity_id):
                ret = False
            return ret

        if personas is None:
            sorter = lambda x: x
        else:
            sorter = lambda anid: EntitySorter.persona(
                personas[registrations[anid]['persona_id']])  # type: ignore
        if aspect == 'tracks':
            sub_ids = tracks.keys()
        elif aspect == 'parts':
            sub_ids = event['parts'].keys()
        else:
            raise RuntimeError("Impossible.")
        return {
            (entity_id, sub_id): xsorted(
                (registration_id for registration_id in registrations
                 if _check_belonging(entity_id, sub_id, registration_id)),
                key=sorter)
            for entity_id in entity_ids
            for sub_id in sub_ids
        }

    @staticmethod
    def check_lodgement_problems(
            event: CdEDBObject, lodgements: CdEDBObjectMap,
            registrations: CdEDBObjectMap, personas: CdEDBObjectMap,
            inhabitants: Dict[Tuple[int, int], Collection[int]]
    ) -> List[LodgementProblem]:
        """Un-inlined code to examine the current lodgements of an event for
        spots with room for improvement.

        :type event: {str: object}
        :type lodgements: {int: {str: object}}
        :type registrations: {int: {str: object}}
        :type personas: {int: {str: object}}
        :type inhabitants: {(int, int): [int]}
        :rtype: [(str, int, int, [int], int)]
        :returns: problems as five-tuples of (problem description, lodgement
          id, part id, affected registrations, severeness).
        """
        ret: List[LodgementProblem] = []

        # first some un-inlined code pieces (otherwise nesting is a bitch)
        def _mixed(group: Collection[int]) -> bool:
            """Un-inlined check whether both genders are present."""
            return any({personas[registrations[a]['persona_id']]['gender'],
                        personas[registrations[b]['persona_id']]['gender']} ==
                       {const.Genders.male, const.Genders.female}
                       for a, b in itertools.combinations(group, 2))

        def _mixing_problem(lodgement_id: int, part_id: int
                            ) -> LodgementProblem:
            """Un-inlined code to generate an entry for mixing problems."""
            return LodgementProblem(
                n_("Mixed lodgement with non-mixing participants."),
                lodgement_id, part_id, tuple(
                    reg_id for reg_id in inhabitants[(lodgement_id, part_id)]
                    if not registrations[reg_id]['mixed_lodging']),
                3)

        def _camping_mat(group: Collection[int], part_id: int) -> int:
            """Un-inlined code to count the number of registrations assigned
            to a lodgement as camping_mat lodgers."""
            return sum(
                registrations[reg_id]['parts'][part_id]['is_camping_mat']
                for reg_id in group)

        def _camping_mat_problem(lodgement_id: int, part_id: int
                                 ) -> LodgementProblem:
            """Un-inlined code to generate an entry for camping_mat problems."""
            return LodgementProblem(
                n_("Too many camping mats used."), lodgement_id,
                part_id, tuple(
                    reg_id for reg_id in inhabitants[(lodgement_id, part_id)]
                    if registrations[reg_id]['parts'][part_id]['is_camping_mat']),
                1)

        # now the actual work
        for lodgement_id in lodgements:
            for part_id in event['parts']:
                group = inhabitants[(lodgement_id, part_id)]
                lodgement = lodgements[lodgement_id]
                num_camping_mat = _camping_mat(group, part_id)
                if len(group) > (lodgement['regular_capacity'] +
                                 lodgement['camping_mat_capacity']):
                    ret.append(LodgementProblem(
                        n_("Overful lodgement."), lodgement_id, part_id,
                        tuple(), 2))
                elif lodgement['regular_capacity'] < (len(group) -
                                                      num_camping_mat):
                    ret.append(LodgementProblem(
                        n_("Too few camping mats used."), lodgement_id,
                        part_id, tuple(), 2))
                if num_camping_mat > lodgement['camping_mat_capacity']:
                    ret.append(_camping_mat_problem(lodgement_id, part_id))
                if _mixed(group) and any(
                        not registrations[reg_id]['mixed_lodging']
                        for reg_id in group):
                    ret.append(_mixing_problem(lodgement_id, part_id))
                complex_gender_people = tuple(
                    reg_id for reg_id in group
                    if (personas[registrations[reg_id]['persona_id']]['gender']
                        in (const.Genders.other, const.Genders.not_specified)))
                if complex_gender_people:
                    ret.append(LodgementProblem(
                        n_("Non-Binary Participant."), lodgement_id, part_id,
                        complex_gender_people, 1))
        return ret

    @access("event")
    @event_guard()
    @REQUESTdata(("sort_part_id", "id_or_None"),
                 ("sortkey", "enum_lodgementssortkeys_or_None"),
                 ("reverse", "bool"))
    def lodgements(self, rs: RequestState, event_id: int,
                   sort_part_id: int = None, sortkey: LodgementsSortkeys = None,
                   reverse: bool = False) -> Response:
        """Overview of the lodgements of an event.

        This also displays some issues where possibly errors occured.
        """
        if rs.has_validation_errors():
            return self.redirect(rs, "event/lodgements")
        parts = rs.ambience['event']['parts']
        lodgement_ids = self.eventproxy.list_lodgements(rs, event_id)
        lodgements = self.eventproxy.get_lodgements(rs, lodgement_ids)
        group_ids = self.eventproxy.list_lodgement_groups(rs, event_id)
        groups = self.eventproxy.get_lodgement_groups(rs, group_ids)
        registration_ids = self.eventproxy.list_registrations(rs, event_id)
        registrations = self.eventproxy.get_registrations(rs, registration_ids)
        personas = self.coreproxy.get_event_users(
            rs, tuple(e['persona_id'] for e in registrations.values()),
            event_id)

        # All inhabitants (regular and camping_mat) of all lodgements and
        # all parts
        inhabitants = self.calculate_groups(
            lodgements, rs.ambience['event'], registrations, key="lodgement_id")
        regular_inhabitant_nums = {
            k: sum(1 for r in v
                   if not registrations[r]['parts'][k[1]]['is_camping_mat'])
            for k, v in inhabitants.items()}
        camping_mat_inhabitant_nums = {
            k: sum(1 for r in v
                   if registrations[r]['parts'][k[1]]['is_camping_mat'])
            for k, v in inhabitants.items()}
        problems = self.check_lodgement_problems(
            rs.ambience['event'], lodgements, registrations, personas,
            inhabitants)
        problems_condensed = {}

        # Calculate regular_inhabitant_sum and camping_mat_inhabitant_sum
        # per part
        regular_inhabitant_sum = {}
        camping_mat_inhabitant_sum = {}
        for part_id in parts:
            regular_lodgement_sum = 0
            camping_mat_lodgement_sum = 0
            for lodgement_id in lodgement_ids:
                regular_lodgement_sum += regular_inhabitant_nums[
                    (lodgement_id, part_id)]
                camping_mat_lodgement_sum += camping_mat_inhabitant_nums[
                    (lodgement_id, part_id)]
            regular_inhabitant_sum[part_id] = regular_lodgement_sum
            camping_mat_inhabitant_sum[part_id] = camping_mat_lodgement_sum

        # Calculate sum of lodgement regular and camping mat capacities
        regular_sum = 0
        camping_mat_sum = 0
        for lodgement in lodgements.values():
            regular_sum += lodgement['regular_capacity']
            camping_mat_sum += lodgement['camping_mat_capacity']

        # Calculate problems_condensed (worst problem)
        for lodgement_id, part_id in itertools.product(
                lodgement_ids, parts.keys()):
            problems_here = [p for p in problems
                             if p[1] == lodgement_id and p[2] == part_id]
            problems_condensed[(lodgement_id, part_id)] = (
                max(p[4] for p in problems_here) if len(problems_here) else 0,
                "; ".join(rs.gettext(p[0]) for p in problems_here),)

        # Calculate groups
        grouped_lodgements = {
            group_id: {
                lodgement_id: lodgement
                for lodgement_id, lodgement
                in keydictsort_filter(lodgements, EntitySorter.lodgement)
                if lodgement['group_id'] == group_id
            }
            for group_id, group
            in (keydictsort_filter(groups, EntitySorter.lodgement_group) +
                [(None, None)])  # type: ignore
        }

        # Calculate group_regular_inhabitants_sum,
        #           group_camping_mat_inhabitants_sum,
        #           group_regular_sum and group_camping_mat_sum
        group_regular_inhabitants_sum = {
            (group_id, part_id):
                sum(regular_inhabitant_nums[(lodgement_id, part_id)]
                    for lodgement_id in group)
            for part_id in parts
            for group_id, group in grouped_lodgements.items()}
        group_camping_mat_inhabitants_sum = {
            (group_id, part_id):
                sum(camping_mat_inhabitant_nums[(lodgement_id, part_id)]
                    for lodgement_id in group)
            for part_id in parts
            for group_id, group in grouped_lodgements.items()}
        group_regular_sum = {
            group_id: sum(lodgement['regular_capacity']
                          for lodgement in group.values())
            for group_id, group in grouped_lodgements.items()}
        group_camping_mat_sum = {
            group_id: sum(lodgement['camping_mat_capacity']
                          for lodgement in group.values())
            for group_id, group in grouped_lodgements.items()}

        def sort_lodgement(lodgement_tuple: Tuple[int, CdEDBObject],
                           group_id: int) -> Sortkey:
            anid, lodgement = lodgement_tuple
            lodgement_group = grouped_lodgements[group_id]
            primary_sort: Sortkey
            if sortkey is None:
                primary_sort = ()
            elif sortkey.is_used_sorting():
                if sort_part_id not in parts.keys():
                    raise werkzeug.exceptions.NotFound(n_("Invalid part id."))
                assert sort_part_id is not None
                regular = regular_inhabitant_nums[(anid, sort_part_id)]
                camping_mat = camping_mat_inhabitant_nums[(anid, sort_part_id)]
                primary_sort = (
                    regular if sortkey == LodgementsSortkeys.used_regular
                    else camping_mat,)
            elif sortkey.is_total_sorting():
                regular = (lodgement_group[anid]['regular_capacity']
                           if anid in lodgement_group else 0)
                camping_mat = (lodgement_group[anid]['camping_mat_capacity']
                               if anid in lodgement_group else 0)
                primary_sort = (
                    regular if sortkey == LodgementsSortkeys.total_regular
                    else camping_mat,)
            elif sortkey == LodgementsSortkeys.title:
                primary_sort = (lodgement["title"])
            else:
                primary_sort = ()
            secondary_sort = EntitySorter.lodgement(lodgement)
            return primary_sort + secondary_sort

        # now sort the lodgements inside their group
        sorted_grouped_lodgements = OrderedDict([
            (group_id, OrderedDict([
                (lodgement_id, lodgement)
                for lodgement_id, lodgement
                in xsorted(lodgements.items(), reverse=reverse,
                           key=lambda e: sort_lodgement(e, group_id))
                if lodgement['group_id'] == group_id
            ]))
            for group_id, group
            in (keydictsort_filter(groups, EntitySorter.lodgement_group) +
                [(None, None)])  # type: ignore
        ])

        return self.render(rs, "lodgements", {
            'groups': groups,
            'grouped_lodgements': sorted_grouped_lodgements,
            'regular_inhabitants': regular_inhabitant_nums,
            'regular_inhabitants_sum': regular_inhabitant_sum,
            'group_regular_inhabitants_sum': group_regular_inhabitants_sum,
            'camping_mat_inhabitants': camping_mat_inhabitant_nums,
            'camping_mat_inhabitants_sum': camping_mat_inhabitant_sum,
            'group_camping_mat_inhabitants_sum':
                group_camping_mat_inhabitants_sum,
            'group_regular_sum': group_regular_sum,
            'group_camping_mat_sum': group_camping_mat_sum,
            'regular_sum': regular_sum,
            'camping_mat_sum': camping_mat_sum,
            'problems': problems_condensed,
            'last_sortkey': sortkey,
            'last_sort_part_id': sort_part_id,
            'last_reverse': reverse,
        })

    @access("event")
    @event_guard(check_offline=True)
    def lodgement_group_summary_form(self, rs: RequestState, event_id: int
                                     ) -> Response:
        group_ids = self.eventproxy.list_lodgement_groups(rs, event_id)
        groups = self.eventproxy.get_lodgement_groups(rs, group_ids)

        current = {
            "{}_{}".format(key, group_id): value
            for group_id, group in groups.items()
            for key, value in group.items() if key != 'id'}
        merge_dicts(rs.values, current)

        is_referenced = set()
        lodgement_ids = self.eventproxy.list_lodgements(rs, event_id)
        lodgements = self.eventproxy.get_lodgements(rs, lodgement_ids)
        for lodgement in lodgements.values():
            is_referenced.add(lodgement['group_id'])

        return self.render(rs, "lodgement_group_summary", {
            'lodgement_groups': groups, 'is_referenced': is_referenced})

    @access("event", modi={"POST"})
    @event_guard(check_offline=True)
    def lodgement_group_summary(self, rs: RequestState, event_id: int
                                ) -> Response:
        """Manipulate groups of lodgements."""
        group_ids = self.eventproxy.list_lodgement_groups(rs, event_id)
        groups = process_dynamic_input(rs, group_ids.keys(), {'title': "str"},
                                       {'event_id': event_id})
        if rs.has_validation_errors():
            return self.lodgement_group_summary_form(rs, event_id)
        code = 1
        for group_id, group in groups.items():
            if group is None:
                code *= self.eventproxy.delete_lodgement_group(
                    rs, group_id, cascade=("lodgements",))
            elif group_id < 0:
                code *= self.eventproxy.create_lodgement_group(rs, group)
            else:
                with Atomizer(rs):
                    current = self.eventproxy.get_lodgement_group(rs, group_id)
                    # Do not update unchanged
                    if current != group:
                        code *= self.eventproxy.set_lodgement_group(rs, group)
        self.notify_return_code(rs, code)
        return self.redirect(rs, "event/lodgement_group_summary")

    @access("event")
    @event_guard()
    def show_lodgement(self, rs: RequestState, event_id: int,
                       lodgement_id: int) -> Response:
        """Display details of one lodgement."""
        group_ids = self.eventproxy.list_lodgement_groups(rs, event_id)
        groups = self.eventproxy.get_lodgement_groups(rs, group_ids)
        registration_ids = self.eventproxy.list_registrations(rs, event_id)
        registrations = {
            k: v
            for k, v in (self.eventproxy.get_registrations(rs, registration_ids)
                         .items())
            if any(part['lodgement_id'] == lodgement_id
                   for part in v['parts'].values())}
        personas = self.coreproxy.get_event_users(
            rs, tuple(e['persona_id'] for e in registrations.values()),
            event_id)
        inhabitants = self.calculate_groups(
            (lodgement_id,), rs.ambience['event'], registrations,
            key="lodgement_id", personas=personas)

        problems = self.check_lodgement_problems(
            rs.ambience['event'], {lodgement_id: rs.ambience['lodgement']},
            registrations, personas, inhabitants)

        if not any(reg_ids for reg_ids in inhabitants.values()):
            merge_dicts(rs.values, {'ack_delete': True})

        return self.render(rs, "show_lodgement", {
            'registrations': registrations, 'personas': personas,
            'inhabitants': inhabitants, 'problems': problems,
            'groups': groups,
        })

    @access("event")
    @event_guard(check_offline=True)
    def create_lodgement_form(self, rs: RequestState, event_id: int
                              ) -> Response:
        """Render form."""
        groups = self.eventproxy.list_lodgement_groups(rs, event_id)
        return self.render(rs, "create_lodgement", {'groups': groups})

    @access("event", modi={"POST"})
    @REQUESTdatadict("title", "regular_capacity", "camping_mat_capacity",
                     "group_id", "notes")
    @event_guard(check_offline=True)
    def create_lodgement(self, rs: RequestState, event_id: int,
                         data: CdEDBObject) -> Response:
        """Add a new lodgement."""
        data['event_id'] = event_id
        field_params = tuple(
            ("fields.{}".format(field['field_name']),
             "{}_or_None".format(const.FieldDatatypes(field['kind']).name))
            for field in rs.ambience['event']['fields'].values()
            if field['association'] == const.FieldAssociations.lodgement)
        raw_fields = request_extractor(rs, field_params)
        data['fields'] = {
            key.split('.', 1)[1]: value for key, value in raw_fields.items()
        }
        data = check(rs, "lodgement", data, creation=True)
        if rs.has_validation_errors():
            return self.create_lodgement_form(rs, event_id)

        new_id = self.eventproxy.create_lodgement(rs, data)
        self.notify_return_code(rs, new_id)
        return self.redirect(rs, "event/show_lodgement",
                             {'lodgement_id': new_id})

    @access("event")
    @event_guard(check_offline=True)
    def change_lodgement_form(self, rs: RequestState, event_id: int,
                              lodgement_id: int) -> Response:
        """Render form."""
        groups = self.eventproxy.list_lodgement_groups(rs, event_id)
        field_values = {
            "fields.{}".format(key): value
            for key, value in rs.ambience['lodgement']['fields'].items()}
        merge_dicts(rs.values, rs.ambience['lodgement'], field_values)
        return self.render(rs, "change_lodgement", {'groups': groups})

    @access("event", modi={"POST"})
    @REQUESTdatadict("title", "regular_capacity", "camping_mat_capacity",
                     "notes", "group_id")
    @event_guard(check_offline=True)
    def change_lodgement(self, rs: RequestState, event_id: int,
                         lodgement_id: int, data: CdEDBObject) -> Response:
        """Alter the attributes of a lodgement.

        This does not enable changing the inhabitants of this lodgement.
        """
        data['id'] = lodgement_id
        field_params = tuple(
            ("fields.{}".format(field['field_name']),
             "{}_or_None".format(const.FieldDatatypes(field['kind']).name))
            for field in rs.ambience['event']['fields'].values()
            if field['association'] == const.FieldAssociations.lodgement)
        raw_fields = request_extractor(rs, field_params)
        data['fields'] = {
            key.split('.', 1)[1]: value for key, value in raw_fields.items()}
        data = check(rs, "lodgement", data)
        if rs.has_validation_errors():
            return self.change_lodgement_form(rs, event_id, lodgement_id)

        code = self.eventproxy.set_lodgement(rs, data)
        self.notify_return_code(rs, code)
        return self.redirect(rs, "event/show_lodgement")

    @access("event", modi={"POST"})
    @REQUESTdata(("ack_delete", "bool"))
    @event_guard(check_offline=True)
    def delete_lodgement(self, rs: RequestState, event_id: int,
                         lodgement_id: int, ack_delete: bool) -> Response:
        """Remove a lodgement."""
        if not ack_delete:
            rs.append_validation_error(
                ("ack_delete", ValueError(n_("Must be checked."))))
        if rs.has_validation_errors():
            return self.show_lodgement(rs, event_id, lodgement_id)
        code = self.eventproxy.delete_lodgement(
            rs, lodgement_id, cascade={"inhabitants"})
        self.notify_return_code(rs, code)
        return self.redirect(rs, "event/lodgements")

    @access("event")
    @event_guard(check_offline=True)
    def manage_inhabitants_form(self, rs: RequestState, event_id: int,
                                lodgement_id: int) -> Response:
        """Render form."""
        registration_ids = self.eventproxy.list_registrations(rs, event_id)
        registrations = self.eventproxy.get_registrations(rs, registration_ids)
        personas = self.coreproxy.get_personas(rs, tuple(
            reg['persona_id'] for reg in registrations.values()))
        inhabitants = self.calculate_groups(
            (lodgement_id,), rs.ambience['event'], registrations,
            key="lodgement_id", personas=personas)
        for part_id in rs.ambience['event']['parts']:
            merge_dicts(rs.values, {
                'camping_mat_capacity_{}_{}'.format(part_id, registration_id):
                    registrations[registration_id]['parts'][part_id][
                        'is_camping_mat']
                for registration_id in inhabitants[(lodgement_id, part_id)]
            })

        def _check_without_lodgement(registration_id: int, part_id: int
                                     ) -> bool:
            """Un-inlined check for registration without lodgement."""
            part = registrations[registration_id]['parts'][part_id]
            return (const.RegistrationPartStati(part['status']).is_present()
                    and not part['lodgement_id'])

        without_lodgement = {
            part_id: xsorted(
                (registration_id
                 for registration_id in registrations
                 if _check_without_lodgement(registration_id, part_id)),
                key=lambda anid: EntitySorter.persona(
                    personas[registrations[anid]['persona_id']])
            )
            for part_id in rs.ambience['event']['parts']
        }

        # Generate data to be encoded to json and used by the
        # cdedbSearchParticipant() javascript function
        def _check_not_this_lodgement(registration_id: int, part_id: int
                                      ) -> bool:
            """Un-inlined check for registration with different lodgement."""
            part = registrations[registration_id]['parts'][part_id]
            return (const.RegistrationPartStati(part['status']).is_present()
                    and part['lodgement_id'] != lodgement_id)

        selectize_data = {
            part_id: xsorted(
                [{'name': (personas[registration['persona_id']]['given_names']
                           + " " + personas[registration['persona_id']]
                           ['family_name']),
                  'current': registration['parts'][part_id]['lodgement_id'],
                  'id': registration_id}
                 for registration_id, registration in registrations.items()
                 if _check_not_this_lodgement(registration_id, part_id)],
                key=lambda x: (
                    x['current'] is not None,
                    EntitySorter.persona(personas[registrations[x['id']]['persona_id']]))
            )
            for part_id in rs.ambience['event']['parts']
        }
        lodgement_names = self.eventproxy.list_lodgements(rs, event_id)
        return self.render(rs, "manage_inhabitants", {
            'registrations': registrations,
            'personas': personas, 'inhabitants': inhabitants,
            'without_lodgement': without_lodgement,
            'selectize_data': selectize_data,
            'lodgement_names': lodgement_names})

    @access("event", modi={"POST"})
    @event_guard(check_offline=True)
    def manage_inhabitants(self, rs: RequestState, event_id: int,
                           lodgement_id: int) -> Response:
        """Alter who is assigned to a lodgement.

        This tries to be a bit smart and write only changed state.
        """
        # Get all registrations and current inhabitants
        registration_ids = self.eventproxy.list_registrations(rs, event_id)
        registrations = self.eventproxy.get_registrations(rs, registration_ids)
        current_inhabitants = {
            part_id: [reg_id for reg_id, registration in registrations.items()
                      if registration['parts'][part_id]['lodgement_id']
                      == lodgement_id]
            for part_id in rs.ambience['event']['parts']}
        # Parse request data
        params = tuple(("new_{}".format(part_id), "[id_or_None]")
                       for part_id in rs.ambience['event']['parts']) \
            + tuple(itertools.chain(
                (("delete_{}_{}".format(part_id, reg_id), "bool")
                 for part_id in rs.ambience['event']['parts']
                 for reg_id in current_inhabitants[part_id]),

                (("camping_mat_capacity_{}_{}".format(part_id, reg_id), "bool")
                 for part_id in rs.ambience['event']['parts']
                 for reg_id in current_inhabitants[part_id])))
        data = request_extractor(rs, params)
        if rs.has_validation_errors():
            return self.manage_inhabitants_form(rs, event_id, lodgement_id)
        # Iterate all registrations to find changed ones
        code = 1
        for reg_id, reg in registrations.items():
            new_reg: CdEDBObject = {
                'id': reg_id,
                'parts': {},
            }
            # Check if registration is new inhabitant or deleted inhabitant
            # in any part
            for part_id in rs.ambience['event']['parts']:
                new_inhabitant = (
                        reg_id in data["new_{}".format(part_id)])
                deleted_inhabitant = data.get(
                    "delete_{}_{}".format(part_id, reg_id), False)
                is_camping_mat = reg['parts'][part_id]['is_camping_mat']
                changed_inhabitant = (
                        reg_id in current_inhabitants[part_id]
                        and data.get(f"camping_mat_capacity_{part_id}_{reg_id}",
                                     False)!= is_camping_mat)
                if new_inhabitant or deleted_inhabitant:
                    new_reg['parts'][part_id] = {
                        'lodgement_id': (
                            lodgement_id if new_inhabitant else None)
                    }
                elif changed_inhabitant:
                    new_reg['parts'][part_id] = {
                        'is_camping_mat': data.get(
                            f"camping_mat_capacity_{part_id}_{reg_id}",
                            False)
                    }
            if new_reg['parts']:
                code *= self.eventproxy.set_registration(rs, new_reg)
        self.notify_return_code(rs, code)
        return self.redirect(rs, "event/show_lodgement")

    @access("event")
    @event_guard(check_offline=True)
    def manage_attendees_form(self, rs: RequestState, event_id: int,
                              course_id: int) -> Response:
        """Render form."""
        tracks = rs.ambience['event']['tracks']
        registration_ids = self.eventproxy.list_registrations(rs, event_id)
        registrations = self.eventproxy.get_registrations(rs, registration_ids)
        personas = self.coreproxy.get_personas(rs, tuple(
            reg['persona_id'] for reg in registrations.values()))
        attendees = self.calculate_groups(
            (course_id,), rs.ambience['event'], registrations, key="course_id",
            personas=personas)

        # Generate options for the multi select boxes
        def _check_without_course(registration_id: int, track_id: int) -> bool:
            """Un-inlined check for registration without course."""
            reg = registrations[registration_id]
            part = reg['parts'][tracks[track_id]['part_id']]
            track = reg['tracks'][track_id]
            return (part['status'] == const.RegistrationPartStati.participant
                    and not track['course_id'])

        without_course = {
            track_id: xsorted(
                (registration_id
                 for registration_id in registrations
                 if _check_without_course(registration_id, track_id)),
                key=lambda anid: EntitySorter.persona(
                    personas[registrations[anid]['persona_id']])
            )
            for track_id in tracks
        }

        # Generate data to be encoded to json and used by the
        # cdedbSearchParticipant() javascript function
        def _check_not_this_course(registration_id: int, track_id: int) -> bool:
            """Un-inlined check for registration with different course."""
            reg = registrations[registration_id]
            part = reg['parts'][tracks[track_id]['part_id']]
            track = reg['tracks'][track_id]
            return (part['status'] == const.RegistrationPartStati.participant
                    and track['course_id'] != course_id)

        selectize_data = {
            track_id: xsorted(
                [{'name': (personas[registration['persona_id']]['given_names']
                           + " " + personas[registration['persona_id']]
                           ['family_name']),
                  'current': registration['tracks'][track_id]['course_id'],
                  'id': registration_id}
                 for registration_id, registration in registrations.items()
                 if _check_not_this_course(registration_id, track_id)],
                key=lambda x: (
                    x['current'] is not None,
                    EntitySorter.persona(
                        personas[registrations[x['id']]['persona_id']]))
            )
            for track_id in tracks
        }
        courses = self.eventproxy.list_courses(rs, event_id)
        course_names = {
            course['id']: "{}. {}".format(course['nr'], course['shortname'])
            for course_id, course
            in self.eventproxy.get_courses(rs, courses.keys()).items()
        }

        return self.render(rs, "manage_attendees", {
            'registrations': registrations,
            'personas': personas, 'attendees': attendees,
            'without_course': without_course,
            'selectize_data': selectize_data, 'course_names': course_names})

    @access("event", modi={"POST"})
    @event_guard(check_offline=True)
    def manage_attendees(self, rs: RequestState, event_id: int, course_id: int
                         ) -> Response:
        """Alter who is assigned to this course."""
        # Get all registrations and especially current attendees of this course
        registration_ids = self.eventproxy.list_registrations(rs, event_id)
        registrations = self.eventproxy.get_registrations(rs, registration_ids)
        current_attendees = {
            track_id: [reg_id for reg_id, registration in registrations.items()
                       if registration['tracks'][track_id]['course_id']
                       == course_id]
            for track_id in rs.ambience['course']['segments']}

        # Parse request data
        params = (tuple(("new_{}".format(track_id), "[id_or_None]")
                        for track_id in rs.ambience['course']['segments'])
                  + tuple(
                    ("delete_{}_{}".format(track_id, reg_id), "bool")
                    for track_id in rs.ambience['course']['segments']
                    for reg_id in current_attendees[track_id]))
        data = request_extractor(rs, params)
        if rs.has_validation_errors():
            return self.manage_attendees_form(rs, event_id, course_id)

        # Iterate all registrations to find changed ones
        code = 1
        for registration_id, registration in registrations.items():
            new_reg: CdEDBObject = {
                'id': registration_id,
                'tracks': {},
            }
            # Check if registration is new attendee or deleted attendee
            # in any track of the course
            for track_id in rs.ambience['course']['segments']:
                new_attendee = (
                        registration_id in data["new_{}".format(track_id)])
                deleted_attendee = data.get(
                    "delete_{}_{}".format(track_id, registration_id), False)
                if new_attendee or deleted_attendee:
                    new_reg['tracks'][track_id] = {
                        'course_id': (course_id if new_attendee else None)
                    }
            if new_reg['tracks']:
                code *= self.eventproxy.set_registration(rs, new_reg)
        self.notify_return_code(rs, code)
        return self.redirect(rs, "event/show_course")

    @staticmethod
    def make_registration_query_spec(event: CdEDBObject) -> Dict[str, str]:
        """Helper to enrich ``QUERY_SPECS['qview_registration']``.

        Since each event has dynamic columns for parts and extra fields we
        have amend the query spec on the fly.
        """
        tracks = event['tracks']
        spec = copy.deepcopy(QUERY_SPECS['qview_registration'])
        # note that spec is an ordered dict and we should respect the order
        for part_id, part in keydictsort_filter(event['parts'],
                                                EntitySorter.event_part):
            spec["part{0}.status".format(part_id)] = "int"
            spec["part{0}.is_camping_mat".format(part_id)] = "bool"
            spec["part{0}.lodgement_id".format(part_id)] = "int"
            spec["lodgement{0}.id".format(part_id)] = "id"
            spec["lodgement{0}.title".format(part_id)] = "str"
            spec["lodgement{0}.notes".format(part_id)] = "str"
            for f in xsorted(event['fields'].values(),
                             key=EntitySorter.event_field):
                if f['association'] == const.FieldAssociations.lodgement:
                    temp = "lodgement{0}.xfield_{1}"
                    kind = const.FieldDatatypes(f['kind']).name
                    spec[temp.format(part_id, f['field_name'])] = kind
            ordered_tracks = keydictsort_filter(
                part['tracks'], EntitySorter.course_track)
            for track_id, track in ordered_tracks:
                spec["track{0}.is_course_instructor".format(track_id)] \
                    = "bool"
                spec["track{0}.course_id".format(track_id)] = "int"
                spec["track{0}.course_instructor".format(track_id)] = "int"
                for temp in ("course", "course_instructor",):
                    spec["{1}{0}.id".format(track_id, temp)] = "id"
                    spec["{1}{0}.nr".format(track_id, temp)] = "str"
                    spec["{1}{0}.title".format(track_id, temp)] = "str"
                    spec["{1}{0}.shortname".format(track_id, temp)] = "str"
                    spec["{1}{0}.notes".format(track_id, temp)] = "str"
                    for f in xsorted(event['fields'].values(),
                                     key=EntitySorter.event_field):
                        if f['association'] == const.FieldAssociations.course:
                            key = "{1}{0}.xfield_{2}".format(
                                track_id, temp, f['field_name'])
                            kind = const.FieldDatatypes(f['kind']).name
                            spec[key] = kind
                for i in range(track['num_choices']):
                    spec[f"course_choices{track_id}.rank{i}"] = "int"
                if track['num_choices'] > 1:
                    spec[",".join(f"course_choices{track_id}.rank{i}"
                                  for i in range(track['num_choices']))] = "int"
        if len(event['parts']) > 1:
            spec[",".join("part{0}.status".format(part_id)
                          for part_id in event['parts'])] = "int"
            spec[",".join("part{0}.is_camping_mat".format(part_id)
                          for part_id in event['parts'])] = "bool"
            spec[",".join("part{0}.lodgement_id".format(part_id)
                          for part_id in event['parts'])] = "int"
            spec[",".join("lodgement{0}.id".format(part_id)
                          for part_id in event['parts'])] = "id"
            spec[",".join("lodgement{0}.title".format(part_id)
                          for part_id in event['parts'])] = "str"
            spec[",".join("lodgement{0}.notes".format(part_id)
                          for part_id in event['parts'])] = "str"
            for f in xsorted(event['fields'].values(),
                             key=EntitySorter.event_field):
                if f['association'] == const.FieldAssociations.lodgement:
                    key = ",".join(
                        "lodgement{0}.xfield_{1}".format(
                            part_id, f['field_name'])
                        for part_id in event['parts'])
                    kind = const.FieldDatatypes(f['kind']).name
                    spec[key] = kind
        if len(tracks) > 1:
            spec[",".join("track{0}.is_course_instructor".format(track_id)
                          for track_id in tracks)] = "bool"
            spec[",".join("track{0}.course_id".format(track_id)
                          for track_id in tracks)] = "bool"
            spec[",".join("track{0}.course_instructor".format(track_id)
                          for track_id in tracks)] = "int"
            for temp in ("course", "course_instructor",):
                spec[",".join("{1}{0}.id".format(track_id, temp)
                              for track_id in tracks)] = "id"
                spec[",".join("{1}{0}.nr".format(track_id, temp)
                              for track_id in tracks)] = "str"
                spec[",".join("{1}{0}.title".format(track_id, temp)
                              for track_id in tracks)] = "str"
                spec[",".join("{1}{0}.shortname".format(track_id, temp)
                              for track_id in tracks)] = "str"
                spec[",".join("{1}{0}.notes".format(track_id, temp)
                              for track_id in tracks)] = "str"
                for f in xsorted(event['fields'].values(),
                                 key=EntitySorter.event_field):
                    if f['association'] == const.FieldAssociations.course:
                        key = ",".join("{1}{0}.xfield_{2}".format(
                            track_id, temp, f['field_name'])
                                       for track_id in tracks)
                        kind = const.FieldDatatypes(f['kind']).name
                        spec[key] = kind
            if sum(track['num_choices'] for track in tracks.values()) > 1:
                spec[",".join(f"course_choices{track_id}.rank{i}"
                              for track_id, track in tracks.items()
                              for i in range(track['num_choices']))] = "int"
        for f in xsorted(event['fields'].values(),
                         key=EntitySorter.event_field):
            if f['association'] == const.FieldAssociations.registration:
                kind = const.FieldDatatypes(f['kind']).name
                spec["reg_fields.xfield_{}".format(f['field_name'])] = kind
        return spec

    # TODO specify return type as OrderedDict.
    @staticmethod
    def make_registration_query_aux(rs: RequestState, event: CdEDBObject,
                                    courses: CdEDBObjectMap,
                                    lodgements: CdEDBObjectMap,
                                    fixed_gettext: bool = False
                                    ) -> Tuple[Dict[str, Dict[int, str]],
                                               Dict[str, str]]:
        """Un-inlined code to prepare input for template.
        :param fixed_gettext: whether or not to use a fixed translation
            function. True means static, False means localized.
        :returns: Choices for select inputs and titles for columns.
        """
        tracks = event['tracks']

        if fixed_gettext:
            gettext = rs.default_gettext
            enum_gettext = lambda x: x.name
        else:
            gettext = rs.gettext
            enum_gettext = rs.gettext

        course_identifier = lambda c: "{}. {}".format(c["nr"], c["shortname"])
        course_choices = OrderedDict(
            (c_id, course_identifier(c))
            for c_id, c in keydictsort_filter(courses, EntitySorter.course))
        lodge_identifier = lambda l: l["title"]
        lodgement_choices = OrderedDict(
            (l_id, lodge_identifier(l))
            for l_id, l in keydictsort_filter(lodgements,
                                              EntitySorter.lodgement))
        # First we construct the choices
        choices: Dict[str, Dict[int, str]] = {
            # Genders enum
            'persona.gender': OrderedDict(
                enum_entries_filter(
                    const.Genders, enum_gettext, raw=fixed_gettext)),
        }

        # Precompute some choices
        reg_part_stati_choices = OrderedDict(
            enum_entries_filter(
                const.RegistrationPartStati, enum_gettext, raw=fixed_gettext))
        lodge_fields = {
            field_id: field for field_id, field in event['fields'].items()
            if field['association'] == const.FieldAssociations.lodgement
            }
        course_fields = {
            field_id: field for field_id, field in event['fields'].items()
            if field['association'] == const.FieldAssociations.course
            }
        reg_fields = {
            field_id: field for field_id, field in event['fields'].items()
            if field['association'] == const.FieldAssociations.registration
            }

        for part_id in event['parts']:
            choices.update({
                # RegistrationPartStati enum
                "part{0}.status".format(part_id): reg_part_stati_choices,
                # Lodgement choices for the JS selector
                "part{0}.lodgement_id".format(part_id): lodgement_choices,
            })
            if not fixed_gettext:
                # Lodgement fields value -> description
                key = "lodgement{0}.xfield_{1}"
                choices.update({
                    key.format(part_id, field['field_name']):
                        OrderedDict(field['entries'])
                    for field in lodge_fields.values() if field['entries']
                })
        for track_id, track in tracks.items():
            choices.update({
                # Course choices for the JS selector
                "track{0}.course_id".format(track_id): course_choices,
                "track{0}.course_instructor".format(track_id): course_choices,
            })
            for i in range(track['num_choices']):
                choices[f"course_choices{track_id}.rank{i}"] = course_choices
            if track['num_choices'] > 1:
                choices[",".join(
                    f"course_choices{track_id}.rank{i}"
                    for i in range(track['num_choices']))] = course_choices
            if not fixed_gettext:
                # Course fields value -> description
                for temp in ("course", "course_instructor"):
                    for field in course_fields.values():
                        key = f"{temp}{track_id}.xfield_{field['field_name']}"
                        if field['entries']:
                            choices[key]= OrderedDict(field['entries'])
        if len(event['parts']) > 1:
            choices.update({
                # RegistrationPartStati enum
                ",".join("part{0}.status".format(part_id)
                         for part_id in event['parts']): reg_part_stati_choices,
            })
        if len(tracks) > 1:
            choices[",".join(f"course_choices{track_id}.rank{i}"
                    for track_id, track in tracks.items()
                    for i in range(track['num_choices']))] = course_choices
        if not fixed_gettext:
            # Registration fields value -> description
            choices.update({
                "reg_fields.xfield_{}".format(field['field_name']):
                    OrderedDict(field['entries'])
                for field in reg_fields.values() if field['entries']
            })

        # Second we construct the titles
        titles: Dict[str, str] = {
            "reg_fields.xfield_{}".format(field['field_name']):
                field['field_name']
            for field in reg_fields.values()
        }
        for track_id, track in tracks.items():
            if len(tracks) > 1:
                prefix = "{shortname}: ".format(shortname=track['shortname'])
            else:
                prefix = ""
            titles.update({
                "track{0}.is_course_instructor".format(track_id):
                    prefix + gettext("instructs their course"),
                "track{0}.course_id".format(track_id):
                    prefix + gettext("course"),
                "track{0}.course_instructor".format(track_id):
                    prefix + gettext("instructed course"),
                "course{0}.id".format(track_id):
                    prefix + gettext("course ID"),
                "course{0}.nr".format(track_id):
                    prefix + gettext("course nr"),
                "course{0}.title".format(track_id):
                    prefix + gettext("course title"),
                "course{0}.shortname".format(track_id):
                    prefix + gettext("course shortname"),
                "course{0}.notes".format(track_id):
                    prefix + gettext("course notes"),
                "course_instructor{0}.id".format(track_id):
                    prefix + gettext("instructed course ID"),
                "course_instructor{0}.nr".format(track_id):
                    prefix + gettext("instructed course nr"),
                "course_instructor{0}.title".format(track_id):
                    prefix + gettext("instructed course title"),
                "course_instructor{0}.shortname".format(track_id):
                    prefix + gettext("instructed course shortname"),
                "course_instructor{0}.notes".format(track_id):
                    prefix + gettext("instructed courese notes"),
            })
            key = "course{0}.xfield_{1}"
            titles.update({
                key.format(track_id, field['field_name']):
                    prefix + gettext("course {field}").format(
                        field=field['field_name'])
                for field in course_fields.values()
            })
            key = "course_instructor{0}.xfield_{1}"
            titles.update({
                key.format(track_id, field['field_name']):
                    prefix + gettext("instructed course {field}").format(
                        field=field['field_name'])
                for field in course_fields.values()
            })
            for i in range(track['num_choices']):
                titles[f"course_choices{track_id}.rank{i}"] = \
                    prefix + gettext("%s. Choice") % (i + 1)
            if track['num_choices'] > 1:
                titles[",".join(f"course_choices{track_id}.rank{i}"
                                for i in range(track['num_choices']))] = \
                    prefix + gettext("Any Choice")
        if len(event['tracks']) > 1:
            titles.update({
                ",".join("track{0}.is_course_instructor".format(track_id)
                         for track_id in tracks):
                    gettext("any track: instructs their course"),
                ",".join("track{0}.course_id".format(track_id)
                         for track_id in tracks):
                    gettext("any track: course"),
                ",".join("track{0}.course_instructor".format(track_id)
                         for track_id in tracks):
                    gettext("any track: instructed course"),
                ",".join("course{0}.id".format(track_id)
                         for track_id in tracks):
                    gettext("any track: course ID"),
                ",".join("course{0}.nr".format(track_id)
                         for track_id in tracks):
                    gettext("any track: course nr"),
                ",".join("course{0}.title".format(track_id)
                         for track_id in tracks):
                    gettext("any track: course title"),
                ",".join("course{0}.shortname".format(track_id)
                         for track_id in tracks):
                    gettext("any track: course shortname"),
                ",".join("course{0}.notes".format(track_id)
                         for track_id in tracks):
                    gettext("any track: course notes"),
                ",".join("course_instructor{0}.id".
                         format(track_id) for track_id in tracks):
                    gettext("any track: instructed course ID"),
                ",".join("course_instructor{0}.nr".
                         format(track_id) for track_id in tracks):
                    gettext("any track: instructed course nr"),
                ",".join("course_instructor{0}.title".
                         format(track_id) for track_id in tracks):
                    gettext("any track: instructed course title"),
                ",".join("course_instructor{0}.shortname".
                         format(track_id) for track_id in tracks):
                    gettext("any track: instructed course shortname"),
                ",".join("course_instructor{0}.notes".format(track_id)
                         for track_id in tracks):
                    gettext("any track: instructed course notes"),
            })
            key = "course{0}.xfield_{1}"
            titles.update({
                ",".join(key.format(track_id, field['field_name'])
                         for track_id in tracks):
                    gettext("any track: course {field}").format(
                        field=field['field_name'])
                for field in course_fields.values()
            })
            key = "course_instructor{0}.xfield_{1}"
            titles.update({
                ",".join(key.format(track_id, field['field_name'])
                         for track_id in tracks):
                    gettext("any track: instructed course {field}").format(
                        field=field['field_name'])
                for field in course_fields.values()
            })
            key = ",".join(f"course_choices{track_id}.rank{i}"
                           for track_id, track in tracks.items()
                           for i in range(track['num_choices']))
            titles[key] = gettext("any track: Any Choice")
        for part_id, part in event['parts'].items():
            if len(event['parts']) > 1:
                prefix = "{shortname}: ".format(shortname=part['shortname'])
            else:
                prefix = ""
            titles.update({
                "part{0}.status".format(part_id):
                    prefix + gettext("registration status"),
                "part{0}.is_camping_mat".format(part_id):
                    prefix + gettext("camping mat user"),
                "part{0}.lodgement_id".format(part_id):
                    prefix + gettext("lodgement"),
                "lodgement{0}.id".format(part_id):
                    prefix + gettext("lodgement ID"),
                "lodgement{0}.title".format(part_id):
                    prefix + gettext("lodgement title"),
                "lodgement{0}.notes".format(part_id):
                    prefix + gettext("lodgement notes"),
            })
            key = "lodgement{0}.xfield_{1}"
            titles.update({
                key.format(part_id, field['field_name']):
                    prefix + gettext("lodgement {field}").format(
                        field=field['field_name'])
                for field in lodge_fields.values()
            })
        if len(event['parts']) > 1:
            titles.update({
                ",".join("part{0}.status".format(part_id)
                         for part_id in event['parts']):
                    gettext("any part: registration status"),
                ",".join("part{0}.is_camping_mat".format(part_id)
                         for part_id in event['parts']):
                    gettext("any part: camping mat user"),
                ",".join("part{0}.lodgement_id".format(part_id)
                         for part_id in event['parts']):
                    gettext("any part: lodgement"),
                ",".join("lodgement{0}.id".format(part_id)
                         for part_id in event['parts']):
                    gettext("any part: lodgement ID"),
                ",".join("lodgement{0}.title".format(part_id)
                         for part_id in event['parts']):
                    gettext("any part: lodgement title"),
                ",".join("lodgement{0}.notes".format(part_id)
                         for part_id in event['parts']):
                    gettext("any part: lodgement notes"),
            })
            key = "lodgement{0}.xfield_{1}"
            titles.update({
                ",".join(key.format(part_id, field['field_name'])
                         for part_id in event['parts']):
                    gettext("any part: lodgement {field}").format(
                        field=field['field_name'])
                for field in lodge_fields.values()
            })
        return choices, titles

    @access("event")
    @REQUESTdata(("download", "str_or_None"), ("is_search", "bool"))
    @event_guard()
    def registration_query(self, rs: RequestState, event_id: int,
                           download: Optional[str], is_search: bool
                           ) -> Response:
        """Generate custom data sets from registration data.

        This is a pretty versatile method building on the query module.
        """
        spec = self.make_registration_query_spec(rs.ambience['event'])
        # mangle the input, so we can prefill the form
        query_input = mangle_query_input(rs, spec)
        query: Optional[Query] = None
        if is_search:
            query = cast(Query, check(rs, "query_input", query_input, "query",
                                      spec=spec, allow_empty=False))

        course_ids = self.eventproxy.list_courses(rs, event_id)
        courses = self.eventproxy.get_courses(rs, course_ids.keys())
        lodgement_ids = self.eventproxy.list_lodgements(rs, event_id)
        lodgements = self.eventproxy.get_lodgements(rs, lodgement_ids)
        choices, titles = self.make_registration_query_aux(
            rs, rs.ambience['event'], courses, lodgements,
            fixed_gettext=download is not None)
        choices_lists = {k: list(v.items()) for k, v in choices.items()}
        has_registrations = self.eventproxy.has_registrations(rs, event_id)

        default_queries = self.conf["DEFAULT_QUERIES_REGISTRATION"](
            rs.gettext, rs.ambience['event'], spec)

        params = {
            'spec': spec, 'choices': choices, 'choices_lists': choices_lists,
            'query': query, 'default_queries': default_queries,
            'titles': titles, 'has_registrations': has_registrations,
        }
        # Tricky logic: In case of no validation errors we perform a query
        scope = "qview_registration"
        if not rs.has_validation_errors() and is_search and query:
            query.scope = scope
            params['result'] = self.eventproxy.submit_general_query(
                rs, query, event_id=event_id)
            return self._send_query_result(
                rs, download, "registration_result", scope, query, params)
        else:
            rs.values['is_search'] = is_search = False
            return self.render(rs, "registration_query", params)

    @staticmethod
    def make_course_query_spec(event: CdEDBObject) -> Dict[str, str]:
        """Helper to enrich ``QUERY_SPECS['qview_event_course']``.

        Since each event has custom course fields we have to amend the query
        spec on the fly.
        """
        tracks = event['tracks']
        course_fields = {
            field_id: field for field_id, field in event['fields'].items()
            if field['association'] == const.FieldAssociations.course
        }

        # This is an OrderedDict, so order should be respected.
        spec = copy.deepcopy(QUERY_SPECS["qview_event_course"])
        spec.update({
            "course_fields.xfield_{0}".format(field['field_name']):
                const.FieldDatatypes(field['kind']).name
            for field in course_fields.values()
        })

        for track_id, track in tracks.items():
            spec["track{0}.is_offered".format(track_id)] = "bool"
            spec["track{0}.takes_place".format(track_id)] = "bool"
            spec["track{0}.attendees".format(track_id)] = "int"
            spec["track{0}.instructors".format(track_id)] = "int"
            for rank in range(track['num_choices']):
                spec["track{0}.num_choices{1}".format(track_id, rank)] = "int"

        return spec

    # TODO specify return type as OrderedDict.
    @staticmethod
    def make_course_query_aux(rs: RequestState, event: CdEDBObject,
                              courses: CdEDBObjectMap,
                              fixed_gettext: bool = False
                              ) -> Tuple[Dict[str, Dict[int, str]],
                                         Dict[str, str]]:
        """Un-inlined code to prepare input for template.

        :param fixed_gettext: whether or not to use a fixed translation
            function. True means static, False means localized.
        :returns: Choices for select inputs and titles for columns.
        """

        tracks = event['tracks']

        if fixed_gettext:
            gettext = rs.default_gettext
            enum_gettext = lambda x: x.name
        else:
            gettext = rs.gettext
            enum_gettext = rs.gettext

        # Construct choices.
        course_identifier = lambda c: "{}. {}".format(c["nr"], c["shortname"])
        course_choices = OrderedDict(
            xsorted((c["id"], course_identifier(c)) for c in courses.values()))
        choices: Dict[str, Dict[int, str]] = {
            "course.course_id": course_choices
        }
        course_fields = {
            field_id: field for field_id, field in event['fields'].items()
            if field['association'] == const.FieldAssociations.course
            }
        if not fixed_gettext:
            # Course fields value -> description
            choices.update({
                "course_fields.xfield_{0}".format(field['field_name']):
                    OrderedDict(field['entries'])
                for field in course_fields.values() if field['entries']
            })

        # Construct titles.
        titles: Dict[str, str] = {
            "course.id": gettext("course id"),
            "course.course_id": gettext("course"),
            "course.nr": gettext("course nr"),
            "course.title": gettext("course title"),
            "course.description": gettext("course description"),
            "course.shortname": gettext("course shortname"),
            "course.instructors": gettext("course instructors"),
            "course.min_size": gettext("course min size"),
            "course.max_size": gettext("course max size"),
            "course.notes": gettext("course notes"),
        }
        titles.update({
            "course_fields.xfield_{}".format(field['field_name']):
                field['field_name']
            for field in course_fields.values()
        })
        for track_id, track in tracks.items():
            if len(tracks) > 1:
                prefix = "{shortname}: ".format(shortname=track['shortname'])
            else:
                prefix = ""
            titles.update({
                "track{0}.takes_place".format(track_id):
                    prefix + gettext("takes place"),
                "track{0}.is_offered".format(track_id):
                    prefix + gettext("is offered"),
                "track{0}.attendees".format(track_id):
                    prefix + gettext("attendees"),
                "track{0}.instructors".format(track_id):
                    prefix + gettext("instructors"),
            })
            for rank in range(track['num_choices']):
                titles.update({
                    "track{0}.num_choices{1}".format(track_id, rank):
                        prefix + gettext("{}. choices").format(
                            rank+1),
                })

        return choices, titles

    @access("event")
    @REQUESTdata(("download", "str_or_None"), ("is_search", "bool"))
    @event_guard()
    def course_query(self, rs: RequestState, event_id: int,
                     download: Optional[str], is_search: bool) -> Response:

        spec = self.make_course_query_spec(rs.ambience['event'])
        query_input = mangle_query_input(rs, spec)
        query: Optional[Query] = None
        if is_search:
            query = cast(Query, check(rs, "query_input", query_input, "query",
                                      spec=spec, allow_empty=False))

        course_ids = self.eventproxy.list_courses(rs, event_id)
        courses = self.eventproxy.get_courses(rs, course_ids.keys())
        choices, titles = self.make_course_query_aux(
            rs, rs.ambience['event'], courses,
            fixed_gettext=download is not None)
        choices_lists = {k: list(v.items()) for k, v in choices.items()}

        tracks = rs.ambience['event']['tracks']
        selection_default = ["course.shortname", ]
        for col in ("is_offered", "takes_place", "attendees"):
            selection_default += list("track{}.{}".format(t_id, col)
                                      for t_id in tracks)

        default_queries = self.conf["DEFAULT_QUERIES_COURSE"](
            rs.gettext, rs.ambience['event'], spec)

        params = {
            'spec': spec, 'choices': choices, 'choices_lists': choices_lists,
            'query': query, 'default_queries': default_queries,
            'titles': titles, 'selection_default': selection_default,
        }

        scope = "qview_event_course"
        if not rs.has_validation_errors() and is_search and query:
            query.scope = scope
            params['result'] = self.eventproxy.submit_general_query(
                rs, query, event_id=event_id)
            return self._send_query_result(
                rs, download, "course_result", scope, query, params)
        else:
            rs.values['is_search'] = is_search = False
            return self.render(rs, "course_query", params)

    @staticmethod
    def make_lodgement_query_spec(event: CdEDBObject) -> Dict[str, str]:
        parts = event["parts"]
        lodgement_fields = {
            field_id: field for field_id, field in event['fields'].items()
            if field['association'] == const.FieldAssociations.lodgement
        }

        # This is an OrderedDcit, so order should be respected.
        spec = copy.deepcopy(QUERY_SPECS["qview_event_lodgement"])
        spec.update({
            f"lodgement_fields.xfield_{field['field_name']}":
                const.FieldDatatypes(field['kind']).name
            for field in lodgement_fields.values()
        })

        for part_id, part in parts.items():
            spec[f"part{part_id}.regular_inhabitants"] = "int"
            spec[f"part{part_id}.camping_mat_inhabitants"] = "int"
            spec[f"part{part_id}.total_inhabitants"] = "int"
            spec[f"part{part_id}.group_regular_inhabitants"] = "int"
            spec[f"part{part_id}.group_camping_mat_inhabitants"] = "int"
            spec[f"part{part_id}.group_total_inhabitants"] = "int"

        return spec

    @staticmethod
    def make_lodgement_query_aux(rs: RequestState, event: CdEDBObject,
                                 lodgements: CdEDBObjectMap,
                                 lodgement_groups: CdEDBObjectMap,
                                 fixed_gettext: bool = False
                                 ) -> Tuple[Dict[str, Dict[int, str]],
                                            Dict[str, str]]:
        """Un-inlined code to prepare input for template.

        :param fixed_gettext: whether or not to use a fixed translation
            function. True means static, False means localized.
        :returns: Choices for select inputs and titles for columns.
        """
        parts = event['parts']

        if fixed_gettext:
            gettext = rs.default_gettext
            enum_gettext = lambda x: x.name
        else:
            gettext = rs.gettext
            enum_gettext = rs.gettext

        # Construct choices.
        lodgement_choices = OrderedDict(
            (l_id, l['title'])
            for l_id, l in keydictsort_filter(lodgements,
                                              EntitySorter.lodgement))
        lodgement_group_choices = OrderedDict({-1: gettext(n_("--no group--"))})
        lodgement_group_choices.update(
            [(lg_id, lg['title']) for lg_id, lg in keydictsort_filter(
                lodgement_groups, EntitySorter.lodgement_group)])
        choices: Dict[str, Dict[int, str]] = {
            "lodgement.lodgement_id": lodgement_choices,
            "lodgement_group.id": lodgement_group_choices,
        }
        lodgement_fields = {
            field_id: field for field_id, field in event['fields'].items()
            if field['association'] == const.FieldAssociations.lodgement
        }
        if not fixed_gettext:
            # Lodgement fields value -> description
            choices.update({
                f"lodgement_fields.xfield_{field['field_name']}":
                    OrderedDict(field['entries'])
                for field in lodgement_fields.values() if field['entries']
            })

        # Construct titles.
        titles: Dict[str, str] = {
            "lodgement.id": gettext(n_("Lodgement ID")),
            "lodgement.lodgement_id": gettext(n_("Lodgement")),
            "lodgement.title": gettext(n_("Title")),
            "lodgement.regular_capacity": gettext(n_("Regular Capacity")),
            "lodgement.camping_mat_capacity":
                gettext(n_("Camping Mat Capacity")),
            "lodgement.notes": gettext(n_("Lodgement Notes")),
            "lodgement.group_id": gettext(n_("Lodgement Group ID")),
            "lodgement_group.tmp_id": gettext(n_("Lodgement Group")),
            "lodgement_group.title": gettext(n_("Lodgement Group Title")),
            "lodgement_group.regular_capacity":
                gettext(n_("Lodgement Group Regular Capacity")),
            "lodgement_group.camping_mat_capacity":
                gettext(n_("Lodgement Group Camping Mat Capacity")),
        }
        titles.update({
            f"lodgement_fields.xfield_{field['field_name']}":
                field['field_name']
            for field in lodgement_fields.values()
        })
        for part_id, part in parts.items():
            if len(parts) > 1:
                prefix = f"{part['shortname']}: "
            else:
                prefix = ""
            titles.update({
                f"part{part_id}.regular_inhabitants":
                    prefix + gettext(n_("Regular Inhabitants")),
                f"part{part_id}.camping_mat_inhabitants":
                    prefix + gettext(n_("Reserve Inhabitants")),
                f"part{part_id}.total_inhabitants":
                    prefix + gettext(n_("Total Inhabitants")),
                f"part{part_id}.group_regular_inhabitants":
                    prefix + gettext(n_("Group Regular Inhabitants")),
                f"part{part_id}.group_camping_mat_inhabitants":
                    prefix + gettext(n_("Group Reserve Inhabitants")),
                f"part{part_id}.group_total_inhabitants":
                    prefix + gettext(n_("Group Total Inhabitants")),
            })

        return choices, titles

    @access("event")
    @REQUESTdata(("download", "str_or_None"), ("is_search", "bool"))
    @event_guard()
    def lodgement_query(self, rs: RequestState, event_id: int,
                        download: str, is_search: bool) -> Response:

        spec = self.make_lodgement_query_spec(rs.ambience['event'])
        query_input = mangle_query_input(rs, spec)
        query: Optional[Query] = None
        if is_search:
            query = cast(Query, check(rs, "query_input", query_input, "query",
                                      spec=spec, allow_empty=False))

        lodgement_ids = self.eventproxy.list_lodgements(rs, event_id)
        lodgements = self.eventproxy.get_lodgements(rs, lodgement_ids)
        lodgement_group_ids = self.eventproxy.list_lodgement_groups(
            rs, event_id)
        lodgement_groups = self.eventproxy.get_lodgement_groups(
            rs, lodgement_group_ids)
        choices, titles = self.make_lodgement_query_aux(
            rs, rs.ambience['event'], lodgements, lodgement_groups,
            fixed_gettext=download is not None)
        choices_lists = {k: list(v.items()) for k, v in choices.items()}

        parts = rs.ambience['event']['parts']
        selection_default = ["lodgement.title"] + [
            f"lodgement_fields.xfield_{field['field_name']}"
            for field in rs.ambience['event']['fields'].values()
            if field['association'] == const.FieldAssociations.lodgement]
        for col in ("regular_inhabitants",):
            selection_default += list(f"part{p_id}_{col}" for p_id in parts)
        default_queries: List[Query] = []

        params = {
            'spec': spec, 'choices': choices, 'choices_lists': choices_lists,
            'query': query, 'defualt_queries': default_queries,
            'titles': titles, 'selection_default': selection_default,
        }

        scope = "qview_event_lodgement"
        if not rs.has_validation_errors() and is_search and query:
            query.scope = scope
            params['result'] = self.eventproxy.submit_general_query(
                rs, query, event_id=event_id)
            return self._send_query_result(
                rs, download, "lodgement_result", scope, query, params)
        else:
            rs.values['is_search'] = is_search = False
            return self.render(rs, "lodgement_query", params)

    def _send_query_result(self, rs: RequestState, download: Optional[str],
                           filename: str, scope: str, query: Query,
                           params: CdEDBObject) -> Response:
        if download:
            shortname = rs.ambience['event']['shortname']
            return self.send_query_download(
                rs, params['result'], query.fields_of_interest, kind=download,
                filename=f"{shortname}_{filename}",
                substitutions=params['choices'])
        else:
            if scope == "qview_registration":
                page = "registration_query"
            elif scope == "qview_event_course":
                page = "course_query"
            elif scope == "qview_event_lodgement":
                page = "lodgement_query"
            else:
                raise RuntimeError(n_("Unknown query scope."))
            return self.render(rs, page, params)

    @access("event")
    @event_guard(check_offline=True)
    def checkin_form(self, rs: RequestState, event_id: int) -> Response:
        """Render form."""
        registration_ids = self.eventproxy.list_registrations(rs, event_id)
        registrations = self.eventproxy.get_registrations(rs, registration_ids)
        there = lambda registration, part_id: const.RegistrationPartStati(
            registration['parts'][part_id]['status']).is_present()
        registrations = {
            k: v
            for k, v in registrations.items()
            if (not v['checkin']
                and any(there(v, id) for id in rs.ambience['event']['parts']))}
        personas = self.coreproxy.get_event_users(rs, tuple(
            reg['persona_id'] for reg in registrations.values()), event_id)
        lodgement_ids = self.eventproxy.list_lodgements(rs, event_id)
        lodgements = self.eventproxy.get_lodgements(rs, lodgement_ids)
        for registration in registrations.values():
            registration['age'] = determine_age_class(
                personas[registration['persona_id']]['birthday'],
                rs.ambience['event']['begin'])
        reg_order = xsorted(
            registrations.keys(),
            key=lambda anid: EntitySorter.persona(
                personas[registrations[anid]['persona_id']]))
        registrations = OrderedDict(
            (reg_id, registrations[reg_id]) for reg_id in reg_order)
        return self.render(rs, "checkin", {
            'registrations': registrations, 'personas': personas,
            'lodgements': lodgements})

    @access("event", modi={"POST"})
    @REQUESTdata(("registration_id", "id"))
    @event_guard(check_offline=True)
    def checkin(self, rs: RequestState, event_id: int, registration_id: int
                ) -> Response:
        """Check a participant in."""
        if rs.has_validation_errors():
            return self.checkin_form(rs, event_id)
        registration = self.eventproxy.get_registration(rs, registration_id)
        if registration['event_id'] != event_id:
            raise werkzeug.exceptions.NotFound(n_("Wrong associated event."))
        if registration['checkin']:
            rs.notify("warning", n_("Already checked in."))
            return self.checkin_form(rs, event_id)

        new_reg = {
            'id': registration_id,
            'checkin': now(),
        }
        code = self.eventproxy.set_registration(rs, new_reg)
        self.notify_return_code(rs, code)
        return self.redirect(rs, 'event/checkin')

    FIELD_REDIRECT = {
        const.FieldAssociations.registration: "event/registration_query",
        const.FieldAssociations.course: "event/course_query",
        const.FieldAssociations.lodgement: "event/lodgement_query",
    }

    def field_set_aux(self, rs: RequestState, event_id: int, field_id: Optional[int],
                      ids: Collection[int], kind: const.FieldAssociations) \
            -> Tuple[CdEDBObjectMap, List[int], Dict[int, str], Optional[CdEDBObject]]:
        """Process field set inputs.

        This function retrieves the data dependent on the given kind and returns it in
        a standardized way to be used in the generic field_set_* functions.

        :param ids: ids of the entities where the field should be modified.
        :param kind: specifies the entity: registration, course or lodgement

        :returns: A tuple of values, containing
            * entities: corresponding to the given ids (registrations, courses, lodgements)
            * ordered_ids: given ids, sorted by the corresponding EntitySorter
            * labels: name of the entities which will be displayed in the template
            * field: the event field which will be changed, None if no field_id was given
        """
        if kind == const.FieldAssociations.registration:
            if not ids:
                ids = self.eventproxy.list_registrations(rs, event_id)
            entities = self.eventproxy.get_registrations(rs, ids)
            personas = self.coreproxy.get_personas(
                rs, tuple(e['persona_id'] for e in entities.values()))
            labels = {
                reg_id: (f"{personas[entity['persona_id']]['given_names']}"
                         f" {personas[entity['persona_id']]['family_name']}")
                for reg_id, entity in entities.items()}
            ordered_ids = xsorted(
                entities.keys(), key=lambda anid: EntitySorter.persona(
                    personas[entities[anid]['persona_id']]))
        elif kind == const.FieldAssociations.course:
            if not ids:
                ids = self.eventproxy.list_courses(rs, event_id)
            entities = self.eventproxy.get_courses(rs, ids)
            labels = {course_id: f"{course['nr']} {course['shortname']}"
                      for course_id, course in entities.items()}
            ordered_ids = xsorted(
                entities.keys(), key=lambda anid: EntitySorter.course(entities[anid]))
        elif kind == const.FieldAssociations.lodgement:
            if not ids:
                ids = self.eventproxy.list_lodgements(rs, event_id)
            entities = self.eventproxy.get_lodgements(rs, ids)
            group_ids = {lodgement['group_id'] for lodgement in entities.values()
                         if lodgement['group_id'] is not None}
            groups = self.eventproxy.get_lodgement_groups(rs, group_ids)
            labels = {
                lodg_id: f"{lodg['title']}" if lodg['group_id'] is None
                         else safe_filter(f"{lodg['title']}, "
                                          f"<em>{groups[lodg['group_id']]['title']}</em>")
                for lodg_id, lodg in entities.items()}
            ordered_ids = xsorted(
                entities.keys(), key=lambda anid: EntitySorter.lodgement(entities[anid]))
        else:
            # this should not happen, since we check before for validation errors
            raise NotImplementedError(f"Unknown kind {kind}")

        if field_id:
            if field_id not in rs.ambience['event']['fields']:
                raise werkzeug.exceptions.NotFound(n_("Wrong associated event."))
            field = rs.ambience['event']['fields'][field_id]
            if field['association'] != kind:
                raise werkzeug.exceptions.NotFound(n_("Wrong associated field."))
        else:
            field = None

        return entities, ordered_ids, labels, field

    @access("event")
    @REQUESTdata(("field_id", "id_or_None"),
                 ("ids", "int_csv_list_or_None"),
                 ("kind", "enum_fieldassociations"))
    @event_guard(check_offline=True)
    def field_set_select(self, rs: RequestState, event_id: int, field_id: int,
                         ids: Collection[int], kind: const.FieldAssociations) -> Response:
        """Select a field for manipulation across multiple entities."""
        if rs.has_validation_errors():
            return self.render(rs, "field_set_select")
        if field_id:
            return self.redirect(
                rs, "event/field_set_form", {
                    'ids': (','.join(str(i) for i in ids) if ids else None),
                    'field_id': field_id, 'kind': kind.value})
        _, ordered_ids, labels, _ = self.field_set_aux(rs, event_id, field_id, ids, kind)
        fields = [(field['id'], field['field_name'])
                  for field in xsorted(rs.ambience['event']['fields'].values(),
                                       key=EntitySorter.event_field)
                  if field['association'] == kind]
        return self.render(
            rs, "field_set_select", {
                'ids': (','.join(str(i) for i in ids) if ids else None),
                'ordered': ordered_ids, 'labels': labels, 'fields': fields,
                'kind': kind.value, 'cancellink': self.FIELD_REDIRECT[kind]})

    @access("event")
    @REQUESTdata(("field_id", "id"),
                 ("ids", "int_csv_list_or_None"),
                 ("kind", "enum_fieldassociations"))
    @event_guard(check_offline=True)
    def field_set_form(self, rs: RequestState, event_id: int, field_id: int,
                       ids: Collection[int], kind: const.FieldAssociations,
                       internal: bool = False) -> Response:
        """Render form.

        The internal flag is used if the call comes from another frontend
        function to disable further redirection on validation errors.
        """
        if rs.has_validation_errors() and not internal:
            redirect = self.FIELD_REDIRECT.get(kind, "event/show_event")
            return self.redirect(rs, redirect)
        entities, ordered_ids, labels, field = self.field_set_aux(
            rs, event_id, field_id, ids, kind)
        assert field is not None  # to make mypy happy

        values = {f"input{anid}": entity['fields'].get(field['field_name'])
                  for anid, entity in entities.items()}
        merge_dicts(rs.values, values)
        return self.render(rs, "field_set", {
            'ids': (','.join(str(i) for i in ids) if ids else None),
            'entities': entities, 'labels': labels, 'ordered': ordered_ids,
            'kind': kind.value, 'cancellink': self.FIELD_REDIRECT[kind]})

    @access("event", modi={"POST"})
    @REQUESTdata(("field_id", "id"),
                 ("ids", "int_csv_list_or_None"),
                 ("kind", "enum_fieldassociations"))
    @event_guard(check_offline=True)
    def field_set(self, rs: RequestState, event_id: int, field_id: int,
                  ids: Collection[int], kind: const.FieldAssociations) -> Response:
        """Modify a specific field on the given entities."""
        if rs.has_validation_errors():
            return self.field_set_form(  # type: ignore
                rs, event_id, kind=kind.value, internal=True)
        entities, ordered_ids, _, field = self.field_set_aux(
            rs, event_id, field_id, ids, kind)
        assert field is not None  # to make mypy happy

        field_kind = f"{const.FieldDatatypes(field['kind']).name}_or_None"
        data_params = tuple((f"input{anid}", field_kind) for anid in entities)
        data = request_extractor(rs, data_params)
        if rs.has_validation_errors():
            return self.field_set_form(  # type: ignore
                rs, event_id, kind=kind.value, internal=True)

        if kind == const.FieldAssociations.registration:
            entity_setter = self.eventproxy.set_registration
        elif kind == const.FieldAssociations.course:
            entity_setter = self.eventproxy.set_course
        elif kind == const.FieldAssociations.lodgement:
            entity_setter = self.eventproxy.set_lodgement
        else:
            # this can not happen, since kind was validated successfully
            raise NotImplementedError(f"Unknown kind {kind}.")

        code = 1
        for anid, entity in entities.items():
            if data[f"input{anid}"] != entity['fields'].get(field['field_name']):
                new = {
                    'id': anid,
                    'fields': {field['field_name']: data[f"input{anid}"]}
                }
                code *= entity_setter(rs, new)
        self.notify_return_code(rs, code)

        if kind == const.FieldAssociations.registration:
            query = Query(
                "qview_registration",
                self.make_registration_query_spec(rs.ambience['event']),
                ("persona.given_names", "persona.family_name", "persona.username",
                 "reg.id", f"reg_fields.xfield_{field['field_name']}"),
                (("reg.id", QueryOperators.oneof, entities),),
                (("persona.family_name", True), ("persona.given_names", True))
            )
        elif kind == const.FieldAssociations.course:
            query = Query(
                "qview_event_course",
                self.make_course_query_spec(rs.ambience['event']),
                ("course.nr", "course.shortname", "course.title", "course.id",
                 f"course_fields.xfield_{field['field_name']}"),
                (("course.id", QueryOperators.oneof, entities),),
                (("course.nr", True), ("course.shortname", True))
            )
        elif kind == const.FieldAssociations.lodgement:
            query = Query(
                "qview_event_lodgement",
                self.make_lodgement_query_spec(rs.ambience['event']),
                ("lodgement.title", "lodgement_group.title", "lodgement.id",
                 f"lodgement_fields.xfield_{field['field_name']}"),
                (("lodgement.id", QueryOperators.oneof, entities),),
                (("lodgement.title", True), ("lodgement.id", True))
            )
        else:
            # this can not happen, since kind was validated successfully
            raise NotImplementedError(f"Unknown kind {kind}.")

        redirect = self.FIELD_REDIRECT[kind]
        return self.redirect(rs, redirect, querytoparams_filter(query))

    @access("event", modi={"POST"})
    @event_guard(check_offline=True)
    def lock_event(self, rs: RequestState, event_id: int) -> Response:
        """Lock an event for offline usage."""
        code = self.eventproxy.lock_event(rs, event_id)
        self.notify_return_code(rs, code)
        return self.redirect(rs, "event/show_event")

    @access("event", modi={"POST"})
    @REQUESTfile("json")
    @event_guard()
    def unlock_event(self, rs: RequestState, event_id: int,
                     json: werkzeug.FileStorage) -> Response:
        """Unlock an event after offline usage and incorporate the offline
        changes."""
        data = cast(CdEDBObject, check(rs, "serialized_event_upload", json))
        if rs.has_validation_errors():
            return self.show_event(rs, event_id)
        if event_id != data['id']:
            rs.notify("error", n_("Data from wrong event."))
            return self.show_event(rs, event_id)
        # Check for unmigrated personas
        current = self.eventproxy.export_event(rs, event_id)
        claimed = {e['persona_id'] for e in data['event.registrations'].values()
                   if not e['real_persona_id']}
        if claimed - set(current['core.personas']):
            rs.notify("error", n_("There exist unmigrated personas."))
            return self.show_event(rs, event_id)

        code = self.eventproxy.unlock_import_event(rs, data)
        self.notify_return_code(rs, code)
        return self.redirect(rs, "event/show_event")

    @access("event_admin", modi={"POST"})
    @REQUESTdata(("ack_archive", "bool"),
                 ("create_past_event", "bool"))
    @event_guard(check_offline=True)
    def archive_event(self, rs: RequestState, event_id: int, ack_archive: bool,
                      create_past_event: bool) -> Response:
        """Archive an event and optionally create a past event.

        This is at the boundary between event and cde frontend, since
        the past-event stuff generally resides in the cde realm.
        """
        if rs.ambience['event']['is_archived']:
            rs.notify("warning", n_("Event already archived."))
            return self.redirect(rs, "event/show_event")
        if not ack_archive:
            rs.append_validation_error(
                ("ack_archive", ValueError(n_("Must be checked."))))
        if rs.has_validation_errors():
            return self.show_event(rs, event_id)

        if rs.ambience['event']['end'] >= now().date():
            rs.notify("error", n_("Event is not concluded yet."))
            return self.redirect(rs, "event/show_event")

        new_ids, message = self.pasteventproxy.archive_event(
            rs, event_id, create_past_event=create_past_event)
        if message:
            rs.notify("warning", message)
            return self.redirect(rs, "event/show_event")
        rs.notify("success", n_("Event archived."))
        if new_ids is None:
            return self.redirect(rs, "event/show_event")
        elif len(new_ids) == 1:
            rs.notify("info", n_("Created past event."))
            return self.redirect(rs, "cde/show_past_event",
                                 {'pevent_id': unwrap(new_ids)})
        else:
            rs.notify("info", n_("Created multiple past events."))
            return self.redirect(rs, "event/show_event")

    @access("event_admin", modi={"POST"})
    @REQUESTdata(("ack_delete", "bool"))
    @event_guard(check_offline=True)
    def delete_event(self, rs: RequestState, event_id: int, ack_delete: bool
                     ) -> Response:
        """Remove an event."""
        if not ack_delete:
            rs.append_validation_error(
                ("ack_delete", ValueError(n_("Must be checked."))))
        if rs.has_validation_errors():
            return self.show_event(rs, event_id)

        if rs.ambience['event']['end'] >= now().date():
            rs.notify("error", n_("Event is not concluded yet."))
            return self.redirect(rs, "event/show_event")

        blockers = self.eventproxy.delete_event_blockers(rs, event_id)
        cascade = {"registrations", "courses", "lodgement_groups", "lodgements",
                   "field_definitions", "course_tracks", "event_parts", "orgas",
                   "questionnaire", "log", "mailinglists"} & blockers.keys()

        code = self.eventproxy.delete_event(rs, event_id, cascade)
        if not code:
            return self.show_event(rs, event_id)
        else:
            rs.notify("success", n_("Event deleted."))
            return self.redirect(rs, "event/index")

    @access("event")
    @REQUESTdata(("phrase", "str"), ("kind", "str"), ("aux", "id_or_None"))
    def select_registration(self, rs: RequestState, phrase: str,
                            kind: str, aux: Optional[int]) -> Response:
        """Provide data for inteligent input fields.

        This searches for registrations (and associated users) by name
        so they can be easily selected without entering their
        numerical ids. This is similar to the select_persona()
        functionality in the core realm.

        The kind parameter specifies the purpose of the query which
        decides the privilege level required and the basic search
        paramaters.

        Allowed kinds:

        - ``orga_registration``: Search for a registration as event orga

        The aux parameter allows to supply an additional id. This will
        probably be an event id in the overwhelming majority of cases.

        Required aux value based on the 'kind':

        * ``orga_registration``: Id of the event you are orga of
        """
        if rs.has_validation_errors():
            return self.send_json(rs, {})

        spec_additions: Dict[str, str] = {}
        search_additions: List[QueryConstraint] = []
        event = None
        num_preview_personas = (self.conf["NUM_PREVIEW_PERSONAS_CORE_ADMIN"]
                                if {"core_admin", "meta_admin"} & rs.user.roles
                                else self.conf["NUM_PREVIEW_PERSONAS"])
        if kind == "orga_registration":
            if aux is None:
                return self.send_json(rs, {})
            event = self.eventproxy.get_event(rs, aux)
            if not self.is_admin(rs):
                if rs.user.persona_id not in event['orgas']:
                    raise werkzeug.exceptions.Forbidden(n_("Not privileged."))
        else:
            return self.send_json(rs, {})

        data = None

        anid, errs = validate.check_id(phrase, "phrase")
        if not errs:
            tmp = self.eventproxy.get_registrations(rs, (anid,))
            if tmp:
                reg = unwrap(tmp)
                if reg['event_id'] == aux:
                    data = [reg]

        # Don't query, if search phrase is too short
        if not data and len(phrase) < self.conf["NUM_PREVIEW_CHARS"]:
            return self.send_json(rs, {})

        terms: List[str] = []
        if data is None:
            terms = [t.strip() for t in phrase.split(' ') if t]
            valid = True
            for t in terms:
                _, errs = validate.check_non_regex(t, "phrase")
                if errs:
                    valid = False
            if not valid:
                data = []
            else:
                search = [("username,family_name,given_names,display_name",
                           QueryOperators.match, t) for t in terms]
                search.extend(search_additions)
                spec = copy.deepcopy(QUERY_SPECS["qview_quick_registration"])
                spec["username,family_name,given_names,display_name"] = "str"
                spec.update(spec_additions)
                query = Query(
                    "qview_quick_registration", spec,
                    ("registrations.id", "username", "family_name",
                     "given_names", "display_name"),
                    search, (("registrations.id", True),))
                data = list(self.eventproxy.submit_general_query(
                    rs, query, event_id=aux))

        # Strip data to contain at maximum `num_preview_personas` results
        if len(data) > num_preview_personas:
            data = xsorted(data, key=lambda e: e['id'])[:num_preview_personas]

        def name(x: CdEDBObject) -> str:
            return "{} {}".format(x['given_names'], x['family_name'])

        # Check if name occurs multiple times to add email address in this case
        counter: Dict[str, int] = collections.defaultdict(int)
        for entry in data:
            counter[name(entry)] += 1

        # Generate return JSON list
        ret = []
        for entry in xsorted(data, key=EntitySorter.persona):
            result = {
                'id': entry['id'],
                'name': name(entry),
                'display_name': entry['display_name'],
            }
            # Email/username is only delivered if we have admins
            # rights, a search term with an @ (and more) matches the
            # mail address, or the mail address is required to
            # distinguish equally named users
            searched_email = any(
                '@' in t and len(t) > self.conf["NUM_PREVIEW_CHARS"]
                and entry['username'] and t in entry['username']
                for t in terms)
            if (counter[name(entry)] > 1 or searched_email or
                    self.is_admin(rs)):
                result['email'] = entry['username']
            ret.append(result)
        return self.send_json(rs, {'registrations': ret})

    @access("event")
    @event_guard()
    @REQUESTdata(("phrase", "str"))
    def quick_show_registration(self, rs: RequestState, event_id: int,
                                phrase: str) -> Response:
        """Allow orgas to quickly retrieve a registration.

        The search phrase may be anything: a numeric id or a string
        matching the data set.
        """
        if rs.has_validation_errors():
            return self.show_event(rs, event_id)

        anid, errs = validate.check_cdedbid(phrase, "phrase")
        if not errs:
            reg_ids = self.eventproxy.list_registrations(
                rs, event_id, persona_id=anid)
            if reg_ids:
                reg_id = unwrap(reg_ids.keys())
                return self.redirect(rs, "event/show_registration",
                                     {'registration_id': reg_id})

        anid, errs = validate.check_id(phrase, "phrase")
        if not errs:
            regs = self.eventproxy.get_registrations(rs, (anid,))
            if regs:
                reg = unwrap(regs)
                if reg['event_id'] == event_id:
                    return self.redirect(rs, "event/show_registration",
                                         {'registration_id': reg['id']})

        terms = tuple(t.strip() for t in phrase.split(' ') if t)
        valid = True
        for t in terms:
            _, errs = validate.check_non_regex(t, "phrase")
            if errs:
                valid = False
        if not valid:
            rs.notify("warning", n_("Active characters found in search."))
            return self.show_event(rs, event_id)

        search = [("username,family_name,given_names,display_name",
                   QueryOperators.match, t) for t in terms]
        spec = copy.deepcopy(QUERY_SPECS["qview_quick_registration"])
        spec["username,family_name,given_names,display_name"] = "str"
        query = Query(
            "qview_quick_registration", spec,
            ("registrations.id", "username", "family_name",
             "given_names", "display_name"),
            search, (("registrations.id", True),))
        result = self.eventproxy.submit_general_query(
            rs, query, event_id=event_id)
        if len(result) == 1:
            return self.redirect(rs, "event/show_registration",
                                 {'registration_id': result[0]['id']})
        elif len(result) > 0:
            # TODO make this accessible
            pass
        base_query = Query(
            "qview_registration",
            self.make_registration_query_spec(rs.ambience['event']),
            ["reg.id", "persona.given_names", "persona.family_name",
             "persona.username"],
            [],
            (("persona.family_name", True), ("persona.given_names", True))
        )
        regex = "({})".format("|".join(terms))
        given_names_constraint = (
            'persona.given_names', QueryOperators.regex, regex)
        family_name_constraint = (
            'persona.family_name', QueryOperators.regex, regex)

        for effective in ([given_names_constraint, family_name_constraint],
                          [given_names_constraint],
                          [family_name_constraint]):
            query = copy.deepcopy(base_query)
            query.constraints.extend(effective)
            result = self.eventproxy.submit_general_query(
                rs, query, event_id=event_id)
            if len(result) == 1:
                return self.redirect(rs, "event/show_registration",
                                     {'registration_id': result[0]['id']})
            elif len(result) > 0:
                params = querytoparams_filter(query)
                return self.redirect(rs, "event/registration_query",
                                     params)
        rs.notify("warning", n_("No registration found."))
        return self.show_event(rs, event_id)

    @access("event_admin")
    @REQUESTdata(("codes", "[int]"), ("event_id", "id_or_None"),
                 ("persona_id", "cdedbid_or_None"),
                 ("submitted_by", "cdedbid_or_None"),
                 ("change_note", "str_or_None"),
                 ("offset", "int_or_None"),
                 ("length", "positive_int_or_None"),
                 ("time_start", "datetime_or_None"),
                 ("time_stop", "datetime_or_None"))
    def view_log(self, rs: RequestState, codes: Collection[const.EventLogCodes],
                 event_id: Optional[int], offset: Optional[int],
                 length: Optional[int], persona_id: Optional[int],
                 submitted_by: Optional[int], change_note: Optional[str],
                 time_start: Optional[datetime.datetime],
                 time_stop: Optional[datetime.datetime]) -> Response:
        """View activities concerning events organized via DB."""
        length = length or self.conf["DEFAULT_LOG_LENGTH"]
        # length is the requested length, _length the theoretically
        # shown length for an infinite amount of log entries.
        _offset, _length = calculate_db_logparams(offset, length)

        # no validation since the input stays valid, even if some options
        # are lost
        rs.ignore_validation_errors()
        total, log = self.eventproxy.retrieve_log(
            rs, codes, event_id, _offset, _length, persona_id=persona_id,
            submitted_by=submitted_by, change_note=change_note,
            time_start=time_start, time_stop=time_stop)
        persona_ids = (
                {entry['submitted_by'] for entry in log if
                 entry['submitted_by']}
                | {entry['persona_id'] for entry in log if entry['persona_id']})
        personas = self.coreproxy.get_personas(rs, persona_ids)
        event_ids = {entry['event_id'] for entry in log if entry['event_id']}
        registration_map = self.eventproxy.get_registration_map(rs, event_ids)
        events = self.eventproxy.get_events(rs, event_ids)
        all_events = self.eventproxy.list_events(rs)
        loglinks = calculate_loglinks(rs, total, offset, length)
        return self.render(rs, "view_log", {
            'log': log, 'total': total, 'length': _length,
            'personas': personas, 'events': events,'all_events': all_events,
            'registration_map': registration_map, 'loglinks': loglinks})

    @access("event")
    @event_guard()
    @REQUESTdata(("codes", "[int]"), ("persona_id", "cdedbid_or_None"),
                 ("submitted_by", "cdedbid_or_None"),
                 ("change_note", "str_or_None"),
                 ("offset", "int_or_None"),
                 ("length", "positive_int_or_None"),
                 ("time_start", "datetime_or_None"),
                 ("time_stop", "datetime_or_None"))
    def view_event_log(self, rs: RequestState,
                       codes: Collection[const.EventLogCodes],
                       event_id: int, offset: Optional[int],
                       length: Optional[int], persona_id: Optional[int],
                       submitted_by: Optional[int],
                       change_note: Optional[str],
                       time_start: Optional[datetime.datetime],
                       time_stop: Optional[datetime.datetime]) -> Response:
        """View activities concerning one event organized via DB."""
        length = length or self.conf["DEFAULT_LOG_LENGTH"]
        # length is the requested length, _length the theoretically
        # shown length for an infinite amount of log entries.
        _offset, _length = calculate_db_logparams(offset, length)

        # no validation since the input stays valid, even if some options
        # are lost
        rs.ignore_validation_errors()
        total, log = self.eventproxy.retrieve_log(
            rs, codes, event_id, _offset, _length, persona_id=persona_id,
            submitted_by=submitted_by, change_note=change_note,
            time_start=time_start, time_stop=time_stop)
        persona_ids = (
                {entry['submitted_by'] for entry in log if
                 entry['submitted_by']}
                | {entry['persona_id'] for entry in log if entry['persona_id']})
        personas = self.coreproxy.get_personas(rs, persona_ids)
        registration_map = self.eventproxy.get_registration_map(rs, (event_id,))
        loglinks = calculate_loglinks(rs, total, offset, length)
        return self.render(rs, "view_event_log", {
            'log': log, 'total': total, 'length': _length, 'personas': personas,
            'registration_map': registration_map, 'loglinks': loglinks})<|MERGE_RESOLUTION|>--- conflicted
+++ resolved
@@ -2709,12 +2709,7 @@
         courses = self.eventproxy.get_courses(rs, course_ids)
         spec = self.make_registration_query_spec(event)
 
-<<<<<<< HEAD
-        with tempfile.TemporaryDirectory() as tmp_dir_name:
-            tmp_dir = pathlib.Path(tmp_dir_name)
-=======
         with tempfile.TemporaryDirectory() as tmp_dir:
->>>>>>> 6a310314
             work_dir = pathlib.Path(tmp_dir, rs.ambience['event']['shortname'])
             work_dir.mkdir()
 
@@ -2749,11 +2744,7 @@
 
             # create a zip archive of all lists
             zipname = f"{rs.ambience['event']['shortname']}_dokuteam_participant_list"
-<<<<<<< HEAD
-            zippath = shutil.make_archive(str(tmp_dir / zipname), 'zip',
-=======
             zippath = shutil.make_archive(str(pathlib.Path(tmp_dir, zipname)), 'zip',
->>>>>>> 6a310314
                                           base_dir=work_dir, root_dir=tmp_dir)
 
             return self.send_file(rs, path=zippath, inline=False,
