#!/usr/bin/env python3

"""Services for the event realm."""

import collections.abc
import copy
import csv
import datetime
import decimal
import functools
import itertools
import json
import operator
import pathlib
import pprint
import re
import shutil
import tempfile
from collections import Counter, OrderedDict
from typing import (
    Any, Callable, Collection, Dict, List, Mapping, NamedTuple, Optional, Set, Tuple,
    Union, cast,
)

import psycopg2.extensions
import werkzeug.exceptions
from werkzeug import Response

import cdedb.database.constants as const
import cdedb.ml_type_aux as ml_type
import cdedb.validationtypes as vtypes
from cdedb.common import (
    DEFAULT_NUM_COURSE_CHOICES, EVENT_FIELD_SPEC, LOG_FIELDS_COMMON, AgeClasses,
    CdEDBObject, CdEDBObjectMap, CdEDBOptionalMap, CourseChoiceToolActions,
    CourseFilterPositions, DefaultReturnCode, EntitySorter, Error, InfiniteEnum,
    KeyFunction, LodgementsSortkeys, PartialImportError, RequestState, Sortkey,
    asciificator, deduct_years, determine_age_class, diacritic_patterns, get_hash, glue,
    json_serialize, merge_dicts, mixed_existence_sorter, n_, now, unwrap, xsorted,
)
from cdedb.database.connection import Atomizer
from cdedb.filter import (
    date_filter, enum_entries_filter, keydictsort_filter, money_filter, safe_filter,
)
from cdedb.frontend.common import (
    AbstractUserFrontend, CustomCSVDialect, RequestConstraint, REQUESTdata,
    REQUESTdatadict, REQUESTfile, access, calculate_db_logparams, calculate_loglinks,
    cdedbid_filter, cdedburl, check_validation as check,
    check_validation_optional as check_optional, event_guard, make_event_fee_reference,
    periodic, process_dynamic_input, request_extractor,
)
from cdedb.query import (
    Query, QueryConstraint, QueryOperators, QueryScope, make_registration_query_aux,
    make_lodgement_query_aux, make_course_query_aux,
)
from cdedb.validation import (
    COURSE_COMMON_FIELDS, EVENT_EXPOSED_FIELDS, LODGEMENT_COMMON_FIELDS,
    PERSONA_FULL_EVENT_CREATION, TypeMapping, filter_none, validate_check,
    EVENT_PART_COMMON_FIELDS, EVENT_PART_CREATION_MANDATORY_FIELDS
)
from cdedb.validationtypes import VALIDATOR_LOOKUP

LodgementProblem = NamedTuple(
    "LodgementProblem", [("description", str), ("lodgement_id", int),
                         ("part_id", int), ("reg_ids", Collection[int]),
                         ("severeness", int)])
EntitySetter = Callable[[RequestState, Dict[str, Any]], int]


class EventFrontend(AbstractUserFrontend):
    """This mainly allows the organization of events."""
    realm = "event"

    def render(self, rs: RequestState, templatename: str,
               params: CdEDBObject = None) -> Response:
        params = params or {}
        if 'event' in rs.ambience:
            params['is_locked'] = self.is_locked(rs.ambience['event'])
            if rs.user.persona_id and "event" in rs.user.roles:
                reg_list = self.eventproxy.list_registrations(
                    rs, rs.ambience['event']['id'], rs.user.persona_id)
                params['is_registered'] = bool(reg_list)
                params['is_participant'] = False
                if params['is_registered']:
                    registration = self.eventproxy.get_registration(
                        rs, unwrap(reg_list.keys()))
                    if any(part['status']
                           == const.RegistrationPartStati.participant
                           for part in registration['parts'].values()):
                        params['is_participant'] = True
        return super().render(rs, templatename, params=params)

    @classmethod
    def is_admin(cls, rs: RequestState) -> bool:
        return super().is_admin(rs)

    def is_locked(self, event: CdEDBObject) -> bool:
        """Shorthand to determine locking state of an event."""
        return event['offline_lock'] != self.conf["CDEDB_OFFLINE_DEPLOYMENT"]

    @staticmethod
    def event_has_field(event: CdEDBObject, field_name: str,
                        association: const.FieldAssociations) -> bool:
        """Shorthand to check whether a field with given name and
        association is defined for an event.
        """
        return any((field['field_name'] == field_name
                    and field['association'] == field_name)
                   for field in event['fields'].values())

    @staticmethod
    def event_has_tracks(event: CdEDBObject) -> bool:
        """Shorthand to check whether an event has course tracks."""
        return any(part['tracks'] for part in event['parts'].values())

    @access("anonymous")
    def index(self, rs: RequestState) -> Response:
        """Render start page."""
        open_event_list = self.eventproxy.list_events(
            rs, visible=True, current=True, archived=False)
        other_event_list = self.eventproxy.list_events(
            rs, visible=True, current=False, archived=False)
        open_events = self.eventproxy.get_events(rs, open_event_list)
        other_events = self.eventproxy.get_events(
            rs, set(other_event_list) - set(rs.user.orga))
        orga_events = self.eventproxy.get_events(rs, rs.user.orga)

        if "event" in rs.user.roles:
            for event_id, event in open_events.items():
                registration = self.eventproxy.list_registrations(
                    rs, event_id, rs.user.persona_id)
                event['registration'] = bool(registration)

        return self.render(rs, "index", {
            'open_events': open_events, 'orga_events': orga_events,
            'other_events': other_events})

    @access("core_admin", "event_admin")
    def create_user_form(self, rs: RequestState) -> Response:
        defaults = {
            'is_member': False,
            'bub_search': False,
        }
        merge_dicts(rs.values, defaults)
        return super().create_user_form(rs)

    @access("core_admin", "event_admin", modi={"POST"})
    @REQUESTdatadict(*filter_none(PERSONA_FULL_EVENT_CREATION))
    def create_user(self, rs: RequestState, data: CdEDBObject,
                    ignore_warnings: bool = False) -> Response:
        defaults = {
            'is_cde_realm': False,
            'is_event_realm': True,
            'is_ml_realm': True,
            'is_assembly_realm': False,
            'is_active': True,
        }
        data.update(defaults)
        return super().create_user(rs, data, ignore_warnings=ignore_warnings)

    @access("core_admin", "event_admin")
    @REQUESTdata("download", "is_search")
    def user_search(self, rs: RequestState, download: Optional[str],
                    is_search: bool) -> Response:
        """Perform search."""
        events = self.pasteventproxy.list_past_events(rs)
        choices: Dict[str, OrderedDict[Any, str]] = {
            'pevent_id': OrderedDict(
                xsorted(events.items(), key=operator.itemgetter(1))),
            'gender': OrderedDict(
                enum_entries_filter(
                    const.Genders,
                    rs.gettext if download is None else rs.default_gettext)),
            'country': OrderedDict(self.get_localized_country_codes(rs)),
        }
        return self.generic_user_search(
            rs, download, is_search, QueryScope.event_user, QueryScope.event_user,
            self.eventproxy.submit_general_query, choices=choices)

    @access("core_admin", "event_admin")
    @REQUESTdata("download", "is_search")
    def archived_user_search(self, rs: RequestState, download: Optional[str],
                             is_search: bool) -> Response:
        """Perform search.

        Archived users are somewhat special since they are not visible
        otherwise.
        """
        events = self.pasteventproxy.list_past_events(rs)
        choices = {
            'pevent_id': OrderedDict(
                xsorted(events.items(), key=operator.itemgetter(1))),
            'gender': OrderedDict(
                enum_entries_filter(
                    const.Genders,
                    rs.gettext if download is None else rs.default_gettext))
        }
        return self.generic_user_search(
            rs, download, is_search,
            QueryScope.archived_past_event_user, QueryScope.archived_persona,
            self.eventproxy.submit_general_query, choices=choices,
            endpoint="archived_user_search")

    @access("anonymous")
    def list_events(self, rs: RequestState) -> Response:
        """List all events organized via DB."""
        events = self.eventproxy.list_events(rs)
        events = self.eventproxy.get_events(rs, events.keys())
        if self.is_admin(rs):
            for event in events.values():
                regs = self.eventproxy.list_registrations(rs, event['id'])
                event['registrations'] = len(regs)

        def querylink(event_id: int) -> str:
            query = Query(
                QueryScope.registration,
                QueryScope.registration.get_spec(event=events[event_id]),
                ("persona.given_names", "persona.family_name"),
                (),
                (("persona.family_name", True), ("persona.given_names", True)))
            params = query.serialize()
            params['event_id'] = event_id
            return cdedburl(rs, 'event/registration_query', params)

        return self.render(rs, "list_events",
                           {'events': events, 'querylink': querylink})

    @access("anonymous")
    def show_event(self, rs: RequestState, event_id: int) -> Response:
        """Display event organized via DB."""
        params: CdEDBObject = {}
        if "event" in rs.user.roles:
            params['orgas'] = OrderedDict(
                (e['id'], e) for e in xsorted(
                    self.coreproxy.get_personas(
                        rs, rs.ambience['event']['orgas']).values(),
                    key=EntitySorter.persona))
        if "ml" in rs.user.roles:
            ml_data = self._get_mailinglist_setter(rs.ambience['event'])
            params['participant_list'] = self.mlproxy.verify_existence(
                rs, ml_type.get_full_address(ml_data))
        if event_id in rs.user.orga or self.is_admin(rs):
            params['institutions'] = self.pasteventproxy.list_institutions(rs)
            params['minor_form_present'] = (
                    self.eventproxy.get_minor_form(rs, event_id) is not None)
        elif not rs.ambience['event']['is_visible']:
            raise werkzeug.exceptions.Forbidden(
                n_("The event is not published yet."))
        return self.render(rs, "show_event", params)

    @access("anonymous")
    def course_list(self, rs: RequestState, event_id: int) -> Response:
        """List courses from an event."""
        if (not rs.ambience['event']['is_course_list_visible']
                and not (event_id in rs.user.orga or self.is_admin(rs))):
            rs.notify("warning", n_("Course list not published yet."))
            return self.redirect(rs, "event/show_event")
        course_ids = self.eventproxy.list_courses(rs, event_id)
        courses = None
        if course_ids:
            courses = self.eventproxy.get_courses(rs, course_ids.keys())
        return self.render(rs, "course_list", {'courses': courses})

    @access("event")
    @REQUESTdata("part_id", "sortkey", "reverse")
    def participant_list(self, rs: RequestState, event_id: int,
                         part_id: vtypes.ID = None, sortkey: Optional[str] = "persona",
                         reverse: bool = False) -> Response:
        """List participants of an event"""
        if rs.has_validation_errors():
            return self.redirect(rs, "event/show_event")
        if not (event_id in rs.user.orga or self.is_admin(rs)):
            assert rs.user.persona_id is not None
            if not self.eventproxy.check_registration_status(
                    rs, rs.user.persona_id, event_id,
                    {const.RegistrationPartStati.participant}):
                rs.notify('warning', n_("No participant of event."))
                return self.redirect(rs, "event/show_event")
            if not rs.ambience['event']['is_participant_list_visible']:
                rs.notify("error", n_("Participant list not published yet."))
                return self.redirect(rs, "event/show_event")
            reg_list = self.eventproxy.list_registrations(rs, event_id,
                                                          rs.user.persona_id)
            registration = self.eventproxy.get_registration(rs, unwrap(reg_list.keys()))
            list_consent = registration['list_consent']
        else:
            list_consent = True

        if part_id:
            part_ids = [part_id]
        else:
            part_ids = rs.ambience['event']['parts'].keys()

        data = self._get_participant_list_data(
            rs, event_id, part_ids, sortkey or "persona", reverse=reverse)
        if len(rs.ambience['event']['parts']) == 1:
            part_id = unwrap(rs.ambience['event']['parts'].keys())
        data['part_id'] = part_id
        data['list_consent'] = list_consent
        data['last_sortkey'] = sortkey
        data['last_reverse'] = reverse
        return self.render(rs, "participant_list", data)

    def _get_participant_list_data(
            self, rs: RequestState, event_id: int,
            part_ids: Collection[int] = (),
            sortkey: str = "persona", reverse: bool = False) -> CdEDBObject:
        """This provides data for download and online participant list.

        This is un-inlined so download_participant_list can use this
        as well."""
        course_ids = self.eventproxy.list_courses(rs, event_id)
        courses = self.eventproxy.get_courses(rs, course_ids)
        registration_ids = self.eventproxy.list_registrations(rs, event_id)
        registrations = self.eventproxy.get_registrations(rs, registration_ids)

        if not part_ids:
            part_ids = rs.ambience['event']['parts'].keys()
        if any(anid not in rs.ambience['event']['parts'] for anid in part_ids):
            raise werkzeug.exceptions.NotFound(n_("Invalid part id."))
        parts = {anid: rs.ambience['event']['parts'][anid]
                 for anid in part_ids}

        participant = const.RegistrationPartStati.participant
        registrations = {
            k: v
            for k, v in registrations.items()
            if any(v['parts'][part_id]
                   and v['parts'][part_id]['status'] == participant
                   for part_id in parts)}
        personas = self.coreproxy.get_event_users(
            rs, tuple(e['persona_id']
                      for e in registrations.values()), event_id)

        all_sortkeys = {
            "given_names": EntitySorter.given_names,
            "family_name": EntitySorter.family_name,
            "email": EntitySorter.email,
            "address": EntitySorter.address,
            "course": EntitySorter.course,
            "persona": EntitySorter.persona,
        }

        # FIXME: the result can have different lengths depending an amount of
        #  courses someone is assigned to.
        def sort_rank(sortkey: str, anid: int) -> Sortkey:
            prim_sorter: KeyFunction = all_sortkeys.get(
                sortkey, EntitySorter.persona)
            sec_sorter: KeyFunction = EntitySorter.persona
            if sortkey == "course":
                if not len(part_ids) == 1:
                    raise werkzeug.exceptions.BadRequest(n_(
                        "Only one part id allowed."))
                part_id = unwrap(part_ids)
                all_tracks = parts[part_id]['tracks']
                registered_tracks = [registrations[anid]['tracks'][track_id]
                                     for track_id in all_tracks]
                # TODO sort tracks by title?
                tracks = xsorted(
                    registered_tracks,
                    key=lambda track: all_tracks[track['track_id']]['sortkey'])
                course_ids = [track['course_id'] for track in tracks]
                prim_rank: Sortkey = tuple()
                for course_id in course_ids:
                    if course_id:
                        prim_rank += prim_sorter(courses[course_id])
                    else:
                        prim_rank += ("0", "", "")
            else:
                prim_key = personas[registrations[anid]['persona_id']]
                prim_rank = prim_sorter(prim_key)
            sec_key = personas[registrations[anid]['persona_id']]
            sec_rank = sec_sorter(sec_key)
            return prim_rank + sec_rank

        ordered = xsorted(registrations.keys(), reverse=reverse,
                          key=lambda anid: sort_rank(sortkey, anid))
        return {
            'courses': courses, 'registrations': registrations,
            'personas': personas, 'ordered': ordered, 'parts': parts,
        }

    @access("event")
    def participant_info(self, rs: RequestState, event_id: int) -> Response:
        """Display the `participant_info`, accessible only to participants."""
        if not (event_id in rs.user.orga or self.is_admin(rs)):
            assert rs.user.persona_id is not None
            if not self.eventproxy.check_registration_status(
                    rs, rs.user.persona_id, event_id,
                    {const.RegistrationPartStati.participant}):
                rs.notify('warning', n_("No participant of event."))
                return self.redirect(rs, "event/show_event")
        return self.render(rs, "participant_info")

    @access("event")
    @event_guard()
    def change_event_form(self, rs: RequestState, event_id: int) -> Response:
        """Render form."""
        institution_ids = self.pasteventproxy.list_institutions(rs).keys()
        institutions = self.pasteventproxy.get_institutions(rs, institution_ids)
        merge_dicts(rs.values, rs.ambience['event'])

        sorted_fields = xsorted(rs.ambience['event']['fields'].values(),
                                key=EntitySorter.event_field)
        lodge_fields = [
            (field['id'], field['field_name']) for field in sorted_fields
            if field['association'] == const.FieldAssociations.registration
            and field['kind'] == const.FieldDatatypes.str
        ]
        camping_mat_fields = [
            (field['id'], field['field_name']) for field in sorted_fields
            if field['association'] == const.FieldAssociations.registration
            and field['kind'] == const.FieldDatatypes.bool
        ]
        course_room_fields = [
            (field['id'], field['field_name']) for field in sorted_fields
            if field['association'] == const.FieldAssociations.course
            and field['kind'] == const.FieldDatatypes.str
        ]
        return self.render(rs, "change_event", {
            'institutions': institutions,
            'accounts': self.conf["EVENT_BANK_ACCOUNTS"],
            'lodge_fields': lodge_fields,
            'camping_mat_fields': camping_mat_fields,
            'course_room_fields': course_room_fields})

    @access("event", modi={"POST"})
    @event_guard(check_offline=True)
    @REQUESTdatadict(*EVENT_EXPOSED_FIELDS)
    def change_event(self, rs: RequestState, event_id: int, data: CdEDBObject
                     ) -> Response:
        """Modify an event organized via DB."""
        data['id'] = event_id
        data = check(rs, vtypes.Event, data)
        if rs.has_validation_errors():
            return self.change_event_form(rs, event_id)
        assert data is not None

        code = self.eventproxy.set_event(rs, data)
        self.notify_return_code(rs, code)
        return self.redirect(rs, "event/show_event")

    @access("event")
    def get_minor_form(self, rs: RequestState, event_id: int) -> Response:
        """Retrieve minor form."""
        if not (rs.ambience['event']['is_visible']
                or event_id in rs.user.orga
                or self.is_admin(rs)):
            raise werkzeug.exceptions.Forbidden(
                n_("The event is not published yet."))
        minor_form = self.eventproxy.get_minor_form(rs, event_id)
        return self.send_file(
            rs, data=minor_form, mimetype="application/pdf",
            filename="{}_minor_form.pdf".format(
                rs.ambience['event']['shortname']))

    @access("event", modi={"POST"})
    @event_guard(check_offline=True)
    @REQUESTfile("minor_form")
    @REQUESTdata("delete")
    def change_minor_form(self, rs: RequestState, event_id: int,
                          minor_form: werkzeug.datastructures.FileStorage, delete: bool
                          ) -> Response:
        """Replace the form for parental agreement for minors.

        This somewhat clashes with our usual naming convention, it is
        about the 'minor form' and not about changing minors.
        """
        minor_form = check_optional(
            rs, vtypes.PDFFile, minor_form, "minor_form")
        if not minor_form and not delete:
            rs.append_validation_error(
                ("minor_form", ValueError(n_("Must not be empty."))))
        if rs.has_validation_errors():
            return self.show_event(rs, event_id)
        code = self.eventproxy.change_minor_form(rs, event_id, minor_form)
        self.notify_return_code(rs, code, success=n_("Minor form updated."),
                                info=n_("Minor form has been removed."),
                                error=n_("Nothing to remove."))
        return self.redirect(rs, "event/show_event")

    @access("event_admin", modi={"POST"})
    @event_guard(check_offline=True)
    @REQUESTdata("orga_id")
    def add_orga(self, rs: RequestState, event_id: int, orga_id: vtypes.CdedbID
                 ) -> Response:
        """Make an additional persona become orga."""
        if rs.has_validation_errors():
            # Shortcircuit if we have got no workable cdedbid
            return self.show_event(rs, event_id)
        if not self.coreproxy.verify_id(rs, orga_id, is_archived=False):
            rs.append_validation_error(
                ('orga_id',
                 ValueError(n_("This user does not exist or is archived."))))
        if not self.coreproxy.verify_persona(rs, orga_id, {"event"}):
            rs.append_validation_error(
                ('orga_id', ValueError(n_("This user is not an event user."))))
        if rs.has_validation_errors():
            return self.show_event(rs, event_id)
        code = self.eventproxy.add_event_orgas(rs, event_id, {orga_id})
        self.notify_return_code(rs, code, error=n_("Action had no effect."))
        return self.redirect(rs, "event/show_event")

    @access("event_admin", modi={"POST"})
    @event_guard(check_offline=True)
    @REQUESTdata("orga_id")
    def remove_orga(self, rs: RequestState, event_id: int, orga_id: vtypes.ID
                    ) -> Response:
        """Remove a persona as orga of an event.

        This is only available for admins. This can drop your own orga role.
        """
        if rs.has_validation_errors():
            return self.show_event(rs, event_id)
        code = self.eventproxy.remove_event_orga(rs, event_id, orga_id)
        self.notify_return_code(rs, code, error=n_("Action had no effect."))
        return self.redirect(rs, "event/show_event")

    @access("event_admin", modi={"POST"})
    @REQUESTdata("orgalist")
    def create_event_mailinglist(self, rs: RequestState, event_id: int,
                                 orgalist: bool = False) -> Response:
        """Create a default mailinglist for the event."""
        if rs.has_validation_errors():
            return self.redirect(rs, "event/show_event")
        if not rs.ambience['event']['orgas']:
            rs.notify('error',
                      n_("Must have orgas in order to create a mailinglist."))
            return self.redirect(rs, "event/show_event")

        ml_data = self._get_mailinglist_setter(rs.ambience['event'], orgalist)
        ml_address = ml_type.get_full_address(ml_data)
        if not self.mlproxy.verify_existence(rs, ml_address):
            if not orgalist:
                link = cdedburl(rs, "event/register", {'event_id': event_id})
                ml_data['description'] = ml_data['description'].format(link)
            code = self.mlproxy.create_mailinglist(rs, ml_data)
            msg = (n_("Orga mailinglist created.") if orgalist
                   else n_("Participant mailinglist created."))
            self.notify_return_code(rs, code, success=msg)
            if code and orgalist:
                data = {'id': event_id, 'orga_address': ml_address}
                self.eventproxy.set_event(rs, data)
        else:
            rs.notify("info", n_("Mailinglist %(address)s already exists."),
                      {'address': ml_address})
        return self.redirect(rs, "event/show_event")

<<<<<<< HEAD
    def _deletion_blocked_parts(self, rs: RequestState, event_id: int) -> Set[int]:
        """Returns all part_ids from parts of a given event which must not be deleted.

        Extracts all parts of the given event from the database and checks if there are
        blockers preventing their deletion.

        :returns: All part_ids whose deletion is blocked.
        """
        blocked_parts: Set[int] = set()
        if len(rs.ambience['event']['parts']) == 1:
            blocked_parts.add(unwrap(rs.ambience['event']['parts'].keys()))
=======
    @access("event")
    @event_guard()
    def part_summary_form(self, rs: RequestState, event_id: int) -> Response:
        """Render form."""
        tracks = rs.ambience['event']['tracks']
        current = {
            f"{key}_{part_id}": value
            for part_id, part in rs.ambience['event']['parts'].items()
            for key, value in part.items() if key not in ('id', 'tracks')}
        for part_id, part in rs.ambience['event']['parts'].items():
            for track_id, track in part['tracks'].items():
                for k in ('title', 'shortname', 'num_choices', 'min_choices',
                          'sortkey'):
                    current[f"track_{k}_{part_id}_{track_id}"] = track[k]
            for m_id, m in part['fee_modifiers'].items():
                for k in ('modifier_name', 'amount', 'field_id'):
                    current[f"fee_modifier_{k}_{part_id}_{m_id}"] = m[k]
        merge_dicts(rs.values, current)
        referenced_parts: Set[int] = set()
        referenced_tracks: Set[int] = set()
        has_registrations = self.eventproxy.has_registrations(rs, event_id)
>>>>>>> ee3978fe
        course_ids = self.eventproxy.list_courses(rs, event_id)
        courses = self.eventproxy.get_courses(rs, course_ids.keys())
        # referenced tracks block part deletion
        for course in courses.values():
            for track_id in course['segments']:
                blocked_parts.add(rs.ambience['event']['tracks'][track_id]['part_id'])
        return blocked_parts

    def _deletion_blocked_tracks(self, rs: RequestState, event_id: int) -> Set[int]:
        """Returns all track_ids from tracks of a given event which must not be deleted.

        Extracts all tracks of the given event from the database and checks if there are
        blockers preventing their deletion.

        :returns: All track_ids whose deletion is blocked.
        """
        blocked_tracks: Set[int] = set()
        course_ids = self.eventproxy.list_courses(rs, event_id)
        courses = self.eventproxy.get_courses(rs, course_ids.keys())
        for course in courses.values():
            blocked_tracks.update(course['segments'])
        return blocked_tracks

    @access("event")
    @event_guard()
    def part_summary(self, rs: RequestState, event_id: int) -> Response:
        """Display a comprehensive overview of all parts of a given event."""
        has_registrations = self.eventproxy.has_registrations(rs, event_id)
        referenced_parts = self._deletion_blocked_parts(rs, event_id)

        fee_modifiers_by_part = {
            part_id: {
                e['id']: e
                for e in rs.ambience['event']['fee_modifiers'].values()
                if e['part_id'] == part_id
            }
            for part_id in rs.ambience['event']['parts']
        }

        return self.render(rs, "part_summary", {
            'fee_modifiers_by_part': fee_modifiers_by_part,
            'referenced_parts': referenced_parts,
            'has_registrations': has_registrations})

    @access("event", modi={"POST"})
    @event_guard()
    @REQUESTdata("ack_delete")
    def delete_part(self, rs: RequestState, event_id: int, part_id: int,
                    ack_delete: bool) -> Response:
        """Delete a given part."""
        if not ack_delete:
            rs.append_validation_error(
                ("ack_delete", ValueError(n_("Must be checked."))))
        if rs.has_validation_errors():
            return self.part_summary(rs, event_id)
        if self.eventproxy.has_registrations(rs, event_id):
            raise ValueError(n_("Registrations exist, no deletion."))
        if part_id in self._deletion_blocked_parts(rs, event_id):
            raise ValueError(n_("This part can not be deleted."))

        event = {
            'id': event_id,
            'parts': {part_id: None},
        }
        code = self.eventproxy.set_event(rs, event)
        self.notify_return_code(rs, code)

        return self.redirect(rs, "event/part_summary")

    @access("event")
    @event_guard()
    def add_part_form(self, rs: RequestState, event_id: int) -> Response:
        if self.eventproxy.has_registrations(rs, event_id):
            rs.notify("error", n_("Registrations exist, no part creation possible."))
            return self.redirect(rs, "event/show_event")
        sorted_fields = xsorted(rs.ambience['event']['fields'].values(),
                                key=EntitySorter.event_field)
        legal_datatypes, legal_assocs = EVENT_FIELD_SPEC['waitlist']
        waitlist_fields = [
            (field['id'], field['field_name']) for field in sorted_fields
            if field['association'] in legal_assocs and field['kind'] in legal_datatypes
        ]
        return self.render(rs, "add_part", {
            'waitlist_fields': waitlist_fields,
            'DEFAULT_NUM_COURSE_CHOICES': DEFAULT_NUM_COURSE_CHOICES})

<<<<<<< HEAD
    @access("event", modi={"POST"})
    @event_guard()
    @REQUESTdatadict(*EVENT_PART_CREATION_MANDATORY_FIELDS)
    def add_part(self, rs: RequestState, event_id: int, data: CdEDBObject) -> Response:
        if self.eventproxy.has_registrations(rs, event_id):
            raise ValueError(n_("Registrations exist, no part creation possible."))
=======
    @staticmethod
    def process_part_input(rs: RequestState, has_registrations: bool
                           ) -> Dict[int, Optional[CdEDBObject]]:
        """This handles input to configure the parts.

        Since this covers a variable number of rows, we cannot do this
        statically. This takes care of validation too.
        """
        parts = rs.ambience['event']['parts']
        fee_modifiers = rs.ambience['event']['fee_modifiers']

        # Handle basic part data
        delete_flags = request_extractor(
            rs, {f"delete_{part_id}": bool for part_id in parts})
        deletes = {part_id for part_id in parts
                   if delete_flags['delete_{}'.format(part_id)]}
        if has_registrations and deletes:
            raise ValueError(n_("Registrations exist, no deletion."))
        spec: TypeMapping = {
            'title': str,
            'shortname': str,
            'part_begin': datetime.date,
            'part_end': datetime.date,
            'fee': decimal.Decimal,
            'waitlist_field': Optional[vtypes.ID],  # type: ignore
        }
        params: TypeMapping = {
            f"{key}_{part_id}": value
            for part_id in parts if part_id not in deletes
            for key, value in spec.items()
        }
>>>>>>> ee3978fe

        data = check(rs, vtypes.EventPart, data)
        if rs.has_validation_errors():
            return self.add_part_form(rs, event_id)
        assert data is not None

        # check non-static dependencies
        if data["waitlist_field"]:
            waitlist_field = rs.ambience['event']['fields'][data["waitlist_field"]]
            allowed_datatypes, allowed_associations = EVENT_FIELD_SPEC['waitlist']
            if (waitlist_field['association'] not in allowed_associations
                    or waitlist_field['kind'] not in allowed_datatypes):
                rs.append_validation_error(("waitlist_field", ValueError(
                    n_("Waitlist linked to non-fitting field."))))
        if rs.has_validation_errors():
            return self.add_part_form(rs, event_id)

        event = {'id': event_id, 'parts': {-1: data}}
        code = self.eventproxy.set_event(rs, event)
        self.notify_return_code(rs, code)

        return self.redirect(rs, "event/part_summary")

    @access("event")
    @event_guard()
    def change_part_form(self, rs: RequestState, event_id: int, part_id: int) -> Response:
        part = rs.ambience['event']['parts'][part_id]

        current = copy.deepcopy(part)
        del current['id']
        del current['tracks']
        for track_id, track in part['tracks'].items():
            for k in ('title', 'shortname', 'num_choices', 'min_choices', 'sortkey'):
                current[f"track_{k}_{track_id}"] = track[k]
        for m in rs.ambience['event']['fee_modifiers'].values():
            for k in ('modifier_name', 'amount', 'field_id'):
                current[f"fee_modifier_{k}_{m['id']}"] = m[k]
        merge_dicts(rs.values, current)

        has_registrations = self.eventproxy.has_registrations(rs, event_id)
        referenced_tracks = self._deletion_blocked_tracks(rs, event_id)

        sorted_fields = xsorted(rs.ambience['event']['fields'].values(),
                                key=EntitySorter.event_field)
        legal_datatypes, legal_assocs = EVENT_FIELD_SPEC['fee_modifier']
        fee_modifier_fields = [
            (field['id'], field['field_name']) for field in sorted_fields
            if field['association'] in legal_assocs and field['kind'] in legal_datatypes
        ]
        fee_modifiers = {
            e['id']: e
            for e in rs.ambience['event']['fee_modifiers'].values()
            if e['part_id'] == part_id
        }
        legal_datatypes, legal_assocs = EVENT_FIELD_SPEC['waitlist']
        waitlist_fields = [
            (field['id'], field['field_name']) for field in sorted_fields
            if field['association'] in legal_assocs and field['kind'] in legal_datatypes
        ]
        return self.render(rs, "change_part", {
            'part_id': part_id,
            'fee_modifier_fields': fee_modifier_fields,
            'fee_modifiers': fee_modifiers,
            'waitlist_fields': waitlist_fields,
            'referenced_tracks': referenced_tracks,
            'has_registrations': has_registrations,
            'DEFAULT_NUM_COURSE_CHOICES': DEFAULT_NUM_COURSE_CHOICES})

    @access("event", modi={"POST"})
    @event_guard(check_offline=True)
    @REQUESTdatadict(*EVENT_PART_COMMON_FIELDS)
    def change_part(self, rs: RequestState, event_id: int, part_id: int,
                    data: CdEDBObject) -> Response:
        """Change one part, including the associated tracks and fee modifiers."""
        # this will be added at the end after processing the dynamic input and will only
        # yield false validation errors
        del data['tracks']
        data = check(rs, vtypes.EventPart, data)
        if rs.has_validation_errors():
            return self.change_part_form(rs, event_id, part_id)
        assert data is not None
        has_registrations = self.eventproxy.has_registrations(rs, event_id)

        #
        # Check part specific stuff which can not be checked statically
        #
        if data["waitlist_field"]:
            waitlist_field = rs.ambience['event']['fields'][data["waitlist_field"]]
            allowed_datatypes, allowed_associations = EVENT_FIELD_SPEC['waitlist']
            if (waitlist_field['association'] not in allowed_associations
                    or waitlist_field['kind'] not in allowed_datatypes):
                rs.append_validation_error(("waitlist_field", ValueError(
                    n_("Waitlist linked to non-fitting field."))))

        #
        # process the dynamic track input
        #
        def track_constraint_maker(track_id: int, prefix: str) -> List[RequestConstraint]:
            min_choice = f"{prefix}min_choices_{track_id}"
            num_choice = f"{prefix}num_choices_{track_id}"
            msg = n_("Must be less or equal than total Course Choices.")
            return [(
                lambda d: d[min_choice] <= d[num_choice], (min_choice, ValueError(msg))
            )]

        track_existing = rs.ambience['event']['parts'][part_id]['tracks']
        track_spec = {
            'title': str,
            'shortname': str,
            'num_choices': vtypes.NonNegativeInt,
            'min_choices': vtypes.NonNegativeInt,
            'sortkey': int
        }
        track_data = process_dynamic_input(
            rs, track_existing, track_spec, prefix="track_",
            constraint_maker=track_constraint_maker)

        deleted_tracks = {anid for anid in track_data if track_data[anid] is None}
        new_tracks = {anid for anid in track_data if anid < 0}
        if deleted_tracks and has_registrations:
            raise ValueError(n_("Registrations exist, no track deletion possible."))
        if deleted_tracks & self._deletion_blocked_tracks(rs, event_id):
            raise ValueError(n_("Some tracks can not be deleted."))
        if new_tracks and has_registrations:
            raise ValueError(n_("Registrations exist, no track creation possible."))

        #
        # process the dynamic fee modifier input
        #
        def fee_modifier_constraint_maker(
                fee_modifier_id: int, prefix: str) -> List[RequestConstraint]:
            key = f"{prefix}field_id_{fee_modifier_id}"
            fields = rs.ambience['event']['fields']
            legal_datatypes, legal_assocs = EVENT_FIELD_SPEC['fee_modifier']
            msg = n_("Fee Modifier linked to non-fitting field.")
            return [(
                lambda d: (fields[d[key]]['association'] in legal_assocs
                           and fields[d[key]]['kind'] in legal_datatypes),
                (key, ValueError(msg))
            )]

        fee_modifier_existing = [
            mod['id'] for mod in rs.ambience['event']['fee_modifiers'].values()
            if mod['part_id'] == part_id
        ]
        fee_modifier_spec = {
            'modifier_name': vtypes.RestrictiveIdentifier,
            'amount': decimal.Decimal,
            'field_id': vtypes.ID,
        }
        fee_modifier_prefix = "fee_modifier_"
        # do not change fee modifiers once registrations exist
        if has_registrations:
            fee_modifier_data = dict()
        else:
            fee_modifier_data = process_dynamic_input(
                rs, fee_modifier_existing, fee_modifier_spec,
                prefix=fee_modifier_prefix,
                additional={'part_id': part_id},
                constraint_maker=fee_modifier_constraint_maker)

        # Check if each linked field and fee modifier name is unique.
        used_fields: Set[int] = set()
        used_names: Set[str] = set()
        field_msg = n_("Must not have multiple fee modifiers linked to the same"
                       " field in one event part.")
        name_msg = n_("Must not have multiple fee modifiers with the same name "
                      "in one event part.")
<<<<<<< HEAD
        for anid, modifier in fee_modifier_data.items():
            if modifier is None:
                continue
            if modifier['field_id'] in used_fields:
                rs.append_validation_error(
                    (f"{fee_modifier_prefix}field_id_{anid}", ValueError(field_msg))
                )
            if modifier['modifier_name'] in used_names:
                rs.append_validation_error(
                    (f"{fee_modifier_prefix}modifier_name_{anid}", ValueError(name_msg))
                )
            used_fields.add(modifier['field_id'])
            used_names.add(modifier['modifier_name'])

=======
        used_fields = {}
        used_names = {}
        if len(ret_fee_modifiers) == 1:
            f = unwrap(ret_fee_modifiers)
            if f:
                used_fields[f['part_id']] = {f['field_id']}
                used_names[f['part_id']] = {f['modifier_name']}
        for e1, e2 in itertools.combinations(
                filter(None, ret_fee_modifiers.values()), 2):
            used_fields.setdefault(e1['part_id'], set()).add(e1['field_id'])
            used_fields.setdefault(e2['part_id'], set()).add(e2['field_id'])
            used_names.setdefault(e1['part_id'], set()).add(e1['modifier_name'])
            used_names.setdefault(e2['part_id'], set()).add(e2['modifier_name'])
            if e1['part_id'] == e2['part_id']:
                if e1['field_id'] == e2['field_id']:
                    base_key = "fee_modifier_field_id_{}_{}"
                    key1 = base_key.format(e1['part_id'], e1['id'])
                    rs.add_validation_error((key1, ValueError(field_msg)))
                    key2 = base_key.format(e2['part_id'], e2['id'])
                    rs.add_validation_error((key2, ValueError(field_msg)))
                if e1['modifier_name'] == e2['modifier_name']:
                    base_key = "fee_modifier_modifier_name_{}_{}"
                    key1 = base_key.format(e1['part_id'], e1['id'])
                    rs.add_validation_error((key1, ValueError(name_msg)))
                    key2 = base_key.format(e2['part_id'], e2['id'])
                    rs.add_validation_error((key2, ValueError(name_msg)))

        for part_id in parts:
            marker = 1
            while marker < 2 ** 5:
                will_create = unwrap(request_extractor(
                    rs, {f"fee_modifier_create_{part_id}_-{marker}": bool}))
                if will_create:
                    if has_registrations:
                        raise ValueError(n_(
                            "Registrations exist, no creation."))
                    params = fee_modifier_params(part_id, -marker)
                    constraints = constraint_maker(part_id, -marker)
                    new_fee_modifier = fee_modifier_excavator(
                        request_extractor(rs, params, constraints),
                        part_id, -marker)
                    ret_fee_modifiers[-marker] = new_fee_modifier
                    if new_fee_modifier['field_id'] in used_fields.get(
                            part_id, set()):
                        rs.add_validation_error(
                            ("fee_modifier_field_id_{}_{}".format(
                                part_id, -marker),
                             ValueError(field_msg)))
                    if new_fee_modifier['modifier_name'] in used_names.get(
                            part_id, set()):
                        rs.add_validation_error(
                            ("fee_modifier_modifier_name_{}_{}".format(
                                part_id, -marker),
                             ValueError(name_msg)))
                    used_fields.setdefault(part_id, set()).add(
                        new_fee_modifier['field_id'])
                else:
                    break
                marker += 1
            rs.values['fee_modifier_create_last_index'][part_id] = marker - 1

        # Don't allow fee modifiers for newly created parts.

        # Handle deleted parts
        for mod_id, mod in ret_fee_modifiers.items():
            if mod:
                ret[mod['part_id']].setdefault('fee_modifiers', {})[mod_id] = mod
                del mod['part_id']
                if 'id' in mod:
                    del mod['id']
        ret_parts = cast(Dict[int, Optional[CdEDBObject]], ret)
        for part_id in deletes:
            ret_parts[part_id] = None
        if not any(ret_parts.values()):
            rs.append_validation_error(
                ("", ValueError(n_("At least one event part required."))))
            rs.notify("error", n_("At least one event part required."))
        return ret_parts

    @access("event", modi={"POST"})
    @event_guard(check_offline=True)
    def part_summary(self, rs: RequestState, event_id: int) -> Response:
        """Manipulate the parts of an event."""
        has_registrations = self.eventproxy.has_registrations(rs, event_id)
        parts = self.process_part_input(rs, has_registrations)
>>>>>>> ee3978fe
        if rs.has_validation_errors():
            return self.change_part_form(rs, event_id, part_id)

        #
        # put it all together
        #
        data['tracks'] = track_data
        fee_modifiers = rs.ambience['event']['fee_modifiers']
        fee_modifiers.update(fee_modifier_data)
        event = {
            'id': event_id,
<<<<<<< HEAD
            'parts': {part_id: data},
            'fee_modifiers': fee_modifiers,
=======
            'parts': parts,
>>>>>>> ee3978fe
        }
        code = self.eventproxy.set_event(rs, event)
        self.notify_return_code(rs, code)

        return self.redirect(rs, "event/part_summary")

    @access("event")
    @event_guard()
    def field_summary_form(self, rs: RequestState, event_id: int) -> Response:
        """Render form."""
        formatter = lambda k, v: (v if k != 'entries' or not v else
                                  '\n'.join(';'.join(line) for line in v))
        current = {
            "{}_{}".format(key, field_id): formatter(key, value)
            for field_id, field in rs.ambience['event']['fields'].items()
            for key, value in field.items() if key != 'id'}
        merge_dicts(rs.values, current)
        referenced = set()
        fee_modifiers = set()
        full_questionnaire = self.eventproxy.get_questionnaire(rs, event_id)
        for v in full_questionnaire.values():
            for row in v:
                if row['field_id']:
                    referenced.add(row['field_id'])
        if rs.ambience['event']['lodge_field']:
            referenced.add(rs.ambience['event']['lodge_field'])
        if rs.ambience['event']['camping_mat_field']:
            referenced.add(rs.ambience['event']['camping_mat_field'])
        if rs.ambience['event']['course_room_field']:
            referenced.add(rs.ambience['event']['course_room_field'])
        for mod in rs.ambience['event']['fee_modifiers'].values():
            referenced.add(mod['field_id'])
            fee_modifiers.add(mod['field_id'])
        for part in rs.ambience['event']['parts'].values():
            if part['waitlist_field']:
                referenced.add(part['waitlist_field'])
        return self.render(rs, "field_summary", {
            'referenced': referenced, 'fee_modifiers': fee_modifiers})

    @staticmethod
    def process_field_input(rs: RequestState, fields: CdEDBObjectMap
                            ) -> CdEDBOptionalMap:
        """This handles input to configure the fields.

        Since this covers a variable number of rows, we cannot do this
        statically. This takes care of validation too.
        """
        delete_flags = request_extractor(
            rs, {f"delete_{field_id}": bool for field_id in fields})
        deletes = {field_id for field_id in fields
                   if delete_flags['delete_{}'.format(field_id)]}
        ret: CdEDBOptionalMap = {}

        def params_a(anid: int) -> TypeMapping:
            return {
                f"kind_{anid}": const.FieldDatatypes,
                f"association_{anid}": const.FieldAssociations,
                f"entries_{anid}": Optional[str],  # type: ignore
            }
        for field_id in fields:
            if field_id not in deletes:
                tmp: Optional[CdEDBObject] = request_extractor(rs, params_a(field_id))
                if rs.has_validation_errors():
                    break
                tmp = check(rs, vtypes.EventField, tmp,
                            extra_suffix="_{}".format(field_id))
                if tmp:
                    temp = {
                        'kind': tmp["kind_{}".format(field_id)],
                        'association': tmp["association_{}".format(field_id)],
                        'entries': tmp["entries_{}".format(field_id)]}
                    ret[field_id] = temp
        for field_id in deletes:
            ret[field_id] = None
        marker = 1

        def params_b(anid: int) -> TypeMapping:
            return {
                f"field_name_-{anid}": str,
                f"kind_-{anid}": const.FieldDatatypes,
                f"association_-{anid}": const.FieldAssociations,
                f"entries_-{anid}": Optional[str],  # type: ignore
            }
        while marker < 2 ** 10:
            will_create = unwrap(request_extractor(
                rs, {f"create_-{marker}": bool}))
            if will_create:
                tmp = request_extractor(rs, params_b(marker))
                if rs.has_validation_errors():
                    marker += 1
                    break
                tmp = check(rs, vtypes.EventField, tmp, creation=True,
                            extra_suffix="_-{}".format(marker))
                if tmp:
                    temp = {
                        'field_name': tmp["field_name_-{}".format(marker)],
                        'kind': tmp["kind_-{}".format(marker)],
                        'association': tmp["association_-{}".format(marker)],
                        'entries': tmp["entries_-{}".format(marker)]}
                    ret[-marker] = temp
            else:
                break
            marker += 1

        def field_name(field_id: int, field: Optional[CdEDBObject]) -> str:
            return (field['field_name'] if field and 'field_name' in field
                    else fields[field_id]['field_name'])
        count = Counter(field_name(f_id, field) for f_id, field in ret.items())
        for field_id, field in ret.items():
            if field and count.get(field_name(field_id, field), 0) > 1:
                rs.append_validation_error(
                    ("field_name_{}".format(field_id),
                      ValueError(n_("Field name not unique."))))
        rs.values['create_last_index'] = marker - 1
        return ret

    @access("event", modi={"POST"})
    @event_guard(check_offline=True)
    @REQUESTdata("active_tab")
    def field_summary(self, rs: RequestState, event_id: int, active_tab: Optional[str]
                      ) -> Response:
        """Manipulate the fields of an event."""
        fields = self.process_field_input(
            rs, rs.ambience['event']['fields'])
        if rs.has_validation_errors():
            return self.field_summary_form(rs, event_id)
        for field_id, field in rs.ambience['event']['fields'].items():
            if fields.get(field_id) == field:
                # remove unchanged
                del fields[field_id]
        event = {
            'id': event_id,
            'fields': fields
        }
        code = self.eventproxy.set_event(rs, event)
        self.notify_return_code(rs, code)
        return self.redirect(
            rs, "event/field_summary_form", anchor=(
                ("tab:" + active_tab) if active_tab is not None else None))

    @staticmethod
    def _get_mailinglist_setter(event: CdEDBObject, orgalist: bool = False
                                ) -> CdEDBObject:
        # During event creation the id is not yet known.
        event_id = event.get('id')
        if orgalist:
            descr = ("Bitte wende Dich bei Fragen oder Problemen, die mit"
                     " unserer Veranstaltung zusammenhängen, über diese Liste"
                     " an uns.")
            orga_ml_data = {
                'title': f"{event['title']} Orgateam",
                'local_part': f"{event['shortname'].lower()}",
                'domain': const.MailinglistDomain.aka,
                'description': descr,
                'mod_policy': const.ModerationPolicy.unmoderated,
                'attachment_policy': const.AttachmentPolicy.allow,
                'subject_prefix': event['shortname'],
                'maxsize': ml_type.EventOrgaMailinglist.maxsize_default,
                'is_active': True,
                'event_id': event_id,
                'notes': None,
                'moderators': event['orgas'],
                'ml_type': const.MailinglistTypes.event_orga,
            }
            return orga_ml_data
        else:
            descr = ("Dieser Liste kannst Du nur beitreten, indem Du Dich zu "
                     "unserer [Veranstaltung anmeldest]({}) und den Status "
                     "*Teilnehmer* erhälst. Auf dieser Liste stehen alle "
                     "Teilnehmer unserer Veranstaltung; sie kann im Vorfeld "
                     "zum Austausch untereinander genutzt werden.")
            participant_ml_data = {
                'title': f"{event['title']} Teilnehmer",
                'local_part': f"{event['shortname'].lower()}-all",
                'domain': const.MailinglistDomain.aka,
                'description': descr,
                'mod_policy': const.ModerationPolicy.non_subscribers,
                'attachment_policy': const.AttachmentPolicy.pdf_only,
                'subject_prefix': event['shortname'],
                'maxsize': ml_type.EventAssociatedMailinglist.maxsize_default,
                'is_active': True,
                'event_id': event_id,
                'registration_stati': [const.RegistrationPartStati.participant],
                'notes': None,
                'moderators': event['orgas'],
                'ml_type': const.MailinglistTypes.event_associated,
            }
            return participant_ml_data

    @access("event_admin")
    def create_event_form(self, rs: RequestState) -> Response:
        """Render form."""
        institution_ids = self.pasteventproxy.list_institutions(rs).keys()
        institutions = self.pasteventproxy.get_institutions(rs, institution_ids)
        return self.render(rs, "create_event",
                           {'institutions': institutions,
                            'accounts': self.conf["EVENT_BANK_ACCOUNTS"]})

    @access("event_admin", modi={"POST"})
    @REQUESTdata("part_begin", "part_end", "orga_ids", "create_track",
                 "create_orga_list", "create_participant_list")
    @REQUESTdatadict(*EVENT_EXPOSED_FIELDS)
    def create_event(self, rs: RequestState, part_begin: datetime.date,
                     part_end: datetime.date, orga_ids: vtypes.CdedbIDList,
                     create_track: bool, create_orga_list: bool,
                     create_participant_list: bool, data: CdEDBObject
                     ) -> Response:
        """Create a new event, organized via DB."""
        # multi part events will have to edit this later on
        data["orgas"] = orga_ids
        new_track = {
            'title': data['title'],
            'shortname': data['shortname'],
            'num_choices': DEFAULT_NUM_COURSE_CHOICES,
            'min_choices': DEFAULT_NUM_COURSE_CHOICES,
            'sortkey': 1}
        data['parts'] = {
            -1: {
                'title': data['title'],
                'shortname': data['shortname'],
                'part_begin': part_begin,
                'part_end': part_end,
                'fee': decimal.Decimal(0),
                'waitlist_field': None,
                'tracks': ({-1: new_track} if create_track else {}),
            }
        }
        data = check(rs, vtypes.Event, data, creation=True)
        if orga_ids:
            if not self.coreproxy.verify_ids(rs, orga_ids, is_archived=False):
                rs.append_validation_error(
                    ('orga_ids', ValueError(
                        n_("Some of these users do not exist or are archived.")
                    ))
                )
            if not self.coreproxy.verify_personas(rs, orga_ids, {"event"}):
                rs.append_validation_error(
                    ('orga_ids', ValueError(
                        n_("Some of these users are not event users.")
                    ))
                )
        else:
            if create_orga_list or create_participant_list:
                # mailinglists require moderators
                rs.append_validation_error(
                    ("orga_ids", ValueError(
                        n_("Must not be empty in order to create a mailinglist.")
                    ))
                )
        if rs.has_validation_errors():
            return self.create_event_form(rs)
        assert data is not None

        orga_ml_data = None
        orga_ml_address = None
        if create_orga_list:
            orga_ml_data = self._get_mailinglist_setter(data, orgalist=True)
            orga_ml_address = ml_type.get_full_address(orga_ml_data)
            data['orga_address'] = orga_ml_address
            if self.mlproxy.verify_existence(rs, orga_ml_address):
                orga_ml_data = None
                rs.notify("info", n_("Mailinglist %(address)s already exists."),
                          {'address': orga_ml_address})
        else:
            data['orga_address'] = None

        new_id = self.eventproxy.create_event(rs, data)
        if orga_ml_data:
            orga_ml_data['event_id'] = new_id
            code = self.mlproxy.create_mailinglist(rs, orga_ml_data)
            self.notify_return_code(
                rs, code, success=n_("Orga mailinglist created."))
        if create_participant_list:
            participant_ml_data = self._get_mailinglist_setter(data)
            participant_ml_address = ml_type.get_full_address(participant_ml_data)
            if not self.mlproxy.verify_existence(rs, participant_ml_address):
                link = cdedburl(rs, "event/register", {'event_id': new_id})
                descr = participant_ml_data['description'].format(link)
                participant_ml_data['description'] = descr
                participant_ml_data['event_id'] = new_id
                code = self.mlproxy.create_mailinglist(rs, participant_ml_data)
                self.notify_return_code(
                    rs, code, success=n_("Participant mailinglist created."))
            else:
                rs.notify("info", n_("Mailinglist %(address)s already exists."),
                          {'address': participant_ml_address})
        self.notify_return_code(rs, new_id, success=n_("Event created."))
        return self.redirect(rs, "event/show_event", {"event_id": new_id})

    @access("event")
    @event_guard()
    def show_course(self, rs: RequestState, event_id: int, course_id: int
                    ) -> Response:
        """Display course associated to event organized via DB."""
        params: CdEDBObject = {}
        if event_id in rs.user.orga or self.is_admin(rs):
            registration_ids = self.eventproxy.list_registrations(rs, event_id)
            all_registrations = self.eventproxy.get_registrations(
                rs, registration_ids)
            registrations = {
                k: v
                for k, v in all_registrations.items()
                if any(course_id in {track['course_id'], track['course_instructor']}
                       for track in v['tracks'].values())
            }
            personas = self.coreproxy.get_personas(
                rs, tuple(e['persona_id'] for e in registrations.values()))
            attendees = self.calculate_groups(
                (course_id,), rs.ambience['event'], registrations,
                key="course_id", personas=personas, instructors=True)
            learners = self.calculate_groups(
                (course_id,), rs.ambience['event'], registrations,
                key="course_id", personas=personas, instructors=False)
            params['personas'] = personas
            params['registrations'] = registrations
            params['attendees'] = attendees
            params['learners'] = learners
            params['blockers'] = self.eventproxy.delete_course_blockers(
                rs, course_id).keys() - {"instructors", "course_choices",
                                         "course_segments"}
            instructor_ids = {reg['persona_id']
                              for reg in all_registrations.values()
                              if any(t['course_instructor'] == course_id
                                     for t in reg['tracks'].values())}
            instructors = self.coreproxy.get_personas(rs, instructor_ids)
            params['instructor_emails'] = [p['username']
                                           for p in instructors.values()]
        return self.render(rs, "show_course", params)

    @access("event")
    @event_guard(check_offline=True)
    def change_course_form(self, rs: RequestState, event_id: int, course_id: int
                           ) -> Response:
        """Render form."""
        if 'segments' not in rs.values:
            rs.values.setlist('segments', rs.ambience['course']['segments'])
        if 'active_segments' not in rs.values:
            rs.values.setlist('active_segments',
                              rs.ambience['course']['active_segments'])
        field_values = {
            "fields.{}".format(key): value
            for key, value in rs.ambience['course']['fields'].items()}
        merge_dicts(rs.values, rs.ambience['course'], field_values)
        return self.render(rs, "change_course")

    @access("event", modi={"POST"})
    @event_guard(check_offline=True)
    @REQUESTdatadict(*COURSE_COMMON_FIELDS)
    @REQUESTdata("segments", "active_segments")
    def change_course(self, rs: RequestState, event_id: int, course_id: int,
                      segments: Collection[int],
                      active_segments: Collection[int], data: CdEDBObject
                      ) -> Response:
        """Modify a course associated to an event organized via DB."""
        data['id'] = course_id
        data['segments'] = segments
        data['active_segments'] = active_segments
        field_params: TypeMapping = {
            f"fields.{field['field_name']}": Optional[  # type: ignore
                VALIDATOR_LOOKUP[const.FieldDatatypes(field['kind']).name]]
            for field in rs.ambience['event']['fields'].values()
            if field['association'] == const.FieldAssociations.course
        }
        raw_fields = request_extractor(rs, field_params)
        data['fields'] = {
            key.split('.', 1)[1]: value for key, value in raw_fields.items()}
        data = check(rs, vtypes.Course, data)
        if rs.has_validation_errors():
            return self.change_course_form(rs, event_id, course_id)
        assert data is not None
        code = self.eventproxy.set_course(rs, data)
        self.notify_return_code(rs, code)
        return self.redirect(rs, "event/show_course")

    @access("event")
    @event_guard(check_offline=True)
    def create_course_form(self, rs: RequestState, event_id: int) -> Response:
        """Render form."""
        # by default select all tracks
        tracks = rs.ambience['event']['tracks']
        if not tracks:
            rs.notify("error", n_("Event without tracks forbids courses."))
            return self.redirect(rs, 'event/course_stats')
        if 'segments' not in rs.values:
            rs.values.setlist('segments', tracks)
        return self.render(rs, "create_course")

    @access("event", modi={"POST"})
    @event_guard(check_offline=True)
    @REQUESTdatadict(*COURSE_COMMON_FIELDS)
    @REQUESTdata("segments")
    def create_course(self, rs: RequestState, event_id: int,
                      segments: Collection[int], data: CdEDBObject) -> Response:
        """Create a new course associated to an event organized via DB."""
        data['event_id'] = event_id
        data['segments'] = segments
        field_params: TypeMapping = {
            f"fields.{field['field_name']}": Optional[  # type: ignore
                VALIDATOR_LOOKUP[const.FieldDatatypes(field['kind']).name]]
            for field in rs.ambience['event']['fields'].values()
            if field['association'] == const.FieldAssociations.course
        }
        raw_fields = request_extractor(rs, field_params)
        data['fields'] = {
            key.split('.', 1)[1]: value for key, value in raw_fields.items()
        }
        data = check(rs, vtypes.Course, data, creation=True)
        if rs.has_validation_errors():
            return self.create_course_form(rs, event_id)
        assert data is not None

        new_id = self.eventproxy.create_course(rs, data)
        self.notify_return_code(rs, new_id, success=n_("Course created."))
        return self.redirect(rs, "event/show_course", {'course_id': new_id})

    @access("event", modi={"POST"})
    @event_guard(check_offline=True)
    @REQUESTdata("ack_delete")
    def delete_course(self, rs: RequestState, event_id: int, course_id: int,
                      ack_delete: bool) -> Response:
        """Delete a course from an event organized via DB."""
        if not ack_delete:
            rs.append_validation_error(
                ("ack_delete", ValueError(n_("Must be checked."))))
        if rs.has_validation_errors():
            return self.show_course(rs, event_id, course_id)
        blockers = self.eventproxy.delete_course_blockers(rs, course_id)
        # Do not allow deletion of course with attendees
        if "attendees" in blockers:
            rs.notify("error", n_("Course cannot be deleted, because it still "
                                  "has attendees."))
            return self.redirect(rs, "event/show_course")
        code = self.eventproxy.delete_course(
            rs, course_id, {"instructors", "course_choices", "course_segments"})
        self.notify_return_code(rs, code)
        return self.redirect(rs, "event/course_stats")

    @access("event")
    @event_guard()
    def stats(self, rs: RequestState, event_id: int) -> Response:
        """Present an overview of the basic stats."""
        tracks = rs.ambience['event']['tracks']
        registration_ids = self.eventproxy.list_registrations(rs, event_id)
        registrations = self.eventproxy.get_registrations(rs, registration_ids)
        course_ids = self.eventproxy.list_courses(rs, event_id)
        courses = self.eventproxy.get_courses(rs, course_ids)
        personas = self.coreproxy.get_event_users(
            rs, tuple(e['persona_id'] for e in registrations.values()), event_id)
        stati = const.RegistrationPartStati
        get_age = lambda u, p: determine_age_class(
            u['birthday'],
            rs.ambience['event']['parts'][p['part_id']]['part_begin'])

        # Tests for participant/registration statistics.
        # `e` is the event, `r` is a registration, `p` is a registration_part.
        tests1 = OrderedDict((
            ('pending', (lambda e, r, p: (
                    p['status'] == stati.applied))),
            (' payed', (lambda e, r, p: (
                    p['status'] == stati.applied
                    and r['payment']))),
            ('participant', (lambda e, r, p: (
                    p['status'] == stati.participant))),
            (' all minors', (lambda e, r, p: (
                    (p['status'] == stati.participant)
                    and (get_age(personas[r['persona_id']], p).is_minor())))),
            (' u16', (lambda e, r, p: (
                    (p['status'] == stati.participant)
                    and (get_age(personas[r['persona_id']], p)
                         == AgeClasses.u16)))),
            (' u14', (lambda e, r, p: (
                    (p['status'] == stati.participant)
                    and (get_age(personas[r['persona_id']], p)
                         == AgeClasses.u14)))),
            (' checked in', (lambda e, r, p: (
                    p['status'] == stati.participant
                    and r['checkin']))),
            (' not checked in', (lambda e, r, p: (
                    p['status'] == stati.participant
                    and not r['checkin']))),
            (' orgas', (lambda e, r, p: (
                    p['status'] == stati.participant
                    and r['persona_id'] in e['orgas']))),
            ('waitlist', (lambda e, r, p: (
                    p['status'] == stati.waitlist))),
            ('guest', (lambda e, r, p: (
                    p['status'] == stati.guest))),
            ('total involved', (lambda e, r, p: (
                stati(p['status']).is_involved()))),
            (' not payed', (lambda e, r, p: (
                    stati(p['status']).is_involved()
                    and not r['payment']))),
            (' no parental agreement', (lambda e, r, p: (
                    stati(p['status']).is_involved()
                    and get_age(personas[r['persona_id']], p).is_minor()
                    and not r['parental_agreement']))),
            ('no lodgement', (lambda e, r, p: (
                    stati(p['status']).is_present()
                    and not p['lodgement_id']))),
            ('cancelled', (lambda e, r, p: (
                    p['status'] == stati.cancelled))),
            ('rejected', (lambda e, r, p: (
                    p['status'] == stati.rejected))),
            ('total', (lambda e, r, p: (
                    p['status'] != stati.not_applied))),
        ))
        per_part_statistics: Dict[str, Dict[int, int]] = OrderedDict()
        for key, test1 in tests1.items():
            per_part_statistics[key] = {
                part_id: sum(
                    1 for r in registrations.values()
                    if test1(rs.ambience['event'], r, r['parts'][part_id]))
                for part_id in rs.ambience['event']['parts']}

        # Test for course statistics
        # `c` is a course, `t` is a track.
        tests2 = OrderedDict((
            ('courses', lambda c, t: (
                    t in c['segments'])),
            ('cancelled courses', lambda c, t: (
                    t in c['segments']
                    and t not in c['active_segments'])),
        ))

        # Tests for course attendee statistics
        # `e` is the event, `r` is the registration, `p` is a event_part,
        # `t` is a track.
        tests3 = OrderedDict((
            ('all instructors', (lambda e, r, p, t: (
                    p['status'] == stati.participant
                    and t['course_instructor']))),
            ('instructors', (lambda e, r, p, t: (
                    p['status'] == stati.participant
                    and t['course_id']
                    and t['course_id'] == t['course_instructor']))),
            ('attendees', (lambda e, r, p, t: (
                    p['status'] == stati.participant
                    and t['course_id']
                    and t['course_id'] != t['course_instructor']))),
            ('no course', (lambda e, r, p, t: (
                    p['status'] == stati.participant
                    and not t['course_id']
                    and r['persona_id'] not in e['orgas']))),))
        per_track_statistics: Dict[str, Dict[int, Optional[int]]] = OrderedDict()
        regs_in_choice_x: Dict[str, Dict[int, List[int]]] = OrderedDict()
        if tracks:
            # Additional dynamic tests for course attendee statistics
            for i in range(max(t['num_choices'] for t in tracks.values())):
                key = rs.gettext('In {}. Choice').format(i + 1)
                checker = (
                    functools.partial(
                        lambda p, t, j: (
                            p['status'] == stati.participant
                            and t['course_id']
                            and len(t['choices']) > j
                            and (t['choices'][j] == t['course_id'])),
                        j=i))
                per_track_statistics[key] = {
                    track_id: sum(
                        1 for r in registrations.values()
                        if checker(r['parts'][tracks[track_id]['part_id']],
                                   r['tracks'][track_id]))
                    if i < tracks[track_id]['num_choices'] else None
                    for track_id in tracks
                }

                # the ids are used later on for the query page
                regs_in_choice_x[key] = {
                    track_id: [
                        r['id'] for r in registrations.values()
                        if checker(r['parts'][tracks[track_id]['part_id']],
                                   r['tracks'][track_id])
                    ]
                    for track_id in tracks
                }

            for key, test2 in tests2.items():
                per_track_statistics[key] = {
                    track_id: sum(
                        1 for c in courses.values()
                        if test2(c, track_id))
                    for track_id in tracks}
            for key, test3 in tests3.items():
                per_track_statistics[key] = {
                    track_id: sum(
                        1 for r in registrations.values()
                        if test3(rs.ambience['event'], r,
                                r['parts'][tracks[track_id]['part_id']],
                                r['tracks'][track_id]))
                    for track_id in tracks}

        # The base query object to use for links to event/registration_query
        base_registration_query = Query(
            QueryScope.registration,
            QueryScope.registration.get_spec(event=rs.ambience['event']),
            ["reg.id", "persona.given_names", "persona.family_name",
             "persona.username"],
            [],
            (("persona.family_name", True), ("persona.given_names", True),)
        )
        base_course_query = Query(
            QueryScope.event_course,
            QueryScope.event_course.get_spec(event=rs.ambience['event']),
            ["course.nr", "course.shortname"],
            [],
            (("course.nr", True), ("course.shortname", True),)
        )
        # Some reusable query filter definitions
        involved_filter = lambda p: (
            'part{}.status'.format(p['id']),
            QueryOperators.oneof,
            [x.value for x in stati if x.is_involved()],
        )
        participant_filter = lambda p: (
            'part{}.status'.format(p['id']),
            QueryOperators.equal,
            stati.participant.value,
        )
        QueryFilterGetter = Callable[
            [CdEDBObject, CdEDBObject, CdEDBObject], Collection[QueryConstraint]]
        # Query filters for all the registration statistics defined and calculated above.
        # They are customized and inserted into the query on the fly by get_query().
        # `e` is the event, `p` is the event_part, `t` is the track.
        registration_query_filters: Dict[str, QueryFilterGetter] = {
            'pending': lambda e, p, t: (
                ('part{}.status'.format(p['id']), QueryOperators.equal,
                 stati.applied.value),),
            ' payed': lambda e, p, t: (
                ('part{}.status'.format(p['id']), QueryOperators.equal,
                 stati.applied.value),
                ("reg.payment", QueryOperators.nonempty, None),),
            'participant': lambda e, p, t: (participant_filter(p),),
            ' all minors': lambda e, p, t: (
                participant_filter(p),
                ("persona.birthday", QueryOperators.greater,
                 (deduct_years(p['part_begin'], 18)))),
            ' u18': lambda e, p, t: (
                participant_filter(p),
                ("persona.birthday", QueryOperators.between,
                 (deduct_years(p['part_begin'], 18)
                    + datetime.timedelta(days=1),
                  deduct_years(p['part_begin'], 16)),),),
            ' u16': lambda e, p, t: (
                participant_filter(p),
                ("persona.birthday", QueryOperators.between,
                 (deduct_years(p['part_begin'], 16)
                    + datetime.timedelta(days=1),
                  deduct_years(p['part_begin'], 14)),),),
            ' u14': lambda e, p, t: (
                participant_filter(p),
                ("persona.birthday", QueryOperators.greater,
                 deduct_years(p['part_begin'], 14)),),
            ' checked in': lambda e, p, t: (
                participant_filter(p),
                ("reg.checkin", QueryOperators.nonempty, None),),
            ' not checked in': lambda e, p, t: (
                participant_filter(p),
                ("reg.checkin", QueryOperators.empty, None),),
            ' orgas': lambda e, p, t: (
                ('persona.id', QueryOperators.oneof,
                 rs.ambience['event']['orgas']),),
            'waitlist': lambda e, p, t: (
                involved_filter(p),
                ('part{}.status'.format(p['id']), QueryOperators.equal,
                 stati.waitlist.value),),
            'guest': lambda e, p, t: (
                ('part{}.status'.format(p['id']), QueryOperators.equal,
                 stati.guest.value),),
            'total involved': lambda e, p, t: (involved_filter(p),),
            ' not payed': lambda e, p, t: (
                involved_filter(p),
                ("reg.payment", QueryOperators.empty, None),),
            ' no parental agreement': lambda e, p, t: (
                involved_filter(p),
                ("persona.birthday", QueryOperators.greater,
                 deduct_years(p['part_begin'], 18)),
                ("reg.parental_agreement", QueryOperators.equal, False),),
            'no lodgement': lambda e, p, t: (
                ('part{}.status'.format(p['id']), QueryOperators.oneof,
                 [x.value for x in stati if x.is_present()]),
                ('lodgement{}.id'.format(p['id']),
                 QueryOperators.empty, None)),
            'cancelled': lambda e, p, t: (
                ('part{}.status'.format(p['id']), QueryOperators.equal,
                 stati.cancelled.value),),
            'rejected': lambda e, p, t: (
                ('part{}.status'.format(p['id']), QueryOperators.equal,
                 stati.rejected.value),),
            'total': lambda e, p, t: (
                ('part{}.status'.format(p['id']), QueryOperators.unequal,
                 stati.not_applied.value),),

            'all instructors': lambda e, p, t: (
                participant_filter(p),
                ('course_instructor{}.id'.format(t['id']),
                 QueryOperators.nonempty, None),),
            'instructors': lambda e, p, t: (
                participant_filter(p),
                ('track{}.is_course_instructor'.format(t['id']),
                 QueryOperators.equal, True),),
            'attendees': lambda e, p, t: (
                participant_filter(p),
                (f'course{t["id"]}.id', QueryOperators.nonempty, None),
                (f'track{t["id"]}.is_course_instructor',
                 QueryOperators.equalornull, False),),
            'no course': lambda e, p, t: (
                participant_filter(p),
                ('course{}.id'.format(t['id']),
                 QueryOperators.empty, None),
                ('persona.id', QueryOperators.otherthan,
                 rs.ambience['event']['orgas']),)
        }
        for name, track_regs in regs_in_choice_x.items():
            registration_query_filters[name] = functools.partial(
                lambda e, p, t, t_r: (
                    ("reg.id", QueryOperators.oneof, t_r[t['id']]),
                ), t_r=track_regs
            )
        # Query filters for all the course statistics defined and calculated above.
        # They are customized and inserted into the query on the fly by get_query().
        # `e` is the event, `p` is the event_part, `t` is the track.
        course_query_filters: Dict[str, QueryFilterGetter] = {
            'courses': lambda e, p, t: (
                (f'track{t["id"]}.is_offered', QueryOperators.equal, True),),
            'cancelled courses': lambda e, p, t: (
                (f'track{t["id"]}.is_offered', QueryOperators.equal, True),
                (f'track{t["id"]}.takes_place', QueryOperators.equal, False),),
        }

        query_additional_fields: Dict[str, Collection[str]] = {
            ' payed': ('reg.payment',),
            ' u18': ('persona.birthday',),
            ' u16': ('persona.birthday',),
            ' u14': ('persona.birthday',),
            ' checked in': ('reg.checkin',),
            'total involved': ('part{part}.status',),
            'instructors': ('course_instructor{track}.id',),
            'all instructors': ('course{track}.id',
                                'course_instructor{track}.id',),
        }
        for name, track_regs in regs_in_choice_x.items():
            query_additional_fields[name] = ('track{track}.course_id',)

        def get_query(category: str, part_id: int, track_id: int = None
                      ) -> Optional[Query]:
            if category in registration_query_filters:
                q = copy.deepcopy(base_registration_query)
                filters = registration_query_filters
            elif category in course_query_filters:
                q = copy.deepcopy(base_course_query)
                filters = course_query_filters
            else:
                return None
            e = rs.ambience['event']
            p = e['parts'][part_id]
            t = e['tracks'][track_id] if track_id else None
            for c in filters[category](e, p, t):
                q.constraints.append(c)
            if category in query_additional_fields:
                for f in query_additional_fields[category]:
                    q.fields_of_interest.append(f.format(track=track_id,
                                                         part=part_id))
            return q

        def get_query_page(category: str) -> Optional[str]:
            if category in registration_query_filters:
                return "event/registration_query"
            elif category in course_query_filters:
                return "event/course_query"
            return None

        return self.render(rs, "stats", {
            'registrations': registrations, 'personas': personas,
            'courses': courses, 'per_part_statistics': per_part_statistics,
            'per_track_statistics': per_track_statistics,
            'get_query': get_query, 'get_query_page': get_query_page})

    @access("event")
    @event_guard()
    def course_assignment_checks(self, rs: RequestState, event_id: int
                                 ) -> Response:
        """Provide some consistency checks for course assignment."""
        event = rs.ambience['event']
        tracks = rs.ambience['event']['tracks']
        registration_ids = self.eventproxy.list_registrations(rs, event_id)
        registrations = self.eventproxy.get_registrations(rs, registration_ids)
        course_ids = self.eventproxy.list_courses(rs, event_id)
        courses = self.eventproxy.get_courses(rs, course_ids)
        personas = self.coreproxy.get_event_users(
            rs, tuple(e['persona_id'] for e in registrations.values()), event_id)
        stati = const.RegistrationPartStati

        # Helper for calculation of assign_counts
        course_participant_lists = {
            course_id: {
                track_id: [
                    reg for reg in registrations.values()
                    if (reg['tracks'][track_id]['course_id'] == course_id
                        and (reg['parts'][track['part_id']]['status']
                             == stati.participant))]
                for track_id, track in tracks.items()
            }
            for course_id in course_ids
        }
        # Get number of attendees per course
        # assign_counts has the structure:
        # {course_id: {track_id: (num_participants, num_instructors)}}
        assign_counts = {
            course_id: {
                track_id: (
                    sum(1 for reg in course_track_p_data
                        if (reg['tracks'][track_id]['course_instructor']
                            != course_id)),
                    sum(1 for reg in course_track_p_data
                        if (reg['tracks'][track_id]['course_instructor']
                            == course_id))
                )
                for track_id, course_track_p_data in course_p_data.items()
            }
            for course_id, course_p_data in course_participant_lists.items()
        }

        # Tests for problematic courses
        course_tests = {
            'cancelled_with_p': lambda c, tid: (
                tid not in c['active_segments']
                and (assign_counts[c['id']][tid][0]
                     + assign_counts[c['id']][tid][1]) > 0),
            'many_p': lambda c, tid: (
                tid in c['active_segments']
                and c['max_size'] is not None
                and assign_counts[c['id']][tid][0] > c['max_size']),
            'few_p': lambda c, tid: (
                tid in c['active_segments']
                and c['min_size']
                and assign_counts[c['id']][tid][0] < c['min_size']),
            'no_instructor': lambda c, tid: (
                tid in c['active_segments']
                and assign_counts[c['id']][tid][1] <= 0),
        }

        # Calculate problematic course lists
        # course_problems will have the structure {key: [(reg_id, [track_id])]}
        max_course_no_len = max((len(c['nr']) for c in courses.values()),
                                default=0)
        course_problems = {}
        for key, test in course_tests.items():
            problems = []
            for course_id, course in courses.items():
                problem_tracks = [
                    track_id
                    for track_id in event['tracks']
                    if test(course, track_id)]
                if problem_tracks:
                    problems.append((course_id, problem_tracks))
            course_problems[key] = xsorted(
                problems, key=lambda problem:
                    courses[problem[0]]['nr'].rjust(max_course_no_len, '\0'))

        # Tests for registrations with problematic assignments
        reg_tests = {
            'no_course': lambda r, p, t: (
                p['status'] == stati.participant
                and not t['course_id']),
            'instructor_wrong_course': lambda r, p, t: (
                p['status'] == stati.participant
                and t['course_instructor']
                and t['track_id'] in
                    courses[t['course_instructor']]['active_segments']
                and t['course_id'] != t['course_instructor']),
            'unchosen': lambda r, p, t: (
                p['status'] == stati.participant
                and t['course_id']
                and t['course_id'] != t['course_instructor']
                and (t['course_id'] not in
                     t['choices']
                     [:event['tracks'][t['track_id']]['num_choices']])),
        }

        # Calculate problematic registrations
        # reg_problems will have the structure {key: [(reg_id, [track_id])]}
        reg_problems = {}
        for key, test in reg_tests.items():
            problems = []
            for reg_id, reg in registrations.items():
                problem_tracks = [
                    track_id
                    for part_id, part in event['parts'].items()
                    for track_id in part['tracks']
                    if test(reg, reg['parts'][part_id],
                            reg['tracks'][track_id])]
                if problem_tracks:
                    problems.append((reg_id, problem_tracks))
            reg_problems[key] = xsorted(
                problems, key=lambda problem:
                    EntitySorter.persona(
                        personas[registrations[problem[0]]['persona_id']]))

        return self.render(rs, "course_assignment_checks", {
            'registrations': registrations, 'personas': personas,
            'courses': courses, 'course_problems': course_problems,
            'reg_problems': reg_problems})

    @access("event")
    @event_guard()
    @REQUESTdata("course_id", "track_id", "position", "ids", "include_active")
    def course_choices_form(
            self, rs: RequestState, event_id: int, course_id: Optional[vtypes.ID],
            track_id: Optional[vtypes.ID],
            position: Optional[InfiniteEnum[CourseFilterPositions]],
            ids: Optional[vtypes.IntCSVList], include_active: Optional[bool]
            ) -> Response:
        """Provide an overview of course choices.

        This allows flexible filtering of the displayed registrations.
        """
        tracks = rs.ambience['event']['tracks']
        course_ids = self.eventproxy.list_courses(rs, event_id)
        courses = self.eventproxy.get_courses(rs, course_ids)
        all_reg_ids = self.eventproxy.list_registrations(rs, event_id)
        all_regs = self.eventproxy.get_registrations(rs, all_reg_ids)
        stati = const.RegistrationPartStati

        if rs.has_validation_errors():
            registration_ids = all_reg_ids
            registrations = all_regs
            personas = self.coreproxy.get_personas(
                rs, tuple(r['persona_id'] for r in registrations.values()))
        else:
            if include_active:
                include_states = tuple(
                    status for status in const.RegistrationPartStati if
                    status.is_involved())
            else:
                include_states = (const.RegistrationPartStati.participant,)
            registration_ids = self.eventproxy.registrations_by_course(
                rs, event_id, course_id, track_id, position, ids,
                include_states)
            registrations = self.eventproxy.get_registrations(
                rs, registration_ids.keys())
            personas = self.coreproxy.get_personas(
                rs, registration_ids.values())

        course_infos = {}
        reg_part = lambda registration, track_id: \
            registration['parts'][tracks[track_id]['part_id']]
        for course_id, course in courses.items():  # pylint: disable=redefined-argument-from-local
            for track_id in tracks:  # pylint: disable=redefined-argument-from-local
                assigned = sum(
                    1 for reg in all_regs.values()
                    if reg_part(reg, track_id)['status'] == stati.participant
                    and reg['tracks'][track_id]['course_id'] == course_id and
                    reg['tracks'][track_id]['course_instructor'] != course_id)
                all_instructors = sum(
                    1 for reg in all_regs.values()
                    if
                    reg['tracks'][track_id]['course_instructor'] == course_id)
                assigned_instructors = sum(
                    1 for reg in all_regs.values()
                    if reg_part(reg, track_id)['status'] == stati.participant
                    and reg['tracks'][track_id]['course_id'] == course_id
                    and reg['tracks'][track_id][
                        'course_instructor'] == course_id)
                course_infos[(course_id, track_id)] = {
                    'assigned': assigned,
                    'all_instructors': all_instructors,
                    'assigned_instructors': assigned_instructors,
                    'is_happening': track_id in course['segments'],
                }
        corresponding_query = Query(
            QueryScope.registration,
            QueryScope.registration.get_spec(event=rs.ambience['event']),
            ["reg.id", "persona.given_names", "persona.family_name",
             "persona.username"] + [
                "course{0}.id".format(track_id)
                for track_id in tracks],
            (("reg.id", QueryOperators.oneof, registration_ids.keys()),),
            (("persona.family_name", True), ("persona.given_names", True),)
        )
        filter_entries = [
            (CourseFilterPositions.anywhere.value,
             rs.gettext("somehow know")),
            (CourseFilterPositions.assigned.value,
             rs.gettext("participate in")),
            (CourseFilterPositions.instructor.value,
             rs.gettext("offer")),
            (CourseFilterPositions.any_choice.value,
             rs.gettext("chose"))
        ]
        filter_entries.extend(
            (i, rs.gettext("have as {}. choice").format(i + 1))
            for i in range(max(t['num_choices'] for t in tracks.values())))
        action_entries = [
            (i, rs.gettext("into their {}. choice").format(i + 1))
            for i in range(max(t['num_choices'] for t in tracks.values()))]
        action_entries.extend((
            (CourseChoiceToolActions.assign_fixed.value,
             rs.gettext("in the course …")),
            (CourseChoiceToolActions.assign_auto.value,
             rs.gettext("automatically"))))
        return self.render(rs, "course_choices", {
            'courses': courses, 'personas': personas,
            'registrations': OrderedDict(
                xsorted(registrations.items(),
                        key=lambda reg: EntitySorter.persona(
                           personas[reg[1]['persona_id']]))),
            'course_infos': course_infos,
            'corresponding_query': corresponding_query,
            'filter_entries': filter_entries,
            'action_entries': action_entries})

    @access("event", modi={"POST"})
    @event_guard(check_offline=True)
    @REQUESTdata("course_id", "track_id", "position", "ids", "include_active",
                 "registration_ids", "assign_track_ids", "assign_action",
                 "assign_course_id")
    def course_choices(self, rs: RequestState, event_id: int,
                       course_id: Optional[vtypes.ID], track_id: Optional[vtypes.ID],
                       position: Optional[InfiniteEnum[CourseFilterPositions]],
                       ids: Optional[vtypes.IntCSVList],
                       include_active: Optional[bool],
                       registration_ids: Collection[int],
                       assign_track_ids: Collection[int],
                       assign_action: InfiniteEnum[CourseChoiceToolActions],
                       assign_course_id: Optional[vtypes.ID]) -> Response:
        """Manipulate course choices.

        The first four parameters (course_id, track_id, position, ids) are the
        filter parameters for the course_choices_form used for displaying
        an equally filtered form on validation errors or after successful
        submit.

        Allow assignment of multiple people in multiple tracks to one of
        their choices or a specific course.
        """
        if rs.has_validation_errors():
            return self.course_choices_form(rs, event_id)  # type: ignore
        if ids is None:
            ids = cast(vtypes.IntCSVList, [])

        tracks = rs.ambience['event']['tracks']
        # Orchestrate change_note
        if len(tracks) == 1:
            change_note = "Kurs eingeteilt."
        elif len(assign_track_ids) == 1:
            change_note = (
                "Kurs eingeteilt in Kursschiene"
                f" {tracks[unwrap(assign_track_ids)]['shortname']}.")
        else:
            change_note = (
                "Kurs eingeteilt in Kursschienen " +
                ", ".join(tracks[anid]['shortname'] for anid in assign_track_ids) +
                ".")

        registrations = self.eventproxy.get_registrations(rs, registration_ids)
        personas = self.coreproxy.get_event_users(rs, tuple(
            reg['persona_id'] for reg in registrations.values()), event_id)
        courses = None
        if assign_action.enum == CourseChoiceToolActions.assign_auto:
            course_ids = self.eventproxy.list_courses(rs, event_id)
            courses = self.eventproxy.get_courses(rs, course_ids)

        num_committed = 0
        for registration_id in registration_ids:
            persona = personas[registrations[registration_id]['persona_id']]
            tmp: CdEDBObject = {
                'id': registration_id,
                'tracks': {}
            }
            for atrack_id in assign_track_ids:
                reg_part = registrations[registration_id]['parts'][
                    tracks[atrack_id]['part_id']]
                reg_track = registrations[registration_id]['tracks'][atrack_id]
                if (reg_part['status']
                        != const.RegistrationPartStati.participant):
                    continue
                if assign_action.enum == CourseChoiceToolActions.specific_rank:
                    if assign_action.int >= len(reg_track['choices']):
                        rs.notify("warning",
                                  (n_("%(given_names)s %(family_name)s has no "
                                      "%(rank)i. choice in %(track_name)s.")
                                   if len(tracks) > 1
                                   else n_("%(given_names)s %(family_name)s "
                                           "has no %(rank)i. choice.")),
                                  {'given_names': persona['given_names'],
                                   'family_name': persona['family_name'],
                                   'rank': assign_action.int + 1,
                                   'track_name': tracks[atrack_id]['title']})
                        continue
                    choice = reg_track['choices'][assign_action.int]
                    tmp['tracks'][atrack_id] = {'course_id': choice}
                elif assign_action.enum == CourseChoiceToolActions.assign_fixed:
                    tmp['tracks'][atrack_id] = {'course_id': assign_course_id}
                elif assign_action.enum == CourseChoiceToolActions.assign_auto:
                    cid = reg_track['course_id']
                    assert courses is not None
                    if cid and atrack_id in courses[cid]['active_segments']:
                        # Do not modify a valid assignment
                        continue
                    instructor = reg_track['course_instructor']
                    if (instructor
                            and atrack_id in courses[instructor]
                            ['active_segments']):
                        # Let instructors instruct
                        tmp['tracks'][atrack_id] = {'course_id': instructor}
                        continue
                    for choice in (
                            reg_track['choices'][
                            :tracks[atrack_id]['num_choices']]):
                        if atrack_id in courses[choice]['active_segments']:
                            # Assign first possible choice
                            tmp['tracks'][atrack_id] = {'course_id': choice}
                            break
                    else:
                        rs.notify("warning",
                                  (n_("No choice available for %(given_names)s "
                                      "%(family_name)s in %(track_name)s.")
                                   if len(tracks) > 1
                                   else n_("No choice available for "
                                           "%(given_names)s %(family_name)s.")),
                                  {'given_names': persona['given_names'],
                                   'family_name': persona['family_name'],
                                   'track_name': tracks[atrack_id]['title']})
            if tmp['tracks']:
                res = self.eventproxy.set_registration(rs, tmp, change_note)
                if res:
                    num_committed += 1
                else:
                    rs.notify("warning",
                              n_("Error committing changes for %(given_names)s "
                                 "%(family_name)s."),
                              {'given_names': persona['given_names'],
                               'family_name': persona['family_name']})
        rs.notify("success" if num_committed > 0 else "warning",
                  n_("Course assignment for %(num_committed)s of %(num_total)s "
                     "registrations committed."),
                  {'num_total': len(registration_ids),
                   'num_committed': num_committed})
        return self.redirect(
            rs, "event/course_choices_form",
            {'course_id': course_id, 'track_id': track_id,
             'position': position.value if position is not None else None,
             'ids': ",".join(str(i) for i in ids),
             'include_active': include_active})

    @access("event")
    @event_guard()
    @REQUESTdata("include_active")
    def course_stats(self, rs: RequestState, event_id: int, include_active: bool
                     ) -> Response:
        """List courses.

        Provide an overview of the number of choices and assignments for
        all courses.
        """
        if rs.has_validation_errors():
            return self.redirect(rs, 'event/show_event')
        if include_active:
            include_states = tuple(
                status for status in const.RegistrationPartStati
                if status.is_involved())
        else:
            include_states = (const.RegistrationPartStati.participant,)

        event = rs.ambience['event']
        tracks = event['tracks']
        registration_ids = self.eventproxy.list_registrations(rs, event_id)
        registrations = self.eventproxy.get_registrations(rs, registration_ids)
        course_ids = self.eventproxy.list_courses(rs, event_id)
        courses = self.eventproxy.get_courses(rs, course_ids)
        choice_counts = {
            course_id: {
                (track_id, i): sum(
                    1 for reg in registrations.values()
                    if (len(reg['tracks'][track_id]['choices']) > i
                        and reg['tracks'][track_id]['choices'][i] == course_id
                        and (reg['parts'][tracks[track_id]['part_id']]['status']
                             in include_states)))
                for track_id, track in tracks.items()
                for i in range(track['num_choices'])
            }
            for course_id in course_ids
        }
        # Helper for calculation of assign_counts
        course_participant_lists = {
            course_id: {
                track_id: [
                    reg for reg in registrations.values()
                    if (reg['tracks'][track_id]['course_id'] == course_id
                        and (reg['parts'][track['part_id']]['status']
                             in include_states))]
                for track_id, track in tracks.items()
            }
            for course_id in course_ids
        }
        # Tuple of (number of assigned participants, number of instructors) for
        # each course in each track
        assign_counts = {
            course_id: {
                track_id: (
                    sum(1 for reg in course_track_p_data
                        if (reg['tracks'][track_id]['course_instructor']
                                 != course_id)),
                    sum(1 for reg in course_track_p_data
                        if (reg['tracks'][track_id]['course_instructor']
                            == course_id))
                )
                for track_id, course_track_p_data in course_p_data.items()
            }
            for course_id, course_p_data in course_participant_lists.items()
        }
        return self.render(rs, "course_stats", {
            'courses': courses, 'choice_counts': choice_counts,
            'assign_counts': assign_counts, 'include_active': include_active})

    @access("event")
    @event_guard(check_offline=True)
    def batch_fees_form(self, rs: RequestState, event_id: int,
                        data: Collection[CdEDBObject] = None,
                        csvfields: Collection[str] = None,
                        saldo: decimal.Decimal = None) -> Response:
        """Render form.

        The ``data`` parameter contains all extra information assembled
        during processing of a POST request.
        """
        data = data or []
        csvfields = csvfields or tuple()
        csv_position = {key: ind for ind, key in enumerate(csvfields)}
        csv_position['persona_id'] = csv_position.pop('id', -1)
        return self.render(rs, "batch_fees",
                           {'data': data, 'csvfields': csv_position,
                            'saldo': saldo})

    def examine_fee(self, rs: RequestState, datum: CdEDBObject,
                    expected_fees: Dict[int, decimal.Decimal],
                    full_payment: bool = True) -> CdEDBObject:
        """Check one line specifying a paid fee.

        We test for fitness of the data itself.

        :param full_payment: If True, only write the payment date if the fee
            was paid in full.
        :returns: The processed input datum.
        """
        event = rs.ambience['event']
        warnings = []
        infos = []
        # Allow an amount of zero to allow non-modification of amount_paid.
        amount: Optional[decimal.Decimal]
        amount, problems = validate_check(vtypes.NonNegativeDecimal,
            datum['raw']['amount'].strip(), argname="amount")
        persona_id, p = validate_check(vtypes.CdedbID,
            datum['raw']['id'].strip(), argname="persona_id")
        problems.extend(p)
        family_name, p = validate_check(str,
            datum['raw']['family_name'], argname="family_name")
        problems.extend(p)
        given_names, p = validate_check(str,
            datum['raw']['given_names'], argname="given_names")
        problems.extend(p)
        date, p = validate_check(datetime.date,
            datum['raw']['date'].strip(), argname="date")
        problems.extend(p)

        registration_id = None
        original_date = date
        if persona_id:
            try:
                persona = self.coreproxy.get_persona(rs, persona_id)
            except KeyError:
                problems.append(('persona_id',
                                 ValueError(
                                     n_("No Member with ID %(p_id)s found."),
                                     {"p_id": persona_id})))
            else:
                registration_ids = self.eventproxy.list_registrations(
                    rs, event['id'], persona_id).keys()
                if registration_ids:
                    registration_id = unwrap(registration_ids)
                    registration = self.eventproxy.get_registration(
                        rs, registration_id)
                    amount = amount or decimal.Decimal(0)
                    amount_paid = registration['amount_paid']
                    total = amount + amount_paid
                    fee = expected_fees[registration_id]
                    if total < fee:
                        error = ('amount', ValueError(n_("Not enough money.")))
                        if full_payment:
                            warnings.append(error)
                            date = None
                        else:
                            infos.append(error)
                    elif total > fee:
                        warnings.append(('amount',
                                         ValueError(n_("Too much money."))))
                else:
                    problems.append(('persona_id',
                                     ValueError(n_("No registration found."))))

                if family_name is not None and not re.search(
                    diacritic_patterns(re.escape(family_name)),
                    persona['family_name'],
                    flags=re.IGNORECASE
                ):
                    warnings.append(('family_name', ValueError(
                        n_("Family name doesn’t match."))))

                if given_names is not None and not re.search(
                    diacritic_patterns(re.escape(given_names)),
                    persona['given_names'],
                    flags=re.IGNORECASE
                ):
                    warnings.append(('given_names', ValueError(
                        n_("Given names don’t match."))))
        datum.update({
            'persona_id': persona_id,
            'registration_id': registration_id,
            'date': date,
            'original_date': original_date,
            'amount': amount,
            'warnings': warnings,
            'problems': problems,
            'infos': infos,
        })
        return datum

    def book_fees(self, rs: RequestState, data: Collection[CdEDBObject],
                  send_notifications: bool = False
                  ) -> Tuple[bool, Optional[int]]:
        """Book all paid fees.

        :returns: Success information and

          * for positive outcome the number of recorded transfers
          * for negative outcome the line where an exception was triggered
            or None if it was a DB serialization error
        """
        index = 0
        try:
            with Atomizer(rs):
                count = 0
                all_reg_ids = {datum['registration_id'] for datum in data}
                all_regs = self.eventproxy.get_registrations(rs, all_reg_ids)
                for index, datum in enumerate(data):
                    reg_id = datum['registration_id']
                    update = {
                        'id': reg_id,
                        'payment': datum['date'],
                        'amount_paid': all_regs[reg_id]['amount_paid']
                                       + datum['amount'],
                    }
                    change_note = "{} am {} gezahlt.".format(
                        money_filter(datum['amount']),
                        date_filter(datum['original_date'], lang="de"))
                    count += self.eventproxy.set_registration(rs, update, change_note)
        except psycopg2.extensions.TransactionRollbackError:
            # We perform a rather big transaction, so serialization errors
            # could happen.
            return False, None
        except Exception:
            # This blanket catching of all exceptions is a last resort. We try
            # to do enough validation, so that this should never happen, but
            # an opaque error (as would happen without this) would be rather
            # frustrating for the users -- hence some extra error handling
            # here.
            self.logger.error(glue(
                ">>>\n>>>\n>>>\n>>> Exception during fee transfer processing",
                "<<<\n<<<\n<<<\n<<<"))
            self.logger.exception("FIRST AS SIMPLE TRACEBACK")
            self.logger.error("SECOND TRY CGITB")
            self.cgitb_log()
            return False, index
        if send_notifications:
            persona_ids = tuple(e['persona_id'] for e in data)
            personas = self.coreproxy.get_personas(rs, persona_ids)
            subject = "Überweisung für {} eingetroffen".format(
                rs.ambience['event']['title'])
            for persona in personas.values():
                headers: Dict[str, Union[str, Collection[str]]] = {
                    'To': (persona['username'],),
                    'Subject': subject,
                }
                if rs.ambience['event']['orga_address']:
                    headers['Reply-To'] = rs.ambience['event']['orga_address']
                self.do_mail(rs, "transfer_received", headers,
                             {'persona': persona})
        return True, count

    @access("event", modi={"POST"})
    @event_guard(check_offline=True)
    @REQUESTfile("fee_data_file")
    @REQUESTdata("force", "fee_data", "checksum", "send_notifications", "full_payment")
    def batch_fees(self, rs: RequestState, event_id: int, force: bool,
                   fee_data: Optional[str],
                   fee_data_file: Optional[werkzeug.datastructures.FileStorage],
                   checksum: Optional[str], send_notifications: bool,
                   full_payment: bool) -> Response:
        """Allow orgas to add lots paid of participant fee at once."""
        fee_data_file = check_optional(
            rs, vtypes.CSVFile, fee_data_file, "fee_data_file")
        if rs.has_validation_errors():
            return self.batch_fees_form(rs, event_id)

        if fee_data_file and fee_data:
            rs.notify("warning", n_("Only one input method allowed."))
            return self.batch_fees_form(rs, event_id)
        elif fee_data_file:
            rs.values["fee_data"] = fee_data_file
            fee_data = fee_data_file
            fee_data_lines = fee_data_file.splitlines()
        elif fee_data:
            fee_data_lines = fee_data.splitlines()
        else:
            rs.notify("error", n_("No input provided."))
            return self.batch_fees_form(rs, event_id)

        reg_ids = self.eventproxy.list_registrations(rs, event_id=event_id)
        expected_fees = self.eventproxy.calculate_fees(rs, reg_ids)

        fields = ('amount', 'id', 'family_name', 'given_names', 'date')
        reader = csv.DictReader(
            fee_data_lines, fieldnames=fields, dialect=CustomCSVDialect())
        data = []
        lineno = 0
        for raw_entry in reader:
            dataset: CdEDBObject = {'raw': raw_entry}
            lineno += 1
            dataset['lineno'] = lineno
            data.append(self.examine_fee(
                rs, dataset, expected_fees, full_payment))
        if lineno != len(fee_data_lines):
            rs.append_validation_error(
                ("fee_data", ValueError(n_("Lines didn’t match up."))))
        open_issues = any(e['problems'] for e in data)
        saldo: decimal.Decimal = sum(
            (e['amount'] for e in data if e['amount']), decimal.Decimal("0.00"))
        if not force:
            open_issues = open_issues or any(e['warnings'] for e in data)
        if rs.has_validation_errors() or not data or open_issues:
            return self.batch_fees_form(rs, event_id, data=data,
                                        csvfields=fields)

        current_checksum = get_hash(fee_data.encode())
        if checksum != current_checksum:
            rs.values['checksum'] = current_checksum
            return self.batch_fees_form(rs, event_id, data=data,
                                        csvfields=fields, saldo=saldo)

        # Here validation is finished
        success, num = self.book_fees(rs, data, send_notifications)
        if success:
            rs.notify("success", n_("Committed %(num)s fees."), {'num': num})
            return self.redirect(rs, "event/show_event")
        else:
            if num is None:
                rs.notify("warning", n_("DB serialization error."))
            else:
                rs.notify("error", n_("Unexpected error on line {num}."),
                          {'num': num + 1})
            return self.batch_fees_form(rs, event_id, data=data,
                                        csvfields=fields)

    @access("event")
    @event_guard()
    def downloads(self, rs: RequestState, event_id: int) -> Response:
        """Offer documents like nametags for download."""
        return self.render(rs, "downloads")

    @access("event")
    @event_guard()
    @REQUESTdata("runs")
    def download_nametags(self, rs: RequestState, event_id: int,
                          runs: vtypes.SingleDigitInt) -> Response:
        """Create nametags.

        You probably want to edit the provided tex file.
        """
        if rs.has_validation_errors():
            return self.redirect(rs, 'event/downloads')
        registration_ids = self.eventproxy.list_registrations(rs, event_id)
        registrations = self.eventproxy.get_registrations(rs, registration_ids)
        lodgement_ids = self.eventproxy.list_lodgements(rs, event_id)
        lodgements = self.eventproxy.get_lodgements(rs, lodgement_ids)
        personas = self.coreproxy.get_event_users(rs, tuple(
            reg['persona_id'] for reg in registrations.values()), event_id)
        for registration in registrations.values():
            registration['age'] = determine_age_class(
                personas[registration['persona_id']]['birthday'],
                rs.ambience['event']['begin'])
        reg_order = xsorted(
            registrations.keys(),
            key=lambda anid: EntitySorter.persona(
                personas[registrations[anid]['persona_id']]))
        registrations = OrderedDict(
            (reg_id, registrations[reg_id]) for reg_id in reg_order)
        course_ids = self.eventproxy.list_courses(rs, event_id)
        courses = self.eventproxy.get_courses(rs, course_ids)
        tex = self.fill_template(rs, "tex", "nametags", {
            'lodgements': lodgements, 'registrations': registrations,
            'personas': personas, 'courses': courses})
        with tempfile.TemporaryDirectory() as tmp_dir:
            work_dir = pathlib.Path(tmp_dir, rs.ambience['event']['shortname'])
            work_dir.mkdir()
            filename = "{}_nametags.tex".format(
                rs.ambience['event']['shortname'])
            with open(work_dir / filename, 'w') as f:
                f.write(tex)
            src = self.conf["REPOSITORY_PATH"] / "misc/blank.png"
            shutil.copy(src, work_dir / "aka-logo.png")
            shutil.copy(src, work_dir / "orga-logo.png")
            shutil.copy(src, work_dir / "minor-pictogram.png")
            shutil.copy(src, work_dir / "multicourse-logo.png")
            for course_id in courses:
                shutil.copy(src, work_dir / "logo-{}.png".format(course_id))
            file = self.serve_complex_latex_document(
                rs, tmp_dir, rs.ambience['event']['shortname'],
                "{}_nametags.tex".format(rs.ambience['event']['shortname']),
                runs)
            if file:
                return file
            else:
                rs.notify("info", n_("Empty PDF."))
                return self.redirect(rs, "event/downloads")

    @access("event")
    @event_guard()
    @REQUESTdata("runs")
    def download_course_puzzle(self, rs: RequestState, event_id: int,
                               runs: vtypes.SingleDigitInt) -> Response:
        """Aggregate course choice information.

        This can be printed and cut to help with distribution of participants.
        """
        if rs.has_validation_errors():
            return self.redirect(rs, 'event/downloads')
        event = rs.ambience['event']
        tracks = event['tracks']
        tracks_sorted = [e['id'] for e in xsorted(tracks.values(),
                                                  key=EntitySorter.course_track)]
        registration_ids = self.eventproxy.list_registrations(rs, event_id)
        registrations = self.eventproxy.get_registrations(rs, registration_ids)
        personas = self.coreproxy.get_personas(rs, tuple(
            reg['persona_id'] for reg in registrations.values()))
        course_ids = self.eventproxy.list_courses(rs, event_id)
        courses = self.eventproxy.get_courses(rs, course_ids)
        counts = {
            course_id: {
                (track_id, i): sum(
                    1 for reg in registrations.values()
                    if (len(reg['tracks'][track_id]['choices']) > i
                        and reg['tracks'][track_id]['choices'][i] == course_id
                        and (reg['parts'][track['part_id']]['status']
                             == const.RegistrationPartStati.participant)))
                for track_id, track in tracks.items() for i in
                range(track['num_choices'])
            }
            for course_id in course_ids
        }
        reg_order = xsorted(
            registrations.keys(),
            key=lambda anid: EntitySorter.persona(
                personas[registrations[anid]['persona_id']]))
        registrations = OrderedDict(
            (reg_id, registrations[reg_id]) for reg_id in reg_order)
        tex = self.fill_template(rs, "tex", "course_puzzle", {
            'courses': courses, 'counts': counts,
            'tracks_sorted': tracks_sorted, 'registrations': registrations,
            'personas': personas})
        file = self.serve_latex_document(
            rs, tex,
            "{}_course_puzzle".format(rs.ambience['event']['shortname']), runs)
        if file:
            return file
        else:
            rs.notify("info", n_("Empty PDF."))
            return self.redirect(rs, "event/downloads")

    @access("event")
    @event_guard()
    @REQUESTdata("runs")
    def download_lodgement_puzzle(self, rs: RequestState, event_id: int,
                                  runs: vtypes.SingleDigitInt) -> Response:
        """Aggregate lodgement information.

        This can be printed and cut to help with distribution of participants.
        This make use of the lodge_field and the camping_mat_field.
        """
        if rs.has_validation_errors():
            return self.redirect(rs, 'event/downloads')
        event = rs.ambience['event']
        registration_ids = self.eventproxy.list_registrations(rs, event_id)
        registrations = self.eventproxy.get_registrations(rs, registration_ids)
        personas = self.coreproxy.get_event_users(rs, tuple(
            reg['persona_id'] for reg in registrations.values()), event_id)
        for registration in registrations.values():
            registration['age'] = determine_age_class(
                personas[registration['persona_id']]['birthday'],
                event['begin'])
        key = (lambda reg_id:
               personas[registrations[reg_id]['persona_id']]['birthday'])
        registrations = OrderedDict(
            (reg_id, registrations[reg_id]) for reg_id in xsorted(registrations,
                                                                  key=key))
        lodgement_ids = self.eventproxy.list_lodgements(rs, event_id)
        lodgements = self.eventproxy.get_lodgements(rs, lodgement_ids)

        reverse_wish = {}
        if event['lodge_field']:
            for reg_id, reg in registrations.items():
                rwish = set()
                persona = personas[reg['persona_id']]
                checks = {
                    diacritic_patterns("{} {}".format(
                        given_name, persona['family_name']))
                    for given_name in persona['given_names'].split()}
                checks.add(diacritic_patterns("{} {}".format(
                    persona['display_name'], persona['family_name'])))
                for oid, other in registrations.items():
                    owish = other['fields'].get(
                        event['fields'][event['lodge_field']]['field_name'])
                    if not owish:
                        continue
                    if any(re.search(acheck, owish, flags=re.IGNORECASE)
                                     for acheck in checks):
                        rwish.add(oid)
                reverse_wish[reg_id] = ", ".join(
                    "{} {}".format(
                        personas[registrations[id]['persona_id']]['given_names'],
                        personas[registrations[id]['persona_id']]['family_name'])
                    for id in rwish)

        tex = self.fill_template(rs, "tex", "lodgement_puzzle", {
            'lodgements': lodgements, 'registrations': registrations,
            'personas': personas, 'reverse_wish': reverse_wish})
        file = self.serve_latex_document(rs, tex, "{}_lodgement_puzzle".format(
            rs.ambience['event']['shortname']), runs)
        if file:
            return file
        else:
            rs.notify("info", n_("Empty PDF."))
            return self.redirect(rs, "event/downloads")

    @access("event")
    @event_guard()
    @REQUESTdata("runs")
    def download_course_lists(self, rs: RequestState, event_id: int,
                              runs: vtypes.SingleDigitInt) -> Response:
        """Create lists to post to course rooms."""
        if rs.has_validation_errors():
            return self.redirect(rs, 'event/downloads')
        tracks = rs.ambience['event']['tracks']
        tracks_sorted = [e['id'] for e in xsorted(tracks.values(),
                                                  key=EntitySorter.course_track)]
        course_ids = self.eventproxy.list_courses(rs, event_id)
        courses = self.eventproxy.get_courses(rs, course_ids)
        registration_ids = self.eventproxy.list_registrations(rs, event_id)
        registrations = self.eventproxy.get_registrations(rs, registration_ids)
        personas = self.coreproxy.get_event_users(
            rs, tuple(e['persona_id'] for e in registrations.values()), event_id)
        for p_id, p in personas.items():
            p['age'] = determine_age_class(
                p['birthday'], rs.ambience['event']['begin'])
        attendees = self.calculate_groups(
            courses, rs.ambience['event'], registrations, key="course_id",
            personas=personas)
        instructors = {}
        # Look for the field name of the course_room_field.
        cr_field_id = rs.ambience['event']['course_room_field']
        cr_field = rs.ambience['event']['fields'].get(cr_field_id, {})
        cr_field_name = cr_field.get('field_name')
        for c_id, course in courses.items():
            for t_id in course['active_segments']:
                instructors[(c_id, t_id)] = [
                    r_id
                    for r_id in attendees[(c_id, t_id)]
                    if (registrations[r_id]['tracks'][t_id]['course_instructor']
                        == c_id)
                ]
        reg_order = xsorted(
            registrations.keys(),
            key=lambda anid: EntitySorter.persona(
                personas[registrations[anid]['persona_id']]))
        registrations = OrderedDict(
            (reg_id, registrations[reg_id]) for reg_id in reg_order)
        tex = self.fill_template(rs, "tex", "course_lists", {
            'courses': courses, 'registrations': registrations,
            'personas': personas, 'attendees': attendees,
            'instructors': instructors, 'course_room_field': cr_field_name,
            'tracks_sorted': tracks_sorted, })
        with tempfile.TemporaryDirectory() as tmp_dir:
            work_dir = pathlib.Path(tmp_dir, rs.ambience['event']['shortname'])
            work_dir.mkdir()
            filename = "{}_course_lists.tex".format(
                rs.ambience['event']['shortname'])
            with open(work_dir / filename, 'w') as f:
                f.write(tex)
            src = self.conf["REPOSITORY_PATH"] / "misc/blank.png"
            shutil.copy(src, work_dir / "event-logo.png")
            for course_id in courses:
                dest = work_dir / "course-logo-{}.png".format(course_id)
                path = self.conf["STORAGE_DIR"] / "course_logo" / str(course_id)
                if path.exists():
                    shutil.copy(path, dest)
                else:
                    shutil.copy(src, dest)
            file = self.serve_complex_latex_document(
                rs, tmp_dir, rs.ambience['event']['shortname'],
                "{}_course_lists.tex".format(rs.ambience['event']['shortname']),
                runs)
            if file:
                return file
            else:
                rs.notify("info", n_("Empty PDF."))
                return self.redirect(rs, "event/downloads")

    @access("event")
    @event_guard()
    @REQUESTdata("runs")
    def download_lodgement_lists(self, rs: RequestState, event_id: int,
                                 runs: vtypes.SingleDigitInt) -> Response:
        """Create lists to post to lodgements."""
        if rs.has_validation_errors():
            return self.redirect(rs, 'event/downloads')
        lodgement_ids = self.eventproxy.list_lodgements(rs, event_id)
        lodgements = self.eventproxy.get_lodgements(rs, lodgement_ids)
        registration_ids = self.eventproxy.list_registrations(rs, event_id)
        registrations = self.eventproxy.get_registrations(rs, registration_ids)
        personas = self.coreproxy.get_personas(
            rs, tuple(e['persona_id'] for e in registrations.values()))
        inhabitants = self.calculate_groups(
            lodgements, rs.ambience['event'], registrations, key="lodgement_id",
            personas=personas)
        tex = self.fill_template(rs, "tex", "lodgement_lists", {
            'lodgements': lodgements, 'registrations': registrations,
            'personas': personas, 'inhabitants': inhabitants})
        with tempfile.TemporaryDirectory() as tmp_dir:
            work_dir = pathlib.Path(tmp_dir, rs.ambience['event']['shortname'])
            work_dir.mkdir()
            filename = "{}_lodgement_lists.tex".format(
                rs.ambience['event']['shortname'])
            with open(work_dir / filename, 'w') as f:
                f.write(tex)
            src = self.conf["REPOSITORY_PATH"] / "misc/blank.png"
            shutil.copy(src, work_dir / "aka-logo.png")
            file = self.serve_complex_latex_document(
                rs, tmp_dir, rs.ambience['event']['shortname'],
                "{}_lodgement_lists.tex".format(
                    rs.ambience['event']['shortname']),
                runs)
            if file:
                return file
            else:
                rs.notify("info", n_("Empty PDF."))
                return self.redirect(rs, "event/downloads")

    @access("event")
    @event_guard()
    @REQUESTdata("runs", "landscape", "orgas_only", "part_ids")
    def download_participant_list(self, rs: RequestState, event_id: int,
                                  runs: vtypes.SingleDigitInt, landscape: bool,
                                  orgas_only: bool,
                                  part_ids: Collection[vtypes.ID]) -> Response:
        """Create list to send to all participants."""
        if rs.has_validation_errors():
            return self.redirect(rs, 'event/downloads')
        data = self._get_participant_list_data(rs, event_id, part_ids)
        if runs and not data['registrations']:
            rs.notify("info", n_("Empty PDF."))
            return self.redirect(rs, "event/downloads")
        data['orientation'] = "landscape" if landscape else "portrait"
        data['orgas_only'] = orgas_only
        tex = self.fill_template(rs, "tex", "participant_list", data)
        file = self.serve_latex_document(
            rs, tex, "{}_participant_list".format(
                rs.ambience['event']['shortname']),
            runs)
        if file:
            return file
        else:
            rs.notify("info", n_("Empty PDF."))
            return self.redirect(rs, "event/downloads")

    @access("event")
    @event_guard()
    def download_dokuteam_courselist(self, rs: RequestState, event_id: int) -> Response:
        """A pipe-seperated courselist for the dokuteam aca-generator script."""
        course_ids = self.eventproxy.list_courses(rs, event_id)
        if not course_ids:
            rs.notify("info", n_("Empty File."))
            return self.redirect(rs, "event/downloads")
        courses = self.eventproxy.get_courses(rs, course_ids)
        data = self.fill_template(
            rs, "other", "dokuteam_courselist", {'courses': courses})
        return self.send_file(
            rs, data=data, inline=False,
            filename=f"{rs.ambience['event']['shortname']}_dokuteam_courselist.txt")

    @access("event")
    @event_guard()
    def download_dokuteam_participant_list(self, rs: RequestState,
                                           event_id: int) -> Response:
        """Create participant list per track for dokuteam."""
        event = self.eventproxy.get_event(rs, event_id)
        course_ids = self.eventproxy.list_courses(rs, event_id)
        courses = self.eventproxy.get_courses(rs, course_ids)
        spec = QueryScope.registration.get_spec(event=event)

        with tempfile.TemporaryDirectory() as tmp_dir:
            work_dir = pathlib.Path(tmp_dir, rs.ambience['event']['shortname'])
            work_dir.mkdir()

            # create one list per track
            for part in rs.ambience["event"]["parts"].values():
                for track_id, track in part["tracks"].items():
                    fields_of_interest = ["persona.given_names", "persona.family_name",
                                          f"track{track_id}.course_id"]
                    constrains = [(f"track{track_id}.course_id",
                                   QueryOperators.nonempty, None)]
                    order = [("persona.given_names", True)]
                    query = Query(QueryScope.registration, spec, fields_of_interest,
                                  constrains, order)
                    query_res = self.eventproxy.submit_general_query(rs, query, event_id)
                    course_key = f"track{track_id}.course_id"
                    # we have to replace the course id with the course number
                    result = tuple(
                        {
                            k if k != course_key else 'course':
                                v if k != course_key else courses[v]['nr']
                            for k, v in entry.items()
                        }
                        for entry in query_res
                    )
                    data = self.fill_template(
                        rs, "other", "dokuteam_participant_list", {'result': result})

                    # save the result in one file per track
                    filename = f"{asciificator(track['shortname'])}.csv"
                    file = pathlib.Path(work_dir, filename)
                    file.write_text(data)

            # create a zip archive of all lists
            zipname = f"{rs.ambience['event']['shortname']}_dokuteam_participant_list"
            zippath = shutil.make_archive(str(pathlib.Path(tmp_dir, zipname)), 'zip',
                                          base_dir=work_dir, root_dir=tmp_dir)

            return self.send_file(rs, path=zippath, inline=False,
                                  filename=f"{zipname}.zip")

    @access("event")
    @event_guard()
    def download_csv_courses(self, rs: RequestState, event_id: int) -> Response:
        """Create CSV file with all courses"""
        course_ids = self.eventproxy.list_courses(rs, event_id)
        courses = self.eventproxy.get_courses(rs, course_ids)

        spec = QueryScope.event_course.get_spec(event=rs.ambience['event'])
        choices, _ = self.make_course_query_aux(
            rs, rs.ambience['event'], courses, fixed_gettext=True)
        fields_of_interest = list(spec.keys())
        query = Query(QueryScope.event_course, spec, fields_of_interest, [], [])
        result = self.eventproxy.submit_general_query(rs, query, event_id)
        if not result:
            rs.notify("info", n_("Empty File."))
            return self.redirect(rs, "event/downloads")
        return self.send_query_download(
            rs, result, fields_of_interest, "csv", substitutions=choices,
            filename=f"{rs.ambience['event']['shortname']}_courses")

    @access("event")
    @event_guard()
    def download_csv_lodgements(self, rs: RequestState, event_id: int
                                ) -> Response:
        """Create CSV file with all courses"""
        lodgement_ids = self.eventproxy.list_lodgements(rs, event_id)
        lodgements = self.eventproxy.get_lodgements(rs, lodgement_ids)
        group_ids = self.eventproxy.list_lodgement_groups(rs, event_id)
        groups = self.eventproxy.get_lodgement_groups(rs, group_ids)

        spec = QueryScope.lodgement.get_spec(event=rs.ambience['event'])
        choices, _ = self.make_lodgement_query_aux(
            rs, rs.ambience['event'], lodgements, groups, fixed_gettext=True)
        fields_of_interest = list(spec.keys())
        query = Query(QueryScope.lodgement, spec, fields_of_interest, [], [])
        result = self.eventproxy.submit_general_query(rs, query, event_id)
        if not result:
            rs.notify("info", n_("Empty File."))
            return self.redirect(rs, "event/downloads")
        return self.send_query_download(
            rs, result, fields_of_interest, "csv", substitutions=choices,
            filename=f"{rs.ambience['event']['shortname']}_lodgements")

    @access("event")
    @event_guard()
    def download_csv_registrations(self, rs: RequestState, event_id: int
                                   ) -> Response:
        """Create CSV file with all registrations"""
        # Get data
        course_ids = self.eventproxy.list_courses(rs, event_id)
        courses = self.eventproxy.get_courses(rs, course_ids)
        lodgement_ids = self.eventproxy.list_lodgements(rs, event_id)
        lodgements = self.eventproxy.get_lodgements(rs, lodgement_ids)
        lodgement_group_ids = self.eventproxy.list_lodgement_groups(rs, event_id)
        lodgement_groups = self.eventproxy.get_lodgement_groups(rs, lodgement_group_ids)

        spec = QueryScope.registration.get_spec(event=rs.ambience['event'])
        fields_of_interest = list(spec.keys())
        choices, _ = self.make_registration_query_aux(
            rs, rs.ambience['event'], courses, lodgements, lodgement_groups,
            fixed_gettext=True)
        query = Query(QueryScope.registration, spec, fields_of_interest, [], [])
        result = self.eventproxy.submit_general_query(
            rs, query, event_id=event_id)
        if not result:
            rs.notify("info", n_("Empty File."))
            return self.redirect(rs, "event/downloads")
        return self.send_query_download(
            rs, result, fields_of_interest, "csv", substitutions=choices,
            filename=f"{rs.ambience['event']['shortname']}_registrations")

    @access("event", modi={"GET"})
    @event_guard()
    @REQUESTdata("agree_unlocked_download")
    def download_export(self, rs: RequestState, event_id: int,
                        agree_unlocked_download: Optional[bool]) -> Response:
        """Retrieve all data for this event to initialize an offline
        instance."""
        if rs.has_validation_errors():
            return self.redirect(rs, "event/show_event")

        if not (agree_unlocked_download
                or rs.ambience['event']['offline_lock']):
            rs.notify("info", n_("Please confirm to download a full export of "
                                 "an unlocked event."))
            return self.redirect(rs, "event/show_event")
        data = self.eventproxy.export_event(rs, event_id)
        if not data:
            rs.notify("info", n_("Empty File."))
            return self.redirect(rs, "event/show_event")
        json = json_serialize(data)
        return self.send_file(
            rs, data=json, inline=False,
            filename=f"{rs.ambience['event']['shortname']}_export_event.json")

    @access("event")
    @event_guard()
    def download_partial_export(self, rs: RequestState, event_id: int
                                ) -> Response:
        """Retrieve data for third-party applications."""
        data = self.eventproxy.partial_export_event(rs, event_id)
        if not data:
            rs.notify("info", n_("Empty File."))
            return self.redirect(rs, "event/downloads")
        json = json_serialize(data)
        return self.send_file(
            rs, data=json, inline=False,
            filename="{}_partial_export_event.json".format(
                rs.ambience['event']['shortname']))

    @access("droid_quick_partial_export")
    def download_quick_partial_export(self, rs: RequestState) -> Response:
        """Retrieve data for third-party applications in offline mode.

        This is a zero-config variant of download_partial_export.
        """
        ret = {
            'message': "",
            'export': {},
        }
        if not self.conf["CDEDB_OFFLINE_DEPLOYMENT"]:
            ret['message'] = "Not in offline mode."
            return self.send_json(rs, ret)
        events = self.eventproxy.list_events(rs)
        if len(events) != 1:
            ret['message'] = "Exactly one event must exist."
            return self.send_json(rs, ret)
        event_id = unwrap(events.keys())
        ret['export'] = self.eventproxy.partial_export_event(rs, event_id)
        ret['message'] = "success"
        return self.send_json(rs, ret)

    @access("event")
    @event_guard()
    def partial_import_form(self, rs: RequestState, event_id: int) -> Response:
        """First step of partial import process: Render form to upload file"""
        return self.render(rs, "partial_import")

    @access("event", modi={"POST"})
    @event_guard(check_offline=True)
    @REQUESTfile("json_file")
    @REQUESTdata("partial_import_data", "token")
    def partial_import(self, rs: RequestState, event_id: int,
                       json_file: Optional[werkzeug.datastructures.FileStorage],
                       partial_import_data: Optional[str], token: Optional[str]
                       ) -> Response:
        """Further steps of partial import process

        This takes the changes and generates a transaction token. If the new
        token agrees with the submitted token, the change were successfully
        applied, otherwise a diff-view of the changes is displayed.

        In the first iteration the data is extracted from a file upload and
        in further iterations it is embedded in the page.
        """
        if partial_import_data:
            data = check(rs, vtypes.SerializedPartialEvent,
                         json.loads(partial_import_data))
        else:
            data = check(rs, vtypes.SerializedPartialEventUpload, json_file)
        if rs.has_validation_errors():
            return self.partial_import_form(rs, event_id)
        assert data is not None
        if event_id != data['id']:
            rs.notify("error", n_("Data from wrong event."))
            return self.partial_import_form(rs, event_id)

        # First gather infos for comparison
        registration_ids = self.eventproxy.list_registrations(rs, event_id)
        registrations = self.eventproxy.get_registrations(
            rs, registration_ids)
        lodgement_ids = self.eventproxy.list_lodgements(rs, event_id)
        lodgements = self.eventproxy.get_lodgements(rs, lodgement_ids)
        lodgement_group_ids = self.eventproxy.list_lodgement_groups(
            rs, event_id)
        lodgement_groups = self.eventproxy.get_lodgement_groups(
            rs, lodgement_group_ids)
        course_ids = self.eventproxy.list_courses(rs, event_id)
        courses = self.eventproxy.get_courses(rs, course_ids)
        persona_ids = (
            ({e['persona_id'] for e in registrations.values()}
             | {e.get('persona_id')
                for e in data.get('registrations', {}).values() if e})
            - {None})
        personas = self.coreproxy.get_personas(rs, persona_ids)

        # Second invoke partial import
        try:
            new_token, delta = self.eventproxy.partial_import_event(
                rs, data, dryrun=(not bool(token)), token=token)
        except PartialImportError:
            rs.notify("warning",
                      n_("The data changed, please review the difference."))
            token = None
            new_token, delta = self.eventproxy.partial_import_event(
                rs, data, dryrun=True)

        # Third check if we were successful
        if token == new_token:
            rs.notify("success", n_("Changes applied."))
            return self.redirect(rs, "event/show_event")

        # Fourth prepare
        rs.values['token'] = new_token
        rs.values['partial_import_data'] = json_serialize(data)
        for course in courses.values():
            course['segments'] = {
                id: id in course['active_segments']
                for id in course['segments']
            }

        # Fifth prepare summary
        def flatten_recursive_delta(data: Mapping[Any, Any],
                                    old: Mapping[Any, Any],
                                    prefix: str = "") -> CdEDBObject:
            ret = {}
            for key, val in data.items():
                if isinstance(val, collections.abc.Mapping):
                    tmp = flatten_recursive_delta(
                        val, old.get(key, {}), f"{prefix}{key}.")
                    ret.update(tmp)
                else:
                    ret[f"{prefix}{key}"] = (old.get(key, None), val)
            return ret

        summary: CdEDBObject = {
            'changed_registrations': {
                anid: flatten_recursive_delta(val, registrations[anid])
                for anid, val in delta.get('registrations', {}).items()
                if anid > 0 and val
            },
            'new_registration_ids': tuple(xsorted(
                anid for anid in delta.get('registrations', {})
                if anid < 0)),
            'deleted_registration_ids': tuple(xsorted(
                anid for anid, val in delta.get('registrations', {}).items()
                if val is None)),
            'real_deleted_registration_ids': tuple(xsorted(
                anid for anid, val in delta.get('registrations', {}).items()
                if val is None and registrations.get(anid))),
            'changed_courses': {
                anid: flatten_recursive_delta(val, courses[anid])
                for anid, val in delta.get('courses', {}).items()
                if anid > 0 and val
            },
            'new_course_ids': tuple(xsorted(
                anid for anid in delta.get('courses', {}) if anid < 0)),
            'deleted_course_ids': tuple(xsorted(
                anid for anid, val in delta.get('courses', {}).items()
                if val is None)),
            'real_deleted_course_ids': tuple(xsorted(
                anid for anid, val in delta.get('courses', {}).items()
                if val is None and courses.get(anid))),
            'changed_lodgements': {
                anid: flatten_recursive_delta(val, lodgements[anid])
                for anid, val in delta.get('lodgements', {}).items()
                if anid > 0 and val
            },
            'new_lodgement_ids': tuple(xsorted(
                anid for anid in delta.get('lodgements', {}) if anid < 0)),
            'deleted_lodgement_ids': tuple(xsorted(
                anid for anid, val in delta.get('lodgements', {}).items()
                if val is None)),
            'real_deleted_lodgement_ids': tuple(xsorted(
                anid for anid, val in delta.get('lodgements', {}).items()
                if val is None and lodgements.get(anid))),

            'changed_lodgement_groups': {
                anid: flatten_recursive_delta(val, lodgement_groups[anid])
                for anid, val in delta.get('lodgement_groups', {}).items()
                if anid > 0 and val},
            'new_lodgement_group_ids': tuple(xsorted(
                anid for anid in delta.get('lodgement_groups', {})
                if anid < 0)),
            'real_deleted_lodgement_group_ids': tuple(xsorted(
                anid for anid, val in delta.get('lodgement_groups', {}).items()
                if val is None and lodgement_groups.get(anid))),
        }

        changed_registration_fields: Set[str] = set()
        for reg in summary['changed_registrations'].values():
            changed_registration_fields |= reg.keys()
        summary['changed_registration_fields'] = tuple(xsorted(
            changed_registration_fields))
        changed_course_fields: Set[str] = set()
        for course in summary['changed_courses'].values():
            changed_course_fields |= course.keys()
        summary['changed_course_fields'] = tuple(xsorted(
            changed_course_fields))
        changed_lodgement_fields: Set[str] = set()
        for lodgement in summary['changed_lodgements'].values():
            changed_lodgement_fields |= lodgement.keys()
        summary['changed_lodgement_fields'] = tuple(xsorted(
            changed_lodgement_fields))

        (reg_titles, reg_choices, course_titles, course_choices,
         lodgement_titles) = self._make_partial_import_diff_aux(
            rs, rs.ambience['event'], courses, lodgements)

        # Sixth look for double deletions/creations
        if (len(summary['deleted_registration_ids'])
                > len(summary['real_deleted_registration_ids'])):
            rs.notify('warning', n_("There were double registration deletions."
                                    " Did you already import this file?"))
        if len(summary['deleted_course_ids']) > len(summary['real_deleted_course_ids']):
            rs.notify('warning', n_("There were double course deletions."
                                    " Did you already import this file?"))
        if (len(summary['deleted_lodgement_ids'])
                > len(summary['real_deleted_lodgement_ids'])):
            rs.notify('warning', n_("There were double lodgement deletions."
                                    " Did you already import this file?"))
        all_current_data = self.eventproxy.partial_export_event(rs, data['id'])
        for course_id, course in delta.get('courses', {}).items():
            if course_id < 0:
                if any(current == course
                       for current in all_current_data['courses'].values()):
                    rs.notify('warning',
                              n_("There were hints at double course creations."
                                 " Did you already import this file?"))
                    break
        for lodgement_id, lodgement in delta.get('lodgements', {}).items():
            if lodgement_id < 0:
                if any(current == lodgement
                       for current in all_current_data['lodgements'].values()):
                    rs.notify('warning',
                              n_("There were hints at double lodgement creations."
                                 " Did you already import this file?"))
                    break

        # Seventh render diff
        template_data = {
            'delta': delta,
            'registrations': registrations,
            'lodgements': lodgements,
            'lodgement_groups': lodgement_groups,
            'courses': courses,
            'personas': personas,
            'summary': summary,
            'reg_titles': reg_titles,
            'reg_choices': reg_choices,
            'course_titles': course_titles,
            'course_choices': course_choices,
            'lodgement_titles': lodgement_titles,
        }
        return self.render(rs, "partial_import_check", template_data)

    # TODO: be more specific about the return types.
    @staticmethod
    def _make_partial_import_diff_aux(
            rs: RequestState, event: CdEDBObject, courses: CdEDBObjectMap,
            lodgements: CdEDBObjectMap
    ) -> Tuple[CdEDBObject, CdEDBObject, CdEDBObject, CdEDBObject, CdEDBObject]:
        """ Helper method, similar to make_registration_query_aux(), to
        generate human readable field names and values for the diff presentation
        of partial_import().

        This method does only generate titles and choice-dicts for the dynamic,
        event-specific fields (i.e. part- and track-specific and custom fields).
        Titles for all static fields are added in the template file."""
        reg_titles = {}
        reg_choices = {}
        course_titles = {}
        course_choices = {}
        lodgement_titles = {}

        # Prepare choices lists
        # TODO distinguish old and new course/lodgement titles
        # Heads up! There's a protected space (u+00A0) in the string below
        course_entries = {
            c["id"]: "{}. {}".format(c["nr"], c["shortname"])
            for c in courses.values()}
        lodgement_entries = {l["id"]: l["title"]
                             for l in lodgements.values()}
        reg_part_stati_entries =\
            dict(enum_entries_filter(const.RegistrationPartStati, rs.gettext))
        segment_stati_entries = {
            None: rs.gettext('not offered'),
            False: rs.gettext('cancelled'),
            True: rs.gettext('takes place'),
        }

        # Titles and choices for track-specific fields
        for track_id, track in event['tracks'].items():
            if len(event['tracks']) > 1:
                prefix = "{title}: ".format(title=track['shortname'])
            else:
                prefix = ""
            reg_titles[f"tracks.{track_id}.course_id"] = (
                    prefix + rs.gettext("Course"))
            reg_choices[f"tracks.{track_id}.course_id"] = course_entries
            reg_titles[f"tracks.{track_id}.course_instructor"] = (
                    prefix + rs.gettext("Instructor"))
            reg_choices[f"tracks.{track_id}.course_instructor"] = course_entries
            reg_titles[f"tracks.{track_id}.choices"] = (
                    prefix + rs.gettext("Course Choices"))
            reg_choices[f"tracks.{track_id}.choices"] = course_entries
            course_titles[f"segments.{track_id}"] = (
                    prefix + rs.gettext("Status"))
            course_choices[f"segments.{track_id}"] = segment_stati_entries

        for field in event['fields'].values():
            # TODO add choices?
            key = f"fields.{field['field_name']}"
            title = safe_filter("<i>{}</i>").format(field['field_name'])
            if field['association'] == const.FieldAssociations.registration:
                reg_titles[key] = title
            elif field['association'] == const.FieldAssociations.course:
                course_titles[key] = title
            elif field['association'] == const.FieldAssociations.lodgement:
                lodgement_titles[key] = title

        # Titles and choices for part-specific fields
        for part_id, part in event['parts'].items():
            if len(event['parts']) > 1:
                prefix = f"{part['shortname']}: "
            else:
                prefix = ""
            reg_titles[f"parts.{part_id}.status"] = (
                    prefix + rs.gettext("Status"))
            reg_choices[f"parts.{part_id}.status"] = reg_part_stati_entries
            reg_titles[f"parts.{part_id}.lodgement_id"] = (
                    prefix + rs.gettext("Lodgement"))
            reg_choices[f"parts.{part_id}.lodgement_id"] = lodgement_entries
            reg_titles[f"parts.{part_id}.is_camping_mat"] = (
                    prefix + rs.gettext("Camping Mat"))

        return (reg_titles, reg_choices, course_titles, course_choices,
                lodgement_titles)

    @access("event")
    @REQUESTdata("preview")
    def register_form(self, rs: RequestState, event_id: int,
                      preview: bool = False) -> Response:
        """Render form."""
        event = rs.ambience['event']
        tracks = event['tracks']
        registrations = self.eventproxy.list_registrations(
            rs, event_id, persona_id=rs.user.persona_id)
        persona = self.coreproxy.get_event_user(rs, rs.user.persona_id, event_id)
        age = determine_age_class(
            persona['birthday'],
            event['begin'])
        minor_form = self.eventproxy.get_minor_form(rs, event_id)
        rs.ignore_validation_errors()
        if not preview:
            if rs.user.persona_id in registrations.values():
                rs.notify("info", n_("Already registered."))
                return self.redirect(rs, "event/registration_status")
            if not event['is_open']:
                rs.notify("warning", n_("Registration not open."))
                return self.redirect(rs, "event/show_event")
            if self.is_locked(event):
                rs.notify("warning", n_("Event locked."))
                return self.redirect(rs, "event/show_event")
            if rs.ambience['event']['is_archived']:
                rs.notify("error", n_("Event is already archived."))
                return self.redirect(rs, "event/show_event")
            if not minor_form and age.is_minor():
                rs.notify("info", n_("No minors may register. "
                                     "Please contact the Orgateam."))
                return self.redirect(rs, "event/show_event")
        else:
            if event_id not in rs.user.orga and not self.is_admin(rs):
                raise werkzeug.exceptions.Forbidden(
                    n_("Must be Orga to use preview."))
        course_ids = self.eventproxy.list_courses(rs, event_id)
        courses = self.eventproxy.get_courses(rs, course_ids.keys())
        course_choices = {
            track_id: [course_id
                       for course_id, course
                       in keydictsort_filter(courses, EntitySorter.course)
                       if track_id in course['active_segments']
                           or (not event['is_course_state_visible']
                               and track_id in course['segments'])]
            for track_id in tracks}
        semester_fee = self.conf["MEMBERSHIP_FEE"]
        # by default select all parts
        if 'parts' not in rs.values:
            rs.values.setlist('parts', event['parts'])
        reg_questionnaire = unwrap(self.eventproxy.get_questionnaire(
            rs, event_id, kinds=(const.QuestionnaireUsages.registration,)))
        return self.render(rs, "register", {
            'persona': persona, 'age': age, 'courses': courses,
            'course_choices': course_choices, 'semester_fee': semester_fee,
            'reg_questionnaire': reg_questionnaire, 'preview': preview})

    @staticmethod
    def process_registration_input(
            rs: RequestState, event: CdEDBObject, courses: CdEDBObjectMap,
            reg_questionnaire: Collection[CdEDBObject],
            parts: CdEDBObjectMap = None) -> CdEDBObject:
        """Helper to handle input by participants.

        This takes care of extracting the values and validating them. Which
        values to extract depends on the event.

        :param parts: If not None this specifies the ids of the parts this
          registration applies to (since you can apply for only some of the
          parts of an event and should not have to choose courses for the
          non-relevant parts this is important). If None the parts have to
          be provided in the input.
        :returns: registration data set
        """
        tracks = event['tracks']
        standard_params: TypeMapping = {
            "mixed_lodging": bool,
            "notes": Optional[str],  # type: ignore
            "list_consent": bool
        }
        if parts is None:
            standard_params["parts"] = Collection[int]  # type: ignore
        standard = request_extractor(rs, standard_params)
        if parts is not None:
            standard['parts'] = tuple(
                part_id for part_id, entry in parts.items()
                if const.RegistrationPartStati(entry['status']).is_involved())
        choice_params: TypeMapping = {
            f"course_choice{track_id}_{i}": Optional[vtypes.ID]  # type: ignore
            for part_id in standard['parts']
            for track_id in event['parts'][part_id]['tracks']
            for i in range(event['tracks'][track_id]['num_choices'])
        }
        choices = request_extractor(rs, choice_params)
        instructor_params: TypeMapping = {
            f"course_instructor{track_id}": Optional[vtypes.ID]  # type: ignore
            for part_id in standard['parts']
            for track_id in event['parts'][part_id]['tracks']
        }
        instructor = request_extractor(rs, instructor_params)
        if not standard['parts']:
            rs.append_validation_error(
                ("parts", ValueError(n_("Must select at least one part."))))
        present_tracks = set()
        choice_getter = (
            lambda track_id, i: choices[f"course_choice{track_id}_{i}"])
        for part_id in standard['parts']:
            for track_id, track in event['parts'][part_id]['tracks'].items():
                present_tracks.add(track_id)
                # Check for duplicate course choices
                rs.extend_validation_errors(
                    ("course_choice{}_{}".format(track_id, j),
                     ValueError(n_("You cannot have the same course as %(i)s."
                                   " and %(j)s. choice"), {'i': i+1, 'j': j+1}))
                    for j in range(track['num_choices'])
                    for i in range(j)
                    if (choice_getter(track_id, j) is not None
                        and choice_getter(track_id, i)
                            == choice_getter(track_id, j)))
                # Check for unfilled mandatory course choices
                rs.extend_validation_errors(
                    ("course_choice{}_{}".format(track_id, i),
                     ValueError(n_("You must choose at least %(min_choices)s"
                                   " courses."),
                                {'min_choices': track['min_choices']}))
                    for i in range(track['min_choices'])
                    if choice_getter(track_id, i) is None)
        reg_parts: CdEDBObjectMap = {part_id: {} for part_id in event['parts']}
        if parts is None:
            for part_id in reg_parts:
                stati = const.RegistrationPartStati
                if part_id in standard['parts']:
                    reg_parts[part_id]['status'] = stati.applied
                else:
                    reg_parts[part_id]['status'] = stati.not_applied
        reg_tracks = {
            track_id: {
                'course_instructor':
                    instructor.get("course_instructor{}".format(track_id))
                    if track['num_choices'] else None,
            }
            for track_id, track in tracks.items()
        }
        for track_id in present_tracks:
            reg_tracks[track_id]['choices'] = tuple(
                choice_getter(track_id, i)
                for i in range(tracks[track_id]['num_choices'])
                if choice_getter(track_id, i) is not None)

        f = lambda entry: rs.ambience['event']['fields'][entry['field_id']]
        params: TypeMapping = {
            f(entry)['field_name']: VALIDATOR_LOOKUP[
                const.FieldDatatypes(f(entry)['kind']).name]
            for entry in reg_questionnaire
            if entry['field_id'] and not entry['readonly']
        }
        field_data = request_extractor(rs, params)

        registration = {
            'mixed_lodging': standard['mixed_lodging'],
            'list_consent': standard['list_consent'],
            'notes': standard['notes'],
            'parts': reg_parts,
            'tracks': reg_tracks,
            'fields': field_data,
        }
        return registration

    @access("event", modi={"POST"})
    def register(self, rs: RequestState, event_id: int) -> Response:
        """Register for an event."""
        if not rs.ambience['event']['is_open']:
            rs.notify("error", n_("Registration not open."))
            return self.redirect(rs, "event/show_event")
        if self.is_locked(rs.ambience['event']):
            rs.notify("error", n_("Event locked."))
            return self.redirect(rs, "event/show_event")
        if rs.ambience['event']['is_archived']:
            rs.notify("warning", n_("Event is already archived."))
            return self.redirect(rs, "event/show_event")
        course_ids = self.eventproxy.list_courses(rs, event_id)
        courses = self.eventproxy.get_courses(rs, course_ids.keys())
        reg_questionnaire = unwrap(self.eventproxy.get_questionnaire(
            rs, event_id, kinds=(const.QuestionnaireUsages.registration,)))
        registration = self.process_registration_input(
            rs, rs.ambience['event'], courses, reg_questionnaire)
        if rs.has_validation_errors():
            return self.register_form(rs, event_id)
        registration['event_id'] = event_id
        registration['persona_id'] = rs.user.persona_id
        persona = self.coreproxy.get_event_user(
            rs, rs.user.persona_id, event_id)
        age = determine_age_class(
            persona['birthday'], rs.ambience['event']['begin'])
        minor_form = self.eventproxy.get_minor_form(rs, event_id)
        if not minor_form and age.is_minor():
            rs.notify("error", n_("No minors may register. "
                                  "Please contact the Orgateam."))
            return self.redirect(rs, "event/show_event")
        registration['parental_agreement'] = not age.is_minor()
        registration['mixed_lodging'] = (registration['mixed_lodging']
                                         and age.may_mix())
        new_id = self.eventproxy.create_registration(rs, registration)
        meta_info = self.coreproxy.get_meta_info(rs)
        fee = self.eventproxy.calculate_fee(rs, new_id)
        semester_fee = self.conf["MEMBERSHIP_FEE"]

        subject = "Anmeldung für {}".format(rs.ambience['event']['title'])
        reply_to = (rs.ambience['event']['orga_address'] or
                    self.conf["EVENT_ADMIN_ADDRESS"])
        reference = make_event_fee_reference(persona, rs.ambience['event'])
        self.do_mail(
            rs, "register",
            {'To': (rs.user.username,),
             'Subject': subject,
             'Reply-To': reply_to},
            {'fee': fee, 'age': age, 'meta_info': meta_info,
             'semester_fee': semester_fee, 'reference': reference})
        self.notify_return_code(rs, new_id, success=n_("Registered for event."))
        return self.redirect(rs, "event/registration_status")

    @access("event")
    def registration_status(self, rs: RequestState, event_id: int) -> Response:
        """Present current state of own registration."""
        reg_list = self.eventproxy.list_registrations(
            rs, event_id, persona_id=rs.user.persona_id)
        if not reg_list:
            rs.notify("warning", n_("Not registered for event."))
            return self.redirect(rs, "event/show_event")
        registration_id = unwrap(reg_list.keys())
        registration = self.eventproxy.get_registration(rs, registration_id)
        persona = self.coreproxy.get_event_user(
            rs, rs.user.persona_id, event_id)
        age = determine_age_class(
            persona['birthday'], rs.ambience['event']['begin'])
        course_ids = self.eventproxy.list_courses(rs, event_id)
        courses = self.eventproxy.get_courses(rs, course_ids.keys())
        meta_info = self.coreproxy.get_meta_info(rs)
        reference = make_event_fee_reference(persona, rs.ambience['event'])
        fee = self.eventproxy.calculate_fee(rs, registration_id)
        semester_fee = self.conf["MEMBERSHIP_FEE"]
        part_order = xsorted(
            registration['parts'].keys(),
            key=lambda anid:
                rs.ambience['event']['parts'][anid]['part_begin'])
        registration['parts'] = OrderedDict(
            (part_id, registration['parts'][part_id]) for part_id in part_order)
        reg_questionnaire = unwrap(self.eventproxy.get_questionnaire(
            rs, event_id, (const.QuestionnaireUsages.registration,)))
        waitlist_position = self.eventproxy.get_waitlist_position(
            rs, event_id, persona_id=rs.user.persona_id)
        return self.render(rs, "registration_status", {
            'registration': registration, 'age': age, 'courses': courses,
            'meta_info': meta_info, 'fee': fee, 'semester_fee': semester_fee,
            'reg_questionnaire': reg_questionnaire, 'reference': reference,
            'waitlist_position': waitlist_position,
        })

    @access("event")
    def amend_registration_form(self, rs: RequestState, event_id: int
                                ) -> Response:
        """Render form."""
        event = rs.ambience['event']
        tracks = event['tracks']
        registration_id = unwrap(self.eventproxy.list_registrations(
            rs, event_id, persona_id=rs.user.persona_id).keys())
        if not registration_id:
            rs.notify("warning", n_("Not registered for event."))
            return self.redirect(rs, "event/show_event")
        if event['is_archived']:
            rs.notify("warning", n_("Event is already archived."))
            return self.redirect(rs, "event/show_event")
        registration = self.eventproxy.get_registration(rs, registration_id)
        if (event['registration_soft_limit'] and
                now() > event['registration_soft_limit']):
            rs.notify("warning",
                      n_("Registration closed, no changes possible."))
            return self.redirect(rs, "event/registration_status")
        if self.is_locked(rs.ambience['event']):
            rs.notify("warning", n_("Event locked."))
            return self.redirect(rs, "event/registration_status")
        persona = self.coreproxy.get_event_user(
            rs, rs.user.persona_id, event_id)
        age = determine_age_class(
            persona['birthday'], rs.ambience['event']['begin'])
        course_ids = self.eventproxy.list_courses(rs, event_id)
        courses = self.eventproxy.get_courses(rs, course_ids.keys())
        course_choices = {
            track_id: [course_id
                       for course_id, course
                       in keydictsort_filter(courses, EntitySorter.course)
                       if track_id in course['active_segments']
                           or (not event['is_course_state_visible']
                               and track_id in course['segments'])]
            for track_id in tracks}
        non_trivials = {}
        for track_id, track in registration['tracks'].items():
            for i, choice in enumerate(track['choices']):
                param = "course_choice{}_{}".format(track_id, i)
                non_trivials[param] = choice
        for track_id, entry in registration['tracks'].items():
            param = "course_instructor{}".format(track_id)
            non_trivials[param] = entry['course_instructor']
        for k, v in registration['fields'].items():
            non_trivials[k] = v
        stat = lambda track: registration['parts'][track['part_id']]['status']
        involved_tracks = {
            track_id for track_id, track in tracks.items()
            if const.RegistrationPartStati(stat(track)).is_involved()}
        merge_dicts(rs.values, non_trivials, registration)
        reg_questionnaire = unwrap(self.eventproxy.get_questionnaire(
            rs, event_id, kinds=(const.QuestionnaireUsages.registration,)))
        return self.render(rs, "amend_registration", {
            'age': age, 'courses': courses, 'course_choices': course_choices,
            'involved_tracks': involved_tracks,
            'reg_questionnaire': reg_questionnaire,
        })

    @access("event", modi={"POST"})
    def amend_registration(self, rs: RequestState, event_id: int) -> Response:
        """Change information provided during registering.

        Participants are not able to change for which parts they applied on
        purpose. For this they have to communicate with the orgas.
        """
        registration_id = unwrap(self.eventproxy.list_registrations(
            rs, event_id, persona_id=rs.user.persona_id).keys())
        if not registration_id:
            rs.notify("warning", n_("Not registered for event."))
            return self.redirect(rs, "event/show_event")
        if (rs.ambience['event']['registration_soft_limit'] and
                now() > rs.ambience['event']['registration_soft_limit']):
            rs.notify("error", n_("No changes allowed anymore."))
            return self.redirect(rs, "event/registration_status")
        if rs.ambience['event']['is_archived']:
            rs.notify("error", n_("Event is already archived."))
            return self.redirect(rs, "event/registration_status")
        if self.is_locked(rs.ambience['event']):
            rs.notify("error", n_("Event locked."))
            return self.redirect(rs, "event/registration_status")
        course_ids = self.eventproxy.list_courses(rs, event_id)
        courses = self.eventproxy.get_courses(rs, course_ids.keys())
        stored = self.eventproxy.get_registration(rs, registration_id)
        reg_questionnaire = unwrap(self.eventproxy.get_questionnaire(
            rs, event_id, kinds=(const.QuestionnaireUsages.registration,)))
        registration = self.process_registration_input(
            rs, rs.ambience['event'], courses, reg_questionnaire,
            parts=stored['parts'])
        if rs.has_validation_errors():
            return self.amend_registration_form(rs, event_id)

        registration['id'] = registration_id
        persona = self.coreproxy.get_event_user(
            rs, rs.user.persona_id, event_id)
        age = determine_age_class(
            persona['birthday'], rs.ambience['event']['begin'])
        registration['mixed_lodging'] = (registration['mixed_lodging']
                                         and age.may_mix())
        change_note = "Anmeldung durch Teilnehmer bearbeitet."
        code = self.eventproxy.set_registration(rs, registration, change_note)
        self.notify_return_code(rs, code)
        return self.redirect(rs, "event/registration_status")

    @access("event")
    @event_guard(check_offline=True)
    def configure_registration_form(self, rs: RequestState, event_id: int
                                    ) -> Response:
        """Render form."""
        reg_questionnaire, reg_fields = self._prepare_questionnaire_form(
            rs, event_id, const.QuestionnaireUsages.registration)
        return self.render(rs, "configure_registration",
                           {'reg_questionnaire': reg_questionnaire,
                            'registration_fields': reg_fields})

    @access("event")
    @event_guard(check_offline=True)
    def configure_additional_questionnaire_form(self, rs: RequestState,
                                                event_id: int) -> Response:
        """Render form."""
        add_questionnaire, reg_fields = self._prepare_questionnaire_form(
            rs, event_id, const.QuestionnaireUsages.additional)
        return self.render(rs, "configure_additional_questionnaire", {
            'add_questionnaire': add_questionnaire,
            'registration_fields': reg_fields})

    def _prepare_questionnaire_form(self, rs: RequestState, event_id: int,
                                    kind: const.QuestionnaireUsages
                                    ) -> Tuple[List[CdEDBObject],
                                               CdEDBObjectMap]:
        """Helper to retrieve some data for questionnaire configuration."""
        questionnaire = unwrap(self.eventproxy.get_questionnaire(
            rs, event_id, kinds=(kind,)))
        current = {
            "{}_{}".format(key, i): value
            for i, entry in enumerate(questionnaire)
            for key, value in entry.items()}
        merge_dicts(rs.values, current)
        registration_fields = {
            k: v for k, v in rs.ambience['event']['fields'].items()
            if v['association'] == const.FieldAssociations.registration}
        return questionnaire, registration_fields

    @access("event", modi={"POST"})
    @event_guard(check_offline=True)
    def configure_registration(self, rs: RequestState, event_id: int
                               ) -> Response:
        """Manipulate the questionnaire form.

        This allows the orgas to design a form without interaction with an
        administrator.
        """
        kind = const.QuestionnaireUsages.registration
        code = self._set_questionnaire(rs, event_id, kind)
        if code is None:
            return self.configure_registration_form(rs, event_id)
        self.notify_return_code(rs, code)
        return self.redirect(rs, "event/configure_registration_form")

    @access("event", modi={"POST"})
    @event_guard(check_offline=True)
    def configure_additional_questionnaire(self, rs: RequestState,
                                           event_id: int) -> Response:
        """Manipulate the additional questionnaire form.

        This allows the orgas to design a form without interaction with an
        administrator.
        """
        kind = const.QuestionnaireUsages.additional
        code = self._set_questionnaire(rs, event_id, kind)
        if code is None:
            return self.configure_additional_questionnaire_form(rs, event_id)
        self.notify_return_code(rs, code)
        return self.redirect(
            rs, "event/configure_additional_questionnaire_form")

    def _set_questionnaire(self, rs: RequestState, event_id: int,
                           kind: const.QuestionnaireUsages
                           ) -> Optional[DefaultReturnCode]:
        """Deduplicated code to set questionnaire rows of one kind."""
        other_kinds = set()
        for x in const.QuestionnaireUsages:
            if x != kind:
                other_kinds.add(x)
        old_questionnaire = unwrap(self.eventproxy.get_questionnaire(
            rs, event_id, kinds=(kind,)))
        other_questionnaire = self.eventproxy.get_questionnaire(
            rs, event_id, kinds=other_kinds)
        other_used_fields = {e['field_id'] for v in other_questionnaire.values()
                             for e in v if e['field_id']}
        registration_fields = {
            k: v for k, v in rs.ambience['event']['fields'].items()
            if v['association'] == const.FieldAssociations.registration}

        new_questionnaire = self.process_questionnaire_input(
            rs, len(old_questionnaire), registration_fields, kind,
            other_used_fields)
        if rs.has_validation_errors():
            return None
        code = self.eventproxy.set_questionnaire(
            rs, event_id, new_questionnaire)
        return code

    @access("event")
    @REQUESTdata("preview")
    def additional_questionnaire_form(self, rs: RequestState, event_id: int,
                                      preview: bool = False,
                                      internal: bool = False) -> Response:
        """Render form.

        The internal flag is used if the call comes from another frontend
        function to disable further redirection on validation errors.
        """
        if rs.has_validation_errors() and not internal:
            return self.redirect(rs, "event/show_event")
        if not preview:
            registration_id = self.eventproxy.list_registrations(
                rs, event_id, persona_id=rs.user.persona_id)
            if not registration_id:
                rs.notify("warning", n_("Not registered for event."))
                return self.redirect(rs, "event/show_event")
            registration_id = unwrap(registration_id.keys())
            registration = self.eventproxy.get_registration(rs, registration_id)
            if not rs.ambience['event']['use_additional_questionnaire']:
                rs.notify("warning", n_("Questionnaire disabled."))
                return self.redirect(rs, "event/registration_status")
            if self.is_locked(rs.ambience['event']):
                rs.notify("info", n_("Event locked."))
            merge_dicts(rs.values, registration['fields'])
        else:
            if event_id not in rs.user.orga and not self.is_admin(rs):
                raise werkzeug.exceptions.Forbidden(
                    n_("Must be Orga to use preview."))
            if not rs.ambience['event']['use_additional_questionnaire']:
                rs.notify("info", n_("Questionnaire is not enabled yet."))
        add_questionnaire = unwrap(self.eventproxy.get_questionnaire(
            rs, event_id, kinds=(const.QuestionnaireUsages.additional,)))
        return self.render(rs, "additional_questionnaire", {
            'add_questionnaire': add_questionnaire,
            'preview': preview})

    @access("event", modi={"POST"})
    def additional_questionnaire(self, rs: RequestState, event_id: int
                                 ) -> Response:
        """Fill in additional fields.

        Save data submitted in the additional questionnaire.
        Note that questionnaire rows may also be present during registration.
        """
        registration_id = self.eventproxy.list_registrations(
            rs, event_id, persona_id=rs.user.persona_id)
        if not registration_id:
            rs.notify("warning", n_("Not registered for event."))
            return self.redirect(rs, "event/show_event")
        registration_id = unwrap(registration_id.keys())
        if not rs.ambience['event']['use_additional_questionnaire']:
            rs.notify("error", n_("Questionnaire disabled."))
            return self.redirect(rs, "event/registration_status")
        if self.is_locked(rs.ambience['event']):
            rs.notify("error", n_("Event locked."))
            return self.redirect(rs, "event/registration_status")
        if rs.ambience['event']['is_archived']:
            rs.notify("error", n_("Event is already archived."))
            return self.redirect(rs, "event/show_event")
        add_questionnaire = unwrap(self.eventproxy.get_questionnaire(
            rs, event_id, kinds=(const.QuestionnaireUsages.additional,)))
        f = lambda entry: rs.ambience['event']['fields'][entry['field_id']]
        params: TypeMapping = {
            f(entry)['field_name']: Optional[  # type: ignore
                VALIDATOR_LOOKUP[const.FieldDatatypes(f(entry)['kind']).name]]
            for entry in add_questionnaire
            if entry['field_id'] and not entry['readonly']
        }
        data = request_extractor(rs, params)
        if rs.has_validation_errors():
            return self.additional_questionnaire_form(
                rs, event_id, internal=True)

        change_note = "Fragebogen durch Teilnehmer bearbeitet."
        code = self.eventproxy.set_registration(rs,
            {'id': registration_id, 'fields': data}, change_note)
        self.notify_return_code(rs, code)
        return self.redirect(rs, "event/additional_questionnaire_form")

    @staticmethod
    def process_questionnaire_input(rs: RequestState, num: int,
                                    reg_fields: Mapping[int, Mapping[str, Any]],
                                    kind: const.QuestionnaireUsages,
                                    other_used_fields: Collection[int]
                                    ) -> Dict[const.QuestionnaireUsages,
                                              List[CdEDBObject]]:
        """This handles input to configure questionnaires.

        Since this covers a variable number of rows, we cannot do this
        statically. This takes care of validation too.

        :param num: number of rows to expect
        :param reg_fields: Available fields
        :param kind: For which kind of questionnaire are these rows?
        """
        del_flags = request_extractor(rs, {f"delete_{i}": bool for i in range(num)})
        deletes = {i for i in range(num) if del_flags['delete_{}'.format(i)]}
        spec: TypeMapping = {
            'field_id': Optional[vtypes.ID],  # type: ignore
            'title': Optional[str],  # type: ignore
            'info': Optional[str],  # type: ignore
            'input_size': Optional[int],  # type: ignore
            'readonly': Optional[bool],  # type: ignore
            'default_value': Optional[str],  # type: ignore
        }
        marker = 1
        while marker < 2 ** 10:
            if not unwrap(request_extractor(rs, {f"create_-{marker}": bool})):
                break
            marker += 1
        rs.values['create_last_index'] = marker - 1
        indices = (set(range(num)) | {-i for i in range(1, marker)}) - deletes

        field_key = lambda anid: f"field_id_{anid}"
        readonly_key = lambda anid: f"readonly_{anid}"
        default_value_key = lambda anid: f"default_value_{anid}"

        def duplicate_constraint(idx1: int, idx2: int
                                 ) -> Optional[RequestConstraint]:
            if idx1 == idx2:
                return None
            key1 = field_key(idx1)
            key2 = field_key(idx2)
            msg = n_("Must not duplicate field.")
            return (lambda d: (not d[key1] or d[key1] != d[key2]),
                    (key1, ValueError(msg)))

        def valid_field_constraint(idx: int) -> RequestConstraint:
            key = field_key(idx)
            return (lambda d: not d[key] or d[key] in reg_fields,
                    (key, ValueError(n_("Invalid field."))))

        def fee_modifier_kind_constraint(idx: int) -> RequestConstraint:
            key = field_key(idx)
            msg = n_("Fee modifier field may only be used in"
                     " registration questionnaire.")
            fee_modifier_fields = {
                e['field_id'] for
                e in rs.ambience['event']['fee_modifiers'].values()}
            valid_usages = {const.QuestionnaireUsages.registration.value}
            return (lambda d: not (d[key] in fee_modifier_fields
                                   and kind not in valid_usages),
                    (key, ValueError(msg)))

        def readonly_kind_constraint(idx: int) -> RequestConstraint:
            key = readonly_key(idx)
            msg = n_("Registration questionnaire rows may not be readonly.")
            return (lambda d: (not d[key] or kind.allow_readonly()),
                    (key, ValueError(msg)))

        def duplicate_kind_constraint(idx: int) -> RequestConstraint:
            key = field_key(idx)
            msg = n_("This field is already in use in another questionnaire.")
            return (lambda d: d[key] not in other_used_fields,
                    (key, ValueError(msg)))

        constraints: List[Tuple[Callable[[CdEDBObject], bool], Error]]
        constraints = list(filter(
            None, (duplicate_constraint(idx1, idx2)
                   for idx1 in indices for idx2 in indices)))
        constraints += list(itertools.chain.from_iterable(
            (valid_field_constraint(idx),
             fee_modifier_kind_constraint(idx),
             readonly_kind_constraint(idx),
             duplicate_kind_constraint(idx))
            for idx in indices))

        params: TypeMapping = {
            f"{key}_{i}": value for i in indices for key, value in spec.items()}
        data = request_extractor(rs, params, constraints)
        for idx in indices:
            dv_key = default_value_key(idx)
            field_id = data[field_key(idx)]
            if data[dv_key] is None or field_id is None:
                data[dv_key] = None
                continue
            data[dv_key] = check_optional(rs, vtypes.ByFieldDatatype,
                data[dv_key], dv_key, kind=reg_fields[field_id]['kind'])
        questionnaire = {
            kind: list(
                {key: data["{}_{}".format(key, i)] for key in spec}
                for i in mixed_existence_sorter(indices))}
        return questionnaire

    @staticmethod
    def _sanitize_questionnaire_row(row: CdEDBObject) -> CdEDBObject:
        """Small helper to make validation happy.

        The invokation
        ``proxy.set_questionnaire(proxy.get_questionnaire())`` fails since
        the retrieval method provides additional information which not
        settable and thus filtered by this method.
        """
        whitelist = ('field_id', 'title', 'info', 'input_size', 'readonly',
                     'default_value', 'kind')
        return {k: v for k, v in row.items() if k in whitelist}

    @access("event")
    @event_guard(check_offline=True)
    @REQUESTdata("kind")
    def reorder_questionnaire_form(self, rs: RequestState, event_id: int,
                                   kind: const.QuestionnaireUsages) -> Response:
        """Render form."""
        if rs.has_validation_errors():
            if any(field == 'kind' for field, _ in rs.retrieve_validation_errors()):
                rs.notify("error", n_("Unknown questionnaire kind."))
                return self.redirect(rs, "event/show_event")
            else:
                # we want to render the errors from reorder_questionnaire on this page,
                # so we only redirect to another page if 'kind' does not pass validation
                pass
        questionnaire = unwrap(self.eventproxy.get_questionnaire(
            rs, event_id, kinds=(kind,)))
        redirects = {
            const.QuestionnaireUsages.registration:
                "event/configure_registration",
            const.QuestionnaireUsages.additional:
                "event/configure_additional_questionnaire",
        }
        if not questionnaire:
            rs.notify("info", n_("No questionnaire rows of this kind found."))
            return self.redirect(rs, redirects[kind])
        return self.render(rs, "reorder_questionnaire", {
            'questionnaire': questionnaire, 'kind': kind, 'redirect': redirects[kind]})

    @access("event", modi={"POST"})
    @event_guard(check_offline=True)
    @REQUESTdata("order", "kind")
    def reorder_questionnaire(self, rs: RequestState, event_id: int,
                              kind: const.QuestionnaireUsages,
                              order: vtypes.IntCSVList) -> Response:
        """Shuffle rows of the orga designed form.

        This is strictly speaking redundant functionality, but it's pretty
        laborious to do without.
        """
        if rs.has_validation_errors():
            return self.reorder_questionnaire_form(rs, event_id, kind=kind)

        questionnaire = unwrap(self.eventproxy.get_questionnaire(
            rs, event_id, kinds=(kind,)))

        if not set(order) == set(range(len(questionnaire))):
            rs.append_validation_error(
                ("order", ValueError(n_("Every row must occur exactly once."))))
        if rs.has_validation_errors():
            return self.reorder_questionnaire_form(rs, event_id, kind=kind)

        new_questionnaire = [self._sanitize_questionnaire_row(questionnaire[i])
                             for i in order]
        code = self.eventproxy.set_questionnaire(rs, event_id, {kind: new_questionnaire})
        self.notify_return_code(rs, code)
        return self.redirect(rs, "event/reorder_questionnaire_form", {'kind': kind})

    @access("event")
    @event_guard()
    def show_registration(self, rs: RequestState, event_id: int,
                          registration_id: int) -> Response:
        """Display all information pertaining to one registration."""
        persona = self.coreproxy.get_event_user(
            rs, rs.ambience['registration']['persona_id'], event_id)
        age = determine_age_class(
            persona['birthday'], rs.ambience['event']['begin'])
        course_ids = self.eventproxy.list_courses(rs, event_id)
        courses = self.eventproxy.get_courses(rs, course_ids.keys())
        lodgement_ids = self.eventproxy.list_lodgements(rs, event_id)
        lodgements = self.eventproxy.get_lodgements(rs, lodgement_ids)
        meta_info = self.coreproxy.get_meta_info(rs)
        reference = make_event_fee_reference(persona, rs.ambience['event'])
        fee = self.eventproxy.calculate_fee(rs, registration_id)
        waitlist_position = self.eventproxy.get_waitlist_position(
            rs, event_id, persona_id=persona['id'])
        return self.render(rs, "show_registration", {
            'persona': persona, 'age': age, 'courses': courses,
            'lodgements': lodgements, 'meta_info': meta_info, 'fee': fee,
            'reference': reference, 'waitlist_position': waitlist_position,
        })

    @access("event")
    @event_guard(check_offline=True)
    @REQUESTdata("skip", "change_note")
    def change_registration_form(self, rs: RequestState, event_id: int,
                                 registration_id: int, skip: Collection[str],
                                 change_note: Optional[str], internal: bool = False
                                 ) -> Response:
        """Render form.

        The skip parameter is meant to hide certain fields and skip them when
        evaluating the submitted from in change_registration(). This can be
        used in situations, where changing those fields could override
        concurrent changes (e.g. the Check-in).


        The internal flag is used if the call comes from another frontend
        function to disable further redirection on validation errors.
        """
        if rs.has_validation_errors() and not internal:
            return self.redirect(rs, 'event/show_registration')
        tracks = rs.ambience['event']['tracks']
        registration = rs.ambience['registration']
        persona = self.coreproxy.get_event_user(rs, registration['persona_id'],
                                                event_id)
        course_ids = self.eventproxy.list_courses(rs, event_id)
        courses = self.eventproxy.get_courses(rs, course_ids.keys())
        course_choices = {
            track_id: [course_id
                       for course_id, course
                       in keydictsort_filter(courses, EntitySorter.course)
                       if track_id in course['segments']]
            for track_id in tracks}
        lodgement_ids = self.eventproxy.list_lodgements(rs, event_id)
        lodgements = self.eventproxy.get_lodgements(rs, lodgement_ids)
        reg_values = {"reg.{}".format(key): value
                      for key, value in registration.items()}
        part_values = []
        for part_id, part in registration['parts'].items():
            one_part = {
                "part{}.{}".format(part_id, key): value
                for key, value in part.items()}
            part_values.append(one_part)
        track_values = []
        for track_id, track in registration['tracks'].items():
            one_track = {
                "track{}.{}".format(track_id, key): value
                for key, value in track.items()
                if key != "choices"}
            for i, choice in enumerate(track['choices']):
                key = 'track{}.course_choice_{}'.format(track_id, i)
                one_track[key] = choice
            track_values.append(one_track)
        field_values = {
            "fields.{}".format(key): value
            for key, value in registration['fields'].items()}
        # Fix formatting of ID
        reg_values['reg.real_persona_id'] = cdedbid_filter(
            reg_values['reg.real_persona_id'])
        merge_dicts(rs.values, reg_values, field_values,
                    *(part_values + track_values))
        return self.render(rs, "change_registration", {
            'persona': persona, 'courses': courses,
            'course_choices': course_choices, 'lodgements': lodgements,
            'skip': skip or [], 'change_note': change_note})

    @staticmethod
    def process_orga_registration_input(
            rs: RequestState, event: CdEDBObject, do_fields: bool = True,
            check_enabled: bool = False, skip: Collection[str] = (),
            do_real_persona_id: bool = False) -> CdEDBObject:
        """Helper to handle input by orgas.

        This takes care of extracting the values and validating them. Which
        values to extract depends on the event. This puts less restrictions
        on the input (like not requiring different course choices).

        :param do_fields: Process custom fields of the registration(s)
        :param check_enabled: Check if the "enable" checkboxes, corresponding
                              to the fields are set. This is required for the
                              multiedit page.
        :param skip: A list of field names to be entirely skipped
        :param do_real_persona_id: Process the `real_persona_id` field. Should
                                   only be done when CDEDB_OFFLINE_DEPLOYMENT
        :returns: registration data set
        """

        def filter_parameters(params: TypeMapping) -> TypeMapping:
            """Helper function to filter parameters by `skip` list and `enabled`
            checkboxes"""
            params = {key: kind for key, kind in params.items() if key not in skip}
            if not check_enabled:
                return params
            enable_params = {f"enable_{i}": bool for i, t in params.items()}
            enable = request_extractor(rs, enable_params)
            return {
                key: kind for key, kind in params.items() if enable[f"enable_{key}"]}

        # Extract parameters from request
        tracks = event['tracks']
        reg_params: TypeMapping = {
            "reg.notes": Optional[str],  # type: ignore
            "reg.orga_notes": Optional[str],  # type: ignore
            "reg.payment": Optional[datetime.date],  # type: ignore
            "reg.amount_paid": vtypes.NonNegativeDecimal,
            "reg.parental_agreement": bool,
            "reg.mixed_lodging": bool,
            "reg.checkin": Optional[datetime.datetime],  # type: ignore
            "reg.list_consent": bool,
        }
        part_params: TypeMapping = {}
        for part_id in event['parts']:
            part_params.update({  # type: ignore
                f"part{part_id}.status": const.RegistrationPartStati,
                f"part{part_id}.lodgement_id": Optional[vtypes.ID],
                f"part{part_id}.is_camping_mat": bool
            })
        track_params: TypeMapping = {}
        for track_id, track in tracks.items():
            track_params.update({  # type: ignore
                f"track{track_id}.{key}": Optional[vtypes.ID]
                for key in ("course_id", "course_instructor")
            })
            track_params.update({  # type: ignore
                f"track{track_id}.course_choice_{i}": Optional[vtypes.ID]
                for i in range(track['num_choices'])
            })
        field_params: TypeMapping = {
            f"fields.{field['field_name']}": Optional[  # type: ignore
                VALIDATOR_LOOKUP[const.FieldDatatypes(field['kind']).name]]
            for field in event['fields'].values()
            if field['association'] == const.FieldAssociations.registration
        }

        raw_reg = request_extractor(rs, filter_parameters(reg_params))
        if do_real_persona_id:
            raw_reg.update(request_extractor(rs, filter_parameters({
                "reg.real_persona_id": Optional[vtypes.CdedbID]  # type: ignore
            })))
        raw_parts = request_extractor(rs, filter_parameters(part_params))
        raw_tracks = request_extractor(rs, filter_parameters(track_params))
        raw_fields = request_extractor(rs, filter_parameters(field_params))

        # Build `parts`, `tracks` and `fields` dict
        new_parts = {
            part_id: {
                key: raw_parts["part{}.{}".format(part_id, key)]
                for key in ("status", "lodgement_id", "is_camping_mat")
                if "part{}.{}".format(part_id, key) in raw_parts
            }
            for part_id in event['parts']
        }
        new_tracks = {
            track_id: {
                key: raw_tracks["track{}.{}".format(track_id, key)]
                for key in ("course_id", "course_instructor")
                if "track{}.{}".format(track_id, key) in raw_tracks
            }
            for track_id in tracks
        }
        # Build course choices (but only if all choices are present)
        for track_id, track in tracks.items():
            if not all("track{}.course_choice_{}".format(track_id, i)
                       in raw_tracks
                       for i in range(track['num_choices'])):
                continue
            extractor = lambda i: raw_tracks["track{}.course_choice_{}".format(
                track_id, i)]
            choices_tuple = tuple(
                extractor(i)
                for i in range(track['num_choices']) if extractor(i))
            choices_set = set(choices_tuple)
            if len(choices_set) != len(choices_tuple):
                rs.extend_validation_errors(
                    ("track{}.course_choice_{}".format(track_id, i),
                     ValueError(n_("Must choose different courses.")))
                    for i in range(track['num_choices']))
            new_tracks[track_id]['choices'] = choices_tuple
        new_fields = {
            key.split('.', 1)[1]: value for key, value in raw_fields.items()}

        # Put it all together
        registration = {
            key.split('.', 1)[1]: value for key, value in raw_reg.items()}
        registration['parts'] = new_parts
        registration['tracks'] = new_tracks
        if do_fields:
            registration['fields'] = new_fields
        return registration

    @access("event", modi={"POST"})
    @event_guard(check_offline=True)
    @REQUESTdata("skip", "change_note")
    def change_registration(self, rs: RequestState, event_id: int,
                            registration_id: int, skip: Collection[str],
                            change_note: Optional[str]) -> Response:
        """Make privileged changes to any information pertaining to a
        registration.

        Strictly speaking this makes a lot of the other functionality
        redundant (like managing the lodgement inhabitants), but it would be
        much more cumbersome to always use this interface.
        """
        registration = self.process_orga_registration_input(
            rs, rs.ambience['event'], skip=skip,
            do_real_persona_id=self.conf["CDEDB_OFFLINE_DEPLOYMENT"])
        if rs.has_validation_errors():
            return self.change_registration_form(
                rs, event_id, registration_id, skip=(), internal=True,
                change_note=change_note)
        registration['id'] = registration_id
        code = self.eventproxy.set_registration(rs, registration, change_note)
        self.notify_return_code(rs, code)
        return self.redirect(rs, "event/show_registration")

    @access("event")
    @event_guard(check_offline=True)
    def add_registration_form(self, rs: RequestState, event_id: int
                              ) -> Response:
        """Render form."""
        tracks = rs.ambience['event']['tracks']
        course_ids = self.eventproxy.list_courses(rs, event_id)
        courses = self.eventproxy.get_courses(rs, course_ids.keys())
        registrations = self.eventproxy.list_registrations(rs, event_id)
        course_choices = {
            track_id: [course_id
                       for course_id, course
                       in keydictsort_filter(courses, EntitySorter.course)
                       if track_id in course['active_segments']]
            for track_id in tracks}
        lodgement_ids = self.eventproxy.list_lodgements(rs, event_id)
        lodgements = self.eventproxy.get_lodgements(rs, lodgement_ids)
        defaults = {
            "part{}.status".format(part_id):
                const.RegistrationPartStati.participant.value
            for part_id in rs.ambience['event']['parts']
        }
        merge_dicts(rs.values, defaults)
        return self.render(rs, "add_registration", {
            'courses': courses, 'course_choices': course_choices,
            'lodgements': lodgements,
            'registered_personas': registrations.values()})

    @access("event", modi={"POST"})
    @event_guard(check_offline=True)
    def add_registration(self, rs: RequestState, event_id: int) -> Response:
        """Register a participant by an orga.

        This should not be used that often, since a registration should
        singnal legal consent which is not provided this way.
        """
        persona_id = unwrap(
            request_extractor(rs, {"persona.persona_id": vtypes.CdedbID}))
        if persona_id is not None:
            if not self.coreproxy.verify_id(rs, persona_id, is_archived=False):
                rs.append_validation_error(
                    ("persona.persona_id", ValueError(n_(
                        "This user does not exist or is archived."))))
            elif not self.coreproxy.verify_persona(rs, persona_id, {"event"}):
                rs.append_validation_error(
                    ("persona.persona_id", ValueError(n_(
                        "This user is not an event user."))))
        if (not rs.has_validation_errors()
                and self.eventproxy.list_registrations(rs, event_id,
                                                       persona_id=persona_id)):
            rs.append_validation_error(
                ("persona.persona_id",
                  ValueError(n_("Already registered."))))
        registration = self.process_orga_registration_input(
            rs, rs.ambience['event'], do_fields=False,
            do_real_persona_id=self.conf["CDEDB_OFFLINE_DEPLOYMENT"])
        if (not rs.has_validation_errors()
                and not self.eventproxy.check_orga_addition_limit(
                    rs, event_id)):
            rs.append_validation_error(
                ("persona.persona_id",
                  ValueError(n_("Rate-limit reached."))))
        if rs.has_validation_errors():
            return self.add_registration_form(rs, event_id)

        registration['persona_id'] = persona_id
        registration['event_id'] = event_id
        new_id = self.eventproxy.create_registration(rs, registration)
        self.notify_return_code(rs, new_id)
        return self.redirect(rs, "event/show_registration",
                             {'registration_id': new_id})

    @access("event", modi={"POST"})
    @event_guard(check_offline=True)
    @REQUESTdata("ack_delete")
    def delete_registration(self, rs: RequestState, event_id: int,
                            registration_id: int, ack_delete: bool) -> Response:
        """Remove a registration."""
        if not ack_delete:
            rs.append_validation_error(
                ("ack_delete", ValueError(n_("Must be checked."))))
        if rs.has_validation_errors():
            return self.show_registration(rs, event_id, registration_id)

        # maybe exclude some blockers
        code = self.eventproxy.delete_registration(
            rs, registration_id, {"registration_parts", "registration_tracks",
                                  "course_choices"})
        self.notify_return_code(rs, code)
        return self.redirect(rs, "event/registration_query")

    @access("event")
    @event_guard(check_offline=True)
    @REQUESTdata("reg_ids", "change_note")
    def change_registrations_form(self, rs: RequestState, event_id: int,
                                  reg_ids: vtypes.IntCSVList,
                                  change_note: Optional[str]) -> Response:
        """Render form for changing multiple registrations."""

        # Redirect, if the reg_ids parameters is error-prone, to avoid backend
        # errors. Other errors are okay, since they can occur on submitting the
        # form
        if (rs.has_validation_errors()
                and all(field == 'reg_ids'
                        for field, _ in rs.retrieve_validation_errors())):
            return self.redirect(rs, 'event/registration_query',
                                 {'download': None, 'is_search': False})
        # Get information about registrations, courses and lodgements
        tracks = rs.ambience['event']['tracks']
        registrations = self.eventproxy.get_registrations(rs, reg_ids)
        if not registrations:
            rs.notify("error", n_("No participants found to edit."))
            return self.redirect(rs, 'event/registration_query')

        personas = self.coreproxy.get_event_users(
            rs, [r['persona_id'] for r in registrations.values()], event_id)
        for reg_id, reg in registrations.items():
            reg['gender'] = personas[reg['persona_id']]['gender']
        course_ids = self.eventproxy.list_courses(rs, event_id)
        courses = self.eventproxy.get_courses(rs, course_ids.keys())
        course_choices = {
            track_id: [course_id
                       for course_id, course
                       in keydictsort_filter(courses, EntitySorter.course)
                       if track_id in course['segments']]
            for track_id in tracks}
        lodgement_ids = self.eventproxy.list_lodgements(rs, event_id)
        lodgements = self.eventproxy.get_lodgements(rs, lodgement_ids)

        representative = next(iter(registrations.values()))

        # iterate registrations to check for differing values
        reg_values = {}
        for key, value in representative.items():
            if all(r[key] == value for r in registrations.values()):
                reg_values['reg.{}'.format(key)] = value
                reg_values['enable_reg.{}'.format(key)] = True

        # do the same for registration parts', tracks' and field values
        for part_id in rs.ambience['event']['parts']:
            for key, value in representative['parts'][part_id].items():
                if all(r['parts'][part_id][key] == value for r in
                       registrations.values()):
                    reg_values['part{}.{}'.format(part_id, key)] = value
                    reg_values['enable_part{}.{}'.format(part_id, key)] = True
            for track_id in rs.ambience['event']['parts'][part_id]['tracks']:
                for key, value in representative['tracks'][track_id].items():
                    if all(r['tracks'][track_id][key] == value for r in
                           registrations.values()):
                        reg_values['track{}.{}'.format(track_id, key)] = value
                        reg_values[
                            'enable_track{}.{}'.format(track_id, key)] = True

        for field_id in rs.ambience['event']['fields']:
            key = rs.ambience['event']['fields'][field_id]['field_name']
            present = {r['fields'][key] for r in registrations.values()
                       if key in r['fields']}
            # If none of the registration has a value for this field yet, we
            # consider them equal
            if not present:
                reg_values['enable_fields.{}'.format(key)] = True
            # If all registrations have a value, we have to compare them
            elif len(present) == len(registrations):
                value = representative['fields'][key]
                if all(key in r['fields'] and r['fields'][key] == value
                       for r in registrations.values()):
                    reg_values['enable_fields.{}'.format(key)] = True
                    reg_values['fields.{}'.format(key)] = unwrap(present)

        merge_dicts(rs.values, reg_values)

        reg_order = xsorted(
            registrations.keys(),
            key=lambda anid: EntitySorter.persona(
                personas[registrations[anid]['persona_id']]))

        registrations = OrderedDict(
            (reg_id, registrations[reg_id]) for reg_id in reg_order)
        return self.render(rs, "change_registrations", {
            'registrations': registrations, 'personas': personas,
            'courses': courses, 'course_choices': course_choices,
            'lodgements': lodgements, 'change_note': change_note})

    @access("event", modi={"POST"})
    @event_guard(check_offline=True)
    @REQUESTdata("reg_ids", "change_note")
    def change_registrations(self, rs: RequestState, event_id: int,
                             reg_ids: vtypes.IntCSVList,
                             change_note: Optional[str]) -> Response:
        """Make privileged changes to any information pertaining to multiple
        registrations.
        """
        registration = self.process_orga_registration_input(
            rs, rs.ambience['event'], check_enabled=True)
        if rs.has_validation_errors():
            return self.change_registrations_form(rs, event_id, reg_ids, change_note)

        code = 1
        self.logger.info(
            f"Updating registrations {reg_ids} with data {registration}")
        if change_note:
            change_note = "Multi-Edit: " + change_note
        else:
            change_note = "Multi-Edit"

        for reg_id in reg_ids:
            registration['id'] = reg_id
            code *= self.eventproxy.set_registration(rs, registration, change_note)
        self.notify_return_code(rs, code)

        # redirect to query filtered by reg_ids
        scope = QueryScope.registration
        query = Query(
            scope, scope.get_spec(event=rs.ambience['event']),
            ("reg.id", "persona.given_names", "persona.family_name",
             "persona.username"),
            (("reg.id", QueryOperators.oneof, reg_ids),),
            (("persona.family_name", True), ("persona.given_names", True),)
        )
        return self.redirect(rs, scope.get_target(), query.serialize())

    @staticmethod
    def calculate_groups(entity_ids: Collection[int], event: CdEDBObject,
                         registrations: CdEDBObjectMap, key: str,
                         personas: CdEDBObjectMap = None,
                         instructors: bool = True
                         ) -> Dict[Tuple[int, int], Collection[int]]:
        """Determine inhabitants/attendees of lodgements/courses.

        This has to take care only to select registrations which are
        actually present (and not cancelled or such).

        :param key: one of lodgement_id or course_id, signalling what to do
        :param personas: If provided this is used to sort the resulting
          lists by name, so that the can be displayed sorted.
        :param instructors: Include instructors of courses. No effect for
          lodgements.
        """
        tracks = event['tracks']
        if key == "course_id":
            aspect = 'tracks'
        elif key == "lodgement_id":
            aspect = 'parts'
        else:
            raise ValueError(n_(
                "Invalid key. Expected 'course_id' or 'lodgement_id"))

        def _check_belonging(entity_id: int, sub_id: int, reg_id: int) -> bool:
            """The actual check, un-inlined."""
            instance = registrations[reg_id][aspect][sub_id]
            if aspect == 'parts':
                part = instance
            elif aspect == 'tracks':
                part = registrations[reg_id]['parts'][tracks[sub_id]['part_id']]
            else:
                raise RuntimeError("impossible.")
            ret = (instance[key] == entity_id and
                    const.RegistrationPartStati(part['status']).is_present())
            if (ret and key == "course_id" and not instructors
                    and instance['course_instructor'] == entity_id):
                ret = False
            return ret

        if personas is None:
            sorter = lambda x: x
        else:
            sorter = lambda anid: EntitySorter.persona(
                personas[registrations[anid]['persona_id']])  # type: ignore
        if aspect == 'tracks':
            sub_ids = tracks.keys()
        elif aspect == 'parts':
            sub_ids = event['parts'].keys()
        else:
            raise RuntimeError("Impossible.")
        return {
            (entity_id, sub_id): xsorted(
                (registration_id for registration_id in registrations
                 if _check_belonging(entity_id, sub_id, registration_id)),
                key=sorter)
            for entity_id in entity_ids
            for sub_id in sub_ids
        }

    @staticmethod
    def check_lodgement_problems(
            event: CdEDBObject, lodgements: CdEDBObjectMap,
            registrations: CdEDBObjectMap, personas: CdEDBObjectMap,
            inhabitants: Dict[Tuple[int, int], Collection[int]]
    ) -> List[LodgementProblem]:
        """Un-inlined code to examine the current lodgements of an event for
        spots with room for improvement.

        :returns: problems as five-tuples of (problem description, lodgement
          id, part id, affected registrations, severeness).
        """
        ret: List[LodgementProblem] = []

        # first some un-inlined code pieces (otherwise nesting is a bitch)
        def _mixed(group: Collection[int]) -> bool:
            """Un-inlined check whether both genders are present."""
            return any({personas[registrations[a]['persona_id']]['gender'],
                        personas[registrations[b]['persona_id']]['gender']} ==
                       {const.Genders.male, const.Genders.female}
                       for a, b in itertools.combinations(group, 2))

        def _mixing_problem(lodgement_id: int, part_id: int
                            ) -> LodgementProblem:
            """Un-inlined code to generate an entry for mixing problems."""
            return LodgementProblem(
                n_("Mixed lodgement with non-mixing participants."),
                lodgement_id, part_id, tuple(
                    reg_id for reg_id in inhabitants[(lodgement_id, part_id)]
                    if not registrations[reg_id]['mixed_lodging']),
                3)

        def _camping_mat(group: Collection[int], part_id: int) -> int:
            """Un-inlined code to count the number of registrations assigned
            to a lodgement as camping_mat lodgers."""
            return sum(
                registrations[reg_id]['parts'][part_id]['is_camping_mat']
                for reg_id in group)

        def _camping_mat_problem(lodgement_id: int, part_id: int
                                 ) -> LodgementProblem:
            """Un-inlined code to generate an entry for camping_mat problems."""
            return LodgementProblem(
                n_("Too many camping mats used."), lodgement_id,
                part_id, tuple(
                    reg_id for reg_id in inhabitants[(lodgement_id, part_id)]
                    if registrations[reg_id]['parts'][part_id]['is_camping_mat']),
                1)

        # now the actual work
        for lodgement_id in lodgements:
            for part_id in event['parts']:
                group = inhabitants[(lodgement_id, part_id)]
                lodgement = lodgements[lodgement_id]
                num_camping_mat = _camping_mat(group, part_id)
                if len(group) > (lodgement['regular_capacity'] +
                                 lodgement['camping_mat_capacity']):
                    ret.append(LodgementProblem(
                        n_("Overful lodgement."), lodgement_id, part_id,
                        tuple(), 2))
                elif lodgement['regular_capacity'] < (len(group) -
                                                      num_camping_mat):
                    ret.append(LodgementProblem(
                        n_("Too few camping mats used."), lodgement_id,
                        part_id, tuple(), 2))
                if num_camping_mat > lodgement['camping_mat_capacity']:
                    ret.append(_camping_mat_problem(lodgement_id, part_id))
                if _mixed(group) and any(
                        not registrations[reg_id]['mixed_lodging']
                        for reg_id in group):
                    ret.append(_mixing_problem(lodgement_id, part_id))
                complex_gender_people = tuple(
                    reg_id for reg_id in group
                    if (personas[registrations[reg_id]['persona_id']]['gender']
                        in (const.Genders.other, const.Genders.not_specified)))
                if complex_gender_people:
                    ret.append(LodgementProblem(
                        n_("Non-Binary Participant."), lodgement_id, part_id,
                        complex_gender_people, 1))
        return ret

    @access("event")
    @event_guard()
    @REQUESTdata("sort_part_id", "sortkey", "reverse")
    def lodgements(self, rs: RequestState, event_id: int,
                   sort_part_id: vtypes.ID = None, sortkey: LodgementsSortkeys = None,
                   reverse: bool = False) -> Response:
        """Overview of the lodgements of an event.

        This also displays some issues where possibly errors occured.
        """
        if rs.has_validation_errors():
            return self.redirect(rs, "event/lodgements")
        parts = rs.ambience['event']['parts']
        lodgement_ids = self.eventproxy.list_lodgements(rs, event_id)
        lodgements = self.eventproxy.get_lodgements(rs, lodgement_ids)
        group_ids = self.eventproxy.list_lodgement_groups(rs, event_id)
        groups = self.eventproxy.get_lodgement_groups(rs, group_ids)
        registration_ids = self.eventproxy.list_registrations(rs, event_id)
        registrations = self.eventproxy.get_registrations(rs, registration_ids)
        personas = self.coreproxy.get_event_users(
            rs, tuple(e['persona_id'] for e in registrations.values()),
            event_id)

        # All inhabitants (regular and camping_mat) of all lodgements and
        # all parts
        inhabitants = self.calculate_groups(
            lodgements, rs.ambience['event'], registrations, key="lodgement_id")
        regular_inhabitant_nums = {
            k: sum(1 for r in v
                   if not registrations[r]['parts'][k[1]]['is_camping_mat'])
            for k, v in inhabitants.items()}
        camping_mat_inhabitant_nums = {
            k: sum(1 for r in v
                   if registrations[r]['parts'][k[1]]['is_camping_mat'])
            for k, v in inhabitants.items()}
        problems = self.check_lodgement_problems(
            rs.ambience['event'], lodgements, registrations, personas,
            inhabitants)
        problems_condensed = {}

        # Calculate regular_inhabitant_sum and camping_mat_inhabitant_sum
        # per part
        regular_inhabitant_sum = {}
        camping_mat_inhabitant_sum = {}
        for part_id in parts:
            regular_lodgement_sum = 0
            camping_mat_lodgement_sum = 0
            for lodgement_id in lodgement_ids:
                regular_lodgement_sum += regular_inhabitant_nums[
                    (lodgement_id, part_id)]
                camping_mat_lodgement_sum += camping_mat_inhabitant_nums[
                    (lodgement_id, part_id)]
            regular_inhabitant_sum[part_id] = regular_lodgement_sum
            camping_mat_inhabitant_sum[part_id] = camping_mat_lodgement_sum

        # Calculate sum of lodgement regular and camping mat capacities
        regular_sum = 0
        camping_mat_sum = 0
        for lodgement in lodgements.values():
            regular_sum += lodgement['regular_capacity']
            camping_mat_sum += lodgement['camping_mat_capacity']

        # Calculate problems_condensed (worst problem)
        for lodgement_id, part_id in itertools.product(
                lodgement_ids, parts.keys()):
            problems_here = [p for p in problems
                             if p[1] == lodgement_id and p[2] == part_id]
            problems_condensed[(lodgement_id, part_id)] = (
                max(p[4] for p in problems_here) if problems_here else 0,
                "; ".join(rs.gettext(p[0]) for p in problems_here),)

        # Calculate groups
        grouped_lodgements = {
            group_id: {
                lodgement_id: lodgement
                for lodgement_id, lodgement
                in keydictsort_filter(lodgements, EntitySorter.lodgement)
                if lodgement['group_id'] == group_id
            }
            for group_id, group
            in (keydictsort_filter(groups, EntitySorter.lodgement_group) +
                [(None, None)])  # type: ignore
        }

        # Calculate group_regular_inhabitants_sum,
        #           group_camping_mat_inhabitants_sum,
        #           group_regular_sum and group_camping_mat_sum
        group_regular_inhabitants_sum = {
            (group_id, part_id):
                sum(regular_inhabitant_nums[(lodgement_id, part_id)]
                    for lodgement_id in group)
            for part_id in parts
            for group_id, group in grouped_lodgements.items()}
        group_camping_mat_inhabitants_sum = {
            (group_id, part_id):
                sum(camping_mat_inhabitant_nums[(lodgement_id, part_id)]
                    for lodgement_id in group)
            for part_id in parts
            for group_id, group in grouped_lodgements.items()}
        group_regular_sum = {
            group_id: sum(lodgement['regular_capacity']
                          for lodgement in group.values())
            for group_id, group in grouped_lodgements.items()}
        group_camping_mat_sum = {
            group_id: sum(lodgement['camping_mat_capacity']
                          for lodgement in group.values())
            for group_id, group in grouped_lodgements.items()}

        def sort_lodgement(lodgement_tuple: Tuple[int, CdEDBObject],
                           group_id: int) -> Sortkey:
            anid, lodgement = lodgement_tuple
            lodgement_group = grouped_lodgements[group_id]
            primary_sort: Sortkey
            if sortkey is None:
                primary_sort = ()
            elif sortkey.is_used_sorting():
                if sort_part_id not in parts.keys():
                    raise werkzeug.exceptions.NotFound(n_("Invalid part id."))
                assert sort_part_id is not None
                regular = regular_inhabitant_nums[(anid, sort_part_id)]
                camping_mat = camping_mat_inhabitant_nums[(anid, sort_part_id)]
                primary_sort = (
                    regular if sortkey == LodgementsSortkeys.used_regular
                    else camping_mat,)
            elif sortkey.is_total_sorting():
                regular = (lodgement_group[anid]['regular_capacity']
                           if anid in lodgement_group else 0)
                camping_mat = (lodgement_group[anid]['camping_mat_capacity']
                               if anid in lodgement_group else 0)
                primary_sort = (
                    regular if sortkey == LodgementsSortkeys.total_regular
                    else camping_mat,)
            elif sortkey == LodgementsSortkeys.title:
                primary_sort = (lodgement["title"],)
            else:
                primary_sort = ()
            secondary_sort = EntitySorter.lodgement(lodgement)
            return primary_sort + secondary_sort

        # now sort the lodgements inside their group
        sorted_grouped_lodgements = OrderedDict([
            (group_id, OrderedDict([
                (lodgement_id, lodgement)
                for lodgement_id, lodgement
                in xsorted(lodgements.items(), reverse=reverse,
                           key=lambda e: sort_lodgement(e, group_id))  # pylint: disable=cell-var-from-loop
                if lodgement['group_id'] == group_id
            ]))
            for group_id, group
            in (keydictsort_filter(groups, EntitySorter.lodgement_group) +
                [(None, None)])  # type: ignore
        ])

        return self.render(rs, "lodgements", {
            'groups': groups,
            'grouped_lodgements': sorted_grouped_lodgements,
            'regular_inhabitants': regular_inhabitant_nums,
            'regular_inhabitants_sum': regular_inhabitant_sum,
            'group_regular_inhabitants_sum': group_regular_inhabitants_sum,
            'camping_mat_inhabitants': camping_mat_inhabitant_nums,
            'camping_mat_inhabitants_sum': camping_mat_inhabitant_sum,
            'group_camping_mat_inhabitants_sum':
                group_camping_mat_inhabitants_sum,
            'group_regular_sum': group_regular_sum,
            'group_camping_mat_sum': group_camping_mat_sum,
            'regular_sum': regular_sum,
            'camping_mat_sum': camping_mat_sum,
            'problems': problems_condensed,
            'last_sortkey': sortkey,
            'last_sort_part_id': sort_part_id,
            'last_reverse': reverse,
        })

    @access("event")
    @event_guard(check_offline=True)
    def lodgement_group_summary_form(self, rs: RequestState, event_id: int
                                     ) -> Response:
        group_ids = self.eventproxy.list_lodgement_groups(rs, event_id)
        groups = self.eventproxy.get_lodgement_groups(rs, group_ids)

        current = {
            "{}_{}".format(key, group_id): value
            for group_id, group in groups.items()
            for key, value in group.items() if key != 'id'}
        merge_dicts(rs.values, current)

        is_referenced = set()
        lodgement_ids = self.eventproxy.list_lodgements(rs, event_id)
        lodgements = self.eventproxy.get_lodgements(rs, lodgement_ids)
        for lodgement in lodgements.values():
            is_referenced.add(lodgement['group_id'])

        return self.render(rs, "lodgement_group_summary", {
            'lodgement_groups': groups, 'is_referenced': is_referenced})

    @access("event", modi={"POST"})
    @event_guard(check_offline=True)
    def lodgement_group_summary(self, rs: RequestState, event_id: int
                                ) -> Response:
        """Manipulate groups of lodgements."""
        group_ids = self.eventproxy.list_lodgement_groups(rs, event_id)
        spec = {'title': str}
        groups = process_dynamic_input(
            rs, group_ids.keys(), spec, additional={'event_id': event_id})
        if rs.has_validation_errors():
            return self.lodgement_group_summary_form(rs, event_id)
        code = 1
        for group_id, group in groups.items():
            if group is None:
                code *= self.eventproxy.delete_lodgement_group(
                    rs, group_id, cascade=("lodgements",))
            elif group_id < 0:
                code *= self.eventproxy.create_lodgement_group(rs, group)
            else:
                with Atomizer(rs):
                    current = self.eventproxy.get_lodgement_group(rs, group_id)
                    # Do not update unchanged
                    if current != group:
                        # TODO maybe we pass it in but simply ignore it?
                        # do not pass the event_id in, since it must not change
                        del group['event_id']
                        code *= self.eventproxy.set_lodgement_group(rs, group)
        self.notify_return_code(rs, code)
        return self.redirect(rs, "event/lodgement_group_summary")

    @access("event")
    @event_guard()
    def show_lodgement(self, rs: RequestState, event_id: int,
                       lodgement_id: int) -> Response:
        """Display details of one lodgement."""
        group_ids = self.eventproxy.list_lodgement_groups(rs, event_id)
        groups = self.eventproxy.get_lodgement_groups(rs, group_ids)
        registration_ids = self.eventproxy.list_registrations(rs, event_id)
        registrations = {
            k: v
            for k, v in (self.eventproxy.get_registrations(rs, registration_ids)
                         .items())
            if any(part['lodgement_id'] == lodgement_id
                   for part in v['parts'].values())}
        personas = self.coreproxy.get_event_users(
            rs, tuple(e['persona_id'] for e in registrations.values()),
            event_id)
        inhabitants = self.calculate_groups(
            (lodgement_id,), rs.ambience['event'], registrations,
            key="lodgement_id", personas=personas)

        problems = self.check_lodgement_problems(
            rs.ambience['event'], {lodgement_id: rs.ambience['lodgement']},
            registrations, personas, inhabitants)

        if not any(reg_ids for reg_ids in inhabitants.values()):
            merge_dicts(rs.values, {'ack_delete': True})

        return self.render(rs, "show_lodgement", {
            'registrations': registrations, 'personas': personas,
            'inhabitants': inhabitants, 'problems': problems,
            'groups': groups,
        })

    @access("event")
    @event_guard(check_offline=True)
    def create_lodgement_form(self, rs: RequestState, event_id: int
                              ) -> Response:
        """Render form."""
        groups = self.eventproxy.list_lodgement_groups(rs, event_id)
        return self.render(rs, "create_lodgement", {'groups': groups})

    @access("event", modi={"POST"})
    @event_guard(check_offline=True)
    @REQUESTdatadict(*LODGEMENT_COMMON_FIELDS)
    def create_lodgement(self, rs: RequestState, event_id: int,
                         data: CdEDBObject) -> Response:
        """Add a new lodgement."""
        data['event_id'] = event_id
        field_params: TypeMapping = {
            f"fields.{field['field_name']}": Optional[  # type: ignore
                VALIDATOR_LOOKUP[const.FieldDatatypes(field['kind']).name]]
            for field in rs.ambience['event']['fields'].values()
            if field['association'] == const.FieldAssociations.lodgement
        }
        raw_fields = request_extractor(rs, field_params)
        data['fields'] = {
            key.split('.', 1)[1]: value for key, value in raw_fields.items()
        }
        data = check(rs, vtypes.Lodgement, data, creation=True)
        if rs.has_validation_errors():
            return self.create_lodgement_form(rs, event_id)
        assert data is not None

        new_id = self.eventproxy.create_lodgement(rs, data)
        self.notify_return_code(rs, new_id)
        return self.redirect(rs, "event/show_lodgement",
                             {'lodgement_id': new_id})

    @access("event")
    @event_guard(check_offline=True)
    def change_lodgement_form(self, rs: RequestState, event_id: int,
                              lodgement_id: int) -> Response:
        """Render form."""
        groups = self.eventproxy.list_lodgement_groups(rs, event_id)
        field_values = {
            "fields.{}".format(key): value
            for key, value in rs.ambience['lodgement']['fields'].items()}
        merge_dicts(rs.values, rs.ambience['lodgement'], field_values)
        return self.render(rs, "change_lodgement", {'groups': groups})

    @access("event", modi={"POST"})
    @event_guard(check_offline=True)
    @REQUESTdatadict(*LODGEMENT_COMMON_FIELDS)
    def change_lodgement(self, rs: RequestState, event_id: int,
                         lodgement_id: int, data: CdEDBObject) -> Response:
        """Alter the attributes of a lodgement.

        This does not enable changing the inhabitants of this lodgement.
        """
        data['id'] = lodgement_id
        field_params: TypeMapping = {
            f"fields.{field['field_name']}": Optional[  # type: ignore
                VALIDATOR_LOOKUP[const.FieldDatatypes(field['kind']).name]]
            for field in rs.ambience['event']['fields'].values()
            if field['association'] == const.FieldAssociations.lodgement
        }
        raw_fields = request_extractor(rs, field_params)
        data['fields'] = {
            key.split('.', 1)[1]: value for key, value in raw_fields.items()}
        data = check(rs, vtypes.Lodgement, data)
        if rs.has_validation_errors():
            return self.change_lodgement_form(rs, event_id, lodgement_id)
        assert data is not None

        code = self.eventproxy.set_lodgement(rs, data)
        self.notify_return_code(rs, code)
        return self.redirect(rs, "event/show_lodgement")

    @access("event", modi={"POST"})
    @event_guard(check_offline=True)
    @REQUESTdata("ack_delete")
    def delete_lodgement(self, rs: RequestState, event_id: int,
                         lodgement_id: int, ack_delete: bool) -> Response:
        """Remove a lodgement."""
        if not ack_delete:
            rs.append_validation_error(
                ("ack_delete", ValueError(n_("Must be checked."))))
        if rs.has_validation_errors():
            return self.show_lodgement(rs, event_id, lodgement_id)
        code = self.eventproxy.delete_lodgement(
            rs, lodgement_id, cascade={"inhabitants"})
        self.notify_return_code(rs, code)
        return self.redirect(rs, "event/lodgements")

    @access("event")
    @event_guard(check_offline=True)
    def manage_inhabitants_form(self, rs: RequestState, event_id: int,
                                lodgement_id: int) -> Response:
        """Render form."""
        registration_ids = self.eventproxy.list_registrations(rs, event_id)
        registrations = self.eventproxy.get_registrations(rs, registration_ids)
        personas = self.coreproxy.get_personas(rs, tuple(
            reg['persona_id'] for reg in registrations.values()))
        inhabitants = self.calculate_groups(
            (lodgement_id,), rs.ambience['event'], registrations,
            key="lodgement_id", personas=personas)
        for part_id in rs.ambience['event']['parts']:
            merge_dicts(rs.values, {
                'is_camping_mat_{}_{}'.format(part_id, registration_id):
                    registrations[registration_id]['parts'][part_id][
                        'is_camping_mat']
                for registration_id in inhabitants[(lodgement_id, part_id)]
            })

        def _check_without_lodgement(registration_id: int, part_id: int) -> bool:
            """Un-inlined check for registration without lodgement."""
            part = registrations[registration_id]['parts'][part_id]
            return (const.RegistrationPartStati(part['status']).is_present()
                    and not part['lodgement_id'])

        without_lodgement = {
            part_id: xsorted(
                (registration_id
                 for registration_id in registrations
                 if _check_without_lodgement(registration_id, part_id)),
                key=lambda anid: EntitySorter.persona(
                    personas[registrations[anid]['persona_id']])
            )
            for part_id in rs.ambience['event']['parts']
        }

        # Generate data to be encoded to json and used by the
        # cdedbSearchParticipant() javascript function
        def _check_not_this_lodgement(registration_id: int, part_id: int) -> bool:
            """Un-inlined check for registration with different lodgement."""
            part = registrations[registration_id]['parts'][part_id]
            return (const.RegistrationPartStati(part['status']).is_present()
                    and part['lodgement_id'] != lodgement_id)

        selectize_data = {
            part_id: xsorted(
                [{'name': (personas[registration['persona_id']]['given_names']
                           + " " + personas[registration['persona_id']]
                           ['family_name']),
                  'current': registration['parts'][part_id]['lodgement_id'],
                  'id': registration_id}
                 for registration_id, registration in registrations.items()
                 if _check_not_this_lodgement(registration_id, part_id)],
                key=lambda x: (
                    x['current'] is not None,
                    EntitySorter.persona(personas[registrations[x['id']]['persona_id']]))
            )
            for part_id in rs.ambience['event']['parts']
        }
        lodgement_names = self.eventproxy.list_lodgements(rs, event_id)
        other_lodgements = {
            anid: name for anid, name in lodgement_names.items() if anid != lodgement_id
        }
        return self.render(rs, "manage_inhabitants", {
            'registrations': registrations,
            'personas': personas, 'inhabitants': inhabitants,
            'without_lodgement': without_lodgement,
            'selectize_data': selectize_data,
            'lodgement_names': lodgement_names,
            'other_lodgements': other_lodgements})

    @access("event", modi={"POST"})
    @event_guard(check_offline=True)
    def manage_inhabitants(self, rs: RequestState, event_id: int,
                           lodgement_id: int) -> Response:
        """Alter who is assigned to a lodgement.

        This tries to be a bit smart and write only changed state.
        """
        # Get all registrations and current inhabitants
        registration_ids = self.eventproxy.list_registrations(rs, event_id)
        registrations = self.eventproxy.get_registrations(rs, registration_ids)
        current_inhabitants = {
            part_id: [reg_id for reg_id, registration in registrations.items()
                      if registration['parts'][part_id]['lodgement_id']
                      == lodgement_id]
            for part_id in rs.ambience['event']['parts']}
        # Parse request data
        params: TypeMapping = {
            **{
                f"new_{part_id}": Collection[Optional[vtypes.ID]]
                for part_id in rs.ambience['event']['parts']
            },
            **{
                f"delete_{part_id}_{reg_id}": bool
                for part_id in rs.ambience['event']['parts']
                for reg_id in current_inhabitants[part_id]
            },
            **{
                f"is_camping_mat_{part_id}_{reg_id}": bool
                for part_id in rs.ambience['event']['parts']
                for reg_id in current_inhabitants[part_id]
            }
        }
        data = request_extractor(rs, params)
        if rs.has_validation_errors():
            return self.manage_inhabitants_form(rs, event_id, lodgement_id)
        # Iterate all registrations to find changed ones
        code = 1
        change_note = f"Bewohner von {rs.ambience['lodgement']['title']} geändert."
        for reg_id, reg in registrations.items():
            new_reg: CdEDBObject = {
                'id': reg_id,
                'parts': {},
            }
            # Check if registration is new inhabitant or deleted inhabitant
            # in any part
            for part_id in rs.ambience['event']['parts']:
                new_inhabitant = (reg_id in data[f"new_{part_id}"])
                deleted_inhabitant = data.get(
                    "delete_{}_{}".format(part_id, reg_id), False)
                is_camping_mat = reg['parts'][part_id]['is_camping_mat']
                changed_inhabitant = (
                        reg_id in current_inhabitants[part_id]
                        and data.get(f"is_camping_mat_{part_id}_{reg_id}",
                                     False) != is_camping_mat)
                if new_inhabitant or deleted_inhabitant:
                    new_reg['parts'][part_id] = {
                        'lodgement_id': lodgement_id if new_inhabitant else None
                    }
                elif changed_inhabitant:
                    new_reg['parts'][part_id] = {
                        'is_camping_mat': data.get(
                            f"is_camping_mat_{part_id}_{reg_id}",
                            False)
                    }
            if new_reg['parts']:
                code *= self.eventproxy.set_registration(rs, new_reg, change_note)
        self.notify_return_code(rs, code)
        return self.redirect(rs, "event/show_lodgement")

    @access("event", modi={"POST"})
    @event_guard(check_offline=True)
    def swap_inhabitants(self, rs: RequestState, event_id: int,
                         lodgement_id: int) -> Response:
        """Swap inhabitants of two lodgements of the same part."""
        params: TypeMapping = {
            f"swap_with_{part_id}": Optional[vtypes.ID]  # type: ignore
            for part_id in rs.ambience['event']['parts']
        }
        data = request_extractor(rs, params)
        if rs.has_validation_errors():
            return self.manage_inhabitants_form(rs, event_id, lodgement_id)

        registration_ids = self.eventproxy.list_registrations(rs, event_id)
        registrations = self.eventproxy.get_registrations(rs, registration_ids)
        lodgements = self.eventproxy.list_lodgements(rs, event_id)
        inhabitants = self.calculate_groups(
            lodgements.keys(), rs.ambience['event'], registrations, key="lodgement_id")

        new_regs: CdEDBObjectMap = {}
        for part_id in rs.ambience['event']['parts']:
            if data[f"swap_with_{part_id}"]:
                swap_lodgement_id: int = data[f"swap_with_{part_id}"]
                current_inhabitants = inhabitants[(lodgement_id, part_id)]
                swap_inhabitants = inhabitants[(swap_lodgement_id, part_id)]
                new_reg: CdEDBObject
                for reg_id in current_inhabitants:
                    new_reg = new_regs.get(reg_id, {'id': reg_id, 'parts': dict()})
                    new_reg['parts'][part_id] = {'lodgement_id': swap_lodgement_id}
                    new_regs[reg_id] = new_reg
                for reg_id in swap_inhabitants:
                    new_reg = new_regs.get(reg_id, {'id': reg_id, 'parts': dict()})
                    new_reg['parts'][part_id] = {'lodgement_id': lodgement_id}
                    new_regs[reg_id] = new_reg

        code = 1
        change_note = (f"Bewohner von {lodgements[lodgement_id]} und"
                       f" {lodgements[swap_lodgement_id]} getauscht.")
        for new_reg in new_regs.values():
            code *= self.eventproxy.set_registration(rs, new_reg, change_note)
        self.notify_return_code(rs, code)
        return self.redirect(rs, "event/show_lodgement")

    @access("event")
    @event_guard(check_offline=True)
    def manage_attendees_form(self, rs: RequestState, event_id: int,
                              course_id: int) -> Response:
        """Render form."""
        tracks = rs.ambience['event']['tracks']
        registration_ids = self.eventproxy.list_registrations(rs, event_id)
        registrations = self.eventproxy.get_registrations(rs, registration_ids)
        personas = self.coreproxy.get_personas(rs, tuple(
            reg['persona_id'] for reg in registrations.values()))
        attendees = self.calculate_groups(
            (course_id,), rs.ambience['event'], registrations, key="course_id",
            personas=personas)

        # Generate options for the multi select boxes
        def _check_without_course(registration_id: int, track_id: int) -> bool:
            """Un-inlined check for registration without course."""
            reg = registrations[registration_id]
            part = reg['parts'][tracks[track_id]['part_id']]
            track = reg['tracks'][track_id]
            return (part['status'] == const.RegistrationPartStati.participant
                    and not track['course_id'])

        without_course = {
            track_id: xsorted(
                (registration_id
                 for registration_id in registrations
                 if _check_without_course(registration_id, track_id)),
                key=lambda anid: EntitySorter.persona(
                    personas[registrations[anid]['persona_id']])
            )
            for track_id in tracks
        }

        # Generate data to be encoded to json and used by the
        # cdedbSearchParticipant() javascript function
        def _check_not_this_course(registration_id: int, track_id: int) -> bool:
            """Un-inlined check for registration with different course."""
            reg = registrations[registration_id]
            part = reg['parts'][tracks[track_id]['part_id']]
            track = reg['tracks'][track_id]
            return (part['status'] == const.RegistrationPartStati.participant
                    and track['course_id'] != course_id)

        selectize_data = {
            track_id: xsorted(
                [{'name': (personas[registration['persona_id']]['given_names']
                           + " " + personas[registration['persona_id']]
                           ['family_name']),
                  'current': registration['tracks'][track_id]['course_id'],
                  'id': registration_id}
                 for registration_id, registration in registrations.items()
                 if _check_not_this_course(registration_id, track_id)],
                key=lambda x: (
                    x['current'] is not None,
                    EntitySorter.persona(
                        personas[registrations[x['id']]['persona_id']]))
            )
            for track_id in tracks
        }
        courses = self.eventproxy.list_courses(rs, event_id)
        course_names = {
            course['id']: "{}. {}".format(course['nr'], course['shortname'])
            for course_id, course
            in self.eventproxy.get_courses(rs, courses.keys()).items()
        }

        return self.render(rs, "manage_attendees", {
            'registrations': registrations,
            'personas': personas, 'attendees': attendees,
            'without_course': without_course,
            'selectize_data': selectize_data, 'course_names': course_names})

    @access("event", modi={"POST"})
    @event_guard(check_offline=True)
    def manage_attendees(self, rs: RequestState, event_id: int, course_id: int
                         ) -> Response:
        """Alter who is assigned to this course."""
        # Get all registrations and especially current attendees of this course
        registration_ids = self.eventproxy.list_registrations(rs, event_id)
        registrations = self.eventproxy.get_registrations(rs, registration_ids)
        current_attendees = {
            track_id: [reg_id for reg_id, registration in registrations.items()
                       if registration['tracks'][track_id]['course_id']
                       == course_id]
            for track_id in rs.ambience['course']['segments']}

        # Parse request data
        params: TypeMapping = {
            **{
                f"new_{track_id}": Collection[Optional[vtypes.ID]]
                for track_id in rs.ambience['course']['segments']
            },
            **{
                f"delete_{track_id}_{reg_id}": bool
                for track_id in rs.ambience['course']['segments']
                for reg_id in current_attendees[track_id]
            }
        }
        data = request_extractor(rs, params)
        if rs.has_validation_errors():
            return self.manage_attendees_form(rs, event_id, course_id)

        # Iterate all registrations to find changed ones
        code = 1
        change_note = ("Kursteilnehmer von"
                       f" {rs.ambience['course']['shortname']} geändert.")
        for registration_id, registration in registrations.items():
            new_reg: CdEDBObject = {
                'id': registration_id,
                'tracks': {},
            }
            # Check if registration is new attendee or deleted attendee
            # in any track of the course
            for track_id in rs.ambience['course']['segments']:
                new_attendee = (
                        registration_id in data["new_{}".format(track_id)])
                deleted_attendee = data.get(
                    "delete_{}_{}".format(track_id, registration_id), False)
                if new_attendee or deleted_attendee:
                    new_reg['tracks'][track_id] = {
                        'course_id': (course_id if new_attendee else None)
                    }
            if new_reg['tracks']:
                code *= self.eventproxy.set_registration(rs, new_reg, change_note)
        self.notify_return_code(rs, code)
        return self.redirect(rs, "event/show_course")

    make_registration_query_aux = staticmethod(make_registration_query_aux)

    @access("event")
    @event_guard()
    @REQUESTdata("download", "is_search")
    def registration_query(self, rs: RequestState, event_id: int,
                           download: Optional[str], is_search: bool,
                           ) -> Response:
        """Generate custom data sets from registration data.

        This is a pretty versatile method building on the query module.
        """
        scope = QueryScope.registration
        spec = scope.get_spec(event=rs.ambience["event"])
        # mangle the input, so we can prefill the form
        query_input = scope.mangle_query_input(rs)
        query: Optional[Query] = None
        if is_search:
            query = check(rs, vtypes.QueryInput,
                          query_input, "query", spec=spec, allow_empty=False)

        course_ids = self.eventproxy.list_courses(rs, event_id)
        courses = self.eventproxy.get_courses(rs, course_ids.keys())
        lodgement_ids = self.eventproxy.list_lodgements(rs, event_id)
        lodgements = self.eventproxy.get_lodgements(rs, lodgement_ids)
        lodgement_group_ids = self.eventproxy.list_lodgement_groups(rs, event_id)
        lodgement_groups = self.eventproxy.get_lodgement_groups(rs, lodgement_group_ids)
        choices, titles = self.make_registration_query_aux(
            rs, rs.ambience['event'], courses, lodgements, lodgement_groups,
            fixed_gettext=download is not None)
        choices_lists = {k: list(v.items()) for k, v in choices.items()}
        has_registrations = self.eventproxy.has_registrations(rs, event_id)

        default_queries = self.conf["DEFAULT_QUERIES_REGISTRATION"](
            rs.gettext, rs.ambience['event'], spec)
        stored_queries = self.eventproxy.get_event_queries(
            rs, event_id, scopes=(scope,))
        default_queries.update(stored_queries)

        params = {
            'spec': spec, 'choices': choices, 'choices_lists': choices_lists,
            'query': query, 'default_queries': default_queries, 'titles': titles,
            'has_registrations': has_registrations,
        }
        # Tricky logic: In case of no validation errors we perform a query
        if not rs.has_validation_errors() and is_search and query:
            query.scope = scope
            params['result'] = self.eventproxy.submit_general_query(
                rs, query, event_id=event_id)
            return self._send_query_result(
                rs, download, "registration_result", scope, query, params)
        else:
            rs.values['is_search'] = is_search = False
            return self.render(rs, "registration_query", params)

    @access("event", modi={"POST"}, anti_csrf_token_name="store_query")
    @event_guard()
    @REQUESTdata("query_name", "query_scope")
    def store_event_query(self, rs: RequestState, event_id: int, query_name: str,
                          query_scope: QueryScope) -> Response:
        """Store an event query."""
        if not query_scope or not query_scope.get_target():
            rs.ignore_validation_errors()
            return self.redirect(rs, "event/show_event")
        if rs.has_validation_errors() or not query_name:
            rs.notify("error", n_("Invalid query name."))

        spec = query_scope.get_spec(event=rs.ambience["event"])
        query_input = query_scope.mangle_query_input(rs)
        query_input["is_search"] = "True"
        query: Optional[Query] = check(
            rs, vtypes.QueryInput, query_input, "query", spec=spec, allow_empty=False)
        if not rs.has_validation_errors() and query:
            query_id = self.eventproxy.store_event_query(
                rs, rs.ambience["event"]["id"], query)
            self.notify_return_code(rs, query_id)
            if query_id:
                query.query_id = query_id
                del query_input["query_name"]
        return self.redirect(rs, query_scope.get_target(), query_input)

    @access("event", modi={"POST"})
    @event_guard()
    @REQUESTdata("query_id", "query_scope")
    def delete_event_query(self, rs: RequestState, event_id: int,
                           query_id: int, query_scope: QueryScope) -> Response:
        """Delete a stored event query."""
        query_input = None
        if not rs.has_validation_errors():
            stored_query = unwrap(
                self.eventproxy.get_event_queries(rs, event_id, query_ids=(query_id,))
                or None)
            if stored_query:
                query_input = stored_query.serialize()
            code = self.eventproxy.delete_event_query(rs, query_id)
            self.notify_return_code(rs, code)
        if query_scope and query_scope.get_target():
            return self.redirect(rs, query_scope.get_target(), query_input)
        return self.redirect(rs, "event/show_event", query_input)

    @periodic("validate_stored_event_queries", 4 * 24)
    def validate_stored_event_queries(self, rs: RequestState, state: CdEDBObject
                                      ) -> CdEDBObject:
        """Validate all stored event queries, to ensure nothing went wrong."""
        data = {}
        event_ids = self.eventproxy.list_events(rs, archived=False)
        for event_id in event_ids:
            data.update(self.eventproxy.get_invalid_stored_event_queries(rs, event_id))
        text = "Liebes Datenbankteam, einige gespeicherte Event-Queries sind ungültig:"
        if data:
            pdata = pprint.pformat(data)
            self.logger.warning(f"Invalid stroed event queries: {pdata}")
            msg = self._create_mail(f"{text}\n{pdata}",
                                    {"To": ("cdedb@lists.cde-ev.de",),
                                     "Subject": "Ungültige Event-Queries"},
                                    attachments=None)
            self._send_mail(msg)
        return state

    make_course_query_aux = staticmethod(make_course_query_aux)

    @access("event")
    @event_guard()
    @REQUESTdata("download", "is_search")
    def course_query(self, rs: RequestState, event_id: int,
                     download: Optional[str], is_search: bool,
                     ) -> Response:

        scope = QueryScope.event_course
        spec = scope.get_spec(event=rs.ambience['event'])
        query_input = scope.mangle_query_input(rs)
        query: Optional[Query] = None
        if is_search:
            query = check(rs, vtypes.QueryInput, query_input,
                          "query", spec=spec, allow_empty=False)

        course_ids = self.eventproxy.list_courses(rs, event_id)
        courses = self.eventproxy.get_courses(rs, course_ids.keys())
        choices, titles = self.make_course_query_aux(
            rs, rs.ambience['event'], courses,
            fixed_gettext=download is not None)
        choices_lists = {k: list(v.items()) for k, v in choices.items()}

        tracks = rs.ambience['event']['tracks']
        selection_default = ["course.shortname", ]
        for col in ("is_offered", "takes_place", "attendees"):
            selection_default += list("track{}.{}".format(t_id, col)
                                      for t_id in tracks)
        stored_queries = self.eventproxy.get_event_queries(
            rs, event_id, scopes=(scope,))
        default_queries = self.conf["DEFAULT_QUERIES_COURSE"](
            rs.gettext, rs.ambience['event'], spec)
        default_queries.update(stored_queries)

        params = {
            'spec': spec, 'choices': choices, 'choices_lists': choices_lists,
            'query': query, 'default_queries': default_queries, 'titles': titles,
            'selection_default': selection_default,
        }

        if not rs.has_validation_errors() and is_search and query:
            query.scope = scope
            params['result'] = self.eventproxy.submit_general_query(
                rs, query, event_id=event_id)
            return self._send_query_result(
                rs, download, "course_result", scope, query, params)
        else:
            rs.values['is_search'] = is_search = False
            return self.render(rs, "course_query", params)

    make_lodgement_query_aux = staticmethod(make_lodgement_query_aux)

    @access("event")
    @event_guard()
    @REQUESTdata("download", "is_search")
    def lodgement_query(self, rs: RequestState, event_id: int,
                        download: Optional[str], is_search: bool,
                        ) -> Response:

        scope = QueryScope.lodgement
        spec = scope.get_spec(event=rs.ambience["event"])
        query_input = scope.mangle_query_input(rs)
        query: Optional[Query] = None
        if is_search:
            query = check(rs, vtypes.QueryInput,
                          query_input, "query", spec=spec, allow_empty=False)

        lodgement_ids = self.eventproxy.list_lodgements(rs, event_id)
        lodgements = self.eventproxy.get_lodgements(rs, lodgement_ids)
        lodgement_group_ids = self.eventproxy.list_lodgement_groups(
            rs, event_id)
        lodgement_groups = self.eventproxy.get_lodgement_groups(
            rs, lodgement_group_ids)
        choices, titles = self.make_lodgement_query_aux(
            rs, rs.ambience['event'], lodgements, lodgement_groups,
            fixed_gettext=download is not None)
        choices_lists = {k: list(v.items()) for k, v in choices.items()}

        parts = rs.ambience['event']['parts']
        selection_default = ["lodgement.title"] + [
            f"lodgement_fields.xfield_{field['field_name']}"
            for field in rs.ambience['event']['fields'].values()
            if field['association'] == const.FieldAssociations.lodgement]
        for col in ("regular_inhabitants",):
            selection_default += list(f"part{p_id}_{col}" for p_id in parts)

        default_queries = {}
        stored_queries = self.eventproxy.get_event_queries(
            rs, event_id, scopes=(scope,))
        default_queries.update(stored_queries)

        params = {
            'spec': spec, 'choices': choices, 'choices_lists': choices_lists,
            'query': query, 'default_queries': default_queries, 'titles': titles,
            'selection_default': selection_default,
        }

        if not rs.has_validation_errors() and is_search and query:
            query.scope = scope
            params['result'] = self.eventproxy.submit_general_query(
                rs, query, event_id=event_id)
            return self._send_query_result(
                rs, download, "lodgement_result", scope, query, params)
        else:
            rs.values['is_search'] = is_search = False
            return self.render(rs, "lodgement_query", params)

    def _send_query_result(self, rs: RequestState, download: Optional[str],
                           filename: str, scope: QueryScope, query: Query,
                           params: CdEDBObject) -> Response:
        if download:
            shortname = rs.ambience['event']['shortname']
            return self.send_query_download(
                rs, params['result'], query.fields_of_interest, kind=download,
                filename=f"{shortname}_{filename}",
                substitutions=params['choices'])
        else:
            return self.render(rs, scope.get_target(prepend_realm=False), params)

    @access("event")
    @event_guard(check_offline=True)
    def checkin_form(self, rs: RequestState, event_id: int) -> Response:
        """Render form."""
        registration_ids = self.eventproxy.list_registrations(rs, event_id)
        registrations = self.eventproxy.get_registrations(rs, registration_ids)
        there = lambda registration, part_id: const.RegistrationPartStati(
            registration['parts'][part_id]['status']).is_present()
        registrations = {
            k: v
            for k, v in registrations.items()
            if (not v['checkin']
                and any(there(v, id) for id in rs.ambience['event']['parts']))}
        personas = self.coreproxy.get_event_users(rs, tuple(
            reg['persona_id'] for reg in registrations.values()), event_id)
        lodgement_ids = self.eventproxy.list_lodgements(rs, event_id)
        lodgements = self.eventproxy.get_lodgements(rs, lodgement_ids)
        for registration in registrations.values():
            registration['age'] = determine_age_class(
                personas[registration['persona_id']]['birthday'],
                rs.ambience['event']['begin'])
        reg_order = xsorted(
            registrations.keys(),
            key=lambda anid: EntitySorter.persona(
                personas[registrations[anid]['persona_id']]))
        registrations = OrderedDict(
            (reg_id, registrations[reg_id]) for reg_id in reg_order)
        return self.render(rs, "checkin", {
            'registrations': registrations, 'personas': personas,
            'lodgements': lodgements})

    @access("event", modi={"POST"})
    @event_guard(check_offline=True)
    @REQUESTdata("registration_id")
    def checkin(self, rs: RequestState, event_id: int, registration_id: vtypes.ID
                ) -> Response:
        """Check a participant in."""
        if rs.has_validation_errors():
            return self.checkin_form(rs, event_id)
        registration = self.eventproxy.get_registration(rs, registration_id)
        if registration['event_id'] != event_id:
            raise werkzeug.exceptions.NotFound(n_("Wrong associated event."))
        if registration['checkin']:
            rs.notify("warning", n_("Already checked in."))
            return self.checkin_form(rs, event_id)

        new_reg = {
            'id': registration_id,
            'checkin': now(),
        }
        code = self.eventproxy.set_registration(rs, new_reg, "Eingecheckt.")
        self.notify_return_code(rs, code)
        return self.redirect(rs, 'event/checkin')

    FIELD_REDIRECT = {
        const.FieldAssociations.registration: "event/registration_query",
        const.FieldAssociations.course: "event/course_query",
        const.FieldAssociations.lodgement: "event/lodgement_query",
    }

    def field_set_aux(self, rs: RequestState, event_id: int, field_id: Optional[int],
                      ids: Collection[int], kind: const.FieldAssociations) \
            -> Tuple[CdEDBObjectMap, List[int], Dict[int, str], Optional[CdEDBObject]]:
        """Process field set inputs.

        This function retrieves the data dependent on the given kind and returns it in
        a standardized way to be used in the generic field_set_* functions.

        :param ids: ids of the entities where the field should be modified.
        :param kind: specifies the entity: registration, course or lodgement

        :returns: A tuple of values, containing
            * entities: corresponding to the given ids (registrations, courses, lodgements)
            * ordered_ids: given ids, sorted by the corresponding EntitySorter
            * labels: name of the entities which will be displayed in the template
            * field: the event field which will be changed, None if no field_id was given
        """
        if kind == const.FieldAssociations.registration:
            if not ids:
                ids = self.eventproxy.list_registrations(rs, event_id)
            entities = self.eventproxy.get_registrations(rs, ids)
            personas = self.coreproxy.get_personas(
                rs, tuple(e['persona_id'] for e in entities.values()))
            labels = {
                reg_id: (f"{personas[entity['persona_id']]['given_names']}"
                         f" {personas[entity['persona_id']]['family_name']}")
                for reg_id, entity in entities.items()}
            ordered_ids = xsorted(
                entities.keys(), key=lambda anid: EntitySorter.persona(
                    personas[entities[anid]['persona_id']]))
        elif kind == const.FieldAssociations.course:
            if not ids:
                ids = self.eventproxy.list_courses(rs, event_id)
            entities = self.eventproxy.get_courses(rs, ids)
            labels = {course_id: f"{course['nr']} {course['shortname']}"
                      for course_id, course in entities.items()}
            ordered_ids = xsorted(
                entities.keys(), key=lambda anid: EntitySorter.course(entities[anid]))
        elif kind == const.FieldAssociations.lodgement:
            if not ids:
                ids = self.eventproxy.list_lodgements(rs, event_id)
            entities = self.eventproxy.get_lodgements(rs, ids)
            group_ids = {lodgement['group_id'] for lodgement in entities.values()
                         if lodgement['group_id'] is not None}
            groups = self.eventproxy.get_lodgement_groups(rs, group_ids)
            labels = {
                lodg_id: f"{lodg['title']}" if lodg['group_id'] is None
                         else safe_filter(f"{lodg['title']}, "
                                          f"<em>{groups[lodg['group_id']]['title']}</em>")
                for lodg_id, lodg in entities.items()}
            ordered_ids = xsorted(
                entities.keys(), key=lambda anid: EntitySorter.lodgement(entities[anid]))
        else:
            # this should not happen, since we check before for validation errors
            raise NotImplementedError(f"Unknown kind {kind}")

        if field_id:
            if field_id not in rs.ambience['event']['fields']:
                raise werkzeug.exceptions.NotFound(n_("Wrong associated event."))
            field = rs.ambience['event']['fields'][field_id]
            if field['association'] != kind:
                raise werkzeug.exceptions.NotFound(n_("Wrong associated field."))
        else:
            field = None

        return entities, ordered_ids, labels, field

    @access("event")
    @event_guard(check_offline=True)
    @REQUESTdata("field_id", "ids", "kind")
    def field_set_select(self, rs: RequestState, event_id: int,
                         field_id: Optional[vtypes.ID],
                         ids: Optional[vtypes.IntCSVList],
                         kind: const.FieldAssociations) -> Response:
        """Select a field for manipulation across multiple entities."""
        if rs.has_validation_errors():
            return self.render(rs, "field_set_select")
        if ids is None:
            ids = cast(vtypes.IntCSVList, [])

        if field_id:
            return self.redirect(
                rs, "event/field_set_form", {
                    'ids': (','.join(str(i) for i in ids) if ids else None),
                    'field_id': field_id, 'kind': kind.value})
        _, ordered_ids, labels, _ = self.field_set_aux(rs, event_id, field_id, ids, kind)
        fields = [(field['id'], field['field_name'])
                  for field in xsorted(rs.ambience['event']['fields'].values(),
                                       key=EntitySorter.event_field)
                  if field['association'] == kind]
        return self.render(
            rs, "field_set_select", {
                'ids': (','.join(str(i) for i in ids) if ids else None),
                'ordered': ordered_ids, 'labels': labels, 'fields': fields,
                'kind': kind.value, 'cancellink': self.FIELD_REDIRECT[kind]})

    @access("event")
    @event_guard(check_offline=True)
    @REQUESTdata("field_id", "ids", "kind", "change_note")
    def field_set_form(self, rs: RequestState, event_id: int, field_id: vtypes.ID,
                       ids: Optional[vtypes.IntCSVList], kind: const.FieldAssociations,
                       change_note: Optional[str] = None, internal: bool = False
                       ) -> Response:
        """Render form.

        The internal flag is used if the call comes from another frontend
        function to disable further redirection on validation errors.
        """
        if rs.has_validation_errors() and not internal:
            redirect = self.FIELD_REDIRECT.get(kind, "event/show_event")
            return self.redirect(rs, redirect)
        if ids is None:
            ids = cast(vtypes.IntCSVList, [])

        entities, ordered_ids, labels, field = self.field_set_aux(
            rs, event_id, field_id, ids, kind)
        assert field is not None  # to make mypy happy

        values = {f"input{anid}": entity['fields'].get(field['field_name'])
                  for anid, entity in entities.items()}
        merge_dicts(rs.values, values)
        return self.render(rs, "field_set", {
            'ids': (','.join(str(i) for i in ids) if ids else None),
            'entities': entities, 'labels': labels, 'ordered': ordered_ids,
            'kind': kind.value, 'change_note': change_note,
            'cancellink': self.FIELD_REDIRECT[kind]})

    @access("event", modi={"POST"})
    @event_guard(check_offline=True)
    @REQUESTdata("field_id", "ids", "kind", "change_note")
    def field_set(self, rs: RequestState, event_id: int, field_id: vtypes.ID,
                  ids: Optional[vtypes.IntCSVList], kind: const.FieldAssociations,
                  change_note: Optional[str] = None) -> Response:
        """Modify a specific field on the given entities."""
        if rs.has_validation_errors():
            return self.field_set_form(  # type: ignore
                rs, event_id, kind=kind, change_note=change_note, internal=True)
        if ids is None:
            ids = cast(vtypes.IntCSVList, [])

        entities, _, _, field = self.field_set_aux(
            rs, event_id, field_id, ids, kind)
        assert field is not None  # to make mypy happy

        if kind == const.FieldAssociations.registration:
            if change_note:
                change_note = f"{field['field_name']} gesetzt: " + change_note
            else:
                change_note = f"{field['field_name']} gesetzt."
        elif change_note:
            rs.append_validation_error(
                (None, ValueError(n_("change_note only supported for registrations."))))

        data_params: TypeMapping = {
            f"input{anid}": Optional[  # type: ignore
                VALIDATOR_LOOKUP[const.FieldDatatypes(field['kind']).name]]
            for anid in entities
        }
        data = request_extractor(rs, data_params)
        if rs.has_validation_errors():
            return self.field_set_form(  # type: ignore
                rs, event_id, kind=kind, internal=True)

        if kind == const.FieldAssociations.registration:
            entity_setter: EntitySetter = self.eventproxy.set_registration
        elif kind == const.FieldAssociations.course:
            entity_setter = self.eventproxy.set_course
        elif kind == const.FieldAssociations.lodgement:
            entity_setter = self.eventproxy.set_lodgement
        else:
            # this can not happen, since kind was validated successfully
            raise NotImplementedError(f"Unknown kind {kind}.")

        code = 1
        for anid, entity in entities.items():
            if data[f"input{anid}"] != entity['fields'].get(field['field_name']):
                new = {
                    'id': anid,
                    'fields': {field['field_name']: data[f"input{anid}"]}
                }
                if change_note:
                    code *= entity_setter(rs, new, change_note)  # type: ignore
                else:
                    code *= entity_setter(rs, new)
        self.notify_return_code(rs, code)

        if kind == const.FieldAssociations.registration:
            query = Query(
                QueryScope.registration,
                QueryScope.registration.get_spec(event=rs.ambience['event']),
                ("persona.given_names", "persona.family_name", "persona.username",
                 "reg.id", f"reg_fields.xfield_{field['field_name']}"),
                (("reg.id", QueryOperators.oneof, entities),),
                (("persona.family_name", True), ("persona.given_names", True))
            )
        elif kind == const.FieldAssociations.course:
            query = Query(
                QueryScope.lodgement,
                QueryScope.lodgement.get_spec(event=rs.ambience['event']),
                ("course.nr", "course.shortname", "course.title", "course.id",
                 f"course_fields.xfield_{field['field_name']}"),
                (("course.id", QueryOperators.oneof, entities),),
                (("course.nr", True), ("course.shortname", True))
            )
        elif kind == const.FieldAssociations.lodgement:
            query = Query(
                QueryScope.lodgement,
                QueryScope.lodgement.get_spec(event=rs.ambience['event']),
                ("lodgement.title", "lodgement_group.title", "lodgement.id",
                 f"lodgement_fields.xfield_{field['field_name']}"),
                (("lodgement.id", QueryOperators.oneof, entities),),
                (("lodgement.title", True), ("lodgement.id", True))
            )
        else:
            # this can not happen, since kind was validated successfully
            raise NotImplementedError(f"Unknown kind {kind}.")

        redirect = self.FIELD_REDIRECT[kind]
        return self.redirect(rs, redirect, query.serialize())

    @access("event", modi={"POST"})
    @event_guard(check_offline=True)
    def lock_event(self, rs: RequestState, event_id: int) -> Response:
        """Lock an event for offline usage."""
        code = self.eventproxy.lock_event(rs, event_id)
        self.notify_return_code(rs, code)
        return self.redirect(rs, "event/show_event")

    @access("event", modi={"POST"})
    @event_guard()
    @REQUESTfile("json")
    def unlock_event(self, rs: RequestState, event_id: int,
                     json: werkzeug.datastructures.FileStorage) -> Response:
        """Unlock an event after offline usage and incorporate the offline
        changes."""
        data = check(rs, vtypes.SerializedEventUpload, json)
        if rs.has_validation_errors():
            return self.show_event(rs, event_id)
        assert data is not None
        if event_id != data['id']:
            rs.notify("error", n_("Data from wrong event."))
            return self.show_event(rs, event_id)
        # Check for unmigrated personas
        current = self.eventproxy.export_event(rs, event_id)
        claimed = {e['persona_id'] for e in data['event.registrations'].values()
                   if not e['real_persona_id']}
        if claimed - set(current['core.personas']):
            rs.notify("error", n_("There exist unmigrated personas."))
            return self.show_event(rs, event_id)

        code = self.eventproxy.unlock_import_event(rs, data)
        self.notify_return_code(rs, code)
        return self.redirect(rs, "event/show_event")

    @access("event_admin", modi={"POST"})
    @event_guard(check_offline=True)
    @REQUESTdata("ack_archive", "create_past_event")
    def archive_event(self, rs: RequestState, event_id: int, ack_archive: bool,
                      create_past_event: bool) -> Response:
        """Archive an event and optionally create a past event.

        This is at the boundary between event and cde frontend, since
        the past-event stuff generally resides in the cde realm.
        """
        if rs.ambience['event']['is_archived']:
            rs.notify("warning", n_("Event already archived."))
            return self.redirect(rs, "event/show_event")
        if not ack_archive:
            rs.append_validation_error(
                ("ack_archive", ValueError(n_("Must be checked."))))
        if rs.has_validation_errors():
            return self.show_event(rs, event_id)

        if rs.ambience['event']['end'] >= now().date():
            rs.notify("error", n_("Event is not concluded yet."))
            return self.redirect(rs, "event/show_event")

        new_ids, message = self.pasteventproxy.archive_event(
            rs, event_id, create_past_event=create_past_event)
        if message:
            rs.notify("warning", message)
            return self.redirect(rs, "event/show_event")
        rs.notify("success", n_("Event archived."))
        if new_ids is None:
            return self.redirect(rs, "event/show_event")
        elif len(new_ids) == 1:
            rs.notify("info", n_("Created past event."))
            return self.redirect(rs, "cde/show_past_event",
                                 {'pevent_id': unwrap(new_ids)})
        else:
            rs.notify("info", n_("Created multiple past events."))
            return self.redirect(rs, "event/show_event")

    @access("event_admin", modi={"POST"})
    @event_guard(check_offline=True)
    @REQUESTdata("ack_delete")
    def delete_event(self, rs: RequestState, event_id: int, ack_delete: bool
                     ) -> Response:
        """Remove an event."""
        if not ack_delete:
            rs.append_validation_error(
                ("ack_delete", ValueError(n_("Must be checked."))))
        if rs.has_validation_errors():
            return self.show_event(rs, event_id)

        if rs.ambience['event']['end'] >= now().date():
            rs.notify("error", n_("Event is not concluded yet."))
            return self.redirect(rs, "event/show_event")

        blockers = self.eventproxy.delete_event_blockers(rs, event_id)
        cascade = {"registrations", "courses", "lodgement_groups", "lodgements",
                   "field_definitions", "course_tracks", "event_parts", "orgas",
                   "questionnaire", "stored_queries", "log", "mailinglists"}

        code = self.eventproxy.delete_event(rs, event_id, cascade & blockers.keys())
        if not code:
            return self.show_event(rs, event_id)
        else:
            rs.notify("success", n_("Event deleted."))
            return self.redirect(rs, "event/index")

    @access("event")
    @REQUESTdata("phrase", "kind", "aux")
    def select_registration(self, rs: RequestState, phrase: str,
                            kind: str, aux: Optional[vtypes.ID]) -> Response:
        """Provide data for inteligent input fields.

        This searches for registrations (and associated users) by name
        so they can be easily selected without entering their
        numerical ids. This is similar to the select_persona()
        functionality in the core realm.

        The kind parameter specifies the purpose of the query which
        decides the privilege level required and the basic search
        paramaters.

        Allowed kinds:

        - ``orga_registration``: Search for a registration as event orga

        The aux parameter allows to supply an additional id. This will
        probably be an event id in the overwhelming majority of cases.

        Required aux value based on the 'kind':

        * ``orga_registration``: Id of the event you are orga of
        """
        if rs.has_validation_errors():
            return self.send_json(rs, {})

        spec_additions: Dict[str, str] = {}
        search_additions: List[QueryConstraint] = []
        event = None
        num_preview_personas = (self.conf["NUM_PREVIEW_PERSONAS_CORE_ADMIN"]
                                if {"core_admin", "meta_admin"} & rs.user.roles
                                else self.conf["NUM_PREVIEW_PERSONAS"])
        if kind == "orga_registration":
            if aux is None:
                return self.send_json(rs, {})
            event = self.eventproxy.get_event(rs, aux)
            if not self.is_admin(rs):
                if rs.user.persona_id not in event['orgas']:
                    raise werkzeug.exceptions.Forbidden(n_("Not privileged."))
        else:
            return self.send_json(rs, {})

        data = None

        anid, errs = validate_check(vtypes.ID, phrase, argname="phrase")
        if not errs:
            assert anid is not None
            tmp = self.eventproxy.get_registrations(rs, (anid,))
            if tmp:
                reg = unwrap(tmp)
                if reg['event_id'] == aux:
                    data = [reg]

        # Don't query, if search phrase is too short
        if not data and len(phrase) < self.conf["NUM_PREVIEW_CHARS"]:
            return self.send_json(rs, {})

        terms: List[str] = []
        if data is None:
            terms = [t.strip() for t in phrase.split(' ') if t]
            valid = True
            for t in terms:
                _, errs = validate_check(vtypes.NonRegex, t, argname="phrase")
                if errs:
                    valid = False
            if not valid:
                data = []
            else:
                search = [("username,family_name,given_names,display_name",
                           QueryOperators.match, t) for t in terms]
                search.extend(search_additions)
                spec = QueryScope.quick_registration.get_spec()
                spec["username,family_name,given_names,display_name"] = "str"
                spec.update(spec_additions)
                query = Query(
                    QueryScope.quick_registration, spec,
                    ("registrations.id", "username", "family_name",
                     "given_names", "display_name"),
                    search, (("registrations.id", True),))
                data = list(self.eventproxy.submit_general_query(
                    rs, query, event_id=aux))

        # Strip data to contain at maximum `num_preview_personas` results
        if len(data) > num_preview_personas:
            data = xsorted(data, key=lambda e: e['id'])[:num_preview_personas]

        def name(x: CdEDBObject) -> str:
            return "{} {}".format(x['given_names'], x['family_name'])

        # Check if name occurs multiple times to add email address in this case
        counter: Dict[str, int] = collections.defaultdict(int)
        for entry in data:
            counter[name(entry)] += 1

        # Generate return JSON list
        ret = []
        for entry in xsorted(data, key=EntitySorter.persona):
            result = {
                'id': entry['id'],
                'name': name(entry),
                'display_name': entry['display_name'],
            }
            # Email/username is only delivered if we have admins
            # rights, a search term with an @ (and more) matches the
            # mail address, or the mail address is required to
            # distinguish equally named users
            searched_email = any(
                '@' in t and len(t) > self.conf["NUM_PREVIEW_CHARS"]
                and entry['username'] and t in entry['username']
                for t in terms)
            if (counter[name(entry)] > 1 or searched_email or
                    self.is_admin(rs)):
                result['email'] = entry['username']
            ret.append(result)
        return self.send_json(rs, {'registrations': ret})

    @access("event")
    @event_guard()
    @REQUESTdata("phrase")
    def quick_show_registration(self, rs: RequestState, event_id: int,
                                phrase: str) -> Response:
        """Allow orgas to quickly retrieve a registration.

        The search phrase may be anything: a numeric id or a string
        matching the data set.
        """
        if rs.has_validation_errors():
            return self.show_event(rs, event_id)

        anid, errs = validate_check(vtypes.CdedbID, phrase, argname="phrase")
        if not errs:
            reg_ids = self.eventproxy.list_registrations(
                rs, event_id, persona_id=anid)
            if reg_ids:
                reg_id = unwrap(reg_ids.keys())
                return self.redirect(rs, "event/show_registration",
                                     {'registration_id': reg_id})

        anid, errs = validate_check(vtypes.ID, phrase, argname="phrase")
        if not errs:
            assert anid is not None
            regs = self.eventproxy.get_registrations(rs, (anid,))
            if regs:
                reg = unwrap(regs)
                if reg['event_id'] == event_id:
                    return self.redirect(rs, "event/show_registration",
                                         {'registration_id': reg['id']})

        terms = tuple(t.strip() for t in phrase.split(' ') if t)
        valid = True
        for t in terms:
            _, errs = validate_check(vtypes.NonRegex, t, argname="phrase")
            if errs:
                valid = False
        if not valid:
            rs.notify("warning", n_("Active characters found in search."))
            return self.show_event(rs, event_id)

        search = [("username,family_name,given_names,display_name",
                   QueryOperators.match, t) for t in terms]
        spec = QueryScope.quick_registration.get_spec()
        spec["username,family_name,given_names,display_name"] = "str"
        query = Query(
            QueryScope.quick_registration, spec,
            ("registrations.id", "username", "family_name",
             "given_names", "display_name"),
            search, (("registrations.id", True),))
        result = self.eventproxy.submit_general_query(
            rs, query, event_id=event_id)
        if len(result) == 1:
            return self.redirect(rs, "event/show_registration",
                                 {'registration_id': result[0]['id']})
        elif result:
            # TODO make this accessible
            pass
        base_query = Query(
            QueryScope.registration,
            QueryScope.registration.get_spec(event=rs.ambience['event']),
            ["reg.id", "persona.given_names", "persona.family_name",
             "persona.username"],
            [],
            (("persona.family_name", True), ("persona.given_names", True))
        )
        regex = "({})".format("|".join(terms))
        given_names_constraint = (
            'persona.given_names', QueryOperators.regex, regex)
        family_name_constraint = (
            'persona.family_name', QueryOperators.regex, regex)

        for effective in ([given_names_constraint, family_name_constraint],
                          [given_names_constraint],
                          [family_name_constraint]):
            query = copy.deepcopy(base_query)
            query.constraints.extend(effective)
            result = self.eventproxy.submit_general_query(
                rs, query, event_id=event_id)
            if len(result) == 1:
                return self.redirect(rs, "event/show_registration",
                                     {'registration_id': result[0]['id']})
            elif result:
                params = query.serialize()
                return self.redirect(rs, "event/registration_query",
                                     params)
        rs.notify("warning", n_("No registration found."))
        return self.show_event(rs, event_id)

    @access("event_admin")
    @REQUESTdata(*LOG_FIELDS_COMMON, "event_id")
    def view_log(self, rs: RequestState, codes: Collection[const.EventLogCodes],
                 event_id: Optional[vtypes.ID], offset: Optional[int],
                 length: Optional[vtypes.PositiveInt],
                 persona_id: Optional[vtypes.CdedbID],
                 submitted_by: Optional[vtypes.CdedbID],
                 change_note: Optional[str],
                 time_start: Optional[datetime.datetime],
                 time_stop: Optional[datetime.datetime]) -> Response:
        """View activities concerning events organized via DB."""
        length = length or self.conf["DEFAULT_LOG_LENGTH"]
        # length is the requested length, _length the theoretically
        # shown length for an infinite amount of log entries.
        _offset, _length = calculate_db_logparams(offset, length)

        # no validation since the input stays valid, even if some options
        # are lost
        rs.ignore_validation_errors()
        total, log = self.eventproxy.retrieve_log(
            rs, codes, event_id, _offset, _length, persona_id=persona_id,
            submitted_by=submitted_by, change_note=change_note,
            time_start=time_start, time_stop=time_stop)
        persona_ids = (
                {entry['submitted_by'] for entry in log if
                 entry['submitted_by']}
                | {entry['persona_id'] for entry in log if entry['persona_id']})
        personas = self.coreproxy.get_personas(rs, persona_ids)
        event_ids = {entry['event_id'] for entry in log if entry['event_id']}
        registration_map = self.eventproxy.get_registration_map(rs, event_ids)
        events = self.eventproxy.get_events(rs, event_ids)
        all_events = self.eventproxy.list_events(rs)
        loglinks = calculate_loglinks(rs, total, offset, length)
        return self.render(rs, "view_log", {
            'log': log, 'total': total, 'length': _length,
            'personas': personas, 'events': events, 'all_events': all_events,
            'registration_map': registration_map, 'loglinks': loglinks})

    @access("event")
    @event_guard()
    @REQUESTdata(*LOG_FIELDS_COMMON)
    def view_event_log(self, rs: RequestState,
                       codes: Collection[const.EventLogCodes],
                       event_id: int, offset: Optional[int],
                       length: Optional[vtypes.PositiveInt],
                       persona_id: Optional[vtypes.CdedbID],
                       submitted_by: Optional[vtypes.CdedbID],
                       change_note: Optional[str],
                       time_start: Optional[datetime.datetime],
                       time_stop: Optional[datetime.datetime]) -> Response:
        """View activities concerning one event organized via DB."""
        length = length or self.conf["DEFAULT_LOG_LENGTH"]
        # length is the requested length, _length the theoretically
        # shown length for an infinite amount of log entries.
        _offset, _length = calculate_db_logparams(offset, length)

        # no validation since the input stays valid, even if some options
        # are lost
        rs.ignore_validation_errors()
        total, log = self.eventproxy.retrieve_log(
            rs, codes, event_id, _offset, _length, persona_id=persona_id,
            submitted_by=submitted_by, change_note=change_note,
            time_start=time_start, time_stop=time_stop)
        persona_ids = (
                {entry['submitted_by'] for entry in log if
                 entry['submitted_by']}
                | {entry['persona_id'] for entry in log if entry['persona_id']})
        personas = self.coreproxy.get_personas(rs, persona_ids)
        registration_map = self.eventproxy.get_registration_map(rs, (event_id,))
        loglinks = calculate_loglinks(rs, total, offset, length)
        return self.render(rs, "view_event_log", {
            'log': log, 'total': total, 'length': _length, 'personas': personas,
            'registration_map': registration_map, 'loglinks': loglinks})<|MERGE_RESOLUTION|>--- conflicted
+++ resolved
@@ -545,7 +545,6 @@
                       {'address': ml_address})
         return self.redirect(rs, "event/show_event")
 
-<<<<<<< HEAD
     def _deletion_blocked_parts(self, rs: RequestState, event_id: int) -> Set[int]:
         """Returns all part_ids from parts of a given event which must not be deleted.
 
@@ -557,29 +556,6 @@
         blocked_parts: Set[int] = set()
         if len(rs.ambience['event']['parts']) == 1:
             blocked_parts.add(unwrap(rs.ambience['event']['parts'].keys()))
-=======
-    @access("event")
-    @event_guard()
-    def part_summary_form(self, rs: RequestState, event_id: int) -> Response:
-        """Render form."""
-        tracks = rs.ambience['event']['tracks']
-        current = {
-            f"{key}_{part_id}": value
-            for part_id, part in rs.ambience['event']['parts'].items()
-            for key, value in part.items() if key not in ('id', 'tracks')}
-        for part_id, part in rs.ambience['event']['parts'].items():
-            for track_id, track in part['tracks'].items():
-                for k in ('title', 'shortname', 'num_choices', 'min_choices',
-                          'sortkey'):
-                    current[f"track_{k}_{part_id}_{track_id}"] = track[k]
-            for m_id, m in part['fee_modifiers'].items():
-                for k in ('modifier_name', 'amount', 'field_id'):
-                    current[f"fee_modifier_{k}_{part_id}_{m_id}"] = m[k]
-        merge_dicts(rs.values, current)
-        referenced_parts: Set[int] = set()
-        referenced_tracks: Set[int] = set()
-        has_registrations = self.eventproxy.has_registrations(rs, event_id)
->>>>>>> ee3978fe
         course_ids = self.eventproxy.list_courses(rs, event_id)
         courses = self.eventproxy.get_courses(rs, course_ids.keys())
         # referenced tracks block part deletion
@@ -666,46 +642,12 @@
             'waitlist_fields': waitlist_fields,
             'DEFAULT_NUM_COURSE_CHOICES': DEFAULT_NUM_COURSE_CHOICES})
 
-<<<<<<< HEAD
     @access("event", modi={"POST"})
     @event_guard()
     @REQUESTdatadict(*EVENT_PART_CREATION_MANDATORY_FIELDS)
     def add_part(self, rs: RequestState, event_id: int, data: CdEDBObject) -> Response:
         if self.eventproxy.has_registrations(rs, event_id):
             raise ValueError(n_("Registrations exist, no part creation possible."))
-=======
-    @staticmethod
-    def process_part_input(rs: RequestState, has_registrations: bool
-                           ) -> Dict[int, Optional[CdEDBObject]]:
-        """This handles input to configure the parts.
-
-        Since this covers a variable number of rows, we cannot do this
-        statically. This takes care of validation too.
-        """
-        parts = rs.ambience['event']['parts']
-        fee_modifiers = rs.ambience['event']['fee_modifiers']
-
-        # Handle basic part data
-        delete_flags = request_extractor(
-            rs, {f"delete_{part_id}": bool for part_id in parts})
-        deletes = {part_id for part_id in parts
-                   if delete_flags['delete_{}'.format(part_id)]}
-        if has_registrations and deletes:
-            raise ValueError(n_("Registrations exist, no deletion."))
-        spec: TypeMapping = {
-            'title': str,
-            'shortname': str,
-            'part_begin': datetime.date,
-            'part_end': datetime.date,
-            'fee': decimal.Decimal,
-            'waitlist_field': Optional[vtypes.ID],  # type: ignore
-        }
-        params: TypeMapping = {
-            f"{key}_{part_id}": value
-            for part_id in parts if part_id not in deletes
-            for key, value in spec.items()
-        }
->>>>>>> ee3978fe
 
         data = check(rs, vtypes.EventPart, data)
         if rs.has_validation_errors():
@@ -783,6 +725,7 @@
         # this will be added at the end after processing the dynamic input and will only
         # yield false validation errors
         del data['tracks']
+        del data['fee_modifiers']
         data = check(rs, vtypes.EventPart, data)
         if rs.has_validation_errors():
             return self.change_part_form(rs, event_id, part_id)
@@ -864,7 +807,6 @@
             fee_modifier_data = process_dynamic_input(
                 rs, fee_modifier_existing, fee_modifier_spec,
                 prefix=fee_modifier_prefix,
-                additional={'part_id': part_id},
                 constraint_maker=fee_modifier_constraint_maker)
 
         # Check if each linked field and fee modifier name is unique.
@@ -874,7 +816,6 @@
                        " field in one event part.")
         name_msg = n_("Must not have multiple fee modifiers with the same name "
                       "in one event part.")
-<<<<<<< HEAD
         for anid, modifier in fee_modifier_data.items():
             if modifier is None:
                 continue
@@ -889,93 +830,6 @@
             used_fields.add(modifier['field_id'])
             used_names.add(modifier['modifier_name'])
 
-=======
-        used_fields = {}
-        used_names = {}
-        if len(ret_fee_modifiers) == 1:
-            f = unwrap(ret_fee_modifiers)
-            if f:
-                used_fields[f['part_id']] = {f['field_id']}
-                used_names[f['part_id']] = {f['modifier_name']}
-        for e1, e2 in itertools.combinations(
-                filter(None, ret_fee_modifiers.values()), 2):
-            used_fields.setdefault(e1['part_id'], set()).add(e1['field_id'])
-            used_fields.setdefault(e2['part_id'], set()).add(e2['field_id'])
-            used_names.setdefault(e1['part_id'], set()).add(e1['modifier_name'])
-            used_names.setdefault(e2['part_id'], set()).add(e2['modifier_name'])
-            if e1['part_id'] == e2['part_id']:
-                if e1['field_id'] == e2['field_id']:
-                    base_key = "fee_modifier_field_id_{}_{}"
-                    key1 = base_key.format(e1['part_id'], e1['id'])
-                    rs.add_validation_error((key1, ValueError(field_msg)))
-                    key2 = base_key.format(e2['part_id'], e2['id'])
-                    rs.add_validation_error((key2, ValueError(field_msg)))
-                if e1['modifier_name'] == e2['modifier_name']:
-                    base_key = "fee_modifier_modifier_name_{}_{}"
-                    key1 = base_key.format(e1['part_id'], e1['id'])
-                    rs.add_validation_error((key1, ValueError(name_msg)))
-                    key2 = base_key.format(e2['part_id'], e2['id'])
-                    rs.add_validation_error((key2, ValueError(name_msg)))
-
-        for part_id in parts:
-            marker = 1
-            while marker < 2 ** 5:
-                will_create = unwrap(request_extractor(
-                    rs, {f"fee_modifier_create_{part_id}_-{marker}": bool}))
-                if will_create:
-                    if has_registrations:
-                        raise ValueError(n_(
-                            "Registrations exist, no creation."))
-                    params = fee_modifier_params(part_id, -marker)
-                    constraints = constraint_maker(part_id, -marker)
-                    new_fee_modifier = fee_modifier_excavator(
-                        request_extractor(rs, params, constraints),
-                        part_id, -marker)
-                    ret_fee_modifiers[-marker] = new_fee_modifier
-                    if new_fee_modifier['field_id'] in used_fields.get(
-                            part_id, set()):
-                        rs.add_validation_error(
-                            ("fee_modifier_field_id_{}_{}".format(
-                                part_id, -marker),
-                             ValueError(field_msg)))
-                    if new_fee_modifier['modifier_name'] in used_names.get(
-                            part_id, set()):
-                        rs.add_validation_error(
-                            ("fee_modifier_modifier_name_{}_{}".format(
-                                part_id, -marker),
-                             ValueError(name_msg)))
-                    used_fields.setdefault(part_id, set()).add(
-                        new_fee_modifier['field_id'])
-                else:
-                    break
-                marker += 1
-            rs.values['fee_modifier_create_last_index'][part_id] = marker - 1
-
-        # Don't allow fee modifiers for newly created parts.
-
-        # Handle deleted parts
-        for mod_id, mod in ret_fee_modifiers.items():
-            if mod:
-                ret[mod['part_id']].setdefault('fee_modifiers', {})[mod_id] = mod
-                del mod['part_id']
-                if 'id' in mod:
-                    del mod['id']
-        ret_parts = cast(Dict[int, Optional[CdEDBObject]], ret)
-        for part_id in deletes:
-            ret_parts[part_id] = None
-        if not any(ret_parts.values()):
-            rs.append_validation_error(
-                ("", ValueError(n_("At least one event part required."))))
-            rs.notify("error", n_("At least one event part required."))
-        return ret_parts
-
-    @access("event", modi={"POST"})
-    @event_guard(check_offline=True)
-    def part_summary(self, rs: RequestState, event_id: int) -> Response:
-        """Manipulate the parts of an event."""
-        has_registrations = self.eventproxy.has_registrations(rs, event_id)
-        parts = self.process_part_input(rs, has_registrations)
->>>>>>> ee3978fe
         if rs.has_validation_errors():
             return self.change_part_form(rs, event_id, part_id)
 
@@ -983,16 +837,10 @@
         # put it all together
         #
         data['tracks'] = track_data
-        fee_modifiers = rs.ambience['event']['fee_modifiers']
-        fee_modifiers.update(fee_modifier_data)
+        data['fee_modifiers'] = fee_modifier_data
         event = {
             'id': event_id,
-<<<<<<< HEAD
             'parts': {part_id: data},
-            'fee_modifiers': fee_modifiers,
-=======
-            'parts': parts,
->>>>>>> ee3978fe
         }
         code = self.eventproxy.set_event(rs, event)
         self.notify_return_code(rs, code)
@@ -5119,6 +4967,7 @@
                     new_regs[reg_id] = new_reg
 
         code = 1
+        # noinspection PyUnboundLocalVariable
         change_note = (f"Bewohner von {lodgements[lodgement_id]} und"
                        f" {lodgements[swap_lodgement_id]} getauscht.")
         for new_reg in new_regs.values():
