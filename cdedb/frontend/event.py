#!/usr/bin/env python3

"""Services for the event realm."""

import cgitb
from collections import OrderedDict, Counter
import collections.abc
import copy
import csv
import decimal
import functools
import hashlib
import itertools
import json
import operator
import pathlib
import re
import subprocess
import sys
import tempfile

import magic
import psycopg2.extensions
import werkzeug

from cdedb.frontend.common import (
    REQUESTdata, REQUESTdatadict, access, csv_output,
    check_validation as check, event_guard, query_result_to_json,
    REQUESTfile, request_extractor, cdedbid_filter, querytoparams_filter,
    xdictsort_filter, enum_entries_filter, safe_filter)
from cdedb.frontend.uncommon import AbstractUserFrontend
from cdedb.query import QUERY_SPECS, QueryOperators, mangle_query_input, Query
from cdedb.common import (
    n_, name_key, merge_dicts, determine_age_class, deduct_years, AgeClasses,
    unwrap, now, ProxyShim, json_serialize, glue, CourseChoiceToolActions,
<<<<<<< HEAD
    CourseFilterPositions, diacritic_patterns, shutil_copy)
=======
    CourseFilterPositions, diacritic_patterns, open_utf8, shutil_copy,
    PartialImportError)
>>>>>>> 7a090e83
from cdedb.backend.event import EventBackend
from cdedb.backend.past_event import PastEventBackend
from cdedb.backend.ml import MlBackend
from cdedb.database.connection import Atomizer
import cdedb.database.constants as const
import cdedb.validation as validate


class EventFrontend(AbstractUserFrontend):
    """This mainly allows the organization of events."""
    realm = "event"
    user_management = {
        "persona_getter": lambda obj: obj.coreproxy.get_event_user,
    }

    def __init__(self, configpath):
        super().__init__(configpath)
        self.eventproxy = ProxyShim(EventBackend(configpath))
        self.pasteventproxy = ProxyShim(PastEventBackend(configpath))
        self.mlproxy = ProxyShim(MlBackend(configpath))

    def finalize_session(self, rs, connpool, auxilliary=False):
        super().finalize_session(rs, connpool, auxilliary=auxilliary)
        if "event" in rs.user.roles:
            rs.user.orga = self.eventproxy.orga_info(rs, rs.user.persona_id)

    def render(self, rs, templatename, params=None):
        params = params or {}
        if 'event' in rs.ambience:
            params['is_locked'] = self.is_locked(rs.ambience['event'])
            if rs.user.persona_id:
                params['is_registered'] = bool(
                    self.eventproxy.list_registrations(
                        rs, rs.ambience['event']['id'], rs.user.persona_id))
            if rs.ambience['event'].get('is_archived'):
                rs.notify("info", "This event has been archived.")
        return super().render(rs, templatename, params=params)

    @classmethod
    def is_admin(cls, rs):
        return super().is_admin(rs)

    def is_locked(self, event):
        """Shorthand to determine locking state of an event.

        :type event: {str: object}
        :rtype: bool
        """
        return event['offline_lock'] != self.conf.CDEDB_OFFLINE_DEPLOYMENT

    @staticmethod
    def event_has_field(event, field_name, association):
        """Shorthand to check whether a field with given name and
        association is defined for an event.

        :type event: {str: object}
        :type field_name: str
        :type association: cdedb.constants.FieldAssociations
        :rtype: bool
        """
        return any((field['field_name'] == field_name
                    and field['association'] == field_name)
                   for field in event['fields'].values())

    @staticmethod
    def event_has_tracks(event):
        """Shorthand to check whether an event has course tracks.

        :type event: {str: object}
        :rtype: bool
        """
        return any(part['tracks'] for part in event['parts'].values())

    @access("anonymous")
    def index(self, rs):
        """Render start page."""
        open_event_list = self.eventproxy.list_db_events(
            rs, visible=True, current=True, archived=False)
        other_event_list = self.eventproxy.list_db_events(
            rs, visible=True, current=False, archived=False)
        open_events = self.eventproxy.get_events(rs, open_event_list)
        other_events = self.eventproxy.get_events(
            rs, set(other_event_list) - set(rs.user.orga))
        orga_events = self.eventproxy.get_events(rs, rs.user.orga)
        return self.render(rs, "index", {
            'open_events': open_events, 'orga_events': orga_events,
            'other_events': other_events})

    @access("event_admin")
    def create_user_form(self, rs):
        defaults = {
            'is_member': False,
            'bub_search': False,
        }
        merge_dicts(rs.values, defaults)
        return super().create_user_form(rs)

    @access("event_admin", modi={"POST"})
    @REQUESTdatadict(
        "title", "given_names", "family_name", "name_supplement",
        "display_name", "gender", "birthday", "username", "telephone",
        "mobile", "address", "address_supplement", "postal_code",
        "location", "country", "notes")
    def create_user(self, rs, data):
        defaults = {
            'is_cde_realm': False,
            'is_event_realm': True,
            'is_ml_realm': True,
            'is_assembly_realm': False,
            'is_active': True,
        }
        data.update(defaults)
        return super().create_user(rs, data)

    @access("event_admin")
    @REQUESTdata(("download", "str_or_None"), ("is_search", "bool"))
    def user_search(self, rs, download, is_search):
        """Perform search."""
        spec = copy.deepcopy(QUERY_SPECS['qview_event_user'])
        # mangle the input, so we can prefill the form
        query_input = mangle_query_input(rs, spec)
        if is_search:
            query = check(rs, "query_input", query_input, "query", spec=spec,
                          allow_empty=False)
        else:
            query = None
        events = self.pasteventproxy.list_past_events(rs)
        choices = {
            'pevent_id': OrderedDict(
                sorted(events.items(), key=operator.itemgetter(0))),
            'gender': OrderedDict(
                enum_entries_filter(
                    const.Genders,
                    rs.gettext if download is None else rs.default_gettext))
        }
        choices_lists = {k: list(v.items()) for k, v in choices.items()}
        default_queries = self.conf.DEFAULT_QUERIES['qview_event_user']
        params = {
            'spec': spec, 'choices': choices, 'choices_lists': choices_lists,
            'default_queries': default_queries, 'query': query}
        # Tricky logic: In case of no validation errors we perform a query
        if not rs.errors and is_search:
            query.scope = "qview_event_user"
            result = self.eventproxy.submit_general_query(rs, query)
            params['result'] = result
            if download:
                fields = []
                for csvfield in query.fields_of_interest:
                    fields.extend(csvfield.split(','))
                if download == "csv":
                    csv_data = csv_output(result, fields, substitutions=choices)
                    return self.send_csv_file(
                        rs, data=csv_data, inline=False,
                        filename="user_search_result.csv")
                elif download == "json":
                    json_data = query_result_to_json(result, fields,
                                                     substitutions=choices)
                    return self.send_file(
                        rs, data=json_data, inline=False,
                        filename="user_search_result.json")
        else:
            rs.values['is_search'] = is_search = False
        return self.render(rs, "user_search", params)

    @access("event_admin")
    def list_db_events(self, rs):
        """List all events organized via DB."""
        events = self.eventproxy.list_db_events(rs)
        events = self.eventproxy.get_events(rs, events.keys())
        for event in events.values():
            regs = self.eventproxy.list_registrations(rs, event['id'])
            event['registrations'] = len(regs)
        return self.render(rs, "list_db_events", {'events': events})

    @access("anonymous")
    def show_event(self, rs, event_id):
        """Display event organized via DB."""
        params = {}
        if "event" in rs.user.roles:
            params['orgas'] = OrderedDict(
                (e['id'], e) for e in sorted(self.coreproxy.get_personas(
                    rs, rs.ambience['event']['orgas']).values(), key=name_key))
        if "ml" in rs.user.roles:
            ml_data = self._get_mailinglist_setter(rs.ambience['event'])
            params['participant_list'] = self.mlproxy.verify_existence(
                rs, ml_data['address'])
        if event_id in rs.user.orga or self.is_admin(rs):
            params['institutions'] = self.pasteventproxy.list_institutions(rs)
            params['minor_form_present'] = (self.conf.STORAGE_DIR / 'minor_form'
                                            / str(event_id)).exists()
            params['logo_present'] = (self.conf.STORAGE_DIR / "event_logo" /
                                      str(event_id)).exists()
        elif not rs.ambience['event']['is_visible']:
            raise werkzeug.exceptions.Forbidden(
                n_("The event is not published yet."))
        return self.render(rs, "show_event", params)

    @access("anonymous")
    def course_list(self, rs, event_id):
        """List courses from an event."""
        if (not rs.ambience['event']['is_course_list_visible']
                and not (event_id in rs.user.orga or self.is_admin(rs))):
            rs.notify("warning", n_("Course list not published yet."))
            return self.redirect(rs, "event/show_event")
        course_ids = self.eventproxy.list_db_courses(rs, event_id)
        courses = None
        if course_ids:
            courses = self.eventproxy.get_courses(rs, course_ids.keys())
        return self.render(rs, "course_list", {'courses': courses})

    @access("event")
    @event_guard()
    def change_event_form(self, rs, event_id):
        """Render form."""
        institutions = self.pasteventproxy.list_institutions(rs)
        merge_dicts(rs.values, rs.ambience['event'])
        return self.render(rs, "change_event",
                           {'institutions': institutions,
                            'accounts': self.conf.EVENT_BANK_ACCOUNTS})

    @access("event", modi={"POST"})
    @REQUESTdatadict(
        "title", "institution", "description", "shortname",
        "registration_start", "registration_soft_limit",
        "registration_hard_limit", "iban", "orga_address", "registration_text",
        "mail_text", "use_questionnaire", "notes", "lodge_field",
        "reserve_field", "is_visible", "is_course_list_visible",
        "is_course_state_visible", "course_room_field")
    @event_guard(check_offline=True)
    def change_event(self, rs, event_id, data):
        """Modify an event organized via DB."""
        data['id'] = event_id
        data = check(rs, "event", data)
        if rs.errors:
            return self.change_event_form(rs, event_id)
        code = self.eventproxy.set_event(rs, data)
        self.notify_return_code(rs, code)
        return self.redirect(rs, "event/show_event")

    @access("event")
    def get_minor_form(self, rs, event_id):
        """Retrieve minor form."""
        if not (rs.ambience['event']['is_visible']
                or event_id in rs.user.orga
                or self.is_admin(rs)):
            raise werkzeug.exceptions.Forbidden(
                n_("The event is not published yet."))
        path = self.conf.STORAGE_DIR / "minor_form" / str(event_id)
        return self.send_file(
            rs, mimetype="application/pdf",
            filename="{}_minor_form.pdf".format(
                rs.ambience['event']['shortname']),
            path=path)

    @access("event", modi={"POST"})
    @REQUESTfile("minor_form")
    @REQUESTdata(("delete", "bool"))
    @event_guard(check_offline=True)
    def change_minor_form(self, rs, event_id, minor_form, delete):
        """Replace the form for parental agreement for minors.

        This somewhat clashes with our usual naming convention, it is
        about the 'minor form' and not about changing minors.
        """
        minor_form = check(rs, 'pdffile_or_None', minor_form, "minor_form")
        if not minor_form and not delete:
            rs.errors.append(
                ("minor_form", ValueError(n_("Mustn't be empty."))))
        if rs.errors:
            return self.show_event(rs, event_id)
        path = self.conf.STORAGE_DIR / 'minor_form' / str(event_id)
        if delete and not minor_form:
            if path.exists():
                path.unlink()
                rs.notify("success", n_("Minor form has been removed."))
            else:
                rs.notify("info", n_("Nothing to remove."))
        elif minor_form:
            with open(str(path), 'wb') as f:
                f.write(minor_form)
            rs.notify("success", n_("Minor form updated."))
        return self.redirect(rs, "event/show_event")

    @access("event")
    def get_event_logo(self, rs, event_id):
        """Retrieve event logo."""
        path = self.conf.STORAGE_DIR / "event_logo" / str(event_id)
        mimetype = magic.from_file(str(path), mime=True)
        return self.send_file(rs, path=path, mimetype=mimetype)

    @access("event", modi={"POST"})
    @REQUESTfile("event_logo")
    @REQUESTdata(("delete", "bool"), ("logo_ack_delete", "bool"))
    @event_guard(check_offline=True)
    def set_event_logo(self, rs, event_id, event_logo, delete, logo_ack_delete):
        """Change the logo of the event.

        This is used in the pdf downloads provided in the DB.
        """
        event_logo = check(rs, 'pdffile_or_None', event_logo, "event_logo")
        if not event_logo and not delete:
            rs.errors.append(
                ("event_logo", ValueError(n_("Mustn’t be empty."))))
        if rs.errors:
            return self.show_event(rs, event_id)
        path = self.conf.STORAGE_DIR / "event_logo" / str(event_id)
        if delete and not event_logo:
            if not logo_ack_delete:
                rs.errors.append(
                    ("logo_ack_delete",
                     ValueError(n_("Must be checked."))))
                return self.show_event(rs, event_id)

            if path.exists():
                path.unlink()
                rs.notify("success", n_("Logo has been removed."))
            else:
                rs.notify("info", n_("Nothing to remove."))
        elif event_logo:
            with open(str(path), 'wb') as f:
                f.write(event_logo)
            rs.notify("success", n_("Logo has been updated."))
        return self.redirect(rs, "event/show_event")

    @access("event")
    def get_course_logo(self, rs, event_id, course_id):
        """Retrieve course logo."""
        path = self.conf.STORAGE_DIR / "course_logo" / str(course_id)
        mimetype = magic.from_file(str(path), mime=True)
        return self.send_file(rs, path=path, mimetype=mimetype)

    @access("event", modi={"POST"})
    @REQUESTfile("course_logo")
    @REQUESTdata(("delete", "bool"), ("logo_ack_delete", "bool"))
    @event_guard(check_offline=True)
    def set_course_logo(self, rs, event_id, course_id, course_logo, delete,
                        logo_ack_delete):
        """
        Set or change a course logo.

        These are used in the PDF downloads provided by the DB.
        """
        course_logo = check(rs, 'pdffile_or_None', course_logo, "course_logo")
        if not course_logo and not delete:
            rs.errors.append(
                ("course_logo", ValueError(n_("Mustn't be empty."))))
        if rs.errors:
            return self.show_course(rs, event_id, course_id)
        path = self.conf.STORAGE_DIR / "course_logo" / str(course_id)
        if delete and not course_logo:
            if not logo_ack_delete:
                rs.errors.append(
                    ("logo_ack_delete",
                     ValueError(n_("Must be checked."))))
                return self.show_event(rs, event_id)

            if path.exists():
                path.unlink()
                rs.notify("success", n_("Logo has been removed."))
            else:
                rs.notify("info", n_("Nothing to remove."))
        elif course_logo:
            with open(str(path), 'wb') as f:
                f.write(course_logo)
            rs.notify("success", n_("Logo has been updated."))
        return self.redirect(rs, "event/show_course")

    @access("event_admin", modi={"POST"})
    @REQUESTdata(("orga_id", "cdedbid"))
    @event_guard(check_offline=True)
    def add_orga(self, rs, event_id, orga_id):
        """Make an additional persona become orga."""
        if rs.errors:
            return self.show_event(rs, event_id)
        new = {
            'id': event_id,
            'orgas': rs.ambience['event']['orgas'] | {orga_id}
        }
        code = self.eventproxy.set_event(rs, new)
        self.notify_return_code(rs, code)
        return self.redirect(rs, "event/show_event")

    @access("event_admin", modi={"POST"})
    @REQUESTdata(("orga_id", "id"))
    @event_guard(check_offline=True)
    def remove_orga(self, rs, event_id, orga_id):
        """Demote a persona.

        This can drop your own orga role (but only if you're admin).
        """
        if rs.errors:
            return self.show_event(rs, event_id)
        new = {
            'id': event_id,
            'orgas': rs.ambience['event']['orgas'] - {orga_id}
        }
        code = self.eventproxy.set_event(rs, new)
        self.notify_return_code(rs, code)
        return self.redirect(rs, "event/show_event")

    @access("event_admin", modi={"POST"})
    @REQUESTdata(("orgalist", "bool"))
    def create_event_mailinglist(self, rs, event_id, orgalist=False):
        """Create a default mailinglist for the event. Requires ml_admin."""
        if "ml_admin" not in rs.user.roles:
            raise werkzeug.exceptions.Forbidden(n_("Must be ml_admin."))

        ml_data = self._get_mailinglist_setter(rs.ambience['event'], orgalist)
        if not self.mlproxy.verify_existence(rs, ml_data['address']):
            code = self.mlproxy.create_mailinglist(rs, ml_data)
            msg = (n_("Orga mailinglist created.") if orgalist
                   else n_("Participant mailinglist created."))
            self.notify_return_code(rs, code, success=msg)
            if code and orgalist:
                data = {
                    'id': event_id,
                    'orga_address': ml_data['address'],
                }
                self.eventproxy.set_event(rs, data)
        else:
            rs.notify("info", n_("Mailinglist %(address)s already exists."),
                      {'address': ml_data['address']})
        return self.redirect(rs, "event/show_event")

    @access("event")
    @event_guard()
    def part_summary_form(self, rs, event_id):
        """Render form."""
        tracks = rs.ambience['event']['tracks']
        current = {
            "{}_{}".format(key, part_id): value
            for part_id, part in rs.ambience['event']['parts'].items()
            for key, value in part.items() if key not in ('id', 'tracks')}
        for part_id, part in rs.ambience['event']['parts'].items():
            for track_id, track in part['tracks'].items():
                for k in ('title', 'shortname', 'num_choices', 'sortkey'):
                    current["track_{}_{}_{}".format(k, part_id, track_id)] = \
                        track[k]
        merge_dicts(rs.values, current)
        referenced_parts = set()
        referenced_tracks = set()
        has_registrations = self.eventproxy.has_registrations(rs, event_id)
        course_ids = self.eventproxy.list_db_courses(rs, event_id)
        courses = self.eventproxy.get_courses(rs, course_ids.keys())
        for course in courses.values():
            referenced_tracks.update(course['segments'])
        # referenced tracks block part deletion
        for track_id in referenced_tracks:
            referenced_parts.add(tracks[track_id]['part_id'])
        return self.render(rs, "part_summary", {
            'referenced_parts': referenced_parts,
            'referenced_tracks': referenced_tracks,
            'has_registrations': has_registrations})

    @staticmethod
    def process_part_input(rs, parts, has_registrations):
        """This handles input to configure the parts.

        Since this covers a variable number of rows, we cannot do this
        statically. This takes care of validation too.

        :type rs: :py:class:`FrontendRequestState`
        :type parts: {int: {str: object}}
        :param parts: parts to process
        :type has_registrations: bool
        :rtype: {int: {str: object}}
        """
        # Handle basic part data
        delete_flags = request_extractor(
            rs, (("delete_{}".format(part_id), "bool") for part_id in parts))
        deletes = {part_id for part_id in parts
                   if delete_flags['delete_{}'.format(part_id)]}
        if has_registrations and deletes:
            raise ValueError(n_("Registrations exist, no deletion."))
        spec = {
            'title': "str",
            'shortname': "str",
            'part_begin': "date",
            'part_end': "date",
            'fee': "decimal",
        }
        params = tuple(("{}_{}".format(key, part_id), value)
                       for part_id in parts if part_id not in deletes
                       for key, value in spec.items())
        data = request_extractor(rs, params)
        ret = {
            part_id: {key: data["{}_{}".format(key, part_id)] for key in spec}
            for part_id in parts if part_id not in deletes
        }

        def track_params(part_id, track_id):
            """
            Helper function to create the parameter extraction configuration
            for the data of a single track.
            """
            return (
                ("track_{}_{}_{}".format(k, part_id, track_id), t)
                for k, t in (('title', 'str'), ('shortname', 'str'),
                             ('num_choices', 'int'), ('sortkey', 'int')))

        def track_excavator(req_data, part_id, track_id):
            """
            Helper function to create a single track's data dict from the
            extracted request data.
            """
            return {
                k: req_data['track_{}_{}_{}'.format(k, part_id, track_id)]
                for k in ('title', 'shortname', 'num_choices', 'sortkey')}

        # Handle newly created parts
        marker = 1
        while marker < 2 ** 10:
            will_create = unwrap(request_extractor(
                rs, (("create_-{}".format(marker), "bool"),)))
            if will_create:
                if has_registrations:
                    raise ValueError(n_("Registrations exist, no creation."))
                params = tuple(("{}_-{}".format(key, marker), value)
                               for key, value in spec.items())
                data = request_extractor(rs, params)
                ret[-marker] = {key: data["{}_-{}".format(key, marker)]
                                for key in spec}
            else:
                break
            marker += 1
        # Return index of last new row to template to generate all inputs
        # previously added by JS
        rs.values['create_last_index'] = marker - 1

        # Handle track data
        track_delete_flags = request_extractor(
            rs, (("track_delete_{}_{}".format(part_id, track_id), "bool")
                 for part_id, part in parts.items()
                 for track_id in part['tracks']))
        track_deletes = {
            track_id
            for part_id, part in parts.items() for track_id in part['tracks']
            if track_delete_flags['track_delete_{}_{}'.format(part_id,
                                                              track_id)]
        }
        if has_registrations and track_deletes:
            raise ValueError(n_("Registrations exist, no deletion."))
        params = tuple(itertools.chain.from_iterable(
            track_params(part_id, track_id)
            for part_id, part in parts.items()
            for track_id in part['tracks']
            if track_id not in track_deletes))
        data = request_extractor(rs, params)
        rs.values['track_create_last_index'] = {}
        for part_id, part in parts.items():
            if part_id in deletes:
                continue
            ret[part_id]['tracks'] = {
                track_id: (track_excavator(data, part_id, track_id)
                           if track_id not in track_deletes else None)
                for track_id in part['tracks']}
            marker = 1
            while marker < 2 ** 5:
                will_create = unwrap(request_extractor(
                    rs,
                    (("track_create_{}_-{}".format(part_id, marker), "bool"),)))
                if will_create:
                    if has_registrations:
                        raise ValueError(
                            n_("Registrations exist, no creation."))
                    params = tuple(track_params(part_id, -marker))
                    newtrack = track_excavator(request_extractor(rs, params),
                                               part_id, -marker)
                    ret[part_id]['tracks'][-marker] = newtrack
                else:
                    break
                marker += 1
            rs.values['track_create_last_index'][part_id] = marker - 1

        # And now track data for newly created parts
        for new_part_id in range(1, rs.values['create_last_index'] + 1):
            ret[-new_part_id]['tracks'] = {}
            marker = 1
            while marker < 2 ** 5:
                will_create = unwrap(request_extractor(
                    rs,
                    (("track_create_-{}_-{}".format(new_part_id, marker),
                      "bool"),)))
                if will_create:
                    params = tuple(track_params(-new_part_id, -marker))
                    newtrack = track_excavator(request_extractor(rs, params),
                                               -new_part_id, -marker)
                    ret[-new_part_id]['tracks'][-marker] = newtrack
                else:
                    break
                marker += 1
            rs.values['track_create_last_index'][-new_part_id] = marker - 1

        # Handle deleted parts
        for part_id in deletes:
            ret[part_id] = None
        if not any(ret.values()):
            rs.errors.append((None, ValueError(n_(
                "At least one event part required."))))
            rs.notify("error", n_("At least one event part required."))
        return ret

    @access("event", modi={"POST"})
    @event_guard(check_offline=True)
    def part_summary(self, rs, event_id):
        """Manipulate the parts of an event."""
        has_registrations = self.eventproxy.has_registrations(rs, event_id)
        parts = self.process_part_input(
            rs, rs.ambience['event']['parts'], has_registrations)
        if rs.errors:
            return self.part_summary_form(rs, event_id)
        for part_id, part in rs.ambience['event']['parts'].items():
            if parts.get(part_id) == part:
                # remove unchanged
                del parts[part_id]
        event = {
            'id': event_id,
            'parts': parts
        }
        code = self.eventproxy.set_event(rs, event)
        self.notify_return_code(rs, code)
        return self.redirect(rs, "event/part_summary_form")

    @access("event")
    @event_guard()
    def field_summary_form(self, rs, event_id):
        """Render form."""
        formatter = lambda k, v: (v if k != 'entries' or not v else
                                  '\n'.join(';'.join(line) for line in v))
        current = {
            "{}_{}".format(key, field_id): formatter(key, value)
            for field_id, field in rs.ambience['event']['fields'].items()
            for key, value in field.items() if key != 'id'}
        merge_dicts(rs.values, current)
        is_referenced = set()
        questionnaire = self.eventproxy.get_questionnaire(rs, event_id)
        for row in questionnaire:
            if row['field_id']:
                is_referenced.add(row['field_id'])
        if rs.ambience['event']['lodge_field']:
            is_referenced.add(rs.ambience['event']['lodge_field'])
        if rs.ambience['event']['reserve_field']:
            is_referenced.add(rs.ambience['event']['reserve_field'])
        return self.render(rs, "field_summary", {
            'is_referenced': is_referenced})

    @staticmethod
    def process_field_input(rs, fields):
        """This handles input to configure the fields.

        Since this covers a variable number of rows, we cannot do this
        statically. This takes care of validation too.

        :type rs: :py:class:`FrontendRequestState`
        :type fields: {int: {str: object}}
        :param fields: ids of fields
        :rtype: {int: {str: object}}
        """
        delete_flags = request_extractor(
            rs, (("delete_{}".format(field_id), "bool") for field_id in fields))
        deletes = {field_id for field_id in fields
                   if delete_flags['delete_{}'.format(field_id)]}
        ret = {}
        params = lambda anid: (("kind_{}".format(anid), "enum_fielddatatypes"),
                               ("association_{}".format(anid),
                                "enum_fieldassociations"),
                               ("entries_{}".format(anid), "str_or_None"))
        for field_id in fields:
            if field_id not in deletes:
                tmp = request_extractor(rs, params(field_id))
                if rs.errors:
                    break
                tmp = check(rs, "event_field", tmp,
                            extra_suffix="_{}".format(field_id))
                if tmp:
                    temp = {}
                    temp['kind'] = tmp["kind_{}".format(field_id)]
                    temp['association'] = tmp["association_{}".format(field_id)]
                    temp['entries'] = tmp["entries_{}".format(field_id)]
                    ret[field_id] = temp
        for field_id in deletes:
            ret[field_id] = None
        marker = 1
        params = lambda anid: (("field_name_-{}".format(anid), "str"),
                               ("kind_-{}".format(anid), "enum_fielddatatypes"),
                               ("association_-{}".format(anid),
                                "enum_fieldassociations"),
                               ("entries_-{}".format(anid), "str_or_None"))
        while marker < 2 ** 10:
            will_create = unwrap(request_extractor(
                rs, (("create_-{}".format(marker), "bool"),)))
            if will_create:
                tmp = request_extractor(rs, params(marker))
                if rs.errors:
                    marker += 1
                    break
                tmp = check(rs, "event_field", tmp, creation=True,
                            extra_suffix="_-{}".format(marker))
                if tmp:
                    temp = {}
                    temp['field_name'] = tmp["field_name_-{}".format(marker)]
                    temp['kind'] = tmp["kind_-{}".format(marker)]
                    temp['association'] = tmp["association_-{}".format(marker)]
                    temp['entries'] = tmp["entries_-{}".format(marker)]
                    ret[-marker] = temp
            else:
                break
            marker += 1
        count = Counter(
            field['field_name'] if field and 'field_name' in field
            else fields[f_id]['field_name']
            for f_id, field in ret.items())
        for field_id, field in ret.items():
            if field and 'field_name' in field and count[field['field_name']] > 1:
                rs.errors.append(("field_name_{}".format(field_id),
                                  ValueError(n_("Field name not unique."))))
        rs.values['create_last_index'] = marker - 1
        return ret

    @access("event", modi={"POST"})
    @event_guard(check_offline=True)
    def field_summary(self, rs, event_id):
        """Manipulate the fields of an event."""
        fields = self.process_field_input(
            rs, rs.ambience['event']['fields'])
        if rs.errors:
            return self.field_summary_form(rs, event_id)
        for field_id, field in rs.ambience['event']['fields'].items():
            if fields.get(field_id) == field:
                # remove unchanged
                del fields[field_id]
        event = {
            'id': event_id,
            'fields': fields
        }
        code = self.eventproxy.set_event(rs, event)
        self.notify_return_code(rs, code)
        return self.redirect(rs, "event/field_summary_form")

    @staticmethod
    def _get_mailinglist_setter(event, orgalist=False, address_only=False):
        address = "{}{}@aka.cde-ev.de".format(
            event['shortname'], "" if orgalist else "-all")
        if address_only:
            return address
        if orgalist:
            orga_ml_data = {
                'title': "{} Orgateam".format(event['title']),
                'address': address,
                'description': None,
                'sub_policy': const.SubscriptionPolicy.invitation_only,
                'mod_policy': const.ModerationPolicy.unmoderated,
                'attachment_policy': const.AttachmentPolicy.allow,
                'audience_policy': const.AudiencePolicy.require_event,
                'subject_prefix': event['shortname'],
                'maxsize': 1024,
                'is_active': True,
                'gateway': None,
                'event_id': event['id'],
                'registration_stati': [],
                'assembly_id': None,
                'notes': None,
                'moderators': event['orgas'],
            }
            return orga_ml_data
        else:
            participant_ml_data = {
                'title': "{} Teilnehmer".format(event['title']),
                'address': address,
                'description': None,
                'sub_policy': const.SubscriptionPolicy.invitation_only,
                'mod_policy': const.ModerationPolicy.non_subscribers,
                'attachment_policy': const.AttachmentPolicy.pdf_only,
                'audience_policy': const.AudiencePolicy.require_event,
                'subject_prefix': event['shortname'],
                'maxsize': 1024,
                'is_active': True,
                'gateway': None,
                'event_id': event['id'],
                'registration_stati': [const.RegistrationPartStati.participant],
                'assembly_id': None,
                'notes': None,
                'moderators': event['orgas'],
            }
            return participant_ml_data

    @access("event_admin")
    def create_event_form(self, rs):
        """Render form."""
        institutions = self.pasteventproxy.list_institutions(rs)
        return self.render(rs, "create_event",
                           {'institutions': institutions,
                            'accounts': self.conf.EVENT_BANK_ACCOUNTS})

    @access("event_admin", modi={"POST"})
    @REQUESTdata(("event_begin", "date"), ("event_end", "date"),
                 ("orga_ids", "str"), ("create_orga_list", "bool"),
                 ("create_participant_list", "bool"))
    @REQUESTdatadict(
        "title", "institution", "description", "shortname",
        "registration_start", "registration_soft_limit",
        "registration_hard_limit", "iban", "mail_text", "use_questionnaire",
        "notes")
    def create_event(self, rs, event_begin, event_end, orga_ids, data,
                     create_orga_list, create_participant_list):
        """Create a new event organized via DB."""
        if orga_ids:
            data['orgas'] = {check(rs, "cdedbid", anid.strip(), "orga_ids")
                             for anid in orga_ids.split(",")}
        # multi part events will have to edit this later on
        data['parts'] = {
            -1: {
                'tracks': {},
                'title': data['title'],
                'shortname': data['shortname'],
                'part_begin': event_begin,
                'part_end': event_end,
                'fee': decimal.Decimal(0),
            }
        }
        if create_orga_list and "ml_admin" in rs.user.roles:
            data['orga_address'] = self._get_mailinglist_setter(
                data, orgalist=True, address_only=True)
        else:
            data['orga_address'] = None

        data = check(rs, "event", data, creation=True)
        if rs.errors:
            return self.create_event_form(rs)
        new_id = self.eventproxy.create_event(rs, data)
        data['id'] = new_id
        if create_orga_list and "ml_admin" in rs.user.roles:
            ml_data = self._get_mailinglist_setter(data, orgalist=True)
            if not self.mlproxy.verify_existence(rs, ml_data['address']):
                code = self.mlproxy.create_mailinglist(rs, ml_data)
                self.notify_return_code(
                    rs, code, success=n_("Orga mailinglist created."))
            else:
                rs.notify("info", n_("Mailinglist %(address)s already exists."),
                          {'address': ml_data['address']})
        if create_participant_list and "ml_admin" in rs.user.roles:
            ml_data = self._get_mailinglist_setter(data)
            if not self.mlproxy.verify_existence(rs, ml_data['address']):
                code = self.mlproxy.create_mailinglist(rs, ml_data)
                self.notify_return_code(
                    rs, code, success=n_("Participant mailinglist created."))
            else:
                rs.notify("info", n_("Mailinglist %(address)s already exists."),
                          {'address': ml_data['address']})
        self.notify_return_code(rs, new_id, success=n_("Event created."))
        return self.redirect(rs, "event/show_event", {"event_id": new_id})

    @access("event")
    @event_guard()
    def show_course(self, rs, event_id, course_id):
        """Display course associated to event organized via DB."""
        params = {}
        if event_id in rs.user.orga or self.is_admin(rs):
            registration_ids = self.eventproxy.list_registrations(rs, event_id)
            registrations = {
                k: v
                for k, v in
                self.eventproxy.get_registrations(rs, registration_ids).items()
                if any(track['course_id'] == course_id
                       or track['course_instructor'] == course_id
                       for track in v['tracks'].values())
            }
            personas = self.coreproxy.get_personas(
                rs, tuple(e['persona_id'] for e in registrations.values()))
            attendees = self.calculate_groups(
                (course_id,), rs.ambience['event'], registrations,
                key="course_id", personas=personas)
            params['personas'] = personas
            params['registrations'] = registrations
            params['attendees'] = attendees
            params['blockers'] = self.eventproxy.delete_course_blockers(
                rs, course_id).keys() - {"instructors", "course_choices",
                                         "course_segments"}
            params['logo_present'] = (self.conf.STORAGE_DIR / "course_logo" /
                                      str(course_id)).exists()
        return self.render(rs, "show_course", params)

    @access("event")
    @event_guard(check_offline=True)
    def change_course_form(self, rs, event_id, course_id):
        """Render form."""
        if 'segments' not in rs.values:
            rs.values.setlist('segments', rs.ambience['course']['segments'])
        if 'active_segments' not in rs.values:
            rs.values.setlist('active_segments',
                              rs.ambience['course']['active_segments'])
        field_values = {
            "fields.{}".format(key): value
            for key, value in rs.ambience['course']['fields'].items()}
        merge_dicts(rs.values, rs.ambience['course'], field_values)
        return self.render(rs, "change_course")

    @access("event", modi={"POST"})
    @REQUESTdata(("segments", "[int]"), ("active_segments", "[int]"))
    @REQUESTdatadict("title", "description", "nr", "shortname", "instructors",
                     "max_size", "min_size", "notes")
    @event_guard(check_offline=True)
    def change_course(self, rs, event_id, course_id, segments, active_segments,
                      data):
        """Modify a course associated to an event organized via DB."""
        data['id'] = course_id
        data['segments'] = segments
        data['active_segments'] = active_segments
        field_params = tuple(
            ("fields.{}".format(field['field_name']),
             "{}_or_None".format(const.FieldDatatypes(field['kind']).name))
            for field in rs.ambience['event']['fields'].values()
            if field['association'] == const.FieldAssociations.course)
        raw_fields = request_extractor(rs, field_params)
        data['fields'] = {
            key.split('.', 1)[1]: value for key, value in raw_fields.items()}
        data = check(rs, "course", data)
        if rs.errors:
            return self.change_course_form(rs, event_id, course_id)
        code = self.eventproxy.set_course(rs, data)
        self.notify_return_code(rs, code)
        return self.redirect(rs, "event/show_course")

    @access("event")
    @event_guard(check_offline=True)
    def create_course_form(self, rs, event_id):
        """Render form."""
        # by default select all tracks
        tracks = rs.ambience['event']['tracks']
        if not tracks:
            rs.notify("error", n_("Event without tracks forbids courses."))
            return self.redirect(rs, 'event/course_stats')
        if 'segments' not in rs.values:
            rs.values.setlist('segments', tracks)
        return self.render(rs, "create_course")

    @access("event", modi={"POST"})
    @REQUESTdata(("segments", "[int]"))
    @REQUESTdatadict("title", "description", "nr", "shortname", "instructors",
                     "max_size", "min_size", "notes")
    @event_guard(check_offline=True)
    def create_course(self, rs, event_id, segments, data):
        """Create a new course associated to an event organized via DB."""
        data['event_id'] = event_id
        data['segments'] = segments
        field_params = tuple(
            ("fields.{}".format(field['field_name']),
             "{}_or_None".format(const.FieldDatatypes(field['kind']).name))
            for field in rs.ambience['event']['fields'].values()
            if field['association'] == const.FieldAssociations.course)
        raw_fields = request_extractor(rs, field_params)
        data['fields'] = {
            key.split('.', 1)[1]: value for key, value in raw_fields.items()
        }
        data = check(rs, "course", data, creation=True)
        if rs.errors:
            return self.create_course_form(rs, event_id)
        new_id = self.eventproxy.create_course(rs, data)
        self.notify_return_code(rs, new_id, success=n_("Course created."))
        return self.redirect(rs, "event/show_course", {'course_id': new_id})

    @access("event", modi={"POST"})
    @REQUESTdata(("ack_delete", "bool"))
    @event_guard(check_offline=True)
    def delete_course(self, rs, event_id, course_id, ack_delete):
        """Delete a course from an event organized via DB."""
        if not ack_delete:
            rs.errors.append(("ack_delete", ValueError(n_("Must be checked."))))
        if rs.errors:
            return self.show_course(rs, event_id, course_id)
        blockers = self.eventproxy.delete_course_blockers(rs, course_id)
        # Do not allow deletion of course with attendees
        if "attendees" in blockers:
            rs.notify("error", n_("Course cannot be deleted, because it still "
                                  "has attendees."))
            return self.redirect(rs, "event/show_course")
        code = self.eventproxy.delete_course(
            rs, course_id, {"instructors", "course_choices", "course_segments"})
        self.notify_return_code(rs, code)
        return self.redirect(rs, "event/course_stats")

    @access("event")
    @event_guard()
    def stats(self, rs, event_id):
        """Present an overview of the basic stats."""
        tracks = rs.ambience['event']['tracks']
        registration_ids = self.eventproxy.list_registrations(rs, event_id)
        registrations = self.eventproxy.get_registrations(rs, registration_ids)
        course_ids = self.eventproxy.list_db_courses(rs, event_id)
        courses = self.eventproxy.get_courses(rs, course_ids)
        personas = self.coreproxy.get_event_users(
            rs, tuple(e['persona_id'] for e in registrations.values()))
        stati = const.RegistrationPartStati
        get_age = lambda u: determine_age_class(
            u['birthday'], rs.ambience['event']['begin'])
        tests1 = OrderedDict((
            ('pending', (lambda e, r, p: (
                    p['status'] == stati.applied))),
            (' payed', (lambda e, r, p: (
                    p['status'] == stati.applied
                    and r['payment']))),
            ('participant', (lambda e, r, p: (
                    p['status'] == stati.participant))),
            (' u18', (lambda e, r, p: (
                    (p['status'] == stati.participant)
                    and (get_age(personas[r['persona_id']])
                         == AgeClasses.u18)))),
            (' u16', (lambda e, r, p: (
                    (p['status'] == stati.participant)
                    and (get_age(personas[r['persona_id']])
                         == AgeClasses.u16)))),
            (' u14', (lambda e, r, p: (
                    (p['status'] == stati.participant)
                    and (get_age(personas[r['persona_id']])
                         == AgeClasses.u14)))),
            (' checked in', (lambda e, r, p: (
                    p['status'] == stati.participant
                    and r['checkin']))),
            (' not checked in', (lambda e, r, p: (
                    p['status'] == stati.participant
                    and not r['checkin']))),
            (' orgas', (lambda e, r, p: (
                    p['status'] == stati.participant
                    and r['persona_id'] in e['orgas']))),
            ('waitlist', (lambda e, r, p: (
                    p['status'] == stati.waitlist))),
            ('guest', (lambda e, r, p: (
                    p['status'] == stati.guest))),
            ('total involved', (lambda e, r, p: (
                stati(p['status']).is_involved()))),
            (' not payed', (lambda e, r, p: (
                    stati(p['status']).is_involved()
                    and not r['payment']))),
            (' no parental agreement', (lambda e, r, p: (
                    stati(p['status']).is_involved()
                    and get_age(personas[r['persona_id']]).is_minor()
                    and not r['parental_agreement']))),
            ('no lodgement', (lambda e, r, p: (
                    stati(p['status']).is_present()
                    and not p['lodgement_id']))),
            ('cancelled', (lambda e, r, p: (
                    p['status'] == stati.cancelled))),
            ('rejected', (lambda e, r, p: (
                    p['status'] == stati.rejected))),
            ('total', (lambda e, r, p: (
                    p['status'] != stati.not_applied))),
        ))
        per_part_statistics = OrderedDict()
        for key, test in tests1.items():
            per_part_statistics[key] = {
                part_id: sum(
                    1 for r in registrations.values()
                    if test(rs.ambience['event'], r, r['parts'][part_id]))
                for part_id in rs.ambience['event']['parts']}

        # Test for course statistics
        tests2 = OrderedDict((
            ('courses', lambda c, t: (
                    t in c['segments'])),
            ('cancelled courses', lambda c, t: (
                    t in c['segments']
                    and t not in c['active_segments'])),
        ))

        # Tests for course attendee statistics
        tests3 = OrderedDict((
            ('all instructors', (lambda e, r, p, t: (
                    p['status'] == stati.participant
                    and t['course_instructor']))),
            ('instructors', (lambda e, r, p, t: (
                    p['status'] == stati.participant
                    and t['course_id']
                    and t['course_id'] == t['course_instructor']))),
            ('attendees', (lambda e, r, p, t: (
                    p['status'] == stati.participant
                    and t['course_id']
                    and t['course_id'] != t['course_instructor']))),
            ('no course', (lambda e, r, p, t: (
                    p['status'] == stati.participant
                    and not t['course_id']
                    and r['persona_id'] not in e['orgas']))),))
        per_track_statistics = OrderedDict()
        if tracks:
            # Additional dynamic tests for course attendee statistics
            for i in range(max(t['num_choices'] for t in tracks.values())):
                tests3[rs.gettext('In {}. Choice').format(i + 1)] = (
                    functools.partial(
                        lambda e, r, p, t, j: (
                            p['status'] == stati.participant
                            and t['course_id']
                            and len(t['choices']) > j
                            and (t['choices'][j] == t['course_id'])),
                        j=i))

            for key, test in tests2.items():
                per_track_statistics[key] = {
                    track_id: sum(
                        1 for c in courses.values()
                        if test(c, track_id))
                    for track_id in tracks}
            for key, test in tests3.items():
                per_track_statistics[key] = {
                    track_id: sum(
                        1 for r in registrations.values()
                        if test(rs.ambience['event'], r,
                                r['parts'][tracks[track_id]['part_id']],
                                r['tracks'][track_id]))
                    for track_id in tracks}

        # The base query object to use for links to event/registration_query
        base_query = Query(
            "qview_registration",
            self.make_registration_query_spec(rs.ambience['event']),
            ["reg.id", "persona.given_names", "persona.family_name",
             "persona.username"],
            [],
            (("persona.family_name", True), ("persona.given_names", True),)
        )
        # Some reusable query filter definitions
        involved_filter = (
            'part{part}.status',
            QueryOperators.oneof,
            [x.value for x in stati if x.is_involved()],
        )
        participant_filter = (
            'part{part}.status',
            QueryOperators.equal,
            stati.participant.value,
        )
        # Query filters for all the statistics defined and calculated above.
        # They are customized and inserted into the query on the fly by
        # get_query()
        query_filters = {
            'pending': (
                ('part{part}.status', QueryOperators.equal,
                 stati.applied.value),),
            ' payed': (
                ('part{part}.status', QueryOperators.equal,
                 stati.applied.value),
                ("reg.payment", QueryOperators.nonempty, None),),
            'participant': (participant_filter,),
            ' u18': (
                participant_filter,
                ("persona.birthday", QueryOperators.greater,
                 deduct_years(rs.ambience['event']['begin'], 18)),),
            ' u16': (
                participant_filter,
                ("persona.birthday", QueryOperators.greater,
                 deduct_years(rs.ambience['event']['begin'], 16)),),
            ' u14': (
                participant_filter,
                ("persona.birthday", QueryOperators.greater,
                 deduct_years(rs.ambience['event']['begin'], 14)),),
            ' checked in': (
                participant_filter,
                ("reg.checkin", QueryOperators.nonempty, None),),
            ' not checked in': (
                participant_filter,
                ("reg.checkin", QueryOperators.empty, None),),
            ' orgas': (
                ('persona.id', QueryOperators.oneof,
                 rs.ambience['event']['orgas']),),
            'waitlist': (
                ('part{part}.status', QueryOperators.equal,
                 stati.waitlist.value),),
            'guest': (
                ('part{part}.status', QueryOperators.equal,
                 stati.guest.value),),
            'total involved': (involved_filter,),
            ' not payed': (
                involved_filter,
                ("reg.payment", QueryOperators.empty, None),),
            ' no parental agreement': (
                involved_filter,
                ("persona.birthday", QueryOperators.greater,
                 deduct_years(rs.ambience['event']['begin'], 18)),
                ("reg.parental_agreement", QueryOperators.equal, False),),
            'no lodgement': (
                ('part{part}.status', QueryOperators.oneof,
                 [x.value for x in stati if x.is_present()]),
                ('lodgement{part}.id', QueryOperators.empty, None)),
            'cancelled': (
                ('part{part}.status', QueryOperators.equal,
                 stati.cancelled.value),),
            'rejected': (
                ('part{part}.status', QueryOperators.equal,
                 stati.rejected.value),),
            'total': (
                ('part{part}.status', QueryOperators.unequal,
                 stati.not_applied.value),),

            'all instructors': (
                participant_filter,
                ('course_instructor{track}.id',
                 QueryOperators.nonempty, None),),
            'instructors': (
                participant_filter,
                ('track{track}.is_course_instructor',
                 QueryOperators.equal, True),),
            'no course': (
                participant_filter,
                ('course{track}.id', QueryOperators.empty, None),
                ('persona.id', QueryOperators.otherthan,
                 rs.ambience['event']['orgas']),)
        }
        query_additional_fields = {
            ' payed': ('reg.payment',),
            ' u18': ('persona.birthday',),
            ' u16': ('persona.birthday',),
            ' u14': ('persona.birthday',),
            ' checked in': ('reg.checkin',),
            'total involved': ('part{part}.status',),
            'instructors': ('course_instructor{track}.id',),
            'all instructors': ('course{track}.id',
                                'course_instructor{track}.id',),
        }

        def get_query(category, part_id, track_id=None):
            if category not in query_filters:
                return None
            q = copy.deepcopy(base_query)
            for f in query_filters[category]:
                q.constraints.append(
                    (f[0].format(track=track_id, part=part_id), f[1], f[2]))
            if category in query_additional_fields:
                for f in query_additional_fields[category]:
                    q.fields_of_interest.append(f.format(track=track_id,
                                                         part=part_id))
            return q

        return self.render(rs, "stats", {
            'registrations': registrations, 'personas': personas,
            'courses': courses, 'per_part_statistics': per_part_statistics,
            'per_track_statistics': per_track_statistics,
            'get_query': get_query})

    @access("event")
    @event_guard()
    def course_assignment_checks(self, rs, event_id):
        """Provide some consistency checks for course assignment."""
        event = rs.ambience['event']
        tracks = rs.ambience['event']['tracks']
        registration_ids = self.eventproxy.list_registrations(rs, event_id)
        registrations = self.eventproxy.get_registrations(rs, registration_ids)
        course_ids = self.eventproxy.list_db_courses(rs, event_id)
        courses = self.eventproxy.get_courses(rs, course_ids)
        personas = self.coreproxy.get_event_users(
            rs, tuple(e['persona_id'] for e in registrations.values()))
        stati = const.RegistrationPartStati

        # Get number of attendees per course
        # assign_counts has the structure:
        # {course_id: {track_id: (num_participants, num_instructors)}}
        assign_counts = {
            course_id: {
                track_id: (
                    sum(1 for reg in registrations.values()
                        if (reg['tracks'][track_id]['course_id'] == course_id
                            and (reg['parts'][track['part_id']]['status']
                                 == stati.participant))),
                    sum(1 for reg in registrations.values()
                        if (reg['tracks'][track_id]['course_id'] == course_id
                            and (reg['parts'][track['part_id']]['status']
                                 == stati.participant)
                            and (reg['tracks'][track_id]['course_instructor']
                                 == course_id))))
                for track_id, track in tracks.items()
            }
            for course_id in courses
        }

        # Tests for problematic courses
        course_tests = {
            'cancelled_with_p': lambda c, tid: (
                tid not in c['active_segments']
                and assign_counts[c['id']][tid][0] > 0),
            'many_p': lambda c, tid: (
                tid in c['active_segments']
                and c['max_size'] is not None
                and assign_counts[c['id']][tid][0] > c['max_size']),
            'few_p': lambda c, tid: (
                tid in c['active_segments']
                and c['min_size']
                and assign_counts[c['id']][tid][0] < c['min_size']),
            'no_instructor': lambda c, tid: (
                tid in c['active_segments']
                and assign_counts[c['id']][tid][1] <= 0),
        }

        # Calculate problematic course lists
        # course_problems will have the structure {key: [(reg_id, [track_id])]}
        max_course_no_len = max((len(c['nr']) for c in courses.values()),
                                default=0)
        course_problems = {}
        for key, test in course_tests.items():
            problems = []
            for course_id, course in courses.items():
                problem_tracks = [
                    track_id
                    for track_id in event['tracks']
                    if test(course, track_id)]
                if problem_tracks:
                    problems.append((course_id, problem_tracks))
            course_problems[key] = sorted(
                problems, key=lambda problem:
                    courses[problem[0]]['nr'].rjust(max_course_no_len, '\0'))

        # Tests for registrations with problematic assignments
        reg_tests = {
            'no_course': lambda r, p, t: (
                p['status'] == stati.participant
                and not t['course_id']),
            'instructor_wrong_course': lambda r, p, t: (
                p['status'] == stati.participant
                and t['course_instructor']
                and t['track_id'] in
                    courses[t['course_instructor']]['active_segments']
                and t['course_id'] != t['course_instructor']),
            'unchosen': lambda r, p, t: (
                p['status'] == stati.participant
                and t['course_id']
                and t['course_id'] != t['course_instructor']
                and (t['course_id'] not in
                     t['choices']
                     [:event['tracks'][t['track_id']]['num_choices']])),
        }

        # Calculate problematic registrations
        # reg_problems will have the structure {key: [(reg_id, [track_id])]}
        reg_problems = {}
        for key, test in reg_tests.items():
            problems = []
            for reg_id, reg in registrations.items():
                problem_tracks = [
                    track_id
                    for part_id, part in event['parts'].items()
                    for track_id in part['tracks']
                    if test(reg, reg['parts'][part_id],
                            reg['tracks'][track_id])]
                if problem_tracks:
                    problems.append((reg_id, problem_tracks))
            reg_problems[key] = sorted(
                problems, key=lambda problem:
                    name_key(personas[registrations[problem[0]]['persona_id']]))

        return self.render(rs, "course_assignment_checks", {
            'registrations': registrations, 'personas': personas,
            'courses': courses, 'course_problems': course_problems,
            'reg_problems': reg_problems})

    @access("event")
    @REQUESTdata(("course_id", "id_or_None"), ("track_id", "id_or_None"),
                 ("position", "infinite_enum_coursefilterpositions_or_None"),
                 ("ids", "int_csv_list_or_None"),
                 ("include_active", "bool_or_None"))
    @event_guard()
    def course_choices_form(self, rs, event_id, course_id, track_id, position,
                            ids, include_active):
        """Provide an overview of course choices.

        This allows flexible filtering of the displayed registrations.
        """
        tracks = rs.ambience['event']['tracks']
        course_ids = self.eventproxy.list_db_courses(rs, event_id)
        courses = self.eventproxy.get_courses(rs, course_ids)
        all_reg_ids = self.eventproxy.list_registrations(rs, event_id)
        all_regs = self.eventproxy.get_registrations(rs, all_reg_ids)
        stati = const.RegistrationPartStati

        if rs.errors:
            registration_ids = all_reg_ids
            registrations = all_regs
            personas = self.coreproxy.get_personas(rs, (r['persona_id'] for r in
                                                        registrations.values()))
        else:
            if include_active:
                include_states = tuple(
                    status for status in const.RegistrationPartStati if
                    status.is_involved())
            else:
                include_states = (const.RegistrationPartStati.participant,)
            registration_ids = self.eventproxy.registrations_by_course(
                rs, event_id, course_id, track_id, position, ids,
                include_states)
            registrations = self.eventproxy.get_registrations(
                rs, registration_ids.keys())
            personas = self.coreproxy.get_personas(
                rs, registration_ids.values())

        course_infos = {}
        reg_part = lambda registration, track_id: \
            registration['parts'][tracks[track_id]['part_id']]
        for course_id, course in courses.items():
            for track_id in tracks:
                assigned = sum(
                    1 for reg in all_regs.values()
                    if reg_part(reg, track_id)['status'] == stati.participant
                    and reg['tracks'][track_id]['course_id'] == course_id)
                all_instructors = sum(
                    1 for reg in all_regs.values()
                    if
                    reg['tracks'][track_id]['course_instructor'] == course_id)
                assigned_instructors = sum(
                    1 for reg in all_regs.values()
                    if reg_part(reg, track_id)['status'] == stati.participant
                    and reg['tracks'][track_id]['course_id'] == course_id
                    and reg['tracks'][track_id][
                        'course_instructor'] == course_id)
                course_infos[(course_id, track_id)] = {
                    'assigned': assigned,
                    'all_instructors': all_instructors,
                    'assigned_instructors': assigned_instructors,
                    'is_happening': track_id in course['segments'],
                }
        corresponding_query = Query(
            "qview_registration",
            self.make_registration_query_spec(rs.ambience['event']),
            ["reg.id", "persona.given_names", "persona.family_name",
             "persona.username"] + [
                "course{0}.id".format(track_id)
                for track_id in tracks],
            (("reg.id", QueryOperators.oneof, registration_ids.keys()),),
            (("persona.family_name", True), ("persona.given_names", True),)
        )
        filter_entries = [
            (CourseFilterPositions.anywhere.value,
             rs.gettext("somehow know")),
            (CourseFilterPositions.assigned.value,
             rs.gettext("participate in")),
            (CourseFilterPositions.instructor.value,
             rs.gettext("offer")),
            (CourseFilterPositions.any_choice.value,
             rs.gettext("chose"))
        ]
        filter_entries.extend(
            (i, rs.gettext("have as {}. choice").format(i + 1))
            for i in range(max(t['num_choices'] for t in tracks.values())))
        action_entries = [
            (i, rs.gettext("into their {}. choice").format(i + 1))
            for i in range(max(t['num_choices'] for t in tracks.values()))]
        action_entries.extend((
            (CourseChoiceToolActions.assign_fixed.value,
             rs.gettext("in the course …")),
            (CourseChoiceToolActions.assign_auto.value,
             rs.gettext("automatically"))))
        return self.render(rs, "course_choices", {
            'courses': courses, 'personas': personas,
            'registrations': OrderedDict(
                sorted(registrations.items(),
                       key=lambda reg: name_key(
                           personas[reg[1]['persona_id']]))),
            'course_infos': course_infos,
            'corresponding_query': corresponding_query,
            'filter_entries': filter_entries,
            'action_entries': action_entries})

    @access("event", modi={"POST"})
    @REQUESTdata(("course_id", "id_or_None"), ("track_id", "id_or_None"),
                 ("position", "infinite_enum_coursefilterpositions_or_None"),
                 ("ids", "int_csv_list_or_None"),
                 ("include_active", "bool_or_None"),
                 ("registration_ids", "[int]"), ("assign_track_ids", "[int]"),
                 ("assign_action", "infinite_enum_coursechoicetoolactions"),
                 ("assign_course_id", "id_or_None"))
    @event_guard(check_offline=True)
    def course_choices(self, rs, event_id, course_id, track_id, position, ids,
                       include_active,
                       registration_ids, assign_track_ids, assign_action,
                       assign_course_id):
        """Manipulate course choices.

        The first four parameters (course_id, track_id, position, ids) are the
        filter parameters for the course_choices_form used for displaying
        an equally filtered form on validation errors or after successful
        submit.

        Allow assignment of multiple people in multiple tracks to one of
        their choices or a specific course.
        """
        if rs.errors:
            return self.course_choices_form(rs, event_id)

        tracks = rs.ambience['event']['tracks']
        registrations = self.eventproxy.get_registrations(rs, registration_ids)
        courses = None
        if assign_action.enum == CourseChoiceToolActions.assign_auto:
            course_ids = self.eventproxy.list_db_courses(rs, event_id)
            courses = self.eventproxy.get_courses(rs, course_ids)

        code = 1
        for registration_id in registration_ids:
            tmp = {
                'id': registration_id,
                'tracks': {}
            }
            for atrack_id in assign_track_ids:
                reg_part = registrations[registration_id]['parts'][
                    tracks[atrack_id]['part_id']]
                reg_track = registrations[registration_id]['tracks'][atrack_id]
                if (reg_part['status']
                        != const.RegistrationPartStati.participant):
                    continue
                if assign_action.enum == CourseChoiceToolActions.specific_rank:
                    choice = reg_track['choices'][assign_action.int]
                    tmp['tracks'][atrack_id] = {'course_id': choice}
                elif assign_action.enum == CourseChoiceToolActions.assign_fixed:
                    tmp['tracks'][atrack_id] = {'course_id': assign_course_id}
                elif assign_action.enum == CourseChoiceToolActions.assign_auto:
                    cid = reg_track['course_id']
                    if cid and atrack_id in courses[cid]['active_segments']:
                        # Do not modify a valid assignment
                        continue
                    instructor = reg_track['course_instructor']
                    if (instructor
                            and atrack_id in courses[instructor]
                            ['active_segments']):
                        # Let instructors instruct
                        tmp['tracks'][atrack_id] = {'course_id': instructor}
                        continue
                    for choice in (
                            reg_track['choices'][
                            :tracks[atrack_id]['num_choices']]):
                        if atrack_id in courses[choice]['active_segments']:
                            # Assign first possible choice
                            tmp['tracks'][atrack_id] = {'course_id': choice}
                            break
                    else:
                        rs.notify("error", n_("No choice available."))
            if tmp['tracks']:
                code *= self.eventproxy.set_registration(rs, tmp)
        self.notify_return_code(rs, code)
        return self.redirect(
            rs, "event/course_choices_form",
            {'course_id': course_id, 'track_id': track_id,
             'position': position.value if position is not None else None,
             'ids': ids, 'include_active': include_active})

    @access("event")
    @event_guard()
    @REQUESTdata(("include_active", "bool_or_None"))
    def course_stats(self, rs, event_id, include_active):
        """List courses.

        Provide an overview of the number of choices and assignments for
        all courses.
        """
        if include_active:
            include_states = tuple(
                status for status in const.RegistrationPartStati
                if status.is_involved())
        else:
            include_states = (const.RegistrationPartStati.participant,)

        event = rs.ambience['event']
        tracks = event['tracks']
        registration_ids = self.eventproxy.list_registrations(rs, event_id)
        registrations = self.eventproxy.get_registrations(rs, registration_ids)
        course_ids = self.eventproxy.list_db_courses(rs, event_id)
        courses = self.eventproxy.get_courses(rs, course_ids)
        choice_counts = {
            course_id: {
                (track_id, i): sum(
                    1 for reg in registrations.values()
                    if (len(reg['tracks'][track_id]['choices']) > i
                        and reg['tracks'][track_id]['choices'][i] == course_id
                        and (reg['parts'][tracks[track_id]['part_id']]['status']
                             in include_states)))
                for track_id, track in tracks.items()
                for i in range(track['num_choices'])
            }
            for course_id in course_ids
        }
        assign_counts = {
            course_id: {
                track_id: sum(
                    1 for reg in registrations.values()
                    if (reg['tracks'][track_id]['course_id'] == course_id
                        and (reg['parts'][track['part_id']]['status']
                             in include_states)))
                for track_id, track in tracks.items()
            }
            for course_id in course_ids
        }
        return self.render(rs, "course_stats", {
            'courses': courses, 'choice_counts': choice_counts,
            'assign_counts': assign_counts, 'include_active': include_active})

    @access("event")
    @event_guard(check_offline=True)
    def batch_fees_form(self, rs, event_id, data=None, csvfields=None,
                        saldo=None):
        """Render form.

        The ``data`` parameter contains all extra information assembled
        during processing of a POST request.
        """
        data = data or {}
        csvfields = csvfields or tuple()
        csv_position = {key: ind for ind, key in enumerate(csvfields)}
        csv_position['persona_id'] = csv_position.pop('id', -1)
        return self.render(rs, "batch_fees",
                           {'data': data, 'csvfields': csv_position,
                            'saldo': saldo})

    def examine_fee(self, rs, datum):
        """Check one line specifying a paid fee.

        We test for fitness of the data itself.

        :type rs: :py:class:`cdedb.common.RequestState`
        :type datum: {str: object}
        :rtype: {str: object}
        :returns: The processed input datum.
        """
        event = rs.ambience['event']
        warnings = []
        amount, problems = validate.check_non_negative_decimal(
            datum['raw']['amount'], "amount")
        persona_id, p = validate.check_cdedbid(
            datum['raw']['id'], "persona_id")
        problems.extend(p)
        family_name, p = validate.check_str(
            datum['raw']['family_name'], "family_name")
        problems.extend(p)
        given_names, p = validate.check_str(
            datum['raw']['given_names'], "given_names")
        problems.extend(p)
        date, p = validate.check_date(datum['raw']['date'], "date")
        problems.extend(p)

        registration_id = None
        if persona_id:
            try:
                persona = self.coreproxy.get_persona(rs, persona_id)
            except KeyError:
                problems.append(('persona_id',
                                 ValueError(
                                     n_("No Member with ID %(p_id)s found."),
                                     {"p_id": persona_id})))
            else:
                registration_id = tuple(self.eventproxy.list_registrations(
                    rs, event['id'], persona_id).keys())
                if registration_id:
                    registration_id = unwrap(registration_id)
                    registration = self.eventproxy.get_registration(
                        rs, registration_id)
                    if registration['payment']:
                        warnings.append(('persona_id',
                                         ValueError(n_("Already paid."))))
                    relevant_stati = (const.RegistrationPartStati.applied,
                                      const.RegistrationPartStati.waitlist,
                                      const.RegistrationPartStati.participant,)
                    fee = sum(event['parts'][part_id]['fee']
                              for part_id, part in registration['parts'].items()
                              if part['status'] in relevant_stati)
                    if amount and amount < fee:
                        problems.append(('amount',
                                         ValueError(n_("Not enough money."))))
                    if amount and amount > fee:
                        warnings.append(('amount',
                                         ValueError(n_("Too much money."))))
                else:
                    problems.append(('persona_id',
                                     ValueError(n_("No registration found."))))
                if not re.search(diacritic_patterns(family_name),
                                 persona['family_name'], flags=re.IGNORECASE):
                    warnings.append(('family_name',
                                     ValueError(
                                         n_("Family name doesn’t match."))))
                if not re.search(diacritic_patterns(given_names),
                                 persona['given_names'], flags=re.IGNORECASE):
                    warnings.append(('given_names',
                                     ValueError(
                                         n_("Given names don’t match."))))
        datum.update({
            'persona_id': persona_id,
            'registration_id': registration_id,
            'date': date,
            'amount': amount,
            'warnings': warnings,
            'problems': problems,
        })
        return datum

    def book_fees(self, rs, data):
        """Book all paid fees.

        :type rs: :py:class:`cdedb.common.RequestState`
        :type data: [{str: object}]
        :rtype: bool, int
        :returns: Success information and

          * for positive outcome the number of recorded transfers
          * for negative outcome the line where an exception was triggered
            or None if it was a DB serialization error
        """
        index = 0
        try:
            with Atomizer(rs):
                count = 0
                for index, datum in enumerate(data):
                    update = {
                        'id': datum['registration_id'],
                        'payment': datum['date'],
                    }
                    count += self.eventproxy.set_registration(rs, update)
        except psycopg2.extensions.TransactionRollbackError:
            # We perform a rather big transaction, so serialization errors
            # could happen.
            return False, None
        except:
            # This blanket catching of all exceptions is a last resort. We try
            # to do enough validation, so that this should never happen, but
            # an opaque error (as would happen without this) would be rather
            # frustrating for the users -- hence some extra error handling
            # here.
            self.logger.error(glue(
                ">>>\n>>>\n>>>\n>>> Exception during fee transfer processing",
                "<<<\n<<<\n<<<\n<<<"))
            self.logger.exception("FIRST AS SIMPLE TRACEBACK")
            self.logger.error("SECOND TRY CGITB")
            self.logger.error(cgitb.text(sys.exc_info(), context=7))
            return False, index
        return True, count

    @access("event", modi={"POST"})
    @REQUESTdata(("force", "bool"), ("fee_data", "str_or_None"),
                 ("checksum", "str_or_None"))
    @REQUESTfile("fee_data_file")
    @event_guard(check_offline=True)
    def batch_fees(self, rs, event_id, force, fee_data, fee_data_file,
                   checksum):
        """Allow orgas to add lots paid of participant fee at once."""
        fee_data_file = check(rs, "csvfile_or_None", fee_data_file,
                              "fee_data_file")
        if rs.errors:
            return self.batch_fees_form(rs, event_id)

        if fee_data_file and fee_data:
            rs.notify("warning", n_("Only one input method allowed."))
            return self.batch_fees_form(rs, event_id)
        elif fee_data_file:
            rs.values["fee_data"] = fee_data_file
            fee_data = fee_data_file
            fee_data_lines = fee_data_file.splitlines()
        elif fee_data:
            fee_data_lines = fee_data.splitlines()
        else:
            rs.notify("error", n_("No input provided."))
            return self.batch_fees_form(rs, event_id)

        fields = ('amount', 'id', 'family_name', 'given_names', 'date')
        reader = csv.DictReader(
            fee_data_lines, fieldnames=fields, delimiter=';',
            quoting=csv.QUOTE_MINIMAL, quotechar='"', doublequote=False,
            escapechar='\\')
        data = []
        lineno = 0
        for raw_entry in reader:
            dataset = {'raw': raw_entry}
            lineno += 1
            dataset['lineno'] = lineno
            data.append(self.examine_fee(rs, dataset))
        if lineno != len(fee_data_lines):
            rs.errors.append(("fee_data",
                              ValueError(n_("Lines didn’t match up."))))
        open_issues = any(e['problems'] for e in data)
        saldo = sum(e['amount'] for e in data if e['amount'])
        if not force:
            open_issues = open_issues or any(e['warnings'] for e in data)
        if rs.errors or not data or open_issues:
            return self.batch_fees_form(rs, event_id, data=data,
                                        csvfields=fields)

        current_checksum = hashlib.md5(fee_data.encode()).hexdigest()
        if checksum != current_checksum:
            rs.values['checksum'] = current_checksum
            return self.batch_fees_form(rs, event_id, data=data,
                                        csvfields=fields, saldo=saldo)

        # Here validation is finished
        success, num = self.book_fees(rs, data)
        if success:
            rs.notify("success", n_("Committed %(num)s fees."), {'num': num})
            return self.redirect(rs, "event/show_event")
        else:
            if num is None:
                rs.notify("warning", n_("DB serialization error."))
            else:
                rs.notify("error", n_("Unexpected error on line {num}."),
                          {'num': num})
            return self.batch_fees_form(rs, event_id, data=data,
                                        csvfields=fields)

    @access("event")
    @event_guard()
    def downloads(self, rs, event_id):
        """Offer documents like nametags for download."""
        return self.render(rs, "downloads")

    @access("event")
    @REQUESTdata(("runs", "single_digit_int"))
    @event_guard()
    def download_nametags(self, rs, event_id, runs):
        """Create nametags.

        You probably want to edit the provided tex file.
        """
        registration_ids = self.eventproxy.list_registrations(rs, event_id)
        registrations = self.eventproxy.get_registrations(rs, registration_ids)
        lodgement_ids = self.eventproxy.list_lodgements(rs, event_id)
        lodgements = self.eventproxy.get_lodgements(rs, lodgement_ids)
        personas = self.coreproxy.get_event_users(rs, tuple(
            reg['persona_id'] for reg in registrations.values()))
        for registration in registrations.values():
            registration['age'] = determine_age_class(
                personas[registration['persona_id']]['birthday'],
                rs.ambience['event']['begin'])
        course_ids = self.eventproxy.list_db_courses(rs, event_id)
        courses = self.eventproxy.get_courses(rs, course_ids)
        tex = self.fill_template(rs, "tex", "nametags", {
            'lodgements': lodgements, 'registrations': registrations,
            'personas': personas, 'courses': courses})
        with tempfile.TemporaryDirectory() as tmp_dir:
            work_dir = pathlib.Path(tmp_dir, rs.ambience['event']['shortname'])
            work_dir.mkdir()
            filename = "{}_nametags.tex".format(
                rs.ambience['event']['shortname'])
            with open(work_dir / filename, 'w') as f:
                f.write(tex)
            path = self.conf.STORAGE_DIR / "event_logo" / str(event_id)
            if path.exists():
                src = path
            else:
                src = self.conf.REPOSITORY_PATH / "misc/logo.png"
            shutil_copy(src, work_dir / "aka-logo.png")
            shutil_copy(src, work_dir / "orga-logo.png")
            shutil_copy(src, work_dir / "minor-pictogram.png")
            shutil_copy(src, work_dir / "multicourse-logo.png")
            for course_id in courses:
                shutil_copy(src, work_dir / "logo-{}.png".format(course_id))
            file = self.serve_complex_latex_document(
                rs, tmp_dir, rs.ambience['event']['shortname'],
                "{}_nametags.tex".format(rs.ambience['event']['shortname']),
                runs)
            if file:
                return file
            else:
                rs.notify("info", n_("Empty PDF."))
                return self.redirect(rs, "event/downloads")

    @access("event")
    @REQUESTdata(("runs", "single_digit_int"))
    @event_guard()
    def download_course_puzzle(self, rs, event_id, runs):
        """Aggregate course choice information.

        This can be printed and cut to help with distribution of participants.
        """
        event = rs.ambience['event']
        tracks = event['tracks']
        registration_ids = self.eventproxy.list_registrations(rs, event_id)
        registrations = self.eventproxy.get_registrations(rs, registration_ids)
        personas = self.coreproxy.get_personas(rs, tuple(
            reg['persona_id'] for reg in registrations.values()))
        course_ids = self.eventproxy.list_db_courses(rs, event_id)
        courses = self.eventproxy.get_courses(rs, course_ids)
        counts = {
            course_id: {
                (track_id, i): sum(
                    1 for reg in registrations.values()
                    if (len(reg['tracks'][track_id]['choices']) > i
                        and reg['tracks'][track_id]['choices'][i] == course_id
                        and (reg['parts'][track['part_id']]['status']
                             == const.RegistrationPartStati.participant)))
                for track_id, track in tracks.items() for i in
                range(track['num_choices'])
            }
            for course_id in course_ids
        }
        tex = self.fill_template(rs, "tex", "course_puzzle", {
            'courses': courses, 'counts': counts,
            'registrations': registrations, 'personas': personas})
        file = self.serve_latex_document(
            rs, tex,
            "{}_course_puzzle".format(rs.ambience['event']['shortname']), runs)
        if file:
            return file
        else:
            rs.notify("info", n_("Empty PDF."))
            return self.redirect(rs, "event/downloads")

    @access("event")
    @REQUESTdata(("runs", "single_digit_int"))
    @event_guard()
    def download_lodgement_puzzle(self, rs, event_id, runs):
        """Aggregate lodgement information.

        This can be printed and cut to help with distribution of
        participants. This make use of the lodge_field and the
        reserve_field.
        """
        event = rs.ambience['event']
        registration_ids = self.eventproxy.list_registrations(rs, event_id)
        registrations = self.eventproxy.get_registrations(rs, registration_ids)
        personas = self.coreproxy.get_event_users(rs, tuple(
            reg['persona_id'] for reg in registrations.values()))
        for registration in registrations.values():
            registration['age'] = determine_age_class(
                personas[registration['persona_id']]['birthday'],
                event['begin'])
        key = (lambda reg_id:
               personas[registrations[reg_id]['persona_id']]['birthday'])
        registrations = OrderedDict(
            (reg_id, registrations[reg_id]) for reg_id in sorted(registrations, key=key))
        lodgement_ids = self.eventproxy.list_lodgements(rs, event_id)
        lodgements = self.eventproxy.get_lodgements(rs, lodgement_ids)

        reverse_wish = {}
        if event['lodge_field']:
            for reg_id, reg in registrations.items():
                rwish = set()
                persona = personas[reg['persona_id']]
                checks = {
                    diacritic_patterns("{} {}".format(
                        given_name, persona['family_name']))
                    for given_name in persona['given_names'].split()}
                checks.add(diacritic_patterns("{} {}".format(
                    persona['display_name'], persona['family_name'])))
                for oid, other in registrations.items():
                    owish = other['fields'].get(
                        event['fields'][event['lodge_field']]['field_name'])
                    if not owish:
                        continue
                    if any(re.search(acheck, owish, flags=re.IGNORECASE)
                                     for acheck in checks):
                        rwish.add(oid)
                reverse_wish[reg_id] = ", ".join(
                    "{} {}".format(
                        personas[registrations[id]['persona_id']]['given_names'],
                        personas[registrations[id]['persona_id']]['family_name'])
                    for id in rwish)

        tex = self.fill_template(rs, "tex", "lodgement_puzzle", {
            'lodgements': lodgements, 'registrations': registrations,
            'personas': personas, 'reverse_wish': reverse_wish})
        file = self.serve_latex_document(rs, tex, "{}_lodgement_puzzle".format(
            rs.ambience['event']['shortname']), runs)
        if file:
            return file
        else:
            rs.notify("info", n_("Empty PDF."))
            return self.redirect(rs, "event/downloads")

    @access("event")
    @REQUESTdata(("runs", "single_digit_int"))
    @event_guard()
    def download_course_lists(self, rs, event_id, runs):
        """Create lists to post to course rooms."""
        course_ids = self.eventproxy.list_db_courses(rs, event_id)
        courses = self.eventproxy.get_courses(rs, course_ids)
        registration_ids = self.eventproxy.list_registrations(rs, event_id)
        registrations = self.eventproxy.get_registrations(rs, registration_ids)
        personas = self.coreproxy.get_event_users(
            rs, tuple(e['persona_id'] for e in registrations.values()))
        for p_id, p in personas.items():
            p['age'] = determine_age_class(
                p['birthday'], rs.ambience['event']['begin'])
        attendees = self.calculate_groups(
            courses, rs.ambience['event'], registrations, key="course_id",
            personas=personas)
        instructors = {}
        # Look for the field name of the course_room_field.
        cr_field_id = rs.ambience['event']['course_room_field']
        cr_field = rs.ambience['event']['fields'].get(cr_field_id, {})
        cr_field_name = cr_field.get('field_name')
        for c_id, course in courses.items():
            for t_id in course['active_segments']:
                instructors[(c_id, t_id)] = [
                    r_id
                    for r_id in attendees[(c_id, t_id)]
                    if (registrations[r_id]['tracks'][t_id]['course_instructor']
                        == c_id)
                ]
        tex = self.fill_template(rs, "tex", "course_lists", {
            'courses': courses, 'registrations': registrations,
            'personas': personas, 'attendees': attendees,
            'instructors': instructors, 'course_room_field': cr_field_name,
        })
        with tempfile.TemporaryDirectory() as tmp_dir:
            work_dir = pathlib.Path(tmp_dir, rs.ambience['event']['shortname'])
            work_dir.mkdir()
            filename = "{}_course_lists.tex".format(
                rs.ambience['event']['shortname'])
            with open(work_dir / filename, 'w') as f:
                f.write(tex)
            path = self.conf.STORAGE_DIR / "event_logo" / str(event_id)
            if path.exists():
                src = path
            else:
                src = self.conf.REPOSITORY_PATH / "misc/logo.png"
            shutil_copy(src, work_dir / "event-logo.png")
            for course_id in courses:
                dest = work_dir / "course-logo-{}.png".format(course_id)
                path = self.conf.STORAGE_DIR / "course_logo" / str(course_id)
                if path.exists():
                    shutil_copy(path, dest)
                else:
                    shutil_copy(src, dest)
            file = self.serve_complex_latex_document(
                rs, tmp_dir, rs.ambience['event']['shortname'],
                "{}_course_lists.tex".format(rs.ambience['event']['shortname']),
                runs)
            if file:
                return file
            else:
                rs.notify("info", n_("Empty PDF."))
                return self.redirect(rs, "event/downloads")

    @access("event")
    @REQUESTdata(("runs", "single_digit_int"))
    @event_guard()
    def download_lodgement_lists(self, rs, event_id, runs):
        """Create lists to post to lodgements."""
        lodgement_ids = self.eventproxy.list_lodgements(rs, event_id)
        lodgements = self.eventproxy.get_lodgements(rs, lodgement_ids)
        registration_ids = self.eventproxy.list_registrations(rs, event_id)
        registrations = self.eventproxy.get_registrations(rs, registration_ids)
        personas = self.coreproxy.get_personas(
            rs, tuple(e['persona_id'] for e in registrations.values()))
        inhabitants = self.calculate_groups(
            lodgements, rs.ambience['event'], registrations, key="lodgement_id",
            personas=personas)
        tex = self.fill_template(rs, "tex", "lodgement_lists", {
            'lodgements': lodgements, 'registrations': registrations,
            'personas': personas, 'inhabitants': inhabitants})
        with tempfile.TemporaryDirectory() as tmp_dir:
            work_dir = pathlib.Path(tmp_dir, rs.ambience['event']['shortname'])
            work_dir.mkdir()
            filename = "{}_lodgement_lists.tex".format(
                rs.ambience['event']['shortname'])
            with open(work_dir / filename, 'w') as f:
                f.write(tex)
            path = self.conf.STORAGE_DIR / "event_logo" / str(event_id)
            if path.exists():
                src = path
            else:
                src = self.conf.REPOSITORY_PATH / "misc/logo.png"
            shutil_copy(src, work_dir / "aka-logo.png")
            file = self.serve_complex_latex_document(
                rs, tmp_dir, rs.ambience['event']['shortname'],
                "{}_lodgement_lists.tex".format(
                    rs.ambience['event']['shortname']),
                runs)
            if file:
                return file
            else:
                rs.notify("info", n_("Empty PDF."))
                return self.redirect(rs, "event/downloads")

    @access("event")
    @REQUESTdata(("runs", "single_digit_int"), ("landscape", "bool"),
                 ("orgas_only", "bool"), ("part_ids", "[id]"))
    @event_guard()
    def download_participant_list(self, rs, event_id, runs, landscape,
                                  orgas_only, part_ids=None):
        """Create list to send to all participants."""
        course_ids = self.eventproxy.list_db_courses(rs, event_id)
        courses = self.eventproxy.get_courses(rs, course_ids)
        registration_ids = self.eventproxy.list_registrations(rs, event_id)
        registrations = self.eventproxy.get_registrations(rs, registration_ids)

        if not part_ids:
            part_ids = rs.ambience['event']['parts'].keys()
        if any(anid not in rs.ambience['event']['parts'] for anid in part_ids):
            rs.notify("error", n_("Unknown Part."))
            return self.redirect(rs, "event/downloads")
        parts = {anid: rs.ambience['event']['parts'][anid] for anid in part_ids}

        registrations = {
            k: v
            for k, v in registrations.items()
            if any(v['parts'][part_id]['status'] ==
                   const.RegistrationPartStati.participant
                   for part_id in parts)}
        personas = self.coreproxy.get_event_users(
            rs, tuple(e['persona_id'] for e in registrations.values()))
        ordered = sorted(
            registrations.keys(),
            key=lambda anid: name_key(
                personas[registrations[anid]['persona_id']]))
        tex = self.fill_template(rs, "tex", "participant_list", {
            'courses': courses, 'registrations': registrations,
            'personas': personas, 'ordered': ordered,
            'orientation': "landscape" if landscape else "portrait",
            'orgas_only': orgas_only, 'parts': parts,
        })
        file = self.serve_latex_document(
            rs, tex, "{}_participant_list".format(
                rs.ambience['event']['shortname']),
            runs)
        if file:
            return file
        else:
            rs.notify("info", n_("Empty PDF."))
            return self.redirect(rs, "event/downloads")

    @access("event")
    @event_guard()
    def download_expuls(self, rs, event_id):
        """Create TeX-snippet for announcement in the exPuls."""
        course_ids = self.eventproxy.list_db_courses(rs, event_id)
        courses = self.eventproxy.get_courses(rs, course_ids)
        tex = self.fill_template(rs, "tex", "expuls", {'courses': courses})
        file = self.send_file(
            rs, data=tex, inline=False,
            filename="{}_expuls.tex".format(rs.ambience['event']['shortname']))
        if file:
            return file
        else:
            rs.notify("info", n_("Empty File."))
            return self.redirect(rs, "event/downloads")

    @access("event")
    @event_guard()
    def download_csv_courses(self, rs, event_id):
        """Create CSV file with all courses"""
        course_ids = self.eventproxy.list_db_courses(rs, event_id)
        courses = self.eventproxy.get_courses(rs, course_ids)
        columns = ['id', 'nr', 'shortname', 'title', 'instructors', 'max_size',
                   'min_size', 'notes', 'description']
        columns.extend('fields.' + field['field_name']
                       for field in rs.ambience['event']['fields'].values()
                       if field['association'] ==
                       const.FieldAssociations.course)
        for part in sorted(rs.ambience['event']['parts'].values(),
                           key=lambda x: x['part_begin']):
            columns.extend('track{}'.format(track_id)
                           for track_id in part['tracks'])

        for course in courses.values():
            for track_id in rs.ambience['event']['tracks']:
                status = 'active' if track_id in course['active_segments'] \
                    else ('cancelled' if track_id in course['segments'] else '')
                course['track{}'.format(track_id)] = status
            course.update({
                'fields.{}'.format(field['field_name']):
                    course['fields'].get(field['field_name'], '')
                for field in rs.ambience['event']['fields'].values()
                if field['association'] == const.FieldAssociations.course})
        csv_data = csv_output(sorted(courses.values(), key=lambda c: c['id']),
                              columns)
        file = self.send_csv_file(
            rs, data=csv_data, inline=False, filename="{}_courses.csv".format(
                rs.ambience['event']['shortname']))
        if file:
            return file
        else:
            rs.notify("info", n_("Empty File."))
            return self.redirect(rs, "event/downloads")

    @access("event")
    @event_guard()
    def download_csv_lodgements(self, rs, event_id):
        """Create CSV file with all courses"""
        lodgement_ids = self.eventproxy.list_lodgements(rs, event_id)
        lodgements = self.eventproxy.get_lodgements(rs, lodgement_ids)
        columns = ['id', 'moniker', 'capacity', 'reserve', 'notes']
        columns.extend('fields.' + field['field_name']
                       for field in rs.ambience['event']['fields'].values()
                       if field['association'] ==
                       const.FieldAssociations.lodgement)

        for lodgement in lodgements.values():
            lodgement.update({
                'fields.{}'.format(field['field_name']):
                    lodgement['fields'].get(field['field_name'], '')
                for field in rs.ambience['event']['fields'].values()
                if field['association'] == const.FieldAssociations.lodgement})
        csv_data = csv_output(sorted(lodgements.values(),
                                     key=lambda c: c['id']),
                              columns)
        file = self.send_csv_file(
            rs, data=csv_data, inline=False,
            filename="{}_lodgements.csv".format(
                rs.ambience['event']['shortname']))
        if file:
            return file
        else:
            rs.notify("info", n_("Empty File."))
            return self.redirect(rs, "event/downloads")

    @access("event")
    @event_guard()
    def download_csv_registrations(self, rs, event_id):
        """Create CSV file with all registrations"""
        # Get data
        course_ids = self.eventproxy.list_db_courses(rs, event_id)
        courses = self.eventproxy.get_courses(rs, course_ids)
        lodgement_ids = self.eventproxy.list_lodgements(rs, event_id)
        lodgements = self.eventproxy.get_lodgements(rs, lodgement_ids)
        all_tracks = {
            track_id: track
            for part in rs.ambience['event']['parts'].values()
            for track_id, track in part['tracks'].items()
        }

        spec = self.make_registration_query_spec(rs.ambience['event'])
        fields_of_interest = list(spec.keys())
        query = Query('qview_registration', spec, fields_of_interest, [], [])
        result = self.eventproxy.submit_general_query(
            rs, query, event_id=event_id)

        fields = []
        for csvfield in query.fields_of_interest:
            fields.extend(csvfield.split(','))

        choices, _ = self.make_registration_query_aux(
            rs, rs.ambience['event'], courses, lodgements, fixed_gettext=True)
        csv_data = csv_output(result, fields, substitutions=choices)

        file = self.send_csv_file(
            rs, data=csv_data, inline=False,
            filename="{}_registrations.csv".format(
                rs.ambience['event']['shortname']))
        if file:
            return file
        else:
            rs.notify("info", n_("Empty File."))
            return self.redirect(rs, "event/downloads")

    @access("event")
    @event_guard()
    def download_export(self, rs, event_id):
        """Retrieve all data for this event to initialize an offline
        instance."""
        data = self.eventproxy.export_event(rs, event_id)
        json = json_serialize(data)
        file = self.send_file(
            rs, data=json, inline=False, filename="{}_export_event.json".format(
                rs.ambience['event']['shortname']))
        if file:
            return file
        else:
            rs.notify("info", n_("Empty File."))
            return self.redirect(rs, "event/downloads")

    @access("event")
    @event_guard()
    def download_partial_export(self, rs, event_id):
        """Retrieve data for third-party applications."""
        data = self.eventproxy.partial_export_event(rs, event_id)
        json = json_serialize(data)
        file = self.send_file(
            rs, data=json, inline=False,
            filename="{}_partial_export_event.json".format(
                rs.ambience['event']['shortname']))
        if file:
            return file
        else:
            rs.notify("info", n_("Empty File."))
            return self.redirect(rs, "event/downloads")

    @access("event")
    @event_guard()
    def download_assets(self, rs, event_id):
        """Retrieve all assets for this event and provide download."""
        courses = self.eventproxy.list_db_courses(rs, event_id)
        shortname = rs.ambience['event']['shortname']

        with tempfile.TemporaryDirectory() as tmp_dir:
            work_dir = pathlib.Path(tmp_dir, rs.ambience['event']['shortname'])
            work_dir.mkdir()
            asset_dir = work_dir / "assets"
            asset_dir.mkdir()

            # Get event logo
            path = self.conf.STORAGE_DIR / "event_logo" / str(event_id)
            if path.exists():
                shutil_copy(path, asset_dir / "aka-logo.pdf")

            for course_id in courses:
                path = self.conf.STORAGE_DIR / "course_logo" / str(course_id)
                if path.exists():
                    shutil_copy(
                        path, asset_dir / "{}.pdf".format(str(course_id)))

            target = pathlib.Path(
                tmp_dir, "{}.tar.gz".format(shortname))
            args = ("tar", "-vczf", str(target), shortname)
            self.logger.info("Invoking {}".format(args))
            subprocess.check_call(args, stdout=subprocess.DEVNULL,
                                  cwd=str(tmp_dir))
            return self.send_file(
                rs, path=target, inline=False,
                filename="{}_assets.tar.gz".format(shortname))

    @access("event")
    @event_guard()
    def partial_import_form(self, rs, event_id):
        """First step of partial import process: Render form to upload file"""
        return self.render(rs, "partial_import")

    @access("event", modi={"POST"})
    @REQUESTfile("json_file")
    @REQUESTdata(("partial_import_data", "str_or_None"),
                 ("token", "str_or_None"))
    @event_guard(check_offline=True)
    def partial_import(self, rs, event_id, json_file, partial_import_data,
                       token):
        """Further steps of partial import process

        This takes the changes and generates a transaction token. If the new
        token agrees with the submitted token, the change were successfully
        applied, otherwise a diff-view of the changes is displayed.

        In the first iteration the data is extracted from a file upload and
        in further iterations it is embedded in the page.
        """
        if partial_import_data:
            data = check(rs, "serialized_partial_event",
                         json.loads(partial_import_data))
        else:
            data = check(rs, "serialized_partial_event_upload", json_file)
        if rs.errors:
            return self.partial_import_form(rs, event_id)
        if event_id != data['id']:
            rs.notify("error", n_("Data from wrong event."))
            return self.partial_import_form(rs, event_id)

        # First gather infos for comparison
        registration_ids = self.eventproxy.list_registrations(rs, event_id)
        registrations = self.eventproxy.get_registrations(
            rs, registration_ids)
        lodgement_ids = self.eventproxy.list_lodgements(rs, event_id)
        lodgements = self.eventproxy.get_lodgements(rs, lodgement_ids)
        course_ids = self.eventproxy.list_db_courses(rs, event_id)
        courses = self.eventproxy.get_courses(rs, course_ids)
        persona_ids = (
            ({e['persona_id'] for e in registrations.values()}
             | {e.get('persona_id')
                for e in data.get('registrations', {}).values() if e})
            - {None})
        personas = self.coreproxy.get_event_users(rs, persona_ids)

        # Second invoke partial import
        try:
            new_token, delta = self.eventproxy.partial_import_event(
                rs, data, dryrun=(not bool(token)), token=token)
        except PartialImportError:
            rs.notify("warning",
                      n_("The data changed, please review the difference."))
            token = None
            new_token, delta = self.eventproxy.partial_import_event(
                rs, data, dryrun=True)

        # Third check if we were successful
        if token == new_token:
            rs.notify("success", n_("Changes applied."))
            return self.redirect(rs, "event/show_event")

        # Fourth look for double creations
        all_current_data = self.eventproxy.partial_export_event(rs, data['id'])
        suspicious_courses = []
        for course_id, course in delta.get('courses', {}).items():
            if course_id < 0:
                for current in all_current_data['courses'].values():
                    if current == course:
                        suspicious_courses.append(course_id)
                        break
        suspicious_lodgements = []
        for lodgement_id, lodgement in delta.get('lodgements', {}).items():
            if lodgement_id < 0:
                for current in all_current_data['lodgements'].values():
                    if current == lodgement:
                        suspicious_lodgements.append(lodgement_id)
                        break

        # Fifth prepare
        rs.values['token'] = new_token
        rs.values['partial_import_data'] = json_serialize(data)
        for course in courses.values():
            course['segments'] = {
                id: id in course['active_segments']
                for id in course['segments']
            }

        # Sixth prepare summary
        def flatten_recursive_delta(data, old, prefix=""):
            ret = {}
            for key, val in data.items():
                if isinstance(val, collections.abc.Mapping):
                    tmp = flatten_recursive_delta(val, old.get(key, {}),
                                                 "{}{}.".format(prefix, key))
                    ret.update(tmp)
                else:
                    ret["{}{}".format(prefix, key)] = (old.get(key, None), val)
            return ret

        summary = {
            'changed_registrations': {
                id: flatten_recursive_delta(val, registrations[id])
                for id, val in delta.get('registrations', {}).items()
                if id > 0 and val
            },
            'new_registration_ids': tuple(sorted(
                id for id in delta.get('registrations', {})
                if id < 0)),
            'deleted_registration_ids': tuple(sorted(
                id for id, val in delta.get('registrations', {}).items()
                if val is None)),
            'real_deleted_registration_ids': tuple(sorted(
                id for id, val in delta.get('registrations', {}).items()
                if val is None and registrations.get(id))),
            'changed_courses': {
                id: flatten_recursive_delta(val, courses[id])
                for id, val in delta.get('courses', {}).items()
                if id > 0 and val
            },
            'new_course_ids': tuple(sorted(
                id for id in delta.get('courses', {}) if id < 0)),
            'deleted_course_ids': tuple(sorted(
                id for id, val in delta.get('courses', {}).items()
                if val is None)),
            'real_deleted_course_ids': tuple(sorted(
                id for id, val in delta.get('courses', {}).items()
                if val is None and courses.get(id))),
            'changed_lodgements': {
                id: flatten_recursive_delta(val, lodgements[id])
                for id, val in delta.get('lodgements', {}).items()
                if id > 0 and val
            },
            'new_lodgement_ids': tuple(sorted(
                id for id in delta.get('lodgements', {}) if id < 0)),
            'deleted_lodgement_ids': tuple(sorted(
                id for id, val in delta.get('lodgements', {}).items()
                if val is None)),
            'real_deleted_lodgement_ids': tuple(sorted(
                id for id, val in delta.get('lodgements', {}).items()
                if val is None and lodgements.get(id))),
        }

        changed_registration_fields = set()
        for reg in summary['changed_registrations'].values():
            changed_registration_fields |= reg.keys()
        summary['changed_registration_fields'] = tuple(sorted(
            changed_registration_fields))
        changed_course_fields = set()
        for course in summary['changed_courses'].values():
            changed_course_fields |= course.keys()
        summary['changed_course_fields'] = tuple(sorted(
            changed_course_fields))
        changed_lodgement_fields = set()
        for lodgement in summary['changed_lodgements'].values():
            changed_lodgement_fields |= lodgement.keys()
        summary['changed_lodgement_fields'] = tuple(sorted(
            changed_lodgement_fields))

        reg_titles, reg_choices, course_titles, course_choices, lodgement_titles = \
            self._make_partial_import_diff_aux(
                rs, rs.ambience['event'], courses, lodgements)

        # Seventh render diff
        template_data = {
            'delta': delta,
            'registrations': registrations,
            'lodgements': lodgements,
            'suspicious_lodgements': suspicious_lodgements,
            'courses': courses,
            'suspicious_courses': suspicious_courses,
            'personas': personas,
            'summary': summary,
            'reg_titles': reg_titles,
            'reg_choices': reg_choices,
            'course_titles': course_titles,
            'course_choices': course_choices,
            'lodgement_titles': lodgement_titles,
        }
        return self.render(rs, "partial_import_check", template_data)

    @staticmethod
    def _make_partial_import_diff_aux(rs, event, courses, lodgements):
        """ Helper method, similar to make_registration_query_aux(), to
        generate human readable field names and values for the diff presentation
        of partial_import().

        This method does only generate titles and choice-dicts for the dynamic,
        event-specific fields (i.e. part- and track-specific and custom fields).
        Titles for all static fields are added in the template file."""
        reg_titles = {}
        reg_choices = {}
        course_titles = {}
        course_choices = {}
        lodgement_titles = {}

        # Prepare choices lists
        # TODO distinguish old and new course/lodgement titles
        # Heads up! There's a protected space (u+00A0) in the string below
        course_entries = {
            c["id"]: "{}. {}".format(c["nr"], c["shortname"])
            for c in courses.values()}
        lodgement_entries = {l["id"]: l["moniker"]
                             for l in lodgements.values()}
        reg_part_stati_entries =\
            dict(enum_entries_filter(const.RegistrationPartStati, rs.gettext))
        segment_stati_entries = {
            None: rs.gettext('not offered'),
            False: rs.gettext('cancelled'),
            True: rs.gettext('takes place'),
        }

        # Titles and choices for track-specific fields
        for track_id, track in event['tracks'].items():
            if len(event['tracks']) > 1:
                prefix = "{title}: ".format(title=track['shortname'])
            else:
                prefix = ""
            reg_titles["tracks.{}.course_id".format(track_id)] = prefix + rs.gettext("Course")
            reg_choices["tracks.{}.course_id".format(track_id)] = course_entries
            reg_titles["tracks.{}.course_instructor".format(track_id)] = prefix + rs.gettext("Instructor")
            reg_choices["tracks.{}.course_instructor".format(track_id)] = course_entries
            reg_titles["tracks.{}.choices".format(track_id)] = prefix + rs.gettext("Course Choices")
            reg_choices["tracks.{}.choices".format(track_id)] = course_entries
            course_titles["segments.{}".format(track_id)] = prefix + rs.gettext("Status")
            course_choices["segments.{}".format(track_id)] = segment_stati_entries

        for field in event['fields'].values():
            # TODO add choices?
            title = safe_filter("<i>{}</i>").format(field['field_name'])
            if field['association'] == const.FieldAssociations.registration:
                reg_titles["fields.{}".format(field['field_name'])] = title
            elif field['association'] == const.FieldAssociations.course:
                course_titles["fields.{}".format(field['field_name'])] = title
            elif field['association'] == const.FieldAssociations.lodgement:
                lodgement_titles["fields.{}".format(field['field_name'])] = title

        # Titles and choices for part-specific fields
        for part_id, part in event['parts'].items():
            if len(event['parts']) > 1:
                prefix = "{title}: ".format(title=part['shortname'])
            else:
                prefix = ""
            reg_titles["parts.{}.status".format(part_id)] = prefix + rs.gettext("Status")
            reg_choices["parts.{}.status".format(part_id)] = reg_part_stati_entries
            reg_titles["parts.{}.lodgement_id".format(part_id)] = prefix + rs.gettext("Lodgement")
            reg_choices["parts.{}.lodgement_id".format(part_id)] = lodgement_entries
            reg_titles["parts.{}.is_reserve".format(part_id)] = prefix + rs.gettext("Camping Mat")

        return reg_titles, reg_choices, course_titles, course_choices, lodgement_titles

    @access("event")
    def register_form(self, rs, event_id):
        """Render form."""
        event = rs.ambience['event']
        tracks = event['tracks']
        registrations = self.eventproxy.list_registrations(
            rs, event_id, persona_id=rs.user.persona_id)
        if rs.user.persona_id in registrations.values():
            rs.notify("info", n_("Already registered."))
            return self.redirect(rs, "event/registration_status")
        if not event['is_open']:
            rs.notify("warning", n_("Registration not open."))
            return self.redirect(rs, "event/show_event")
        if self.is_locked(event):
            rs.notify("warning", n_("Event locked."))
            return self.redirect(rs, "event/show_event")
        persona = self.coreproxy.get_event_user(rs, rs.user.persona_id)
        age = determine_age_class(
            persona['birthday'],
            event['begin'])
        minor_form_present = (
                self.conf.STORAGE_DIR / 'minor_form' / str(event_id)).exists()
        if not minor_form_present and age.is_minor():
            rs.notify("info", n_("No minors may register. "
                                 "Please contact the Orgateam."))
            return self.redirect(rs, "event/show_event")
        course_ids = self.eventproxy.list_db_courses(rs, event_id)
        courses = self.eventproxy.get_courses(rs, course_ids.keys())
        course_choices = {
            track_id: [course_id
                       for course_id, course
                       in xdictsort_filter(courses, 'nr', pad=True)
                       if track_id in course['active_segments']
                           or (not event['is_course_state_visible']
                               and track_id in course['segments'])]
            for track_id in tracks}
        # by default select all parts
        if 'parts' not in rs.values:
            rs.values.setlist('parts', event['parts'])
        return self.render(rs, "register", {
            'persona': persona, 'age': age, 'courses': courses,
            'course_choices': course_choices})

    @staticmethod
    def process_registration_input(rs, event, courses, parts=None):
        """Helper to handle input by participants.

        This takes care of extracting the values and validating them. Which
        values to extract depends on the event.

        :type rs: :py:class:`FrontendRequestState`
        :type event: {str: object}
        :type courses: {int: {str: object}}
        :type parts: [int] or None
        :param parts: If not None this specifies the ids of the parts this
          registration applies to (since you can apply for only some of the
          parts of an event and should not have to choose courses for the
          non-relevant parts this is important). If None the parts have to
          be provided in the input.
        :rtype: {str: object}
        :returns: registration data set
        """
        tracks = event['tracks']
        standard_params = (("mixed_lodging", "bool"), ("notes", "str_or_None"),
                           ("list_consent", "bool"))
        if parts is None:
            standard_params += (("parts", "[int]"),)
        standard = request_extractor(rs, standard_params)
        if parts is not None:
            standard['parts'] = tuple(
                part_id for part_id, entry in parts.items()
                if const.RegistrationPartStati(entry['status']).is_involved())
        choice_params = (("course_choice{}_{}".format(track_id, i), "id")
                         for part_id in standard['parts']
                         for track_id in event['parts'][part_id]['tracks']
                         for i in range(event['tracks'][track_id]
                                        ['num_choices']))
        choices = request_extractor(rs, choice_params)
        instructor_params = (
            ("course_instructor{}".format(track_id), "id_or_None")
            for part_id in standard['parts']
            for track_id in event['parts'][part_id]['tracks'])
        instructor = request_extractor(rs, instructor_params)
        if not standard['parts']:
            rs.errors.append(("parts",
                              ValueError(n_("Must select at least one part."))))
        present_tracks = set()
        for part_id in standard['parts']:
            for track_id, track in event['parts'][part_id]['tracks'].items():
                present_tracks.add(track_id)
                cids = {choices["course_choice{}_{}".format(track_id, i)]
                        for i in range(track['num_choices'])}
                if len(cids) != track['num_choices']:
                    rs.errors.extend(
                        ("course_choice{}_{}".format(track_id, i),
                         ValueError(n_("Must choose different courses.")))
                        for i in range(track['num_choices']))
        reg_parts = {part_id: {} for part_id in event['parts']}
        if parts is None:
            for part_id in reg_parts:
                stati = const.RegistrationPartStati
                if part_id in standard['parts']:
                    reg_parts[part_id]['status'] = stati.applied
                else:
                    reg_parts[part_id]['status'] = stati.not_applied
        reg_tracks = {
            track_id: {
                'course_instructor':
                    instructor.get("course_instructor{}".format(track_id)),
            }
            for track_id in tracks
        }
        for track_id in present_tracks:
            reg_tracks[track_id]['choices'] = tuple(
                choices["course_choice{}_{}".format(track_id, i)]
                for i in range(tracks[track_id]['num_choices']))
        registration = {
            'mixed_lodging': standard['mixed_lodging'],
            'list_consent': standard['list_consent'],
            'notes': standard['notes'],
            'parts': reg_parts,
            'tracks': reg_tracks,
        }
        return registration

    @access("event", modi={"POST"})
    def register(self, rs, event_id):
        """Register for an event."""
        if not rs.ambience['event']['is_open']:
            rs.notify("error", n_("Registration not open."))
            return self.redirect(rs, "event/show_event")
        if self.is_locked(rs.ambience['event']):
            rs.notify("error", n_("Event locked."))
            return self.redirect(rs, "event/show_event")
        course_ids = self.eventproxy.list_db_courses(rs, event_id)
        courses = self.eventproxy.get_courses(rs, course_ids.keys())
        registration = self.process_registration_input(rs, rs.ambience['event'],
                                                       courses)
        if rs.errors:
            return self.register_form(rs, event_id)
        registration['event_id'] = event_id
        registration['persona_id'] = rs.user.persona_id
        persona = self.coreproxy.get_event_user(rs, rs.user.persona_id)
        age = determine_age_class(
            persona['birthday'], rs.ambience['event']['begin'])
        minor_form_present = (
                self.conf.STORAGE_DIR / 'minor_form' / str(event_id)).exists()
        if not minor_form_present and age.is_minor():
            rs.notify("error", n_("No minors may register. "
                                  "Please contact the Orgateam"))
            return self.redirect(rs, "event/show_event")
        registration['parental_agreement'] = not age.is_minor()
        registration['mixed_lodging'] = (registration['mixed_lodging']
                                         and age.may_mix())
        new_id = self.eventproxy.create_registration(rs, registration)
        meta_info = self.coreproxy.get_meta_info(rs)
        fee = sum(rs.ambience['event']['parts'][part_id]['fee']
                  for part_id, entry in registration['parts'].items()
                  if const.RegistrationPartStati(entry['status']).is_involved())

        subject = "[CdE] Anmeldung für {}".format(rs.ambience['event']['title'])
        reply_to = (rs.ambience['event']['orga_address'] or
                    self.conf.EVENT_ADMIN_ADDRESS)
        self.do_mail(
            rs, "register",
            {'To': (rs.user.username,),
             'Subject': subject,
             'Reply-To': reply_to},
            {'fee': fee, 'age': age, 'meta_info': meta_info})
        self.notify_return_code(rs, new_id, success=n_("Registered for event."))
        return self.redirect(rs, "event/registration_status")

    @access("event")
    def registration_status(self, rs, event_id):
        """Present current state of own registration."""
        reg_list = self.eventproxy.list_registrations(
            rs, event_id, persona_id=rs.user.persona_id)
        if not reg_list:
            rs.notify("warning", n_("Not registered for event."))
            return self.redirect(rs, "event/show_event")
        registration_id = unwrap(reg_list, keys=True)
        registration = self.eventproxy.get_registration(rs, registration_id)
        persona = self.coreproxy.get_event_user(rs, rs.user.persona_id)
        age = determine_age_class(
            persona['birthday'], rs.ambience['event']['begin'])
        course_ids = self.eventproxy.list_db_courses(rs, event_id)
        courses = self.eventproxy.get_courses(rs, course_ids.keys())
        fee = sum(rs.ambience['event']['parts'][part_id]['fee']
                  for part_id, e in registration['parts'].items()
                  if const.RegistrationPartStati(e['status']).is_involved())
        return self.render(rs, "registration_status", {
            'registration': registration, 'age': age, 'courses': courses,
            'fee': fee})

    @access("event")
    def amend_registration_form(self, rs, event_id):
        """Render form."""
        event = rs.ambience['event']
        tracks = event['tracks']
        registration_id = unwrap(self.eventproxy.list_registrations(
            rs, event_id, persona_id=rs.user.persona_id), keys=True)
        if not registration_id:
            rs.notify("warning", n_("Not registered for event."))
            return self.redirect(rs, "event/show_event")
        registration = self.eventproxy.get_registration(rs, registration_id)
        if (event['registration_soft_limit'] and
                now() > event['registration_soft_limit']):
            rs.notify("warning",
                      n_("Registration closed, no changes possible."))
            return self.redirect(rs, "event/registration_status")
        if self.is_locked(rs.ambience['event']):
            rs.notify("warning", n_("Event locked."))
            return self.redirect(rs, "event/registration_status")
        persona = self.coreproxy.get_event_user(rs, rs.user.persona_id)
        age = determine_age_class(
            persona['birthday'], rs.ambience['event']['begin'])
        course_ids = self.eventproxy.list_db_courses(rs, event_id)
        courses = self.eventproxy.get_courses(rs, course_ids.keys())
        course_choices = {
            track_id: [course_id
                       for course_id, course
                       in xdictsort_filter(courses, 'nr', pad=True)
                       if track_id in course['active_segments']
                           or (not event['is_course_state_visible']
                               and track_id in course['segments'])]
            for track_id in tracks}
        non_trivials = {}
        for track_id, track in registration['tracks'].items():
            for i, choice in enumerate(track['choices']):
                param = "course_choice{}_{}".format(track_id, i)
                non_trivials[param] = choice
        for track_id, entry in registration['tracks'].items():
            param = "course_instructor{}".format(track_id)
            non_trivials[param] = entry['course_instructor']
        stat = lambda track: registration['parts'][track['part_id']]['status']
        involved_tracks = {
            track_id for track_id, track in tracks.items()
            if const.RegistrationPartStati(stat(track)).is_involved()}
        merge_dicts(rs.values, non_trivials, registration)
        return self.render(rs, "amend_registration", {
            'age': age, 'courses': courses, 'course_choices': course_choices,
            'involved_tracks': involved_tracks,
        })

    @access("event", modi={"POST"})
    def amend_registration(self, rs, event_id):
        """Change information provided during registering.

        Participants are not able to change for which parts they applied on
        purpose. For this they have to communicate with the orgas.
        """
        registration_id = unwrap(self.eventproxy.list_registrations(
            rs, event_id, persona_id=rs.user.persona_id), keys=True)
        if not registration_id:
            rs.notify("warning", n_("Not registered for event."))
            return self.redirect(rs, "event/show_event")
        if (rs.ambience['event']['registration_soft_limit'] and
                now() > rs.ambience['event']['registration_soft_limit']):
            rs.notify("error", n_("No changes allowed anymore."))
            return self.redirect(rs, "event/registration_status")
        if self.is_locked(rs.ambience['event']):
            rs.notify("error", n_("Event locked."))
            return self.redirect(rs, "event/registration_status")
        course_ids = self.eventproxy.list_db_courses(rs, event_id)
        courses = self.eventproxy.get_courses(rs, course_ids.keys())
        stored = self.eventproxy.get_registration(rs, registration_id)
        registration = self.process_registration_input(
            rs, rs.ambience['event'], courses, parts=stored['parts'])
        if rs.errors:
            return self.amend_registration_form(rs, event_id)

        registration['id'] = registration_id
        persona = self.coreproxy.get_event_user(rs, rs.user.persona_id)
        age = determine_age_class(
            persona['birthday'], rs.ambience['event']['begin'])
        registration['mixed_lodging'] = (registration['mixed_lodging']
                                         and age.may_mix())
        code = self.eventproxy.set_registration(rs, registration)
        self.notify_return_code(rs, code)
        return self.redirect(rs, "event/registration_status")

    @access("event")
    @REQUESTdata(("preview", "bool_or_None"))
    def questionnaire_form(self, rs, event_id, preview=False):
        """Render form."""
        if not preview:
            registration_id = self.eventproxy.list_registrations(
                rs, event_id, persona_id=rs.user.persona_id)
            if not registration_id:
                rs.notify("warning", n_("Not registered for event."))
                return self.redirect(rs, "event/show_event")
            registration_id = unwrap(registration_id, keys=True)
            registration = self.eventproxy.get_registration(rs, registration_id)
            if not rs.ambience['event']['use_questionnaire']:
                rs.notify("warning", n_("Questionnaire disabled."))
                return self.redirect(rs, "event/registration_status")
            if self.is_locked(rs.ambience['event']):
                rs.notify("info", n_("Event locked."))
            merge_dicts(rs.values, registration['fields'])
        else:
            if event_id not in rs.user.orga and not self.is_admin(rs):
                raise werkzeug.exceptions.Forbidden(
                    n_("Must be Orga to use preview."))
            if not rs.ambience['event']['use_questionnaire']:
                rs.notify("info", n_("Questionnaire is not enabled yet."))
        questionnaire = self.eventproxy.get_questionnaire(rs, event_id)
        return self.render(rs, "questionnaire", {
            'questionnaire': questionnaire,
            'preview': preview})

    @access("event", modi={"POST"})
    def questionnaire(self, rs, event_id):
        """Fill in additional fields.

        The registration form was very sparse and asked only for minimal
        information, to allow for maximum flexibility with this, which in
        contrast allows the orgas to query their applicants for all kind of
        additional information. What exactly is queried is configured on a
        per event basis.
        """
        registration_id = self.eventproxy.list_registrations(
            rs, event_id, persona_id=rs.user.persona_id)
        if not registration_id:
            rs.notify("warning", n_("Not registered for event."))
            return self.redirect(rs, "event/show_event")
        registration_id = unwrap(registration_id, keys=True)
        if not rs.ambience['event']['use_questionnaire']:
            rs.notify("error", n_("Questionnaire disabled."))
            return self.redirect(rs, "event/registration_status")
        if self.is_locked(rs.ambience['event']):
            rs.notify("error", n_("Event locked."))
            return self.redirect(rs, "event/registration_status")
        questionnaire = self.eventproxy.get_questionnaire(rs, event_id)
        f = lambda entry: rs.ambience['event']['fields'][entry['field_id']]
        params = tuple(
            (f(entry)['field_name'],
             "{}_or_None".format(const.FieldDatatypes(f(entry)['kind']).name))
            for entry in questionnaire
            if entry['field_id'] and not entry['readonly'])
        data = request_extractor(rs, params)
        if rs.errors:
            return self.questionnaire_form(rs, event_id)

        code = self.eventproxy.set_registration(rs, {
            'id': registration_id, 'fields': data,
        })
        self.notify_return_code(rs, code)
        return self.redirect(rs, "event/questionnaire_form")

    @access("event")
    @event_guard()
    def questionnaire_summary_form(self, rs, event_id):
        """Render form."""
        questionnaire = self.eventproxy.get_questionnaire(rs, event_id)
        current = {
            "{}_{}".format(key, i): value
            for i, entry in enumerate(questionnaire)
            for key, value in entry.items()}
        merge_dicts(rs.values, current)
        registration_fields = {
            k: v for k, v in rs.ambience['event']['fields'].items()
            if v['association'] == const.FieldAssociations.registration}
        return self.render(rs, "questionnaire_summary", {
            'questionnaire': questionnaire,
            'registration_fields': registration_fields})

    @staticmethod
    def process_questionnaire_input(rs, num, reg_fields):
        """This handles input to configure the questionnaire.

        Since this covers a variable number of rows, we cannot do this
        statically. This takes care of validation too.

        :type rs: :py:class:`FrontendRequestState`
        :type num: int
        :param num: number of rows to expect
        :type reg_fields: [int]
        :param reg_fields: Available field ids
        :rtype: [{str: object}]
        """
        delete_flags = request_extractor(
            rs, (("delete_{}".format(i), "bool") for i in range(num)))
        deletes = {i for i in range(num) if delete_flags['delete_{}'.format(i)]}
        spec = {
            'field_id': "id_or_None",
            'title': "str_or_None",
            'info': "str_or_None",
            'input_size': "int_or_None",
            'readonly': "bool_or_None",
        }
        params = tuple(("{}_{}".format(key, i), value)
                       for i in range(num) if i not in deletes
                       for key, value in spec.items())
        data = request_extractor(rs, params)
        questionnaire = tuple(
            {key: data["{}_{}".format(key, i)] for key in spec}
            for i in range(num) if i not in deletes
        )
        marker = 1
        while marker < 2 ** 10:
            will_create = unwrap(request_extractor(
                rs, (("create_-{}".format(marker), "bool"),)))
            if will_create:
                params = tuple(("{}_-{}".format(key, marker), value)
                               for key, value in spec.items())
                data = request_extractor(rs, params)
                questionnaire += ({key: data["{}_-{}".format(key, marker)]
                                   for key in spec},)
            else:
                break
            marker += 1
        rs.values['create_last_index'] = marker - 1
        for i, row in enumerate(questionnaire):
            if row['field_id'] and row['field_id'] not in reg_fields:
                rs.errors.append(("field_id_{}".format(i),
                                  ValueError(n_("Invalid field."))))
        return questionnaire

    @access("event", modi={"POST"})
    @event_guard(check_offline=True)
    def questionnaire_summary(self, rs, event_id):
        """Manipulate the questionnaire form.

        This allows the orgas to design a form without interaction with an
        administrator.
        """
        questionnaire = self.eventproxy.get_questionnaire(rs, event_id)
        registration_fields = {
            k for k, v in rs.ambience['event']['fields'].items()
            if v['association'] == const.FieldAssociations.registration}
        new_questionnaire = self.process_questionnaire_input(
            rs, len(questionnaire), registration_fields)
        if rs.errors:
            return self.questionnaire_summary_form(rs, event_id)
        code = self.eventproxy.set_questionnaire(rs, event_id,
                                                 new_questionnaire)
        self.notify_return_code(rs, code)
        return self.redirect(rs, "event/questionnaire_summary_form")

    @staticmethod
    def _sanitize_questionnaire_row(row):
        """Small helper to make validation happy.

        The invokation
        ``proxy.set_questionnaire(proxy.get_questionnaire())`` fails since
        the retrieval method provides additional information which not
        settable and thus filtered by this method.

        :type row: {str: object}
        :rtype: {str: object}
        """
        whitelist = ('field_id', 'title', 'info', 'input_size', 'readonly',)
        return {k: v for k, v in row.items() if k in whitelist}

    @access("event")
    @event_guard(check_offline=True)
    def reorder_questionnaire_form(self, rs, event_id):
        """Render form."""
        questionnaire = self.eventproxy.get_questionnaire(rs, event_id)
        return self.render(rs, "reorder_questionnaire", {
            'questionnaire': questionnaire})

    @access("event", modi={"POST"})
    @REQUESTdata(("order", "int_csv_list"))
    @event_guard(check_offline=True)
    def reorder_questionnaire(self, rs, event_id, order):
        """Shuffle rows of the orga designed form.

        This is strictly speaking redundant functionality, but it's pretty
        laborious to do without.
        """
        if rs.errors:
            return self.reorder_questionnaire_form(rs, event_id)
        questionnaire = self.eventproxy.get_questionnaire(rs, event_id)
        new_questionnaire = tuple(
            self._sanitize_questionnaire_row(questionnaire[i])
            for i in order)
        code = self.eventproxy.set_questionnaire(rs, event_id,
                                                 new_questionnaire)
        self.notify_return_code(rs, code)
        return self.redirect(rs, "event/questionnaire_summary_form")

    @access("event")
    @event_guard()
    def show_registration(self, rs, event_id, registration_id):
        """Display all information pertaining to one registration."""
        persona = self.coreproxy.get_event_user(
            rs, rs.ambience['registration']['persona_id'])
        age = determine_age_class(
            persona['birthday'], rs.ambience['event']['begin'])
        course_ids = self.eventproxy.list_db_courses(rs, event_id)
        courses = self.eventproxy.get_courses(rs, course_ids.keys())
        lodgement_ids = self.eventproxy.list_lodgements(rs, event_id)
        lodgements = self.eventproxy.get_lodgements(rs, lodgement_ids)
        return self.render(rs, "show_registration", {
            'persona': persona, 'age': age, 'courses': courses,
            'lodgements': lodgements,
        })

    @access("event")
    @event_guard(check_offline=True)
    @REQUESTdata(('skip', '[str]'))
    def change_registration_form(self, rs, event_id, registration_id, skip):
        """Render form.

        The skip parameter is meant to hide certain fields and skip them when
        evaluating the submitted from in change_registration(). This can be
        used in situations, where changing those fields could override
        concurrent changes (e.g. the Check-in)"""
        tracks = rs.ambience['event']['tracks']
        registration = rs.ambience['registration']
        persona = self.coreproxy.get_event_user(rs, registration['persona_id'])
        course_ids = self.eventproxy.list_db_courses(rs, event_id)
        courses = self.eventproxy.get_courses(rs, course_ids.keys())
        course_choices = {
            track_id: [course_id
                       for course_id, course
                       in xdictsort_filter(courses, 'nr', pad=True)
                       if track_id in course['segments']]
            for track_id in tracks}
        lodgement_ids = self.eventproxy.list_lodgements(rs, event_id)
        lodgements = self.eventproxy.get_lodgements(rs, lodgement_ids)
        reg_values = {"reg.{}".format(key): value
                      for key, value in registration.items()}
        part_values = []
        for part_id, part in registration['parts'].items():
            one_part = {
                "part{}.{}".format(part_id, key): value
                for key, value in part.items()}
            part_values.append(one_part)
        track_values = []
        for track_id, track in registration['tracks'].items():
            one_track = {
                "track{}.{}".format(track_id, key): value
                for key, value in track.items()
                if key != "choices"}
            for i, choice in enumerate(track['choices']):
                key = 'track{}.course_choice_{}'.format(track_id, i)
                one_track[key] = choice
            track_values.append(one_track)
        field_values = {
            "fields.{}".format(key): value
            for key, value in registration['fields'].items()}
        # Fix formatting of ID
        reg_values['reg.real_persona_id'] = cdedbid_filter(
            reg_values['reg.real_persona_id'])
        merge_dicts(rs.values, reg_values, field_values,
                    *(part_values + track_values))
        return self.render(rs, "change_registration", {
            'persona': persona, 'courses': courses,
            'course_choices': course_choices, 'lodgements': lodgements,
            'skip': skip or []})

    @staticmethod
    def process_orga_registration_input(rs, event, do_fields=True,
                                        check_enabled=False, skip=(),
                                        do_real_persona_id=False):
        """Helper to handle input by orgas.

        This takes care of extracting the values and validating them. Which
        values to extract depends on the event. This puts less restrictions
        on the input (like not requiring different course choices).

        :type rs: :py:class:`FrontendRequestState`
        :type event: {str: object}
        :param do_fields: Process custom fields of the registration(s)
        :type do_fields: bool
        :param check_enabled: Check if the "enable" checkboxes, corresponding
                              to the fields are set. This is required for the
                              multiedit page.
        :type check_enabled: bool
        :param skip: A list of field names to be entirely skipped
        :type skip: [str]
        :param do_real_persona_id: Process the `real_persona_id` field. Should
                                   only be done when CDEDB_OFFLINE_DEPLOYMENT
        :type do_real_persona_id: bool
        :rtype: {str: object}
        :returns: registration data set
        """

        def filter_parameters(params):
            """Helper function to filter parameters by `skip` list and `enabled`
            checkboxes"""
            params = [(key, kind) for key, kind in params if key not in skip]
            if not check_enabled:
                return params
            enable_params = tuple(("enable_{}".format(i), "bool")
                                  for i, t in params)
            enable = request_extractor(rs, enable_params)
            return tuple((key, kind) for key, kind in params
                         if enable["enable_{}".format(key)])

        # Extract parameters from request
        tracks = event['tracks']
        reg_params = (
            ("reg.notes", "str_or_None"), ("reg.orga_notes", "str_or_None"),
            ("reg.payment", "date_or_None"), ("reg.parental_agreement", "bool"),
            ("reg.mixed_lodging", "bool"), ("reg.checkin", "datetime_or_None"),
            ("reg.list_consent", "bool"))
        part_params = []
        for part_id in event['parts']:
            part_params.extend((
                ("part{}.status".format(part_id), "enum_registrationpartstati"),
                ("part{}.lodgement_id".format(part_id), "id_or_None"),
                ("part{}.is_reserve".format(part_id), "bool")))
        track_params = []
        for track_id, track in tracks.items():
            track_params.extend(
                ("track{}.{}".format(track_id, key), "id_or_None")
                for key in ("course_id", "course_instructor"))
            track_params.extend(
                ("track{}.course_choice_{}".format(track_id, i), "id_or_None")
                for i in range(track['num_choices']))
        field_params = tuple(
            ("fields.{}".format(field['field_name']),
             "{}_or_None".format(const.FieldDatatypes(field['kind']).name))
            for field in event['fields'].values()
            if field['association'] == const.FieldAssociations.registration)

        raw_reg = request_extractor(rs, filter_parameters(reg_params))
        if do_real_persona_id:
            raw_reg.update(request_extractor(rs, filter_parameters((
                ("reg.real_persona_id", "cdedbid_or_None"),))))
        raw_parts = request_extractor(rs, filter_parameters(part_params))
        raw_tracks = request_extractor(rs, filter_parameters(track_params))
        raw_fields = request_extractor(rs, filter_parameters(field_params))

        # Build `parts`, `tracks` and `fields` dict
        new_parts = {
            part_id: {
                key: raw_parts["part{}.{}".format(part_id, key)]
                for key in ("status", "lodgement_id", "is_reserve")
                if "part{}.{}".format(part_id, key) in raw_parts
            }
            for part_id in event['parts']
        }
        new_tracks = {
            track_id: {
                key: raw_tracks["track{}.{}".format(track_id, key)]
                for key in ("course_id", "course_instructor")
                if "track{}.{}".format(track_id, key) in raw_tracks
            }
            for track_id in tracks
        }
        # Build course choices (but only if all choices are present)
        for track_id, track in tracks.items():
            if not all("track{}.course_choice_{}".format(track_id, i)
                       in raw_tracks
                       for i in range(track['num_choices'])):
                continue
            extractor = lambda i: raw_tracks["track{}.course_choice_{}".format(
                track_id, i)]
            choices_tuple = tuple(
                extractor(i)
                for i in range(track['num_choices']) if extractor(i))
            choices_set = set(choices_tuple)
            if len(choices_set) != len(choices_tuple):
                rs.errors.extend(
                    ("track{}.course_choice_{}".format(track_id, i),
                     ValueError(n_("Must choose different courses.")))
                    for i in range(track['num_choices']))
            new_tracks[track_id]['choices'] = choices_tuple
        new_fields = {
            key.split('.', 1)[1]: value for key, value in raw_fields.items()}

        # Put it all together
        registration = {
            key.split('.', 1)[1]: value for key, value in raw_reg.items()}
        registration['parts'] = new_parts
        registration['tracks'] = new_tracks
        if do_fields:
            registration['fields'] = new_fields
        return registration

    @access("event", modi={"POST"})
    @event_guard(check_offline=True)
    @REQUESTdata(('skip', '[str]'))
    def change_registration(self, rs, event_id, registration_id, skip):
        """Make privileged changes to any information pertaining to a
        registration.

        Strictly speaking this makes a lot of the other functionality
        redundant (like managing the lodgement inhabitants), but it would be
        much more cumbersome to always use this interface.
        """
        registration = self.process_orga_registration_input(
            rs, rs.ambience['event'], skip=skip,
            do_real_persona_id=self.conf.CDEDB_OFFLINE_DEPLOYMENT)
        if rs.errors:
            return self.change_registration_form(rs, event_id, registration_id)
        registration['id'] = registration_id
        code = self.eventproxy.set_registration(rs, registration)
        self.notify_return_code(rs, code)
        return self.redirect(rs, "event/show_registration")

    @access("event")
    @event_guard(check_offline=True)
    def add_registration_form(self, rs, event_id):
        """Render form."""
        tracks = rs.ambience['event']['tracks']
        course_ids = self.eventproxy.list_db_courses(rs, event_id)
        courses = self.eventproxy.get_courses(rs, course_ids.keys())
        registrations = self.eventproxy.list_registrations(rs, event_id)
        course_choices = {
            track_id: [course_id
                       for course_id, course
                       in xdictsort_filter(courses, 'nr', pad=True)
                       if track_id in course['active_segments']]
            for track_id in tracks}
        lodgement_ids = self.eventproxy.list_lodgements(rs, event_id)
        lodgements = self.eventproxy.get_lodgements(rs, lodgement_ids)
        defaults = {
            "part{}.status".format(part_id):
                const.RegistrationPartStati.participant.value
            for part_id in rs.ambience['event']['parts']
        }
        merge_dicts(rs.values, defaults)
        return self.render(rs, "add_registration", {
            'courses': courses, 'course_choices': course_choices,
            'lodgements': lodgements,
            'registered_personas': registrations.values()})

    @access("event", modi={"POST"})
    @event_guard(check_offline=True)
    def add_registration(self, rs, event_id):
        """Register a participant by an orga.

        This should not be used that often, since a registration should
        singnal legal consent which is not provided this way.
        """
        persona_id = unwrap(
            request_extractor(rs, (("persona.persona_id", "cdedbid"),)))
        if (persona_id is not None
                and not self.coreproxy.verify_personas(
                    rs, (persona_id,), required_roles=("event",))):
            rs.errors.append(("persona.persona_id",
                              ValueError(n_("Invalid persona."))))
        if not rs.errors and self.eventproxy.list_registrations(
                rs, event_id, persona_id=persona_id):
            rs.errors.append(("persona.persona_id",
                              ValueError(n_("Already registered."))))
        registration = self.process_orga_registration_input(
            rs, rs.ambience['event'], do_fields=False,
            do_real_persona_id=self.conf.CDEDB_OFFLINE_DEPLOYMENT)
        if not rs.errors and not self.eventproxy.check_orga_addition_limit(
                rs, event_id):
            rs.errors.append(("persona.persona_id",
                              ValueError(n_("Rate-limit reached."))))
        if rs.errors:
            return self.add_registration_form(rs, event_id)

        registration['persona_id'] = persona_id
        registration['event_id'] = event_id
        new_id = self.eventproxy.create_registration(rs, registration)
        self.notify_return_code(rs, new_id)
        return self.redirect(rs, "event/show_registration",
                             {'registration_id': new_id})

    @access("event", modi={"POST"})
    @REQUESTdata(("ack_delete", "bool"))
    @event_guard(check_offline=True)
    def delete_registration(self, rs, event_id, registration_id, ack_delete):
        """Remove a registration."""
        if not ack_delete:
            rs.errors.append(("ack_delete", ValueError(n_("Must be checked."))))
        if rs.errors:
            return self.show_registration(rs, event_id, registration_id)

        blockers = self.eventproxy.delete_registration_blockers(
            rs, registration_id)
        # maybe exclude some blockers
        code = self.eventproxy.delete_registration(
            rs, registration_id, {"registration_parts", "registration_tracks",
                                  "course_choices"})
        self.notify_return_code(rs, code)
        return self.redirect(rs, "event/registration_query")

    @access("event")
    @REQUESTdata(("reg_ids", "int_csv_list"))
    @event_guard(check_offline=True)
    def change_registrations_form(self, rs, event_id, reg_ids):
        """Render form for changing multiple registrations."""

        # Redirect, if the reg_ids parameters is error-prone, to avoid backend
        # errors. Other errors are okay, since they can occur on submitting the
        # form
        if rs.errors and all(field == 'reg_ids' for field, _ in rs.errors):
            return self.redirect(rs, 'event/registration_query',
                                 {'download': None, 'is_search': False})
        # Get information about registrations, courses and lodgements
        tracks = rs.ambience['event']['tracks']
        registrations = self.eventproxy.get_registrations(rs, reg_ids)
        if not registrations:
            rs.notify("error", n_("No participants found to edit."))
            return self.redirect(rs, 'event/registration_query')

        personas = self.coreproxy.get_event_users(
            rs, (r['persona_id'] for r in registrations.values()))
        for reg_id, reg in registrations.items():
            reg['gender'] = personas[reg['persona_id']]['gender']
        course_ids = self.eventproxy.list_db_courses(rs, event_id)
        courses = self.eventproxy.get_courses(rs, course_ids.keys())
        course_choices = {
            track_id: [course_id
                       for course_id, course
                       in xdictsort_filter(courses, 'nr', pad=True)
                       if track_id in course['segments']]
            for track_id in tracks}
        lodgement_ids = self.eventproxy.list_lodgements(rs, event_id)
        lodgements = self.eventproxy.get_lodgements(rs, lodgement_ids)

        representative = next(iter(registrations.values()))

        # iterate registrations to check for differing values
        reg_values = {}
        for key, value in representative.items():
            if all(r[key] == value for r in registrations.values()):
                reg_values['reg.{}'.format(key)] = value
                reg_values['enable_reg.{}'.format(key)] = True

        # do the same for registration parts', tracks' and field values
        for part_id in rs.ambience['event']['parts']:
            for key, value in representative['parts'][part_id].items():
                if all(r['parts'][part_id][key] == value for r in
                       registrations.values()):
                    reg_values['part{}.{}'.format(part_id, key)] = value
                    reg_values['enable_part{}.{}'.format(part_id, key)] = True
            for track_id in rs.ambience['event']['parts'][part_id]['tracks']:
                for key, value in representative['tracks'][track_id].items():
                    if all(r['tracks'][track_id][key] == value for r in
                           registrations.values()):
                        reg_values['track{}.{}'.format(part_id, key)] = value
                        reg_values[
                            'enable_track{}.{}'.format(part_id, key)] = True

        for field_id in rs.ambience['event']['fields']:
            key = rs.ambience['event']['fields'][field_id]['field_name']
            present = {r['fields'][key] for r in registrations.values()
                       if key in r['fields']}
            # If none of the registration has a value for this field yet, we
            # consider them equal
            if len(present) == 0:
                reg_values['enable_fields.{}'.format(key)] = True
            # If all registrations have a value, we have to compare them
            elif len(present) == len(registrations):
                value = representative['fields'][key]
                if all(key in r['fields'] and r['fields'][key] == value
                       for r in registrations.values()):
                    reg_values['enable_fields.{}'.format(key)] = True
                    reg_values['fields.{}'.format(key)] = unwrap(present)

        merge_dicts(rs.values, reg_values)
        return self.render(rs, "change_registrations", {
            'registrations': registrations, 'personas': personas,
            'courses': courses, 'course_choices': course_choices,
            'lodgements': lodgements})

    @access("event", modi={"POST"})
    @REQUESTdata(("reg_ids", "int_csv_list"))
    @event_guard(check_offline=True)
    def change_registrations(self, rs, event_id, reg_ids):
        """Make privileged changes to any information pertaining to multiple
        registrations.
        """
        registration = self.process_orga_registration_input(
            rs, rs.ambience['event'], check_enabled=True)
        if rs.errors:
            return self.change_registrations_form(rs, event_id)

        code = 1
        self.logger.info(
            "Updating registrations {} with data {}".format(reg_ids,
                                                            registration))
        for reg_id in reg_ids:
            registration['id'] = reg_id
            code *= self.eventproxy.set_registration(rs, registration)
        self.notify_return_code(rs, code)

        # redirect to query filtered by reg_ids
        query = Query(
            "qview_registration",
            self.make_registration_query_spec(rs.ambience['event']),
            ("reg.id", "persona.given_names", "persona.family_name",
             "persona.username"),
            (("reg.id", QueryOperators.oneof, reg_ids),),
            (("persona.family_name", True), ("persona.given_names", True),)
        )
        return self.redirect(rs, "event/registration_query",
                             querytoparams_filter(query))

    @staticmethod
    def calculate_groups(entity_ids, event, registrations, key,
                         personas=None):
        """Determine inhabitants/attendees of lodgements/courses.

        This has to take care only to select registrations which are
        actually present (and not cancelled or such).

        :type entity_ids: [int]
        :type event: {str: object}
        :type registrations: {int: {str: object}}
        :type key: str
        :param key: one of lodgement_id or course_id, signalling what to do
        :type personas: {int: {str: object}} or None
        :param personas: If provided this is used to sort the resulting
          lists by name, so that the can be displayed sorted.
        :rtype: {(int, int): [int]}
        """
        tracks = event['tracks']
        aspect = None
        if key == "course_id":
            aspect = 'tracks'
        elif key == "lodgement_id":
            aspect = 'parts'

        def _check_belonging(entity_id, sub_id, reg_id):
            """The actual check, un-inlined."""
            instance = registrations[reg_id][aspect][sub_id]
            part = None
            if aspect == 'parts':
                part = instance
            elif aspect == 'tracks':
                part = registrations[reg_id]['parts'][tracks[sub_id]['part_id']]
            return (instance[key] == entity_id and
                    const.RegistrationPartStati(part['status']).is_present())

        if personas is None:
            sorter = lambda x: x
        else:
            sorter = lambda anid: name_key(
                personas[registrations[anid]['persona_id']])
        sub_ids = None
        if aspect == 'tracks':
            sub_ids = tracks.keys()
        elif aspect == 'parts':
            sub_ids = event['parts'].keys()
        return {
            (entity_id, sub_id): sorted(
                (registration_id for registration_id in registrations
                 if _check_belonging(entity_id, sub_id, registration_id)),
                key=sorter)
            for entity_id in entity_ids
            for sub_id in sub_ids
        }

    @classmethod
    def check_lodgment_problems(cls, event, lodgements,
                                registrations, personas, inhabitants):
        """Un-inlined code to examine the current lodgements of an event for
        spots with room for improvement.

        :type event: {str: object}
        :type lodgements: {int: {str: object}}
        :type registrations: {int: {str: object}}
        :type personas: {int: {str: object}}
        :type inhabitants: {(int, int): [int]}
        :rtype: [(str, int, int, [int], int)]
        :returns: problems as five-tuples of (problem description, lodgement
          id, part id, affected registrations, severeness).
        """
        ret = []

        # first some un-inlined code pieces (otherwise nesting is a bitch)
        def _mixed(group):
            """Un-inlined check whether both genders are present."""
            return any({personas[registrations[a]['persona_id']]['gender'],
                        personas[registrations[b]['persona_id']]['gender']} ==
                       {const.Genders.male, const.Genders.female}
                       for a, b in itertools.combinations(group, 2))

        def _mixing_problem(lodgement_id, part_id):
            """Un-inlined code to generate an entry for mixing problems."""
            return (
                n_("Mixed lodgement with non-mixing participants."),
                lodgement_id, part_id, tuple(
                    reg_id for reg_id in inhabitants[(lodgement_id, part_id)]
                    if not registrations[reg_id]['mixed_lodging']),
                3)

        def _reserve(group, part_id):
            """Un-inlined code to count the number of registrations assigned
            to a lodgement as reserve lodgers."""
            return sum(
                registrations[reg_id]['parts'][part_id]['is_reserve']
                for reg_id in group)

        def _reserve_problem(lodgement_id, part_id):
            """Un-inlined code to generate an entry for reserve problems."""
            return (
                n_("Too many camping mats used."), lodgement_id,
                part_id, tuple(
                    reg_id for reg_id in inhabitants[(lodgement_id, part_id)]
                    if registrations[reg_id]['parts'][part_id]['is_reserve']),
                1)

        # now the actual work
        for lodgement_id in lodgements:
            for part_id in event['parts']:
                group = inhabitants[(lodgement_id, part_id)]
                lodgement = lodgements[lodgement_id]
                num_reserve = _reserve(group, part_id)
                if len(group) > lodgement['capacity'] + lodgement['reserve']:
                    ret.append((n_("Overful lodgement."), lodgement_id, part_id,
                                tuple(), 2))
                elif len(group) - num_reserve > lodgement['capacity']:
                    ret.append((n_("Too few camping mats used."),
                                lodgement_id, part_id, tuple(), 2))
                if num_reserve > lodgement['reserve']:
                    ret.append(_reserve_problem(lodgement_id, part_id))
                if _mixed(group) and any(
                        not registrations[reg_id]['mixed_lodging']
                        for reg_id in group):
                    ret.append(_mixing_problem(lodgement_id, part_id))
                if any(personas[registrations[reg_id]['persona_id']]['gender']
                       in (const.Genders.other, const.Genders.not_specified)
                       for reg_id in group):
                    ret.append((n_("Non-Binary Participant."), lodgement_id,
                                part_id,
                                tuple(reg_id for reg_id in group), 1))

        return ret

    @access("event")
    @event_guard()
    def lodgements(self, rs, event_id):
        """Overview of the lodgements of an event.

        This also displays some issues where possibly errors occured.
        """
        lodgement_ids = self.eventproxy.list_lodgements(rs, event_id)
        lodgements = self.eventproxy.get_lodgements(rs, lodgement_ids)
        registration_ids = self.eventproxy.list_registrations(rs, event_id)
        registrations = self.eventproxy.get_registrations(rs, registration_ids)
        personas = self.coreproxy.get_event_users(
            rs, tuple(e['persona_id'] for e in registrations.values()))
        inhabitants = self.calculate_groups(
            lodgements, rs.ambience['event'], registrations, key="lodgement_id")
        inhabitant_nums = {k: len(v) for k, v in inhabitants.items()}
        reserve_inhabitant_nums = {
            k: sum(
                1 for r in v if registrations[r]['parts'][k[1]]['is_reserve'])
            for k, v in inhabitants.items()}
        problems = self.check_lodgment_problems(
            rs.ambience['event'], lodgements, registrations, personas,
            inhabitants)
        problems_condensed = {}

        inhabitant_sum = {}
        for part_id in rs.ambience['event']['parts']:
            lodgement_sum = 0
            for lodgement_id in lodgement_ids:
                lodgement_sum += inhabitant_nums[(lodgement_id, part_id)] - \
                                 reserve_inhabitant_nums[(lodgement_id, part_id)]
            inhabitant_sum[part_id] = lodgement_sum

        reserve_inhabitant_sum = {}
        for part_id in rs.ambience['event']['parts']:
            reserve_lodgement_sum = 0
            for lodgement_id in lodgement_ids:
                reserve_lodgement_sum += reserve_inhabitant_nums[(lodgement_id, part_id)]
            reserve_inhabitant_sum[part_id] = reserve_lodgement_sum

        capacity_sum = 0
        reserve_sum = 0
        for id, lodgement in xdictsort_filter(lodgements, 'moniker'):
            capacity_sum += lodgement['capacity']
            reserve_sum += lodgement['reserve']


        for lodgement_id, part_id in itertools.product(
                lodgement_ids, rs.ambience['event']['parts'].keys()):
            problems_here = [p for p in problems
                             if p[1] == lodgement_id and p[2] == part_id]
            problems_condensed[(lodgement_id, part_id)] = (
                max(p[4] for p in problems_here) if len(problems_here) else 0,
                "; ".join(rs.gettext(p[0]) for p in problems_here),)

        return self.render(rs, "lodgements", {
            'lodgements': lodgements,
            'registrations': registrations, 'personas': personas,
            'inhabitants': inhabitant_nums,
            'inhabitants_sum': inhabitant_sum,
            'reserve_inhabitants': reserve_inhabitant_nums,
            'reserve_inhabitants_sum': reserve_inhabitant_sum,
            'capacity_sum': capacity_sum,
            'reserve_sum': reserve_sum,
            'problems': problems_condensed,
        })

    @access("event")
    @event_guard()
    def show_lodgement(self, rs, event_id, lodgement_id):
        """Display details of one lodgement."""
        registration_ids = self.eventproxy.list_registrations(rs, event_id)
        registrations = {
            k: v
            for k, v in (self.eventproxy.get_registrations(rs, registration_ids)
                         .items())
            if any(part['lodgement_id'] == lodgement_id
                   for part in v['parts'].values())}
        personas = self.coreproxy.get_event_users(
            rs, tuple(e['persona_id'] for e in registrations.values()))
        inhabitants = self.calculate_groups(
            (lodgement_id,), rs.ambience['event'], registrations,
            key="lodgement_id", personas=personas)

        problems = self.check_lodgment_problems(
            rs.ambience['event'], {lodgement_id: rs.ambience['lodgement']},
            registrations, personas, inhabitants)

        if not any(l for l in inhabitants.values()):
            merge_dicts(rs.values, {'ack_delete': True})

        return self.render(rs, "show_lodgement", {
            'registrations': registrations, 'personas': personas,
            'inhabitants': inhabitants, 'problems': problems,
        })

    @access("event")
    @event_guard(check_offline=True)
    def create_lodgement_form(self, rs, event_id):
        """Render form."""
        return self.render(rs, "create_lodgement")

    @access("event", modi={"POST"})
    @REQUESTdatadict("moniker", "capacity", "reserve", "notes")
    @event_guard(check_offline=True)
    def create_lodgement(self, rs, event_id, data):
        """Add a new lodgement."""
        data['event_id'] = event_id
        field_params = tuple(
            ("fields.{}".format(field['field_name']),
             "{}_or_None".format(const.FieldDatatypes(field['kind']).name))
            for field in rs.ambience['event']['fields'].values()
            if field['association'] == const.FieldAssociations.lodgement)
        raw_fields = request_extractor(rs, field_params)
        data['fields'] = {
            key.split('.', 1)[1]: value for key, value in raw_fields.items()
        }
        data = check(rs, "lodgement", data, creation=True)
        if rs.errors:
            return self.create_lodgement_form(rs, event_id)

        new_id = self.eventproxy.create_lodgement(rs, data)
        self.notify_return_code(rs, new_id)
        return self.redirect(rs, "event/show_lodgement",
                             {'lodgement_id': new_id})

    @access("event")
    @event_guard(check_offline=True)
    def change_lodgement_form(self, rs, event_id, lodgement_id):
        """Render form."""
        field_values = {
            "fields.{}".format(key): value
            for key, value in rs.ambience['lodgement']['fields'].items()}
        merge_dicts(rs.values, rs.ambience['lodgement'], field_values)
        return self.render(rs, "change_lodgement")

    @access("event", modi={"POST"})
    @REQUESTdatadict("moniker", "capacity", "reserve", "notes")
    @event_guard(check_offline=True)
    def change_lodgement(self, rs, event_id, lodgement_id, data):
        """Alter the attributes of a lodgement.

        This does not enable changing the inhabitants of this lodgement.
        """
        data['id'] = lodgement_id
        field_params = tuple(
            ("fields.{}".format(field['field_name']),
             "{}_or_None".format(const.FieldDatatypes(field['kind']).name))
            for field in rs.ambience['event']['fields'].values()
            if field['association'] == const.FieldAssociations.lodgement)
        raw_fields = request_extractor(rs, field_params)
        data['fields'] = {
            key.split('.', 1)[1]: value for key, value in raw_fields.items()}
        data = check(rs, "lodgement", data)
        if rs.errors:
            return self.change_lodgement_form(rs, event_id, lodgement_id)

        code = self.eventproxy.set_lodgement(rs, data)
        self.notify_return_code(rs, code)
        return self.redirect(rs, "event/show_lodgement")

    @access("event", modi={"POST"})
    @REQUESTdata(("ack_delete", "bool"))
    @event_guard(check_offline=True)
    def delete_lodgement(self, rs, event_id, lodgement_id, ack_delete):
        """Remove a lodgement."""
        if not ack_delete:
            rs.errors.append(("ack_delete", ValueError(n_("Must be checked."))))
        if rs.errors:
            return self.show_lodgement(rs, event_id, lodgement_id)
        code = self.eventproxy.delete_lodgement(
            rs, lodgement_id, cascade={"inhabitants"})
        self.notify_return_code(rs, code)
        return self.redirect(rs, "event/lodgements")

    @access("event")
    @event_guard(check_offline=True)
    def manage_inhabitants_form(self, rs, event_id, lodgement_id):
        """Render form."""
        registration_ids = self.eventproxy.list_registrations(rs, event_id)
        registrations = self.eventproxy.get_registrations(rs, registration_ids)
        personas = self.coreproxy.get_personas(rs, tuple(
            reg['persona_id'] for reg in registrations.values()))
        inhabitants = self.calculate_groups(
            (lodgement_id,), rs.ambience['event'], registrations,
            key="lodgement_id", personas=personas)
        for part_id in rs.ambience['event']['parts']:
            merge_dicts(rs.values, {
                'reserve_{}_{}'.format(part_id, registration_id):
                    registrations[registration_id]['parts'][part_id][
                        'is_reserve']
                for registration_id in inhabitants[(lodgement_id, part_id)]
            })

        def _check_without_lodgement(registration_id, part_id):
            """Un-inlined check for registration without lodgement."""
            part = registrations[registration_id]['parts'][part_id]
            return (const.RegistrationPartStati(part['status']).is_present()
                    and not part['lodgement_id'])

        without_lodgement = {
            part_id: sorted(
                (registration_id
                 for registration_id in registrations
                 if _check_without_lodgement(registration_id, part_id)),
                key=lambda anid: name_key(
                    personas[registrations[anid]['persona_id']])
            )
            for part_id in rs.ambience['event']['parts']
        }

        # Generate data to be encoded to json and used by the
        # cdedbSearchParticipant() javascript function
        def _check_not_this_lodgement(registration_id, part_id):
            """Un-inlined check for registration with different lodgement."""
            part = registrations[registration_id]['parts'][part_id]
            return (const.RegistrationPartStati(part['status']).is_present()
                    and part['lodgement_id'] != lodgement_id)

        selectize_data = {
            part_id: sorted(
                [{'name': (personas[registration['persona_id']]['given_names']
                           + " " + personas[registration['persona_id']]
                           ['family_name']),
                  'current': registration['parts'][part_id]['lodgement_id'],
                  'id': registration_id}
                 for registration_id, registration in registrations.items()
                 if _check_not_this_lodgement(registration_id, part_id)],
                key=lambda x: (
                    x['current'] is not None,
                    name_key(personas[registrations[x['id']]['persona_id']]))
            )
            for part_id in rs.ambience['event']['parts']
        }
        lodgement_names = self.eventproxy.list_lodgements(rs, event_id)
        return self.render(rs, "manage_inhabitants", {
            'registrations': registrations,
            'personas': personas, 'inhabitants': inhabitants,
            'without_lodgement': without_lodgement,
            'selectize_data': selectize_data,
            'lodgement_names': lodgement_names})

    @access("event", modi={"POST"})
    @event_guard(check_offline=True)
    def manage_inhabitants(self, rs, event_id, lodgement_id):
        """Alter who is assigned to a lodgement.

        This tries to be a bit smart and write only changed state.
        """
        # Get all registrations and current inhabitants
        registration_ids = self.eventproxy.list_registrations(rs, event_id)
        registrations = self.eventproxy.get_registrations(rs, registration_ids)
        current_inhabitants = {
            part_id: [reg_id for reg_id, registration in registrations.items()
                      if registration['parts'][part_id]['lodgement_id']
                      == lodgement_id]
            for part_id in rs.ambience['event']['parts']}
        # Parse request data
        params = tuple(("new_{}".format(part_id), "[id_or_None]")
                       for part_id in rs.ambience['event']['parts']) \
            + tuple(itertools.chain(
                (("delete_{}_{}".format(part_id, reg_id), "bool")
                 for part_id in rs.ambience['event']['parts']
                 for reg_id in current_inhabitants[part_id]),

                (("reserve_{}_{}".format(part_id, reg_id), "bool")
                 for part_id in rs.ambience['event']['parts']
                 for reg_id in current_inhabitants[part_id])))
        data = request_extractor(rs, params)
        if rs.errors:
            return self.manage_inhabitants_form(rs, event_id, lodgement_id)
        # Iterate all registrations to find changed ones
        code = 1
        for registration_id, registration in registrations.items():
            new_reg = {
                'id': registration_id,
                'parts': {},
            }
            # Check if registration is new inhabitant or deleted inhabitant
            # in any part
            for part_id in rs.ambience['event']['parts']:
                new_inhabitant = (
                        registration_id in data["new_{}".format(part_id)])
                deleted_inhabitant = data.get(
                    "delete_{}_{}".format(part_id, registration_id), False)
                is_reserve = registration['parts'][part_id]['is_reserve']
                changed_inhabitant = (
                        registration_id in current_inhabitants[part_id]
                        and data.get("reserve_{}_{}".format(part_id,
                                                            registration_id),
                                     False) != is_reserve)
                if new_inhabitant or deleted_inhabitant:
                    new_reg['parts'][part_id] = {
                        'lodgement_id': (
                            lodgement_id if new_inhabitant else None)
                    }
                elif changed_inhabitant:
                    new_reg['parts'][part_id] = {
                        'is_reserve': data.get(
                            "reserve_{}_{}".format(part_id, registration_id),
                            False)
                    }
            if new_reg['parts']:
                code *= self.eventproxy.set_registration(rs, new_reg)
        self.notify_return_code(rs, code)
        return self.redirect(rs, "event/show_lodgement")

    @access("event")
    @event_guard(check_offline=True)
    def manage_attendees_form(self, rs, event_id, course_id):
        """Render form."""
        tracks = rs.ambience['event']['tracks']
        registration_ids = self.eventproxy.list_registrations(rs, event_id)
        registrations = self.eventproxy.get_registrations(rs, registration_ids)
        personas = self.coreproxy.get_personas(rs, tuple(
            reg['persona_id'] for reg in registrations.values()))
        attendees = self.calculate_groups(
            (course_id,), rs.ambience['event'], registrations, key="course_id",
            personas=personas)

        # Generate options for the multi select boxes
        def _check_without_course(registration_id, track_id):
            """Un-inlined check for registration without course."""
            reg = registrations[registration_id]
            part = reg['parts'][tracks[track_id]['part_id']]
            track = reg['tracks'][track_id]
            return (part['status'] == const.RegistrationPartStati.participant
                    and not track['course_id'])

        without_course = {
            track_id: sorted(
                (registration_id
                 for registration_id in registrations
                 if _check_without_course(registration_id, track_id)),
                key=lambda anid: name_key(
                    personas[registrations[anid]['persona_id']])
            )
            for track_id in tracks
        }

        # Generate data to be encoded to json and used by the
        # cdedbSearchParticipant() javascript function
        def _check_not_this_course(registration_id, track_id):
            """Un-inlined check for registration with different course."""
            reg = registrations[registration_id]
            part = reg['parts'][tracks[track_id]['part_id']]
            track = reg['tracks'][track_id]
            return (part['status'] == const.RegistrationPartStati.participant
                    and track['course_id'] != course_id)

        selectize_data = {
            track_id: sorted(
                [{'name': (personas[registration['persona_id']]['given_names']
                           + " " + personas[registration['persona_id']]
                           ['family_name']),
                  'current': registration['tracks'][track_id]['course_id'],
                  'id': registration_id}
                 for registration_id, registration in registrations.items()
                 if _check_not_this_course(registration_id, track_id)],
                key=lambda x: (
                    x['current'] is not None,
                    name_key(personas[registrations[x['id']]['persona_id']]))
            )
            for track_id in tracks
        }
        courses = self.eventproxy.list_db_courses(rs, event_id)
        course_names = {
            course['id']: "{}. {}".format(course['nr'], course['shortname'])
            for course_id, course
            in self.eventproxy.get_courses(rs, courses.keys()).items()
        }

        return self.render(rs, "manage_attendees", {
            'registrations': registrations,
            'personas': personas, 'attendees': attendees,
            'without_course': without_course,
            'selectize_data': selectize_data, 'course_names': course_names})

    @access("event", modi={"POST"})
    @event_guard(check_offline=True)
    def manage_attendees(self, rs, event_id, course_id):
        """Alter who is assigned to this course."""
        # Get all registrations and especially current attendees of this course
        registration_ids = self.eventproxy.list_registrations(rs, event_id)
        registrations = self.eventproxy.get_registrations(rs, registration_ids)
        current_attendees = {
            track_id: [reg_id for reg_id, registration in registrations.items()
                       if registration['tracks'][track_id]['course_id']
                       == course_id]
            for track_id in rs.ambience['course']['segments']}

        # Parse request data
        params = (tuple(("new_{}".format(track_id), "[id_or_None]")
                        for track_id in rs.ambience['course']['segments'])
                  + tuple(
                    ("delete_{}_{}".format(track_id, reg_id), "bool")
                    for track_id in rs.ambience['course']['segments']
                    for reg_id in current_attendees[track_id]))
        data = request_extractor(rs, params)
        if rs.errors:
            return self.manage_attendees_form(rs, event_id, course_id)

        # Iterate all registrations to find changed ones
        code = 1
        for registration_id, registration in registrations.items():
            new_reg = {
                'id': registration_id,
                'tracks': {},
            }
            # Check if registration is new attendee or deleted attendee
            # in any track of the course
            for track_id in rs.ambience['course']['segments']:
                new_attendee = (
                        registration_id in data["new_{}".format(track_id)])
                deleted_attendee = data.get(
                    "delete_{}_{}".format(track_id, registration_id), False)
                if new_attendee or deleted_attendee:
                    new_reg['tracks'][track_id] = {
                        'course_id': (course_id if new_attendee else None)
                    }
            if new_reg['tracks']:
                code *= self.eventproxy.set_registration(rs, new_reg)
        self.notify_return_code(rs, code)
        return self.redirect(rs, "event/show_course")

    @staticmethod
    def make_registration_query_spec(event):
        """Helper to enrich ``QUERY_SPECS['qview_registration']``.

        Since each event has dynamic columns for parts and extra fields we
        have amend the query spec on the fly.

        :type event: {str: object}
        """
        tracks = event['tracks']
        spec = copy.deepcopy(QUERY_SPECS['qview_registration'])
        # note that spec is an ordered dict and we should respect the order
        for part_id in event['parts']:
            spec["part{0}.status".format(part_id)] = "int"
            spec["part{0}.is_reserve".format(part_id)] = "bool"
            spec["part{0}.lodgement_id".format(part_id)] = "int"
            spec["lodgement{0}.id".format(part_id)] = "id"
            spec["lodgement{0}.moniker".format(part_id)] = "str"
            spec["lodgement{0}.notes".format(part_id)] = "str"
            for f in sorted(event['fields'].values(),
                            key=lambda f: f['field_name']):
                if f['association'] == const.FieldAssociations.lodgement:
                    temp = "lodgement{0}.xfield_{1}"
                    kind = const.FieldDatatypes(f['kind']).name
                    spec[temp.format(part_id, f['field_name'])] = kind
            for track_id in event['parts'][part_id]['tracks']:
                spec["track{0}.is_course_instructor".format(track_id)] \
                    = "bool"
                spec["track{0}.course_id".format(track_id)] = "int"
                spec["track{0}.course_instructor".format(track_id)] = "int"
                for temp in ("course", "course_instructor",):
                    spec["{1}{0}.id".format(track_id, temp)] = "id"
                    spec["{1}{0}.nr".format(track_id, temp)] = "str"
                    spec["{1}{0}.title".format(track_id, temp)] = "str"
                    spec["{1}{0}.shortname".format(track_id, temp)] = "str"
                    spec["{1}{0}.notes".format(track_id, temp)] = "str"
                    for f in sorted(event['fields'].values(),
                                    key=lambda f: f['field_name']):
                        if f['association'] == const.FieldAssociations.course:
                            key = "{1}{0}.xfield_{2}".format(
                                track_id, temp, f['field_name'])
                            kind = const.FieldDatatypes(f['kind']).name
                            spec[key] = kind
        if len(event['parts']) > 1:
            spec[",".join("part{0}.status".format(part_id)
                          for part_id in event['parts'])] = "int"
            spec[",".join("part{0}.is_reserve".format(part_id)
                          for part_id in event['parts'])] = "bool"
            spec[",".join("part{0}.lodgement_id".format(part_id)
                          for part_id in event['parts'])] = "int"
            spec[",".join("lodgement{0}.id".format(part_id)
                          for part_id in event['parts'])] = "id"
            spec[",".join("lodgement{0}.moniker".format(part_id)
                          for part_id in event['parts'])] = "str"
            spec[",".join("lodgement{0}.notes".format(part_id)
                          for part_id in event['parts'])] = "str"
            for f in sorted(event['fields'].values(),
                            key=lambda f: f['field_name']):
                if f['association'] == const.FieldAssociations.lodgement:
                    key = ",".join(
                        "lodgement{0}.xfield_{1}".format(
                            part_id, f['field_name'])
                        for part_id in event['parts'])
                    kind = const.FieldDatatypes(f['kind']).name
                    spec[key] = kind
        if len(tracks) > 1:
            spec[",".join("track{0}.is_course_instructor".format(track_id)
                          for track_id in tracks)] = "bool"
            spec[",".join("track{0}.course_id".format(track_id)
                          for track_id in tracks)] = "bool"
            spec[",".join("track{0}.course_instructor".format(track_id)
                          for track_id in tracks)] = "int"
            for temp in ("course", "course_instructor",):
                spec[",".join("{1}{0}.id".format(track_id, temp)
                              for track_id in tracks)] = "id"
                spec[",".join("{1}{0}.nr".format(track_id, temp)
                              for track_id in tracks)] = "str"
                spec[",".join("{1}{0}.title".format(track_id, temp)
                              for track_id in tracks)] = "str"
                spec[",".join("{1}{0}.shortname".format(track_id, temp)
                              for track_id in tracks)] = "str"
                spec[",".join("{1}{0}.notes".format(track_id, temp)
                              for track_id in tracks)] = "str"
                for f in sorted(event['fields'].values(),
                                key=lambda f: f['field_name']):
                    if f['association'] == const.FieldAssociations.course:
                        key = ",".join("{1}{0}.xfield_{2}".format(
                            track_id, temp, f['field_name'])
                                       for track_id in tracks)
                        kind = const.FieldDatatypes(f['kind']).name
                        spec[key] = kind
        for f in sorted(event['fields'].values(),
                        key=lambda f: f['field_name']):
            if f['association'] == const.FieldAssociations.registration:
                kind = const.FieldDatatypes(f['kind']).name
                spec["reg_fields.xfield_{}".format(f['field_name'])] = kind
        return spec

    @staticmethod
    def make_registration_query_aux(rs, event, courses,
                                    lodgements, fixed_gettext=False):
        """Un-inlined code to prepare input for template.

        :type rs: :py:class:`FrontendRequestState`
        :type event: {str: object}
        :type courses: {int: {str: object}}
        :type lodgements: {int: {str: object}}
        :type fixed_gettext: bool
        :param fixed_gettext: whether or not to use a fixed translation
            function. True means static, False means localized.
        :rtype: ({str: dict}, {str: str})
        :returns: Choices for select inputs and titles for columns.
        """
        tracks = event['tracks']

        if fixed_gettext:
            gettext = rs.default_gettext
            enum_gettext = lambda x: x.name
        else:
            gettext = rs.gettext
            enum_gettext = rs.gettext

        course_identifier = lambda c: "{}. {}".format(c["nr"], c["shortname"])
        course_choices = OrderedDict(
            sorted((c["id"], course_identifier(c)) for c in courses.values()))
        lodge_identifier = lambda l: l["moniker"]
        lodgement_choices = OrderedDict(
            sorted((l["id"], lodge_identifier(l)) for l in lodgements.values()))
        # First we construct the choices
        choices = {
            # Genders enum
            'persona.gender': OrderedDict(
                enum_entries_filter(
                    const.Genders, enum_gettext, raw=fixed_gettext)),
        }

        # Precompute some choices
        reg_part_stati_choices = OrderedDict(
            enum_entries_filter(
                const.RegistrationPartStati, enum_gettext, raw=fixed_gettext))
        lodge_fields = {
            field_id: field for field_id, field in event['fields'].items()
            if field['association'] == const.FieldAssociations.lodgement
            }
        course_fields = {
            field_id: field for field_id, field in event['fields'].items()
            if field['association'] == const.FieldAssociations.course
            }
        reg_fields = {
            field_id: field for field_id, field in event['fields'].items()
            if field['association'] == const.FieldAssociations.registration
            }

        for part_id in event['parts']:
            choices.update({
                # RegistrationPartStati enum
                "part{0}.status".format(part_id): reg_part_stati_choices,
                # Lodgement choices for the JS selector
                "part{0}.lodgement_id".format(part_id): lodgement_choices,
            })
            if not fixed_gettext:
                # Lodgement fields value -> description
                key = "lodgement{0}.xfield_{1}"
                choices.update({
                    key.format(part_id, field['field_name']):
                        OrderedDict(field['entries'])
                    for field in lodge_fields.values() if field['entries']
                })
        for track_id in tracks:
            choices.update({
                # Course choices for the JS selector
                "track{0}.course_id".format(track_id): course_choices,
                "track{0}.course_instructor".format(track_id): course_choices,
            })
            if not fixed_gettext:
                # Course fields value -> description
                for temp in ("course", "course_instructor"):
                    key = "{1}{0}.xfield_{2}"
                    choices.update({
                       key.format(track_id, temp, field['field_name']):
                           OrderedDict(field['entries'])
                       for field in course_fields.values() if field['entries']
                    })
        if len(event['parts']) > 1:
            choices.update({
                # RegistrationPartStati enum
                ",".join("part{0}.status".format(part_id)
                         for part_id in event['parts']): reg_part_stati_choices,
            })
        if not fixed_gettext:
            # Registration fields value -> description
            choices.update({
                "reg_fields.xfield_{}".format(field['field_name']):
                    OrderedDict(field['entries'])
                for field in reg_fields.values() if field['entries']
            })

        # Second we construct the titles
        titles = {
            "reg_fields.xfield_{}".format(field['field_name']):
                field['field_name']
            for field in reg_fields.values()
        }
        for track_id, track in tracks.items():
            if len(tracks) > 1:
                prefix = "{title}: ".format(title=track['title'])
            else:
                prefix = ""
            titles.update({
                "track{0}.is_course_instructor".format(track_id):
                    prefix + gettext("instructs their course"),
                "track{0}.course_id".format(track_id):
                    prefix + gettext("course"),
                "track{0}.course_instructor".format(track_id):
                    prefix + gettext("instructed course"),
                "course{0}.id".format(track_id):
                    prefix + gettext("course ID"),
                "course{0}.nr".format(track_id):
                    prefix + gettext("course nr"),
                "course{0}.title".format(track_id):
                    prefix + gettext("course title"),
                "course{0}.shortname".format(track_id):
                    prefix + gettext("course shortname"),
                "course{0}.notes".format(track_id):
                    prefix + gettext("course notes"),
                "course_instructor{0}.id".format(track_id):
                    prefix + gettext("instructed course ID"),
                "course_instructor{0}.nr".format(track_id):
                    prefix + gettext("instructed course nr"),
                "course_instructor{0}.title".format(track_id):
                    prefix + gettext("instructed course title"),
                "course_instructor{0}.shortname".format(track_id):
                    prefix + gettext("instructed course shortname"),
                "course_instructor{0}.notes".format(track_id):
                    prefix + gettext("instructed courese notes"),
            })
            key = "course{0}.xfield_{1}"
            titles.update({
                key.format(track_id, field['field_name']):
                    prefix + gettext("course {field}").format(
                        field=field['field_name'])
                for field in course_fields.values()
            })
            key = "course_instructor{0}.xfield_{1}"
            titles.update({
                key.format(track_id, field['field_name']):
                    prefix + gettext("instructed course {field}").format(
                        field=field['field_name'])
                for field in course_fields.values()
            })
        if len(event['tracks']) > 1:
            titles.update({
                ",".join("track{0}.is_course_instructor".format(track_id)
                         for track_id in tracks):
                    gettext("any track: instructs their course"),
                ",".join("track{0}.course_id".format(track_id)
                         for track_id in tracks):
                    gettext("any track: course"),
                ",".join("track{0}.course_instructor".format(track_id)
                         for track_id in tracks):
                    gettext("any track: instructed course"),
                ",".join("course{0}.id".format(track_id)
                         for track_id in tracks):
                    gettext("any track: course ID"),
                ",".join("course{0}.nr".format(track_id)
                         for track_id in tracks):
                    gettext("any track: course nr"),
                ",".join("course{0}.title".format(track_id)
                         for track_id in tracks):
                    gettext("any track: course title"),
                ",".join("course{0}.shortname".format(track_id)
                         for track_id in tracks):
                    gettext("any track: course shortname"),
                ",".join("course{0}.notes".format(track_id)
                         for track_id in tracks):
                    gettext("any track: course notes"),
                ",".join("course_instructor{0}.id".
                         format(track_id) for track_id in tracks):
                    gettext("any track: instructed course ID"),
                ",".join("course_instructor{0}.nr".
                         format(track_id) for track_id in tracks):
                    gettext("any track: instructed course nr"),
                ",".join("course_instructor{0}.title".
                         format(track_id) for track_id in tracks):
                    gettext("any track: instructed course title"),
                ",".join("course_instructor{0}.shortname".
                         format(track_id) for track_id in tracks):
                    gettext("any track: instructed course shortname"),
                ",".join("course_instructor{0}.notes".format(track_id)
                         for track_id in tracks):
                    gettext("any track: instructed course notes"),
            })
            key = "course{0}.xfield_{1}"
            titles.update({
                ",".join(key.format(track_id, field['field_name'])
                         for track_id in tracks):
                    gettext("any track: course {field}").format(
                        field=field['field_name'])
                for field in course_fields.values()
            })
            key = "course_instructor{0}.xfield_{1}"
            titles.update({
                ",".join(key.format(track_id, field['field_name'])
                         for track_id in tracks):
                    gettext("any track: instructed course {field}").format(
                        field=field['field_name'])
                for field in course_fields.values()
            })
        for part_id, part in event['parts'].items():
            if len(event['parts']) > 1:
                prefix = "{title}: ".format(title=part['title'])
            else:
                prefix = ""
            titles.update({
                "part{0}.status".format(part_id):
                    prefix + gettext("registration status"),
                "part{0}.is_reserve".format(part_id):
                    prefix + gettext("camping mat user"),
                "part{0}.lodgement_id".format(part_id):
                    prefix + gettext("lodgement"),
                "lodgement{0}.id".format(part_id):
                    prefix + gettext("lodgement ID"),
                "lodgement{0}.moniker".format(part_id):
                    prefix + gettext("lodgement moniker"),
                "lodgement{0}.notes".format(part_id):
                    prefix + gettext("lodgement notes"),
            })
            key = "lodgement{0}.xfield_{1}"
            titles.update({
                key.format(part_id, field['field_name']):
                    prefix + gettext("lodgement {field}").format(
                        field=field['field_name'])
                for field in lodge_fields.values()
            })
        if len(event['parts']) > 1:
            titles.update({
                ",".join("part{0}.status".format(part_id)
                         for part_id in event['parts']):
                    gettext("any part: registration status"),
                ",".join("part{0}.is_reserve".format(part_id)
                         for part_id in event['parts']):
                    gettext("any part: camping mat user"),
                ",".join("part{0}.lodgement_id".format(part_id)
                         for part_id in event['parts']):
                    gettext("any part: lodgement"),
                ",".join("lodgement{0}.id".format(part_id)
                         for part_id in event['parts']):
                    gettext("any part: lodgement ID"),
                ",".join("lodgement{0}.moniker".format(part_id)
                         for part_id in event['parts']):
                    gettext("any part: lodgement moniker"),
                ",".join("lodgement{0}.notes".format(part_id)
                         for part_id in event['parts']):
                    gettext("any part: lodgement notes"),
            })
            key = "lodgement{0}.xfield_{1}"
            titles.update({
                ",".join(key.format(part_id, field['field_name'])
                         for part_id in event['parts']):
                    gettext("any part: lodgement {field}").format(
                        field=field['field_name'])
                for field in lodge_fields.values()
            })
        return choices, titles

    @access("event")
    @REQUESTdata(("download", "str_or_None"), ("is_search", "bool"))
    @event_guard()
    def registration_query(self, rs, event_id, download, is_search):
        """Generate custom data sets from registration data.

        This is a pretty versatile method building on the query module.
        """
        spec = self.make_registration_query_spec(rs.ambience['event'])
        # mangle the input, so we can prefill the form
        query_input = mangle_query_input(rs, spec)
        if is_search:
            query = check(rs, "query_input", query_input, "query", spec=spec,
                          allow_empty=False)
        else:
            query = None

        course_ids = self.eventproxy.list_db_courses(rs, event_id)
        courses = self.eventproxy.get_courses(rs, course_ids.keys())
        lodgement_ids = self.eventproxy.list_lodgements(rs, event_id)
        lodgements = self.eventproxy.get_lodgements(rs, lodgement_ids)
        choices, titles = self.make_registration_query_aux(
            rs, rs.ambience['event'], courses, lodgements,
            fixed_gettext=download is not None)
        choices_lists = {k: list(v.items()) for k, v in choices.items()}
        has_registrations = self.eventproxy.has_registrations(rs, event_id)

        default_queries = \
            self.conf.DEFAULT_QUERIES_REGISTRATION(rs.ambience['event'], spec)

        params = {
            'spec': spec, 'choices': choices, 'choices_lists': choices_lists,
            'query': query, 'default_queries': default_queries,
            'titles': titles, 'has_registrations': has_registrations,
        }
        # Tricky logic: In case of no validation errors we perform a query
        if not rs.errors and is_search:
            query.scope = "qview_registration"
            result = self.eventproxy.submit_general_query(rs, query,
                                                          event_id=event_id)
            params['result'] = result
            if download:
                fields = []
                for csvfield in query.fields_of_interest:
                    fields.extend(csvfield.split(','))
                shortname = rs.ambience['event']['shortname']
                if download == "csv":
                    csv_data = csv_output(result, fields, substitutions=choices)
                    return self.send_csv_file(
                        rs, data=csv_data, inline=False,
                        filename="{}_result.csv".format(shortname))
                elif download == "json":
                    json_data = query_result_to_json(result, fields,
                                                     substitutions=choices)
                    return self.send_file(
                        rs, data=json_data, inline=False,
                        filename="{}_result.json".format(shortname))
        else:
            rs.values['is_search'] = is_search = False
        return self.render(rs, "registration_query", params)

    @access("event")
    @event_guard(check_offline=True)
    def checkin_form(self, rs, event_id):
        """Render form."""
        registration_ids = self.eventproxy.list_registrations(rs, event_id)
        registrations = self.eventproxy.get_registrations(rs, registration_ids)
        there = lambda registration, part_id: const.RegistrationPartStati(
            registration['parts'][part_id]['status']).is_present()
        registrations = {
            k: v
            for k, v in registrations.items()
            if (not v['checkin']
                and any(there(v, id) for id in rs.ambience['event']['parts']))}
        personas = self.coreproxy.get_event_users(rs, tuple(
            reg['persona_id'] for reg in registrations.values()))
        ordered = sorted(
            registrations.keys(),
            key=lambda anid: name_key(
                personas[registrations[anid]['persona_id']]))
        lodgement_ids = self.eventproxy.list_lodgements(rs, event_id)
        lodgements = self.eventproxy.get_lodgements(rs, lodgement_ids)
        for registration in registrations.values():
            registration['age'] = determine_age_class(
                personas[registration['persona_id']]['birthday'],
                rs.ambience['event']['begin'])
        return self.render(rs, "checkin", {
            'registrations': registrations, 'personas': personas,
            'ordered': ordered, 'lodgements': lodgements})

    @access("event", modi={"POST"})
    @REQUESTdata(("registration_id", "id"))
    @event_guard(check_offline=True)
    def checkin(self, rs, event_id, registration_id):
        """Check a participant in."""
        if rs.errors:
            return self.checkin_form(rs, event_id)
        registration = self.eventproxy.get_registration(rs, registration_id)
        if registration['event_id'] != event_id:
            return werkzeug.exceptions.NotFound(n_("Wrong associated event."))
        if registration['checkin']:
            rs.notify("warning", n_("Already checked in."))
            return self.checkin_form(rs, event_id)

        new_reg = {
            'id': registration_id,
            'checkin': now(),
        }
        code = self.eventproxy.set_registration(rs, new_reg)
        self.notify_return_code(rs, code)
        return self.redirect(rs, 'event/checkin')

    @access("event")
    @REQUESTdata(("field_id", "id_or_None"),
                 ("reg_ids", "int_csv_list_or_None"))
    @event_guard(check_offline=True)
    def field_set_select(self, rs, event_id, field_id, reg_ids):
        """Select a field for manipulation across all registrations."""
        if rs.errors:
            return self.render(rs, "field_set_select")
        if field_id is None:
            registrations = self.eventproxy.get_registrations(rs, reg_ids)
            personas = self.coreproxy.get_personas(
                rs, tuple(e['persona_id'] for e in registrations.values()))
            return self.render(rs, "field_set_select",
                               {'reg_ids': reg_ids,
                                'registrations': registrations,
                                'personas': personas})
        else:
            if field_id not in rs.ambience['event']['fields']:
                return werkzeug.exceptions.NotFound(
                    n_("Wrong associated event."))
            field = rs.ambience['event']['fields'][field_id]
            if field['association'] != const.FieldAssociations.registration:
                return werkzeug.exceptions.NotFound(
                    n_("Wrong associated field."))
            return self.redirect(rs, "event/field_set_form",
                                 {'field_id': field_id,
                                  'reg_ids': (','.join(str(i) for i in reg_ids)
                                              if reg_ids else None)})

    @access("event")
    @REQUESTdata(("field_id", "id"),
                 ("reg_ids", "int_csv_list_or_None"))
    @event_guard(check_offline=True)
    def field_set_form(self, rs, event_id, field_id, reg_ids):
        """Render form."""
        if field_id not in rs.ambience['event']['fields']:
            # also catches field_id validation errors
            return werkzeug.exceptions.NotFound(n_("Wrong associated event."))
        field = rs.ambience['event']['fields'][field_id]
        if field['association'] != const.FieldAssociations.registration:
            return werkzeug.exceptions.NotFound(n_("Wrong associated field."))
        if reg_ids:
            registration_ids = reg_ids
        else:
            registration_ids = self.eventproxy.list_registrations(rs, event_id)
        registrations = self.eventproxy.get_registrations(rs, registration_ids)
        personas = self.coreproxy.get_personas(
            rs, tuple(e['persona_id'] for e in registrations.values()))
        ordered = sorted(
            registrations.keys(),
            key=lambda anid: name_key(
                personas[registrations[anid]['persona_id']]))
        values = {
            "input{}".format(registration_id):
                registration['fields'].get(field['field_name'])
            for registration_id, registration in registrations.items()}
        merge_dicts(rs.values, values)
        return self.render(rs, "field_set", {
            'registrations': registrations, 'personas': personas,
            'ordered': ordered,
            'reg_ids': reg_ids})

    @access("event", modi={"POST"})
    @REQUESTdata(("field_id", "id"),
                 ("reg_ids", "int_csv_list_or_None"))
    @event_guard(check_offline=True)
    def field_set(self, rs, event_id, field_id, reg_ids):
        """Modify a specific field on all registrations."""
        if field_id not in rs.ambience['event']['fields']:
            # also catches field_id validation errors
            return werkzeug.exceptions.NotFound(n_("Wrong associated event."))
        field = rs.ambience['event']['fields'][field_id]
        if field['association'] != const.FieldAssociations.registration:
            return werkzeug.exceptions.NotFound(n_("Wrong associated field."))
        registration_ids = self.eventproxy.list_registrations(rs, event_id)
        kind = "{}_or_None".format(const.FieldDatatypes(field['kind']).name)
        data_params = tuple(("input{}".format(registration_id), kind)
                            for registration_id in registration_ids)
        data = request_extractor(rs, data_params)
        if rs.errors:
            return self.field_set_form(rs, event_id)

        # If no list of registration_ids is given as parameter get all
        # registrations
        if reg_ids:
            registration_ids = reg_ids
        else:
            registration_ids = self.eventproxy.list_registrations(rs, event_id)

        registrations = self.eventproxy.get_registrations(rs, registration_ids)
        code = 1
        for registration_id, registration in registrations.items():
            if (data["input{}".format(registration_id)]
                    != registration['fields'].get(field['field_name'])):
                new = {
                    'id': registration_id,
                    'fields': {
                        field['field_name']:
                            data["input{}".format(registration_id)]
                    }
                }
                code *= self.eventproxy.set_registration(rs, new)
        self.notify_return_code(rs, code)

        # redirect to query filtered by registration_ids
        query = Query(
            "qview_registration",
            self.make_registration_query_spec(rs.ambience['event']),
            ("persona.given_names", "persona.family_name", "persona.username",
             "reg.id", "reg_fields.xfield_{}".format(field["field_name"])),
            (("reg.id", QueryOperators.oneof, registration_ids),),
            (("persona.family_name", True), ("persona.given_names", True),)
        )
        return self.redirect(rs, "event/registration_query",
                             querytoparams_filter(query))

    @access("event", modi={"POST"})
    @event_guard(check_offline=True)
    def lock_event(self, rs, event_id):
        """Lock an event for offline usage."""
        code = self.eventproxy.lock_event(rs, event_id)
        self.notify_return_code(rs, code)
        return self.redirect(rs, "event/show_event")

    @access("event", modi={"POST"})
    @REQUESTfile("json")
    @event_guard()
    def unlock_event(self, rs, event_id, json):
        """Unlock an event after offline usage and incorporate the offline
        changes."""
        data = check(rs, "serialized_event_upload", json)
        if rs.errors:
            return self.show_event(rs, event_id)
        if event_id != data['id']:
            rs.notify("error", n_("Data from wrong event."))
            return self.show_event(rs, event_id)
        # Check for unmigrated personas
        current = self.eventproxy.export_event(rs, event_id)
        claimed = {e['persona_id'] for e in data['event.registrations'].values()
                   if not e['real_persona_id']}
        if claimed - set(current['core.personas']):
            rs.notify("error", n_("There exist unmigrated personas."))
            return self.show_event(rs, event_id)

        code = self.eventproxy.unlock_import_event(rs, data)
        self.notify_return_code(rs, code)
        return self.redirect(rs, "event/show_event")

    @access("event_admin", modi={"POST"})
    @REQUESTdata(("ack_archive", "bool"))
    @event_guard(check_offline=True)
    def archive_event(self, rs, event_id, ack_archive):
        """Make a past_event from an event.

        This is at the boundary between event and cde frontend, since
        the past-event stuff generally resides in the cde realm.
        """
        if rs.ambience['event']['is_archived']:
            rs.notify("warning", n_("Event already archived."))
            return self.redirect(rs, "event/show_event")
        if not ack_archive:
            rs.errors.append(
                ("ack_archive", ValueError(n_("Must be checked."))))
        if rs.errors:
            return self.show_event(rs, event_id)

        if rs.ambience['event']['end'] >= now().date():
            rs.notify("error", n_("Event is not concluded yet."))
            return self.redirect(rs, "event/show_event")

        new_ids, message = self.pasteventproxy.archive_event(rs, event_id)
        if not new_ids:
            rs.notify("warning", message)
            return self.redirect(rs, "event/show_event")
        rs.notify("success", n_("Event archived."))
        if len(new_ids) == 1:
            return self.redirect(rs, "cde/show_past_event",
                                 {'pevent_id': unwrap(new_ids)})
        else:
            rs.notify("info", n_("Created multiple past events."))
            return self.redirect(rs, "event/show_event")

    @access("event_admin", modi={"POST"})
    @REQUESTdata(("ack_delete", "bool"))
    @event_guard(check_offline=True)
    def delete_event(self, rs, event_id, ack_delete):
        """Remove an event."""
        if not ack_delete:
            rs.errors.append(("ack_delete", ValueError(n_("Must be checked."))))
        if rs.errors:
            return self.show_event(rs, event_id)

        if rs.ambience['event']['end'] >= now().date():
            rs.notify("error", n_("Event is not concluded yet."))
            return self.redirect(rs, "event/show_event")

        blockers = self.eventproxy.delete_event_blockers(rs, event_id)
        cascade = {"registrations", "courses", "lodgements",
                   "field_definitions", "course_tracks", "event_parts", "orgas",
                   "questionnaire", "log", "mailinglists"} & blockers.keys()

        code = self.eventproxy.delete_event(rs, event_id, cascade)
        if not code:
            return self.show_event(rs, event_id)
        else:
            rs.notify("success", n_("Event deleted."))
            return self.redirect(rs, "event/index")

    @access("event_admin")
    @REQUESTdata(("codes", "[int]"), ("event_id", "id_or_None"),
                 ("persona_id", "cdedbid_or_None"),
                 ("submitted_by", "cdedbid_or_None"),
                 ("additional_info", "str_or_None"),
                 ("start", "non_negative_int_or_None"),
                 ("stop", "non_negative_int_or_None"),
                 ("time_start", "datetime_or_None"),
                 ("time_stop", "datetime_or_None"))
    def view_log(self, rs, codes, event_id, start, stop, persona_id,
                 submitted_by, additional_info, time_start, time_stop):
        """View activities concerning events organized via DB."""
        start = start or 0
        stop = stop or 50
        # no validation since the input stays valid, even if some options
        # are lost
        log = self.eventproxy.retrieve_log(
            rs, codes, event_id, start, stop, persona_id=persona_id,
            submitted_by=submitted_by, additional_info=additional_info,
            time_start=time_start, time_stop=time_stop)
        persona_ids = (
                {entry['submitted_by'] for entry in log if
                 entry['submitted_by']}
                | {entry['persona_id'] for entry in log if entry['persona_id']})
        personas = self.coreproxy.get_personas(rs, persona_ids)
        event_ids = {entry['event_id'] for entry in log if entry['event_id']}
        registration_map = self.eventproxy.get_registration_map(rs, event_ids)
        events = self.eventproxy.get_events(rs, event_ids)
        all_events = self.eventproxy.list_db_events(rs)
        return self.render(rs, "view_log", {
            'log': log, 'personas': personas, 'events': events,
            'all_events': all_events, 'registration_map': registration_map})

    @access("event")
    @event_guard()
    @REQUESTdata(("codes", "[int]"), ("start", "non_negative_int_or_None"),
                 ("persona_id", "cdedbid_or_None"),
                 ("submitted_by", "cdedbid_or_None"),
                 ("additional_info", "str_or_None"),
                 ("stop", "non_negative_int_or_None"),
                 ("time_start", "datetime_or_None"),
                 ("time_stop", "datetime_or_None"))
    def view_event_log(self, rs, codes, event_id, start, stop, persona_id,
                       submitted_by, additional_info, time_start, time_stop):
        """View activities concerning one event organized via DB."""
        start = start or 0
        stop = stop or 50
        # no validation since the input stays valid, even if some options
        # are lost
        log = self.eventproxy.retrieve_log(
            rs, codes, event_id, start, stop, persona_id=persona_id,
            submitted_by=submitted_by, additional_info=additional_info,
            time_start=time_start, time_stop=time_stop)
        persona_ids = (
                {entry['submitted_by'] for entry in log if
                 entry['submitted_by']}
                | {entry['persona_id'] for entry in log if entry['persona_id']})
        personas = self.coreproxy.get_personas(rs, persona_ids)
        registration_map = self.eventproxy.get_registration_map(rs, (event_id,))
        return self.render(rs, "view_event_log", {
            'log': log, 'personas': personas,
            'registration_map': registration_map,
        })<|MERGE_RESOLUTION|>--- conflicted
+++ resolved
@@ -33,12 +33,7 @@
 from cdedb.common import (
     n_, name_key, merge_dicts, determine_age_class, deduct_years, AgeClasses,
     unwrap, now, ProxyShim, json_serialize, glue, CourseChoiceToolActions,
-<<<<<<< HEAD
-    CourseFilterPositions, diacritic_patterns, shutil_copy)
-=======
-    CourseFilterPositions, diacritic_patterns, open_utf8, shutil_copy,
-    PartialImportError)
->>>>>>> 7a090e83
+    CourseFilterPositions, diacritic_patterns, shutil_copy, PartialImportError)
 from cdedb.backend.event import EventBackend
 from cdedb.backend.past_event import PastEventBackend
 from cdedb.backend.ml import MlBackend
