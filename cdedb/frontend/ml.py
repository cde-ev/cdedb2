#!/usr/bin/env python3

"""Services for the ml realm."""

import urllib.error

from werkzeug import Response

import cdedb.database.constants as const
from cdedb.common import RequestState, n_
from cdedb.frontend.common import REQUESTdata, access, mailinglist_guard
from cdedb.frontend.ml_base import MlBaseFrontend
from cdedb.frontend.ml_mailman import MailmanMixin


class MlFrontend(MailmanMixin, MlBaseFrontend):
    @access("ml")
    @mailinglist_guard()
    def message_moderation_form(self, rs: RequestState, mailinglist_id: int
                                ) -> Response:
        """Render form."""
        held = self.get_mailman().get_held_messages(rs.ambience['mailinglist'])
        return self.render(rs, "message_moderation", {'held': held})

    @access("ml", modi={"POST"})
    @mailinglist_guard()
    @REQUESTdata("request_id", "action")
    def message_moderation(self, rs: RequestState, mailinglist_id: int,
                           request_id: int, action: str) -> Response:
        """Moderate a held message."""
        logcode = {
            "accept": const.MlLogCodes.moderate_accept,
            "reject": const.MlLogCodes.moderate_reject,
            "discard": const.MlLogCodes.moderate_discard,
        }.get(action)
        if logcode is None:
            rs.add_validation_error(
                ("action", ValueError(n_("Invalid moderation action."))))
        if rs.has_validation_errors():
            return self.message_moderation_form(rs, mailinglist_id)
        assert logcode is not None
        dblist = rs.ambience['mailinglist']
        if (self.conf["CDEDB_OFFLINE_DEPLOYMENT"] or (
                self.conf["CDEDB_DEV"] and not self.conf["CDEDB_TEST"])):
            self.logger.info("Skipping mailman request in dev/offline mode.")
<<<<<<< HEAD
        else:
=======
            rs.notify('info', n_("Skipping mailman request in dev/offline mode."))
        elif dblist['domain'] in const.MailinglistDomain.mailman_domains():
>>>>>>> 0b738e8a
            mailman = self.get_mailman()
            mmlist = mailman.get_list_safe(dblist['address'])
            if mmlist is None:
                rs.notify("error", n_("List unavailable."))
            else:
                try:
                    held = mmlist.get_held_message(request_id)
                    change_note = f'{held.sender} / {held.subject}'
                    response = mmlist.moderate_message(request_id, action)
                except urllib.error.HTTPError:
                    rs.notify("error", n_("Message unavailable."))
                else:
                    if response.status // 100 == 2:
                        rs.notify("success", n_("Message moderated."))
                        self.mlproxy.log_moderation(
                            rs, logcode, mailinglist_id, change_note=change_note)
                    elif response.status // 100 == 4:
                        rs.notify("warning", n_("Message not moderated."))
                    else:
                        rs.notify("error", n_("Message not moderated."))
        return self.redirect(rs, "ml/message_moderation")<|MERGE_RESOLUTION|>--- conflicted
+++ resolved
@@ -43,12 +43,8 @@
         if (self.conf["CDEDB_OFFLINE_DEPLOYMENT"] or (
                 self.conf["CDEDB_DEV"] and not self.conf["CDEDB_TEST"])):
             self.logger.info("Skipping mailman request in dev/offline mode.")
-<<<<<<< HEAD
+            rs.notify('info', n_("Skipping mailman request in dev/offline mode."))
         else:
-=======
-            rs.notify('info', n_("Skipping mailman request in dev/offline mode."))
-        elif dblist['domain'] in const.MailinglistDomain.mailman_domains():
->>>>>>> 0b738e8a
             mailman = self.get_mailman()
             mmlist = mailman.get_list_safe(dblist['address'])
             if mmlist is None:
