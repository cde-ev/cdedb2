Hallo {{ persona['display_name'] }},


== Erhöhung des Mitgliedsbeitrags ==

Auf der Mitgliederversammlung 2021 wurde beschlossen, den
Mitgliedsbeitrag von aktuell {{ 2.5|money }} auf {{ 4|money }} im Halbjahr zu erhöhen.
Diese Erhöhung tritt aber erst zum 1. Juli 2022 in Kraft! An dieser
Stelle soll nur frühzeitig auf die Erhöhung hingewiesen werden.


== Flexibilisierung von Lastschriften ==

Im Rahmen der Erhöhung des Mitgliedsbeitrags wird auch das
aktuelle Lastschriftensystem (bisher Initiative 25+) überarbeitet.
In Zukunft soll insbesondere jeder Betrag, der oberhalb von
{{ 10|money }} im Jahr liegt als Lastschrifteinzug möglich sein.
Die entsprechende Möglichkeit wird in den nächsten Monaten
in die Datenbank integriert.
{% if (persona['balance'] < fee and not persona['trial_member']) and not lastschrift %}


== Mitgliedsbeitrag bezahlen ==

Schön, dass Du bis jetzt dem CdE treu geblieben bist. Leider reicht
Dein Guthaben beim CdE jedoch nicht mehr aus, um für ein weiteres halbes
Jahr den Mitgliedsbeitrag von {{ fee|money }} zu bezahlen.

Deshalb bitten wir Dich, auf das CdE-Konto ein beliebiges Vielfaches
des halbjährlichen Mitgliedsbeitrag von {{ fee|money }} zu überweisen.
Dabei sparen wir Zeit und Geld, wenn Du den Mitgliedsbeitrag für
mehrere Jahre im Voraus überweist.

Kontoinhaber:     {{ meta_info['CdE_Konto_Inhaber'] }}
IBAN:             {{ meta_info['CdE_Konto_IBAN'] }}
BIC:              {{ meta_info['CdE_Konto_BIC'] }}
Kreditinstitut:   {{ meta_info['CdE_Konto_Institut'] }}
Verwendungszweck: {{ transaction_subject }}

(Falls Du erst kürzlich noch Geld auf das CdE-Konto überwiesen hast,
so ist dies hier möglicherweise noch nicht berücksichtigt.)

Es würde uns freuen, wenn Du die Überweisung in den nächsten zwei
Wochen tätigen könntest, damit Du weiterhin Mitglied im CdE bleibst
und die nächste Ausgabe unserer Mitglieder-Zeitschrift exPuls
erhalten kannst.

Alternativ würden wir uns sehr darüber freuen, wenn Du dem CdE die
Erlaubnis erteilst, jährlich per Lastschrift von Deinem Konto den
Mitgliedsbeitrag und eine Spende einzuziehen (Initiative 25+). Um
Dich hieran zu beteiligen, rufe bitte
{{ cdedblink("cde/i25p_index") }}
auf und folge den dort angegebenen Hinweisen.

Falls du kein CdE-Mitglied mehr sein möchtest, überweise bitte nichts.
Deine Mitgliedschaft endet dann in wenigen Wochen automatisch. Solltest
du später wieder Interesse am CdE haben, kannst du jederzeit wieder
Mitglied werden.
{% endif %}
{% if lastschrift %}


== Mitgliedsbeitrag per Lastschrift ==

Wir danken Dir, dass Du uns erlaubt hast, jährlich per Lastschrift
von Deinem Konto den jährlichen Mitgliedsbeitrag von {{ (2*fee)|money }}
und eine Spende einzuziehen. Das Lastschriftmandat mit der Mandatsreferenz
{{ lastschrift['reference'] }} kannst Du unter
<<<<<<< HEAD
{{ cdedblink("core/my_lastschrift") }}
einsehen. Sollte sich Deine Bankverbindung geändert haben,
so informiere uns bitte.
=======
{{ cdedblink("cde/lastschrift_show", {'persona_id': persona['id']}) }}
einsehen. Sollte sich Deine Kontoverbindung inzwischen
geändert haben, informiere uns bitte unter <{{ MANAGEMENT_ADDRESS }}>.
{% if lastschrift['id'] in open_lastschrift %}
>>>>>>> 7970290b

In wenigen Tagen werden wir nun den vereinbarten Betrag
von Deinem Konto abbuchen. Den genauen Termin werden wir Dir noch
gesondert mitteilen.

Bitte melde Dich bei uns, wenn Du diesen Betrag lieber von Deinem
CdE-'Guthabenkonto' abgezogen haben möchtest, oder auch, wenn Du dieses
Jahr mit dem Lastschrifteinzug pausieren oder ihn vollständig
widerrufen möchtest.
{% else %}

Wir informieren Dich in einer gesonderten E-Mail vor jeder
Lastschrift. Wenn Du Deine Lastschrift widerrufen möchtest, melde
Dich bitte bei uns.
{% endif %}
{% endif %}
{% if addresscheck %}


== Adresskontrolle ==

Unter anderem für den Versand des exPuls ist es wichtig, dass wir
Deine aktuelle Adresse kennen. Deine in der Datenbank eingetragene
Adresse ist:

{{ "\n".join(address) }}

Falls diese nicht mehr aktuell ist, so kannst Du Dich in die
CdE-Datenbank unter der Adresse
{{ cdedblink('core/change_user') }}
einloggen und die Adresse korrigieren.

Der exPuls erscheint sowohl gedruckt als auch online.
Die gedruckte Ausgabe kannst Du in der Datenbank unter
{{ cdedblink('core/change_user') }}
abbestellen.
Alle Online-Ausgaben findest Du im exPuls-Archiv, den Link
zum Archiv findest du in der Datenbank unter
{{ cdedblink('cde/view_misc') }}
Über die CdE-Info Mailingliste wirst Du über das Erscheinen einer
neuen Online-Ausgabe benachrichtigt.
{% endif %}
{% if (persona['balance'] >= fee or persona['trial_member']) and not lastschrift %}


== Guthabenstatus ==
{% if persona['balance'] %}

{#
Dein momentanes Guthaben beträgt {{ persona['balance']|money }}. Somit
sind Deine Mitgliedsbeiträge bei der derzeitigen Beitragshöhe
von {{ fee|money }} noch {{ persona['balance'] // fee }} Halbjahre bezahlt.
#}
Dein momentanes Guthaben beträgt {{ persona['balance']|money }}.
{% else %}

Du bist für dieses Halbjahr Probemitglied im CdE. Du bekommst in
dieser Zeit mit der Mitgliedschaft auch den exPuls (die
Vereinszeitschrift).

Die Probemitgliedschaft ist für Dich kostenlos und verlängert sich
nicht automatisch. Falls Du nach Ende der Probemitgliedschaft weiter
im CdE bleiben möchtest, musst Du danach den Mitgliedsbeitrag in Höhe
von {{ fee|money }} pro Halbjahr an uns überweisen.
{% endif %}

Du kannst Dein Guthaben jederzeit durch eine Überweisung auf das
CdE-Konto auffüllen. Gerne auch in Vielfachen des Mitgliedsbeitrags,
was den Verwaltungsaufwand senkt. Hier die Kontoverbindung:

Kontoinhaber:     {{ meta_info['CdE_Konto_Inhaber'] }}
IBAN:             {{ meta_info['CdE_Konto_IBAN'] }}
BIC:              {{ meta_info['CdE_Konto_BIC'] }}
Kreditinstitut:   {{ meta_info['CdE_Konto_Institut'] }}
Verwendungszweck: {{ transaction_subject }}

(Falls Du erst kürzlich noch Geld auf das CdE-Konto überwiesen hast,
so ist dies hier möglicherweise noch nicht berücksichtigt.)

Alternativ würden wir uns sehr darüber freuen, wenn Du dem CdE die
Erlaubnis erteilst, jährlich per Lastschrift von Deinem Konto den
Mitgliedsbeitrag und eine Spende einzuziehen (Initiative 25+). Um
Dich hieran zu beteiligen, rufe bitte
{{ cdedblink("cde/i25p_index") }}
auf und folge den dort angegebenen Hinweisen.
{% endif %}


== Noch Fragen? ==

Wenn Du Fragen hast, so erreichst Du uns unter <{{ MANAGEMENT_ADDRESS }}>


Viele Grüße
das Verwaltungsteam

P.S.: Weitere Infos zur Mitgliedschaft findest Du unter
    https://www.cde-ev.de/faq/mitglied/

P.P.S.: Du möchtest selbst im CdE aktiv werden, zum Beispiel einen Kurs
leiten, dich in einem Team engagieren oder Akademie-Orga werden? Schau mal auf
        https://www.cde-ev.de/vereinsleben/teams/<|MERGE_RESOLUTION|>--- conflicted
+++ resolved
@@ -66,16 +66,10 @@
 von Deinem Konto den jährlichen Mitgliedsbeitrag von {{ (2*fee)|money }}
 und eine Spende einzuziehen. Das Lastschriftmandat mit der Mandatsreferenz
 {{ lastschrift['reference'] }} kannst Du unter
-<<<<<<< HEAD
 {{ cdedblink("core/my_lastschrift") }}
-einsehen. Sollte sich Deine Bankverbindung geändert haben,
-so informiere uns bitte.
-=======
-{{ cdedblink("cde/lastschrift_show", {'persona_id': persona['id']}) }}
 einsehen. Sollte sich Deine Kontoverbindung inzwischen
 geändert haben, informiere uns bitte unter <{{ MANAGEMENT_ADDRESS }}>.
 {% if lastschrift['id'] in open_lastschrift %}
->>>>>>> 7970290b
 
 In wenigen Tagen werden wir nun den vereinbarten Betrag
 von Deinem Konto abbuchen. Den genauen Termin werden wir Dir noch
