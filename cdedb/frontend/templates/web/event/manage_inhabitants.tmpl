{% set sidenav_active='event_lodgements' %}
{% extends "web/event/base.tmpl" %}
{% import "web/util.tmpl" as util with context %}
{% block scripts %}{{ util.cdedb_script('cdedb_manage_participants.js') }}{% endblock %}
{% set jshint='strong' %}
{% block title %}
    {% trans lodgement=ambience['lodgement']['title'], title=ambience['event']['title'] %}
    	Manage Inhabitants of Lodgement {{ lodgement }} ({{ title }})
    {% endtrans %}
{% endblock %}
{% block breadcrumb %}
    {{ super() }}
    {{ util.breadcrumb_link(cdedblink("event/show_event"), ambience['event']['title'], icon="chalkboard-teacher") }}
    {{ util.breadcrumb_link(cdedblink("event/lodgements"), gettext("Lodgements")) }}
    {{ util.breadcrumb_link(cdedblink("event/show_lodgement"), ambience['lodgement']['title'], icon='home') }}
    {{ util.breadcrumb_link(cdedblink("event/manage_inhabitants"), gettext("Manage Inhabitants"), active=True) }}
{% endblock %}
{% block heading %}
    <h1 class="title">
        {% trans lodgement=ambience['lodgement']['title']%}
        	Inhabitants of {{ lodgement }}
        {% endtrans %}
        <small>{{ util.make_icon('chalkboard-teacher', arialabel=gettext("Event")) }} {{ ambience['event']['title'] }}</small>
    </h1>
{% endblock %}
{% block content %}
    <form action="{{ cdedblink('event/manage_inhabitants') }}" method="POST" id="manageinhabitantsform">
        {{ util.anti_csrf_token('event/manage_inhabitants') }}
        {% for slice in ambience['event']['parts']|keydictsort(EntitySorter.event_part)|slice(2) %}
            <div class="row">
            {% for part_id, part in slice %}
                <div class="col-md-6">
                    {% call util.bootstrap_panel(title=(part['title'] if ambience['event']['parts']|length > 1
                                                                      else gettext("Assigned Inhabitants")),
                                                 aclass="panel-info", anid="inhabitants-{}".format(part_id)) %}
                        <table class="table table-condensed">
                            <tbody>
                            {% for registration_id in inhabitants[(ambience['lodgement']['id'], part_id)] %}
                                <tr id="inhabitant-{{ part_id }}-{{ registration_id }}">
                                    <td>
                                        {{ personas[registrations[registration_id]['persona_id']]['given_names'] }}
                                        {{ personas[registrations[registration_id]['persona_id']]['family_name'] }}
                                    </td>
                                    <td>
                                        &ensp;{{ util.input_checkbox('is_camping_mat_%s_%s'|format(part_id, registration_id), gettext("Camping Mat")) }}
                                    </td>
                                    <td>
                                        &ensp;{{ util.input_checkbox('delete_%s_%s'|format(part_id, registration_id), gettext("Remove"),
                                                                aclass="del-box") }}
                                    </td>
                                </tr>
                            {% else %}
                                <tr class="text-muted"><td>{% trans %}The are currently no inhabitants assigned.{% endtrans %}</td></tr>
                            {% endfor %}
                            </tbody>
                        </table>

                        <label for="input_new_{{ part_id }}">
                            {{ util.make_icon('plus') }} {% trans %}Add Inhabitant{% endtrans %}
                        </label>
                        <select multiple id="input_new_{{ part_id }}" class="form-control"
                                name="new_{{ part_id }}">
                            <option value="">{% trans %}– none –{% endtrans %}</option>
                            {% for registration_id in without_lodgement[part_id] %}
                                <option id="{{ registration_id }}_{{ part_id }}" value="{{ registration_id }}">
                                    {{ personas[registrations[registration_id]['persona_id']]['given_names'] }}
                                    {{ personas[registrations[registration_id]['persona_id']]['family_name'] }}
                                </option>
                            {% endfor %}
                        </select>
                    {% endcall %}
                </div>
            {% endfor %}
<<<<<<< HEAD
            </div>
        {% endfor %}

        <script nonce="{{ csp_nonce }}">
            var lodgement_names = {{ lodgement_names|json|s }};
            {% for part_id in ambience['event']['parts'] %}
                $('#input_new_{{ part_id }}').cdedbSearchParticipant(
                    {{ selectize_data[part_id]|json|s }}, lodgement_names, "{{ gettext("currently") }}: ");
            {% endfor %}
            $('.del-box').cdedbRemoveParticipantButton('{{ gettext("Remove Inhabitant") }}');
        </script>

        {{ util.input_submit(label=gettext("Save")) }}&emsp;
        {{ util.href(cdedblink('event/show_lodgement'), gettext("Cancel"), icon='times-circle', aclass="btn btn-default") }}
    </form>

    <h2 class="mosp">{% trans %}Swap inhabitants with{% endtrans %}</h2>
    <form action="{{ cdedblink('event/swap_inhabitants') }}" method="POST" class="form-horizontal" id="swapinhabitantsform">
        {{ util.anti_csrf_token('event/swap_inhabitants') }}
        {% for part_id, part in ambience['event']['parts']|keydictsort(EntitySorter.event_part) %}
            {{ util.form_input_select("swap_with_{}".format(part_id), entries=other_lodgements.items(), label=ambience['event']['parts'][part_id]['title'], nulloption=mosp, sort=True) }}
        {% endfor %}
=======
            <script nonce="{{ csp_nonce }}">
                var lodgement_names = {{ lodgement_names|tojson }};
                {% for part_id in ambience['event']['parts'] %}
                    $('#input_new_{{ part_id }}').cdedbSearchParticipant(
                        {{ selectize_data[part_id]|tojson }}, lodgement_names, "{{ gettext("currently") }}: ");
                {% endfor %}
                $('.del-box').cdedbRemoveParticipantButton('{{ gettext("Remove Inhabitant") }}');
            </script>
        </div>
>>>>>>> e70b2472
        {{ util.input_submit(label=gettext("Save")) }}&emsp;
        {{ util.href(cdedblink('event/show_lodgement'), gettext("Cancel"), icon='times-circle', aclass="btn btn-default") }}
    </form>
{% endblock %}<|MERGE_RESOLUTION|>--- conflicted
+++ resolved
@@ -71,15 +71,14 @@
                     {% endcall %}
                 </div>
             {% endfor %}
-<<<<<<< HEAD
             </div>
         {% endfor %}
 
         <script nonce="{{ csp_nonce }}">
-            var lodgement_names = {{ lodgement_names|json|s }};
+            var lodgement_names = {{ lodgement_names|tojson }};
             {% for part_id in ambience['event']['parts'] %}
                 $('#input_new_{{ part_id }}').cdedbSearchParticipant(
-                    {{ selectize_data[part_id]|json|s }}, lodgement_names, "{{ gettext("currently") }}: ");
+                    {{ selectize_data[part_id]|tojson }}, lodgement_names, "{{ gettext("currently") }}: ");
             {% endfor %}
             $('.del-box').cdedbRemoveParticipantButton('{{ gettext("Remove Inhabitant") }}');
         </script>
@@ -94,17 +93,6 @@
         {% for part_id, part in ambience['event']['parts']|keydictsort(EntitySorter.event_part) %}
             {{ util.form_input_select("swap_with_{}".format(part_id), entries=other_lodgements.items(), label=ambience['event']['parts'][part_id]['title'], nulloption=mosp, sort=True) }}
         {% endfor %}
-=======
-            <script nonce="{{ csp_nonce }}">
-                var lodgement_names = {{ lodgement_names|tojson }};
-                {% for part_id in ambience['event']['parts'] %}
-                    $('#input_new_{{ part_id }}').cdedbSearchParticipant(
-                        {{ selectize_data[part_id]|tojson }}, lodgement_names, "{{ gettext("currently") }}: ");
-                {% endfor %}
-                $('.del-box').cdedbRemoveParticipantButton('{{ gettext("Remove Inhabitant") }}');
-            </script>
-        </div>
->>>>>>> e70b2472
         {{ util.input_submit(label=gettext("Save")) }}&emsp;
         {{ util.href(cdedblink('event/show_lodgement'), gettext("Cancel"), icon='times-circle', aclass="btn btn-default") }}
     </form>
