{% set sidenav_active='event_show' %}
{% extends "web/event/base.tmpl" %}
{% import "web/util.tmpl" as util with context %}
{% block scripts %}
    {% if values['event_id'] in user.orga or is_admin %}
        {{ util.cdedb_script('cdedb_searchpersona.js') }}{{ util.cdedb_script('cdedb_helper.js') }}
    {% endif %}
{% endblock %}
{% if values['event_id'] in user.orga or is_admin %}
    {% set jshint = 'strong' %}
{% endif %}
{% block title %}
    {{ ambience['event']['title'] }}
{% endblock %}
{% block breadcrumb %}
{{ super() }}
{{ util.breadcrumb_link(cdedblink("event/show_event"), ambience['event']['title'], icon="blackboard", active=True) }}
{% endblock %}
{% block content %}
    {% if "event" in user.roles %}
        {{ ambience['event']['description']|md }}
    {% endif %}

    <dl class="dl-horizontal">
        {% if ambience['event']['parts']|length > 0 %}
            <dt>{% trans -%}Timeframe{%- endtrans %}</dt>
            <dd>
                {% if ambience['event']['parts']|length == 1 %}
                    {% with part = (ambience['event']['parts'].values()|list)[0] %}
                        <span class="nowrap">{{ part['part_begin']|date(lang=lang,verbosity='full') }}</span>&#8239;–
                        {#-  #}&#8239;<span class="nowrap">{{ part['part_end']|date(lang=lang,verbosity='full') }}</span>
                    {% endwith %}
                {% else %}
                    {% for part_id, part in ambience['event']['parts']|xdictsort('part_begin') %}
                        {{ part['title'] }}:
                        {{ part['part_begin']|date(lang=lang) }}&#8239;–&#8239;
                        {{- part['part_end']|date(lang=lang) }}<br />
                    {% endfor %}
                {% endif %}
            </dd>
        {% endif %}
        {% if not ambience['event']['registration_start'] is none %}
            <dt>{% trans -%}Registration{%- endtrans %}</dt>
            <dd>
                {% if ambience['event']['registration_soft_limit'] is none and
                        ambience['event']['registration_hard_limit'] is none %}
                    {% trans date=ambience['event']['registration_start']|datetime(lang=lang)-%}
                    	starts {{ date }}
                    {%- endtrans %}
                {% else %}
                    {{ ambience['event']['registration_start']|datetime(lang=lang) }}&#8239;–&#8239;
                    {{- (ambience['event']['registration_hard_limit']
                            if ambience['event']['registration_soft_limit'] is none
                            else ambience['event']['registration_soft_limit'])|datetime(lang=lang) }}
                    {% if (values['event_id'] in user.orga or is_admin) and
                            ambience['event']['registration_hard_limit'] != ambience['event']['registration_hard_limit'] %}
                        {% trans date=ambience['event']['registration_hard_limit']|datetime(lang=lang) -%}
                        	(Late registrations until {{ date }})
                        {%- endtrans %}
                    {% endif %}
                {% endif %}
            </dd>
        {% endif %}
        {% if "event" in user.roles %}
            <dt>{% trans -%}Orgas{%- endtrans %}</dt>
            <dd>
                {% for anid, entry in orgas.items() %} {# This is already sorted. #}
                    {{util.persona_anchor(entry) }}{% if not loop.last %},{% endif %}
                {% endfor %}
            </dd>
        {% endif %}
    </dl>
    {% if values['event_id'] in user.orga or is_admin %}
        <dl class="dl-horizontal">
            <dt>{% trans -%}Shortname{%- endtrans %}</dt>
            <dd>{{ ambience['event']['shortname'] }}</dd>
            <dt>{% trans -%}Institution{%- endtrans %}</dt>
            <dd>{{ institutions[ambience['event']['institution']] }}</dd>
            <dt>{% trans -%}CdE-Account IBAN{%- endtrans %}</dt>
            <dd>{{ ambience['event']['iban']|iban }}</dd>
            <dt>{% trans -%}Questionnaire active{%- endtrans %}</dt>
            <dd>{{ util.deko_checkbox(checked=ambience['event']['use_questionnaire'],
                        titles=[gettext("No"),gettext("Yes")]) }}</dd>
        </dl>
    {% endif %}

    
    {% if values['event_id'] in user.orga or is_admin %}
        {% if ambience['event']['notes'] %}
            {% call util.bootstrap_panel(title=gettext("Orga-Notes"), icon="tag",
                                         aclass="panel-default panel-condensed") %}
                {{ ambience['event']['notes']|md }}
            {% endcall %}
        {% endif %}
        
        {% if ambience['event']['mail_text'] %}
            {% call util.bootstrap_panel(title=gettext("Registration mail free text"), icon="envelope",
                                         aclass="panel-default panel-condensed") %}
                {{ ambience['event']['mail_text']|linebreaks }}
            {% endcall %}
        {% endif %}

        <div class="row">
            <div class="col-md-6">
                {% call util.bootstrap_panel(title="Orgas", icon='user') %}
                <ul>
                    {% for anid, entry in orgas.items() %} {# This is already sorted. #}
                        <li>
                            {{ util.persona_anchor(entry) }} ({{ anid|cdedbid }})
                            {% if is_admin or anid != user.persona_id %}
                                <form action="{{ cdedblink('event/remove_orga') }}" method="POST"
                                        id="removeorgaform{{ anid }}" style="display: inline;">
                                    {{ util.anti_csrf_token('event/remove_orga') }}
                                    {{ util.input_hidden(name="orga_id", value=anid) }}
                                    {{ util.input_submit(value="", readonly=is_locked, title=gettext("Remove Orga"),
                                                         icon='minus', aclass='btn btn-xs btn-danger') }}
                                </form>
                            {% endif %}
                        </li>
                    {% endfor %}
                </ul>
                <form action="{{ cdedblink('event/add_orga') }}" method="POST" id="addorgaform" class="p">
                    {{ util.anti_csrf_token('event/add_orga') }}
                    <div class="input-group has-success">
                        <span class="input-group-addon">{{ util.make_icon('plus', title=gettext("Add Orga")) }}</span>
                        {{ util.input_text(name="orga_id", placeholder="DB-XXXX-X", anid='input-add-orga',
                                           arialabel=gettext("ID of the new Orga")) }}
                        <script type="text/javascript" nonce="{{ csp_nonce }}">
                            $('#input-add-orga').cdedbSearchPerson(
                                '{{ (cdedblink('core/select_persona')|e) + ('?kind=orga_event_user&phrase=%s&aux='|s) + 
                                    (ambience['event']['id']|string|e) }}',
                                {{ ambience['event']['orgas']|list|json|s }}, false, false,
                                "{{ gettext("ID, name, email") }}"
                            );
                        </script>
                        <div class="input-group-btn">
                            {{ util.input_submit(value=gettext("Add"), readonly=is_locked, aclass='btn btn-success') }}
                        </div>
                    </div>
                    {{ util.output_errors('orga_id', wrapper=True) }}
                </form>
                {% endcall %}
            </div>
            
            <div class="col-md-6">
                {% call util.bootstrap_panel(title=gettext("Minor Form"), icon='file', aclass='panel-warning') %}
                    <p>
                        {% if minor_form_present %}
                            {% trans link=util.href(cdedblink('event/get_minor_form'), gettext("current Form"),
                                                    icon='file') -%}
                            	Form present: {{ link }}
                            {%- endtrans %}
                            <form action="{{ cdedblink("event/change_minor_form") }}" method="POST"
                                id="removeminorformform">
                                {{ util.anti_csrf_token("event/change_minor_form") }}
                                {{ util.input_hidden(name="delete", value=True) }}
                                {{ util.input_submit(value=gettext("Remove Minor Form"), readonly=is_locked,
                                                     icon="trash", aclass='btn btn-danger') }}
                                {{ util.input_checkbox(name="ack_delete", label=gettext("Are you sure?")) }}
                            </form>
                            <script type="text/javascript" nonce="{{ csp_nonce }}">
                                $('#removeminorformform').cdedbProtectAction("{{ gettext("The minor form will be permanently deleted.") }}");
                                $('#removeminorformform').find('[name="ack_delete"]').prop('checked', true).parent().hide();
                            </script>
                        {% else %}
                            <strong>{{ util.make_icon('warning-sign') }}
                                {% trans -%}No Form present – Minors cannot register{%- endtrans %}
                            </strong>
                        {% endif %}
                    </p>
                    <form action="{{ cdedblink('event/change_minor_form') }}" method="POST" enctype="multipart/form-data"
                     id="changeminorformform" {% if 'minor_form' in errors %}class="has-error"{% endif %}>
                        {{ util.anti_csrf_token('event/change_minor_form') }}
                        {{ util.input_hidden(name="delete", value=True) }}
                        <div class="input-group">
                            {{ util.input_file(name="minor_form", accept="application/pdf",
                                               arialabel=gettext("PDF of the new Minor Form")) }}
                            <div class="input-group-btn">
                                {{ util.input_submit(value=gettext("Upload"), readonly=is_locked, icon='upload') }}
                            </div>
                        </div>
                        {{ util.output_errors('minor_form') }}
                    </form>
                {% endcall %}
            </div>
            
            <div class="col-md-6">
                {% call util.bootstrap_panel(title=gettext("Offline Use"), icon='cloud-download', aclass='panel-danger') %}
                    {% if ambience['event']['offline_lock'] %}
                        {% if  CDEDB_OFFLINE_DEPLOYMENT %}
                            {% trans -%}The event is in Offline-Mode.{%- endtrans %}
                        {% else %}
                            <p>
                                {% trans -%}The event is locked for offline use.{%- endtrans %}
                                {% trans -%}To unlock it, upload the export of the Offline-DB here.{%- endtrans %}
                            </p>
                            <form action="{{ cdedblink('event/unlock_event') }}" method="POST"
                                  enctype="multipart/form-data" id="unlockform"
                                  {% if 'json' in errors %}class="has-error"{% endif %}>
                                {{ util.anti_csrf_token('event/unlock_event') }}
                                <div class="input-group">
                                    {{ util.input_file(name="json", accept="text/json",
                                                       arialabel=gettext("Export of the Offline-DB")) }}
                                    <div class="input-group-btn">
                                        {{ util.input_submit(value=gettext("Unlock"), icon='cloud-upload',
                                                             aclass='btn btn-success') }}
                                    </div>
                                </div>
                                {{ util.output_errors('json') }}
                            </form>
                        {% endif %}
                    {% else %}
                        <p>{% trans -%}The event is not locked.{%- endtrans %}</p>
                        <div class="p">
                            <form action="{{ cdedblink('event/lock_event') }}" method="POST" id="lockform">
                                {{ util.anti_csrf_token('event/lock_event') }}
                                {{ util.input_submit(value=gettext("Lock"), icon='lock', aclass="btn btn-danger") }}
                            </form>
                        </div>
                        <p class="text-muted">
                            {{ util.make_icon('info-sign') }}
                            {% trans -%}
                            	By locking the event, all changes are prevented. This way the event can be managed in
                                Offline-Mode without causing conflicts.
                            {%- endtrans %}
                        </p>
                    {% endif %}
                {% endcall %}
            </div>

            <div class="col-md-6">
                {% call util.bootstrap_panel(title=gettext("Event Logo"), icon="picture") %}
                    {% if logo_present %}
                        <embed src="{{ cdedblink('event/get_event_logo') }}#view=Fit&scrollbar=0&toolbar=0"
                               type="application/pdf" width="150px" height="150px" />
                        <form action="{{ cdedblink('event/set_event_logo') }}" method="POST"
                                id="removeeventlogoform">
                            {{ util.anti_csrf_token('event/set_event_logo') }}
                            {{ util.input_hidden(name="delete", value=True) }}
                            {{ util.input_checkbox(name="logo_ack_delete", label=gettext("Are you sure?")) }}
                            {{ util.input_submit(value=gettext("Remove Logo"), readonly=is_locked,
                                                 icon='trash', aclass='btn btn-danger') }}
                        </form>
                        <script type="text/javascript" nonce="{{ csp_nonce }}">
                            $('#removeeventlogoform').cdedbProtectAction("{{ gettext("The event logo will be permanently deleted.") }}");
                            $('#removeeventlogoform').find('[name="logo_ack_delete"]').prop('checked', true).parent().hide();
                        </script>
                    {% else %}
                        {% trans -%}No logo set.{%- endtrans %}
                    {% endif %}
                    <form action="{{ cdedblink('event/set_event_logo') }}" method="POST" enctype="multipart/form-data"
                          id="seteventlogoform" {% if "event_logo" in errors %}class="has-error"{% endif %}>
                        {{ util.anti_csrf_token('event/set_event_logo') }}
                        {{ util.input_hidden(name="delete", value=False) }}
                        <div class="input-group">
                            {{ util.input_file(name="event_logo", accept="image/*") }}
                            <div class="input-group-btn">
                                {{ util.input_submit(value=gettext("Upload"), readonly=is_locked, icon='upload') }}
                            </div>
                        </div>
                        {{ util.output_errors("event_logo") }}
                    </form>
                {% endcall %}
            </div>
        </div>
    {% endif %}


    {% if is_admin and "cde_admin" in user.roles and not ambience['event']['is_archived'] %}
        {% call util.bootstrap_panel(title=gettext("Actions"), icon="warning-sign", aclass="panel-danger mosp") %}
            <div class="row">
                <div class="col-sm-4">
                    <div class="p">
                        <form action="{{ cdedblink('event/archive_event') }}" method="POST" id="archiveeventform"
                                style="display: inline;">
                            {{ util.anti_csrf_token('event/archive_event') }}
                            {{ util.input_submit(value=gettext("Archive"), readonly=(is_locked or ambience['event']['end'] >= now().date()),
                                                 aclass="btn btn-danger", icon="folder-close",
                                                 title=gettext("Event is not concluded yet.") if ambience['event']['end'] >= now().date() else "") }}
                            {{ util.input_checkbox(name="ack_archive", label=gettext("Are you sure?")) }}
                        </form>
                    </div>
                </div>
                <div class="col-sm-8">
                    <p class="text-muted">
                        {% trans -%}
                        	Archives the event. This creates a new “Past Event” in the CdE-Realm and transfers
                            course and participant information there.
                        {%- endtrans %}
                    </p>
                </div>
            </div>
<<<<<<< HEAD
        {% endcall %}
        <script type="text/javascript" nonce="{{ csp_nonce }}">
            $('#archiveeventform').cdedbProtectAction("{{ gettext("The event will be permanently archived.") }}");
            $('#archiveeventform').find('[name="ack_archive"]').prop('checked', true).parent().hide();
        </script>
    {% endif %}
=======
            <script type="text/javascript" nonce="{{ csp_nonce }}">
                $('#archiveeventform').cdedbProtectAction("{{ gettext("The event will be permanently archived.") }}");
                $('#archiveeventform').find('[name="ack_archive"]').prop('checked', true).parent().hide();
            </script>
        {% endif %}
        {% if is_admin %}
            <div class="row">
                <div class="col-sm-4">
                    <div class="p">
                        <form action="{{ cdedblink('event/delete_event') }}" method="POST" id="deleteeventform"
                              style="display: inline;">
                            {{ util.anti_csrf_token('event/delete_event') }}
                            {{ util.input_submit(value=gettext("Delete"), readonly=(is_locked or ambience['event']['end'] >= now().date()),
                                                 aclass="btn btn-danger", icon="trash",
                                                 title=gettext("Event is not concluded yet.") if ambience['event']['end'] >= now().date() else "") }}
                            {{ util.input_checkbox(name="ack_delete", label=gettext("Are you sure?")) }}
                        </form>
                    </div>
                </div>
                <div class="col-sm-8">
                    <div class="p text-muted">
                        {% trans -%}
                            Deletes the event, including all course and participant information.
                            This should usually not be done before the event has been archived.
                        {%- endtrans %}
                    </div>
                </div>
            </div>
            <script type="text/javascript" nonce="{{ csp_nonce }}">
                $('#deleteeventform').cdedbProtectAction("{{ gettext("The event will be permanently deleted.") }}");
                $('#deleteeventform').find('[name="ack_delete"]').prop('checked', true).parent().hide();
            </script>
        {% endif %}
    {% endcall %}
>>>>>>> 8258c8c8
{% endblock %}<|MERGE_RESOLUTION|>--- conflicted
+++ resolved
@@ -290,14 +290,6 @@
                     </p>
                 </div>
             </div>
-<<<<<<< HEAD
-        {% endcall %}
-        <script type="text/javascript" nonce="{{ csp_nonce }}">
-            $('#archiveeventform').cdedbProtectAction("{{ gettext("The event will be permanently archived.") }}");
-            $('#archiveeventform').find('[name="ack_archive"]').prop('checked', true).parent().hide();
-        </script>
-    {% endif %}
-=======
             <script type="text/javascript" nonce="{{ csp_nonce }}">
                 $('#archiveeventform').cdedbProtectAction("{{ gettext("The event will be permanently archived.") }}");
                 $('#archiveeventform').find('[name="ack_archive"]').prop('checked', true).parent().hide();
@@ -332,5 +324,4 @@
             </script>
         {% endif %}
     {% endcall %}
->>>>>>> 8258c8c8
 {% endblock %}