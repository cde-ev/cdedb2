{% set sidenav_active='event_register' %}
{% extends "web/event/base.tmpl" %}
{% import "web/util.tmpl" as util with context %}
{% import "web/event/generic.tmpl" as generic with context %}
{% block scripts %}{{ util.cdedb_script('cdedb_helper.js') }}{% endblock %}
{% set jshint='weak' %}
{% block title %}
    {% trans title=ambience['event']['title'] %}
        Edit Registration for {{ title }}
    {% endtrans %}
{% endblock %}
{% block breadcrumb %}
{{ super() }}
{{ util.breadcrumb_link(cdedblink("event/show_event"), ambience['event']['title'], icon="chalkboard-teacher",
                        readonly=not (ambience['event']['is_visible']
                                      or ambience['event']['id'] in user.orga
                                      or user.admin_views.intersection(('event_orga', 'event_mgmt')))) }}
{{ util.breadcrumb_link(cdedblink("event/registration_status"), gettext("My Registration")) }}
{{ util.breadcrumb_link(cdedblink("event/amend_registration"), gettext("Change"), active=True) }}
{% endblock %}{% block heading %}
    <h1 class="title">
        {% trans %}Edit Registration{% endtrans %}
        <small>{{ util.make_icon('chalkboard-teacher') }} {{ ambience['event']['title'] }}</small>
    </h1>
{% endblock %}

{% block content %}
    <form action="{{ cdedblink('event/amend_registration') }}" method="POST" id="amendregistrationform"
          class="form-horizontal">
        {{ util.anti_csrf_token('event/amend_registration') }}

<<<<<<< HEAD
        {% for track_id, track in ambience['event']['tracks']|keydictsort(EntitySorter.course_track) if track_id in involved_tracks and track['num_choices'] %}
            {% set course_list = course_choices[track_id] %}
            <h4>
                {% trans %}Course Choices{% endtrans %}
                {% if course_choices|length > 1 %}
                    {% trans title=track['shortname'] %}for {{ title }}{% endtrans %}
                {% endif %}
            </h4>
=======
        {% if ambience['event']['registration_text'] %}
            {% call util.bootstrap_panel(title=gettext("Note of the Orga Team"), icon="info-circle", aclass="panel-info") %}
                {{ ambience['event']['registration_text']|md }}
            {% endcall %}
        {% endif %}
>>>>>>> 28627895

        <h3 class="sr-only">{% trans %}Course Choices{% endtrans %}</h3>
        {% for track_id, track in ambience['event']['tracks']|keydictsort(EntitySorter.course_track) if track_id in involved_tracks and track['num_choices'] %}
            {{ generic.select_course_choice(track, courses, course_choices) }}
        {% endfor %}

        <h3 class="heading-underline">{% trans %}Additional Information{% endtrans %}</h3>
        {{ generic.additional_registration_choices(age, reg_questionnaire) }}

        {{ util.form_input_submit(label=gettext("Save"), readonly=readonly,
                                  cancellink=cdedblink("event/registration_status")) }}
    </form>
    <script nonce="{{ csp_nonce }}">
        $('#amendregistrationform').cdedbProtectChanges();
    </script>
{% endblock %}<|MERGE_RESOLUTION|>--- conflicted
+++ resolved
@@ -29,22 +29,11 @@
           class="form-horizontal">
         {{ util.anti_csrf_token('event/amend_registration') }}
 
-<<<<<<< HEAD
-        {% for track_id, track in ambience['event']['tracks']|keydictsort(EntitySorter.course_track) if track_id in involved_tracks and track['num_choices'] %}
-            {% set course_list = course_choices[track_id] %}
-            <h4>
-                {% trans %}Course Choices{% endtrans %}
-                {% if course_choices|length > 1 %}
-                    {% trans title=track['shortname'] %}for {{ title }}{% endtrans %}
-                {% endif %}
-            </h4>
-=======
         {% if ambience['event']['registration_text'] %}
             {% call util.bootstrap_panel(title=gettext("Note of the Orga Team"), icon="info-circle", aclass="panel-info") %}
                 {{ ambience['event']['registration_text']|md }}
             {% endcall %}
         {% endif %}
->>>>>>> 28627895
 
         <h3 class="sr-only">{% trans %}Course Choices{% endtrans %}</h3>
         {% for track_id, track in ambience['event']['tracks']|keydictsort(EntitySorter.course_track) if track_id in involved_tracks and track['num_choices'] %}
