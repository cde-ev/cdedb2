{% set sidenav_active = 'event_quest_summary' if preview else 'event_quest' %}
{% extends "web/event/base.tmpl" %}
{% import "web/util.tmpl" as util with context %}
{% set jshint='weak' %}
{% block scripts %}{{ util.cdedb_script('cdedb_helper.js') }}{% endblock %}
{% block title %}
    {% if preview %}
        {% trans title=ambience['event']['title'] %}
            Questionnaire Preview ({{ title }})
        {% endtrans %}
    {% else %}
        {% trans title=ambience['event']['title'] %}
            Questionnaire ({{ title }})
        {% endtrans %}
    {% endif %}
{% endblock %}
{% block breadcrumb %}
{{ super() }}
{% if not preview %}
    {{ util.breadcrumb_link(cdedblink("event/show_event"), ambience['event']['title'], icon="chalkboard-teacher",
                            readonly=not (ambience['event']['is_visible']
                                          or ambience['event']['id'] in user.orga
                                          or user.admin_views.intersection(('event_orga', 'event_mgmt')))) }}
    {{ util.breadcrumb_link(cdedblink("event/questionnaire", {"preview": True}),
                            gettext("Questionnaire"), active=True) }}
{% else %}
<<<<<<< HEAD
    {{ util.breadcrumb_link(cdedblink("event/show_event"), ambience['event']['title'], icon="blackboard") }}
    {{ util.breadcrumb_link(cdedblink("event/configure_questionnaire"), gettext("Configure Questionnaire")) }}
=======
    {{ util.breadcrumb_link(cdedblink("event/show_event"), ambience['event']['title'], icon="chalkboard-teacher") }}
    {{ util.breadcrumb_link(cdedblink("event/questionnaire_summary"), gettext("Configure Questionnaire")) }}
>>>>>>> 7cf68d09
    {{ util.breadcrumb_link(cdedblink("event/questionnaire", {"preview": True}),
                            gettext("Preview Questionnaire"), active=True) }}
{% endif %}
{% endblock %}
{% block heading %}
    <h1 class="title">
        {% if preview %}
            {% trans %}Questionnaire Preview{% endtrans %}
        {% else %}
            {% trans %}Participant Questionnaire{% endtrans %}
        {% endif %}
        <small>{{ util.make_icon('chalkboard-teacher') }} {{ ambience['event']['title'] }}</small>
    </h1>
{% endblock %}
{% block content %}
    {% if preview %}
        <div class="form-horizontal">
    {% else %}
    <form action="{{ cdedblink('event/questionnaire') }}" method="POST" id="questionnaireform"
          class="form-horizontal">
        {{ util.anti_csrf_token('event/questionnaire') }}
    {% endif %}
        {% for entry in questionnaire %}
<<<<<<< HEAD
            {{ util.print_questionnaire_entry(entry) }}
=======
            {# Field entry #}
            {% if entry['field_id'] %}
                {% with FIELD = ambience['event']['fields'][entry['field_id']],
                        readonly = entry['readonly'] or is_locked or ambience['event']['is_archived'] %}
                    {% if FIELD['entries'] %}
                        {{ util.form_input_select(name=FIELD['field_name'], entries=FIELD['entries'],
                                                  label=entry['title'], info=entry['info'],
                                                  readonly=readonly,
                                                  defaultvalue=entry['default_value'] if not readonly else "",
                                                  sort=True) }}
                    {% else %}
                        {% set datatypes = enums['FieldDatatypes'] %}
                        {% if FIELD['kind'] == datatypes.bool %}
                            {{ util.form_input_checkbox(
                                name=FIELD['field_name'], label=entry['title'], info=entry['info'],
                                readonly=readonly, defaultvalue=entry['default_value'] if not readonly else "") }}
                        {% elif FIELD['kind'] == datatypes.str  %}
                            {% if entry['input_size'] %}
                                {{ util.form_input_textarea(
                                    name=FIELD['field_name'], label=entry['title'], info=entry['info'],
                                    readonly=readonly, defaultvalue=entry['default_value'] if not readonly else "",
                                    rows=(1+entry['input_size']*2)) }}
                            {% else %}
                                {{ util.form_input_text(
                                    name=FIELD['field_name'], label=entry['title'], info=entry['info'],
                                    readonly=readonly, defaultvalue=entry['default_value'] if not readonly else "") }}
                            {% endif %}
                        {% else %}
                            {{ util.form_event_field_input(
                                FIELD, name=FIELD['field_name'], label=entry['title'], info=entry['info'],
                                readonly=readonly, defaultvalue=entry['default_value'] if not readonly else "") }}
                        {% endif %}
                    {% endif %}
                {% endwith %}

            {# Text-only entry #}
            {% else %}
                {% if entry['title'] %}
                    <h3 class="heading-underline">{{ entry['title'] }}</h3>
                {% endif %}
                {% if entry['info'] %}
                    {{ entry['info']|md }}
                {% endif %}
            {% endif %}
>>>>>>> 7cf68d09
        {% endfor %}
        {% if not preview %}
            {{ util.form_input_submit(value="Abschicken", cancellink=cdedblink("event/registration_status"),
                                      readonly=is_locked or ambience['event']['is_archived']) }}
        {% endif %}
    {% if preview %}
        </div>
    {% else %}
    </form>
    <script nonce="{{ csp_nonce }}">
        $('#questionnaireform').cdedbProtectChanges();
    </script>
    {% endif %}
{% endblock %}<|MERGE_RESOLUTION|>--- conflicted
+++ resolved
@@ -24,13 +24,8 @@
     {{ util.breadcrumb_link(cdedblink("event/questionnaire", {"preview": True}),
                             gettext("Questionnaire"), active=True) }}
 {% else %}
-<<<<<<< HEAD
-    {{ util.breadcrumb_link(cdedblink("event/show_event"), ambience['event']['title'], icon="blackboard") }}
+    {{ util.breadcrumb_link(cdedblink("event/show_event"), ambience['event']['title'], icon="chalkboard-teacher") }}
     {{ util.breadcrumb_link(cdedblink("event/configure_questionnaire"), gettext("Configure Questionnaire")) }}
-=======
-    {{ util.breadcrumb_link(cdedblink("event/show_event"), ambience['event']['title'], icon="chalkboard-teacher") }}
-    {{ util.breadcrumb_link(cdedblink("event/questionnaire_summary"), gettext("Configure Questionnaire")) }}
->>>>>>> 7cf68d09
     {{ util.breadcrumb_link(cdedblink("event/questionnaire", {"preview": True}),
                             gettext("Preview Questionnaire"), active=True) }}
 {% endif %}
@@ -54,54 +49,7 @@
         {{ util.anti_csrf_token('event/questionnaire') }}
     {% endif %}
         {% for entry in questionnaire %}
-<<<<<<< HEAD
             {{ util.print_questionnaire_entry(entry) }}
-=======
-            {# Field entry #}
-            {% if entry['field_id'] %}
-                {% with FIELD = ambience['event']['fields'][entry['field_id']],
-                        readonly = entry['readonly'] or is_locked or ambience['event']['is_archived'] %}
-                    {% if FIELD['entries'] %}
-                        {{ util.form_input_select(name=FIELD['field_name'], entries=FIELD['entries'],
-                                                  label=entry['title'], info=entry['info'],
-                                                  readonly=readonly,
-                                                  defaultvalue=entry['default_value'] if not readonly else "",
-                                                  sort=True) }}
-                    {% else %}
-                        {% set datatypes = enums['FieldDatatypes'] %}
-                        {% if FIELD['kind'] == datatypes.bool %}
-                            {{ util.form_input_checkbox(
-                                name=FIELD['field_name'], label=entry['title'], info=entry['info'],
-                                readonly=readonly, defaultvalue=entry['default_value'] if not readonly else "") }}
-                        {% elif FIELD['kind'] == datatypes.str  %}
-                            {% if entry['input_size'] %}
-                                {{ util.form_input_textarea(
-                                    name=FIELD['field_name'], label=entry['title'], info=entry['info'],
-                                    readonly=readonly, defaultvalue=entry['default_value'] if not readonly else "",
-                                    rows=(1+entry['input_size']*2)) }}
-                            {% else %}
-                                {{ util.form_input_text(
-                                    name=FIELD['field_name'], label=entry['title'], info=entry['info'],
-                                    readonly=readonly, defaultvalue=entry['default_value'] if not readonly else "") }}
-                            {% endif %}
-                        {% else %}
-                            {{ util.form_event_field_input(
-                                FIELD, name=FIELD['field_name'], label=entry['title'], info=entry['info'],
-                                readonly=readonly, defaultvalue=entry['default_value'] if not readonly else "") }}
-                        {% endif %}
-                    {% endif %}
-                {% endwith %}
-
-            {# Text-only entry #}
-            {% else %}
-                {% if entry['title'] %}
-                    <h3 class="heading-underline">{{ entry['title'] }}</h3>
-                {% endif %}
-                {% if entry['info'] %}
-                    {{ entry['info']|md }}
-                {% endif %}
-            {% endif %}
->>>>>>> 7cf68d09
         {% endfor %}
         {% if not preview %}
             {{ util.form_input_submit(value="Abschicken", cancellink=cdedblink("event/registration_status"),
