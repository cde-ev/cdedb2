{% import "web/util.tmpl" as util with context %}
{# A macro to generate the form select fields for all course choices of a given track.

    cco                 The course choice object.
    all_courses         A dict containing all courses of the current event.
    course_choices      A dict containing a mapping from track to a list of ids of all choosable courses.
                        Choosable courses can differ depending on event state and orga privileges.
    all_course_choices  A dict containing a mapping from track to a list of ids of all offered courses.
    show_track_titles   A bool deciding whether to print or omit the title of the track.
#}
{% macro select_course_choice(cco, all_courses, course_choices, all_course_choices, show_track_title) %}
    {% set track = cco.reference_track %}
    <div id="course-choice-container-{{ track['id'] if not cco.is_complex() else "group-{}".format(cco['id'])  }}"
         class="course_choice_container">
        <h4>
            {% trans %}Course Choices{% endtrans %}
            {% if show_track_title %}
                {% trans track=cco['title'] %}
                    for {{ track }}
                {% endtrans %}
            {% endif %}
        </h4>

        {% set course_entries = all_courses|keydictsort(EntitySorter.course)
                                           |xdict_entries('{id}', '{nr}. {title}', include=course_choices) %}
        {% set all_course_entries = all_courses|keydictsort(EntitySorter.course)
                                               |xdict_entries('{id}', '{nr}. {title}', include=all_course_choices) %}
        {% if cco.is_complex() %}
            {% set choice_name = "group{}.course_choice".format(cco['id']) + "_{}" %}
            {% set instructor_name = "group{}.course_instructor".format(cco['id']) %}
        {% else %}
            {% set choice_name = "track{}.course_choice".format(track['id']) + "_{}" %}
            {% set instructor_name = "track{}.course_instructor".format(track['id']) %}
        {% endif %}
        {% set num_choices = track['num_choices'] %}
        {% set min_choices = track['min_choices'] %}

        {% for i in range(num_choices) %}
            {{ util.form_input_select(name=choice_name.format(i), nulloption=nbsp,
                                      aclass="choice_group_select" if cco.is_complex() else "",
                                      attributes="track_group_id={}".format(cco['id']) if cco.is_complex() else "",
                                      label=gettext("%s. Choice")|format(i + 1), entries=course_entries,
                                      info=(gettext("Optional choice") if i >= min_choices else "")) }}
        {% endfor %}

        {{ util.form_input_select(name=instructor_name, entries=all_course_entries,
                                  nulloption=gettext("– I am not an Instructor –"), label=gettext("Instructor"),
                                  info=gettext("If you are instructing a course, please specify which one.")) }}
    </div>
{% endmacro %}

{% macro select_all_course_choices(involved_tracks=None) %}
    {% for cco in choice_objects %}
        {% if cco.num_choices and (involved_tracks is none or involved_tracks.intersection(cco.tracks)) %}
            {% if cco.is_complex() %}
                {% set course_choices = courses_per_track_group[cco.id] %}
                {% set all_course_choices = all_courses_per_track_group[cco.id] %}
            {% else %}
                {% set course_choices = courses_per_track[cco.id] %}
                {% set all_course_choices = all_courses_per_track[cco.id] %}
            {% endif %}
            {{ select_course_choice(cco, courses, course_choices, all_course_choices,
                                    show_track_title=choice_objects|length > 1) }}
        {% endif %}
    {% endfor %}
{% endmacro %}

{# Insert general and additional fields in the registration form, including
    * lodging preference
    * Photo consent
    * Agreement to be visible in online participant list
    * custom orga fields
    * general notes field

    age                 An age class object, determining the restrictions of lodging preferences.
    reg_questionnaire   The registration questionnaire object of the current event
#}
{% macro additional_registration_choices(age, reg_questionnaire) %}

    {{ util.form_input_checkbox(name="reg.list_consent", defaultvalue='True', label=gettext("Privacy consent"), info=gettext(
            "I agree that my data, including my name, address and my email, may be sent "
            "to other participants of this event beforehand.")) }}

    {% if not age.may_mix() %}
        {{ util.input_hidden(name="reg.mixed_lodging", value=False) }}
        {{ util.form_input_static(label=gettext("Mixed Lodging"), value=gettext("Mixed Lodging not possible.")) }}
    {% else %}
        {% if age.is_minor() %}
            {% set mix_info = gettext("The selection must be compatible with the parental consent form.") %}
        {% else %}
            {% set mix_info = "" %}
        {% endif %}
        {{ util.form_input_select(name="reg.mixed_lodging", entries=(
            (True, gettext("I agree to mixed lodging.")),
            (False, gettext("I want to be lodged separated by gender."))),
            label=gettext("Mixed Lodging"), info=mix_info) }}
    {% endif %}

    {% call util.form_input_general(label=gettext("Photo consent"), displayerrors=False) %}
        <p class="nosp">
            {% trans %}
                In the context of this event, photos and recordings will be made to be used for the
                event-documentation and a CdE-internal, password protected media collection. Individual photos and
                recordings can be excluded from this by request.
            {% endtrans %}
        </p>
    {% endcall %}

    {% if reg_questionnaire %}
        <div id="registrationquestionnaire">
            {% for entry in reg_questionnaire %}
                {{ print_questionnaire_entry(entry) }}
            {% endfor %}
        </div>
    {% endif %}

    {%- if ambience["event"]["tracks"] %}
        {%- set noteslabel = gettext("Notes for Orgas and Instructors") %}
    {%- else %}
        {%- set noteslabel = gettext("Notes for Orgas") %}
    {%- endif %}
    {{ util.form_input_textarea(name="reg.notes", label=noteslabel, rows="5") }}
{% endmacro %}

{# Display the value of a custom event field.
   This is the counterpart of (form_)field_input.

    field       A dict containing all information of a custom event field.
    entry       The value of the field of the current entity.
    otherwise   Display this string if the field has no value set.
#}
{% macro display_field(field, entry, otherwise='—') %}
    {% if field['entries'] %}
        {% set hit = [] %}
        {% for value, description in field['entries'].items() %}
            {% if value == entry|string %}
                {% do hit.append(description) %}
            {% endif %}
        {% endfor %}
        {% if hit %}
            {{ hit[0] }}
        {% else %}
            {{ otherwise }}
        {% endif %}
    {% else %}
        {% if field['kind'] == enums['FieldDatatypes'].bool %}
            {{ util.deko_checkbox(checked=entry) }}
        {% elif field['kind'] == enums['FieldDatatypes'].date %}
            {{ entry|date(lang=lang, passthrough=True) }}
        {% elif field['kind'] == enums['FieldDatatypes'].datetime %}
            {{ entry|datetime(lang=lang, passthrough=True) }}
        {% elif field['kind'] == enums['FieldDatatypes'].float %}
            {{ entry|decimal(lang=lang) }}
        {% else %}
            {{ entry|linebreaks or otherwise }}
        {% endif %}
    {% endif %}
{% endmacro %}

{# Set the value of a custom event field.
   This is the counterpart of display_field.

    field       A dict containing all information of a custom event field.
    name        The name of the field, defaults to 'fields.field_name'
    text_rows   Passed to the 'rows' attribute of input_textarea
    bool_label  Special label for the field_input (not the form*!) if the field is of type bool
#}
{% macro field_input(field, name=none, readonly=False, defaultvalue='', anid=none, text_rows=3, bool_label=none) %}
    {%- set name = name or "fields." + field['field_name'] %}
    {%- set bool_label = bool_label or field['title'] %}
    {# Wrapping is necessary to identify the data field for the fee preview. #}
    <div id="field.{{ field['field_name'] }}" data-field_id="{{ field['id'] }}">
    {%- if field['entries'] %}
        {{- util.input_select(name=name, entries=field['entries'].items(), nulloption=nbsp,
                              readonly=readonly, defaultvalue=defaultvalue, anid=anid, sort=False) }}
    {%- else %}
        {% set datatypes = enums['FieldDatatypes'] %}
        {% set to_input_type = {
            datatypes.str: 'text',
            datatypes.int: 'number',
            datatypes.float: 'number',
            datatypes.date: 'date',
            datatypes.datetime: 'datetime-local',
        } %}
        {%- if field['kind'] == datatypes.bool %}
            <div class="checkbox{% if readonly %} disabled{% endif %}">
                {{- util.input_checkbox(name=name, readonly=readonly, defaultvalue=defaultvalue,
                                        anid=anid, label=bool_label) -}}
            </div>
        {%- elif field['kind'] == datatypes.str and text_rows %}
            {{- util.input_textarea(name=name, readonly=readonly, defaultvalue=defaultvalue,
                                    anid=anid, rows=text_rows) }}
        {%- else %}
            {% set type = to_input_type.get(field['kind'], 'text') %}
            {{- util.input_text(name=name, readonly=readonly, defaultvalue=defaultvalue, anid=anid, type=type,
                attributes='placeholder=0.00' if type in (datatypes.float, datatypes.non_negative_float) else '') }}
        {%- endif %}
    {%- endif %}
    </div>
{%- endmacro %}


{# Set the value of a custom event field inside a form.
   This is the counterpart of display_field.

    field       A dict containing all information of a custom event field.
    name        The name of the field, defaults to 'fields.field_name'
    force_label Enforce the presentation of the label in the surrounding form_* even if the field is of type bool
#}
{% macro form_field_input(field, name=none, label=none, info='', displayerrors=True, readonly=False,
                          defaultvalue='', anid=none, force_label=False, text_rows=3, bool_label=none,
                          outerclass='') %}
    {%- set name = name or "fields." + field['field_name'] %}
    {%- set label = (none if (field['kind'] == enums['FieldDatatypes'].bool
                              and not force_label and not field['entries'])
                     else label or field['title']) %}
    {%- set anid = anid or "event-input-{}".format(name) %}
    {%- call util.form_input_general(name=name, label=label, anid=anid, small=False, info=info,
                                     displayerrors=displayerrors, horizontal=True, aclass=outerclass) %}
        {{- field_input(field, name, readonly, defaultvalue, anid, text_rows, bool_label) }}
    {%- endcall %}
{%- endmacro %}


{% macro print_field_inputs(association) %}
    {% if ambience['event']['fields']|length > 0 %}
        <h3 class="heading-underline">{% trans %}Custom Fields{% endtrans %}</h3>
        {% for field in ambience['event']['fields'].values()|sort
                if field['association'] == association %}
            {{ form_field_input(field) }}
        {% else %}
            <p class="text-muted">
                {% if association == enums['FieldAssociations'].lodgement %}
                    {% trans %}No custom fields for lodgements available.{% endtrans %}
                {% elif association == enums['FieldAssociations'].course %}
                    {% trans %}No custom fields for courses available.{% endtrans %}
                {% else %}
                    {% trans %}No custom fields for registrations available.{% endtrans %}
                {% endif %}
            </p>
        {% endfor %}
    {% endif %}
{% endmacro %}

{% macro print_questionnaire_entry(entry) %}
    {# Field entry #}
    {% if entry['field_id'] %}
        {% with FIELD = ambience['event']['fields'][entry['field_id']],
                readonly = entry['readonly'] or is_locked %}
            {{ form_field_input(
                    FIELD, label=entry['title'], info=entry['info'],
                    readonly=readonly, defaultvalue=entry['default_value'] if not readonly else "",
                    text_rows=2*(entry['input_size'] or 0), bool_label=entry['title']) }}
        {% endwith %}
    {# Text-only entry #}
    {% else %}
        {% if entry['title'] %}
            {{ util.h(entry['title'], level=(3 if entry['kind'] == enums['QuestionnaireUsages'].additional else 4),
                            underline=True, translate=False) }}
        {% endif %}
        {{ entry.get('info', '')|md }}
    {% endif %}
{% endmacro %}


{# Macro for a general questionnaire part, that can have each role in the DynamicRow workflow.
   aclass is used to pass classes to the row, such as drow-row, drow-prototype, drow-new
   newrow rows will have 'create' instead of 'delete' checkbox and have 'data-basename' attributes #}
{% macro print_questionnaire_config(part_id, kind, aclass="", newrow=False) %}
    <div class="panel panel-default {{ aclass }}">
        <div class="panel-body">
            <div class="row">
                <div class="col-md-6">
                    {{ util.form_input_text(name="title_{}".format(part_id), label=gettext("Title_[[name of an entity]]"),
                                            attributes=('data-basename="title_"'|s if newrow else ''),
                                            aclass='input-title drow-input', horizontal=false) }}
                    {% set textarea_id = "input-textarea-info_{}".format(part_id) %}
                    {# This can not use form_input_textarea, since we support markdown just for text-only fields. #}
                    {%- call util.form_input_general(name="info_{}".format(part_id), label=gettext("Text"),
                                                     horizontal=false, anid=textarea_id)  %}
                        {{ util.input_textarea(name="info_{}".format(part_id), anid=textarea_id,
                                               attributes=('data-basename="info_"'|s if newrow else ''),
                                               aclass='form-control input-info drow-input') }}
                        {{ util.markdown_preview(textarea_id, gettext("Supports Markdown for “Only Text” fields.")) }}
                    {%- endcall %}
                </div>
                <div class="col-md-6">
                    {{ util.form_input_select("field_id_{}".format(part_id), label=gettext("Query"),
                                              entries=registration_fields.values()|sort|entries('id', 'field_name'),
                                              nulloption=gettext("— Only Text —"),
                                              attributes=('data-basename="field_id_"'|s if newrow else ''),
                                              aclass='input-field drow-input', horizontal=False) }}
                    {{ util.form_input_select(
                        "input_size_{}".format(part_id), label=gettext("Input Size"), entries=(
                            (0, gettext("singleline")), (1, gettext("multiline")),
                            (2, gettext("multiline") + "+"), (3, gettext("multiline") + "++")),
                        attributes=('data-basename="input_size_"'|s if newrow else ''),
                        aclass='input-inputsize drow-input', horizontal=False) }}
                    {{ util.form_input_textarea(
                        "default_value_{}".format(part_id), label=gettext("Default Value"), rows=2,
                        attributes=('data-basename="default_value_"'|s if newrow else ''),
                        aclass='input-defaultvalue drow-input', horizontal=False) }}
                    <div class="form-group row">
                        <div class="col-sm-8">
                            <div class="checkbox">
                                {{ util.input_checkbox("readonly_{}".format(part_id), label=gettext("read-only"),
                                                       attributes=('data-basename="readonly_"'|s if newrow else ''),
                                                       aclass='input-readonly drow-input',
                                                       readonly=(not values["readonly_{}".format(part_id)]
                                                                 and (kind and not kind.allow_readonly()))) }}
                                {{ util.output_errors("readonly_{}".format(part_id), wrapper=True) }}
                            </div>
                        </div>
                        <div class="col-sm-4 text-right">
                            <span class="drow-buttonspace">
                                {% if newrow %}
                                    {{ util.input_checkbox("create_{}".format(part_id), label=gettext("Add"),
                                                           attributes='data-basename="create_"'|s,
                                                           aclass='drow-indicator') }}
                                {% else %}
                                    {{ util.input_checkbox("delete_{}".format(part_id), label=gettext("Remove"),
                                                           aclass='drow-indicator') }}
                                {% endif %}
                            </span>
                        </div>
                    </div>
                </div>
            </div>
        </div>
    </div>
{% endmacro %}

{% macro constraint_violations_panel(severity, title=gettext("Constraint Violations"), icon='exclamation-circle', anid="constraint-violations", link_title=False) %}
    {% set caller_content = caller() %}
    {% if link_title %}
        {% set title = util.href(cdedblink("event/constraint_violations"), title, icon=icon) %}
        {% set icon = none %}
    {% endif %}
    {% call util.bootstrap_panel(
            title=title, icon=icon, anid=anid,
            aclass="panel-default" if severity <= 0 else ("panel-danger" if severity > 1 else "panel-warning")) %}
        {{ caller_content }}
    {% endcall %}
{% endmacro %}


{% macro list_mep_violations(violations, personas, link_registration=False) %}
    <ul id="mep-violations-list">
        {% for violation in violations %}
            {% set persona_name = util.persona_name(personas[violation.persona_id]) %}
            {% if link_registration %}
                {% set reg_link = util.href(cdedblink("event/show_registration", {'registration_id': violation.registration_id}), persona_name) %}
            {% else %}
                {% set reg_link = persona_name %}
            {% endif %}

            <li {% if violation.severity == 1 %} class="text-warning" {% elif violation.severity > 1 %} class="text-danger" {% endif %}>
                {% trans reg_link=reg_link, constraint_shortname=ambience['event']['part_groups'][violation.part_group_id]['shortname'] %}
                    {{ reg_link }} is in violation of the {{ constraint_shortname }} mutually exclusive participation constraint.
                {% endtrans -%}
                {# These are presorted. #}
                {% trans parts = violation.parts_str %}
                    (Present in {{ parts }}).
                {% endtrans %}
            </li>
        {% endfor %}
    </ul>
{% endmacro %}

{% macro list_mec_violations(violations, courses, link_course=False) %}
    <ul id="mec-violations-list">
        {% for violation in violations %}
            {% set course_identifier = courses[violation.course_id]['nr'] + ". " + courses[violation.course_id]['shortname'] %}
            {% if link_course %}
                {% set course_link = util.href(cdedblink("event/show_course", {'course_id': violation.course_id}), course_identifier) %}
            {% else %}
                {% set course_link = course_identifier %}
            {% endif %}

            <li {% if violation.severity == 1 %} class="text-warning" {% elif violation.severity > 1 %} class="text-danger" {% endif %}>
                {% trans course_link=course_link, constraint_shortname=ambience['event']['part_groups'][violation.part_group_id]['shortname'] %}
                    {{ course_link }} is in violation of the {{ constraint_shortname }} mutually exclusive course constraint.
                {% endtrans -%}
                {# These are presorted. #}
                {% trans tracks = violation.tracks_str %}
                    (Taking place in {{ tracks }}).
                {% endtrans %}
            </li>
        {% endfor %}
    </ul>
{% endmacro %}

{% macro list_ccs_violations(violations, personas, link_registration=False) %}
    <ul id="ccs-violations-list">
        {% for violation in violations %}
            {% set persona_name = util.persona_name(personas[violation.persona_id]) %}
            {% if link_registration %}
                {% set reg_link = util.href(cdedblink("event/show_registration", {'registration_id': violation.registration_id}), persona_name) %}
            {% else %}
                {% set reg_link = persona_name %}
            {% endif %}

            <li {% if violation.severity == 1 %} class="text-warning" {% elif violation.severity > 1 %} class="text-danger" {% endif %}>
                {% trans reg_link=reg_link, constraint_shortname=ambience['event']['track_groups'][violation.track_group_id]['shortname'] %}
                    {{ reg_link }} is in violation of the {{ constraint_shortname }} course choice sync.
                {% endtrans -%}
            </li>
        {% endfor %}
    </ul>
{% endmacro %}

{% macro camping_mat_icon(is_camping_mat, may_camping_mat) %}
    {%- if is_camping_mat and may_camping_mat  %}
        <span title="{{ gettext("Assigned to sleep on a camping mat.") }}">
            {{- util.make_icon('campground') -}}
            {{- util.make_icon('arrow-left') -}}
        </span>
    {%- elif may_camping_mat %}
        {{ util.make_icon('campground', aclass='fag', title=gettext("May sleep on a camping mat.")) }}
    {%- elif is_camping_mat %}
        <span title="{{ gettext("Assigned to, but may not sleep on a camping mat.") }}">
            {{- util.make_icon('campground', aclass='text-warning') -}}
            {{- util.make_icon('exclamation', aclass='text-warning') -}}
        </span>
    {%- endif %}
{%- endmacro %}

{% macro active_fee_registration_query_link(registration_ids, label=None, anid="", query=None, fee_id=None) %}
    {% with query = query or get_query(registration_ids, fee_id) %}
        {{ util.href(cdedblink(query.scope.get_target(redirect=True), query.serialize_to_url()),
                     registration_ids|length|string + (" " + label if label else ""), icon='list',
                     title=gettext("View Registrations"), anid=anid) }}
    {% endwith %}
{% endmacro %}

{% macro _fee_amount_td(amount, fee_id) %}
    <td class="text-right" id="eventfee_amount_{{ fee_id }}">
        {{ _print_fee_amount(amount) }}
    </td>
{% endmacro %}

{% macro _print_fee_amount(amount) -%}
    <strong class="{{ "money-negative" if (amount or 0) < 0 else "money-positive" }}">
        {%- if amount is not none -%}
            {{- amount|money(lang=lang) -}}
        {%- else -%}
            –
        {%- endif -%}
    </strong>
{%- endmacro %}

{% macro _fee_amount_range_td(fee) %}
    <td class="text-right" id="eventfee_amount_{{ fee.id }}">
        <strong>
            {{ _print_fee_amount_range(fee) }}
        </strong>
    </td>
{% endmacro %}

{% macro _print_fee_amount_range(fee) -%}
    {%- if fee.amount_min is none or fee.amount_max is none -%}
        –
    {%- elif fee.amount_min == fee.amount_max -%}
        {{ _print_fee_amount(fee.amount_min) }}
    {%- else -%}
        {{ _print_fee_amount(fee.amount_min) }}
        –
        {{ _print_fee_amount(fee.amount_max) }}
    {%- endif -%}
{%- endmacro %}

{#  Print a summary of all relevant fees.
    Has esssentially three different usage modes:

    js_preview = True:
        Used on the `registration_preview` page. Uses js and the `precompute_fee`
        endpoint to display the correct checkboxes and add css classes to active fees.
    js_preview = False and complex_fee is None:
        Used on the global fee summary. Display the fee notes on this page, but don't
        show checkboxes or add classes to active fees (since there is no registration
        to decide whether they are active).
    js_preview = False and complex_fee is not None:
        Used on the registration fee summary. Do not display notes, but mark active
        fees statically without js.
#}
{% macro fee_composition_table(js_preview=False) %}
    <table id="fee-summary" class="table" {% if js_preview %}style="display: none"{% endif %}>
        <thead>
            <tr>
                <th>{% trans %}Type{% endtrans %}</th>
                <th>{% trans %}Title{% endtrans %}</th>
                <th class="text-right">{% trans %}Amount{% endtrans %}</th>
                {% if not js_preview and complex_fee %}<th></th>{% endif %}
                {% if not js_preview and not complex_fee %}<th>{% trans %}Registrations{% endtrans %}</th>{% endif %}
                <th>{% trans %}Condition{% endtrans %}</th>
                {% if not js_preview %}<th></th>{% endif %}
            </tr>
        </thead>
        <tbody>
        {% for fee in ambience['event'].fees.values()|sort %}
            <tr id="eventfee_{{ fee.id }}" data-fee_id="{{ fee.id }}" class="eventfee">
                <td>
                    {{ util.make_icon(fee.kind.get_icon(), title=gettext(fee.kind|string)) }}
                </td>
                <td id="eventfee-title-{{ fee.id }}" {% if fee.notes %}title="{{ fee.notes }}"{% endif %}
                        class="active-fee-title {% if not js_preview and complex_fee %}
                            {{ "alert-success" if fee.id in complex_fee.active_fees else "alert-danger" }}
                        {% endif %}">
                    {% if js_preview %}
                        {{ util.deko_checkbox(
                                True, titles=[gettext("Active"), gettext("Inactive")], anid="checkbox-active") }}
                        {{ util.deko_checkbox(
                                False, titles=[gettext("Active"), gettext("Inactive")], anid="checkbox-inactive") }}
                    {% elif complex_fee %}
                        {{ util.deko_checkbox(
                                fee.id in complex_fee.active_fees, titles=[gettext("Active"), gettext("Inactive")]) }}
                    {% endif %}
                    {% if not js_preview and not complex_fee %}
                        <strong>
                            {{ fee.title }}
                        </strong>
                        {%- if fee.notes %}
                            <br />
                            {{ fee.notes }}
                        {% endif %}
                    {% else %}
                        {{ fee.title }}
                    {% endif %}
                </td>
                {% if fee.amount is not none %}
                    {{ _fee_amount_td(fee.amount, fee.id) }}
                    {% if complex_fee %}
                        <td></td>
                    {% endif %}
                {% elif js_preview %}
                    {% if ambience['registration'] and fee.id in ambience['registration']['personalized_fees'] %}
                        {{ _fee_amount_td(ambience['registration']['personalized_fees'][fee.id], fee.id) }}
                    {% else %}
                        {{ _fee_amount_td(None, fee.id) }}
                    {% endif %}
                {% elif complex_fee %}
                    {% if fee.id in ambience['registration']['personalized_fees'] %}
                        {{ _fee_amount_td(ambience['registration']['personalized_fees'][fee.id], fee.id) }}
                        <td>
                            <form action="{{ cdedblink("event/delete_personalized_fee", {'fee_id': fee.id}) }}"
                                  method="POST" id="deletepersonalizedfeeform{{ fee.id }}">
                                {{ util.anti_csrf_token("event/delete_personalized_fee") }}
                                {{ util.input_submit(icon='minus', label=None, aclass="btn btn-xs btn-danger") }}
                            </form>
                        </td>
                    {% else %}
                        <form action="{{ cdedblink("event/add_personalized_fee", {'fee_id': fee.id}) }}"
                              method="POST" id="addpersonalizedfeeform{{ fee.id }}">
                            {{ util.anti_csrf_token("event/add_personalized_fee") }}
                            <td class="text-right">
<<<<<<< HEAD
                                {{ util.input_text("amount" + fee.id|string, type="number", placeholder="",
                                                   aclass="form-control float-right no-number-arrows",
                                                   attributes='style="width:5em" step="0.01"'|safe) }}
=======
                                {% call util.output_errors("amount" + fee.id|string, wrapper=True) %}
                                    {{ util.input_text("amount" + fee.id|string,
                                                       attributes='style="float:right;width:5em"'|safe) }}
                                {% endcall %}
>>>>>>> 100ab1d0
                            </td>
                            <td>
                                {{ util.input_submit(icon='plus', label=None, aclass="btn btn-xs btn-success") }}
                            </td>
                        </form>
                    {% endif %}
                {% else %}
                    {{ _fee_amount_range_td(fee) }}
                {% endif %}
                {% if not js_preview and not complex_fee %}
                    <td class="nowrap">
                        {{ active_fee_registration_query_link(
                                fee_stats[fee.kind][fee.id].registrations_owed, gettext("Owed"), fee_id=fee.id,
                                anid="eventfee_owed_" + fee.id|string) }}
                        <br />
                        {{ active_fee_registration_query_link(
                                fee_stats[fee.kind][fee.id].registrations_paid, gettext("Paid"), fee_id=fee.id,
                                anid="eventfee_paid_" + fee.id|string) }}
                    </td>
                {% endif %}
                <td class="active-fee-condition nowrap {{ "alert-info" if not fee.condition else "" }}"
                        id="eventfee_condition_{{ fee.id }}">
                    {% if not fee.condition %}
                        <i>
                            {% trans %}Personalized Fee{% endtrans %}
                        </i>
                        {% if js_preview or complex_fee %}
                            {% if fee.amount_min is not none %}
                                ({{ _print_fee_amount_range(fee) }})
                            {% endif %}
                        {% else %}
                            {{ util.href(cdedblink("event/set_personalized_fees", {'fee_id': fee.id}),
                                         label=None, icon="edit", aclass="btn btn-sm btn-warning float-right",
                                         title=gettext("Set personalized amount for multiple registrations.")) }}
                        {% endif %}
                    {% elif complex_fee %}
                        {{ complex_fee.visual_debug[fee.id]|safe }}
                    {% else %}
                        {{ fee.visual_debug|safe }}
                    {% endif %}
                </td>
                {% if not js_preview %}
                    <td class="nowrap b-left">
                        {% if complex_fee %}
                            {{ util.href(cdedblink("event/fee_summary") + "#eventfee_{}".format(fee.id), label=None,
                                         title=gettext("Go to event fee summary"), icon="chevron-right",
                                         aclass="btn btn-xs btn-info") }}
                        {% else %}
                            {{ util.href(
                                cdedblink("event/configure_fee_form", {'fee_id': fee.id}), label=util.make_icon("pen"),
                                title=gettext("Change fee %(fee_title)s")|format(fee_title=fee['title']),
                                anid="eventfee{}_change".format(fee.id), aclass="btn btn-sm btn-warning") }}
                            <form action="{{ cdedblink("event/delete_fee", {'fee_id': fee.id}) }}"
                                  method="POST" id="deleteeventfeeform{{ fee.id }}" class="display-inline">
                                {{ util.anti_csrf_token("event/delete_fee") }}
                                {{ util.input_submit(
                                    title=gettext("Delete fee %(fee_title)s")|format(fee_title=fee['title']),
                                    icon='trash-alt' if fee.amount else 'dumpster-fire',
                                    label=None, aclass="btn btn-sm btn-danger") }}
                            </form>
                        {% endif %}
                    </td>
                {% endif %}
            </tr>
        {% endfor %}
        </tbody>
    </table>
{% endmacro %}

{% macro fee_preview_panel(show_composition=False, hideable=False) %}
    <div class="panel panel-primary">
        <div class="panel-body">
            <noscript>
                {% trans %}
                    Activate JavaScript for automatic fee preview.
                {% endtrans %}
            </noscript>
            {% if hideable %}
                <details>
                    <summary>
                        <strong>
                            {% trans %}Fee Preview{% endtrans %}
                        </strong>
                    </summary>
            {% endif %}
            <div id="fee-preview" style="display: none">
                {% if caller %}
                    {{ caller() }}
                {% endif %}
                {{ util.form_input_static(label=gettext("Fee"), anid="fee-amount", value="…") }}
            </div>
            {% if show_composition %}
                {{ fee_composition_table(js_preview=True) }}
            {% endif %}
            {% if hideable %}
                </details>
            {% endif %}
        </div>
    </div>
{% endmacro %}


{#  Print a breakdown of the fee composition for registration status and preview during registration.

    Skip fee kinds that sum to zero, unless `show_all=True`.
#}
{% macro fee_breakdown_by_kind(show_all=False) -%}
    <table class="table-slim table-condensed bg-info" style="color: #333">
        <tbody>
            {# Already sorted automatically. #}
            {% for kind, amount in complex_fee if amount or show_all %}
                <tr>
                    <td style="padding-right: 1em">
                        {{ gettext(kind|string) }}
                    </td>
                    <td class="text-right">
                        {{ amount|money(lang=lang) }}
                    </td>
                </tr>
            {% endfor %}
        </tbody>
        <tfoot>
            <tr class="summary">
                <td>
                    {% trans %}Total{% endtrans %}
                </td>
                <td class="text-right">
                    {{ complex_fee.amount|money(lang=lang) }}
                </td>
            </tr>
        </tfoot>
    </table>
{%- endmacro %}<|MERGE_RESOLUTION|>--- conflicted
+++ resolved
@@ -553,16 +553,11 @@
                               method="POST" id="addpersonalizedfeeform{{ fee.id }}">
                             {{ util.anti_csrf_token("event/add_personalized_fee") }}
                             <td class="text-right">
-<<<<<<< HEAD
-                                {{ util.input_text("amount" + fee.id|string, type="number", placeholder="",
-                                                   aclass="form-control float-right no-number-arrows",
-                                                   attributes='style="width:5em" step="0.01"'|safe) }}
-=======
                                 {% call util.output_errors("amount" + fee.id|string, wrapper=True) %}
-                                    {{ util.input_text("amount" + fee.id|string,
-                                                       attributes='style="float:right;width:5em"'|safe) }}
+                                    {{ util.input_text("amount" + fee.id|string, type="number", placeholder="",
+                                                       aclass="form-control float-right no-number-arrows",
+                                                       attributes='style="width:5em" step="0.01"'|safe) }}
                                 {% endcall %}
->>>>>>> 100ab1d0
                             </td>
                             <td>
                                 {{ util.input_submit(icon='plus', label=None, aclass="btn btn-xs btn-success") }}
