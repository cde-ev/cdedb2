{% set sidenav_active='event_config' %}
{% extends "web/event/base.tmpl" %}
{% import "web/util.tmpl" as util with context %}
{% block scripts %}{{ util.cdedb_script('cdedb_helper.js') }}{% endblock %}
{% set jshint='weak' %}
{% block title %}
    {% trans title=ambience['event']['title'] %}
        {{ title }} – Configuration
    {% endtrans %}
{% endblock %}
{% block breadcrumb %}
{{ super() }}
{{ util.breadcrumb_link(cdedblink("event/show_event"), ambience['event']['title'], icon="chalkboard-teacher") }}
{{ util.breadcrumb_link(cdedblink("event/change_event"), gettext("Configuration"), active=True) }}
{% endblock %}
{% block heading %}
    <h1 class="title">
        {% trans %}Configuration{% endtrans %}
        <small>{{ util.make_icon('chalkboard-teacher', arialabel=gettext("Configuration")) }}
            {{ ambience['event']['title'] }}</small>
    </h1>
{% endblock %}
{% block content %}
    <form action="{{ cdedblink('event/change_event') }}" method="POST" id="changeeventform" class="form-horizontal">
        {{ util.anti_csrf_token('event/change_event') }}
        {{ util.form_input_textarea(name="notes", label=gettext("Orga-Notes"), rows="5") }}

        <h4 class="heading-underline">{% trans %}Event Meta Data{% endtrans %}</h4>
        {{ util.form_input_text(name="title", label=gettext("Title")) }}
        {{ util.form_input_textarea(name="description", label=gettext("Description"), rows="5",
                                    info=gettext("Supports %(infolink)s. This description is visible publicly (without "
                                                 "login), if “Visibility of the Event” is set.")
                                        |format(infolink=util.href(docurl("Handbuch_Markdown"), gettext("Markdown"),
                                                                   title=gettext("Short Markdown summary")))|s) }}
        {{ util.form_input_text(name="shortname", label=gettext("Shortname")) }}
        {{ util.form_input_text(name="orga_address", label=gettext("Orga Address"),
                                info=gettext("This address is visible publicly (without login), if “Visibility of the "
                                             "Event” is set.")) }}
        {{ util.form_input_select(name="institution", label=gettext("Institution"), entries=institutions|keydictsort(EntitySorter.institution)|dict_entries('id', 'title')) }}

        <h4 class="heading-underline">{% trans %}Visibility and Registration Dates{% endtrans %}</h4>
        {{ util.form_input_checkbox(name="is_visible", label=gettext("Visibility of the Event"),
                                info=gettext("If this is checked, all event users can see the event and anyone with the link can access it. "
                                "If this is unchecked, event users can still register within the "
                                "registration period by accessing the registration link directly.")) }}
        {{ util.form_input_checkbox(name="is_course_list_visible", label=gettext("Visibility of the Courselist"),
                                info=gettext("If this is unchecked, no one can see the courselist. "
                                "If this is checked, but the event is not visible, anyone with the link can access the "
                                "courselist.")) }}
        {{ util.form_input_checkbox(name="is_course_state_visible", label=gettext("Visibility of the cancelled courses"),
                                info=gettext("If checked, cancelled courses are shown publicly in the course list. "
                                "Additionally, participants may not chose cancelled courses anymore.")
                                    + (gettext(" Attention: Activating this before Registration Soft Limit, will force "
                                               "people to change their course choices for cancelled courses, when "
                                               "updating their registration.")
                                       if not (ambience['event']['registration_soft_limit']
                                               and now() >= ambience['event']['registration_soft_limit'])
                                       else "")) }}
        {{ util.form_input_checkbox(name="is_participant_list_visible", label=gettext("Visibility of the Participant List"),
                                info=gettext("If checked, a participant list containg name, email, postal code and city is "
                                "shown to all participants.")) }}
        {{ util.form_input_checkbox(name="courses_in_participant_list", label=gettext("Show Courses in the Participant List"),
                                info=gettext("If checked, the above mentioned participants list also includes "
                                "assigned courses. This option is only usefull, if “Visibility of the Participant "
                                "List” is checked.")) }}
        {{ util.form_input_checkbox(name="is_cancelled", label=gettext("Cancellation of the event"),
                                info=gettext("If checked, the event is shown as cancelled. This can be undone and has no "
                                "further effects. Do not do this without consulting the chairmen of the CdE.")) }}
        {{ util.form_input_text(name="registration_start", label=gettext("Registration Start"), type='datetime-local',
                                placeholder="YYYY-MM-DD HH:MM:SS") }}
        {{ util.form_input_text(name="registration_soft_limit", label=gettext("Registration Soft Limit"),
                                type="datetime-local", placeholder="YYYY-MM-DD HH:MM:SS",
                                info=gettext("Is displayed initially. Changes to registration are only possible until "
                                "then. If left empty, Changes will be possible indefinitely.")) }}
        {{ util.form_input_text(name="registration_hard_limit", label=gettext("Registration Hard Limit"),
                                type="datetime-local", placeholder="YYYY-MM-DD HH:MM:SS",
                                info=gettext("Final registration end. Until then late registrations are possible. "
                                "If left empty, late registrations will be possible indefinitely.")) }}
        {{ util.form_input_checkbox(name="use_additional_questionnaire", label=gettext("Show Questionnaire"),
                                info=gettext("If this is checked, all registrated users can fill out the Questionnaire. "
                                "You can configure every part of the questionnaire individually in the questionnaire configuration.")) }}

        <h4 class="heading-underline">{% trans %}Additional Information for Registration{% endtrans %}</h4>
        {{ util.form_input_select(name="iban", label=gettext("CdE-Account IBAN"), entries=accounts, nulloption=nbsp,
                                info=gettext("Only leave this empty if payment is going to be handled directly by the orgas."),
                                sort=True) }}
        {{ util.form_input_text(name="nonmember_surcharge", label=gettext("Additional Fee for External Participants."), addon='€',
                                info=gettext("Participants who are not currently members will have to pay this additional fee.")) }}
        {{ util.form_input_textarea(name="registration_text", label=gettext("Registration page free text"), rows="5",
                                    info=gettext("Supports %(infolink)s.")|format(
                                        infolink=util.href(docurl("Handbuch_Markdown"), gettext("Markdown"),
                                                           title=gettext("Short Markdown summary")))|s) }}
        {{ util.form_input_textarea(name="mail_text", label=gettext("Registration mail free text"), rows="5") }}

        <h4 class="heading-underline">{% trans %}Special Purpose Custom Fields{% endtrans %}</h4>
<<<<<<< HEAD
        {{ util.form_input_select(name="lodge_field", label=gettext("Field for Rooming Preferences"), entries=lodge_fields,
                                  nulloption="&nbsp;"|s, info=gettext("The custom field in which the participants’ "
                                  "rooming preferences will be saved. It is used for the PDF lodgement puzzle "
                                  "download. Fieldtype: Text")) }}
        {{ util.form_input_select(name="camping_mat_field", label=gettext("Field for Camping Mat"), entries=camping_mat_fields,
                                  nulloption="&nbsp;"|s, info=gettext("The custom field in which the participants’ "
                                  "willingness to sleep on a camping mat will be saved. It is used for the PDF "
                                  "lodgement puzzle download. Fieldtype: Yes/No")) }}
        {{ util.form_input_select(name="course_room_field", label=gettext("Field for Course Room"), entries=course_room_fields,
                                  nulloption="&nbsp;"|s, info=gettext("The custom field in which the course’s "
=======
        {#- jinja does not support list comprehension ... #}
        {%- set myentries = [] %}
        {%- for field_id, field in ambience['event']['fields']|keydictsort(EntitySorter.event_field)
                if field['kind'] == enums['FieldDatatypes'].str and field['association'] == enums['FieldAssociations'].registration %}
            {%- do myentries.append((field_id, field['field_name'])) %}
        {%- endfor %}
        {{ util.form_input_select(name="lodge_field", label=gettext("Field for Rooming Preferences"), entries=myentries,
                                  nulloption=nbsp, info=gettext("The custom field in which the participants’ "
                                  "rooming preferences will be saved. It is used for the PDF lodgement puzzle "
                                  "download. Fieldtype: Text")) }}
        {#- jinja does not support list comprehension ... #}
        {%- set myentries = [] %}
        {%- for field_id, field in ambience['event']['fields']|keydictsort(EntitySorter.event_field)
                if field['kind'] == enums['FieldDatatypes'].bool and field['association'] == enums['FieldAssociations'].registration %}
            {%- do myentries.append((field_id, field['field_name'])) %}
        {%- endfor %}
        {{ util.form_input_select(name="camping_mat_field", label=gettext("Field for Camping Mat"), entries=myentries,
                                  nulloption=nbsp, info=gettext("The custom field in which the participants’ "
                                  "willingness to sleep on a camping mat will be saved. It is used for the PDF "
                                  "lodgement puzzle download. Fieldtype: Yes/No")) }}
        {#- jinja does not support list comprehension ... #}
        {%- set myentries = [] %}
        {%- for field_id, field in ambience['event']['fields']|keydictsort(EntitySorter.event_field)
                if field['kind'] == enums['FieldDatatypes'].str and field['association'] == enums['FieldAssociations'].course %}
            {%- do myentries.append((field_id, field['field_name'])) %}
        {%- endfor %}
        {{ util.form_input_select(name="course_room_field", label=gettext("Field for Course Room"), entries=myentries,
                                  nulloption=nbsp, info=gettext("The custom field in which the course’s "
>>>>>>> 43729429
                                  "assigned course room will be saved. It is used for PDF participant lists and "
                                  "nametags. Fieldtype: Text")) }}
        {{ util.form_input_submit(value=gettext("Save"), cancellink=cdedblink('event/show_event'), readonly=is_locked) }}
    </form>
    <script nonce="{{ csp_nonce }}">
        $('#changeeventform').cdedbProtectChanges();
    </script>
{% endblock %}<|MERGE_RESOLUTION|>--- conflicted
+++ resolved
@@ -93,47 +93,16 @@
         {{ util.form_input_textarea(name="mail_text", label=gettext("Registration mail free text"), rows="5") }}
 
         <h4 class="heading-underline">{% trans %}Special Purpose Custom Fields{% endtrans %}</h4>
-<<<<<<< HEAD
         {{ util.form_input_select(name="lodge_field", label=gettext("Field for Rooming Preferences"), entries=lodge_fields,
-                                  nulloption="&nbsp;"|s, info=gettext("The custom field in which the participants’ "
+                                  nulloption=nbsp, info=gettext("The custom field in which the participants’ "
                                   "rooming preferences will be saved. It is used for the PDF lodgement puzzle "
                                   "download. Fieldtype: Text")) }}
         {{ util.form_input_select(name="camping_mat_field", label=gettext("Field for Camping Mat"), entries=camping_mat_fields,
-                                  nulloption="&nbsp;"|s, info=gettext("The custom field in which the participants’ "
+                                  nulloption=nbsp, info=gettext("The custom field in which the participants’ "
                                   "willingness to sleep on a camping mat will be saved. It is used for the PDF "
                                   "lodgement puzzle download. Fieldtype: Yes/No")) }}
         {{ util.form_input_select(name="course_room_field", label=gettext("Field for Course Room"), entries=course_room_fields,
-                                  nulloption="&nbsp;"|s, info=gettext("The custom field in which the course’s "
-=======
-        {#- jinja does not support list comprehension ... #}
-        {%- set myentries = [] %}
-        {%- for field_id, field in ambience['event']['fields']|keydictsort(EntitySorter.event_field)
-                if field['kind'] == enums['FieldDatatypes'].str and field['association'] == enums['FieldAssociations'].registration %}
-            {%- do myentries.append((field_id, field['field_name'])) %}
-        {%- endfor %}
-        {{ util.form_input_select(name="lodge_field", label=gettext("Field for Rooming Preferences"), entries=myentries,
-                                  nulloption=nbsp, info=gettext("The custom field in which the participants’ "
-                                  "rooming preferences will be saved. It is used for the PDF lodgement puzzle "
-                                  "download. Fieldtype: Text")) }}
-        {#- jinja does not support list comprehension ... #}
-        {%- set myentries = [] %}
-        {%- for field_id, field in ambience['event']['fields']|keydictsort(EntitySorter.event_field)
-                if field['kind'] == enums['FieldDatatypes'].bool and field['association'] == enums['FieldAssociations'].registration %}
-            {%- do myentries.append((field_id, field['field_name'])) %}
-        {%- endfor %}
-        {{ util.form_input_select(name="camping_mat_field", label=gettext("Field for Camping Mat"), entries=myentries,
-                                  nulloption=nbsp, info=gettext("The custom field in which the participants’ "
-                                  "willingness to sleep on a camping mat will be saved. It is used for the PDF "
-                                  "lodgement puzzle download. Fieldtype: Yes/No")) }}
-        {#- jinja does not support list comprehension ... #}
-        {%- set myentries = [] %}
-        {%- for field_id, field in ambience['event']['fields']|keydictsort(EntitySorter.event_field)
-                if field['kind'] == enums['FieldDatatypes'].str and field['association'] == enums['FieldAssociations'].course %}
-            {%- do myentries.append((field_id, field['field_name'])) %}
-        {%- endfor %}
-        {{ util.form_input_select(name="course_room_field", label=gettext("Field for Course Room"), entries=myentries,
                                   nulloption=nbsp, info=gettext("The custom field in which the course’s "
->>>>>>> 43729429
                                   "assigned course room will be saved. It is used for PDF participant lists and "
                                   "nametags. Fieldtype: Text")) }}
         {{ util.form_input_submit(value=gettext("Save"), cancellink=cdedblink('event/show_event'), readonly=is_locked) }}
