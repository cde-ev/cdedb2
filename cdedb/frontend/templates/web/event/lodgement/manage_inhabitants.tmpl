--- conflicted
+++ resolved
@@ -79,30 +79,22 @@
     <h2 class="mosp">{% trans %}Swap inhabitants with{% endtrans %}</h2>
     <form action="{{ cdedblink('event/swap_inhabitants') }}" method="POST" class="form-horizontal" id="swapinhabitantsform">
         {{ util.anti_csrf_token('event/swap_inhabitants') }}
-<<<<<<< HEAD
-        {% if ambience['event']['parts']|length == 1 %}
+        {% if ambience['event'].parts|length == 1 %}
             {# using the form_input_select or the form_input_general macro looks ugly #}
             <div class="form-group">
                 <div class="col-sm-6 col-sm-offset-0">
-                    {{ util.input_select("swap_with_{}".format(ambience['event']['parts']|first), entries=other_lodgements.items(),
+                    {{ util.input_select("swap_with_{}".format(ambience['event'].parts|first), entries=other_lodgements.items(),
                                          nulloption=nbsp, sort=True) }}
                 </div>
             </div>
             {{ util.input_submit(label=gettext("Save")) }}&emsp;
             {{ util.href(cdedblink('event/show_lodgement'), gettext("Cancel"), icon='times-circle', aclass="btn btn-default") }}
         {% else %}
-            {% for part_id, part in ambience['event']['parts']|keydictsort(EntitySorter.event_part) %}
-                {{ util.form_input_select("swap_with_{}".format(part_id), entries=other_lodgements.items(),
-                                          label=ambience['event']['parts'][part_id]['title'], nulloption=nbsp, sort=True) }}
+            {% for part in ambience['event'].parts.values()|sort %}
+                {{ util.form_input_select("swap_with_{}".format(part.id), entries=other_lodgements.items(),
+                                          label=part.title, nulloption=nbsp, sort=True) }}
             {% endfor %}
             {{ util.form_input_submit(label=gettext("Save"), cancellink=cdedblink('event/show_lodgement')) }}
         {% endif %}
-=======
-        {% for part in ambience['event']['parts'].values()|sort %}
-            {{ util.form_input_select("swap_with_{}".format(part.id), entries=other_lodgements.items(), label=ambience['event']['parts'][part.id]['title'], nulloption=nbsp, sort=True) }}
-        {% endfor %}
-        {{ util.input_submit(label=gettext("Save")) }}&emsp;
-        {{ util.href(cdedblink('event/show_lodgement'), gettext("Cancel"), icon='times-circle', aclass="btn btn-default") }}
->>>>>>> 36ba461d
     </form>
 {% endblock %}