{% set sidenav_active='event_register' %}
{% extends "web/event/base.tmpl" %}
{% import "web/util.tmpl" as util with context %}
{% block scripts %}{{ util.cdedb_script('cdedb_helper.js') }}{% endblock %}
{% block title %}
    {% if preview %}
        {% trans title=ambience['event']['title'] %}
            Registration Preview for {{ title }}
        {% endtrans %}
    {% else %}
        {% trans title=ambience['event']['title'] %}
            Registration for {{ title }}
        {% endtrans %}
    {% endif %}
{% endblock %}
{% block breadcrumb %}
{{ super() }}
{{ util.breadcrumb_link(cdedblink("event/show_event"), ambience['event']['title'], icon="chalkboard-teacher",
                        readonly=not (ambience['event']['is_visible']
                                      or ambience['event']['id'] in user.orga
                                      or user.admin_views.intersection(('event_orga', 'event_mgmt')))) }}
{{ util.breadcrumb_link(cdedblink("event/register"), gettext("Register"), active=True) }}
{% endblock %}
{% block heading %}
    <h1 class="title">
<<<<<<< HEAD
        {% if preview %}
            {% trans %}Registration Preview{% endtrans %}
        {% else %}
            {% trans %}Registration{% endtrans %}
        {% endif %}
        <small>{{ util.make_icon('blackboard') }} {{ ambience['event']['title'] }}</small>
=======
        {% trans %}Registration{% endtrans %}
        <small>{{ util.make_icon('chalkboard-teacher') }} {{ ambience['event']['title'] }}</small>
>>>>>>> 7cf68d09
    </h1>
{% endblock %}
{% block content %}
    <p>
        {% if ambience['event']['registration_soft_limit'] is none %}
            {% trans %}
                All data except Event-Parts can be changed until the registration ends.
            {% endtrans %}
        {% elif ambience['event']['registration_soft_limit'] >= now() %}
            {% trans date=ambience['event']['registration_soft_limit']|datetime(lang=lang) %}
                All data except Event-Parts can be changed until the registration ends ({{ date }}).
            {% endtrans %}
        {% else %}
            {% trans %}
                The official registration has ended. Your registration will be considered if possible.
            {% endtrans %}
        {% endif %}
    </p>

    {% if not preview %}
    <form action="{{ cdedblink('event/register') }}" method="POST" id="registerform" class="form-horizontal">
        {{ util.anti_csrf_token('event/register') }}
    {% endif %}

        {% if ambience['event']['registration_text'] %}
            {% call util.bootstrap_panel(title=gettext("Note of the Orga Team"), icon="info-circle", aclass="panel-info") %}
                {{ ambience['event']['registration_text']|md }}
            {% endcall %}
        {% endif %}

        <h3 class="heading-underline">{% trans %}My Data{% endtrans %}</h3>
        <dl class="dl-horizontal">
            <dt>{% trans %}Full Name{% endtrans %}</dt>
            <dd>
                {{ persona['title'] }}
                {{ persona['given_names'] }}
                {{ persona['family_name'] }}
                {{ persona['name_supplement'] }}
            </dd>

            <dt>{% trans %}Birthday{% endtrans %}</dt>
            <dd>{{ persona['birthday'] }}</dd>
            <dt>{% trans %}Gender{% endtrans %}</dt>
            <dd>{{ gettext(enums['Genders'](persona['gender'])|string) }}</dd>
            <dt>{% trans %}E-Mail{% endtrans %}</dt>
            <dd> {{ persona['username'] }} </dd>
            <dt>{% trans %}Phone{% endtrans %}</dt>
            <dd>{{ persona['telephone'] }}</dd>
            <dt>{% trans %}Mobile Phone{% endtrans %}</dt>
            <dd>{{ persona['mobile'] }}</dd>
            <dt>{% trans %}Address{% endtrans %}</dt>
            <dd>{{ persona['address'] }}</dd>
            <dt>{% trans %}Address Supplement{% endtrans %}</dt>
            <dd>{{ persona['address_supplement'] }}</dd>
            <dt>{% trans %}City{% endtrans %}</dt>
            <dd>{{ persona['postal_code'] }} {{ persona['location'] }}</dd>
            <dt>{% trans %}Country{% endtrans %}</dt>
            <dd>{{ persona['country'] }}</dd>
        </dl>
        <p>
            {% trans link=util.href(cdedblink('core/change_user'), gettext("form to edit your profile")) %}
            	This data is taken from your personal profile. To change it, use this {{ link }}.
            {% endtrans %}
        </p>

        {% if ambience['event']['parts']|length > 1
                or (ambience['event']['parts']|length == 1 and course_choices[(course_choices|list)[0]]|length > 0) %}
            <h3 class="heading-underline">{% trans %}Registration{% endtrans %}</h3>
        {% endif %}

        {% if ambience['event']['parts']|length > 1 %}
            {{ util.form_input_checkboxes(name="parts", label=gettext("Event-Parts"),
                                          entries=ambience['event']['parts']|keydictsort(EntitySorter.event_part)
                                              |dict_entries('id', 'title')) }}
        {% elif ambience['event']['parts']|length == 1 %}
            {{ util.input_hidden(name="parts", value=(ambience['event']['parts']|list)[0]) }}
        {% endif %}

        {% if not persona["is_member"] and ambience["event"]["nonmember_surcharge"] > 0 %}
            <div class="heading-underline text-info" id="nonmember-surcharge" style="font-weight: bold;">
                <p>
                {% trans additional_fee=ambience["event"]["nonmember_surcharge"]|money(lang=lang) %}
                    Because you are not a CdE-Member, you will have to pay an additional fee of {{ additional_fee }} (already included in the above figure).
                {% endtrans %}
                </p>
                {% if persona["is_cde_realm"] %}
                    <p>
                    {% trans semester_fee=semester_fee|money(lang=lang) %}
                        You can instead just pay your regular membership fee of {{ semester_fee }} per semester and you won't have to pay the additional fee.
                        If you choose to do so, please do so with two separate payments.
                    {% endtrans %}
                    </p>
                {% endif %}
            </div>
        {% endif %}

        {% for track_id, track in ambience['event']['tracks']|keydictsort(EntitySorter.course_track) %}
            {% set course_list = course_choices[track_id] %}
            {% if track['num_choices'] %}
                <div id="course_choice_container-{{ track_id }}" class="course_choice_container"
                     data-part="{{ track['part_id'] }}">
                    <h4>
                        {% trans %}Course Choices{% endtrans %}
                        {% if course_choices|length > 1 %}
                            {% trans track=track['title'] %}
                            	for {{ track }}
                            {% endtrans %}
                        {% endif %}
                    </h4>

                    {% set course_entries = courses|keydictsort(EntitySorter.course)
                                            |xdict_entries('{id}', '{nr}. {title}', include=course_list) %}
                    {% for i in range(track['num_choices']) %}
                        {{ util.form_input_select(name="course_choice{}_{}".format(track_id, i), nulloption="&nbsp;"|s,
                                                  label=gettext("%s. Choice")|format(i + 1), entries=course_entries) }}
                    {% endfor %}

                    {{ util.form_input_select(name="course_instructor{}".format(track_id), entries=course_entries,
                                              nulloption=gettext("– I am not an Instructor –"), label=gettext("Instructor"),
                                              info=gettext("If you are instructing a course, please specify which one.")) }}
                </div>
            {% endif %}
        {% endfor %}

        <h3 class="heading-underline">{% trans %}Additional Information{% endtrans %}</h3>

        {% if not age.may_mix() %}
            {{ util.input_hidden(name="mixed_lodging", value=False) }}
            {{ util.form_input_static(label=gettext("Mixed Lodging"), value=gettext("Mixed Lodging not possible.")) }}
        {% else %}
            {% if age.is_minor() %}
                {% set mix_info = gettext("The selection must be compatible with the parental consent form.") %}
            {% else %}
                {% set mix_info = "" %}
            {% endif %}
            {{ util.form_input_select(name="mixed_lodging", entries=(
                (True, gettext("I agree to mixed lodging.")),
                (False, gettext("I want to be lodged seperated by gender."))),
                label=gettext("Mixed Lodging"), info=mix_info) }}
        {% endif %}
        {% call util.form_input_general(displayerrors=False) %}
            <p class="nosp">
                {% trans %}
                    In the context of this event, photos and recordings will be made to be used for the
                    event-documentation and a CdE-internal, password protected media collection. Individual photos and
                    recordings can be excluded from this by request.
                {% endtrans %}
            </p>
        {% endcall %}
        {{ util.form_input_checkbox(name="list_consent", defaultvalue='True', label=gettext(
                "I agree that my data, including my name, address and my email, may be sent "
                "to other participants of this event beforehand.")) }}

        {% if questionnaire %}
            {% for entry in questionnaire %}
                {{ util.print_questionnaire_entry(entry) }}
            {% endfor %}
        {% endif %}

        {%- if course_list %}
            {%- set noteslabel = gettext("Notes for Orgas and Instructors") %}
        {%- else %}
            {%- set noteslabel = gettext("Notes for Orgas") %}
        {%- endif %}
        {{ util.form_input_textarea(name="notes", label=noteslabel, rows="5") }}

        {% call util.form_input_general(displayerrors=False) %}
            {% if ambience['event']['use_questionnaire'] %}
                <p class="text-info nosp">
                    {{ util.make_icon('info-circle') }}
                    {% trans %}
                        After registration, you will find the ‘Questionnaire’ with further questions of the orga team in
                        the navigation. There you can give more detailed information.
                    {% endtrans %}
                </p>
            {% else %}
                <p class="text-info nosp">
                    {{ util.make_icon('info-circle') }}
                    {% trans %}
                        The orga team of this event may ask you for further data later, using the ‘Questionaire’.
                    {% endtrans %}
                </p>
            {% endif %}
        {% endcall %}
        {% if not preview %}
        {{ util.form_input_submit(value=gettext("Register"), cancellink=cdedblink('event/show_event')) }}
        {% endif %}
    </form>
    <script nonce="{{ csp_nonce }}">
        var $form = $('#registerform');
        $form.cdedbProtectChanges();
        var checkboxes = $form.find('[type="checkbox"][name="parts"]');
        /* Map part to part selection checkbox ($-encapsulated) */
        checkbox_map = {};
        checkboxes.each(function(){
            checkbox_map[$(this).val()] = $(this);
        });
        var containers = $('.course_choice_container');
        var updateCourseChoiceContainers = function() {
            containers.each(function(){
               if (checkbox_map[$(this).attr('data-part')].prop('checked'))
                   $(this).show();
               else
                   $(this).hide();
            });
        };

        if (checkboxes.length) {
            checkboxes.change(updateCourseChoiceContainers);
            updateCourseChoiceContainers();
        }
    </script>
{% endblock %}<|MERGE_RESOLUTION|>--- conflicted
+++ resolved
@@ -23,17 +23,12 @@
 {% endblock %}
 {% block heading %}
     <h1 class="title">
-<<<<<<< HEAD
         {% if preview %}
             {% trans %}Registration Preview{% endtrans %}
         {% else %}
             {% trans %}Registration{% endtrans %}
         {% endif %}
-        <small>{{ util.make_icon('blackboard') }} {{ ambience['event']['title'] }}</small>
-=======
-        {% trans %}Registration{% endtrans %}
         <small>{{ util.make_icon('chalkboard-teacher') }} {{ ambience['event']['title'] }}</small>
->>>>>>> 7cf68d09
     </h1>
 {% endblock %}
 {% block content %}
