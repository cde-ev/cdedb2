--- conflicted
+++ resolved
@@ -86,13 +86,9 @@
                     </dl>
 
                     <dl class="dl-horizontal col-md-6">
-<<<<<<< HEAD
                         <dt title="{% trans %}Event Part Fee{% endtrans %}">
                             {% trans %}Event Part Fee{% endtrans %}
                         </dt>
-=======
-                        <dt>{% trans %}Event Part Fee{% endtrans %}</dt>
->>>>>>> 4d178ac2
                         <dd>{{ part['fee']|money }}</dd>
 
                         <dt title="{% trans %}Field for Waitlist{% endtrans %}">
