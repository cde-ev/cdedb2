--- conflicted
+++ resolved
@@ -55,10 +55,6 @@
         {% endfor %}
     {% endcall %}
 
-<<<<<<< HEAD
+    {{ logging.navigation('event/view_event_log', total, length, loglinks) }}
     {{ logging.filter('event/view_event_log', enums['EventLogCodes'], 'event_user') }}
-=======
->>>>>>> 2b93d6ad
-    {{ logging.navigation('event/view_event_log', total, length, loglinks) }}
-    {{ logging.filter('event/view_event_log', enums['EventLogCodes'], 'orga_event_user', aux=ambience['event']['id']) }}
 {% endblock %}