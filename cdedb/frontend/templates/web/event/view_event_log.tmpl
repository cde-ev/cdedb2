{% set sidenav_active='event_event_log' %}
{% extends "web/event/base.tmpl" %}
{% import "web/util.tmpl" as util with context %}
{% import "web/logging.tmpl" as logging with context %}
{% block scripts %}
    {{ util.cdedb_script('cdedb_searchpersona.js') }}
{% endblock %}
{% block title %}
    {% trans title=ambience['event']['title'] -%}{{ title }} Log{% endtrans %}
    {{ logging.counter(total, values['offset'] or '', length) }}
{% endblock %}
{% block heading %}
    <h1 class="title">
        {% trans %}Log{% endtrans %}
<<<<<<< HEAD
        <small>{{ util.make_icon('blackboard') }} {{ ambience['event']['title'] }}</small>
        {{ logging.counter(total, values['offset'] or '', length) }}
=======
        <small>{{ util.make_icon('chalkboard-teacher') }} {{ ambience['event']['title'] }}</small>
        {% if log %}
        [{{ values['start']|int }}–{{ (values['start']|int + log|length -1) }}]
    {% endif %}
>>>>>>> a50c7d77
    </h1>
{% endblock %}
{% block breadcrumb %}
    {{ super() }}
    {{ util.breadcrumb_link(cdedblink("event/show_event"), ambience['event']['title'], icon='chalkboard-teacher') }}
    {{ util.breadcrumb_link(cdedblink("event/view_event_log"), gettext("Log"), active="True") }}
{% endblock %}
{% block content %}
    {% call logging.table(log) %}
        {% for entry in log %}
            {# The event_id parameter makes this complicated, so we can not use logging.row() here. #}
            <tr id="{{ loop.index }}-{{ entry['id'] }}">
                <td>{{ entry['ctime']|datetime(formatstr="%d.%m.%Y %H:%M:%S") }}</td>
                <td>{{ gettext(enums['EventLogCodes'](entry['code'])|string) }}</td>
                <td>
                    {% if entry['submitted_by'] %}
                        {{ util.persona_anchor(personas[entry['submitted_by']], event_id=ambience['event']['id']) }}
                    {% else %}
                        –
                    {% endif %}
                </td>
                <td>
                    {% if entry['persona_id'] %}
                        {% if (entry['event_id'], entry['persona_id']) in registration_map %}
                            {{ util.href(cdedblink('event/show_registration',
                                    {'registration_id': registration_map[(entry['event_id'], entry['persona_id'])],
                                     'event_id': entry['event_id']}),
                                    label="{} {}".format(personas[entry['persona_id']]['given_names'],
                                                         personas[entry['persona_id']]['family_name'])) }}
                        {% else %}
                            {{ util.persona_anchor(personas[entry['persona_id']], event_id=ambience['event']['id']) }}
                        {% endif %}
                    {% else %}
                        –
                    {% endif %}
                </td>
                <td>{{ entry['additional_info'] }}</td>
            </tr>
        {% endfor %}
    {% endcall %}

    {{ logging.filter('event/view_event_log', enums['EventLogCodes'], 'orga_event_user', aux=ambience['event']['id']) }}
    {{ logging.navigation('event/view_event_log', total, length, loglinks) }}
{% endblock %}<|MERGE_RESOLUTION|>--- conflicted
+++ resolved
@@ -12,15 +12,8 @@
 {% block heading %}
     <h1 class="title">
         {% trans %}Log{% endtrans %}
-<<<<<<< HEAD
-        <small>{{ util.make_icon('blackboard') }} {{ ambience['event']['title'] }}</small>
+        <small>{{ util.make_icon('chalkboard-teacher') }} {{ ambience['event']['title'] }}</small>
         {{ logging.counter(total, values['offset'] or '', length) }}
-=======
-        <small>{{ util.make_icon('chalkboard-teacher') }} {{ ambience['event']['title'] }}</small>
-        {% if log %}
-        [{{ values['start']|int }}–{{ (values['start']|int + log|length -1) }}]
-    {% endif %}
->>>>>>> a50c7d77
     </h1>
 {% endblock %}
 {% block breadcrumb %}
