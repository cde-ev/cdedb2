--- conflicted
+++ resolved
@@ -98,15 +98,6 @@
                              icon="caret-right", active=(sidenav_active == 'event_index')) }}
                 {{ util.href(cdedblink("event/list_db_events"), gettext("Manage Events"),
                              aclass="list-group-item", icon="cog", active=(sidenav_active == 'event_list')) }}
-<<<<<<< HEAD
-            </div>
-            <div class="list-group tear-down">
-                {{ util.href(cdedblink("event/user_search"), gettext("Manage Users"),
-                             aclass="list-group-item", icon="user", active=(sidenav_active == 'event_users')) }}
-                {{ util.href(cdedblink("event/view_log"), gettext("Log"), aclass="list-group-item", icon="far fa-list-alt",
-                             active=(sidenav_active == 'event_log')) }}
-=======
->>>>>>> f1bd6180
             {% else %}
                 {{ util.href(cdedblink("event/index"), gettext("Overview"), aclass="list-group-item", icon="caret-right",
                              active=(sidenav_active == 'event_index')) }}
@@ -119,7 +110,7 @@
                                      aclass="list-group-item", icon="user", active=(sidenav_active == 'event_users')) }}
                 {% endif %}
                 {% if 'event_mgmt' in user.admin_views %}
-                        {{ util.href(cdedblink("event/view_log"), gettext("Log"), aclass="list-group-item", icon="list-alt",
+                        {{ util.href(cdedblink("event/view_log"), gettext("Log"), aclass="list-group-item", icon="far fa-list-alt",
                                      active=(sidenav_active == 'event_log')) }}
                 {% endif %}
             </div>
