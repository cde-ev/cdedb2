--- conflicted
+++ resolved
@@ -59,55 +59,10 @@
             </strong>
             <div class="batch-line-body">
                 {% if dataset['problems'] or dataset['warnings'] or dataset['infos'] %}
-<<<<<<< HEAD
-                    <ul class="list-unstyled">
-                        <div id="line{{ dataset['lineno'] }}_problems">
-                        {% for key, problem in dataset['problems'] %}
-                            <li class="text-danger">
-                                {{ util.make_icon('exclamation-circle', title=gettext("Error")) }}
-                                {% if key %}
-                                    <em class="row-col-key clickable" data-row="{{ dataset['lineno'] }}"
-                                        data-col="{{ csvfields.get(key, -1) }}">
-                                        {{ key -}}
-                                    </em>:
-                                {% endif %}
-                                {{ util.format_error(problem) }}
-                            </li>
-                        {% endfor %}
-                        </div>
-                        <div id="line{{ dataset['lineno'] }}_warnings">
-                        {% for key, warning in dataset['warnings'] %}
-                            <li class="text-warning">
-                                {{ util.make_icon('exclamation-triangle', title=gettext("Warning")) }}
-                                {% if key %}
-                                    <em class="row-col-key clickable" data-row="{{ dataset['lineno'] }}"
-                                        data-col="{{ csvfields.get(key, -1) }}">
-                                        {{ key -}}
-                                    </em>:
-                                {% endif %}
-                                {{ util.format_error(warning) }}
-                            </li>
-                        {% endfor %}
-                        </div>
-                        <div id="line{{ dataset['lineno'] }}_infos">
-                        {% for key, info in dataset['infos'] %}
-                            <li class="text-info">
-                                {{ util.make_icon('info-circle', title=gettext("Info")) }}
-                                {% if key %}
-                                    <em class="row-col-key clickable" data-row="{{ dataset['lineno'] }}"
-                                        data-col="{{ csvfields.get(key, -1) }}">
-                                        {{ key -}}
-                                    </em>:
-                                {% endif %}
-                                {{ util.format_error(info) }}
-                            </li>
-                        {% endfor %}
-                        </div>
-=======
                     <ul id="line{{ dataset['lineno'] }}_problems" class="list-unstyled">
                     {% for key, problem in dataset['problems'] %}
                         <li class="text-danger">
-                            {{ util.make_icon('exclamation-sign', title=gettext("Error")) }}
+                            {{ util.make_icon('exclamation-circle', title=gettext("Error")) }}
                             {% if key %}
                                 <em class="row-col-key clickable" data-row="{{ dataset['lineno'] }}"
                                     data-col="{{ csvfields.get(key, -1) }}">
@@ -121,7 +76,7 @@
                     <ul id="line{{ dataset['lineno'] }}_warnings" class="list-unstyled">
                     {% for key, warning in dataset['warnings'] %}
                         <li class="text-warning">
-                            {{ util.make_icon('warning-sign', title=gettext("Warning")) }}
+                            {{ util.make_icon('exclamation-triangle', title=gettext("Warning")) }}
                             {% if key %}
                                 <em class="row-col-key clickable" data-row="{{ dataset['lineno'] }}"
                                     data-col="{{ csvfields.get(key, -1) }}">
@@ -135,7 +90,7 @@
                     <ul id="line{{ dataset['lineno'] }}_infos" class="list-unstyled">
                     {% for key, info in dataset['infos'] %}
                         <li class="text-info">
-                            {{ util.make_icon('info-sign', title=gettext("Info")) }}
+                            {{ util.make_icon('info-circle', title=gettext("Info")) }}
                             {% if key %}
                                 <em class="row-col-key clickable" data-row="{{ dataset['lineno'] }}"
                                     data-col="{{ csvfields.get(key, -1) }}">
@@ -145,7 +100,6 @@
                             {{ util.format_error(info) }}
                         </li>
                     {% endfor %}
->>>>>>> f1bd6180
                     </ul>
                 {% endif %}
             </div>
