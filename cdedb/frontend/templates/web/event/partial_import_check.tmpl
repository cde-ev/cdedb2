{% set sidenav_active='partial_import' %}
{% extends "web/event/base.tmpl" %}
{% set jshint='weak' %}
{% import "web/util.tmpl" as util with context %}
{% block title %}
    {% trans title=ambience['event']['title'] %}
        Partial Import Validation ({{ title }})
    {% endtrans %}
{% endblock %}
{% block breadcrumb %}
{{ super() }}
{{ util.breadcrumb_link(cdedblink("event/show_event"), ambience['event']['title'], icon="chalkboard-teacher") }}
{{ util.breadcrumb_link(cdedblink("event/partial_import_form"), gettext("Partial Import"), active=True) }}
{% endblock %}
{% block heading %}
    <h1 class="title">
        {% trans %}Partial Import{% endtrans -%}
        <small>{{ util.make_icon('chalkboard-teacher') }} {{ ambience['event']['title'] }}</small>
    </h1>
{% endblock %}

{# The following macro generates the diff table for a changed registration, lodgement or course.
   It takes the (flattened) diff of the item and shows a table with all changed attributes, old and new values. #}
{% macro diff_table(diff, titles, choices) %}
    <table class="table table-layout-fixed small">
        <thead>
            <tr>
                <th>{% trans %}Attribute{% endtrans %}</th>
                <th>{% trans %}Old Value{% endtrans %}</th>
                <th>{% trans %}New Value{% endtrans %}</th>
            </tr>
        </thead>
        <tbody>
            {% for key, (old, new) in diff.items() %}
                <tr>
                    <td>{{ titles.get(key, key) }}</td>
                    <td class="{% if old is not none %}bg-danger{% endif %}">
                        {% if old is sequence and not old is string%}
                            [{% for o in old %}
                                {{- choices.get(key, {}).get(o, o) }}
                                {%- if not loop.last %}, {% endif %}
                            {%- endfor %}]
                        {% else %}
                            {{ choices.get(key, {}).get(old, old) }}
                        {% endif %}
                    </td>
                    <td class="{% if new is not none %}bg-success{% endif %}">
                        {% if new is sequence and not new is string %}
                            [{% for n in new %}
                                {{- choices.get(key, {}).get(n, n) }}
                                {%- if not loop.last %}, {% endif %}
                            {%- endfor %}]
                        {% else %}
                            {{ choices.get(key, {}).get(new, new) }}
                        {% endif %}
                    </td>
                </tr>
            {% endfor %}
        </tbody>
    </table>
{% endmacro %}

{% do reg_titles.update({
    "notes": gettext("Notes"),
    "orga_notes": gettext("Orga-Notes"),
    "payment": gettext("Payment"),
    "parental_agreement": gettext("Parental Consent"),
    "mixed_lodging": gettext("Mixed Lodging"),
    "checkin": gettext("Checkin"),
    "list_consent": gettext("Participant List Consent"),
    }) %}
{% do course_titles.update({
    "nr": gettext("Coursenumber"),
    "shortname": gettext("Shortname"),
    "title": gettext("Long Title"),
    "description": gettext("Description"),
    "instructors": gettext("Instructors"),
    "max_size": gettext("Max. Size"),
    "min_size": gettext("Min. Size"),
    "notes": gettext("Notes"),
    }) %}
{% do lodgement_titles.update({
    "title": gettext("Title"),
    "regular_capacity": gettext("Regular Capacity"),
    "camping_mat_capacity": gettext("Camping Mat Capacity"),
    "notes": gettext("Notes"),
    }) %}

{% block content %}
    <p class="text-warning">
        {{ util.make_icon('exclamation-triangle') }}
        {% trans manual=util.href(docurl('Handbuch_Orga_Partieller-Import'), gettext('manual')) %}
            Carefully check the summary below, as this tool has the potential to do irreversible damage
            to your event. (You read the {{ manual }}, right?)
        {% endtrans %}
    </p>

    <h2>{% trans %}Summary of Changes{% endtrans %}</h2>
    <div id="duplication-warnings">
        {% if summary['deleted_registration_ids']|length > summary['real_deleted_registration_ids']|length %}
             <div class="alert alert-warning">
                {{ util.make_icon('exclamation-circle') }}<strong>{% trans %}Warning!{% endtrans %}</strong>
                {% trans %}There were double registration deletions. Did you already import this file?{% endtrans %}
            </div>
        {% endif %}
        {% if summary['deleted_course_ids']|length > summary['real_deleted_course_ids']|length %}
            <div class="alert alert-warning">
                {{ util.make_icon('exclamation-circle') }}<strong>{% trans %}Warning!{% endtrans %}</strong>
                {% trans %}There were double course deletions. Did you already import this file?{% endtrans %}
            </div>
        {% endif %}
        {% if summary['deleted_lodgement_ids']|length > summary['real_deleted_lodgement_ids']|length %}
            <div class="alert alert-warning">
                {{ util.make_icon('exclamation-circle') }}<strong>{% trans %}Warning!{% endtrans %}</strong>
                {% trans %}There were double lodgement deletions. Did you already import this file?{% endtrans %}
            </div>
        {% endif %}
        {% if suspicious_courses %}
            <div class="alert alert-warning">
                {{ util.make_icon('exclamation-circle') }}<strong>{% trans %}Warning!{% endtrans %}</strong>
                {% trans %}There were hints at double course creations. Did you already import this file?{% endtrans %}
            </div>
        {% endif %}
        {% if suspicious_lodgements %}
            <div class="alert alert-warning">
                {{ util.make_icon('exclamation-circle') }}<strong>{% trans %}Warning!{% endtrans %}</strong>
                {% trans %}
                    There were hints at double lodgement creations. Did you already import this file?
                {% endtrans %}
            </div>
        {% endif %}
    </div>
    {% if summary['changed_registrations'] or summary['new_registration_ids'] or summary['deleted_registration_ids'] %}
        <h3>{% trans %}Registrations{% endtrans %}</h3>
        <!-- Changed registrations -->
        {% if summary['changed_registrations'] %}
            <div class="row">
                <div class="col-md-8">
                    {% call util.bootstrap_panel(gettext("Changed registrations"),
                                                 aclass='panel panel-info details-panel',
                                                 icon='user', anid='box-changed-registrations') %}
                        {% if summary['changed_registrations']|length > 3 %}
                            <div class="form-group details-toggles hidden">
                                <button type="button" class="btn btn-default" value="expand">
                                    {{ util.make_icon('chevron-down') }} {% trans %}Expand all{% endtrans %}
                                </button>
                                <button type="button" class="btn btn-default" value="collapse">
                                    {{ util.make_icon('minus') }} {% trans %}Collapse all{% endtrans %}
                                </button>
                            </div>
                        {% endif %}
                        <ul class="slim details-list">
                            {% for reg_id, reg_diff in summary['changed_registrations'].items() %}
                                <li>
                                    <details>
                                        <summary>
                                            {{ personas[registrations[reg_id]['persona_id']]['given_names'] }}
                                            {{ personas[registrations[reg_id]['persona_id']]['family_name'] }}
                                        </summary>
                                        {{ diff_table(reg_diff, reg_titles, reg_choices) }}
                                    </details>
                                </li>
                            {% endfor %}
                        </ul>
                    {% endcall %}
                </div>
                <div class="col-md-4">
                    {% call util.bootstrap_panel(gettext("Changed registration attributes"), aclass='panel panel-info',
                                                 icon='user', anid='box-changed-registration-fields') %}
                        <ul class="slim">
                            {% for field in summary['changed_registration_fields'] %}
                                <li>{{ reg_titles.get(field, field) }}</li>
                            {% endfor %}
                        </ul>
                    {% endcall %}
                </div>
            </div>
        {% endif %}

        <div class="row">
            <!-- New registrations -->
            {% if summary['new_registration_ids'] %}
                <div class="col-md-6">
                    {% call util.bootstrap_panel(gettext("New registrations"), aclass='panel panel-success',
                                                 icon='user', anid='box-new-registrations') %}
                        <ul class="slim">
                            {% for reg_id in summary['new_registration_ids'] %}
                                <li>
                                    {{ personas[delta['registrations'][reg_id]['persona_id']]['given_names'] }}
                                    {{ personas[delta['registrations'][reg_id]['persona_id']]['family_name'] }}
                                </li>
                            {% endfor %}
                        </ul>
                    {% endcall %}
                </div>
            {% endif %}

            <!-- Deleted registrations -->
            {% if summary['real_deleted_registration_ids'] %}
                <div class="col-md-6">
                    {% call util.bootstrap_panel(gettext("Deleted registrations"), aclass='panel panel-danger',
                                                 icon='user', anid='box-deleted-registrations') %}
                        <ul class="slim">
                            {% for reg_id in summary['real_deleted_registration_ids'] %}
                                <li>
                                    {{ personas[registrations[reg_id]['persona_id']]['given_names'] }}
                                    {{ personas[registrations[reg_id]['persona_id']]['family_name'] }}
                                </li>
                            {% endfor %}
                        </ul>
                    {% endcall %}
                </div>
            {% endif %}
        </div>
    {% endif %}
    {% if summary['changed_courses'] or summary['new_course_ids'] or summary['deleted_course_ids'] %}
        <h3>{% trans %}Courses{% endtrans %}</h3>
        <!-- Changed Courses -->
        {% if summary['changed_courses'] %}
            <div class="row">
                <div class="col-md-8">
                    {% call util.bootstrap_panel(gettext("Changed courses"),
                                                 aclass='panel panel-info details-panel',
                                                 icon='book', anid='box-changed-courses') %}
                        {% if summary['changed_courses']|length > 3 %}
                            <div class="form-group details-toggles hidden">
                                <button type="button" class="btn btn-default" value="expand">
                                    {{ util.make_icon('chevron-down') }} {% trans %}Expand all{% endtrans %}
                                </button>
                                <button type="button" class="btn btn-default" value="collapse">
                                    {{ util.make_icon('minus') }} {% trans %}Collapse all{% endtrans %}
                                </button>
                            </div>
                        {% endif %}
                        <ul class="slim details-list">
                            {% for course_id, course_diff in summary['changed_courses'].items() %}
                                <li>
                                    <details>
                                        <summary>
                                            {{ courses[course_id]['nr'] }}.{# -#}
                                            {% if 'nr' in course_diff %}/{{ course_diff['nr'][1] }}.{% endif %}
                                            {{ courses[course_id]['shortname'] }}{# -#}
                                            {%- if 'shortname' in course_diff -%}
                                                /{{ course_diff['shortname'][1] }}
                                            {%- endif -%}
                                        </summary>
                                        {{ diff_table(course_diff, course_titles, course_choices) }}
                                    </details>
                                </li>
                            {% endfor %}
                        </ul>
                    {% endcall %}
                </div>
                <div class="col-md-4">
                    {% call util.bootstrap_panel(gettext("Changed course attributes"), aclass='panel panel-info',
                                                 icon='book', anid='box-changed-course-fields') %}
                        <ul class="slim">
                            {% for field in summary['changed_course_fields'] %}
                                <li>{{ course_titles.get(field, field) }}</li>
                            {% endfor %}
                        </ul>
                    {% endcall %}
                </div>
            </div>
        {% endif %}

        <div class="row">
            <!-- New Courses-->
            {% if summary['new_course_ids'] %}
                <div class="col-md-6">
                    {% call util.bootstrap_panel(gettext("New courses"), aclass='panel panel-success', icon='book',
                                                 anid='box-new-courses') %}
                        <ul class="slim">
                            {% for course_id in summary['new_course_ids'] %}
                                <li>
                                    {{ delta['courses'][course_id]['nr'] }}. {{ delta['courses'][course_id]['title'] }}
                                </li>
                            {% endfor %}
                        </ul>
                    {% endcall %}
                </div>
            {% endif %}

            <!-- Deleted Courses -->
            {% if summary['real_deleted_course_ids'] %}
                <div class="col-md-6">
                    {% call util.bootstrap_panel(gettext("Deleted courses"), aclass='panel panel-danger', icon='book',
                                                 anid='box-deleted-courses') %}
                        <ul class="slim">
                            {% for course_id in summary['real_deleted_course_ids'] %}
                                <li>
                                    {{ courses[course_id]['nr'] }}. {{ courses[course_id]['title'] }}
                                </li>
                            {% endfor %}
                        </ul>
                    {% endcall %}
                </div>
            {% endif %}
        </div>
    {% endif %}

    {% if summary['changed_lodgements'] or summary['new_lodgement_ids'] or summary['deleted_lodgement_ids'] %}
        <h3>{% trans %}Lodgements{% endtrans %}</h3>
        <!-- Changed Lodgements -->
        {% if summary['changed_lodgements'] %}
            <div class="row">
                <div class="col-md-8">
                    {% call util.bootstrap_panel(gettext("Changed lodgements"),
                                                 aclass='panel panel-info details-panel',
                                                 icon='home', anid='box-changed-lodgements') %}
                        {% if summary['changed_lodgements']|length > 3 %}
                            <div class="form-group details-toggles hidden">
                                <button type="button" class="btn btn-default" value="expand">
                                    {{ util.make_icon('chevron-down') }} {% trans %}Expand all{% endtrans %}
                                </button>
                                <button type="button" class="btn btn-default" value="collapse">
                                    {{ util.make_icon('minus') }} {% trans %}Collapse all{% endtrans %}
                                </button>
                            </div>
                        {% endif %}
                        <ul class="slim details-list">
                            {% for lodgement_id, lodgement_diff in summary['changed_lodgements'].items() %}
                                <li>
                                    <details>
                                        <summary>
<<<<<<< HEAD
                                            {{ lodgements[lodgement_id]['moniker'] }}{# -#}
                                            {%- if 'moniker' in lodgement_diff -%}
                                                /{{ lodgement_diff['moniker'][1] }}
                                            {%- endif -%}
=======
                                            {{ lodgements[lodgement_id]['title'] }}{# -#}
                                            {% if 'title' in lodgement_diff %}/{{ lodgement_diff['title'][1] }}{% endif %}
>>>>>>> 57449317
                                        </summary>
                                        {{ diff_table(lodgement_diff, lodgement_titles, {}) }}
                                    </details>
                                </li>
                            {% endfor %}
                        </ul>
                    {% endcall %}
                </div>
                <div class="col-md-4">
                    {% call util.bootstrap_panel(gettext("Changed lodgement attributes"), aclass='panel panel-info',
                                                 icon='home', anid='box-changed-lodgement-fields') %}
                        <ul class="slim">
                            {% for field in summary['changed_lodgement_fields'] %}
                                <li>{{ lodgement_titles.get(field, field) }}</li>
                            {% endfor %}
                        </ul>
                    {% endcall %}
                </div>
            </div>
        {% endif %}

        <div class="row">
            <!-- New Lodgements -->
            {% if summary['new_lodgement_ids'] %}
                <div class="col-md-6">
                    {% call util.bootstrap_panel(gettext("New lodgements"), aclass='panel panel-success', icon='home',
                                                 anid='box-new-lodgements') %}
                        <ul class="slim">
                            {% for lodgement_id in summary['new_lodgement_ids'] %}
                                <li>
                                    {{ delta['lodgements'][lodgement_id]['title'] }}
                                </li>
                            {% endfor %}
                        </ul>
                    {% endcall %}
                </div>
            {% endif %}

            <!-- Deleted Lodgements -->
            {% if summary['real_deleted_lodgement_ids'] %}
                <div class="col-md-6">
                    {% call util.bootstrap_panel(gettext("Deleted lodgements"), aclass='panel panel-danger',
                                                 icon='home', anid='box-deleted-lodgements') %}
                        <ul class="slim">
                            {% for lodgement_id in summary['real_deleted_lodgement_ids'] %}
                                <li>
                                    {{ lodgements[lodgement_id]['title'] }}
                                </li>
                            {% endfor %}
                        </ul>
                    {% endcall %}
                </div>
            {% endif %}
        </div>
    {% endif %}

    {% if (summary['changed_lodgement_groups']
           or summary['new_lodgement_group_ids']
           or summary['real_deleted_lodgement_group_ids']) %}
        {% call util.bootstrap_panel(gettext("Lodgement Groups"), aclass='panel panel-info',
                                     icon='th-large', anid='box-lodgement-groups') %}
            <div class="row">
                {% if summary['new_lodgement_group_ids'] %}
                    <div class="col-md-4 text-success">
                        <h5>{% trans %}Added{% endtrans %}</h5>
                        <ul class="slim" id="list-new-lodgement-groups">
                            {% for lodgement_group_id in summary['new_lodgement_group_ids'] %}
                                <li>
                                    {{ delta['lodgement_groups'][lodgement_group_id]['title'] }}
                                </li>
                            {% endfor %}
                        </ul>
                    </div>
                {% endif %}
                {% if summary['changed_lodgement_groups'] %}
                    <div class="col-md-4 text-warning">
                        <h5>{% trans %}Changed{% endtrans %}</h5>
                        <ul class="slim" id="list-changed-lodgement-groups">
                            {% for lodgement_group_id, lodgement_group_diff
                                    in summary['changed_lodgement_groups'].items() %}
                                <li>
<<<<<<< HEAD
                                    {{ lodgement_groups[lodgement_group_id]['moniker'] }}
                                    {%- if 'moniker' in lodgement_group_diff -%}
                                        /{{ lodgement_group_diff['moniker'][1] }}
                                    {%- endif -%}
=======
                                    {{ lodgement_groups[lodgement_group_id]['title'] }}{# -#}
                                    {% if 'title' in lodgement_group_diff %}/{{ lodgement_group_diff['title'][1] }}{% endif %}
>>>>>>> 57449317
                                </li>
                            {% endfor %}
                        </ul>
                    </div>
                {% endif %}
                {% if summary['real_deleted_lodgement_group_ids'] %}
                    <div class="col-md-4 text-danger">
                        <h5>{% trans %}Deleted{% endtrans %}</h5>
                        <ul class="slim" id="list-deleted-lodgement-groups">
                            {% for lodgement_group_id in summary['real_deleted_lodgement_group_ids'] %}
                                <li>
                                    {{ lodgement_groups[lodgement_group_id]['title'] }}
                                </li>
                            {% endfor %}
                        </ul>
                    </div>
                {% endif %}
            </div>
        {% endcall %}
    {% endif %}

    {% if not (summary['changed_registratios'] or summary['new_registration_ids']
               or summary['real_deleted_registration_ids'] or summary['changed_courses']
               or summary['new_course_ids'] or summary['real_deleted_course_ids']
               or summary['changed_lodgements'] or summary['new_lodgement_ids']
               or summary['real_deleted_lodgement_ids'] or summary['changed_lodgement_groups']
               or summary['new_lodgement_group_ids'] or summary['real_deleted_lodgement_group_ids']) %}
        {% trans %}The input produced an empty diff. No changes are to be imported.{% endtrans %}
    {% endif %}

    <form action="{{ cdedblink('event/partial_import') }}" method="POST" id="importexecuteform">
        {{ util.anti_csrf_token('event/partial_import') }}
        {{ util.input_hidden(name='token') }}
        {{ util.input_hidden(name='partial_import_data') }}
        {{ util.form_input_submit(value=gettext('Apply changes'), cancellink=cdedblink('event/partial_import_form'),
                                  horizontal=False) }}
    </form>

    <script nonce="{{ csp_nonce }}">
        for(const detailsPanel of document.getElementsByClassName('details-panel')) {
            for(const button of detailsPanel.querySelectorAll('.details-toggles button')) {
                button.addEventListener('click', () =>
                    detailsPanel.querySelectorAll('.details-list details').forEach(detail =>
                        detail.open = button.value == "expand"
                    )
                )
            }
        }
        document.querySelectorAll('.details-toggles.hidden').forEach(element => element.classList.remove('hidden'))
    </script>
{% endblock %}<|MERGE_RESOLUTION|>--- conflicted
+++ resolved
@@ -323,15 +323,10 @@
                                 <li>
                                     <details>
                                         <summary>
-<<<<<<< HEAD
-                                            {{ lodgements[lodgement_id]['moniker'] }}{# -#}
-                                            {%- if 'moniker' in lodgement_diff -%}
-                                                /{{ lodgement_diff['moniker'][1] }}
-                                            {%- endif -%}
-=======
-                                            {{ lodgements[lodgement_id]['title'] }}{# -#}
-                                            {% if 'title' in lodgement_diff %}/{{ lodgement_diff['title'][1] }}{% endif %}
->>>>>>> 57449317
+                                            {{ lodgements[lodgement_id]['title'] }}
+                                            {%- if 'title' in lodgement_diff -%}
+                                                /{{ lodgement_diff['title'][1] }}
+                                            {%- endif %}
                                         </summary>
                                         {{ diff_table(lodgement_diff, lodgement_titles, {}) }}
                                     </details>
@@ -413,15 +408,10 @@
                             {% for lodgement_group_id, lodgement_group_diff
                                     in summary['changed_lodgement_groups'].items() %}
                                 <li>
-<<<<<<< HEAD
-                                    {{ lodgement_groups[lodgement_group_id]['moniker'] }}
-                                    {%- if 'moniker' in lodgement_group_diff -%}
-                                        /{{ lodgement_group_diff['moniker'][1] }}
-                                    {%- endif -%}
-=======
-                                    {{ lodgement_groups[lodgement_group_id]['title'] }}{# -#}
-                                    {% if 'title' in lodgement_group_diff %}/{{ lodgement_group_diff['title'][1] }}{% endif %}
->>>>>>> 57449317
+                                    {{ lodgement_groups[lodgement_group_id]['title'] }}
+                                    {%- if 'title' in lodgement_group_diff -%}
+                                        /{{ lodgement_group_diff['title'][1] }}
+                                    {%- endif %}
                                 </li>
                             {% endfor %}
                         </ul>
