{% extends "web/event/base.tmpl" %}
{% set sidenav_active='event_course_stats' %}
{% import "web/util.tmpl" as util with context %}
{% import "web/event/generic.tmpl" as generic_event with context %}
{% block scripts %}
    {{ util.cdedb_script('cdedb_helper.js') }}
{% endblock %}
{% set jshint = 'weak' %}
{% block title %}
    {% trans course=ambience['course']['shortname'], title=ambience['event']['title'] %}
    	Course {{ course }} ({{ title }})
    {% endtrans %}
{% endblock %}
{% block breadcrumb %}
    {{ super() }}
    {{ util.breadcrumb_link(cdedblink("event/show_event"), ambience['event']['title'], icon="chalkboard-teacher") }}
    {{ util.breadcrumb_link(cdedblink("event/course_stats"), gettext("Courses")) }}
    {{ util.breadcrumb_link(cdedblink("event/show_course"), ambience['course']['shortname'], active=True,
            icon='book') }}
{% endblock %}
{% block heading %}
    {{ util.context_heading(gettext("Course %(nr)s: %(course)s")|format(nr=ambience['course']['nr'],
                                                                        course=ambience['course']['shortname']),
                            ambience['event']['title'], 'chalkboard-teacher', gettext("Event")) }}
    <div class="subtitle">
        {{ ambience['course']['title'] }}
    </div>
{% endblock %}

{% block content %}
    <div class="p button-par">
        {{ util.href(cdedblink('event/change_course_form'), gettext("Edit"), readonly=is_locked,
                     aclass="btn btn-sm btn-warning", icon="pen") }}
        {{ util.href(cdedblink('event/manage_attendees_form'), gettext("Manage Attendees"), readonly=is_locked,
                     aclass="btn btn-sm btn-warning", icon="users") }}
        {{ util.href(util.mailto(address="", to=";".join(instructor_emails)), gettext("Email to course instructors"),
                            icon="envelope", aclass="btn btn-sm btn-default", readonly=not instructor_emails,
                            title=(gettext("Send Mail to all course instructors.")
                                   if instructor_emails else
                                   gettext("No course instructors / email addresses available."))) }}
    </div>

            <dl class="dl-horizontal">
                <dt>{% trans %}Instructor{% endtrans %}</dt><dd>{{ ambience['course']['instructors'] }}</dd>
                <dt>{% trans %}Maximum Size (excl. instr.){% endtrans %}</dt><dd>{{ ambience['course']['max_size'] }}</dd>
                <dt>{% trans %}Minimum Size (excl. instr.){% endtrans %}</dt><dd>{{ ambience['course']['min_size'] }}</dd>
            </dl>

            <dl class="dl-horizontal">
                {% for field_id, field in ambience['event']['fields']|keydictsort(EntitySorter.event_field) %}
                    {% if field['association'] == enums['FieldAssociations'].course %}
                        <dt>{{ field['title'] }}</dt>
                        <dd>
                            {{ generic_event.display_field(field, ambience['course']['fields'].get(field['field_name'])) }}
                        </dd>
                    {% endif %}
                {% endfor %}
            </dl>

    {% if ambience['course']['notes'] %}
        {% call util.bootstrap_panel(title=gettext("Orga-Notes"), icon="tag",
                                     aclass="panel-default panel-condensed") %}
            {{ ambience['course']['notes']|md }}
        {% endcall %}
    {% endif %}

    {% if mec_violations %}
        {% call generic_event.constraint_violations_panel(violation_severity) %}
            {{ generic_event.list_mec_violations(mec_violations, {ambience['course']['id']: ambience['course']}) }}
        {% endcall %}
    {% endif %}

    <h2>{% trans %}Attendees{% endtrans %}</h2>
    {% set relevant_tracks = [] %}
    {% for track_id, track in ambience['event']['tracks']|keydictsort(EntitySorter.course_track)
            if track_id in ambience['course']['segments'] %}
        {% do relevant_tracks.append((track_id, track)) %}
    {% endfor %}
    {% for batch in relevant_tracks|batch(3) %}
        <div class="row">
        {% for track_id, track in batch %}
            {% set num_track_learners = learners[(ambience['course']['id'], track_id)]|length %}
            <div class="col-md-4">
<<<<<<< HEAD
                <div class="panel panel-info panel-condensed" id="track{{ track_id }}-attendees">
=======
                <div class="panel panel-info panel-condensed" id="attendees-{{ track_id }}">
>>>>>>> 368f8f71
                    <div class="panel-heading">
                        <div class="pull-right">
                            {{ util.href(cdedblink('event/course_choices', {
                                             'track_id': track_id,
                                             'course_id': ambience['course']['id'],
                                             'position': enums.CourseFilterPositions.assigned.value,
                                             'submitform': True}),
                                         num_track_learners,
                                         title=gettext("Participants’ Course Choices")) }}
                        </div>
                        <h3 class="panel-title">
                            {% if ambience['event']['tracks']|length > 1 %}
                                {{ track['title'] }}
                            {% else %}
                                {% trans %}Attendees{% endtrans %}
                            {% endif %}
                        </h3>
                    </div>
                    <div class="panel-body">
                        {% if track_id not in ambience['course']['active_segments'] %}
                            <p class="text-danger">
                                <strong>{% trans %}Course is cancelled{% endtrans %}</strong>
                            </p>
                        {% elif ambience['course']['min_size'] is not none and
                                num_track_learners < ambience['course']['min_size'] %}
                            <p class="text-warning">
                                <strong>
                                    {% trans count=(ambience['course']['min_size'] - num_track_learners) %}
                                        Course has {{ count }} attendees too few.
                                    {% endtrans %}</strong>
                            </p>
                        {% elif ambience['course']['max_size'] is not none and
                                num_track_learners > ambience['course']['max_size'] %}
                            <p class="text-warning">
                                <strong>
                                    {% trans count=(num_track_learners - ambience['course']['max_size']) %}
                                    	Course has {{ count }} attendees too many.
                                    {% endtrans %}</strong>
                            </p>
                        {% endif %}
                        <ul class="slim">
                            {% for registration_id in attendees[(ambience['course']['id'], track_id)] %}
                                <li>
                                    {{ util.href(cdedblink('event/show_registration',
                                                           {'registration_id': registration_id}),
                                                 util.persona_name(personas[registrations[registration_id]
                                                        ['persona_id']])) }}
                                    {% if registrations[registration_id]['tracks'][track_id]['course_instructor']
                                            == ambience['course']['id'] %}
                                        ({% trans %}Instr.{% endtrans %})
                                    {% endif %}
                                </li>
                            {% endfor %}
                        </ul>
                    </div>
                    <div class="panel-footer">
                        <ul class="list-unstyled">
                            <li>
                                {{ util.href(cdedblink('event/course_choices', {
                                                            'track_id': track_id,
                                                            'course_id': ambience['course']['id'],
                                                            'position': enums.CourseFilterPositions.anywhere.value,
                                                            'submitform': True}),
                                             label=gettext("Related Course Choices"),
                                             icon=util.make_icon('crosshairs')) }}
                            </li>
                        {% if num_track_learners %}
                            <li>
                                {{ util.href(cdedblink('event/registration_query',
                                                       make_attendees_query(track_id).serialize_to_url()) + "#query-results",
                                             label=gettext("Attendees"), icon=util.make_icon('users'),
                                             anid="attendees-link-{}".format(track_id)) }}
                            </li>
                        {% endif %}
                        </ul>
                    </div>
                </div>
            </div>
        {% endfor %}
        </div>
    {% endfor %}
    {% call util.bootstrap_panel(title=gettext("Description"), icon="thumbtack", aclass="panel-default panel-condensed") %}
        {{ ambience['course']['description']|md }}
    {% endcall %}

    {{ util.pager('event/show_course', 'course_id', prev_course, next_course, "label") }}

    {% call util.bootstrap_panel(title=gettext("Actions"), icon="exclamation-triangle", aclass="panel-danger mosp") %}
        <div class="row">
            <div class="col-sm-4">
                <div class="p">
                    <form action="{{ cdedblink('event/delete_course') }}" method="POST" id="deletecourseform"
                            style="display: inline;">
                        {{ util.anti_csrf_token('event/delete_course') }}
                        {{ util.input_submit(label=gettext("Delete"), readonly=is_locked or blockers,
                                             aclass="btn btn-danger", icon="trash-alt", title=gettext("Course still has attendees.") if "attendees" in blockers else "" ) }}
                        {{ util.input_checkbox(name="ack_delete", label=gettext("Are you sure?")) }}
                    </form>
                </div>
            </div>
            <div class="col-sm-8">
                <p class="text-muted">
                    {% trans %}Delete the Course.{% endtrans %}
                </p>
            </div>
        </div>
    {% endcall %}
    <script nonce="{{ csp_nonce }}">
        $('#deletecourseform').cdedbProtectAction("{{ gettext("The course will be permanently deleted.") }}");
        $('#deletecourseform').find('[name="ack_delete"]').prop('checked', true).parent().hide();
    </script>
{% endblock %}<|MERGE_RESOLUTION|>--- conflicted
+++ resolved
@@ -81,11 +81,7 @@
         {% for track_id, track in batch %}
             {% set num_track_learners = learners[(ambience['course']['id'], track_id)]|length %}
             <div class="col-md-4">
-<<<<<<< HEAD
                 <div class="panel panel-info panel-condensed" id="track{{ track_id }}-attendees">
-=======
-                <div class="panel panel-info panel-condensed" id="attendees-{{ track_id }}">
->>>>>>> 368f8f71
                     <div class="panel-heading">
                         <div class="pull-right">
                             {{ util.href(cdedblink('event/course_choices', {
