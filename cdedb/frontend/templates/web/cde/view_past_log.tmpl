--- conflicted
+++ resolved
@@ -6,24 +6,14 @@
     {{ util.cdedb_script('cdedb_searchpersona.js') }}
 {% endblock %}
 {% block title %}
-<<<<<<< HEAD
-    {% trans -%}Past Events Log{%- endtrans %}
+    {% trans %}Past Events Log{% endtrans %}
     {{ logging.counter(total, values['offset'] or '', length) }}
-=======
-    {% trans %}
-        Past Events Log
-    {% endtrans %}
-    {% if log %}
-        [{{ values['start']|int }}–{{ (values['start']|int + log|length -1) }}]
-    {% endif %}
->>>>>>> f16574bc
 {% endblock %}
 {% block breadcrumb %}
     {{ super() }}
     {{ util.breadcrumb_link(cdedblink("cde/view_past_log"), gettext("Past Events Log"), active=True) }}
 {% endblock %}
 {% block content %}
-<<<<<<< HEAD
     {% call logging.table(log, 'Event') %}
         {% for entry in log %}
             {% set link = None %}
@@ -34,56 +24,6 @@
             {{ logging.row(entry, enums['PastEventLogCodes'], link) }}
         {% endfor %}
     {% endcall %}
-=======
-    {% if log %}
-        <div class="p">
-            {{ util.href("#logshowform", gettext("Go to Filter."), aclass="btn btn-default btn-sm", icon="arrow-down") }}
-        </div>
-    {% endif %}
-    <table class="table table-condensed table-hover">
-        <thead>
-            <tr>
-                <th>{% trans %}Timestamp{% endtrans %}</th>
-                <th>{% trans %}Code{% endtrans %}</th>
-                <th>{% trans %}Submitted By{% endtrans %}</th>
-                <th>{% trans %}Event{% endtrans %}</th>
-                <th>{% trans %}Affected{% endtrans %}</th>
-                <th>{% trans %}Additional Info{% endtrans %}</th>
-            </tr>
-        </thead>
-        <tbody>
-            {% for entry in log %}
-                <tr>
-                    <td>{{ entry['ctime']|datetime(formatstr="%d.%m.%Y %H:%M:%S") }}</td>
-                    <td>{{ gettext(enums['PastEventLogCodes'](entry['code'])|string) }}</td>
-                    <td>
-                        {% if entry['submitted_by'] %}
-                            {{ util.persona_anchor(personas[entry['submitted_by']]) }}
-                        {% else %}
-                            –
-                        {% endif %}
-                    </td>
-                    <td>
-                        {% if entry['pevent_id'] %}
-                            {{ util.href(cdedblink("cde/show_past_event", {"pevent_id": entry['pevent_id']}),
-                                    pevents[entry['pevent_id']]['title']) }}
-                        {% else %}
-                            –
-                        {% endif %}
-                    </td>
-                    <td>
-                        {% if entry['persona_id'] %}
-                            {{ util.persona_anchor(personas[entry['persona_id']]) }}
-                        {% else %}
-                            –
-                        {% endif %}
-                    </td>
-                    <td>{{ entry['additional_info'] }}</td>
-                </tr>
-            {% endfor %}
-        </tbody>
-    </table>
->>>>>>> f16574bc
 
     {{ logging.filter('cde/view_past_log', enums['PastEventLogCodes'], 'admin_persona', 'pevent_id') }}
     {{ logging.navigation('cde/view_past_log', total, length, loglinks) }}
