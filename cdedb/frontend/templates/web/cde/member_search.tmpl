--- conflicted
+++ resolved
@@ -102,14 +102,6 @@
                         {% endif %}
                     </div>
                     <div class="col-sm-6">
-<<<<<<< HEAD
-                        {{ util.form_input_text(name="qval_address,address_supplement,address2,address_supplement2",
-                                                label=gettext("Address"), aclass="input-sm") }}
-=======
-                        {{ util.form_input_text(name="qval_username", label=gettext("E-Mail"), aclass="input-sm") }}
-                        {{ util.form_input_text(name="phone", label=gettext("Phone"), type="tel",
-                                                aclass="input-sm") }}
->>>>>>> 537fdea7
                         {{ util.form_input_from_to('postal_lower', 'postal_upper', label=gettext("ZIP"),
                                                 type='number') }}
                         {{ util.form_input_text(name="qval_location,location2", label=gettext("City"),
