{% set sidenav_active='cde_log' %}
{% extends "web/cde/base.tmpl" %}
{% import "web/util.tmpl" as util with context %}
{% import "web/logging.tmpl" as logging with context %}
{% block scripts %}
    {{ util.cdedb_script('cdedb_searchpersona.js') }}
{% endblock %}
{% block title %}
<<<<<<< HEAD
    {% trans -%}CdE Log{%- endtrans %}
    {{ logging.counter(total, values['offset'] or '', length) }}
=======
    {% trans %}
        CdE Log
    {% endtrans %}
    {% if log %}
        [{{ values['start']|int }}–{{ (values['start']|int + log|length -1) }}]
    {% endif %}
>>>>>>> f16574bc
{% endblock %}
{% block breadcrumb %}
    {{ super() }}
    {{ util.breadcrumb_link(cdedblink("cde/view_cde_log"), gettext("CdE Log"), active="True") }}
{% endblock %}
{% block content %}
<<<<<<< HEAD
    {% call logging.table(log) %}
        {% for entry in log %}
            {{ logging.row(entry, enums['CdELogCodes']) }}
        {% endfor %}
    {% endcall %}
=======
    {% if log %}
        <div class="p">
            {{ util.href("#logshowform", gettext("Go to Filter."), aclass="btn btn-default btn-sm", icon="arrow-down") }}
        </div>
    {% endif %}
    <table class="table table-condensed table-hover">
        <thead>
            <tr>
                <th>{% trans %}Timestamp{% endtrans %}</th>
                <th>{% trans %}Code{% endtrans %}</th>
                <th>{% trans %}Submitted By{% endtrans %}</th>
                <th>{% trans %}Affected{% endtrans %}</th>
                <th>{% trans %}Additional Info{% endtrans %}</th>
            </tr>
        </thead>
        <tbody id="cdelog">
            {% for entry in log %}
                <tr id="cdelog_entry{{ loop.index0 }}">
                    <td>{{ entry['ctime']|datetime(formatstr="%d.%m.%Y %H:%M:%S") }}</td>
                    <td>{{ gettext(enums['CdeLogCodes'](entry['code'])|string) }}</td>
                    <td>
                        {% if entry['submitted_by'] %}
                            {{ util.persona_anchor(personas[entry['submitted_by']]) }}
                        {% else %}
                            –
                        {% endif %}
                    </td>
                    <td>
                        {% if entry['persona_id'] %}
                            {{ util.persona_anchor(personas[entry['persona_id']]) }}
                        {% else %}
                            –
                        {% endif %}
                    </td>
                    <td>{{ entry['additional_info'] }}</td>
                </tr>
            {% endfor %}
        </tbody>
    </table>
>>>>>>> f16574bc

    {{ logging.filter('cde/view_cde_log', enums['CdELogCodes'], 'admin_persona') }}
    {{ logging.navigation('cde/view_cde_log', total, length, loglinks) }}
{% endblock %}<|MERGE_RESOLUTION|>--- conflicted
+++ resolved
@@ -6,70 +6,19 @@
     {{ util.cdedb_script('cdedb_searchpersona.js') }}
 {% endblock %}
 {% block title %}
-<<<<<<< HEAD
-    {% trans -%}CdE Log{%- endtrans %}
+    {% trans %}CdE Log{% endtrans %}
     {{ logging.counter(total, values['offset'] or '', length) }}
-=======
-    {% trans %}
-        CdE Log
-    {% endtrans %}
-    {% if log %}
-        [{{ values['start']|int }}–{{ (values['start']|int + log|length -1) }}]
-    {% endif %}
->>>>>>> f16574bc
 {% endblock %}
 {% block breadcrumb %}
     {{ super() }}
     {{ util.breadcrumb_link(cdedblink("cde/view_cde_log"), gettext("CdE Log"), active="True") }}
 {% endblock %}
 {% block content %}
-<<<<<<< HEAD
     {% call logging.table(log) %}
         {% for entry in log %}
             {{ logging.row(entry, enums['CdELogCodes']) }}
         {% endfor %}
     {% endcall %}
-=======
-    {% if log %}
-        <div class="p">
-            {{ util.href("#logshowform", gettext("Go to Filter."), aclass="btn btn-default btn-sm", icon="arrow-down") }}
-        </div>
-    {% endif %}
-    <table class="table table-condensed table-hover">
-        <thead>
-            <tr>
-                <th>{% trans %}Timestamp{% endtrans %}</th>
-                <th>{% trans %}Code{% endtrans %}</th>
-                <th>{% trans %}Submitted By{% endtrans %}</th>
-                <th>{% trans %}Affected{% endtrans %}</th>
-                <th>{% trans %}Additional Info{% endtrans %}</th>
-            </tr>
-        </thead>
-        <tbody id="cdelog">
-            {% for entry in log %}
-                <tr id="cdelog_entry{{ loop.index0 }}">
-                    <td>{{ entry['ctime']|datetime(formatstr="%d.%m.%Y %H:%M:%S") }}</td>
-                    <td>{{ gettext(enums['CdeLogCodes'](entry['code'])|string) }}</td>
-                    <td>
-                        {% if entry['submitted_by'] %}
-                            {{ util.persona_anchor(personas[entry['submitted_by']]) }}
-                        {% else %}
-                            –
-                        {% endif %}
-                    </td>
-                    <td>
-                        {% if entry['persona_id'] %}
-                            {{ util.persona_anchor(personas[entry['persona_id']]) }}
-                        {% else %}
-                            –
-                        {% endif %}
-                    </td>
-                    <td>{{ entry['additional_info'] }}</td>
-                </tr>
-            {% endfor %}
-        </tbody>
-    </table>
->>>>>>> f16574bc
 
     {{ logging.filter('cde/view_cde_log', enums['CdELogCodes'], 'admin_persona') }}
     {{ logging.navigation('cde/view_cde_log', total, length, loglinks) }}
