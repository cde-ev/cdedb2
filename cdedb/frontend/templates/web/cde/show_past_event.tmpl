--- conflicted
+++ resolved
@@ -26,15 +26,9 @@
         </div>
     {% endif %}
     <dl class="dl-horizontal">
-<<<<<<< HEAD
         {% if "past_event" in user.admin_views %}
-            <dt>{% trans -%}Shortname{%- endtrans %}</dt>
-            <dd>{{ ambience['pevent']['shortname'] }}</dd>
-=======
-        {% if is_admin %}
             <dt>{% trans %}Shortname{% endtrans %}</dt>
             <dd id="shortname">{{ ambience['pevent']['shortname'] }}</dd>
->>>>>>> 876d100c
         {% endif %}
         <dt>{% trans %}Institution{% endtrans %}</dt>
         <dd id="institution">{{ institutions[ambience['pevent']['institution']] }}</dd>
@@ -46,17 +40,10 @@
     {% if ambience['pevent']['description'] and ambience['pevent']['notes']%}
     <hr />
     {% endif %}
-<<<<<<< HEAD
     {% if ambience['pevent']['notes'] and ("past_event" in user.admin_views or is_participant) %}
         {% if "past_event" in user.admin_views and not is_participant %}
-            <p class="text-info">{{ util.make_icon('info-sign') }}
-                {% trans -%}
-=======
-    {% if ambience['pevent']['notes'] and (is_admin or is_participant) %}
-        {% if is_admin and not is_participant %}
             <p class="text-info" id="gallery-admin-info">{{ util.make_icon('info-sign') }}
                 {% trans %}
->>>>>>> 876d100c
                     As you are no participant of this past event, you can only
                     see this link because you are admin.
                 {% endtrans %}
@@ -64,13 +51,8 @@
         {% endif %}
        <div id="gallery-link">{{ ambience['pevent']['notes']|md }}</div>
     {% endif %}
-<<<<<<< HEAD
     {% if courses or "past_event" in user.admin_views %}
-        <h2>{% trans -%}Courses{%- endtrans %}</h2>
-=======
-    {% if courses or is_admin %}
         <h2>{% trans %}Courses{% endtrans %}</h2>
->>>>>>> 876d100c
     {% endif %}
     {% if "past_event" in user.admin_views %}
         <div class="p">
@@ -89,13 +71,8 @@
         </ul>
     {% endif %}
 
-<<<<<<< HEAD
-    <h2>{% trans -%}Participants{%- endtrans %}</h2>
-    {% if "past_event" in user.admin_views %}
-=======
     <h2>{% trans %}Participants{% endtrans %}</h2>
-    {% if is_admin %}
->>>>>>> 876d100c
+    {% if "past_event" in user.admin_views %}
         <div class="panel panel-success panel-condensed">
             <div class="panel-heading">
                 <h4 class="panel-title">{{util.make_icon('plus') }} {% trans %}Add Participant <u>without</u> Course{% endtrans %}</h4>
