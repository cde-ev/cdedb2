{% set sidenav_active='cde_past_events' %}
{% extends "web/cde/base.tmpl" %}
{% import "web/util.tmpl" as util with context %}
{% block scripts %}
    {% if "past_event" in user.admin_views %}
        {{ util.cdedb_script('cdedb_searchpersona.js') }}
        {{ util.cdedb_script('cdedb_helper.js') }}
    {% endif %}
{% endblock %}
{% block title %}{{ ambience['pevent']['title'] }}{% endblock %}
{% block heading %}
    <h1 class="title">{{ ambience['pevent']['title'] }}</h1>
{% endblock %}
{% block breadcrumb %}
{{ super() }}
{{ util.breadcrumb_link(cdedblink("cde/list_past_events"), gettext("Past Events")) }}
{{ util.breadcrumb_link(cdedblink("cde/show_past_event", {"pevent_id": ambience['pevent']['id']}),
        ambience['pevent']['title'], icon="calendar-alt", active=True) }}
{% endblock %}
{% block content %}
    {% if "past_event" in user.admin_views %}
        <div class="p">
        {{ util.href(cdedblink('cde/change_past_event_form'), gettext("Edit"), icon="pen",
                aclass="btn btn-warning btn-sm") }}
        {{ util.href(cdedblink('cde/download_past_event_participantlist'), gettext("Dokuteam Addresslist"), aclass="btn btn-success btn-sm", icon="download") }}
        </div>
    {% endif %}
    <dl class="dl-horizontal">
        {% if "past_event" in user.admin_views %}
            <dt>{% trans %}Shortname{% endtrans %}</dt>
            <dd id="shortname">{{ ambience['pevent']['shortname'] }}</dd>
        {% endif %}
        <dt>{% trans %}Institution{% endtrans %}</dt>
        <dd id="institution">{{ institutions[ambience['pevent']['institution']] }}</dd>
    </dl>

    <div id="description">
        {{ ambience['pevent']['description']|md }}
    </div>
    {% if ambience['pevent']['description'] and ambience['pevent']['notes']%}
    <hr />
    {% endif %}
<<<<<<< HEAD
    {% if ambience['pevent']['notes'] and (is_admin or is_participant) %}
        {% if is_admin and not is_participant %}
            <p class="text-info" id="gallery-admin-info">{{ util.make_icon('info-cirlce') }}
=======
    {% if ambience['pevent']['notes'] and ("past_event" in user.admin_views or is_participant) %}
        {% if "past_event" in user.admin_views and not is_participant %}
            <p class="text-info" id="gallery-admin-info">{{ util.make_icon('info-sign') }}
>>>>>>> f1bd6180
                {% trans %}
                    As you are no participant of this past event, you can only
                    see this link because you are admin.
                {% endtrans %}
            </p>
        {% endif %}
       <div id="gallery-link">{{ ambience['pevent']['notes']|md }}</div>
    {% endif %}
    {% if courses or "past_event" in user.admin_views %}
        <h2>{% trans %}Courses{% endtrans %}</h2>
    {% endif %}
    {% if "past_event" in user.admin_views %}
        <div class="p">
            {{ util.href(cdedblink('cde/create_past_course_form'), gettext("Add Course"), icon="plus",
                    aclass="btn btn-success btn-sm") }}
        </div>
    {% endif %}
    {% if courses %}
        <ul id="list-courses">
            {% for anid, acourse in courses|xdictsort('nr', pad=True) %}
                <li>
                    {{ acourse['nr'] }}.
                    {{ util.href(cdedblink('cde/show_past_course', {'pcourse_id' : anid}), acourse['title']) }}
                </li>
            {% endfor %}
        </ul>
    {% endif %}

    <h2>{% trans %}Participants{% endtrans %}</h2>
    {% if "past_event" in user.admin_views %}
        <div class="panel panel-success panel-condensed">
            <div class="panel-heading">
                <h4 class="panel-title">{{util.make_icon('plus') }} {% trans %}Add Participant <u>without</u> Course{% endtrans %}</h4>
            </div>
            <div class="panel-body">
                <form action="{{ cdedblink('cde/add_participant') }}" method="POST" id="addparticipantform">
                    {{ util.anti_csrf_token('cde/add_participant') }}
                    {{ util.input_hidden(name="pcourse_id", value="") }}
                    {{ util.input_hidden(name="is_instructor", value=False) }}
                    <div class="row">
                        <div class="col-sm-7 {% if 'persona_id' in errors %}has-error{% endif %}">
                            {{ util.input_text(name="persona_id", placeholder=gettext("DB-XXXX-X"),
                                    anid="input-add-participant", aclass="form-control input-sm",
                                    arialabel=gettext("ID of the new Participant")) }}
                            <script nonce="{{ csp_nonce }}">
                                $('#input-add-participant').cdedbSearchPerson(
                                    '{{ (cdedblink('core/select_persona')|e) + ('?kind=past_event_user&phrase=%s'|s) }}',
                                    {{ participants.keys()|list|json|s }}, false, false, "{{ gettext("CdEDB-ID, Name or E-Mail") }}"
                                );
                            </script>
                            {{ util.output_errors('persona_id') }}
                        </div>
                        <div class="col-sm-2">
                            <div class="checkbox input-sm">
                                {{ util.input_checkbox(name="is_orga", label=gettext("Orga")) }}
                            </div>
                        </div>
                        <div class="col-sm-3">
                            {{ util.input_submit(value=gettext("Add"), aclass="btn btn-primary btn-sm") }}
                        </div>
                    </div>
                </form>
            </div>
        </div>
    {% endif %}
    {% if participants %}
        <ul id="list-participants">
            {% for anid, participant in participants.items() %} {# This dict is already sorted. #}
                <li class="hide-hover-container clearfix-after">

                    {% if participant['viewable'] %}
                        {{ util.persona_anchor(personas[anid], quote_me=not is_admin) }}
                    {% else %}
                        {{ personas[anid]['given_names'] }} {{ personas[anid]['family_name'] }}
                    {% endif %}
                    {% if participant['pcourses'] %}
                        (
                        {%- for pcourse_id, pcourse in participant['pcourses']|xdictsort('nr', pad=True) %}
                            {%- if pcourse_id -%}
                                {{ pcourse['nr'] }}.
                                {{ util.href(cdedblink('cde/show_past_course', {'pcourse_id' : pcourse_id}),
                                    pcourse['title']) }}
                                {%- if not loop.last %}, {% endif -%}
                            {% endif -%}
                        {% endfor -%}
                        )
                    {% endif %}
                    {% if participant['is_orga'] %}({% trans %}Orga{% endtrans %}){% endif %}

                    {# only allow removal of participants without a course #}
                    {% if "past_event" in user.admin_views and None in participant['pcourse_ids'] %}
                        <form action="{{ cdedblink('cde/remove_participant') }}" method="POST"
                              id="removeparticipantform{{ anid }}" style="display: inline;"
                              class="delete-participant-form hide-hover display-inline">
                            {{ util.anti_csrf_token('cde/remove_participant') }}
                            {{ util.input_hidden(name="persona_id", value=anid) }}
                            {{ util.input_hidden(name="course_page", value=False) }}
                            {{ util.input_submit(title=gettext("Remove"), icon="minus", aclass="btn btn-xs btn-danger list-button-float",
                                    value="") }}
                        </form>
                    {% endif %}
                </li>
            {% endfor %}
            {% if extra_participants %}
                <li id="count-extra-participants">
                    {% trans count=extra_participants %}
                        extra_participants_singular
                    {%- pluralize count -%}
                        extra_participants_plural
                    {% endtrans %} …
                </li>
            {% endif %}
        </ul>
    {% elif extra_participants %}
        <p id="count-extra-participants">
            <i>
                {% trans count=extra_participants %}
                    {{ count }} Participant
                {%- pluralize count -%}
                    {{ count }} Participants
                {% endtrans %}
            </i>
        </p>
    {% else %}
        <p>
            <i>{% trans %}This Event had no Participants.{% endtrans %}</i>
        </p>
    {% endif %}
<<<<<<< HEAD
    {% if is_admin %}
        {% call util.bootstrap_panel(title=gettext("Actions"), icon="exclamation-triangle", aclass="panel-danger mosp") %}
=======
    {% if "past_event" in user.admin_views %}
        {% call util.bootstrap_panel(title=gettext("Actions"), icon="warning-sign", aclass="panel-danger mosp") %}
>>>>>>> f1bd6180
            <div class="row">
                <div class="col-sm-4">
                    <div class="p">
                        <form action="{{ cdedblink('cde/delete_past_event') }}" method="POST"
                                id="deletepasteventform" style="display: inline;">
                            {{ util.anti_csrf_token('cde/delete_past_event') }}
                            {{ util.input_submit(value=gettext("Delete Event"), icon="trash-alt", aclass="btn btn-danger") }}
                            {{ util.input_checkbox(name="ack_delete", label=gettext("Are you sure?"), readonly=is_locked) }}
                        </form>
                    </div>
                </div>
                <div class="col-sm-8">
                    <p class="text-muted">
                        {% trans %}Deletes the event, including description, courses and participant information.{% endtrans %}
                    </p>
                </div>
            </div>
        {% endcall %}
        <script nonce="{{ csp_nonce }}">
            $('#deletepasteventform').cdedbProtectAction("{{ gettext("The event will be permanently deleted.") }}");
            $('#deletepasteventform').find('[name="ack_delete"]').prop('checked', true).parent().hide();
            $('.delete-participant-form').cdedbProtectAction("{{ gettext("The Participant will be removed from the Event.") }}");
        </script>
    {% endif %}
{% endblock %}<|MERGE_RESOLUTION|>--- conflicted
+++ resolved
@@ -40,15 +40,9 @@
     {% if ambience['pevent']['description'] and ambience['pevent']['notes']%}
     <hr />
     {% endif %}
-<<<<<<< HEAD
-    {% if ambience['pevent']['notes'] and (is_admin or is_participant) %}
-        {% if is_admin and not is_participant %}
-            <p class="text-info" id="gallery-admin-info">{{ util.make_icon('info-cirlce') }}
-=======
     {% if ambience['pevent']['notes'] and ("past_event" in user.admin_views or is_participant) %}
         {% if "past_event" in user.admin_views and not is_participant %}
-            <p class="text-info" id="gallery-admin-info">{{ util.make_icon('info-sign') }}
->>>>>>> f1bd6180
+            <p class="text-info" id="gallery-admin-info">{{ util.make_icon('info-cirlce') }}
                 {% trans %}
                     As you are no participant of this past event, you can only
                     see this link because you are admin.
@@ -177,13 +171,8 @@
             <i>{% trans %}This Event had no Participants.{% endtrans %}</i>
         </p>
     {% endif %}
-<<<<<<< HEAD
-    {% if is_admin %}
+    {% if "past_event" in user.admin_views %}
         {% call util.bootstrap_panel(title=gettext("Actions"), icon="exclamation-triangle", aclass="panel-danger mosp") %}
-=======
-    {% if "past_event" in user.admin_views %}
-        {% call util.bootstrap_panel(title=gettext("Actions"), icon="warning-sign", aclass="panel-danger mosp") %}
->>>>>>> f1bd6180
             <div class="row">
                 <div class="col-sm-4">
                     <div class="p">
