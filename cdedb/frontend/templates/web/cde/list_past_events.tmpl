--- conflicted
+++ resolved
@@ -14,7 +14,6 @@
         </div>
     {% endif %}
 
-<<<<<<< HEAD
     <ul class="nav nav-tabs mosp" role="navigation">
         <li role="presentation" {% if institution_id is none %}class="active" aria-current="page" {% endif %}>
             {{ util.href(cdedblink('cde/list_past_events', {'institution_id': None}), gettext("Overview")) }}
@@ -26,20 +25,14 @@
         {% endfor %}
     </ul>
 
-=======
->>>>>>> 5767071d
     {% for year, year_events in years|dictsort|reverse %}
         <h4 class="heading-underline">{{ year }}</h4>
         <ul>
             {% for pevent_id in year_events %}
                 <li>
                     {{ util.href(cdedblink("cde/show_past_event", {"pevent_id": pevent_id}), events[pevent_id]) }}
-<<<<<<< HEAD
+                    {% if is_admin %}[{{ shortnames[pevent_id] }}]{% endif %}
                     {% if not institution_id %}({{ stats[pevent_id]['institution_moniker'] }}){% endif %}
-=======
-                    {% if is_admin %}[{{ shortnames[pevent_id] }}]{% endif %}
-                    ({{ stats[pevent_id]['institution_moniker'] }})&emsp;
->>>>>>> 5767071d
                     {% if is_admin %}
                         <small class="text-muted nowrap">
                             {% trans count=stats[pevent_id]['courses'] -%}
