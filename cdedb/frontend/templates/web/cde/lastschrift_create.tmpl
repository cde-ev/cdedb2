--- conflicted
+++ resolved
@@ -19,26 +19,13 @@
 {% set sidenav_active='cde_lastschrift' %}
 {% block breadcrumb %}
     {{ super() }}
-<<<<<<< HEAD
-    {% if is_admin %}
-        {{ util.breadcrumb_link(cdedblink("cde/lastschrift_index"), gettext("Direct Debit Authorizations")) }}
-        {{ util.breadcrumb_link(cdedblink("cde/lastschrift_show", {'persona_id': values['persona_id']}),
-                                "{} {}".format(ambience['persona']['given_names'],
-                                               ambience['persona']['family_name']),
-                                icon="euro-sign") }}
-    {% else %}
-        {{ util.breadcrumb_link(cdedblink("cde/lastschrift_show", {'persona_id': values['persona_id']}),
-                                gettext("existing Direct Debit Authorization")) }}
-    {% endif %}
-=======
     {{ util.breadcrumb_link(cdedblink("cde/lastschrift_index"), gettext("Direct Debit Authorizations"),
                             readonly="finance" not in user.admin_views) }}
     {{ util.breadcrumb_link(cdedblink("cde/lastschrift_show", {'persona_id': values['persona_id']}),
                             "{} {}".format(ambience['persona']['given_names'],
                                            ambience['persona']['family_name']),
-                            icon="euro",
+                            icon="euro-sign",
                             readonly="finance" not in user.admin_views) }}
->>>>>>> f1bd6180
     {{ util.breadcrumb_link(cdedblink("cde/lastschrift_create", {'persona_id': values['persona_id']}),
                             gettext("Create"), active=True) }}
 {% endblock %}
