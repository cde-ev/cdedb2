{% extends "web/cde/base.tmpl" %}
{% import "web/util.tmpl" as util with context %}
{% block title -%}
    {% trans -%}
        New Direct Debit Authorization
    {%- endtrans %}
    ({{ ambience['persona']['given_names'] }} {{ ambience['persona']['family_name'] }})
{%- endblock %}
{% block heading -%}
    <h1>
        {% trans -%}New Direct Debit Authorization{%- endtrans %}
        <small>
            {{ util.make_icon('user') }} {{ ambience['persona']['given_names'] }}
            {{ ambience['persona']['family_name'] }}
        </small>
    </h1>
{%- endblock %}

{% set sidenav_active='cde_lastschrift' %}
{% block breadcrumb %}
    {{ super() }}
    {% if is_admin %}
        {{ util.breadcrumb_link(cdedblink("cde/lastschrift_index"), gettext("Direct Debit Authorizations")) }}
        {{ util.breadcrumb_link(cdedblink("cde/lastschrift_show", {'persona_id': values['persona_id']}),
                                "{} {}".format(ambience['persona']['given_names'],
                                               ambience['persona']['family_name']),
                                icon="euro") }}
    {% else %}
        {{ util.breadcrumb_link(cdedblink("cde/lastschrift_show", {'persona_id': values['persona_id']}),
                                gettext("existing Direct Debit Authorization")) }}
    {% endif %}
    {{ util.breadcrumb_link(cdedblink("cde/lastschrift_create", {'persona_id': values['persona_id']}),
                            gettext("Create"), active=True) }}
{% endblock %}

{% block content %}
    <form action="{{ cdedblink('cde/lastschrift_create') }}" method="POST" id="createlastschriftform"
            class="form-horizontal">
<<<<<<< HEAD
        {{ util.form_input_text(name="amount", label=gettext("Amount"), type="number", attributes='min="0" step="0.01"'|s) }}
=======
        {{ util.anti_csrf_token('cde/lastschrift_create') }}
        {{ util.form_input_text(name="amount", label=gettext("Amount"), type="number", attributes='min="0" step="0.01"') }}
>>>>>>> 636e0c43
        {{ util.form_input_text(name="iban", label=gettext("IBAN")) }}
        {{ util.form_input_text(name="account_owner", label=gettext("Account holder (if different)")) }}
        {{ util.form_input_textarea(name="account_address", label=gettext("Account holder's address (if different)")) }}
        {{ util.form_input_textarea(name="notes", label=gettext("Notes"), rows="5",
                                    info=gettext("Supports reStructuredText"),
				    infolink=util.href(docurl("Handbuch_reStructuredText"), gettext("Short reST summary"))) }}
        {{ util.form_input_submit(value=gettext("Create"), cancellink=cdedblink(
            'cde/lastschrift_show', {'person_id': ambience['persona']['persona_id']})) }}
    </form>
{% endblock %}<|MERGE_RESOLUTION|>--- conflicted
+++ resolved
@@ -36,12 +36,8 @@
 {% block content %}
     <form action="{{ cdedblink('cde/lastschrift_create') }}" method="POST" id="createlastschriftform"
             class="form-horizontal">
-<<<<<<< HEAD
+        {{ util.anti_csrf_token('cde/lastschrift_create') }}
         {{ util.form_input_text(name="amount", label=gettext("Amount"), type="number", attributes='min="0" step="0.01"'|s) }}
-=======
-        {{ util.anti_csrf_token('cde/lastschrift_create') }}
-        {{ util.form_input_text(name="amount", label=gettext("Amount"), type="number", attributes='min="0" step="0.01"') }}
->>>>>>> 636e0c43
         {{ util.form_input_text(name="iban", label=gettext("IBAN")) }}
         {{ util.form_input_text(name="account_owner", label=gettext("Account holder (if different)")) }}
         {{ util.form_input_textarea(name="account_address", label=gettext("Account holder's address (if different)")) }}
