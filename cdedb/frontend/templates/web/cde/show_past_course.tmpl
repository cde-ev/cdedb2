{% set sidenav_active='cde_past_events' %}
{% extends "web/cde/base.tmpl" %}
{% import "web/util.tmpl" as util with context %}
{% block scripts %}
    {% if "past_event" in user.admin_views %}
        {{ util.cdedb_script('cdedb_searchpersona.js') }}
        {{ util.cdedb_script('cdedb_helper.js') }}
    {% endif %}
{% endblock %}
{% set jshint='strong' %}
{% block title %}{{ ambience['pcourse']['title'] }} ({{ ambience['pevent']['title'] }}){% endblock %}
{% block heading %}
    <h1 class="title">
        {{ ambience['pcourse']['nr'] }}. {{ ambience['pcourse']['title'] }}
        <small>{{ util.make_icon('calendar') }} {{ ambience['pevent']['title'] }}</small>
    </h1>
{% endblock %}
{% block breadcrumb %}
{{ super() }}
{{ util.breadcrumb_link(cdedblink("cde/list_past_events"), gettext("Past Events")) }}
{{ util.breadcrumb_link(cdedblink("cde/show_past_event", {"pevent_id": ambience['pevent']['id']}),
        ambience['pevent']['title'], icon="calendar") }}
{{ util.breadcrumb_link(cdedblink("cde/show_past_course", {'pcourse_id' : ambience['pcourse']['id']}),
        ambience['pcourse']['title'], icon="book", active=True) }}
{% endblock %}
{% block content %}
    {% if "past_event" in user.admin_views %}
        <div class="p">
            {{ util.href(cdedblink('cde/change_past_course_form'), gettext("Edit"), icon="pencil",
                    aclass="btn btn-warning btn-sm") }}
        </div>
    {% endif %}

<<<<<<< HEAD
    <h2>{% trans -%}Participants{%- endtrans %}</h2>
    {% if "past_event" in user.admin_views %}
=======
    <div id="description">{{ ambience['pcourse']['description']|md }}</div>

    <h2>{% trans %}Participants{% endtrans %}</h2>
    {% if is_admin %}
>>>>>>> 876d100c
        {% call util.bootstrap_panel(title=gettext("Add Participant to this Course"),
                aclass="panel-success panel-condensed", icon='plus') %}
                <form action="{{ cdedblink('cde/add_participant') }}" method="POST" id="addparticipantform">
                    {{ util.anti_csrf_token('cde/add_participant') }}
                    {{ util.input_hidden(name="pcourse_id", value=values['pcourse_id']) }}
                    <div class="row">
                        <div class="col-sm-5 {% if 'persona_id' in errors %}has-error{% endif %}">
                            {{ util.input_text(name="persona_id", placeholder="DB-XXXX-X",
                                               anid='input-add-participant', aclass='form-control input-sm',
                                               arialabel=gettext("ID of the new Participant")) }}
                            <script nonce="{{ csp_nonce }}">
                                $('#input-add-participant').cdedbSearchPerson(
                                    '{{ cdedblink('core/select_persona') + '?kind=past_event_user&phrase=%s'|s }}',
                                    {{ participants.keys()|list|json|s }}, false, false, "{{ gettext("CdEDB-ID, Name or E-Mail") }}"
                                );
                            </script>
                            {{ util.output_errors('persona_id') }}
                        </div>
                        <div class="col-sm-2">
                            <div class="checkbox input-sm">
                                {{ util.input_checkbox(name="is_instructor", label=gettext("Instructor")) }}
                            </div>
                        </div>
                        <div class="col-sm-2">
                            <div class="checkbox input-sm">
                                {{ util.input_checkbox(name="is_orga", label=gettext("Orga")) }}
                            </div>
                        </div>
                        <div class="col-sm-3">
                            {{ util.input_submit(value=gettext("Add"), aclass="btn btn-primary btn-sm") }}
                        </div>
                    </div>
                </form>
        {% endcall %}
    {% endif %}
    {% if participants %}
        <ul id="list-participants">
            {% for anid, participant in participants.items() %} {# This dict is already sorted. #}
                <li class="hide-hover-container clearfix-after">
                    {% if participant['is_instructor'] %}<strong>{% endif %}
                    {% if participant['viewable'] %}
                        {{ util.persona_anchor(personas[anid], quote_me=not is_admin) }}
                    {% else %}
                        {{ personas[anid]['given_names'] }} {{ personas[anid]['family_name'] }}
                    {% endif %}
                    {% if participant['is_instructor'] %}</strong>{% endif %}
                    {% if "past_event" in user.admin_views %}
                        <form action="{{ cdedblink('cde/remove_participant') }}" method="POST"
                              id="removeparticipantform{{ anid }}" style="display: inline;"
                              class="delete-participant-form hide-hover display-inline">
                            {{ util.anti_csrf_token('cde/remove_participant') }}
                            {{ util.input_hidden(name="persona_id", value=anid) }}
                            {{ util.input_hidden(name="pcourse_id", value=values['pcourse_id']) }}
                            {{ util.input_hidden(name="course_page", value=True) }}
                            {{ util.input_submit(title=gettext("Remove"), icon="minus", aclass="btn btn-xs btn-danger list-button-float",
                                    value="") }}
                        </form>
                    {% endif %}
                </li>
            {% endfor %}
            {% if extra_participants %}
                <li id="count-extra-participants">
                    {% trans count=extra_participants %}
                        extra_participants_singular
                    {%- pluralize count -%}
                        extra_participants_plural
                    {% endtrans %} …
                </li>
            {% endif %}
        </ul>
    {% elif extra_participants %}
        <p>
            <i id="count-extra-participants">
                {% trans count=extra_participants %}
                    {{ count }} Participant
                {%- pluralize count -%}
                    {{ count }} Participants
                {% endtrans %}
            </i>
        </p>
    {% else %}
        <p>
            <i>{% trans %}This Course had no Participants.{% endtrans %}</i>
        </p>
    {% endif %}


    {% if "past_event" in user.admin_views %}
        {% call util.bootstrap_panel(title=gettext("Actions"), icon="warning-sign", aclass="panel-danger mosp") %}
            <div class="row">
                <div class="col-sm-4">
                    <div class="p">
                        <form action="{{ cdedblink('cde/delete_past_course') }}" method="POST"
                                id="deletecourseform" style="display: inline;">
                            {{ util.anti_csrf_token('cde/delete_past_course') }}
                            {{ util.input_submit(value=gettext("Delete Course"), icon="trash", aclass="btn btn-danger") }}
                            {{ util.input_checkbox(name="ack_delete", label=gettext("Are you sure?"), readonly=is_locked) }}
                        </form>
                    </div>
                </div>
                <div class="col-sm-8">
                    <p class="text-muted">
                        {% trans %}Deletes the Course, including Description and Participant information{% endtrans %}
                    </p>
                </div>
            </div>
        {% endcall %}
        <script nonce="{{ csp_nonce }}">
            $('#deletecourseform').cdedbProtectAction("{{ gettext("The Course will be permanently deleted.") }}");
            $('#deletecourseform').find('[name="ack_delete"]').prop('checked', true).parent().hide();
            $('.delete-participant-form').cdedbProtectAction("{{ gettext("The Participant will be removed from this Course.") }}");
        </script>
    {% endif %}

{% endblock %}<|MERGE_RESOLUTION|>--- conflicted
+++ resolved
@@ -31,15 +31,10 @@
         </div>
     {% endif %}
 
-<<<<<<< HEAD
-    <h2>{% trans -%}Participants{%- endtrans %}</h2>
-    {% if "past_event" in user.admin_views %}
-=======
     <div id="description">{{ ambience['pcourse']['description']|md }}</div>
 
     <h2>{% trans %}Participants{% endtrans %}</h2>
-    {% if is_admin %}
->>>>>>> 876d100c
+    {% if "past_event" in user.admin_views %}
         {% call util.bootstrap_panel(title=gettext("Add Participant to this Course"),
                 aclass="panel-success panel-condensed", icon='plus') %}
                 <form action="{{ cdedblink('cde/add_participant') }}" method="POST" id="addparticipantform">
