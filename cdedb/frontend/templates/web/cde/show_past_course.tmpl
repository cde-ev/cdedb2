{% set sidenav_active='cde_past_events' %}
{% extends "web/cde/base.tmpl" %}
{% import "web/util.tmpl" as util with context %}
{% block scripts %}
    {% if is_admin %}{{ util.cdedb_script('search-persona') }}{{ util.cdedb_script('helper') }}{% endif %}
{% endblock %}
{% set jshint='strong' %}
{% block title %}{{ ambience['pcourse']['title']|e }} ({{ ambience['pevent']['title']|e }}){% endblock %}
{% block heading %}
    <h1 class="title">
        {{ ambience['pcourse']['nr']|e }}. {{ ambience['pcourse']['title']|e }}
        <small>{{ util.make_icon('calendar') }} {{ ambience['pevent']['title']|e }}</small>
    </h1>
{% endblock %}
{% block breadcrumb %}
{{ super() }}
{{ util.breadcrumb_link(cdedblink("cde/list_past_events"), gettext("Past Events")) }}
{{ util.breadcrumb_link(cdedblink("cde/show_past_event", {"pevent_id": ambience['pevent']['id']}),
        ambience['pevent']['title']|e, icon="calendar") }}
{{ util.breadcrumb_link(cdedblink("cde/show_past_course", {'pcourse_id' : ambience['pcourse']['id']}),
        ambience['pcourse']['title']|e, icon="book", active=True) }}
{% endblock %}
{% block content %}
    {% if is_admin %}
        <div class="p">
            {{ util.href(cdedblink('cde/change_past_course_form'), gettext("Edit"), icon="pencil",
                    aclass="btn btn-warning btn-sm") }}
        </div>
    {% endif %}
    
    {{ ambience['pcourse']['description']|rst }}

    <h2>{% trans -%}Participants{%- endtrans %}</h2>
    {% if is_admin %}
        {% call util.bootstrap_panel(title=gettext("Add Participant to this Course"),
                aclass="panel-success panel-condensed", icon='plus') %}
                <form action="{{ cdedblink('cde/add_participant')|e }}" method="POST" id="addparticipantform">
                    {{ util.input_hidden(name="pcourse_id", value=values['pcourse_id']) }}
                    <div class="row">
                        <div class="col-sm-5">
                            {{ util.input_text(name="persona_id", placeholder="DB-XXXX-X",
                                               anid='input-add-participant', aclass='form-control input-sm',
                                               arialabel=gettext("ID of the new Participant")) }}
                            <script type="text/javascript">
                                $('#input-add-participant').cdedbSearchPerson(
<<<<<<< HEAD
                                    '{{ cdedblink('core/select_persona') + '?kind=admin_persona&phrase=%s&sphere=event'}}',
                                    {{ participants.keys()|list|json }}, false, false, "{{ gettext("CdEDB-ID, Name or E-Mail") }}"
=======
                                    '{{ cdedblink('core/select_persona') + '?kind=past_event_user&phrase=%s'}}',
                                    {{ participants.keys()|list|json }}, false, false, "CdEDB-ID, Name oder E-Mail"
>>>>>>> 9ffbd69a
                                );
                            </script>
                            {{ util.output_errors('persona_id') }}
                        </div>
                        <div class="col-sm-2">
                            <div class="checkbox input-sm">
                                {{ util.input_checkbox(name="is_instructor", label=gettext("Instructor")) }}
                            </div>
                        </div>
                        <div class="col-sm-2">
                            <div class="checkbox input-sm">
                                {{ util.input_checkbox(name="is_orga", label=gettext("Orga")) }}
                            </div>
                        </div>
                        <div class="col-sm-3">
                            {{ util.input_submit(value=gettext("Add"), aclass="btn btn-primary btn-sm") }}
                        </div>
                    </div>
                </form>
        {% endcall %}
    {% endif %}
    {% if participants %}
        <ul>
            {% for anid, participant in participants.items() %} {# This dict is already sorted. #}
                <li>
                    {% if participant['is_instructor'] %}<strong>{% endif %}
                    {% if participant['viewable'] %}
                        {{ util.persona_anchor(personas[anid], quote_me=not is_admin) }}
                    {% else %}
                        {{ personas[anid]['given_names']|e }} {{ personas[anid]['family_name']|e }}
                    {% endif %}
                    {% if participant['is_instructor'] %}</strong>{% endif %}
                    {% if is_admin %}
                        <form action="{{ cdedblink('cde/remove_participant')|e }}" method="POST"
                              id="removeparticipantform{{ anid|e }}" style="display: inline;"
                              class="delete-participant-form">
                            {{ util.input_hidden(name="persona_id", value=anid) }}
                            {{ util.input_hidden(name="pcourse_id", value=values['pcourse_id']) }}
                            {{ util.input_hidden(name="course_page", value=True) }}
                            {{ util.input_submit(title=gettext("Remove"), icon="minus", aclass="btn btn-xs btn-danger",
                                    value="") }}
                        </form>
                    {% endif %}
                </li>
            {% endfor %}
            {% if extra_participants %}
                <li>{% trans count=extra_participants|e, extra_participants=extra_participants -%}
                    extra_participants_singular
                {%- pluralize extra_participants-%}
                    extra_participants_plural
                {%- endtrans %} …</li>
            {% endif %}
        </ul>
    {% elif extra_participants %}
        <p>
            <i>
                {% trans count=extra_participants|e, extra_participants=extra_participants -%}
                    {{ count }} Participant
                {%- pluralize extra_participants -%}
                    {{ count }} Participants
                {%- endtrans %}
            </i>
        </p>
    {% else %}
        <p>
            <i>{% trans -%}This Course had no Participants.{%- endtrans %}</i>
        </p>
    {% endif %}


    {% if is_admin %}
        {% call util.bootstrap_panel(title=gettext("Actions"), icon="warning-sign", aclass="panel-danger mosp") %}
            <div class="row">
                <div class="col-sm-4">
                    <div class="p">
                        <form action="{{ cdedblink('cde/delete_past_course')|e }}" method="POST"
                                id="deletecourseform" style="display: inline;">
                            {{ util.input_submit(value=gettext("Delete Course"), icon="trash", aclass="btn btn-danger") }}
                            {{ util.input_checkbox(name="ack_delete", label=gettext("Are You sure?"), readonly=is_locked) }}
                        </form>
                    </div>
                </div>
                <div class="col-sm-8">
                    <p class="text-muted">
                        {% trans -%}Deletes the Course, including Description and Participant information{%- endtrans %}
                    </p>
                </div>
            </div>
        {% endcall %}
        <script type="text/javascript">
            $('#deletecourseform').cdedbProtectAction("{{ gettext("The Course will be permanently deleted.") }}");
            $('#deletecourseform').find('[name="ack_delete"]').prop('checked', true).parent().hide();
            $('.delete-participant-form').cdedbProtectAction("{{ gettext("The Participant will be removed from this Course.") }}");
        </script>
    {% endif %}

{% endblock %}<|MERGE_RESOLUTION|>--- conflicted
+++ resolved
@@ -43,13 +43,8 @@
                                                arialabel=gettext("ID of the new Participant")) }}
                             <script type="text/javascript">
                                 $('#input-add-participant').cdedbSearchPerson(
-<<<<<<< HEAD
-                                    '{{ cdedblink('core/select_persona') + '?kind=admin_persona&phrase=%s&sphere=event'}}',
+                                    '{{ cdedblink('core/select_persona') + '?kind=past_event_user&phrase=%s'}}',
                                     {{ participants.keys()|list|json }}, false, false, "{{ gettext("CdEDB-ID, Name or E-Mail") }}"
-=======
-                                    '{{ cdedblink('core/select_persona') + '?kind=past_event_user&phrase=%s'}}',
-                                    {{ participants.keys()|list|json }}, false, false, "CdEDB-ID, Name oder E-Mail"
->>>>>>> 9ffbd69a
                                 );
                             </script>
                             {{ util.output_errors('persona_id') }}
