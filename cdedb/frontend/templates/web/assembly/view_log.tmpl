{% set sidenav_active='assembly_log' %}
{% extends "web/assembly/base.tmpl" %}
{% import "web/util.tmpl" as util with context %}
{% import "web/logging.tmpl" as logging with context %}
{% block scripts %}
    {{ util.cdedb_script('cdedb_searchpersona.js') }}
{% endblock %}
{% block title %}
    {% trans %}Assembly Log{% endtrans %}
    {{ logging.counter(total, values['offset'] or '', length) }}
{% endblock %}
{% block breadcrumb %}
    {{ super() }}
    {{ util.breadcrumb_link(cdedblink("assembly/view_log"), gettext("Log"), active=True) }}
{% endblock %}
{% block content %}
    {% call logging.table(log, keytitle='Assembly') %}
        {% for entry in log %}
            {% set link = None %}
            {% if entry['assembly_id'] %}
                {% set link = util.href(cdedblink('assembly/show_assembly', {'assembly_id': entry['assembly_id']}),
                                        assemblies[entry['assembly_id']]['title']) %}
            {% endif %}
            {{ logging.row(entry, enums['AssemblyLogCodes'], loop.index, 'assembly_id', link) }}
        {% endfor %}
    {% endcall %}

<<<<<<< HEAD
    {{ logging.filter('assembly/view_log', enums['AssemblyLogCodes'], 'assembly_user', 'assembly_id') }}
=======
>>>>>>> 2b93d6ad
    {{ logging.navigation('assembly/view_log', total, length, loglinks) }}
    {{ logging.filter('assembly/view_log', enums['AssemblyLogCodes'], 'admin_persona', 'assembly_id') }}
{% endblock %}<|MERGE_RESOLUTION|>--- conflicted
+++ resolved
@@ -25,10 +25,6 @@
         {% endfor %}
     {% endcall %}
 
-<<<<<<< HEAD
+    {{ logging.navigation('assembly/view_log', total, length, loglinks) }}
     {{ logging.filter('assembly/view_log', enums['AssemblyLogCodes'], 'assembly_user', 'assembly_id') }}
-=======
->>>>>>> 2b93d6ad
-    {{ logging.navigation('assembly/view_log', total, length, loglinks) }}
-    {{ logging.filter('assembly/view_log', enums['AssemblyLogCodes'], 'admin_persona', 'assembly_id') }}
 {% endblock %}