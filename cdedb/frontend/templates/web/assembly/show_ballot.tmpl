--- conflicted
+++ resolved
@@ -45,15 +45,10 @@
 
     {# Display of result #}
     {% if ambience['ballot']['is_tallied'] %}
-<<<<<<< HEAD
-        {{ ballot_result.show_result() }}
-
-=======
         <h3>{% trans %}Result{% endtrans %}</h3>
         {{ ballot_result.show_result(ambience['ballot'], result) }}
         {{ ballot_result.explain_result() }}
-        
->>>>>>> 0d91106b
+
         <h4>{% trans %}Summary{% endtrans %}</h4>
         {% if not ambience['ballot']['votes'] %}
             {{ ballot_result.show_summary() }}
