{% set sidenav_active='assembly_ballots' %}
{% extends "web/assembly/base.tmpl" %}
{% import "web/util.tmpl" as util with context %}
{% import "web/assembly/_ballot_meta.tmpl" as ballot_meta with context %}
{% import "web/assembly/_ballot_result.tmpl" as ballot_result with context %}
{% import "web/assembly/_ballot_voting.tmpl" as ballot_voting with context %}
{% block scripts %}{{ util.cdedb_script('cdedb_helper.js') }}{{ util.cdedb_script('cdedb_voting.js') }}{% endblock %}
{% set jshint = 'weak' %}
{% block title %}{{ ambience['ballot']['title'] }} ({{ ambience['assembly']['title'] }}){% endblock %}
{% block heading %}
    <h1 class="title">
        {{ ambience['ballot']['title'] }}
    </h1>
{% endblock %}
{% block breadcrumb %}
    {{ super() }}
    {{ util.breadcrumb_link(cdedblink("assembly/show_assembly"), ambience['assembly']['title'], icon="bullhorn") }}
    {{ util.breadcrumb_link(cdedblink("assembly/list_ballots"), gettext("Ballots")) }}
    {{ util.breadcrumb_link(cdedblink("assembly/show_ballot"), ambience['ballot']['title'], icon="thumbs-up",
                            active=True) }}
{% endblock %}
{% block content %}
    {% set edit_mode = is_admin and now() < ambience['ballot']['vote_begin'] %}

    {# Admin modification options (delete and edit) #}
    {% if edit_mode %}
        <div class="p">
            {{ util.href(cdedblink("assembly/change_ballot_form"), gettext("Edit"), icon="pencil",
                    aclass="btn btn-sm btn-warning") }}
            {% if CDEDB_DEV %}
                <form action="{{ cdedblink("assembly/ballot_start_voting") }}" method="POST"
                      id="startvotingform" style="display: inline;">
                    {{ util.anti_csrf_token("assembly/ballot_start_voting") }}
                    {{ util.input_submit(value=gettext("Start Voting"), aclass="btn btn-sm btn-success",
                            icon="check") }}
                </form>
            {% endif %}
        </div>
    {% endif %}

    {{ ballot_meta.show_status() }}

    {# Display of result #}
    {% if ambience['ballot']['is_tallied'] %}
        {{ ballot_result.show_result() }}
        
        <h4>{% trans -%}Summary{%- endtrans %}</h4>
        {% if not ambience['ballot']['votes'] %}
            {{ ballot_result.show_summary() }}
        {% endif %}
        <p>{{ util.href(cdedblink("assembly/get_result"), gettext("Download Results"), icon="download") }}</p>
        
        {{ ballot_result.show_own_vote() }}
    {% else %}
        {% if edit_mode %}
            {{ ballot_voting.add_candidate_form() }}
        {% endif %}

        {# Classical voting, not tallied #}
        {% if ambience['ballot']['votes'] %}
            {% if ambience['ballot']['is_voting'] and attends %}
                {{ ballot_voting.show_classical_voting() }}
            {% else %}
<<<<<<< HEAD
                <h3>{% trans -%}Candidates{%- endtrans %}</h3>
                <div class="row">
                    <ul class="col-md-8">
                        {% for candidate_id, candidate in ambience['ballot']['candidates']|xdictsort('description', pad=True) %}
                            <li class="hide-hover-container clearfix-after">
                                {{ candidate['description'] }}
                                {% if is_admin and now() < ambience['ballot']['vote_begin'] %}
                                    <form action="{{ cdedblink('assembly/remove_candidate',
                                                            {'candidate_id': candidate_id}) }}"
                                            method="POST" id="removecandidateform{{ candidate_id }}"
                                            class="remove-candiate-form hide-hover display-inline">
                                        {{ util.anti_csrf_token('assembly/remove_candidate') }}
                                        {{ util.input_submit(value="", icon="trash", aclass="btn btn-xs btn-danger list-button-float",
                                                            title=gettext("Remove Candidate")) }}
                                    </form>
                                {% endif %}
                            </li>
                        {% endfor %}
                    </ul>
                </div>
                {% if is_admin and now() < ambience['ballot']['vote_begin'] %}
                    <script type="text/javascript" nonce="{{ csp_nonce }}">
                        $('.remove-candiate-form').cdedbProtectAction("{{ gettext("The candidate will be removed.") }}");
                    </script>
                {% endif %}
=======
                {{ ballot_voting.show_classical_candidates(edit_mode) }}
>>>>>>> 7d4813e7
            {% endif %}
        {% else %}
<<<<<<< HEAD
            {# Preferential voting: Presentation of candidates #}
            <h3>{% trans -%}Candidates{%- endtrans %}</h3>
            <div class="row">
                <ul class="col-md-8">
                    {% for candidate_id, candidate in ambience['ballot']['candidates']|xdictsort('description', pad=True) %}
                        <li class="hide-hover-container clearfix-after">
                            {{ candidate['description'] }}
                            {% if attends or is_admin %}
                                <span class="label label-primary"><span class="sr-only">{% trans -%}Short: {%- endtrans %}</span>
                                    {{ candidate['moniker'] }}
                                </span>
                            {% endif %}
                            {% if is_admin and now() < ambience['ballot']['vote_begin']
                                    and candidate['moniker'] != ASSEMBLY_BAR_MONIKER %}
                                <form action="{{ cdedblink('assembly/remove_candidate',
                                                        {'candidate_id': candidate_id}) }}"
                                    method="POST" id="removecandidateform{{ candidate_id }}"
                                    class="remove-candiate-form hide-hover display-inline">
                                    {{ util.anti_csrf_token('assembly/remove_candidate') }}
                                    {{ util.input_submit(value="", icon="trash", aclass="btn btn-xs btn-danger list-button-float",
                                                        title=gettext("Remove Candidate")) }}
                                </form>
                            {% endif %}
                        </li>
                    {% endfor %}
                </ul>
            </div>
            {% if is_admin and now() < ambience['ballot']['vote_begin'] %}
                <script type="text/javascript" nonce="{{ csp_nonce }}">
                    $('.remove-candiate-form').cdedbProtectAction("{{ gettext("The candidate will be removed.") }}");
                </script>
            {% endif %}

            {# Preferential voting: Voting form #}
=======
            {{ ballot_voting.show_preferential_candidates(edit_mode) }}
>>>>>>> 7d4813e7
            {% if ambience['ballot']['is_voting'] and attends %}
                {{ ballot_voting.show_preferential_voting() }}
            {% endif %}
        {% endif %}
    {% endif %}

<<<<<<< HEAD
    {# Attachments #}
    {% if attachments or is_admin and now() < ambience['ballot']['vote_begin'] %}
        {% call util.bootstrap_panel(title=gettext("Files"), icon='file') %}
            {% if attachments %}
                <ul>
                    {% for attachment_id, attachment in attachments|xdictsort("title") %}
                        <li class="hide-hover-container clearfix-after">
                            {{ util.href(cdedblink("assembly/get_attachment", {'attachment_id': attachment_id}),
                                    attachment['title']) }}
                            {% if is_admin and now() < ambience['ballot']['vote_begin'] %}
                                <form action="{{ cdedblink('assembly/remove_attachment',
                                                           {'attachment_id': attachment_id}) }}"
                                        method="POST" id="removeattachmentform{{ attachment_id }}"
                                        class="hide-hover display-inline">
                                    {{ util.anti_csrf_token('assembly/remove_attachment') }}
                                    {{ util.input_checkbox("attachment_ack_delete", gettext("Are you sure?")) }}
                                    {{ util.input_submit(value="", aclass="btn btn-xs btn-danger list-button-float", icon="trash",
                                            title=gettext("Delete File")) }}
                                </form>
                                <script type="text/javascript" nonce="{{ csp_nonce }}">
                                    $('#removeattachmentform{{ attachment_id }}').cdedbProtectAction("{{ gettext("The attachment will be permanently deleted.") }}");
                                    $('#removeattachmentform{{ attachment_id }}').find('[name="attachment_ack_delete"]').prop('checked', true).parent().hide();
                                </script>
                            {% endif %}
                        </li>
                    {% endfor %}
                </ul>
            {% endif %}
            {% if is_admin and now() < ambience['ballot']['vote_begin'] %}
                {{ util.href(cdedblink("assembly/add_attachment_form"), gettext("Attach File"),
                             aclass="btn btn-success btn-sm", icon="plus") }}
            {% endif %}
        {% endcall %}
    {% endif %}
=======
>>>>>>> 7d4813e7

    {% if attachments or edit_mode %}
        {{ ballot_meta.show_attachments(edit_mode) }}
    {% endif %}
    {{ ballot_meta.show_navigation() }}
    
    {% if edit_mode %}
        {{ ballot_meta.ballot_action_panel() }}
    {% endif %}
{% endblock %}<|MERGE_RESOLUTION|>--- conflicted
+++ resolved
@@ -61,118 +61,16 @@
             {% if ambience['ballot']['is_voting'] and attends %}
                 {{ ballot_voting.show_classical_voting() }}
             {% else %}
-<<<<<<< HEAD
-                <h3>{% trans -%}Candidates{%- endtrans %}</h3>
-                <div class="row">
-                    <ul class="col-md-8">
-                        {% for candidate_id, candidate in ambience['ballot']['candidates']|xdictsort('description', pad=True) %}
-                            <li class="hide-hover-container clearfix-after">
-                                {{ candidate['description'] }}
-                                {% if is_admin and now() < ambience['ballot']['vote_begin'] %}
-                                    <form action="{{ cdedblink('assembly/remove_candidate',
-                                                            {'candidate_id': candidate_id}) }}"
-                                            method="POST" id="removecandidateform{{ candidate_id }}"
-                                            class="remove-candiate-form hide-hover display-inline">
-                                        {{ util.anti_csrf_token('assembly/remove_candidate') }}
-                                        {{ util.input_submit(value="", icon="trash", aclass="btn btn-xs btn-danger list-button-float",
-                                                            title=gettext("Remove Candidate")) }}
-                                    </form>
-                                {% endif %}
-                            </li>
-                        {% endfor %}
-                    </ul>
-                </div>
-                {% if is_admin and now() < ambience['ballot']['vote_begin'] %}
-                    <script type="text/javascript" nonce="{{ csp_nonce }}">
-                        $('.remove-candiate-form').cdedbProtectAction("{{ gettext("The candidate will be removed.") }}");
-                    </script>
-                {% endif %}
-=======
                 {{ ballot_voting.show_classical_candidates(edit_mode) }}
->>>>>>> 7d4813e7
             {% endif %}
         {% else %}
-<<<<<<< HEAD
-            {# Preferential voting: Presentation of candidates #}
-            <h3>{% trans -%}Candidates{%- endtrans %}</h3>
-            <div class="row">
-                <ul class="col-md-8">
-                    {% for candidate_id, candidate in ambience['ballot']['candidates']|xdictsort('description', pad=True) %}
-                        <li class="hide-hover-container clearfix-after">
-                            {{ candidate['description'] }}
-                            {% if attends or is_admin %}
-                                <span class="label label-primary"><span class="sr-only">{% trans -%}Short: {%- endtrans %}</span>
-                                    {{ candidate['moniker'] }}
-                                </span>
-                            {% endif %}
-                            {% if is_admin and now() < ambience['ballot']['vote_begin']
-                                    and candidate['moniker'] != ASSEMBLY_BAR_MONIKER %}
-                                <form action="{{ cdedblink('assembly/remove_candidate',
-                                                        {'candidate_id': candidate_id}) }}"
-                                    method="POST" id="removecandidateform{{ candidate_id }}"
-                                    class="remove-candiate-form hide-hover display-inline">
-                                    {{ util.anti_csrf_token('assembly/remove_candidate') }}
-                                    {{ util.input_submit(value="", icon="trash", aclass="btn btn-xs btn-danger list-button-float",
-                                                        title=gettext("Remove Candidate")) }}
-                                </form>
-                            {% endif %}
-                        </li>
-                    {% endfor %}
-                </ul>
-            </div>
-            {% if is_admin and now() < ambience['ballot']['vote_begin'] %}
-                <script type="text/javascript" nonce="{{ csp_nonce }}">
-                    $('.remove-candiate-form').cdedbProtectAction("{{ gettext("The candidate will be removed.") }}");
-                </script>
-            {% endif %}
-
-            {# Preferential voting: Voting form #}
-=======
             {{ ballot_voting.show_preferential_candidates(edit_mode) }}
->>>>>>> 7d4813e7
             {% if ambience['ballot']['is_voting'] and attends %}
                 {{ ballot_voting.show_preferential_voting() }}
             {% endif %}
         {% endif %}
     {% endif %}
 
-<<<<<<< HEAD
-    {# Attachments #}
-    {% if attachments or is_admin and now() < ambience['ballot']['vote_begin'] %}
-        {% call util.bootstrap_panel(title=gettext("Files"), icon='file') %}
-            {% if attachments %}
-                <ul>
-                    {% for attachment_id, attachment in attachments|xdictsort("title") %}
-                        <li class="hide-hover-container clearfix-after">
-                            {{ util.href(cdedblink("assembly/get_attachment", {'attachment_id': attachment_id}),
-                                    attachment['title']) }}
-                            {% if is_admin and now() < ambience['ballot']['vote_begin'] %}
-                                <form action="{{ cdedblink('assembly/remove_attachment',
-                                                           {'attachment_id': attachment_id}) }}"
-                                        method="POST" id="removeattachmentform{{ attachment_id }}"
-                                        class="hide-hover display-inline">
-                                    {{ util.anti_csrf_token('assembly/remove_attachment') }}
-                                    {{ util.input_checkbox("attachment_ack_delete", gettext("Are you sure?")) }}
-                                    {{ util.input_submit(value="", aclass="btn btn-xs btn-danger list-button-float", icon="trash",
-                                            title=gettext("Delete File")) }}
-                                </form>
-                                <script type="text/javascript" nonce="{{ csp_nonce }}">
-                                    $('#removeattachmentform{{ attachment_id }}').cdedbProtectAction("{{ gettext("The attachment will be permanently deleted.") }}");
-                                    $('#removeattachmentform{{ attachment_id }}').find('[name="attachment_ack_delete"]').prop('checked', true).parent().hide();
-                                </script>
-                            {% endif %}
-                        </li>
-                    {% endfor %}
-                </ul>
-            {% endif %}
-            {% if is_admin and now() < ambience['ballot']['vote_begin'] %}
-                {{ util.href(cdedblink("assembly/add_attachment_form"), gettext("Attach File"),
-                             aclass="btn btn-success btn-sm", icon="plus") }}
-            {% endif %}
-        {% endcall %}
-    {% endif %}
-=======
->>>>>>> 7d4813e7
 
     {% if attachments or edit_mode %}
         {{ ballot_meta.show_attachments(edit_mode) }}
