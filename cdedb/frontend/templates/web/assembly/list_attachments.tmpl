--- conflicted
+++ resolved
@@ -12,17 +12,7 @@
 {% endblock %}
 
 {% block heading %}
-<<<<<<< HEAD
-    <h1 class="title">
-        {% trans %}
-            Attachments
-        {% endtrans %}
-        <small>{{ util.make_icon('bullhorn') }} {{ ambience['assembly']['title'] }}</small>
-    </h1>
-=======
-    {{ util.context_heading(gettext("Attachment Overview"), ambience['assembly']['title'],
-                            'bullhorn', gettext("Assembly")) }}
->>>>>>> ae9808b6
+    {{ util.context_heading(gettext("Attachments"), ambience['assembly']['title'], 'bullhorn', gettext("Assembly")) }}
 {% endblock %}
 
 {% block breadcrumb %}
