--- conflicted
+++ resolved
@@ -6,17 +6,8 @@
     {{ util.cdedb_script('cdedb_searchpersona.js') }}
 {% endblock %}
 {% block title %}
-<<<<<<< HEAD
-    {% trans title=ambience['assembly']['title'] -%}{{ title }}: Log{%- endtrans %}
+    {% trans title=ambience['assembly']['title'] %}{{ title }}: Log{% endtrans %}
     {{ logging.counter(total, values['offset'] or '', length) }}
-=======
-    {% trans title=ambience['assembly']['title'] %}
-        {{ title }}: Log
-    {% endtrans %}
-    {% if log %}
-        [{{ values['start']|int }}–{{ (values['start']|int + log|length -1) }}]
-    {% endif %}
->>>>>>> f16574bc
 {% endblock %}
 {% block breadcrumb %}
     {{ super() }}
@@ -24,26 +15,7 @@
     {{ util.breadcrumb_link(cdedblink("assembly/view_assembly_log"), gettext("Log"), active=True) }}
 {% endblock %}
 {% block content %}
-<<<<<<< HEAD
     {% call logging.table(log) %}
-=======
-    {% if log %}
-        <div class="p">
-            {{ util.href("#logshowform", gettext("Go to Filter."), aclass="btn btn-default btn-sm", icon="arrow-down") }}
-        </div>
-    {% endif %}
-    <table class="table table-condensed table-hover">
-        <thead>
-        <tr>
-            <th>{% trans %}Timestamp{% endtrans %}</th>
-            <th>{% trans %}Code{% endtrans %}</th>
-            <th>{% trans %}Submitted By{% endtrans %}</th>
-            <th>{% trans %}Affected{% endtrans %}</th>
-            <th>{% trans %}Additional Info{% endtrans %}</th>
-        </tr>
-        </thead>
-        <tbody>
->>>>>>> f16574bc
         {% for entry in log %}
             {% set link = None %}
             {{ logging.row(entry, enums['AssemblyLogCodes']) }}
