--- conflicted
+++ resolved
@@ -60,17 +60,11 @@
                             <li class="hide-hover-container clearfix-after">
                                 {{ util.href(cdedblink("assembly/get_attachment", {'attachment_id': attachment_id}),
                                         attachment['title']) }}
-<<<<<<< HEAD
                                 {% if "assembly_contents" in user.admin_views %}
                                     <form action="{{ cdedblink('assembly/remove_attachment',
                                                                {'attachment_id': attachment_id}) }}"
-                                            method="POST" id="removeattachmentform{{ attachment_id }}",
-=======
-                                {% if is_admin %}
-                                    <form action="{{ cdedblink('assembly/remove_attachment', {'attachment_id': attachment_id}) }}"
                                             method="POST"
                                             id="removeattachmentform{{ attachment_id }}"
->>>>>>> 876d100c
                                             class="hide-hover display-inline">
                                         {{ util.anti_csrf_token('assembly/remove_attachment') }}
                                         {{ util.input_checkbox("attachment_ack_delete", gettext("Are you sure?")) }}
