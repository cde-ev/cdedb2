{# This is the base template to be extended by (nearly) all html templates.
   It provides a skeleton where only the content needs to be filled in. #}
{% import "web/util.tmpl" as util with context %}
<!DOCTYPE html>
<html lang="{{ lang }}">
    <head>
        <meta charset="utf-8">
        <meta http-equiv="X-UA-Compatible" content="IE=edge">
        <meta name="viewport" content="width=device-width, initial-scale=1">
        {% block noindex %}<meta name="robots" content="noindex">{% endblock %}

        <title>CdEDB – {% block title %}CdEDB{% endblock %}</title>
        <link rel="shortcut icon" type="image/x-icon" href="{{ staticurl("favicon.ico") }}" media="print" />

<<<<<<< HEAD
        <script type="text/javascript" src="{{ staticurl("jquery-3.min.js") }}"></script>
        <link href="{{ staticurl("bootstrap-3/css/bootstrap.min.css") }}" rel="stylesheet" media="all" />
        <link href="{{ staticurl("fontawesome/css/all.min.css") }}" rel="stylesheet" media="all" />
        <script type="text/javascript" src="{{ staticurl("bootstrap-3/js/bootstrap.min.js") }}"></script>
        <script type="text/javascript" src="{{ staticurl("cdedb-general.js") }}"></script>
=======
        <script src="{{ staticurl("jquery-3.min.js") }}"></script>
        <link href="{{ staticurl("bootstrap-3/css/bootstrap.min.css") }}" rel="stylesheet" />
        <script src="{{ staticurl("bootstrap-3/js/bootstrap.min.js") }}"></script>
        <script src="{{ staticurl("cdedb-general.js") }}"></script>
>>>>>>> f1bd6180
        {% if CDEDB_DEV %}
            <!-- script for adding links to view emails -->
            <script nonce="{{ csp_nonce }}">
                $(function() {
                    $("div.alert-info").append(function(index, html){
                        /* search for paths of temporary mail files and create link */
                        var pos = html.indexOf(" /tmp/cdedb-mail-");
                        if (pos >= 0) {
                            var endpos = html.indexOf(".txt", pos);
                            var token = html.substring(pos + 17, endpos);
                            var link = "{{ cdedblink('core/debug_email', magic_placeholders=['token']) }}"
                                .replace('_CDEDB_MAGIC_URL_PLACEHOLDER_0_', token);
                            return '(<a href="' + link + '">{{ gettext("View E-Mail in Browser") }}</a>)';
                        }
                    });
                });
            </script>
        {% endif %}

        {% block scripts %}{% endblock %}

        <link rel="stylesheet" href="{{ staticurl("cdedb.css") }}" />
        <link rel="stylesheet" href="{{ staticurl("print.css") }}" media="print" />
    </head>
    <body class="{% if CDEDB_DEV %}development{% elif CDEDB_OFFLINE_DEPLOYMENT %}offline{% endif %}">
        <div class="container page" id="maincontainer">
            <div class="clearfix" role="banner">
                <div class="pull-right text-right" style="width: 20%;">
                    {% if CDEDB_DEV %}
                        <div class="text-danger text-uppercase"><small>Development Mode</small></div>
                    {% elif CDEDB_OFFLINE_DEPLOYMENT %}
                        <div class="text-info text-uppercase"><small>Offline Deployment</small></div>
                    {% endif %}
                    {% if I18N_LANGUAGES %}
                        <form action="{{ cdedblink('core/change_locale') }}" id="changelocaleform" method="post"
                              style="display: inline;">
                            {% if original_request and original_request.url %}
                                {{ util.input_hidden("wants", encode_parameter("core/change_locale", "wants",
                                                                               original_request.url, timeout=None)) }}
                            {% endif %}
                            {% with TITLES = {'de': ("Deutsch", "Auf Deutsch umschalten"),
                                              'en': ("English", "Switch to English"),} %}
                                {% for l in I18N_LANGUAGES if l != lang %}
                                    <button type="submit" class="btn-lang-change" name="locale" value="{{ l }}"
                                            title="{{ TITLES.get(l, (None, None))[1] }}">
                                        <img src="{{ staticurl("flags/{}.png".format(l)) }}"
                                             alt="{{ TITLES.get(l, (None, None))[0] }}" />
                                    </button>
                                {% endfor %}
                            {% endwith %}
                        </form>
                    {% endif %}
                </div>
                <div class="logo pull-left">
                    <a href={{ cdedblink("core/index") }} ><img src="{{ staticurl("logo.svg") }}" alt="CdE-Datenbank" /></a>
                </div>

                {% if jshint %}
                    <noscript>
                        {% if jshint == 'strong' %}
                            <div class="jshint pull-right text-danger">
                                {{ util.make_icon('exclamation-triangle') }}
                                {% trans %}This site provides additional functionality with JavaScript enabled.{% endtrans %}
                            </div>
                        {% else %}
                            <div class="jshint pull-right text-warning">
                                {{ util.make_icon('exclamation-triangle') }}
                                {% trans %}This site can be used more easily with JavaScript enabled.{% endtrans %}
                            </div>
                        {% endif %}
                    </noscript>
                {% endif %}
            </div>
            <!-- main navigation bar -->
            <nav class="navbar navbar-default" aria-label="{% trans %}Main Menu{% endtrans %}">
                <div class="navbar-header">
                    <p class="navbar-collapse-header">{% trans %}Main Menu{% endtrans %}</p>
                    <button type="button" class="navbar-toggle collapsed hide" data-toggle="collapse"
                            data-target="#navbar-collapse-1" aria-expanded="false" id="button-navbar-toggle">
                        <span class="sr-only">{% trans %}Display Main Menu{% endtrans %}</span>
                        <span class="icon-bar"></span>
                        <span class="icon-bar"></span>
                        <span class="icon-bar"></span>
                    </button>
                </div>

                <div class="collapse navbar-collapse in" id="navbar-collapse-1">
                    <ul class="nav navbar-nav navbar-right">
                        <li>
                            {% if "persona" in user.roles %}
                                <form action="{{ cdedblink("core/logout") }}" method="POST" id="logoutform"
                                  class="navbar-form">
                                    <p class="navbar-text">
                                        <span class="sr-only">{% trans %}Logged-In as{% endtrans %}</span>
                                        <span id="displayname">
                                            {{ util.href(cdedblink("core/mydata"), user.display_name, icon="user") }}
                                        </span>
                                    </p>
                                    <button type="submit" name="submitlogout" value="{% trans %}Logout{% endtrans %}"
                                      class="btn navbar-button btn-default" title="{% trans %}Logout{% endtrans %}">
                                        {{ util.make_icon("power-off") }}
                                        <span class="visible-xs-inline-block">{% trans %}Logout{% endtrans %}</span>
                                    </button>
                                </form>
                            {% elif not login_form and original_request %}
                                {{ util.href(cdedblink('core/index', {'wants': encode_parameter("core/index", "wants",
                                                                                                original_request.url)}),
                                             gettext("Login"), aclass='btn navbar-button btn-default', icon='power-off') }}
                            {% endif %}
                        </li>
                    </ul>

                    <ul class="nav navbar-nav">
                        <li {% if mainnav_active == 'core' %}class="active" aria-current="page"{% endif %}>
                            {{ util.href(cdedblink("core/index"), gettext("Index"), icon="home") }}
                            </li>
                        {% if "cde" in user.roles and not CDEDB_OFFLINE_DEPLOYMENT %}
                            <li {% if mainnav_active == 'cde' %}class="active" aria-current="page"{% endif %}>
                                {{ util.href(cdedblink("cde/index"), gettext("Members"), icon="graduation-cap") }}
                                </li>
                        {% endif %}
                        <li {% if mainnav_active == 'event' %}class="active" aria-current="page"{% endif %}>
                            {{ util.href(cdedblink("event/index"), gettext("Events"), icon="chalkboard-teacher") }}
                        </li>
                        {% if "ml" in user.roles and not CDEDB_OFFLINE_DEPLOYMENT %}
                            <li {% if mainnav_active == 'ml' %}class="active" aria-current="page"{% endif %}>
                                {{ util.href(cdedblink("ml/index"), gettext("Mailinglists"), icon="envelope") }}
                            </li>
                        {% endif %}
                        {% if "assembly" in user.roles and not CDEDB_OFFLINE_DEPLOYMENT %}
                            <li {% if mainnav_active == 'assembly' %}class="active" aria-current="page"{% endif %}>
                                {{ util.href(cdedblink("assembly/index"), gettext("Assemblies"), icon="bullhorn") }}
                            </li>
                        {% endif %}
                    </ul>
                </div><!-- /.navbar-collapse -->
            </nav>
            <script nonce="{{ csp_nonce }}">
                $('#navbar-collapse-1').removeClass('in');
                $('#button-navbar-toggle').removeClass('hide');
            </script>

            <div class="row">
                <nav class="col-md-3" id="sidebar" aria-label="{% trans %}Sub Menu{% endtrans %}">
                    {% block navigation %}
                    {% endblock %}
                </nav>
                <div class="col-md-9">
                    {% if self.breadcrumb %}
                        <h6 id="bc-title" class="sr-only">{% trans %}You are here:{% endtrans %}</h6>
                        <nav>
                            <ol class="breadcrumb breadcrumb-hanging" aria-labelledby="bc-title">
                                {% block breadcrumb %}{% endblock %}
                            </ol>
                        </nav>
                    {% endif %}

                    <div id="notifications">
                        {% with icontypes = {"success" : "check-circle", "info" : "info-circle", "question" : "question-circle",
                                             "warning" : "exclamation-circle", "error" : "times-circle"},
                                alerttypes = {"success" : "success", "info" : "info", "question" : "info",
                                              "warning" : "warning", "error" : "danger"},
                                messagetypes = {"success" : _("Success!"), "info" : _("Info!"), "question" : _("Question:"),
                                                "warning" : _("Warning!"), "error" : _("Error!")} %}
                            {% for ntype, message, params in notifications %}
                                <div class="alert alert-{{ alerttypes[ntype]|s }}" role="alert">
                                    {{ util.make_icon( icontypes[ntype] ) }}
                                    <strong>{{ messagetypes[ntype]|s }}</strong>
                                    <span class="notificationMessage">{{ gettext(message)|format(**params) }}</span>
                                </div>
                            {% endfor %}
                        {% endwith %}
                    </div>

                    <div role="main">
                        {% block heading %}
                            <h1 class="title" id="title">{{ gettext(self.title()) }}</h1>
                        {% endblock %}

                        <div id="content">
                            {% block content %}
                                {% trans %}This should not be visible.{% endtrans %}
                            {% endblock %}
                        </div>
                    </div>
                </div>
            </div>
        </div>
        <footer id="footer" class="container">
            {% block footer %}
                © <a href="https://www.cde-ev.de/">{% trans %}Club der Ehemaligen e.V.{% endtrans %}</a>
                –
                {% trans %}CdE-Datenbank development team{% endtrans %}
                <a href="{{ util.mailto("cdedb@lists.cde-ev.de", gettext("CdE-Datenbank development team")) }}">
                    &lt;cdedb@lists.cde-ev.de&gt;
                </a>
                <br />
                {% trans %}Version{% endtrans %} {{ GIT_COMMIT }}
                {% if CDEDB_DEV %}
                    <br /><br />
                    <div style="word-wrap: break-word;">{{ debugstring }} ; time taken: {{ generation_time() }}</div>
                {% endif %}
            {% endblock %}
        </footer>
    </body>
    {% if errors %}
        <!-- error listing for debugging
             {{ errors }}
        -->
    {% endif %}
</html><|MERGE_RESOLUTION|>--- conflicted
+++ resolved
@@ -12,18 +12,11 @@
         <title>CdEDB – {% block title %}CdEDB{% endblock %}</title>
         <link rel="shortcut icon" type="image/x-icon" href="{{ staticurl("favicon.ico") }}" media="print" />
 
-<<<<<<< HEAD
-        <script type="text/javascript" src="{{ staticurl("jquery-3.min.js") }}"></script>
-        <link href="{{ staticurl("bootstrap-3/css/bootstrap.min.css") }}" rel="stylesheet" media="all" />
-        <link href="{{ staticurl("fontawesome/css/all.min.css") }}" rel="stylesheet" media="all" />
-        <script type="text/javascript" src="{{ staticurl("bootstrap-3/js/bootstrap.min.js") }}"></script>
-        <script type="text/javascript" src="{{ staticurl("cdedb-general.js") }}"></script>
-=======
         <script src="{{ staticurl("jquery-3.min.js") }}"></script>
         <link href="{{ staticurl("bootstrap-3/css/bootstrap.min.css") }}" rel="stylesheet" />
+        <link href="{{ staticurl("fontawesome/css/all.min.css") }}" rel="stylesheet" />
         <script src="{{ staticurl("bootstrap-3/js/bootstrap.min.js") }}"></script>
         <script src="{{ staticurl("cdedb-general.js") }}"></script>
->>>>>>> f1bd6180
         {% if CDEDB_DEV %}
             <!-- script for adding links to view emails -->
             <script nonce="{{ csp_nonce }}">
