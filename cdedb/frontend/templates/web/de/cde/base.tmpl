--- conflicted
+++ resolved
@@ -4,31 +4,31 @@
 {% block navigation %}
     <h2>Navigation</h2>
     <div class="list-group">
-        {{ util.href(cdedblink("cde/member_search"), "CdE-Mitglied suchen", aclass="list-group-item", icon="search",
+        {% if user.is_searchable %}
+            {{ util.href(cdedblink("cde/member_search"), "CdE-Mitglied suchen", aclass="list-group-item", icon="search",
                     active=(sidenav_active=='cde_member_search')) }}
-        {% if is_admin %}
-<<<<<<< HEAD
+        {% else %}
+            {{ util.href(cdedblink("cde/consent_decision_form"), "Datenschutzerklärung", aclass="list-group-item",
+                    icon="check", active=(sidenav_active=='cde_consent_decision')) }}
+        {% endif %}
+        {# FIXME #}
+        {{ util.href(cdedblink("cde/lastschrift_subscription_form"), "Initiative 25+ beitreten") }}
+    </div>
+        
+    {% if is_admin %}
+        <div class="list-group">
             {{ util.href(cdedblink("cde/user_search_form"), "Nutzer verwalten", aclass="list-group-item", icon="cog") }}
             {# FIXME #}
             {{ util.href(cdedblink("cde/create_user_form"), "Neues Mitglied anlegen") }}
             {{ util.href(cdedblink("cde/list_pending_changes"), "Änderungen prüfen", aclass="list-group-item",
                     icon="check") }}
+            {{ util.href(cdedblink("cde/lastschrift_index"), "Einzugserächtigungen", aclass="list-group-item",
+                    icon="euro", active=(sidenav_active=='cde_consent_form')) }}
             {{ util.href(cdedblink("cde/archived_user_search_form"), "Archivsuche", aclass="list-group-item",
                     icon="inbox") }}
             {{ util.href(cdedblink("cde/view_cde_log"), "Allgemeines Log", aclass="list-group-item", icon="list-alt") }}
             {{ util.href(cdedblink("cde/view_changelog_meta"), "Nutzerdaten-Log", aclass="list-group-item",
                     icon="list-alt") }}
-=======
-            <li>{{ util.href(cdedblink("cde/create_user_form"), "Neues Mitglied anlegen") }}</li>
-            <li>{{ util.href(cdedblink("cde/list_pending_changes"), "Änderungen begutachten") }}</li>
-            <li>{{ util.href(cdedblink("cde/archived_user_search_form"), "Archivsuche") }}</li>
-            <li>{{ util.href(cdedblink("cde/lastschrift_index"), "Einzugserächtigungen") }}</li>
-            <li>{{ util.href(cdedblink("cde/user_search_form"), "Nutzersuche") }}</li>
-            <li>{{ util.href(cdedblink("cde/archived_user_search_form"), "Archivsuche") }}</li>
-            <li>{{ util.href(cdedblink("cde/meta_info_form"), "Vereins-Metadaten") }}</li>
-            <li>{{ util.href(cdedblink("cde/view_cde_log"), "Allgemeines Log") }}</li>
-            <li>{{ util.href(cdedblink("cde/view_changelog_meta"), "Nutzerdaten Log") }}</li>
->>>>>>> 510c1ac9
-        {% endif %}
-    </div>
+        </div>
+    {% endif %}
 {% endblock %}