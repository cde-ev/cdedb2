{% set mainnav_active='event' %}
{% extends "web/de/base.tmpl" %}
{% import "web/de/util.tmpl" as util with context %}

{% macro one_event_links(data) %}
    <div class="list-group tear-down">
        {{ util.href(cdedblink("event/show_event", {"event_id": data['id']}), "Übersicht",
                     aclass="list-group-item", icon="triangle-right", active=(sidenav_active == 'event_show')) }}
        {% if data['tracks'] %}
            {{ util.href(cdedblink("event/course_list", {"event_id": data['id']}), "Kursliste",
                         aclass="list-group-item", icon="book", active=(sidenav_active == 'event_course_list')) }}
        {% endif %}
        {% if is_registered %}
            {{ util.href(cdedblink("event/registration_status", {"event_id": data['id']}), "Meine Anmeldung",
                    aclass="list-group-item", icon="log-in", active=(sidenav_active == 'event_register')) }}
            {% if ambience['event']['use_questionnaire'] %}
                {{ util.href(cdedblink("event/questionnaire_form", {"event_id": data['id']}), "Fragebogen",
                        aclass="list-group-item", icon="edit", active=(sidenav_active == 'event_quest')) }}
            {% endif %}
        {% else %}
            {{ util.href(cdedblink("event/register_form", {"event_id": data['id']}), "Anmelden",
                    readonly=is_locked, aclass="list-group-item", icon="log-in",
                    active=(sidenav_active == 'event_register')) }}
        {% endif %}
    </div>

    {% if data['id'] in user.orga or is_admin %}
        <div class="list-group tear-down">
            {{ util.href(cdedblink("event/registration_query", {"event_id": data['id']}), "Anmeldungen",
                    aclass="list-group-item", icon="list", active=(sidenav_active == 'event_registration')) }}
            {{ util.href(cdedblink("event/stats", {"event_id": data['id']}), "Teilnehmer-Statistik",
                    aclass="list-group-item", icon="stats", active=(sidenav_active == 'event_stats')) }}

<<<<<<< HEAD
            {{ util.href(cdedblink("event/course_stats", {"event_id": data['id']}), "Kurse",
                         aclass="list-group-item", icon="book", active=(sidenav_active == 'event_course_stats')) }}
            {{ util.href(cdedblink("event/course_choices", {"event_id": data['id']}), "Kurseinteilung",
                    aclass="list-group-item", icon="screenshot", active=(sidenav_active == 'event_course_choices')) }}
=======
            {% if data['tracks'] %}
                {{ util.href(cdedblink("event/course_stats", {"event_id": data['id']}), "Kurse",
                             aclass="list-group-item", icon="book", active=(sidenav_active == 'event_course_stats')) }}
                {{ util.href(cdedblink("event/course_choices", {"event_id": data['id']}), "Kurseinteilung",
                        aclass="list-group-item", icon="screenshot", active=(sidenav_active == 'event_course_choices')) }}
            {% endif %}
>>>>>>> 5a5c9be6
            {{ util.href(cdedblink("event/lodgements", {"event_id": data['id']}), "Unterkunft",
                    aclass="list-group-item", icon="home", active=(sidenav_active == 'event_lodgements')) }}
            {{ util.href(cdedblink("event/downloads", {"event_id": data['id']}), "Downloads", aclass="list-group-item",
                    icon="download", active=(sidenav_active == 'event_downloads')) }}
        </div>
        <div class="list-group tear-down">
            {{ util.href(cdedblink("event/change_event", {"event_id": data['id']}), "Konfiguration",
                     readonly=is_locked, icon='cog', aclass="list-group-item",
                     active=(sidenav_active == 'event_config')) }}
            {{ util.href(cdedblink("event/part_summary", {"event_id": data['id']}), "Veranstaltungs-Teile",
                     readonly=is_locked, icon='time', aclass="list-group-item",
                     active=(sidenav_active == 'event_parts')) }}
            {{ util.href(cdedblink("event/field_summary", {"event_id": data['id']}), "Datenfelder konfigurieren",
                     readonly=is_locked, icon='tag', aclass="list-group-item",
                     active=(sidenav_active == 'event_field_summary') ) }}
            {{ util.href(cdedblink("event/questionnaire_summary", {"event_id": data['id']}), "Fragebogen konfigurieren",
                     readonly=is_locked, aclass="list-group-item", active=(sidenav_active == 'event_quest_summary'),
                     icon='unchecked') }}
            {{ util.href(cdedblink("event/view_event_log", {"event_id": data['id']}), "Log", aclass="list-group-item",
                    icon="list-alt", active=(sidenav_active == 'event_event_log')) }}
        </div>

        <div class="list-group tear-down">
            {{ util.href(cdedblink("event/checkin_form", {"event_id": data['id']}), "Checkin",
                    readonly=is_locked, aclass="list-group-item", icon="check",
                    active=(sidenav_active == 'event_checkin')) }}
        </div>
    {% endif %}
{% endmacro %}

{% block navigation %}
    {% if ambience['event'] %}
        <p>
            {{ util.href(cdedblink("event/index"), "Zur Veranstaltungs-Übersicht", icon="circle-arrow-up") }}
        </p>

        <h4>{{ util.make_icon('blackboard', arialabel='Veranstaltung') }}
            {{ ambience['event']['title'] }}</h4>
        {{ one_event_links(ambience['event']) }}
    {% else %}
        <h4>Veranstaltungen</h4>
        <div class="list-group tear-down">
            {% if is_admin %}
                {{ util.href(cdedblink("event/index"), "Übersicht", aclass="list-group-item",
                             icon="triangle-right", active=(sidenav_active == 'event_index')) }}
                {{ util.href(cdedblink("event/list_db_events"), "Veranstaltungen verwalten",
                             aclass="list-group-item", icon="cog", active=(sidenav_active == 'event_list')) }}
            </div>
            <div class="list-group tear-down">
                {{ util.href(cdedblink("event/user_search"), "Nutzer verwalten",
                             aclass="list-group-item", icon="user", active=(sidenav_active == 'event_users')) }}
                {{ util.href(cdedblink("event/view_log"), "Log", aclass="list-group-item", icon="list-alt",
                             active=(sidenav_active == 'event_log')) }}
            {% else %}
                {{ util.href(cdedblink("event/index"), "Übersicht", aclass="list-group-item", icon="triangle-right",
                             active=(sidenav_active == 'event_index')) }}
            {% endif %}
        </div>
    {% endif %}
    <hr class="strong visible-xs visible-sm" />
{% endblock %}<|MERGE_RESOLUTION|>--- conflicted
+++ resolved
@@ -31,19 +31,12 @@
             {{ util.href(cdedblink("event/stats", {"event_id": data['id']}), "Teilnehmer-Statistik",
                     aclass="list-group-item", icon="stats", active=(sidenav_active == 'event_stats')) }}
 
-<<<<<<< HEAD
-            {{ util.href(cdedblink("event/course_stats", {"event_id": data['id']}), "Kurse",
-                         aclass="list-group-item", icon="book", active=(sidenav_active == 'event_course_stats')) }}
-            {{ util.href(cdedblink("event/course_choices", {"event_id": data['id']}), "Kurseinteilung",
-                    aclass="list-group-item", icon="screenshot", active=(sidenav_active == 'event_course_choices')) }}
-=======
             {% if data['tracks'] %}
                 {{ util.href(cdedblink("event/course_stats", {"event_id": data['id']}), "Kurse",
                              aclass="list-group-item", icon="book", active=(sidenav_active == 'event_course_stats')) }}
                 {{ util.href(cdedblink("event/course_choices", {"event_id": data['id']}), "Kurseinteilung",
                         aclass="list-group-item", icon="screenshot", active=(sidenav_active == 'event_course_choices')) }}
             {% endif %}
->>>>>>> 5a5c9be6
             {{ util.href(cdedblink("event/lodgements", {"event_id": data['id']}), "Unterkunft",
                     aclass="list-group-item", icon="home", active=(sidenav_active == 'event_lodgements')) }}
             {{ util.href(cdedblink("event/downloads", {"event_id": data['id']}), "Downloads", aclass="list-group-item",
