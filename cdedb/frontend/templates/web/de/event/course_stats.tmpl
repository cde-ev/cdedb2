{% set sidenav_active='event_course_stats' %}
{% extends "web/de/event/base.tmpl" %}
{% import "web/de/util.tmpl" as util with context %}
{% block title %}Kurse verwalten ({{ ambience['event']['title']|e }}){% endblock %}
{% block breadcrumb %}
    {{ util.breadcrumb_link(cdedblink("event/index"), "Veranstaltungen") }}
    {{ util.breadcrumb_link(cdedblink("event/show_event"), ambience['event']['title'], icon="blackboard") }}
    {{ util.breadcrumb_link(cdedblink("event/course_stats"), "Kurse", active=True) }}
{% endblock %}
{% block heading %}
    <h1 class="title">
        Kurse verwalten
        <small>{{ util.make_icon('blackboard') }} {{ ambience['event']['title']|e }}</small>
    </h1>
{% endblock %}

{% block content %}
    <div class="p">
        {{ util.href(cdedblink('event/create_course_form'), "Kurs hinzufügen", readonly=is_locked, icon='plus',
                     aclass='btn btn-success btn-sm') }}
    </div>
<<<<<<< HEAD
=======
    {# TODO incorporate active_segments, max_size, min_size of courses #}
>>>>>>> 5a5c9be6
    <table class="table table-condensed">
        <thead>
            <tr>
                <th rowspan="2" colspan="2">Kurs</th>
<<<<<<< HEAD
                {% for part_id, part in ambience['event']['parts']|dictsort %}
                    <th colspan="5" class="b-left">{{ part['title']|e }}</th>
=======
                {% for track_id, track in ambience['event']['tracks']|dictsort %}
                    <th colspan="4" class="b-left">{{ track['title']|e }}</th>
>>>>>>> 5a5c9be6
                {% endfor %}
                <th colspan="2" class="b-left">Grenzen</th>
            </tr>
            <tr>
<<<<<<< HEAD
                {% for part_id, part in ambience['event']['parts']|dictsort %}
                    <th class="b-left"></th>
                    <th class="text-right">{{ util.make_icon('screenshot', title="eingeteilt") }}</th>
=======
                {% for track_id, track in ambience['event']['tracks']|dictsort %}
                    <th class="b-left text-right">{{ util.make_icon('screenshot', title="eingeteilt") }}</th>
>>>>>>> 5a5c9be6
                    <th class="text-right">1</th>
                    <th class="text-right">2</th>
                    <th class="text-right">3</th>
                {% endfor %}
                <th class="b-left text-right">Min</th>
                <th class="text-right">Max</th>
            </tr>
        </thead>
        <tbody>
            {% for course_id, course in courses|dictsort %}
                <tr>
                    <td>{{ course['nr']|e }}</td>
                    <td>{{ util.href(cdedblink('event/show_course', {'course_id': course_id}),
                                     course['shortname']) }}</td>
<<<<<<< HEAD
                    {% for part_id, part in ambience['event']['parts']|dictsort %}
                        {% if part_id in course['parts'] %}
                            {% set attendees = assign_counts[course_id][part_id] %}
                            {% set aclass = 'course-cancelled' if part_id not in course['active_parts'] and attendees > 0 else
                                            ('course-cancelled-ok' if part_id not in course['active_parts'] else
                                             ('course-manyp' if course['max_size'] and attendees > course['max_size'] else
                                              ('course-fewp' if course['min_size'] and attendees < course['min_size'] else ''))) %}
                            <td class="b-left course-primary {{ aclass }}">
                                {% if part_id not in course['active_parts'] %}
                                    {{ util.make_icon('ban-circle', title="Findet nicht statt") }}
                                {% endif %}
                            </td>
                            <td class="text-right course-primary {{ aclass }}">
                                {{ util.href(cdedblink('event/course_choices', {'part_id': part_id,
=======
                    {% for track_id, track in ambience['event']['tracks']|dictsort %}
                        {% if track_id in course['segments'] %}
                            <td class="b-left text-right">
                                {{ util.href(cdedblink('event/course_choices', {'track_id': track_id,
>>>>>>> 5a5c9be6
                                                                                'course_id': course_id,
                                                                                'position': 6,
                                                                                'submitform': True}),
                                             assign_counts[course_id][track_id]) }}
                            </td>
                            {% for i in range(3) %}
                                <td class="text-right">
                                    {{ util.href(cdedblink('event/course_choices', {'track_id': track_id,
                                                                                'course_id': course_id,
                                                                                'position': i + 2,
                                                                                'submitform': True}),
                                             choice_counts[course_id][(track_id, i)]) }}
                            {% endfor %}
                        {% else %}
                            <td class="b-left">{{ util.make_icon('remove-sign', title="Nicht angeboten") }}</td>
                            <td colspan="4"></td>
                        {% endif %}
                    {% endfor %}
                    <td class="b-left text-right">{{ course['min_size']|e }}</td>
                    <td class="text-right">{{ course['max_size']|e }}</td>
                </tr>
            {% endfor %}
        </tbody>
    </table>
{% endblock %}<|MERGE_RESOLUTION|>--- conflicted
+++ resolved
@@ -19,33 +19,19 @@
         {{ util.href(cdedblink('event/create_course_form'), "Kurs hinzufügen", readonly=is_locked, icon='plus',
                      aclass='btn btn-success btn-sm') }}
     </div>
-<<<<<<< HEAD
-=======
-    {# TODO incorporate active_segments, max_size, min_size of courses #}
->>>>>>> 5a5c9be6
     <table class="table table-condensed">
         <thead>
             <tr>
                 <th rowspan="2" colspan="2">Kurs</th>
-<<<<<<< HEAD
-                {% for part_id, part in ambience['event']['parts']|dictsort %}
-                    <th colspan="5" class="b-left">{{ part['title']|e }}</th>
-=======
                 {% for track_id, track in ambience['event']['tracks']|dictsort %}
-                    <th colspan="4" class="b-left">{{ track['title']|e }}</th>
->>>>>>> 5a5c9be6
+                    <th colspan="5" class="b-left">{{ track['title']|e }}</th>
                 {% endfor %}
                 <th colspan="2" class="b-left">Grenzen</th>
             </tr>
             <tr>
-<<<<<<< HEAD
-                {% for part_id, part in ambience['event']['parts']|dictsort %}
+                {% for track_id, track in ambience['event']['tracks']|dictsort %}
                     <th class="b-left"></th>
                     <th class="text-right">{{ util.make_icon('screenshot', title="eingeteilt") }}</th>
-=======
-                {% for track_id, track in ambience['event']['tracks']|dictsort %}
-                    <th class="b-left text-right">{{ util.make_icon('screenshot', title="eingeteilt") }}</th>
->>>>>>> 5a5c9be6
                     <th class="text-right">1</th>
                     <th class="text-right">2</th>
                     <th class="text-right">3</th>
@@ -60,27 +46,20 @@
                     <td>{{ course['nr']|e }}</td>
                     <td>{{ util.href(cdedblink('event/show_course', {'course_id': course_id}),
                                      course['shortname']) }}</td>
-<<<<<<< HEAD
-                    {% for part_id, part in ambience['event']['parts']|dictsort %}
-                        {% if part_id in course['parts'] %}
-                            {% set attendees = assign_counts[course_id][part_id] %}
-                            {% set aclass = 'course-cancelled' if part_id not in course['active_parts'] and attendees > 0 else
-                                            ('course-cancelled-ok' if part_id not in course['active_parts'] else
+                    {% for track_id, track in ambience['event']['tracks']|dictsort %}
+                        {% if track_id in course['segments'] %}
+                            {% set attendees = assign_counts[course_id][track_id] %}
+                            {% set aclass = 'course-cancelled' if track_id not in course['active_segments'] and attendees > 0 else
+                                            ('course-cancelled-ok' if track_id not in course['active_segments'] else
                                              ('course-manyp' if course['max_size'] and attendees > course['max_size'] else
                                               ('course-fewp' if course['min_size'] and attendees < course['min_size'] else ''))) %}
                             <td class="b-left course-primary {{ aclass }}">
-                                {% if part_id not in course['active_parts'] %}
+                                {% if track_id not in course['active_segments'] %}
                                     {{ util.make_icon('ban-circle', title="Findet nicht statt") }}
                                 {% endif %}
                             </td>
                             <td class="text-right course-primary {{ aclass }}">
-                                {{ util.href(cdedblink('event/course_choices', {'part_id': part_id,
-=======
-                    {% for track_id, track in ambience['event']['tracks']|dictsort %}
-                        {% if track_id in course['segments'] %}
-                            <td class="b-left text-right">
                                 {{ util.href(cdedblink('event/course_choices', {'track_id': track_id,
->>>>>>> 5a5c9be6
                                                                                 'course_id': course_id,
                                                                                 'position': 6,
                                                                                 'submitform': True}),
