--- conflicted
+++ resolved
@@ -15,11 +15,11 @@
         <small>{{ util.make_icon('blackboard') }} {{ ambience['event']['title']|e }}</small>
     </h1>
 {% endblock %}
-{% macro course_cell(course_id, part_id, border_left=False, complain_empty=False, primary=False, filtered=False) %}
+{% macro course_cell(course_id, track_id, border_left=False, complain_empty=False, primary=False, filtered=False) %}
     {% if course_id %}
         {% with course = courses[course_id] %}
-            {% set attendees = course_infos[(course_id, part_id)]['assigned'] %}
-            {% set aclass = 'course-cancelled' if part_id not in course['active_parts'] else
+            {% set attendees = course_infos[(course_id, track_id)]['assigned'] %}
+            {% set aclass = 'course-cancelled' if track_id not in course['active_segments'] else
                            ('course-manyp' if course['max_size'] and attendees > course['max_size'] else
                             ('course-fewp' if course['min_size'] and attendees < course['min_size'] else '')) %}
             <td class="{% if border_left %}b-left{% endif %} text-center {% if primary %}course-primary{% endif %}
@@ -42,53 +42,16 @@
 {% endmacro %}
 
 {% block content %}
-<<<<<<< HEAD
     {% call util.bootstrap_panel(title="Filter", icon="search", aclass='panel-primary') %}
         <form action="{{ cdedblink('event/course_choices_form')|e }}" method="GET" id="choicefilterform">
             <p>
                 Teilnehmer, die in Teil
                 {# jinja does not support list comprehension ... #}
                 {% set myentries = [('', '— egal —')] %}
-                {% for part_id, part in ambience['event']['parts']|dictsort %}
-                    {{ myentries.append((part_id, part['title']))|e }}
-=======
-    {# TODO incorporate active_segments, max_size, min_size of courses #}
-    <form action="{{ cdedblink('event/course_choices_form')|e }}" method="GET" id="choicefilterform">
-        {# jinja does not support list comprehension ... #}
-        {% set myentries = [] %}
-        {% for track_id, track in ambience['event']['tracks']|dictsort %}
-            {{ myentries.append((track_id, track['title']))|e }}
-        {% endfor %}
-        {{ util.form_input_select(name="track_id", label="Schiene", entries=myentries, nulloption=True) }}
-        {# jinja does not support list comprehension ... #}
-        {% set myentries = [] %}
-        {% for course_id, course in courses|dictsort %}
-            {{ myentries.append((course_id, course['title']))|e }}
-        {% endfor %}
-        {{ util.form_input_select(name="course_id", label="Kurs", entries=myentries, nulloption=True) }}
-        {# jinja does not support list comprehension ... #}
-        {% set myentries = [] %}
-        {% for pos in enums.CourseFilterPositions %}
-            {{ myentries.append((pos.value, gettext(pos|string)))|e }}
-        {% endfor %}
-        {{ util.form_input_select(name="position", label="Position", entries=myentries, nulloption=True) }}
-        {{ util.form_input_submit(value="Suchen") }}
-    </form>
-    ~
-    <form action="{{ cdedblink('event/course_choices')|e }}" method="POST" id="choiceactionform">
-        <table>
-            <tr>
-                <th></th>
-                <th>Teilnehmer</th>
                 {% for track_id, track in ambience['event']['tracks']|dictsort %}
-                    <th>Kurs ({{ track['title']|e }})</th>
-                    <th>Leiter ({{ track['title']|e }})</th>
-                    <th>Erstwahl ({{ track['title']|e }})</th>
-                    <th>Zweitwahl ({{ track['title']|e }})</th>
-                    <th>Drittwahl ({{ track['title']|e }})</th>
->>>>>>> 5a5c9be6
+                    {{ myentries.append((track_id, track['title']))|e }}
                 {% endfor %}
-                {{ util.input_select(name="part_id", entries=myentries, aclass="form-control input-slim") }}
+                {{ util.input_select(name="track_id", entries=myentries, aclass="form-control input-slim") }}
                 {# jinja does not support list comprehension ... #}
                 {% set myentries = [] %}
                 {% for course_id, course in courses|dictsort %}
@@ -128,16 +91,19 @@
                 <div class="col-md-3 strip-inner-space">
                     {# jinja does not support list comprehension ... #}
                     {% set myentries = [] %}
-                    {% for part_id, part in ambience['event']['parts']|dictsort %}
-                        {{ myentries.append((part_id, part['title']))|e }}
+                    {% for track_id, track in ambience['event']['tracks']|dictsort %}
+                        {{ myentries.append((track_id, track['title']))|e }}
                     {% endfor %}
-                    {{ util.input_checkboxes(name="part_ids", entries=myentries) }}
+                    {{ util.input_checkboxes(name="track_ids", entries=myentries) }}
                 </div>
                 <div class="col-md-4">
                     <div class="form-group">
                         {{ util.input_select(name="action", anid="input-action", entries=(
-                            (0, "in ihre Erstwahl"), (1, "in ihre Zweitwahl"), (2, "in ihre Drittwahl"),
-                            (-1, "in den Kurs "), (-2, "automatisch"))) }}
+                            (enums.CourseChoiceToolActions.assign_first_choice.value, "Erstwahl"),
+                            (enums.CourseChoiceToolActions.assign_second_choice.value, "Zweitwahl"),
+                            (enums.CourseChoiceToolActions.assign_third_choice.value, "Drittwahl"),
+                            (enums.CourseChoiceToolActions.assign_fixed.value, "Kurs aus Liste"),
+                            (enums.CourseChoiceToolActions.assign_auto.value, "Automatisch"))) }}
                     </div>
                     <div class="form-group">
                         {# jinja does not support list comprehension ... #}
@@ -172,53 +138,15 @@
         <table class="table table-condensed table-hover">
             <thead>
                 <tr>
-<<<<<<< HEAD
                     <th rowspan="2"></th>
                     <th rowspan="2">Name</th>
-                    {% for part_id, part in ambience['event']['parts']|dictsort %}
-                        <th colspan="5" class="b-left">{{ part['title']|e }}</th>
-=======
-                    <td>
-                        {{ util.form_input_checkbox("registration_ids", value=reg_id) }}
-                    </td>
-                    <td>
-                        {% with persona = personas[registration['persona_id']] %}
-                            {{ util.href(cdedblink("event/show_registration", {'registration_id': reg_id}),
-                                         "{} {}".format(persona['given_names'], persona['family_name'])) }}
-                        {% endwith %}
-                    </td>
                     {% for track_id, track in ambience['event']['tracks']|dictsort %}
-                        {% if registration['parts'][track['part_id']]['status'] == enums['RegistrationPartStati'].participant %}
-                            <td>
-                               {% if registration['tracks'][track_id]['course_id'] %}
-                                   {{ courses[registration['tracks'][track_id]['course_id']]['shortname']|e }}
-                               {% endif %}
-                            </td>
-                            <td>
-                               {% if registration['tracks'][track_id]['course_instructor'] %}
-                                   {{ courses[registration['tracks'][track_id]['course_instructor']]['shortname']|e }}
-                               {% endif %}
-                            </td>
-                            {% for j in range(3) %}
-                                <td>
-                                    {% if registration['tracks'][track_id]['choices']|length > j %}
-                                       {{ courses[registration['tracks'][track_id]['choices'][j]]['shortname']|e }}
-                                    {% endif %}
-                                </td>
-                            {% endfor %}
-                        {% else %}
-                            <td></td>
-                            <td></td>
-                            <td></td>
-                            <td></td>
-                            <td></td>
-                        {% endif %}
->>>>>>> 5a5c9be6
+                        <th colspan="5" class="b-left">{{ track['title']|e }}</th>
                     {% endfor %}
                 </tr>
                 <tr>
                     {# TODO markup filtered columns with th.filtered_column #}
-                    {% for part_id in ambience['event']['parts']|sort %}
+                    {% for track_id in ambience['event']['tracks']|sort %}
                         <th class="b-left text-center">
                             {{ util.make_icon('screenshot') }}
                         </th>
@@ -242,17 +170,17 @@
                             {% endwith %}
                         </td>
                         {# TODO markup filtered columns with td.filtered_column #}
-                        {% for part_id, part in ambience['event']['parts']|dictsort %}
-                            {% set part_is_filtered = (values['part_id'] in ('', part_id)) %}
-                            {% if registration['parts'][part_id]['status'] == enums['RegistrationPartStati'].participant %}
-                                {{ course_cell(registration['parts'][part_id]['course_id'], part_id, border_left=True,
+                        {% for track_id, track in ambience['event']['tracks']|dictsort %}
+                            {% set track_is_filtered = (values['track_id'] in ('', track_id)) %}
+                            {% if registration['parts'][track['part_id']]['status'] == enums['RegistrationPartStati'].participant %}
+                                {{ course_cell(registration['tracks'][track_id]['course_id'], track_id, border_left=True,
                                                complain_empty=True, primary=True) }}
-                                {{ course_cell(registration['parts'][part_id]['course_instructor'], part_id,
+                                {{ course_cell(registration['tracks'][track_id]['course_instructor'], track_id,
                                                border_left=True) }}
                                 {% for j in range(3) %}
-                                    {{ course_cell(registration['choices'][part_id][j]
-                                                   if registration['choices'][part_id]|length > j else None,
-                                                   part_id) }}
+                                    {{ course_cell(registration['tracks'][track_id]['choices'][j]
+                                                   if registration['tracks'][track_id]['choices']|length > j else None,
+                                                   track_id) }}
                                 {% endfor %}
                             {% else %}
                                 <td class="b-left"></td>
@@ -266,30 +194,6 @@
                 {% endfor %}
             </tbody>
         </table>
-<<<<<<< HEAD
-=======
-        Kurszuteilung ändern für markierte Personen in den Schienen
-        {# jinja does not support list comprehension ... #}
-        {% set myentries = [] %}
-        {% for track_id, track in ambience['event']['tracks']|dictsort %}
-            {{ myentries.append((track_id, track['title']))|e }}
-        {% endfor %}
-        {{ util.form_input_checkboxes(name="track_ids", entries=myentries) }}
-        nach
-        {{ util.form_input_checkboxes(name="action", label="Kurs", radio=True, entries=(
-            (enums.CourseChoiceToolActions.assign_first_choice.value, "Erstwahl"),
-            (enums.CourseChoiceToolActions.assign_second_choice.value, "Zweitwahl"),
-            (enums.CourseChoiceToolActions.assign_third_choice.value, "Drittwahl"),
-            (enums.CourseChoiceToolActions.assign_fixed.value, "Kurs aus Liste"),
-            (enums.CourseChoiceToolActions.assign_auto.value, "Automatisch"))) }}
-        {# jinja does not support list comprehension ... #}
-        {% set myentries = [] %}
-        {% for course_id, course in courses|dictsort %}
-            {{ myentries.append((course_id, course['title']))|e }}
-        {% endfor %}
-        {{ util.form_input_select(name="course_id", label="Kurs", entries=myentries, nulloption=True) }}
-        {{ util.form_input_submit(value="Zuweisen") }}
->>>>>>> 5a5c9be6
     </form>
     <script type="text/javascript">
         $('.event_course_id').dblclick(function() {
