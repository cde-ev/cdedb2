--- conflicted
+++ resolved
@@ -692,15 +692,9 @@
 {%- endmacro %}
 
 {% macro form_input_static(label="", info='', value='', anid=none, small=False, horizontal=True, aclass=none, icon=none,
-<<<<<<< HEAD
-        name=none, displayerrors=False, errorname=none) %}
+        name=none, outerclass='', displayerrors=False, errorname=none) %}
     {%- if caller %}{% set value=caller() %}{% endif %}
-    {%- call form_input_general(name, label, anid, small, info, displayerrors, horizontal, errorname=errorname) %}
-=======
-        name=none, outerclass='') %}
-    {%- if caller %}{% set value=caller() %}{% endif %}
-    {%- call form_input_general(name, label, anid, small, info, False, horizontal, aclass=outerclass) %}
->>>>>>> 75cf3f34
+    {%- call form_input_general(name, label, anid, small, info, displayerrors, horizontal, aclass=outerclass, errorname=errorname) %}
         <div {% if name %}name="{{ name }}" {% endif %}class="form-control-static {{ aclass }}"{% if anid %} id="{{ anid }}"{% endif %}>
             {{ make_icon(icon) if icon }}
             {{- value -}}
