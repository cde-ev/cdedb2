{# This template provides a set of standard macros which should be used to certain create html-elements. #}

{# Macro to load JavaScript files on a per-template basis. This macro should be used the following way in templates, to
   add the correct <script src="..."> tags to the HTML header:

       {% block scripts %}{{ util.cdedb_script('SCRIPTNAME') }}{% endblock %}

   This Macro takes care of including the correct dependencies (other script files (or CSS stylesheets) required for the
   target script) and including each script only once. For the possible values of SCRIPTNAME, take a glance at the
   if-else-ladder down below. #}
{% set script_files = [] %}
{% macro cdedb_script(script) %}
    {%- if not script in script_files %}
        {%- if script == 'queryform' %}
            <script type="text/javascript" src="{{ staticurl("cdedb_queryform.js")|e }}"></script>
            {{ cdedb_script('selectize') }}
        {%- elif script == 'dynamicrow' %}
            <script type="text/javascript" src="{{ staticurl("cdedb_dynamicrow.js")|e }}"></script>
        {%- elif script == 'historycollapse' %}
            <script type="text/javascript" src="{{ staticurl("cdedb_historycollapse.js")|e }}"></script>
        {%- elif script == 'helper' %}
            <script type="text/javascript" src="{{ staticurl("cdedb_helper.js")|e }}"></script>
        {%- elif script == 'selectize' %}
            <script type="text/javascript" src="{{ staticurl("selectize/selectize.min.js")|e }}"></script>
            <link rel="stylesheet" type="text/css" href="{{ staticurl("selectize/selectize.bootstrap3.css")|e }}" />
        {%- elif script == 'csv-tools' %}
            <script type="text/javascript" src="{{ staticurl("cdedb_csv_tools.js")|e }}"></script>
        {%- elif script == 'search-persona' %}
            {{- cdedb_script('selectize') }}
            <script type="text/javascript" src="{{ staticurl("cdedb_searchpersona.js")|e }}"></script>
        {%- elif script == 'change-mailinglist' %}
            <script type="text/javascript" src="{{ staticurl("cdedb_change_mailinglist.js")|e }}"></script>
        {%- elif script == 'voting' %}
            <script type="text/javascript" src="{{ staticurl("cdedb_voting.js")|e }}"></script>
        {%- elif script == 'questionnaire_config' %}
            <script type="text/javascript" src="{{ staticurl("cdedb_questionnaire_config.js")|e }}"></script>
        {%- elif script == 'manage_participants' %}
            {{- cdedb_script('selectize') }}
            <script type="text/javascript" src="{{ staticurl("cdedb_manage_participants.js")|e }}"></script>
        {%- elif script == 'orderrow' %}
            <script type="text/javascript" src="{{ staticurl("cdedb_orderrow.js")|e }}"></script>
        {%- endif %}
        {%- do script_files.append(script) %}
    {%- endif %}
{%- endmacro %}


{# ############################################ #
 # General helper macros for links, icons, etc. #
 # ############################################ #}

{# A really generic macro to generate <a href=""></a> tags.

   ref        The full URL to reference to
   label      The Link text. (Please consider to add some sr-only text, if this is empty, to maintain a11y.
   readonly   If True, a simple text instead of a link is added
   icon       If set, the icon is prepended to the link text. Must be the short icon name, as passed to make_icon()
   aclass     Additional HTML/CSS classes to be added to the link tag
   active     If this link is part of a navigation menu, the current active page/tag can be highlighted by setting this
              to True
   title      A HTML `title` attribute (hover text) to add to the link #}
{% macro href(ref, label, readonly=False, icon="", aclass='', active=False, title='') -%}
{% if readonly %}<span>{%- else -%}<a href="{{ ref|e }}"{% endif %}
{%- if aclass or active or readonly -%}
    class="{{ aclass }}{% if active %} active{% endif -%}
           {% if readonly %} {% if not 'btn' in aclass %}link-{% endif%}disabled{% endif %}"
{%- endif %}
{%- if active %} aria-current="page" {% endif %}{# We use the `active` attribute for navigation only #}
{%- if title %} title="{{ title|e }}"{% endif %}>
{%- if icon %}{{ make_icon(icon) }}&nbsp;{% endif %}{{ label|e }}
{%- if readonly %}</span>{%- else -%}</a>{% endif %}
{%- endmacro %}

{# Macro to place a Bootstrap/Glyphicon icon

   icon       The icon's name. See https://getbootstrap.com/docs/3.3/components/#glyphicons for a list of available
              icons. Only the distinguishing part of the icon's CSS class is required. E.g. "ok" instead of
              "glyphicon glyphicon-ok"
   aclass     An additonal HTML/CSS class to add to the icon. Useful if you want to access the icon via JavaScript
   title      A HTML `title` attribute (hover text) to add to the icon. This is also used as arialabel, if you don't
              provide one explicitly.
   arialabel  A screenreader-only text to append to the icon. Please make sure, to provide one (or a title) for every
              semantically important icon in support of a11y. #}
{% macro make_icon(icon, aclass='', title='', arialabel='') -%}
    {% if title and not arialabel %}{% set arialabel = title %}{% endif -%}
    <span class="glyphicon glyphicon-{{ icon|e }} {{aclass}}"
            {%- if title %} title="{{ title|e }}"{% endif %} aria-hidden="true"></span>
    {%- if arialabel %}
        <span class="sr-only">{{ arialabel|e }}</span>
    {%- endif %}
{%- endmacro %}


{# ############## #
 # Layout helpers #
 # ############## #}

{% macro bootstrap_panel(title="", aclass="panel-default", icon="", anid="") %}
    <div class="panel {{ aclass|e }}"{% if anid %} id="{{ anid|e }}"{% endif %}>
        {%- if title or icon %}
            <div class="panel-heading">
                <h3 class="panel-title">{% if icon %}{{ make_icon(icon) }} {% endif %}{{ title|e }}</h3>
            </div>
        {%- endif %}
        <div class="panel-body">
            {{- caller() }}
        </div>
    </div>
{%- endmacro %}


{# ######################################## #
 # Special purpose links and element macros #
 # ######################################## #}

{# Macro to visually represent an immutable boolean value

   checked    The actual boolean value to show
   anid       The HTML id to add to the element. Useful for testing purposes.
   titles     An optional list/tuple of two elements: The HTML `title` attribute (hover text) for the False state and
              the title attribute for the True state. The title is also used as an screenreader-readable hidden text.
              If you don't provide `titles` and the icon is semantically important, please make sure to make the value
              accessible to screen readers by any other means. #}
{% macro deko_checkbox(checked, anid='', titles=[]) %}
    {%- if checked %}
        <span class="glyphicon glyphicon-ok-sign"{% if anid %} id="{{ anid|e }}"{% endif %} data-checked="True"
                {%- if titles[1] %} title="{{ titles[1] }}"{% endif %} aria-hidden="true"></span>{#-#}
        <span class="sr-only">{% if titles[1] %}{{ titles[1] }}{% endif %}</span>
    {%- elif checked is not none %}
        <span class="glyphicon glyphicon-remove-circle"{% if anid %} id="{{ anid|e }}"{% endif %} data-checked="False"
                {%- if titles[0] %} title="{{ titles[0] }}"{% endif %} aria-hidden="true"></span>{#-#}
        <span class="sr-only">{% if titles[0] %}{{ titles[0] }}{% endif %}</span>
    {%- endif %}
{%- endmacro %}

{% macro persona_anchor(persona, verbose=False, quote_me=False, event_id=None, ml_id=None) %}
    {%- if verbose -%}
        {{ href(show_user_link(persona['id'], quote_me, event_id=event_id, ml_id=ml_id), "{} {} {} {}".format(
              persona['title'], persona['given_names'],
              persona['family_name'], persona['name_supplement'])) }}
    {%- else -%}
        {{ href(show_user_link(persona['id'], quote_me, event_id=event_id, ml_id=ml_id), "{} {}".format(
              persona['given_names'], persona['family_name'])) }}
    {%- endif -%}
{% endmacro %}

{% macro output_given_displayname(given_names, display_name) %}
    {%- if display_name in given_names %}
        {%- if not display_name or display_name == given_names -%}
            {{ given_names|e }}
        {%- else -%}
            {{ '<em>{}</em>'.format(display_name|e).join((given_names|e).split(display_name|e)) }}
        {%- endif %}
    {%- else -%}
        {{ given_names|e }} ({{ display_name|e }})
    {%- endif -%}
{% endmacro %}

{# Macro to generate breadcrumb links. Should be used like this in individual templates:

       {% block breadcrumb %}
            {{ super() }}
            {{ util.breadcrumb_link(cdedblink("realm/intermediate_endpoint"), "Intermediate label") }}
            {{ util.breadcrumb_link(cdedblink("realm/endpoint"), "Page link label", active=True) }}
       {% endblock %}

   Where the displayed link texts (`label`) directly correspond to the navigation links or button labels, the user has
   to follow to reach this page.

   The active=True parameter should be used exaclty for the link to the current page, which is alwas the las Breadcrumb
   link. The readonly=True parameters should be used for rare cases, in which an intermediate page – which is normally
   required to navigate to the currente page – is not accessible to the user (e.g. visible course listing of not yet
   published event, only reachable via direct link).

   An icon (given by its name – see comments of make_icon() macro) should exactly be used, when the Breadcrumb link
   represents a page of a dynamic object (e.g. a persona, an event, a course) and is labeled with this object's
   name/title. In this case the icon should represent the type of the named object. For a complex example, take a look
   at the event/change_course template.
  #}
{% macro breadcrumb_link(ref, label, icon="", active=False, readonly=False) %}
    {%- if active or readonly -%}
        <li {% if active %}class="active" aria-current="location"{% endif %}>
            {%- if icon %}{{ make_icon(icon) }} {% endif %}{{ label|e -}}
        </li>
    {%- else -%}
        <li><a href="{{ ref|e }}">
                {%- if icon %}{{ make_icon(icon) }} {% endif %}{{ label|e -}}
        </a></li>
    {%- endif -%}
{% endmacro %}

{# Helper macro to create a large, left-floated 'Help' button, linking to the off-page documentation as referenced by
   docurl(). #}
{% macro doclink(topic, anchor=None) %}
    <a href="{{ docurl(topic, anchor)|e }}" class="btn btn-info btn-lg pull-right" target="_blank">
        {{ make_icon('question-sign') }}
    {% trans -%}
        Help
    {%- endtrans %}
    <span class="sr-only">
        {% trans -%}
            for this site
        {%- endtrans %}
    </span>
    </a>
{%- endmacro %}


{# ########################################################################################### #
 # Macros to add additional information (infotext, validation errors, ...) around input fields #
 # ########################################################################################### #}

{% macro format_error(error) %}
    {%- if error.args|length == 1 %}
        {{- gettext(error.args[0]|string)|e }}<br />
    {%- elif error.args|length == 2 %}
        {{- gettext(error.args[0]|string).format(**error.args[1])|e }}<br />
    {%- elif error.args|length == 0 %}
        {#- Display nothing if no message was supplied. #}
    {%- else %}
        Nicht wohlgeformter Fehler.<br />
    {%- endif %}
{%- endmacro %}

{% macro output_info(info, link='') %}
    {%- if info %}
        <p class="help-block no-color">
	    {{ make_icon('info-sign') }} {{ info|e }}
	    {% if link %}
	        {{ link }}
	    {% endif %}
	</p>
    {%- endif %}
{%- endmacro %}

{% macro output_errors(name, displayerrors=True, wrapper=False) %}
    {%- if displayerrors and name in errors %}
        {%- if wrapper %}<div class="has-error">{% endif %}
        {%- for error in errors.get(name, []) if error %}
            <div class="help-block">
                {{ make_icon('exclamation-sign') }}
                {{ format_error(error) }}
            </div>
        {%- endfor %}
        {%- if wrapper %}</div>{% endif %}
    {%- endif %}
{%- endmacro %}


{# ################### #
 # (Form) input macros #
 # ################### #}

{# The input_* macros generate a blank input field of the given type. Note that some input types don't have an own macro
   but can be produced by passing an additional parameter to another macro:

   * password: input_text(..., type="password")
   * date etc.: input_text(..., type="date")
   * radio: input_checkbox(..., radio=True)

   The form_input_* wraps the specific input macro and adds some divs, label and error output. These macros are meant to
   be used inside an form.form-horizontal. (If you want to use it in a non-horizontal form, you may pass the
   horizontal=False parameter.) #}
{% macro input_hidden(name, value=None, defaultvalue='', anid='', aclass='') %}
    {%- if value is none -%}
        <input type="hidden" name="{{ name|e }}" value="{{ values.get(name, defaultvalue)|e }}"
          {%- if anid %} id="{{ anid|e }}" {% endif %} {%- if aclass %} class="{{ aclass|e }}"{% endif %} />
    {%- else -%}
        <input type="hidden" name="{{ name|e }}" value="{{ value|e }}" {%- if anid %} id="{{ anid|e }}" {% endif %}
          {%- if aclass %} class="{{ aclass|e }}"{% endif %} />
    {%- endif -%}
{% endmacro %}

{% macro form_input_general(name='', label='', anid='', small=False, info='', displayerrors=True,
        horizontal=True, labelid='', infolink='') %}
    <div class="form-group {% if name in errors %}has-error{% endif %}">
        {%- if label %}
            <label{% if labelid %} id="{{ labelid|e }}"{% endif %}{% if anid %} for="{{ anid|e }}"{% endif %} {# -#}
                    class="{% if horizontal %}{% if small %}col-sm-2{% else %}col-sm-4{% endif %}{% endif %} {# -#}
                           control-label">
                {{- label|e -}}
            </label>
        {%- endif %}
        <div {%- if horizontal %} class="{% if small %}col-sm-6{% else %}col-sm-8{% endif %}
                                       {%- if not label %}
                                           {%- if small %} col-sm-offset-2{% else %} col-sm-offset-4{% endif %}
                                       {%- endif %}"{% endif %}>
            {{- caller() }}
            {{- output_errors(name, displayerrors) }}
            {{- output_info(info, infolink) }}
        </div>
    </div>
    AAA{{infolink|e}}BBB
{%- endmacro %}

{% macro input_text(name, readonly=False, defaultvalue='', anid='', aclass='form-control', maxlength=0, type='text',
        placeholder='', arialabel='', attributes='') %}
    <input type="{{ type|e }}" {%- if aclass %} class="{{ aclass|e }}"{% endif %}
            {%- if maxlength %} maxlength="{{ maxlength }}"{% endif %}
            {%- if placeholder %} placeholder="{{ placeholder|e }}"{% endif %}
            {%- if arialabel %} aria-label="{{ arialabel|e }}"{% endif %}
            {%- if anid %} id="{{ anid|e }}"{% endif %} {# -#}
            name="{{ name|e }}"
            {%- if type != 'password' %}
                {%- if type == 'date' %}
                    value="{{ values.get(name, defaultvalue)|date('%Y-%m-%d', passthrough=True)|e }}"
                {%- elif type == 'datetime-local' %}
                    value="{{ values.get(name, defaultvalue)|datetime('%Y-%m-%dT%H:%M:%S', passthrough=True)|e }}"
                {%- else %}
                    value="{{ values.get(name, defaultvalue)|e }}"
                {%- endif %}
            {%- endif %}
            {%- if readonly %} disabled="disabled"{% endif %} {{ attributes }} />
{%- endmacro %}

{% macro form_input_text(name, label='', info='', displayerrors=True, readonly=False, defaultvalue='', anid='',
    maxlength=0, type='text', placeholder='', small=False, horizontal=True, aclass="", attributes='', infolink='') %}
    {%- if not anid %}{% set anid = "input-text-{}".format(name) %}{% endif %}
    {%- call form_input_general(name, label, anid, small, info, displayerrors, horizontal, infolink=infolink) %}
        {{- input_text(name, readonly, defaultvalue, anid, maxlength=maxlength, type=type, placeholder=placeholder,
                aclass="form-control " + aclass, attributes=attributes) }}
    {%- endcall %}
{%- endmacro %}

{% macro input_file(name, readonly=False, defaultvalue='', anid='', aclass='form-control', accept='', arialabel='') %}
    <input type="file" {%- if aclass %} class="{{ aclass|e }}"{% endif %}
            {%- if accept %} class="{{ accept|e }}"{% endif %}
            {%- if arialabel %} aria-label="{{ arialabel|e }}"{% endif %}
            {%- if anid %} id="{{ anid|e }}"{% endif %} value="{{ values.get(name, defaultvalue)|e }}"{#-#}
            name="{{ name|e }}" {%- if readonly %} disabled="disabled"{% endif %} />
{%- endmacro %}

{% macro form_input_file(name, label='', info='', displayerrors=True, readonly=False, accept='', anid='',
        small=False, horizontal=True, infolink='') %}
    {%- if not anid %}{% set anid = "input-file-{}".format(name) %}{% endif %}
    {%- call form_input_general(name, label, anid, small, info, displayerrors, horizontal, infolink=infolink) %}
        {{- input_file(name, readonly, defaultvalue, anid, accept=accept) }}
    {%- endcall %}
{%- endmacro %}

{% macro input_textarea(name, readonly=False, defaultvalue='', anid='', aclass='form-control', maxlength=0, rows=3,
                        arialabel='', attributes='') %}
    <textarea {% if aclass %} class="{{ aclass|e }}"{% endif %} rows="{{ rows }}"
            {%- if anid %} id="{{ anid|e }}"{% endif %} {%- if arialabel %} aria-label="{{ arialabel|e }}"{% endif %} {# -#}
            name="{{ name|e }}" {% if maxlength %} maxlength="{{ maxlength }}"{% endif %}
            {%- if readonly %} disabled="disabled"{% endif %} {{ attributes }}>
        {{- values.get(name, defaultvalue)|e -}}
    </textarea>
{%- endmacro %}

{% macro form_input_textarea(name, label='', info='', displayerrors=True, readonly=False, defaultvalue='', anid='',
        aclass='', small=False, maxlength=0, rows=3, horizontal=True, attributes='', infolink='') %}
    {%- if not anid %}{% set anid = "input-textarea-{}".format(name) %}{% endif %}
    {%- call form_input_general(name, label, anid, small, info, displayerrors, horizontal, infolink=infolink) %}
        {{- input_textarea(name, readonly, defaultvalue, anid, maxlength=maxlength, rows=rows, attributes=attributes,
                          aclass='form-control '+aclass) }}
    {%- endcall %}
    {{infolink|e}}
{%- endmacro %}

{# list as default value is not supported yet #}
{% macro input_checkbox(name, label="", value=True, defaultvalue='', readonly=False, anid='', aclass='', inline=False,
        radio=False, arialabel='', attributes='') -%}
    <label{% if inline %} class="{% if radio %}radio{% else %}checkbox{% endif %}-inline"{% endif %}>
        <input type="{% if radio %}radio{% else %}checkbox{% endif %}" name="{{ name|e }}" value="{{ value|e }}"
            {%- if value|stringIn(values.getlist(name)) or (not name in values and value|string == defaultvalue) %} {# -#}
                checked="checked"
            {%- endif %}
            {%- if arialabel %} aria-label="{{ arialabel|e }}"{% endif %}
            {%- if readonly %} disabled="disabled"{% endif %} {%- if anid %} id="{{ anid|e }}"{% endif %}
            {%- if aclass %} class="{{ aclass|e }}"{% endif %} {{ attributes }} />
        {{ label|e -}}
    </label>
{%- endmacro %}

{% macro input_checkboxes(name, entries, readonly=False, defaultvalue='', inline=False, radio=False, aclass='',
        arialabeledby="") %}
    <div role="{% if radio %}radio{% endif %}group"
            {%- if arialabeledby %} aria-labeledby="{{ arialabeledby }}"{% endif %}>
        {%- if arialabel %}<legend class="sr-only">{{ arialabel|e }}</legend>{% endif %}
        {%- for entry_value, entry_label in entries %}
            {% if not inline -%}
                <div class="{% if radio %}radio{% else %}checkbox{% endif %}{% if readonly %} disabled{% endif %}">
            {%- endif -%}
                {{ input_checkbox(name, entry_label, entry_value, defaultvalue, readonly, inline=inline, radio=radio,
                                  aclass=aclass) }}
            {%- if not inline %}</div>{% endif %}
        {%- endfor %}
    </div>
{%- endmacro %}

{% macro form_input_checkbox(name, label="", value=True, info='', displayerrors=True, readonly=False, defaultvalue='',
        anid='', horizontal=True, small=False, attributes='', infolink='') %}
    {#- This is the version for a single checkbox as opposed to form_input_checkboxes(). #}
    {%- if not anid %}{% set anid = "input-checkbox-{}".format(name) %}{% endif %}
    <div class="form-group {% if name in errors %}has-error{% endif %}">
        <div {% if horizontal %}class="{% if small %}col-sm-6 col-sm-offset-2{% else -%}
                col-sm-8 col-sm-offset-4{% endif %}"{% endif %}>
            <div class="checkbox {% if readonly %}disabled{% endif %}">
                {{ input_checkbox(name, label, value, defaultvalue, readonly, anid, attributes=attributes) }}
            </div>
            {{- output_errors(name, displayerrors) }}
            {{- output_info(info, infolink) }}
        </div>
    </div>
{%- endmacro %}

{% macro form_input_checkboxes(name, entries, label='', info='', displayerrors=True, readonly=False, defaultvalue='',
        small=False, radio=False, horizontal=True, aclass='', labelid='', infolink='') %}
    {#- This is the version for multiple checkboxes as opposed to input_checkbox().
       entries is of type [(str, str)]. #}
    {%- if not labelid %}{% set labelid = "inputgroup-{}-label".format(name) %}{% endif %}
    {%- call form_input_general(name, label, '', small, info, displayerrors, horizontal, labelid, infolink=infolink) %}
        {{- input_checkboxes(name, entries, readonly=readonly, defaultvalue=defaultvalue, radio=radio, aclass=aclass,
                arialabeledby=labelid) }}
    {%- endcall %}
{%- endmacro %}


{% macro input_select(name, entries, readonly=False, defaultvalue=None, anid='', aclass='form-control',
        nulloption=None, arialabel='', attributes="") %}
    <select name="{{ name|e }}" {%- if anid %} id="{{ anid|e }}"{% endif %}
            {%- if aclass %} class="{{ aclass|e }}"{% endif %}{% if readonly %} disabled="disabled"{% endif %}
            {%- if arialabel %} aria-label="{{ arialabel|e }}"{% endif %} {{ attributes }}>
        {%- if nulloption is not none %}
            <option value=""{% if values.get(name, defaultvalue) == None %} selected="selected"{% endif %}>
                {{- nulloption|e -}}
            </option>
        {%- endif %}
        {%- for value, label in entries %}
            <option value="{{ value|e }}"
              {%- if values.get(name, defaultvalue)|string == value|string %} selected="selected"{% endif %}>
                {{- label|e -}}
            </option>
        {%- endfor %}
    </select>
{%- endmacro %}

{% macro form_input_select(name, entries, label="", info='', displayerrors=True, readonly=False, defaultvalue=None,
        nulloption=None, anid='', small=False, horizontal=True, aclass="", attributes="", infolink="") %}
    {%- if not anid %}{% set anid = "input-select-{}".format(name) %}{% endif %}
    {%- call form_input_general(name, label, anid, small, info, displayerrors, horizontal, infolink=infolink) %}
        {{- input_select(name, entries, readonly, defaultvalue, anid, nulloption=nulloption,
                aclass="form-control " + aclass, attributes=attributes) }}
    {%- endcall %}
{%- endmacro%}

{% macro input_static(value, anid='') %}
    <div class="form-control-static"{% if anid %}id="{{ anid|e }}"{% endif %}>{{ value|e }}</div>
{%- endmacro %}
{% macro form_input_static(label="", info='', value='', anid='', small=False, horizontal=True, infolink='') %}
    {%- if caller %}{% set value=caller() %}{% else %}{% set value=value|e %}{% endif %}
<<<<<<< HEAD
    {%- call form_input_general(None, label, anid, small, info, False, horizontal) %}
        <div class="form-control-static"{% if anid %}id="{{ anid|e }}"{% endif %}>{{ value }}</div>
=======
    {%- call form_input_general(None, label, anid, small, info, False, horizontal, infolink=infolink) %}
        {{- input_static(value, anid) }}
>>>>>>> 383d095a
    {%- endcall %}
{%- endmacro %}

{% macro input_submit(value="Save", name="submitform", anid='', aclass='btn btn-primary', icon="ok",
        readonly=False, title='', arialabel='') %}
    <button type="submit" name="{{ name|e }}" {%- if readonly %} disabled="disabled"{% endif %}
            {%- if anid %} id="{{ anid|e }}"{% endif %} {%- if aclass %} class="{{ aclass|e }}"{% endif %}
            {%- if title %} title="{{ title|e }}"{% endif %} value="True"
            {%- if arialabel %} aria-label="{{ arialabel|e }}"{% endif %}>
            {%- if icon %}{{ make_icon(icon) }} {% endif %}{{ value|e -}}</button>
{%- endmacro %}

{% macro form_input_submit(value="Save", name="submitform", readonly=False, anid='',
        aclass='btn btn-primary', icon="ok", cancellink='', cancelicon='remove', cancelvalue="Cancel",
        small=False, horizontal=True) %}
    <div class="form-group mosp">
        <div {% if horizontal %}class="{% if small %}col-sm-offset-2 col-sm-10{% else -%}
                col-sm-offset-4 col-sm-8{% endif %}"{% endif %}>
            {{- input_submit(gettext(value), name, anid, aclass, icon, readonly) }}
            {%- if cancellink %}
                &emsp; {{ href(cancellink, gettext(cancelvalue), icon=cancelicon, aclass="btn btn-default cancel") }}
            {%- endif %}
        </div>
    </div>
{%- endmacro %}


{# ############################ #
 # Special purpose input macros #
 # ############################ #}

{% macro form_input_from_to(name1, name2, label='', info='', type='number', small=False, displayerrors=True,
        horizontal=True, infolink='') %}
    <div class="form-group {% if name1 in errors or name2 in errors %}has-error{% endif %}">
        <label class="{% if horizontal %}{% if small %}col-sm-2{% else %}col-sm-4{% endif %}{% endif %} control-label">
            {{- label|e -}}
        </label>
        <div {% if horizontal %}class="{% if small %}col-sm-6{% else %}col-sm-8{% endif %}"{% endif %}>
            <div class="input-group">
                <span class="input-group-addon">{% trans -%}from{%- endtrans %}</span>
                {{ input_text(name=name1, type=type, arialabel=gettext('{} from').format(label)) }}
                <span class="input-group-addon">{% trans -%}to{%- endtrans %}</span>
                {{ input_text(name=name2, type=type, arialabel=gettext('{} to').format(label)) }}
            </div>
            {{- output_errors(name1, displayerrors) }}
            {{- output_errors(name2, displayerrors) }}
            {{- output_info(info, infolink) }}
        </div>
    </div>
{% endmacro %}

{% macro event_field_input(fields, name='', readonly=False, defaultvalue='', anid='') %}
    {%- if not name %}
        {%- set name = "fields.{}".format(fields['field_name']) %}
    {%- endif %}
    {%- if fields['entries'] %}
        {{- input_select(name=name, entries=fields['entries'], nulloption="",
                        readonly=readonly, defaultvalue=defaultvalue, anid=anid) }}
    {%- else %}
        {%- if fields['kind'] == "bool" %}
            <div class="checkbox">
                {{- input_checkbox(name=name, readonly=readonly, defaultvalue=defaultvalue, anid=anid, label=fields['field_name']) -}}
            </div>
        {%- elif fields['kind'] == "str" %}
            {{- input_textarea(name=name, readonly=readonly, defaultvalue=defaultvalue, anid=anid, rows=3) }}
        {%- elif fields['kind'] == "int" %}
            {{- input_text(name=name, readonly=readonly, defaultvalue=defaultvalue, anid=anid, type="number",
                          placeholder="0") }}
        {%- elif fields['kind'] == "float" %}
            {{- input_text(name=name, readonly=readonly, defaultvalue=defaultvalue, anid=anid, placeholder="0.0") }}
        {%- elif fields['kind'] == "date" %}
            {{- input_text(name=name, readonly=readonly, defaultvalue=defaultvalue, anid=anid, type="date",
                          placeholder="YYYY-MM-DD") }}
        {%- elif fields['kind'] == "datetime" %}
            {{- input_text(name=name, readonly=readonly, defaultvalue=defaultvalue, anid=anid, type="datetime-local",
                          placeholder="YYYY-MM-DDThh:ii:ss") }}
        {%- else %}
            {{- input_text(name=name, readonly=readonly, defaultvalue=defaultvalue, anid=anid) }}
        {%- endif %}
    {%- endif %}
{%- endmacro %}

{% macro form_event_field_input(fields, name='', label=None, info='', displayerrors=True, readonly=False,
                                defaultvalue='', anid='', force_label=False, infolink='') %}
    {%- if label is none %}{% set label = fields['field_name'] %}{% endif %}
    {%- if not anid %}{% set anid = "event-input-{}".format(name) %}{% endif %}
    {%- call form_input_general(name, (None if fields['kind'] == "bool" and not force_label else label), anid, False,
                               info, displayerrors, True, infolink=infolink) %}
        {{- event_field_input(fields, name, readonly, defaultvalue, anid) }}
    {%- endcall %}
{%- endmacro %}<|MERGE_RESOLUTION|>--- conflicted
+++ resolved
@@ -450,13 +450,8 @@
 {%- endmacro %}
 {% macro form_input_static(label="", info='', value='', anid='', small=False, horizontal=True, infolink='') %}
     {%- if caller %}{% set value=caller() %}{% else %}{% set value=value|e %}{% endif %}
-<<<<<<< HEAD
-    {%- call form_input_general(None, label, anid, small, info, False, horizontal) %}
+    {%- call form_input_general(None, label, anid, small, info, False, horizontal, infolink=infolink) %}
         <div class="form-control-static"{% if anid %}id="{{ anid|e }}"{% endif %}>{{ value }}</div>
-=======
-    {%- call form_input_general(None, label, anid, small, info, False, horizontal, infolink=infolink) %}
-        {{- input_static(value, anid) }}
->>>>>>> 383d095a
     {%- endcall %}
 {%- endmacro %}
 
