{# This template provides a set of standard macros which should be used to certain create html-elements. #}

{# Macro to load JavaScript files on a per-template basis. This macro should be used the following way in templates, to
   add the correct <script src="..."> tags to the HTML header:

       {% block scripts %}{{ util.cdedb_script('SCRIPTFILE') }}{% endblock %}

   This Macro takes care of including the correct dependencies (other script files (or CSS stylesheets) required for the
   target script) and including each script only once. #}
{% set script_files = [] %}
{% macro cdedb_script(script) %}
    {%- if not script in script_files %}
        {%- if script == 'cdedb_queryform.js' %}
            {{- cdedb_script('selectize/selectize.min.js') }}
        {%- elif script == 'selectize/selectize.min.js' %}
            <link rel="stylesheet" href="{{ staticurl("selectize/selectize.bootstrap3.css") }}" />
        {%- elif script == 'cdedb_searchpersona.js' %}
            {{- cdedb_script('selectize/selectize.min.js') }}
        {%- elif script == 'cdedb_manage_participants.js' %}
            {{- cdedb_script('selectize/selectize.min.js') }}
        {%- endif %}
        <script  src="{{ staticurl(script) }}"></script>
        {%- do script_files.append(script) %}
    {%- endif %}
{%- endmacro %}


{# ############################################ #
 # General helper macros for links, icons, etc. #
 # ############################################ #}

{# A really generic macro to generate <a href=""></a> tags.

   ref        The full URL to reference to
   label      The Link text. (Please consider to add some sr-only text, if this is empty, to maintain a11y.
   readonly   If True, a simple text instead of a link is added
   icon       If set, the icon is prepended to the link text. Must be the short icon name, as passed to make_icon()
   aclass     Additional HTML/CSS classes to be added to the link tag
   active     If this link is part of a navigation menu, the current active page/tag can be highlighted by setting this
              to True
   title      A HTML `title` attribute (hover text) to add to the link
   rel        Allows to set the rel attribute #}
{% macro href(ref, label, readonly=False, icon=none, aclass='', active=False, title='', rel='') -%}
{% if readonly %}<span {% else %}<a href="{{ ref }}" {% if rel %} rel="{{ rel }}" {% endif %}{% endif %}
{{ dict(
    class=" ".join([
        aclass,
        "active" if active else "",
        ("disabled" if 'btn' in aclass else "link-disabled") if readonly else "",
    ]),
    title=title,
    **{ "aria-current": "page" if active }
)|xmlattr }}{# We use the `active` attribute for navigation only #}>
{{- make_icon(icon) + "&nbsp;"|s if icon }}{{ label }}
{%- if readonly %}</span>{%- else -%}</a>{% endif %}
{%- endmacro %}

{# Macro to place a Fontawesome icon

   icon       The icon's name. See https://fontawesome.com/icons for a list of available icons.
              Only the distinguishing part of the icon's CSS class is required (e.g. "ok" instead of "fas fa-ok").
              If the icon contains a space the full class is required. (e.g. "far fa-star")
   aclass     An additonal HTML/CSS class to add to the icon. Useful if you want to access the icon via JavaScript
   title      A HTML `title` attribute (hover text) to add to the icon.
              This is also used as arialabel, if you don't provide one explicitly.
   arialabel  A screenreader-only text to append to the icon.
              Please make sure, to provide one (or a title) for every semantically important icon in support of a11y. #}
{% macro make_icon(icon, fixed_width=True, aclass="", title=none, arialabel=none) -%}
    <span{{ dict(
        class=" ".join([
            aclass,
            "fas fa-{}".format(icon) if " " not in icon else icon,
            "fa-fw" if fixed_width else "",
        ]),
        title=title,
        **{ "aria-hidden": "true" }
    )|xmlattr }}></span>
    {%- if arialabel or title %}<span class="sr-only">{{ arialabel or title }}</span>{% endif %}
{%- endmacro%}


{# ############## #
 # Layout helpers #
 # ############## #}

{% macro bootstrap_panel(title="", aclass="panel-default", icon=none, anid=none) %}
    <div{{ dict(class="panel " + aclass, id=anid)|xmlattr }}>
        {%- if title or icon %}
            <div class="panel-heading">
                <h3 class="panel-title">{{ make_icon(icon) + " " if icon }}{{ title }}</h3>
            </div>
        {%- endif %}
        <div class="panel-body">{{- caller() }}</div>
    </div>
{%- endmacro %}


{# ######################################## #
 # Special purpose links and element macros #
 # ######################################## #}

{# Macro to visually represent an immutable boolean value

   checked    The actual boolean value to show
   anid       The HTML id to add to the element. Useful for testing purposes.
   titles     An optional list/tuple of two elements: The HTML `title` attribute (hover text) for the False state and
              the title attribute for the True state. The title is also used as an screenreader-readable hidden text.
              If you don't provide `titles` and the icon is semantically important, please make sure to make the value
              accessible to screen readers by any other means. #}
{% macro deko_checkbox(checked, anid=none, titles=[]) %}
    {% set title = titles[checked | int] %}
    <span{{ dict(
        class="fas fa-check-circle" if checked else "far fa-times-circle",
        id=anid,
        title=title,
        **{
            "data-checked": checked,
            "aria-hidden": "true"
        })|xmlattr }}></span>
    {% if title %}<span class="sr-only">{{ title }}</span>{% endif %}
{%- endmacro %}

{% macro persona_anchor(persona, verbose=False, quote_me=False, event_id=none, ml_id=none) %}
    {%- if verbose -%}
        {{ href(show_user_link(user, persona['id'], quote_me, event_id=event_id, ml_id=ml_id), "{} {} {} {}".format(
              persona['title'], persona['given_names'],
              persona['family_name'], persona['name_supplement'])) }}
    {%- else -%}
        {{ href(show_user_link(user, persona['id'], quote_me, event_id=event_id, ml_id=ml_id), "{} {}".format(
              persona['given_names'], persona['family_name'])) }}
    {%- endif -%}
{% endmacro %}

{% macro output_given_displayname(given_names, display_name) %}
    {%- if display_name in given_names %}
        {%- if not display_name or display_name == given_names -%}
            {{ given_names }}
        {%- else -%}
            {{ '<em>{}</em>'.format(display_name|e).join((given_names|e).split(display_name|e))|s }}
        {%- endif %}
    {%- else -%}
        {{ given_names }} ({{ display_name }})
    {%- endif -%}
{% endmacro %}

{% macro tel_link(phonenumber) %}
    {% set linknumber = phonenumber|replace(" ", "")|replace("(", "")|replace(")", "")|replace("/", "") %}
    {%- if linknumber.startswith("+") -%}
        {{ util.href('tel:%s'|format(linknumber), phonenumber) }}
    {%- elif linknumber.startswith("0") -%}
        {{ util.href('tel:%s'|format(linknumber|replace("0", "+49", 1)), phonenumber) }}
    {%- endif -%}
{% endmacro %}

{% macro web_link(weblink) %}
    {%- if weblink.startswith(("http://", "https://")) -%}
        {{ util.href(weblink, weblink) }}
    {%- else -%}
        {{ util.href('https://%s'|format(weblink), weblink) }}
    {%- endif -%}
{% endmacro %}

{# Macro to generate breadcrumb links. Should be used like this in individual templates:

       {% block breadcrumb %}
            {{ super() }}
            {{ util.breadcrumb_link(cdedblink("realm/intermediate_endpoint"), "Intermediate label") }}
            {{ util.breadcrumb_link(cdedblink("realm/endpoint"), "Page link label", active=True) }}
       {% endblock %}

   Where the displayed link texts (`label`) directly correspond to the navigation links or button labels, the user has
   to follow to reach this page.

   The active=True parameter should be used exaclty for the link to the current page, which is alwas the las Breadcrumb
   link. The readonly=True parameters should be used for rare cases, in which an intermediate page – which is normally
   required to navigate to the currente page – is not accessible to the user (e.g. visible course listing of not yet
   published event, only reachable via direct link).

   An icon (given by its name – see comments of make_icon() macro) should exactly be used, when the Breadcrumb link
   represents a page of a dynamic object (e.g. a persona, an event, a course) and is labeled with this object's
   name/title. In this case the icon should represent the type of the named object. For a complex example, take a look
   at the event/change_course template.
  #}
{% macro breadcrumb_link(ref, label, icon=none, active=False, readonly=False) %}
    {%- if active or readonly -%} {#- TODO use actual bootstrap readonly anchor -#}
        <li{% if active %} class="active" aria-current="location"{% endif %}>
            {{ make_icon(icon) if icon }}
            {{ label -}}
        </li>
    {%- else -%}
        <li><a href="{{ ref }}">
            {{ make_icon(icon) if icon }}
            {{ label -}}
        </a></li>
    {%- endif -%}
{% endmacro %}

{# Helper macro to create a large, left-floated 'Help' button, linking to the off-page documentation as referenced by
   docurl(). #}
{% macro doclink(topic, anchor=none) %}
    <a href="{{ docurl(topic, anchor) }}" class="btn btn-info btn-lg pull-right" target="_blank">
        {{ make_icon('question-circle') }}
        {% trans %}Help{% endtrans %}
        <span class="sr-only">{% trans %}for this site{% endtrans %}</span>
    </a>
{%- endmacro %}


{# ########################################################################################### #
 # Macros to add additional information (infotext, validation errors, ...) around input fields #
 # ########################################################################################### #}

{% macro format_error(error) %}
    {%- if error.args|length == 1 %}
        {{- gettext(error.args[0]|string) }}<br />
    {%- elif error.args|length == 2 %}
        {{- gettext(error.args[0]|string)|format(**error.args[1]) }}<br />
    {%- elif error.args|length == 0 %}
        {#- Display nothing if no message was supplied. #}
    {%- else %}
        {% trans %}Malformed error.{% endtrans %}<br />
    {%- endif %}
{%- endmacro %}

{% macro output_info(info, link) %}
    {%- if info %}
        <p class="help-block no-color">
            {{ make_icon('info-circle') }} {{ info }}
            {{ link }}
        </p>
    {%- endif %}
{%- endmacro %}

{% macro output_errors(name, displayerrors=True, wrapper=False, differentiate_warnings=True) %}
    {%- if displayerrors and name in errors %}
        {%- if wrapper %}
            <div class="{{ "has-warning" if differentiate_warnings and is_warning(name)  else "has-error"}}">
        {% endif %}
        {# TODO sort #}
        {%- for error in errors.get(name, []) if error and error.args %}
            <div class="help-block">
                {{ make_icon('exclamation-circle') }}
                {{ format_error(error) }}
            </div>
        {%- endfor %}
        {%- if wrapper %}</div>{% endif %}
    {%- endif %}
{%- endmacro %}


{# ################### #
 # (Form) input macros #
 # ################### #}

{# The input_* macros generate a blank input field of the given type. Note that some input types don't have an own macro
   but can be produced by passing an additional parameter to another macro:

   * password: input_text(..., type="password")
   * date etc.: input_text(..., type="date")
   * radio: input_checkbox(..., radio=True)

   The form_input_* wraps the specific input macro and adds some divs, label and error output. These macros are meant to
   be used inside an form.form-horizontal. (If you want to use it in a non-horizontal form, you may pass the
   horizontal=False parameter.) #}
{% macro input_hidden(name, value=none, defaultvalue='', anid=none, aclass=none) %}
    <input{{ dict(
        type="hidden",
        name=name,
        value=values.get(name, defaultvalue) if value is none else value,
        id=anid,
        class=aclass,
    )|xmlattr }}/>
{% endmacro %}

{% macro form_input_general(name='', label='', anid='', small=False, info='', displayerrors=True,
        horizontal=True, labelid='', infolink='', addon='', differentiate_warnings=True) %}
    <div class="form-group {% if name in errors %}
                               {% if differentiate_warnings and is_warning(name) %}
                                   has-warning
                               {% else %}
                                   has-error
                               {% endif %}
                           {% endif %}">
        {%- if label %}
            <label{{ dict(
                id=labelid,
                for=anid,
                class=(("col-sm-2" if small else "col-sm-4") if horizontal else "") + " control-label",
            )|xmlattr }}>{{ label }}</label>
        {%- endif %}
        {%- if horizontal %}
            <div class="
                {{ "col-sm-6" if small else "col-sm-8" }}
                {{ ("col-sm-offset-2" if small else "col-sm-offset-4") if not label }}
            ">
        {%- endif %}
        {% if addon %}<div class="input-group">{% endif %}
            {{- caller() }}
        {% if addon %}<span class="input-group-addon">{{ addon }}</span></div>{% endif %}
            {{- output_errors(name, displayerrors, differentiate_warnings=differentiate_warnings) }}
            {{- output_info(info, infolink) }}
        {%- if horizontal %}</div>{% endif %}
    </div>
{%- endmacro %}

{% macro input_text(name, readonly=False, defaultvalue='', anid='', aclass='form-control', maxlength=none, type='text',
        placeholder='', arialabel='', attributes='') %}
    <input{{ dict(
        type=type,
        name=name,
        id=anid,
        class=aclass,
        maxlength=maxlength,
        placeholder=placeholder,
        disabled="disabled" if readonly,
        **{ 'aria-label': arialabel }
    )|xmlattr }}
        {%- if type == 'date' %}
            value="{{ values.get(name, defaultvalue)|date('%Y-%m-%d', passthrough=True) }}"
        {%- elif type == 'datetime-local' %}
            value="{{ values.get(name, defaultvalue)|datetime('%Y-%m-%dT%H:%M:%S', passthrough=True) }}"
        {%- elif type != 'password' %}
            value="{{ values.get(name, defaultvalue) }}"
        {%- endif %}
        {{ attributes }}/>
        {# TODO use actual readonly and bootstrap styles #}
{%- endmacro %}

{% macro form_input_text(name, label='', info='', displayerrors=True, readonly=False, defaultvalue='', anid='',
    maxlength=none, type='text', placeholder='', small=False, horizontal=True, aclass="", attributes='', infolink='', addon='',
    differentiate_warnings=True) %}
    {%- set anid = anid or "input-text-{}".format(name) %}
    {%- call form_input_general(name, label, anid, small, info, displayerrors, horizontal, infolink=infolink, addon=addon,
                                differentiate_warnings=differentiate_warnings) %}
        {{- input_text(name, readonly, defaultvalue, anid, maxlength=maxlength, type=type, placeholder=placeholder,
                aclass="form-control " + aclass, attributes=attributes) }}
    {%- endcall %}
{%- endmacro %}

{% macro input_file(name, readonly=False, defaultvalue='', anid='', aclass='form-control', accept='', arialabel='') %}
    <input{{ dict(
        type="file",
        name=name,
        id=anid,
        class=aclass,
        accept=accept,
        disabled="disabled" if readonly,
        **{ 'aria-label': arialabel }
    )|xmlattr }}/>
{%- endmacro %}

{% macro form_input_file(name, label='', info='', displayerrors=True, readonly=False, accept='', anid='',
        aclass="", small=False, horizontal=True, infolink='', differentiate_warnings=True) %}
    {%- set anid = anid or "input-file-{}".format(name) %}
    {%- call form_input_general(name, label, anid, small, info, displayerrors, horizontal, infolink=infolink,
                                differentiate_warnings=differentiate_warnings) %}
        {{- input_file(name, readonly, defaultvalue, anid, accept=accept, aclass='form-control ' + aclass) }}
    {%- endcall %}
{%- endmacro %}

{% macro input_textarea(name, readonly=False, defaultvalue='', anid='', aclass='form-control', maxlength=none, rows=3,
                        arialabel='', attributes='') %}
    <textarea{{ dict(
        name=name,
        id=anid,
        class=aclass,
        rows=rows,
        maxlength=maxlength,
        disabled="disabled" if readonly,
        **{ 'aria-label': arialabel }
    )|xmlattr }} {{ attributes }}>
    {#- TODO sort if this is a list -#}
        {{- values.get(name, defaultvalue) -}}
    </textarea>
{%- endmacro %}

{% macro form_input_textarea(name, label='', info='', displayerrors=True, readonly=False, defaultvalue='', anid='',
        aclass='', small=False, maxlength=none, rows=3, horizontal=True, attributes='', infolink='', differentiate_warnings=True) %}
    {%- set anid = anid or "input-textarea-{}".format(name) %}
    {%- call form_input_general(name, label, anid, small, info, displayerrors, horizontal, infolink=infolink,
                                differentiate_warnings=differentiate_warnings) %}
        {{- input_textarea(name, readonly, defaultvalue, anid, maxlength=maxlength, rows=rows, attributes=attributes,
                          aclass='form-control '+aclass) }}
    {%- endcall %}
{%- endmacro %}

{# list as default value is not supported yet #}
{% macro input_checkbox(name, label="", value=True, defaultvalue='', readonly=False, anid='', aclass='', inline=False,
        radio=False, arialabel='', attributes='') -%}
    <label{% if inline %} class="{{"radio" if radio else "checkbox"}}-inline"{% endif %}>
        <input{{ dict(
            type="radio" if radio else "checkbox",
            name=name,
            id=anid,
            class=aclass,
            value=value,
            checked="checked" if value|stringIn(values.getlist(name)) or (not name in values and value|string == defaultvalue),
            disabled="disabled" if readonly,
            **{ 'aria-label': arialabel }
        )|xmlattr }} {{ attributes }}/>
        {{ label -}}
    </label>
{%- endmacro %}

{% macro input_checkboxes(name, entries, readonly=False, defaultvalue='', inline=False, radio=False, aclass='',
        arialabeledby="", sort=False) %}
    <div{{ dict(
        role="radiogroup" if radio else "group",
        **{'aria-labelledby': arialabeledby}
    )|xmlattr }}>
        {%- if arialabel %}<legend class="sr-only">{{ arialabel }}</legend>{% endif %}
        {% set entries = entries|sort(attribute=1) if sort else entries %}
        {%- for entry_value, entry_label in entries %}
            {% if not inline -%}
                <div class="{{ "radio" if radio else "checkbox"}}{{" disabled" if readonly}}">
            {%- endif -%}
                {{ input_checkbox(name, entry_label, entry_value, defaultvalue, readonly, inline=inline, radio=radio,
                                  aclass=aclass) }}
            {%- if not inline %}</div>{% endif %}
        {%- endfor %}
    </div>
{%- endmacro %}

{% macro form_input_checkbox(name, label="", value=True, info='', displayerrors=True, readonly=False, defaultvalue='',
        anid='', horizontal=True, small=False, attributes='', infolink='', differentiate_warnings=True) %}
    {#- This is the version for a single checkbox as opposed to form_input_checkboxes(). #}
    {%- set anid = anid or "input-checkbox-{}".format(name) %}
    <div class="form-group
        {{ ("has-warning" if differentiate_warnings and is_warning(name) else "has-error") if name in errors }}
    ">
        <div{% if horizontal %} class="
            {{ "col-sm-6 col-sm-offset-2" if small else "col-sm-8 col-sm-offset-4" }}
        "{% endif %}>
            <div class="checkbox{{ " disabled" if readonly }}">
                {{ input_checkbox(name, label, value, defaultvalue, readonly, anid, attributes=attributes) }}
            </div>
            {{- output_errors(name, displayerrors) }}
            {{- output_info(info, infolink) }}
        </div>
    </div>
{%- endmacro %}

{#- This is the version for multiple checkboxes as opposed to input_checkbox().
    entries is of type [(str, str)]. #}
{% macro form_input_checkboxes(name, entries, label='', info='', displayerrors=True, readonly=False, defaultvalue='',
        small=False, radio=False, horizontal=True, aclass='', labelid='', infolink='', differentiate_warnings=True, sort=False) %}
    {%- if not labelid %}{% set labelid = "inputgroup-{}-label".format(name) %}{% endif %}
    {%- call form_input_general(name, label, '', small, info, displayerrors, horizontal, labelid, infolink=infolink,
                                differentiate_warnings=differentiate_warnings) %}
        {{- input_checkboxes(name, entries, readonly=readonly, defaultvalue=defaultvalue, radio=radio, aclass=aclass,
                arialabeledby=labelid, sort=sort) }}
    {%- endcall %}
{%- endmacro %}


{% macro input_select(name, entries, readonly=False, defaultvalue=none, anid='', aclass='form-control',
        nulloption=none, arialabel='', attributes="", sort=False) %}
    <select{{ dict(
        name=name,
        id=anid,
        class=aclass,
        disabled="disabled" if readonly,
        **{ 'aria-label': arialabel }
    )|xmlattr }} {{ attributes }}>
        {%- if nulloption is not none %}
            <option value=""{% if values.get(name, defaultvalue) == none %} selected{% endif %}>
                {{- nulloption -}}
            </option>
        {%- endif %}
        {% set entries = entries|sort(attribute=1) if sort else entries %}
        {%- for value, label in entries %}
            <option value="{{ value }}"
              {%- if values.get(name, defaultvalue)|string == value|string %} selected{% endif %}>
                {{- label -}}
            </option>
        {%- endfor %}
    </select>
{%- endmacro %}

{% macro form_input_select(name, entries, label="", info='', displayerrors=True, readonly=False, defaultvalue=none,
        nulloption=none, anid='', small=False, horizontal=True, aclass="", attributes="", infolink="", differentiate_warnings=True,
        sort=False) %}
    {%- set anid = anid or "input-select-{}".format(name) %}
    {%- call form_input_general(name, label, anid, small, info, displayerrors, horizontal, infolink=infolink,
                                differentiate_warnings=differentiate_warnings) %}
        {{- input_select(name, entries, readonly, defaultvalue, anid, nulloption=nulloption,
                aclass="form-control " + aclass, attributes=attributes, sort=sort) }}
    {%- endcall %}
{%- endmacro%}

{% macro input_static(value, anid='') %}
    <div class="form-control-static"{% if anid %} id="{{ anid }}"{% endif %}>{{ value }}</div>
{%- endmacro %}

{% macro form_input_static(label="", info='', value='', anid='', small=False, horizontal=True, aclass='',
        infolink='', icon=none, differentiate_warnings=True) %}
    {%- if caller %}{% set value=caller() %}{% endif %}
    {%- call form_input_general(none, label, anid, small, info, False, horizontal, infolink=infolink,
                                differentiate_warnings=differentiate_warnings) %}
        <div class="form-control-static {{ aclass }}"{% if anid %} id="{{ anid }}"{% endif %}>
            {{ make_icon(icon) if icon }}
            {{- value -}}
        </div>
    {%- endcall %}
{%- endmacro %}

{% macro input_submit(value="Save", name="submitform", anid='', aclass='btn btn-primary', icon="check",
        readonly=False, title='', arialabel='') %}
    <button{{ dict(
        type="sumbit",
        name=name,
        id=anid,
        class=aclass,
        title=title,
        value="True",
        disabled="disabled" if readonly,
        **{ 'aria-label': arialabeledby }
    )|xmlattr }}>
        {{ make_icon(icon) if icon }}
        {{ value }}
    </button>
{%- endmacro %}

{% macro form_input_submit(value="Save", name="submitform", readonly=False, anid='',
        aclass='btn btn-primary', icon="check", cancellink='', cancelvalue="Cancel",
        small=False, horizontal=True, differentiate_warnings=False, title='') %}
    <div class="form-group mosp">
<<<<<<< HEAD
        <div{% if horizontal %} class="
            {{ "col-sm-offset-2 col-sm-10" if small else "col-sm-offset-4 col-sm-8" }}
        "{% endif %}>
            {{- input_submit(gettext(value), name, anid, aclass, icon, readonly) }}
=======
        <div {% if horizontal %}class="{% if small %}col-sm-offset-2 col-sm-10{% else -%}
                col-sm-offset-4 col-sm-8{% endif %}"{% endif %}>
            {{- input_submit(gettext(value), name, anid, aclass, icon, readonly, title) }}
>>>>>>> 6cf5bef6
            {% if differentiate_warnings and has_warnings() %}
                {{ input_submit(gettext("Ignore Warnings"), name="ignore_warnings", anid=anid, aclass=aclass, icon=icon, readonly=readonly) }}
            {% endif %}
            {%- if cancellink %}
                &emsp;{{ href(cancellink, gettext(cancelvalue), icon="times", aclass="btn btn-default cancel") }}
            {%- endif %}
        </div>
    </div>
{%- endmacro %}


{# ############################ #
 # Special purpose input macros #
 # ############################ #}

{% macro form_input_from_to(name1, name2, label='', info='', type='number', small=False, displayerrors=True,
        horizontal=True, infolink='') %}
    <div class="form-group{{ " has-error" if name1 in errors or name2 in errors }}">
        <label class="control-label{% if horizontal %} {{ "col-sm-2" if small else "col-sm-4" }}{% endif %}">
            {{- label -}}
        </label>
        <div{% if horizontal %} class="{{ "col-sm-6" if small else "col-sm-8" }}"{% endif %}>
            <div class="input-group">
                <span class="input-group-addon">{% trans %}from{% endtrans %}</span>
                {{ input_text(name=name1, type=type, arialabel=gettext('%s from')|format(label)) }}
                <span class="input-group-addon">{% trans %}to{% endtrans %}</span>
                {{ input_text(name=name2, type=type, arialabel=gettext('%s to')|format(label)) }}
            </div>
            {{- output_errors(name1, displayerrors) }}
            {{- output_errors(name2, displayerrors) }}
            {{- output_info(info, infolink) }}
        </div>
    </div>
{% endmacro %}

{% macro event_field_input(fields, name='', readonly=False, defaultvalue='', anid='') %}
    {%- set name = name or "fields.{}".format(fields['field_name']) %}
    {%- if fields['entries'] %}
        {{- input_select(name=name, entries=fields['entries'], nulloption=nbsp,
                        readonly=readonly, defaultvalue=defaultvalue, anid=anid, sort=True) }}
    {%- else %}
        {% set datatypes = enums['FieldDatatypes'] %}
        {%- if fields['kind'] == datatypes.bool %}
            <div class="checkbox">
                {{- input_checkbox(name=name, readonly=readonly, defaultvalue=defaultvalue, anid=anid, label=fields['field_name']) -}}
            </div>
        {%- elif fields['kind'] == datatypes.str %}
            {{- input_textarea(name=name, readonly=readonly, defaultvalue=defaultvalue, anid=anid, rows=3) }}
        {%- elif fields['kind'] == datatypes.int %}
            {{- input_text(name=name, readonly=readonly, defaultvalue=defaultvalue, anid=anid, type="number",
                          placeholder="0") }}
        {%- elif fields['kind'] == datatypes.float %}
            {{- input_text(name=name, readonly=readonly, defaultvalue=defaultvalue, anid=anid, placeholder="0.0") }}
        {%- elif fields['kind'] == datatypes.date %}
            {{- input_text(name=name, readonly=readonly, defaultvalue=defaultvalue, anid=anid, type="date",
                          placeholder="YYYY-MM-DD") }}
        {%- elif fields['kind'] == datatypes.datetime %}
            {{- input_text(name=name, readonly=readonly, defaultvalue=defaultvalue, anid=anid, type="datetime-local",
                          placeholder="YYYY-MM-DD hh:ii:ss") }}
        {%- else %}
            {{- input_text(name=name, readonly=readonly, defaultvalue=defaultvalue, anid=anid) }}
        {%- endif %}
    {%- endif %}
{%- endmacro %}

{% macro form_event_field_input(fields, name='', label=none, info='', displayerrors=True, readonly=False,
                                defaultvalue='', anid='', force_label=False, infolink='') %}
    {%- set name = name or "fields.{}".format(fields['field_name']) %}
    {%- set label = label or fields['field_name'] %}
    {%- set anid = anid or "event-input-{}".format(name) %}
    {%- call form_input_general(name, (none if fields['kind'] == enums['FieldDatatypes'].bool and not force_label else label), anid, False,
                               info, displayerrors, True, infolink=infolink) %}
        {{- event_field_input(fields, name, readonly, defaultvalue, anid) }}
    {%- endcall %}
{%- endmacro %}

{# Macro for a general row, used in a dynamic row table.

   non-deletable rows have a disabled 'delete'-checkbox,
   aclass is used to pass classes to the row, such as drow-row, drow-prototype, drow-new
   newrow rows will have 'create' instead of 'delete' checkbox and have 'data-basename' attributes #}
{% macro dynamic_row(id, tablename, columns, deletable, aclass="", newrow=False) %}
    <tr class="{{ aclass }}" role="group" aria-label="{{ tablename }} {{ id }}">
        {% for column in columns %}
            {% set func = column['func'] %}
            {% set name = '{}_{}'.format(column['name'], id) %}
            <td {% if name in errors %}class="has-error"{% endif %}>
                {# TODO set the remaining items of colum as attributes to func #}
                {# this is a call for a generic util.input_* macro specified by the caller #}
                {{ func(name=name,
                        aclass='drow-input form-control',
                        attributes=('data-basename="{}_"'.format(column['name'])|s if newrow else ''),
                        arialabel=gettext(column['label'])
                        ) }}
                {{ util.output_errors(name) }}
            </td>
        {% endfor %}

        <td>
            <span class="drow-buttonspace">
                {% if newrow %}
                    {{ util.input_checkbox("create_{}".format(id), label=gettext("Add"),
                                           attributes='data-basename="create_"'|s,
                                           aclass='drow-indicator') }}
                {% else %}
                    {{ util.input_checkbox("delete_{}".format(id), label=gettext("Delete"),
                                           readonly=not deletable, aclass='drow-indicator') }}
                {% endif %}
            </span>
        </td>
    </tr>
{% endmacro %}

{# This macro creates a table which entries can be added, deleted and modified by the user.

   name:     the name of the table
   columns:  List of dicts. Each dict must contain a 'func' key, specifing the util.input_* macro for this column,
             the 'name' (mapping the input to a db field) and a 'label'.
   existing: a dict of already existing entries.
   locked:   iterable which contains all id of existing entries which must not be modified or deleted by the user
   sortkey:  to sort existing #}
{% macro dynamic_row_table(name, columns, existing, locked=[], sortkey=none) %}
    <table class="table table-condensed" id="drow-table">
        <thead>
            <tr>
                {% for column in columns %}
                    <th>{% trans title=column['label']%}{{ title }}{% endtrans %}</th>
                {% endfor %}
            </tr>
        </thead>
        <tbody>
            {% set sorted_existing = existing|keydictsort(sortkey) if sortkey else existing|dictsort %}
            {# Old items, already stored in the database #}
            {% for id, entry in sorted_existing %}
                {{ dynamic_row(id, name, columns, id not in locked, 'drow-row') }}
            {% endfor %}
            {# Items that were added by the user but failed validation. They are still new and have no official id. #}
            {% for i in range(1, values.get('create_last_index', 0) + 1) %}
                {{ dynamic_row(-i, name, columns, False, 'drow-new', newrow=True) }}
            {% endfor %}
            {# Prototype row. For non-JS users: an empty row with 'create'-checkbox, for JS: prototype for new rows. #}
            {{ dynamic_row(-values.get('create_last_index', 0) - 1, name, columns, False, 'drow-prototype', newrow=True) }}
        </tbody>
    </table>
    <p>
        <button type="button" class="btn btn-success softhide pull-right" id="drow-addbutton">
            {{ util.make_icon('plus') }} {% trans %}Add {{ name }}{% endtrans %}
        </button>
    </p>
{% endmacro %}

{# Generate an anti CSRF (Cross-Site Request Forgery) token and add it as hidden input to an HTML form.

   The frontend application checks the anti CSRF token for every called endpoint which is marked for this check, which
   is the default for every POST-enabled endpoint. It validates the hash and checks the value against the login user's
   persona_id. This should prevent people from performing an CSRF attack, as they are unable to reproduce the hashed
   token.

   For protection against replay attacks, we use the default timeout of config.PARAMETER_TIMEOUT #}
{% macro anti_csrf_token(target) %}
    {{ input_hidden(ANTI_CSRF_TOKEN_NAME, encode_parameter(target, ANTI_CSRF_TOKEN_NAME, ANTI_CSRF_TOKEN_PAYLOAD,
                                                           persona_id=user.persona_id)) }}
{% endmacro %}


{% macro print_questionnaire_entry(entry) %}
    {# Field entry #}
    {% if entry['field_id'] %}
        {% with FIELD = ambience['event']['fields'][entry['field_id']],
                readonly = entry['readonly'] or is_locked or ambience['event']['is_archived'] %}
            <div id="questionnaire_field_entry_{{ FIELD['field_name'] }}">
            {% if FIELD['entries'] %}
                {{ util.form_input_select(name=FIELD['field_name'], entries=FIELD['entries'],
                                          label=entry['title'], info=entry['info'],
                                          readonly=readonly,
                                          defaultvalue=entry['default_value'] if not readonly else "") }}
            {% else %}
                {% set datatypes = enums['FieldDatatypes'] %}
                {% if FIELD['kind'] == datatypes.bool %}
                    {{ util.form_input_checkbox(
                        name=FIELD['field_name'], label=entry['title'], info=entry['info'],
                        readonly=readonly, defaultvalue=entry['default_value'] if not readonly else "") }}
                {% elif FIELD['kind'] == datatypes.str  %}
                    {% if entry['input_size'] %}
                        {{ util.form_input_textarea(
                            name=FIELD['field_name'], label=entry['title'], info=entry['info'],
                            readonly=readonly, defaultvalue=entry['default_value'] if not readonly else "",
                            rows=(1+entry['input_size']*2)) }}
                    {% else %}
                        {{ util.form_input_text(
                            name=FIELD['field_name'], label=entry['title'], info=entry['info'],
                            readonly=readonly, defaultvalue=entry['default_value'] if not readonly else "") }}
                    {% endif %}
                {% else %}
                    {{ util.form_event_field_input(
                        FIELD, name=FIELD['field_name'], label=entry['title'], info=entry['info'],
                        readonly=readonly, defaultvalue=entry['default_value'] if not readonly else "") }}
                {% endif %}
            {% endif %}
            </div>
        {% endwith %}

    {# Text-only entry #}
    {% else %}
        {% if entry['title'] %}
            <h3 class="heading-underline">{{ entry['title'] }}</h3>
        {% endif %}
        {% if entry['info'] %}
            {{ entry['info']|md }}
        {% endif %}
    {% endif %}
{% endmacro %}

{% macro print_questionnaire_result(entry, registration) %}
    {% if entry['field_id'] %}
        {% with FIELD = ambience['event']['fields'][entry['field_id']] %}
            <div id="questionnaire_field_result_{{ FIELD['field_name'] }}">
                <dt>{{ entry['title'] }}</dt>
                <dd>
                    {% if FIELD['kind'] == enums['FieldDatatypes'].bool %}
                        {{ deko_checkbox(
                            checked=registration['fields'].get(FIELD['field_name'])) }}
                    {% elif FIELD['kind'] == enums['FieldDatatypes'].date %}
                        {{ registration['fields'].get(FIELD['field_name'])
                           |date(lang=lang, passthrough=True) }}
                    {% elif FIELD['kind'] == enums['FieldDatatypes'].datetime %}
                        {{ registration['fields'].get(FIELD['field_name'])
                           |datetime(lang=lang, passthrough=True) }}
                    {% elif FIELD['kind'] == enums['FieldDatatypes'].float %}
                        {{ registration['fields'].get(FIELD['field_name'])|decimal(lang=lang) }}
                    {% else %}
                        {{ registration['fields'].get(FIELD['field_name'])|linebreaks }}
                    {% endif %}
                </dd>
            </div>
        {% endwith %}
    {% endif %}
{% endmacro %}

{# Macro for a general questionnaire part, that can have each role in the DynamicRow workflow.
   aclass is used to pass classes to the row, such as drow-row, drow-prototype, drow-new
   newrow rows will have 'create' instead of 'delete' checkbox and have 'data-basename' attributes #}
{% macro print_questionnaire_config(part_id, kind, aclass="", newrow=False) %}
    <div class="panel panel-default {{ aclass }}">
        <div class="panel-body">
            <div class="row">
                <div class="col-md-6">
                    {{ util.form_input_text(name="title_{}".format(part_id), label=gettext("Title"),
                                            attributes=('data-basename="title_"'|s if newrow else ''),
                                            aclass='input-title drow-input', horizontal=false) }}
                    {{ util.form_input_textarea(name="info_{}".format(part_id), label=gettext("Text"),
                                                attributes=('data-basename="info_"'|s if newrow else ''),
                                                aclass='input-info drow-input', horizontal=false,
                                                info=gettext("Supports %(infolink)s for “Text-Only” fields.")|format(
                                                    infolink=util.href(docurl("Handbuch_Markdown"),
                                                                       gettext("Markdown"),
                                                                       title=gettext("Short Markdown summary")))|s) }}
                </div>
                <div class="col-md-6">
                    {{ util.form_input_select("field_id_{}".format(part_id), label=gettext("Query"),
                                              entries=registration_fields|keydictsort(EntitySorter.event_field)|dict_entries('id', 'field_name'),
                                              nulloption=gettext("— Only Text —"),
                                              attributes=('data-basename="field_id_"'|s if newrow else ''),
                                              aclass='input-field drow-input', horizontal=False) }}
                    {{ util.form_input_select(
                        "input_size_{}".format(part_id), label=gettext("Input Size"), entries=(
                            (0, gettext("singleline")), (1, gettext("multiline")),
                            (2, gettext("multiline") + "+"), (3, gettext("multiline") + "++")),
                        attributes=('data-basename="input_size_"'|s if newrow else ''),
                        aclass='input-inputsize drow-input', horizontal=False) }}
                    {{ util.form_input_textarea(
                        "default_value_{}".format(part_id), label=gettext("Default Value"), rows=2,
                        attributes=('data-basename="default_value_"'|s if newrow else ''),
                        aclass='input-defaultvalue drow-input', horizontal=False) }}
                    <div class="form-group row">
                        <div class="col-sm-8">
                            <div class="checkbox">
                                {{ util.input_checkbox("readonly_{}".format(part_id), label=gettext("read-only"),
                                                       attributes=('data-basename="readonly_"'|s if newrow else ''),
                                                       aclass='input-readonly drow-input',
                                                       readonly=(not values["readonly_{}".format(part_id)]
                                                                 and (kind and not kind.allow_readonly()))) }}
                                {{ util.output_errors("readonly_{}".format(part_id), wrapper=True) }}
                            </div>
                        </div>
                        <div class="col-sm-4 text-right">
                            <span class="drow-buttonspace">
                                {% if newrow %}
                                    {{ util.input_checkbox("create_{}".format(part_id), label=gettext("Add"),
                                                           attributes='data-basename="create_"'|s,
                                                           aclass='drow-indicator') }}
                                {% else %}
                                    {{ util.input_checkbox("delete_{}".format(part_id), label=gettext("Remove"),
                                                           aclass='drow-indicator') }}
                                {% endif %}
                            </span>
                        </div>
                    </div>
                </div>
            </div>
        </div>
    </div>
{% endmacro %}

{# Generate a list of admin view toggle buttons. Should be used in the navigation sidebar.

   The properties of the individual buttons are specified through the `views` argument, which is an iterable of
   3-tuples. Each tuple defines (label, view_names, relevant_views) of one button:
     * `label` (1st tuple entry) defines the caption of the button. Should be internationalized.
     * `view_names` (2nd tuple entry) defines a list of admin_views to be toggled by this button together.
     * `relevant_views` (3rd tuple entry) defines a list of views, which are the subset of `view_names` that is relevant
       in the current page's context. The button is only displayed, if one of those views is available to the user.
       For convenience, `relevant_views` may be set to none, in which case all `view_names` are considered relevant.
       Example: A button in the Core realm may toggle all user admin views (`core_user`, `cde_user, `event_user`, ...),
       but should only be shown to core admins, i.e. users who have the `core_user` view available.
 #}
{% macro admin_views_toggle(views) %}
    {% set inner = _admin_views_toggle_inner(views) %}
    {% if inner %}
        <hr />
        <form action="{{ cdedblink('core/modify_active_admin_views') }}" method="post" id="adminviewstoggleform">
            {% if original_request and original_request.url %}
                {{ input_hidden("wants", encode_parameter("core/modify_active_admin_views", "wants",
                                                          original_request.url, user.persona_id, timeout=none)) }}
            {% endif %}
            <div class="list-group tear-down">{{ inner }}</div>
        </form>
    {% endif %}
{% endmacro %}

{# Un-inlined part of admin_views_toggle() to allow detection of empty list of views with the limited capabilities of
   jinja #}
{% macro _admin_views_toggle_inner(views) -%}
    {% for label, view_names, relevant_views in views -%}
        {% set relevant_views = relevant_views if relevant_views is not none else view_names -%}
        {% if (relevant_views|set).intersection(user.available_admin_views) %}
            {# The button is "deactivated" as long as there are more "relevant views" which are available for the
               user but are not enabled yet. #}
            {% set active = not (relevant_views|set).intersection(user.available_admin_views - user.admin_views) -%}
            <button{{ dict(
                type="submit",
                name="view_specifier",
                value=("-" if active else "+") + view_names|join(','),
                class="list-group-item list-group-item-info" + (" active" if active else ""),
                title=(gettext("Hide %(label)s") if active else gettext("Show %(label)s"))|format(label=label)
            )|xmlattr }}>
                {{- make_icon('wrench') }} {{ label -}}
                {% if active %} <span class="sr-only">{% trans %}(enabled){% endtrans %}</span>{% endif -%}
            </button>
        {% endif -%}
    {% endfor -%}
{% endmacro %}

{#
    Creates a HTML compliant mailto: URL (though not neccessarily RFC compliant)
    Additional header such as to, subject, body, cc, or bcc can be passed as kwargs
#}
{% macro mailto(address, name) -%}
mailto:
{%- if name is defined %}{{ "{}%3C{}%3E".format(name|urlencode, address) }}{% else %}{{ address }}{% endif %}
{%- if kwargs %}?{{ kwargs|urlencode }}{% endif %}
{%- endmacro %}

{% macro username_mailto(persona, prefix="") -%}
{{ href(
    mailto(
        address=persona.get("{}username".format(prefix), ""),
        name="{} {}".format(
            persona.get("{}given_names".format(prefix), ""),
            persona.get("{}family_name".format(prefix), "")
        )
    ),
    persona.get("{}username".format(prefix), "")
) }}
{%- endmacro %}

{% macro meta_info_banner(fieldname) %}
    {% if meta_info.get(fieldname) %}
        {% call util.bootstrap_panel() %}
            {{ meta_info.get(fieldname)|md }}
        {% endcall %}
    {% endif %}
{% endmacro %}<|MERGE_RESOLUTION|>--- conflicted
+++ resolved
@@ -525,16 +525,10 @@
         aclass='btn btn-primary', icon="check", cancellink='', cancelvalue="Cancel",
         small=False, horizontal=True, differentiate_warnings=False, title='') %}
     <div class="form-group mosp">
-<<<<<<< HEAD
         <div{% if horizontal %} class="
             {{ "col-sm-offset-2 col-sm-10" if small else "col-sm-offset-4 col-sm-8" }}
         "{% endif %}>
-            {{- input_submit(gettext(value), name, anid, aclass, icon, readonly) }}
-=======
-        <div {% if horizontal %}class="{% if small %}col-sm-offset-2 col-sm-10{% else -%}
-                col-sm-offset-4 col-sm-8{% endif %}"{% endif %}>
             {{- input_submit(gettext(value), name, anid, aclass, icon, readonly, title) }}
->>>>>>> 6cf5bef6
             {% if differentiate_warnings and has_warnings() %}
                 {{ input_submit(gettext("Ignore Warnings"), name="ignore_warnings", anid=anid, aclass=aclass, icon=icon, readonly=readonly) }}
             {% endif %}
