{# This template provides a set of standard macros which should be used to certain create html-elements. #}

{# Macro to load JavaScript files on a per-template basis. This macro should be used the following way in templates, to
   add the correct <script src="..."> tags to the HTML header:

       {% block scripts %}{{ util.cdedb_script('SCRIPTFILE') }}{% endblock %}

   This Macro takes care of including the correct dependencies (other script files (or CSS stylesheets) required for the
   target script) and including each script only once. #}
{% set script_files = [] %}
{% macro cdedb_script(script) %}
    {%- if not script in script_files %}
        {%- if script in ('cdedb_queryform.js', 'cdedb_searchpersona.js', 'cdedb_multiselect.js', 'cdedb_searchregistration.js', 'cdedb_search_event.js') %}
            {{- cdedb_script('selectize/selectize.min.js') }}
        {%- elif script == 'selectize/selectize.min.js' %}
            <link rel="stylesheet" href="{{ staticurl("selectize/selectize.bootstrap3.css") }}" />
        {%- endif %}
        <script  src="{{ staticurl(script) }}"></script>
        {%- do script_files.append(script) %}
    {%- endif %}
{%- endmacro %}


{# ############################################ #
 # General helper macros for links, icons, etc. #
 # ############################################ #}

{# A really generic macro to generate <a href=""></a> tags.

   ref        The full URL to reference to
   label      The Link text. (Please consider to add some sr-only text, if this is empty, to maintain a11y.
   readonly   If True, a simple text instead of a link is added
   icon       If set, the icon is prepended to the link text. Must be the short icon name, as passed to make_icon()
   aclass     Additional HTML/CSS classes to be added to the link tag
   active     If this link is part of a navigation menu, the current active page/tag can be highlighted by setting this
              to True
   title      A HTML `title` attribute (hover text) to add to the link
   rel        Allows to set the rel attribute #}
{% macro href(ref, label, readonly=False, icon=none, aclass='', active=False, title=none, rel=none, anid="") -%}
{% if readonly %}<span {% else %}<a href="{{ ref }}" {% if rel %} rel="{{ rel }}" {% endif %}{% endif %}
{{ dict(
    class=" ".join([
        aclass,
        "active" if active else "",
        ("disabled" if 'btn' in aclass else "link-disabled") if readonly else "",
    ]),
    title=title,
    id=anid,
    **{ "aria-current": "page" if active }
)|xmlattr }}{# We use the `active` attribute for navigation only #}>
{{- make_icon(icon) if icon }}{{ nbsp if icon and label }}{{ label }}
{%- if readonly %}</span>{%- else -%}</a>{% endif %}
{%- endmacro %}

{# Macro to place a Fontawesome icon

   icon       The icon's name. See https://fontawesome.com/icons for a list of available icons.
              Only the distinguishing part of the icon's CSS class is required (e.g. "ok" instead of "fas fa-ok").
              If the icon contains a space the full class is required. (e.g. "far fa-star")
   aclass     An additonal HTML/CSS class to add to the icon. Useful if you want to access the icon via JavaScript
   title      A HTML `title` attribute (hover text) to add to the icon.
              This is also used as arialabel, if you don't provide one explicitly.
   arialabel  A screenreader-only text to append to the icon.
              Please make sure, to provide one (or a title) for every semantically important icon in support of a11y. #}
{% macro make_icon(icon, fixed_width=True, aclass=none, title=none, arialabel=none) -%}
    <span{{ dict(
        class=" ".join([
            aclass or '',
            "fas fa-{}".format(icon) if " " not in icon else icon,
            "fa-fw" if fixed_width else "",
        ]),
        title=title,
        **{ "aria-hidden": "true" }
    )|xmlattr }}></span>
    {%- if arialabel or title %}<span class="sr-only">{{ arialabel or title }}</span>{% endif %}
{%- endmacro %}

{% macro gettext_country(country) -%}
    {%- if country %}
        {{- gettext("CountryCodes." + country) -}}
    {% endif %}
{%- endmacro %}


{# ############## #
 # Layout helpers #
 # ############## #}

{% macro bootstrap_panel(title="", aclass="panel-default", icon=none, anid=none) %}
    <div{{ dict(class="panel " + aclass, id=anid)|xmlattr }}>
        {%- if title or icon %}
            <div class="panel-heading">
                <h3 class="panel-title">{{ make_icon(icon) + " " if icon }}{{ title }}</h3>
            </div>
        {%- endif %}
        <div class="panel-body">{{- caller() }}</div>
    </div>
{%- endmacro %}


{# ######################################## #
 # Special purpose links and element macros #
 # ######################################## #}

{# Macro to visually represent an immutable boolean value

   checked    The actual boolean value to show, or none.
   anid       The HTML id to add to the element. Useful for testing purposes.
   titles     An optional list/tuple of two or three elements: The HTML `title` attribute (hover text) for the False
              state and the title attribute for the True state. If the value is nullable, there also must be a third
              attribute for the null state. The title is also used as an screenreader-readable hidden text.
              If you don't provide `titles` and the icon is semantically important, please make sure to make the value
              accessible to screen readers by any other means. #}
{% macro deko_checkbox(checked, anid=none, titles=[]) %}
    {% if checked is false %}
        {% set title = titles[0] if titles else "" %}
        <span class="far fa-times-circle" id="{{ anid }}" title="{{ title }}" data-checked="False" aria-hidden="true"></span>
    {% elif checked is true %}
        {% set title = titles[1] if titles else "" %}
        <span class="fas fa-check-circle" id="{{ anid }}" title="{{ title }}" data-checked="True" aria-hidden="true"></span>
    {% else %}
        {% set title = titles[2] if titles else "" %}
        <span class="far fa-circle" id="{{ anid }}" title="{{ title }}" aria-hidden="true"></span>
    {% endif %}
    {%- if title %}<span class="sr-only">{{ title }}</span>{% endif %}
{%- endmacro %}

{# Special tri-state macro to represent subscription states

   In contrast to the deko_checkbox, this represents the pending state of someone who has requested subscription by
   an empty circle. Otherwise, this macro is functionally equivalent.
#}
{% macro state_checkbox(state) %}
    {% if state in enums["SubscriptionState"].subscribing_states() %}
        <span class="fas fa-check-circle" title="{{ gettext("subscribed") }}" aria-hidden="true"></span>
    {% elif state == enums["SubscriptionState"].pending %}
        <span class="far fa-circle" title="{{ gettext("pending") }}" aria-hidden="true"></span>
    {% else %}
        <span class="far fa-times-circle" title="{{ gettext("not subscribed") }}" aria-hidden="true"></span>
    {% endif %}
{% endmacro %}

{# Create a link to a persona's profile page, labeled with some variant of their name

   persona:                 The persona data. Must be a dict containing (at least) the following keys:
                            'id', 'title', 'given_names', 'display_name', 'family_name', 'name_supplement'.
   only_given_names:        see 'persona_name' macro
   only_display_name:       see 'persona_name' macro
   given_and_display_names: see 'persona_name' macro
   with_family_name:        see 'persona_name' macro
   with_titles:             see 'persona_name' macro
   quote_me:                see show_user_link()
   event_id:                see show_user_link()
   ml_id:                   see show_user_link()
   aclass:                  see 'href' macro
   readonly:                see 'href' macro
#}
{% macro persona_anchor(persona, only_given_names=False, only_display_name=False, given_and_display_names=False,
                        with_family_name=True, with_titles=False, quote_me=False, event_id=none, ml_id=none,
                        aclass='', readonly=False) %}
    {{- href(show_user_link(user, persona['id'], quote_me, event_id=event_id, ml_id=ml_id),
            persona_name(persona, only_given_names, only_display_name, given_and_display_names, with_family_name),
            aclass=aclass, readonly=readonly) -}}
{% endmacro %}

{# Display the name of a given persona

   Displaying names is rather complicated, esp. because of our distinction between given_names and display_name. Thus,
   this macro includes some logic to display a person's name correctly, depending on the context and the person's
   display name. For a full specification, which name variant should be used in which context, see the documentation
   page about "User Experience Conventions".

   For usage in Python code, the `cdedb.common.make_persona_name()` function implements the same logic.

   persona:                 The persona data. Must be a dict containing (at least) the following keys:
                            'title', 'given_names', 'display_name', 'family_name', 'name_supplement'.
   only_given_names:        If True, the display_name is ignored. Should only be used in a legal/formal context.
   only_display_name:       If True, the given_names are ignored. Should be used when the person is addressed directly.
   given_and_display_names: If True, the display of all given_names and the display name (if not equal) is enforced.
                            This is the "long" version of the name.
   with_family_name:        If True (default), the family name is included in the macro output
   with_titles:             If True, the person's title(s) and name supplement are included in the macro output
#}
{% macro persona_name(persona, only_given_names=False, only_display_name=False, given_and_display_names=False,
                      with_family_name=True, with_titles=False) %}
    {%- set display_name = persona['display_name'] %}
    {%- set given_names = persona['given_names'] %}
    {%- if with_titles and persona['title'] %}{{ persona['title'] }}&nbsp;{% endif %}
    {%- if only_given_names -%}
        {{ given_names }}
    {%- elif only_display_name -%}
        {{ display_name }}
    {%- elif given_and_display_names %}
        {%- if display_name in given_names %}
            {%- if not display_name or display_name == given_names -%}
                {{ given_names }}
            {%- else -%}
                {{ '<em>{}</em>'.format(display_name|e).join((given_names|e).split(display_name|e))|s }}
            {%- endif %}
        {%- else -%}
            {{ given_names }} ({{ display_name }})
        {%- endif -%}
    {% else %}
        {%- if display_name in given_names -%}
            {{ display_name }}
        {%- else -%}
            {{ given_names }}
        {%- endif -%}
    {% endif %}
    {%- if with_family_name %} {{ persona['family_name'] }}{% endif %}
    {%- if with_titles and persona['name_supplement'] %}&nbsp;{{ persona['name_supplement'] }}{% endif -%}
{% endmacro %}

{% macro tel_link(phonenumber) %}
    {% set linknumber = phonenumber|replace(" ", "")|replace("(", "")|replace(")", "")|replace("/", "")|replace("-", ("")) %}
    {%- if linknumber.startswith("+") -%}
        {{ href('tel:%s'|format(linknumber), phonenumber) }}
    {%- elif linknumber.startswith("0") -%}
        {{ href('tel:%s'|format(linknumber|replace("0", "+49", 1)), phonenumber) }}
    {%- else -%}
        {{ phonenumber }}
    {%- endif -%}
{% endmacro %}

{# Macro to generate breadcrumb links. Should be used like this in individual templates:

       {% block breadcrumb %}
            {{ super() }}
            {{ util.breadcrumb_link(cdedblink("realm/intermediate_endpoint"), "Intermediate label") }}
            {{ util.breadcrumb_link(cdedblink("realm/endpoint"), "Page link label", active=True) }}
       {% endblock %}

   Where the displayed link texts (`label`) directly correspond to the navigation links or button labels, the user has
   to follow to reach this page.

   The active=True parameter should be used exaclty for the link to the current page, which is alwas the las Breadcrumb
   link. The readonly=True parameters should be used for rare cases, in which an intermediate page – which is normally
   required to navigate to the currente page – is not accessible to the user (e.g. visible course listing of not yet
   published event, only reachable via direct link).

   An icon (given by its name – see comments of make_icon() macro) should exactly be used, when the Breadcrumb link
   represents a page of a dynamic object (e.g. a persona, an event, a course) and is labeled with this object's
   name/title. In this case the icon should represent the type of the named object. For a complex example, take a look
   at the event/change_course template.
  #}
{% macro breadcrumb_link(ref, label, icon=none, active=False, readonly=False) %}
    {%- if active or readonly -%} {#- TODO use actual bootstrap readonly anchor -#}
        <li{% if active %} class="active" aria-current="location"{% endif %}>
            {{ make_icon(icon) if icon }}
            {{ label -}}
        </li>
    {%- else -%}
        <li><a href="{{ ref }}">
            {{ make_icon(icon) if icon }}
            {{ label -}}
        </a></li>
    {%- endif -%}
{% endmacro %}

{# Helper macro to create a large, right-floated 'Help' button, linking to the off-page documentation as referenced by
   docurl(). #}
{% macro doclink_(topic, anchor=none) %}
    <a href="{{ docurl(topic, anchor) }}" class="btn btn-info pull-right" target="_blank">
        {{ make_icon('question-circle') }}
        {% trans %}Help{% endtrans %}
        <span class="sr-only">{% trans %}for this site{% endtrans %}</span>
    </a>
{%- endmacro %}


{# ########################################################################################### #
 # Macros to add additional information (infotext, validation errors, ...) around input fields #
 # ########################################################################################### #}

{% macro format_error(error) %}
    {%- if error.args|length == 1 %}
        {{- gettext(error.args[0]|string) }}<br />
    {%- elif error.args|length == 2 %}
        {{- gettext(error.args[0]|string)|format(**error.args[1]) }}<br />
    {%- elif error.args|length == 0 %}
        {#- Display nothing if no message was supplied. #}
    {%- else %}
        {% trans %}Malformed error.{% endtrans %}<br />
    {%- endif %}
{%- endmacro %}

{% macro output_info(info, link=none) %}
    {%- if info %}
        <p class="help-block no-color">
            {{ make_icon('info-circle') }} {{ info }}
            {{ link }}
        </p>
    {%- endif %}
{%- endmacro %}

{% macro has_errors(name) %}
    {%- if name in errors %}
        {{- "has-warning" if is_warning(name) else "has-error"}}
    {%- endif -%}
{% endmacro %}

{% macro output_errors(name, displayerrors=True, wrapper=False) %}
    {%- if displayerrors and name in errors %}
        {%- if wrapper %}
            <div class="{{ "has-warning" if is_warning(name) else "has-error" }}">
        {% endif %}
        {# TODO sort #}
        {%- if caller %}{{- caller() }}{% endif %}
        {%- for error in errors.get(name, []) if error and error.args %}
            <div class="help-block">
                {{ make_icon('exclamation-circle') }}
                {{ format_error(error) }}
            </div>
        {%- endfor %}
        {%- if wrapper %}</div>{% endif %}
    {%- elif caller %}
        {{- caller() }}
    {%- endif %}
{%- endmacro %}

{% macro markdown_preview(anid, infotext=_("Supports Markdown.")) %}
    <p class="help-block no-color">
        {{ make_icon('fab fa-markdown') }} {{ gettext(infotext) }}
        <span class="mdjs" style="display: none;">
            <a id="{{ anid }}-mdpreview" title="{% trans %}Open Markdown Preview{% endtrans %}"
               href="#" style="display: inline-block;">
                {{ gettext("Preview") }}
            </a> |
        </span>
        {{ href(docurl("Handbuch_Markdown"), gettext("Tutorial"), title=gettext("Short Markdown summary")) }}
    </p>
    <script nonce="{{ csp_nonce }}">
        $("#{{ anid }}").cdedbMarkdownPreview("{{ cdedblink("core/markdown_parse")|e }}",
                                              {{ {"title": gettext("Markdown Preview"),
                                                  "loading": gettext("Loading..."),
                                                  "close": gettext("Close") }|tojson }})
    </script>
{%- endmacro %}

{# ################### #
 # (Form) input macros #
 # ################### #}

{# The input_* macros generate a blank input field of the given type. Note that some input types don't have an own macro
   but can be produced by passing an additional parameter to another macro:

   * password: input_text(..., type="password")
   * date etc.: input_text(..., type="date")
   * radio: input_checkbox(..., radio=True)

   The form_input_* wraps the specific input macro and adds some divs, label and error output. These macros are meant to
   be used inside an form.form-horizontal. (If you want to use it in a non-horizontal form, you may pass the
   horizontal=False parameter.)

   Note that the readonly parameter of these macros sets the disabled flag. The HTML readonly attribute should only be
   used for purely cosmetical changes, admin views in particular. Furthermore, it is not supported for all input types,
   hence we fake it in some cases by introducing an additional hidden field while renaming the previous one.
   To make a use of the readonly attribute a concious decision, we obsure it by the name actualreadonly. #}
{% macro input_hidden(name, value=none, defaultvalue='', anid=none, aclass=none) %}
    <input{{ dict(
        type="hidden",
        name=name,
        value=values.get(name, defaultvalue) if value is none else value,
        id=anid,
        class=aclass,
    )|xmlattr }}/>
{% endmacro %}

{% macro form_input_general(name=none, label='', anid=none, small=False, info='', displayerrors=True,
        horizontal=True, labelid=none, addon='', markdown=False, wide=False, errorname=none, aclass='') %}
    <div class="form-group {{ aclass }}
            {% if (errorname or name) in errors %}
               {% if is_warning(errorname or name) %}
                   has-warning
               {% else %}
                   has-error
               {% endif %}
           {% endif %}">
        {%- if label %}
            <label{{ dict(
                id=labelid,
                for=anid,
                class=(("col-sm-2" if small else "col-sm-4") if horizontal else "") + " control-label",
            )|xmlattr }}>{{ label }}</label>
        {%- endif %}
        {%- if horizontal %}
            <div class="
                {{ "col-sm-6" if (small and not wide) else "col-sm-8" }}
                {{ ("col-sm-offset-2" if small else "col-sm-offset-4") if not label }}
            ">
        {%- endif %}
        {% if addon %}<div class="input-group">{% endif %}
            {{- caller() }}
        {% if addon %}<span class="input-group-addon">{{ addon }}</span></div>{% endif %}
            {{- output_errors(errorname or name, displayerrors) }}
            {{- output_info(info) }}
        {%- if markdown %}{{ markdown_preview(anid) }}{% endif %}
        {%- if horizontal %}</div>{% endif %}
    </div>
{%- endmacro %}

{% macro input_text(name, readonly=False, actualreadonly=False, defaultvalue='', anid=none, aclass='form-control',
        maxlength=none, type='text', placeholder=none, arialabel=none, attributes='') %}
    <input{{ dict(
        type=type if type != 'iban' else 'text',
        name=name,
        id=anid,
        class=aclass,
        maxlength=maxlength,
        placeholder=placeholder,
        disabled="disabled" if readonly,
        readonly="readonly" if actualreadonly,
        **{ 'aria-label': arialabel }
    )|xmlattr }}
        {%- if type == 'number' %}
            placeholder="0"
        {%- elif type == 'tel' %}
            placeholder="+49 1234 5678910"
            pattern="\+?[0-9 ()]+"
            title="{{ gettext("Phone number in the format +49 1234 5678910") }}"
        {%- elif type == 'date' %}
            placeholder="YYYY-MM-DD"
        {%- elif type == 'datetime-local' %}
            placeholder="YYYY-MM-DD HH:MM"
            pattern="[0-9]{4}-[0-9]{2}-[0-9]{2}( |T)[0-9]{2}:[0-9]{2}(:[0-9]{2})?"
            title="{{ gettext("Datetime in the format YYYY-MM-DD HH:MM") }}"
        {%- elif type == 'iban' %}
            placeholder="DE22100100500123456789"
            pattern="[A-Za-z]{2} ?[0-9]{2}( ?[0-9A-Za-z]){8,30}"
            title="{{ gettext("IBAN in the usual format, spaces are allowed") }}"
        {%- endif %}
        {%- if type == 'date' %}
            value="{{ values.get(name, defaultvalue)|date('%Y-%m-%d', passthrough=True) }}"
        {%- elif type == 'datetime-local' %}
            value="{{ values.get(name, defaultvalue)|datetime('%Y-%m-%dT%H:%M:%S', passthrough=True) }}"
        {%- elif type != 'password' %}
            value="{{ values.get(name, defaultvalue) }}"
        {%- endif %}
        {{ attributes }}/>
{%- endmacro %}

{% macro form_input_text(name, label='', info='', displayerrors=True, readonly=False, actualreadonly=False,
        defaultvalue='', anid=none, maxlength=none, type='text', placeholder=none, small=False, horizontal=True,
        aclass="", attributes='', addon='', markdown=False, errorname=none, wide=False, outerclass='') %}
    {%- set anid = anid or "input-text-{}".format(name) %}
    {%- call form_input_general(name, label, anid, small, info, displayerrors, horizontal, addon=addon,
                                markdown=markdown, errorname=errorname, wide=wide, aclass=outerclass) %}
        {{- input_text(name, readonly, actualreadonly, defaultvalue, anid, maxlength=maxlength, type=type,
                placeholder=placeholder, aclass="form-control " + aclass, attributes=attributes) }}
    {%- endcall %}
{%- endmacro %}

{% macro input_file(name, readonly=False, defaultvalue='', anid=none, aclass='form-control', accept=none, arialabel=none) %}
    <input{{ dict(
        type="file",
        name=name,
        id=anid,
        class=aclass,
        accept=accept,
        disabled="disabled" if readonly,
        **{ 'aria-label': arialabel }
    )|xmlattr }}/>
{%- endmacro %}

{% macro form_input_file(name, label='', info='', displayerrors=True, readonly=False, accept=none, anid=none,
        aclass=none, small=False, horizontal=True, outerclass='') %}
    {%- set anid = anid or "input-file-{}".format(name) %}
    {%- call form_input_general(name, label, anid, small, info, displayerrors, horizontal, aclass=outerclass) %}
        {{- input_file(name, readonly, defaultvalue, anid, accept=accept, aclass='form-control ' + (aclass or '')) }}
    {%- endcall %}
{%- endmacro %}

{% macro input_textarea(name, readonly=False, defaultvalue='', anid=none, aclass='form-control', maxlength=none, rows=3,
                        arialabel=none, attributes='', actualreadonly=False) %}
    <textarea{{ dict(
        name=name,
        id=anid,
        class=aclass,
        rows=rows,
        maxlength=maxlength,
        disabled="disabled" if readonly,
        readonly="readonly" if actualreadonly,
        **{ 'aria-label': arialabel }
    )|xmlattr }} {{ attributes }}>
    {#- TODO sort if this is a list -#}
        {{- values.get(name, defaultvalue) -}}
    </textarea>
{%- endmacro %}

{% macro form_input_textarea(name, label='', info='', displayerrors=True, readonly=False, defaultvalue='', anid=none,
        aclass=none, small=False, maxlength=none, rows=3, horizontal=True, attributes='', markdown=False, actualreadonly=False,
        wide=False, outerclass='') %}
    {%- set anid = anid or "input-textarea-{}".format(name) %}
    {%- call form_input_general(name, label, anid, small, info, displayerrors, horizontal, markdown=markdown, wide=wide,
                                aclass=outerclass) %}
        {{- input_textarea(name, readonly, defaultvalue, anid, maxlength=maxlength, rows=rows, attributes=attributes,
                           actualreadonly=actualreadonly, aclass='form-control ' + (aclass or '')) }}
    {%- endcall %}
{%- endmacro %}

{# list as default value is not supported yet #}
{% macro input_checkbox(name, label='', value=True, defaultvalue='', readonly=False, actualreadonly=False, anid=none,
        aclass=none, inline=False, radio=False, arialabel=none, attributes='', title='') -%}
    {% set selected = value|stringIn(values.getlist(name)) or (not name in values and value|string == defaultvalue) %}
    <label {{ dict(title=title)|xmlattr }} {% if inline %} class="{{"radio" if radio else "checkbox"}}-inline"{% endif %}>
        <input{{ dict(
            type="radio" if radio else "checkbox",
            name=name if not actualreadonly else ("readonly" + name),
            id=anid,
            class=aclass,
            value=value,
            checked="checked" if selected,
            disabled="disabled" if readonly or actualreadonly,
            **{ 'aria-label': arialabel }
        )|xmlattr }} {{ attributes }}/>
        {{ label -}}
    </label>
    {# checkboxes do not support the readonly attribute, so we emulate it with a disabled select and a hidden input. #}
    {% if actualreadonly and selected %}
        {{ input_hidden(name, value) }}
    {% endif %}
{%- endmacro %}

{% macro input_checkboxes(name, entries, readonly=False, actualreadonly=False, defaultvalue='', inline=False,
        radio=False, aclass=none, arialabeledby='', sort=False, slice=1, checkboxclass='', readonly_map=none,
        title_map=none) %}
    <div{{ dict(
        class="row",
        role="radiogroup" if radio else "group",
        **{'aria-labelledby': arialabeledby}
    )|xmlattr }}>
        {% set entries = entries|sort(attribute=1) if sort else entries %}
        {% set col_width = 12 // slice %}
        {%- for column in entries|slice(slice) %}
            <div class="col-sm-{{ col_width }}">
                {%- for entry_value, entry_label in column %}
                    {% if not inline -%}
                        <div class="{{ "radio" if radio else "checkbox"}}{{" disabled" if readonly or actualreadonly }}
                                    {{ " " + checkboxclass if checkboxclass }}">
                    {%- endif -%}
                        {{ input_checkbox(name, entry_label, entry_value, defaultvalue,
                                          readonly=(readonly_map or {}).get(entry_value, readonly), actualreadonly=actualreadonly,
                                          inline=inline, radio=radio, aclass=aclass, title=title_map[entry_value]) }}
                    {%- if not inline %}</div>{% endif %}
                {%- endfor %}
            </div>
        {%- endfor %}
    </div>
{%- endmacro %}

{% macro form_input_checkbox(name, label="", value=True, info='', displayerrors=True, readonly=False,
        actualreadonly=False, defaultvalue='', anid=none, horizontal=True, small=False, attributes='', aclass='',
        outerclass='') %}
    {#- This is the version for a single checkbox as opposed to form_input_checkboxes(). #}
    {%- set anid = anid or "input-checkbox-{}".format(name) %}
    <div class="form-group
        {{ outerclass }}
        {{ ("has-warning" if is_warning(name) else "has-error") if name in errors }}
    ">
        <div{% if horizontal %} class="
            {{ "col-sm-6 col-sm-offset-2" if small else "col-sm-8 col-sm-offset-4" }}
        "{% endif %}>
            <div class="checkbox{% if readonly or actualreadonly %} disabled{% endif %}">
                {{ input_checkbox(name, label, value, defaultvalue, readonly, actualreadonly, anid,
                                  attributes=attributes, aclass=aclass) }}
            </div>
            {{- output_errors(name, displayerrors) }}
            {{- output_info(info) }}
        </div>
    </div>
{%- endmacro %}

{#- This is the version for multiple checkboxes as opposed to input_checkbox().
    entries is of type [(str, str)]. #}
{% macro form_input_checkboxes(name, entries, label='', info='', displayerrors=True, readonly=False, actualreadonly=False,
        defaultvalue='', small=False, wide=False, radio=False, horizontal=True, aclass=none, labelid=none, sort=False, slice=1,
        checkboxclass='', outerclass='') %}
    {%- if not labelid %}{% set labelid = "inputgroup-{}-label".format(name) %}{% endif %}
    {%- call form_input_general(name, label, '', small, info, displayerrors, horizontal, labelid, wide=wide, aclass=outerclass) %}
        {{- input_checkboxes(name, entries, readonly=readonly, actualreadonly=actualreadonly, defaultvalue=defaultvalue,
                             radio=radio, aclass=aclass, arialabeledby=labelid, sort=sort, slice=slice, checkboxclass='') }}
    {%- endcall %}
{%- endmacro %}


{% macro input_select(name, entries, readonly=False, actualreadonly=False, defaultvalue=none, anid=none,
        aclass='form-control', nulloption=none, arialabel=none, attributes="", sort=False) %}
    <select{{ dict(
        name=name if not actualreadonly else ("readonly" + name),
        id=anid,
        class=aclass,
        disabled="disabled" if readonly or actualreadonly,
        **{ 'aria-label': arialabel }
    )|xmlattr }} {{ attributes }}>
        {%- if nulloption is not none %}
            <option value=""{% if values.get(name, defaultvalue) == none %} selected="selected"{% endif %}>
                {{- nulloption -}}
            </option>
        {%- endif %}
        {% set entries = entries|sort(attribute=1) if sort else entries %}
        {# Relevant for default: Use default value if key is unset or empty string or none #}
        {% set former_value = values.get(name, "")|string if values.get(name, "") is not none else "" %}
        {%- for value, label in entries %}
            {% if value in ("", none) and defaultvalue %}
                {# This leads to problems regarding defaultvalues. #}
                {{ raise(gettext("Empty string values with defaultvalue not supported. default: {} value: {}")
                    |format(defaultvalue|string, value|string)) }}
            {% endif %}
            <option value="{{ value }}"
                {%- if former_value == value|string or (former_value == "" and defaultvalue|string == value|string) %}
                    selected="selected"
                {% endif %}>
                {{- label -}}
            </option>
        {%- endfor %}
    </select>
    {# select tags do not support the readonly attribute, so we emulate it with a disabled select and a hidden input. #}
    {% if actualreadonly %}
        {{ input_hidden(name) }}
    {% endif %}
{%- endmacro %}

{% macro form_input_select(name, entries, label="", info='', displayerrors=True, readonly=False, actualreadonly=False,
        defaultvalue=none, nulloption=none, anid=none, small=False, horizontal=True, aclass="", attributes="", sort=False,
        wide=False, outerclass='') %}
    {%- set anid = anid or "input-select-{}".format(name) %}
    {%- call form_input_general(name, label, anid, small, info, displayerrors, horizontal, wide=wide, aclass=outerclass) %}
        {{- input_select(name, entries, readonly, actualreadonly, defaultvalue, anid, nulloption=nulloption,
                aclass="form-control " + aclass, attributes=attributes, sort=sort) }}
    {%- endcall %}
{%- endmacro%}

{% macro input_multi_select(name, entries, readonly=False, actualreadonly=False, anid=none,
        aclass='form-control', nulloption=none, arialabel=none, attributes="", sort=False) %}
    <select multiple {{ dict(
        name=name if not actualreadonly else ("readonly" + name),
        id=anid,
        class=aclass,
        disabled="disabled" if readonly or actualreadonly,
        **{ 'aria-label': arialabel }
    )|xmlattr }} {{ attributes }}>
        {%- if nulloption is not none %}
            <option value=""{% if values.get(name) == [] %} selected="selected"{% endif %}>
                {{- nulloption -}}
            </option>
        {%- endif %}
        {% set entries = entries|sort(attribute=1) if sort else entries %}
        {# This is necessary to convert the values to strings so we can check if they are currently selected #}
        {% set current_values = [] %}
        {% for value in values.get(name, []) %}
            {% do current_values.append(value|string) %}
        {% endfor %}
        {%- for value, label in entries %}
            <option value="{{ value }}"{%- if value|string in current_values %} selected="selected"{% endif %}>
                {{- label -}}
            </option>
        {%- endfor %}
    </select>
    {# select tags do not support the readonly attribute, so we emulate it with a disabled select and a hidden input. #}
    {% if actualreadonly %}
        {{ input_hidden(name) }}
    {% endif %}
{%- endmacro %}

{% macro form_input_multi_select(name, entries, label="", info='', displayerrors=True, readonly=False,
       actualreadonly=False, defaultvalue=none, nulloption=none, anid=none, small=False, horizontal=True, aclass="",
       attributes="", sort=False, outerclass='') %}
    {%- set anid = anid or "input-multi-select-{}".format(name) %}
    {%- call form_input_general(name, label, anid, small, info, displayerrors, horizontal, aclass=outerclass) %}
        {{- input_multi_select(name, entries, readonly, actualreadonly, anid, nulloption=nulloption,
                aclass="form-control " + aclass, attributes=attributes, sort=sort) }}
    {%- endcall %}
{%- endmacro%}

{% macro input_static(value, anid=none) %}
    <div class="form-control-static"{% if anid %} id="{{ anid }}"{% endif %}>{{ value }}</div>
{%- endmacro %}

{% macro form_input_static(label="", info='', value='', anid=none, small=False, horizontal=True, aclass=none, icon=none,
<<<<<<< HEAD
        outerclass='') %}
    {%- if caller %}{% set value=caller() %}{% endif %}
    {%- call form_input_general(none, label, anid, small, info, False, horizontal, aclass=outerclass) %}
        <div class="form-control-static {{ aclass }}"{% if anid %} id="{{ anid }}"{% endif %}>
=======
        name=none) %}
    {%- if caller %}{% set value=caller() %}{% endif %}
    {%- call form_input_general(name, label, anid, small, info, False, horizontal) %}
        <div {% if name %}name="{{ name }}" {% endif %}class="form-control-static {{ aclass }}"{% if anid %} id="{{ anid }}"{% endif %}>
>>>>>>> 5b320a16
            {{ make_icon(icon) if icon }}
            {{- value -}}
        </div>
    {%- endcall %}
{%- endmacro %}

{% macro input_submit(label="Save", value="True", name="submitform", anid=none, aclass='btn btn-primary', icon="check",
        readonly=False, title=none, ariahidden=false, formmethod=none, formaction=none, display_ignore_warnings=True) %}
    {% if has_warnings() and display_ignore_warnings %}
        {{ input_checkbox(name=IGNORE_WARNINGS_NAME, label=gettext("Ignore Warnings"), value=True, readonly=readonly) }}
    {% endif %}
    <button{{ dict(
        type="submit",
        name=name,
        id=anid,
        class=aclass,
        title=title,
        value=value,
        disabled="disabled" if readonly,
        formmethod=formmethod,
        formaction=formaction,
        **{ "aria-hidden": "true" if ariahidden }
    )|xmlattr }}>
        {{ make_icon(icon) if icon }}
        {{ label }}
    </button>
{%- endmacro %}

{% macro form_input_submit(label="Save", value="True", name="submitform", readonly=False, anid=none,
        aclass='btn btn-primary', icon="check", cancellink='', cancelvalue="Cancel",
        small=False, horizontal=True, title=none, info=none, wide=False, outerclass='') %}
    {% if has_warnings() %}
        {{ form_input_checkbox(name=IGNORE_WARNINGS_NAME, label=gettext("Ignore Warnings"), value=True,
                               readonly=readonly, horizontal=horizontal, small=small) }}
    {% endif %}
    <div class="form-group mosp {{ outerclass }}">
        <div{% if horizontal %} class="
            {{ "col-sm-offset-2 col-sm-10" if small else "col-sm-offset-4 col-sm-8" }}
        "{% endif %}>
            {%- if info -%}
                <p class="text-info">
                    {{- make_icon('info-circle') }}{{ nbsp  }}
                    {{- info -}}
                </p>
            {%- endif %}
            {{- input_submit(gettext(label), value, name, anid, aclass, icon, readonly, title, display_ignore_warnings=False) }}
            {%- if cancellink %}
                &emsp;{{ href(cancellink, gettext(cancelvalue), icon="times", aclass="btn btn-default cancel") }}
            {%- endif %}
        </div>
    </div>
{%- endmacro %}


{# ############################ #
 # Special purpose input macros #
 # ############################ #}

{% macro form_input_from_to(name1, name2, label='', info='', type='number', small=False, displayerrors=True,
        horizontal=True, attributes='', outerclass='') %}
    <div class="form-group {{ outerclass }} {{ " has-error" if name1 in errors or name2 in errors }}">
        <label class="control-label{% if horizontal %} {{ "col-sm-2" if small else "col-sm-4" }}{% endif %}">
            {{- label -}}
        </label>
        <div{% if horizontal %} class="{{ "col-sm-6" if small else "col-sm-8" }}"{% endif %}>
            <div class="input-group">
                <span class="input-group-addon">{% trans %}from{% endtrans %}</span>
                {{ input_text(name=name1, type=type, arialabel=gettext('%s from')|format(label), attributes=attributes) }}
                <span class="input-group-addon">{% trans %}to{% endtrans %}</span>
                {{ input_text(name=name2, type=type, arialabel=gettext('%s to')|format(label), attributes=attributes) }}
            </div>
            {{- output_errors(name1, displayerrors) }}
            {{- output_errors(name2, displayerrors) }}
            {{- output_info(info) }}
        </div>
    </div>
{% endmacro %}

{# Macro to take care of all the meta dynamic row stuff.

This macro must be called, and the call body have to provide a generic row. The calling macro must take
  * id: the id of the row
  * row_class: css-class which is used to identify existing, new and prototype rows internally
  * is_new_row: bool which shows if the current row is a new row (drow-new or drow-prototype)
as arguments. #}
{% macro dynamic_row_meta(existing_ids, prefix="", add_prototype_row=True) %}
    {# Old items, already stored in the database #}
    {% for id in existing_ids %}
        {{- caller(id=id, row_class='drow-row', is_new_row=False) }}
    {% endfor %}

    {# Items that were added by the user but failed validation. They are still new and have no official id. #}
    {% set last_index = values.get(drow_last_index(prefix), 0) %}
    {% for i in range(1, last_index + 1) %}
        {{- caller(id=-i, row_class='drow-new', is_new_row=True)  }}
    {% endfor %}

    {# Prototype row. For non-JS users: an empty row with 'create'-checkbox, for JS: prototype for new rows. #}
    {% if add_prototype_row %}
        {{- caller(id=-last_index - 1, row_class='drow-prototype', is_new_row=True)  }}
    {% endif %}
{% endmacro %}

{# Macro to create the additional 'data-basename' attribute for dynamic rows

This is needed for the javascript to create a new row from a prototype row. This must be added as extra
attribute to each field of a dynamic row. #}
{% macro drow_basename(field_name, prefix="") %}
    {%- set prefix = prefix + "_" if prefix else "" -%}
    {{- ('data-basename="'|s + prefix + field_name + '_"'|s)|s -}}
{% endmacro %}


{# Generate an anti CSRF (Cross-Site Request Forgery) token and add it as hidden input to an HTML form.

   The frontend application checks the anti CSRF token for every called endpoint which is marked for this check, which
   is the default for every POST-enabled endpoint. It validates the hash and checks the value against the login user's
   persona_id. This should prevent people from performing an CSRF attack, as they are unable to reproduce the hashed
   token.

   For protection against replay attacks, we use the default timeout of config.PARAMETER_TIMEOUT #}
{% macro anti_csrf_token(target, token_name = ANTI_CSRF_TOKEN_NAME, token_payload = ANTI_CSRF_TOKEN_PAYLOAD) %}
    {{ input_hidden(token_name, encode_anti_csrf(target, token_name, token_payload, persona_id=user.persona_id)) }}
{% endmacro %}


{# Generate a list of admin view toggle buttons. Should be used in the navigation sidebar.

   The properties of the individual buttons are specified through the `views` argument, which is an iterable of
   3-tuples. Each tuple defines (label, view_names, relevant_views) of one button:
     * `label` (1st tuple entry) defines the caption of the button. Should be internationalized.
     * `view_names` (2nd tuple entry) defines a list of admin_views to be toggled by this button together.
     * `relevant_views` (3rd tuple entry) defines a list of views, which are the subset of `view_names` that is relevant
       in the current page's context. The button is only displayed, if one of those views is available to the user.
       For convenience, `relevant_views` may be set to none, in which case all `view_names` are considered relevant.
       Example: A button in the Core realm may toggle all user admin views (`core_user`, `cde_user, `event_user`, ...),
       but should only be shown to core admins, i.e. users who have the `core_user` view available.
 #}
{% macro admin_views_toggle(views) %}
    {% set inner = _admin_views_toggle_inner(views) %}
    {% if inner %}
        <hr />
        <form action="{{ cdedblink('core/modify_active_admin_views') }}" method="post" id="adminviewstoggleform">
            {% if original_request and original_request.url %}
                {{ input_hidden("wants", encode_parameter("core/modify_active_admin_views", "wants",
                                                          original_request.url, user.persona_id, timeout=none)) }}
            {% endif %}
            <div class="list-group tear-down">{{ inner }}</div>
        </form>
    {% endif %}
{% endmacro %}

{# Un-inlined part of admin_views_toggle() to allow detection of empty list of views with the limited capabilities of
   jinja #}
{% macro _admin_views_toggle_inner(views) -%}
    {% for label, view_names, relevant_views in views -%}
        {% set relevant_views = relevant_views if relevant_views is not none else view_names -%}
        {% if (relevant_views|set).intersection(user.available_admin_views) %}
            {# The button is "deactivated" as long as there are more "relevant views" which are available for the
               user but are not enabled yet. #}
            {% set active = not (relevant_views|set).intersection(user.available_admin_views - user.admin_views) -%}
            <button{{ dict(
                type="submit",
                name="view_specifier",
                value=("-" if active else "+") + view_names|join(','),
                class="list-group-item list-group-item-info" + (" active" if active else ""),
                title=(gettext("Hide %(label)s") if active else gettext("Show %(label)s"))|format(label=label)
            )|xmlattr }}>
                {{- make_icon('wrench') }} {{ label -}}
                {% if active %} <span class="sr-only">{% trans %}(enabled){% endtrans %}</span>{% endif -%}
            </button>
        {% endif -%}
    {% endfor -%}
{% endmacro %}

{#
    Creates a HTML compliant mailto: URL (though not neccessarily RFC compliant)
    Additional header such as to, subject, body, cc, or bcc can be passed as kwargs
#}
{% macro mailto(address, name=none) -%}
mailto:
{%- if name is not none %}{{ "{}%3C{}%3E".format(name|urlencode, address) }}{% else %}{{ address }}{% endif %}
{%- if kwargs %}?{{ kwargs|urlencode }}{% endif %}
{%- endmacro %}

{% macro username_mailto(persona, email=none) -%}
    {% set given_names = persona.get("given_names", persona.get("persona.given_names", "")) %}
    {% set display_name = persona.get("display_name", persona.get("persona.display_name", "")) %}
    {% set forename = display_name if display_name and display_name in given_names else given_names %}
    {{ href(
        mailto(
            address=email or persona.get("username", persona.get("persona.username", "")),
            name="{} {}".format(
                forename,
                persona.get("family_name", persona.get("persona.family_name", ""))
            )
        ),
        email or persona.get("username", persona.get("persona.username", ""))
    ) }}
{%- endmacro %}

{% macro meta_info_banner(fieldname) %}
    {% if meta_info.get(fieldname) %}
        {% call bootstrap_panel() %}
            {{ meta_info.get(fieldname)|md }}
        {% endcall %}
    {% endif %}
{% endmacro %}

{% macro notification(ntype, id='') %}
    {% with icontypes = {"success": "check-circle", "info": "info-circle", "warning": "exclamation-circle",
                         "error" : "times-circle"},
            alerttypes = {"success": "success", "info": "info", "warning": "warning", "error": "danger"},
            messagetypes = {"success": _("Success!"), "info": _("Info!"),
                            "warning": _("Warning!"), "error": _("Error!")} %}
        <div class="alert alert-{{ alerttypes[ntype] }}" role="alert" {% if id %}id="{{ id }}"{% endif %}>
            {{ make_icon( icontypes[ntype] ) }}
            <strong>{{ messagetypes[ntype] }}</strong>
            <span class="notificationMessage">{{ caller() }}</span>
        </div>
    {% endwith %}
{%- endmacro %}


{# Macro to handle headings in a uniform way.
    Adds an anchor (for everything smaller than h1) to make it linkable as well as a hoverable link referring to it.
    Take care to put the title in n_() to do postpone localization to this macro (we need the english variant
    for uniform IDs). For headings not to be localized, just set translate=False.
#}
{% macro h(title, level=3, underline=False, translate=True, anchor=none, aclass=none) %}
    {% if anchor is none and level != 1 %}
        {% set anchor = title %}
    {% endif %}
    {# ids must not contain any whitespace #}
    {% if anchor %}
        {% set anchor='_'.join((anchor|string).split()) %}
    {% endif %}
    <h{{ level }} class="
            {%- if level == 1 %}title {% endif -%}
            {%- if underline %}heading-underline {% endif -%}
            {%- if aclass %}{{ aclass }}{% endif -%}"
        {%- if anchor %} id="{{ anchor }}"{% endif -%}
    >
        {%- if translate %}
            {{- gettext(title) -}}
        {% else %}
            {{- title -}}
        {% endif -%}
        {%- if caller -%}
            {{ caller() }}
        {%- endif -%}
        {%- if anchor -%}
            {{- nbsp }}<a class="headerlink" href="#{{ anchor|urlencode }}"
               title="{% trans %}Permanent link{% endtrans %}">&para;</a>
        {%- endif %}
    </h{{ level }}>
{% endmacro %}

{# Macro to unify the style of primary headings with context (events, personas, assemblies, ...) #}
{% macro context_heading(title,
                         subtitle=none, icon=none, icon_arialabel=none,
                         subtitle2=none, icon2=none, icon_arialabel2=none) %}
    {% call h(title, level=1) -%}
        {% if subtitle and subtitle2 %}<div>{% endif %}
        {% if subtitle %}
            <small>
                {{ make_icon(icon, arialabel=icon_arialabel) }}{{ nbsp }}{{ subtitle }}
            </small>
        {% endif %}
        {% if subtitle2 %}
            <small>
                 &ensp;{{ make_icon(icon2, arialabel=icon_arialabel2) }}{{ nbsp }}{{ subtitle2 }}
            </small>
        {% endif %}
        {% if subtitle and subtitle2 %}</div>{% endif %}
    {%- endcall %}
{% endmacro %}


{% macro print_doppelganger(persona, link=False) %}
    {% if link %}
        {{ persona_anchor(persona, given_and_display_names=True) }}
    {% else %}
        {{ persona_name(persona, given_and_display_names=True) }}
    {% endif %}
    {%- if persona['birth_name'] %}
        ({{ persona['birth_name'] }})
    {%- endif %}
    {% if persona['is_archived'] %}
        (<i>{{ gettext("archived") }}</i>)
    {% else %}
        &lt;{{ persona['username'] }}&gt;
    {% endif %}
    {%- if persona['birthday'] %}
        ({{ gettext("born") }}
        {{ persona['birthday']|date(lang=lang) or "-" }})
    {% endif %}
    {{ persona['id']|cdedbid }}
    {%- if not persona['is_member'] %}
        {{ gettext("(not a member)") }}
    {%- elif persona['trial_member'] %}
        {{ gettext("(trial member)") -}}
    {% endif -%}
{% endmacro %}

{% macro realm_icon(realm, desc=False) %}
    {% with title_icon_map = {
        "is_cde_realm": (gettext("cde_realm"), "graduation-cap"),
        "is_event_realm": (gettext("Events"), "chalkboard-teacher"),
        "is_ml_realm": (gettext("Mailinglists"), "envelope"),
        "is_assembly_realm": (gettext("Assemblies"), "bullhorn"),
        } %}
        {% set description, icon = title_icon_map[realm] %}
        {{ make_icon(icon, title=description) }}
        {% if desc %}
            {{ description }}
        {% endif %}
    {% endwith %}
{% endmacro %}


{% macro privilege_icon(privilege, desc=False) %}
    {% with title_icon_map = {
        "is_meta_admin": (gettext("Meta-Admin"), "wrench"),
        "is_core_admin": (gettext("Core-Admin"), "user"),
        "is_cde_admin": (gettext("CdE-Admin"), "graduation-cap"),
        "is_finance_admin": (gettext("Finance-Admin"), "euro-sign"),
        "is_event_admin": (gettext("Event-Admin"), "chalkboard-teacher"),
        "is_ml_admin": (gettext("Mailinglist-Admin"), "envelope"),
        "is_cdelokal_admin": (gettext("CdElokal-Admin"), "city"),
        "is_assembly_admin": (gettext("Assembly-Admin"), "bullhorn"),
        "is_auditor": (gettext("Auditor"), "search-dollar"),
        } %}
        {% set description, icon = title_icon_map[privilege] %}
        {{ make_icon(icon, title=description) }}
        {% if desc %}
            {{ description }}
        {% endif %}
    {% endwith %}
{% endmacro %}

{% macro pager(page_name, entity_id, prev, next, title_attr='title') %}
    <nav>
        <ul class="pager">
            {% if prev %}
                <li class="previous">{{ util.href(cdedblink(page_name, {entity_id: prev["id"]}),
                         '<span aria-hidden="true">&larr;</span> '|s + gettext("Previous"), title=prev[title_attr]) }}</li>
            {% endif %}
            {% if next %}
                <li class="next">{{ util.href(cdedblink(page_name, {entity_id: next["id"]}),
                         gettext("Next") + ' <span aria-hidden="true">&rarr;</span>'|s, title=next[title_attr]) }}</li>
            {% endif %}
        </ul>
    </nav>
{% endmacro %}<|MERGE_RESOLUTION|>--- conflicted
+++ resolved
@@ -677,17 +677,10 @@
 {%- endmacro %}
 
 {% macro form_input_static(label="", info='', value='', anid=none, small=False, horizontal=True, aclass=none, icon=none,
-<<<<<<< HEAD
-        outerclass='') %}
+        name=none, outerclass='') %}
     {%- if caller %}{% set value=caller() %}{% endif %}
-    {%- call form_input_general(none, label, anid, small, info, False, horizontal, aclass=outerclass) %}
-        <div class="form-control-static {{ aclass }}"{% if anid %} id="{{ anid }}"{% endif %}>
-=======
-        name=none) %}
-    {%- if caller %}{% set value=caller() %}{% endif %}
-    {%- call form_input_general(name, label, anid, small, info, False, horizontal) %}
+    {%- call form_input_general(name, label, anid, small, info, False, horizontal, aclass=outerclass) %}
         <div {% if name %}name="{{ name }}" {% endif %}class="form-control-static {{ aclass }}"{% if anid %} id="{{ anid }}"{% endif %}>
->>>>>>> 5b320a16
             {{ make_icon(icon) if icon }}
             {{- value -}}
         </div>
