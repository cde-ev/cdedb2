{% set sidenav_active='ml_change' %}
{% extends "web/ml/base.tmpl" %}
{% import "web/util.tmpl" as util with context %}
{% block scripts %}{{ util.cdedb_script('cdedb_helper.js') }}{{ util.cdedb_script('cdedb_change_mailinglist.js') }}{% endblock %}
{% set jshint='weak' %}
{% block title %}
    {% trans title=ambience['mailinglist']['title'] %}
        {{ title }} – Configuration
    {% endtrans %}
{% endblock %}
{% block breadcrumb %}
    {{ super() }}
    {% if is_admin %}
        {{ util.breadcrumb_link(cdedblink("ml/list_mailinglists"), gettext("All Mailinglists")) }}
    {% endif %}
    {{ util.breadcrumb_link(cdedblink("ml/show_mailinglist"), ambience['mailinglist']['title'], icon="envelope") }}
    {{ util.breadcrumb_link(cdedblink("ml/change_mailinglist"), gettext("Configuration"), active=True) }}
{% endblock %}
{% block heading %}
    <h1 class="title">
        {% trans %}Configuration{% endtrans %}
        <small>
            {{- util.make_icon('envelope', arialabel="Mailingliste") }} {{ ambience['mailinglist']['title'] -}}
        </small>
    </h1>
{% endblock %}
{% block content %}
    <script nonce="{{ csp_nonce }}">
        $(function() {
            $('#changelistform').cdedbProtectChanges().cdedbChangeMailinglist();
        });
    </script>
    {% set readonly = not ('ml_mgmt' in user.admin_views and is_relevant_admin(mailinglist_id=ambience['mailinglist']['id'])) %}
    {% if not readonly %}
        <form action="{{ cdedblink('ml/change_mailinglist') }}" method="POST" id="changelistform" class="form-horizontal">
            {{ util.anti_csrf_token('ml/change_mailinglist') }}
    {% else %}
        <div id="changelistform" class="form-horizontal">
    {% endif %}
        <h4 class="heading-underline">{% trans %}Meta{% endtrans %}</h4>
            {{ util.form_input_checkbox(name="is_active", label=gettext("Active"), readonly=readonly) }}
            {{ util.form_input_text(name="title", label=gettext("Title"), readonly=readonly) }}
            {{ util.form_input_text(name="local_part", label=gettext("Address"), readonly=readonly,
                                    addon='@' + enums['MailinglistDomain'](ambience['mailinglist']['domain'])|string) }}
            {{ util.form_input_select(name="domain", label=gettext("Domain"), readonly=readonly, defaultvalue=ambience['mailinglist']['domain'].value,
                        entries=available_domains|enum_entries(processing=gettext, prefix="@")) }}
            <script nonce="{{ csp_nonce }}">
                domain_inp = $("#changelistform [name='domain']");
                function update_domain() {
                    $("#changelistform [name='local_part'] ~ .input-group-addon")
                        .text(domain_inp[0].options[domain_inp[0].selectedIndex].innerHTML);
                }
                domain_inp.on('input', update_domain);
                update_domain();
            </script>
            {{ util.form_input_textarea(name="description", label=gettext("Description"), rows="5", readonly=readonly,
                                        info=gettext("Supports %(infolink)s.")|format(
                                            infolink=util.href(docurl("Handbuch_Markdown"), gettext("Markdown"),
                                                               title=gettext("Short Markdown summary")))|s) }}
            {{ util.form_input_textarea(name="notes", label=gettext("Admin-Notes"), rows="5", readonly=readonly,
                                        info=gettext("Supports %(infolink)s.")|format(
                                            infolink=util.href(docurl("Handbuch_Markdown"), gettext("Markdown"),
                                                               title=gettext("Short Markdown summary")))|s) }}

        <h4 class="heading-underline">{% trans %}Moderation & Subscribers{% endtrans %}</h4>
            {{ util.form_input_select(name="mod_policy", label=gettext("Moderation"), readonly=readonly,
                    entries=enums['ModerationPolicy']|enum_entries(processing=gettext)) }}
            {{ util.input_hidden(name="ml_type") }}
            {% if readonly %}
            {{ util.form_input_static(label=gettext("Mailinglist Type"),
                    value=(gettext( enums['MailinglistTypes'](ambience['mailinglist']['ml_type'])|string ))) }}
            {% else %}
            {{ util.form_input_static(label=gettext("Mailinglist Type"),
                    value=(gettext( enums['MailinglistTypes'](ambience['mailinglist']['ml_type'])|string ) + (' ')
                        + util.href(cdedblink('ml/change_ml_type'), gettext("Change Type"),
                                    aclass="btn btn-warning btn-xs", icon="pen"))) }}
            {% endif %}
<<<<<<< HEAD
            {{ util.form_input_select(name="event_id", label=gettext("Event"), nulloption=nbsp, entries=event_entries,
                    readonly=readonly,
                    info=gettext("The participants of this event will be subscribers of this mailinglist. (Opt-Out)")) }}
            {{ util.form_input_checkboxes(name="registration_stati", label=gettext("Event Audience"), readonly=readonly,
                    entries=enums['RegistrationPartStati']|enum_entries(processing=gettext)) }}
            {{ util.form_input_select(name="assembly_id", label=gettext("Assembly"), nulloption=nbsp, readonly=readonly,
                    entries=assembly_entries,
                    info=gettext("The participants of this assembly will be subscribers of this mailinglist. (Opt-Out)")) }}
=======
            {% if 'event_id' in additional_fields %}
                {{ util.form_input_select(name="event_id", label=gettext("Event"), nulloption="&nbsp;"|s,
                        entries=event_entries, readonly=readonly, info=gettext("The participants of this event will be "
                            "subscribers of this mailinglist. (Opt-Out)")) }}
            {% endif %}
            {% if 'registration_stati' in additional_fields %}
                {{ util.form_input_checkboxes(name="registration_stati", label=gettext("Event Audience"),
                        readonly=readonly, entries=enums['RegistrationPartStati']|enum_entries(processing=gettext)) }}
            {% endif %}
            {% if 'assembly_id' in additional_fields %}
                {{ util.form_input_select(name="assembly_id", label=gettext("Assembly"), nulloption="&nbsp;"|s,
                    readonly=readonly, entries=assembly_entries, info=gettext("The participants of this assembly will "
                        "be subscribers of this mailinglist. (Opt-Out)")) }}
            {% endif %}
>>>>>>> 9dcafd91

        <h4 class="heading-underline">{% trans %}Mails{% endtrans %}</h4>
            {{ util.form_input_text(name="subject_prefix", label=gettext("Subject Prefix"), readonly=readonly,
                    info=gettext("Example: If the subject prefix is set to \"info\" and a user sends a Mail with "
                                "subject \"Invitation to PfingstAka\", the mail will be sent to the recipients as "
                                "\"[info] Invitation to PfingstAka\".")) }}
            <script nonce="{{ csp_nonce }}">
                var sp_inp = $('#changelistform').find("[name='subject_prefix']");
                function build_preview() {
                    if (Boolean(sp_inp.val())===true) // if no subject_prefix is given, mailman also won't add any braces
                        var repl = "[" + escapeHtml(sp_inp.val()) +  "] ";
                    else var repl = "";
                    sp_inp.siblings("p.help-block").html('{{ util.make_icon('info-circle') }} ' +
                        "{{ gettext("Preview: %(prefix)sMail'sSubjectHere") }}"
                            .replace('%(prefix)s', repl));
                }
                sp_inp.on("input", build_preview);
                build_preview();
            </script>
            {{ util.form_input_select(name="attachment_policy", label=gettext("MIME filter / Attachments"), readonly=readonly,
                    entries=enums['AttachmentPolicy']|enum_entries(processing=gettext)) }}
            {{ util.form_input_text(name="maxsize", label=gettext("max. message size (in kB)"), readonly=readonly, type="number") }}
    {% if not readonly %}
            {{ util.form_input_submit(value=gettext("Save"), cancellink=cdedblink('ml/show_mailinglist')) }}
        </form>
    {% else %}
        </div>
    {% endif %}
{% endblock %}<|MERGE_RESOLUTION|>--- conflicted
+++ resolved
@@ -75,18 +75,8 @@
                         + util.href(cdedblink('ml/change_ml_type'), gettext("Change Type"),
                                     aclass="btn btn-warning btn-xs", icon="pen"))) }}
             {% endif %}
-<<<<<<< HEAD
-            {{ util.form_input_select(name="event_id", label=gettext("Event"), nulloption=nbsp, entries=event_entries,
-                    readonly=readonly,
-                    info=gettext("The participants of this event will be subscribers of this mailinglist. (Opt-Out)")) }}
-            {{ util.form_input_checkboxes(name="registration_stati", label=gettext("Event Audience"), readonly=readonly,
-                    entries=enums['RegistrationPartStati']|enum_entries(processing=gettext)) }}
-            {{ util.form_input_select(name="assembly_id", label=gettext("Assembly"), nulloption=nbsp, readonly=readonly,
-                    entries=assembly_entries,
-                    info=gettext("The participants of this assembly will be subscribers of this mailinglist. (Opt-Out)")) }}
-=======
             {% if 'event_id' in additional_fields %}
-                {{ util.form_input_select(name="event_id", label=gettext("Event"), nulloption="&nbsp;"|s,
+                {{ util.form_input_select(name="event_id", label=gettext("Event"), nulloption=nbsp,
                         entries=event_entries, readonly=readonly, info=gettext("The participants of this event will be "
                             "subscribers of this mailinglist. (Opt-Out)")) }}
             {% endif %}
@@ -95,11 +85,10 @@
                         readonly=readonly, entries=enums['RegistrationPartStati']|enum_entries(processing=gettext)) }}
             {% endif %}
             {% if 'assembly_id' in additional_fields %}
-                {{ util.form_input_select(name="assembly_id", label=gettext("Assembly"), nulloption="&nbsp;"|s,
+                {{ util.form_input_select(name="assembly_id", label=gettext("Assembly"), nulloption=nbsp,
                     readonly=readonly, entries=assembly_entries, info=gettext("The participants of this assembly will "
                         "be subscribers of this mailinglist. (Opt-Out)")) }}
             {% endif %}
->>>>>>> 9dcafd91
 
         <h4 class="heading-underline">{% trans %}Mails{% endtrans %}</h4>
             {{ util.form_input_text(name="subject_prefix", label=gettext("Subject Prefix"), readonly=readonly,
