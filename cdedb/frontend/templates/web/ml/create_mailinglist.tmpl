{% set sidenav_active='ml_index' %}
{% extends "web/ml/base.tmpl" %}
{% import "web/util.tmpl" as util with context %}
{% block scripts %}
    {{ util.cdedb_script('cdedb_helper.js') }}
    {{ util.cdedb_script('cdedb_change_mailinglist.js') }}
    {{ util.cdedb_script('cdedb_searchpersona.js') }}
{% endblock %}
{% set jshint='weak' %}
{% block title %}
    {% trans %}Create Mailinglist{% endtrans %}
{% endblock %}
{% block breadcrumb %}
{{ super() }}
{{ util.breadcrumb_link(cdedblink("ml/create_mailinglist"), gettext("Create Mailinglist"), active=True) }}
{% endblock %}
{% block content %}
    {% if ml_type is none %}
        <form action="{{ cdedblink('ml/create_mailinglist_form') }}" method="GET" id="selectmltypeform",
              class="form-horizontal">
            {{ util.form_input_select(name="ml_type", label=gettext("Mailinglist Type"), entries=available_types|enum_entries(processing=gettext)) }}
            {{ util.form_input_submit(value=gettext("Continue"), cancellink=cdedblink("ml/index"), icon="pen") }}
        </form>
    {% else %}
    <script nonce="{{ csp_nonce }}">
        $(function() {
            $('#createlistform').cdedbProtectChanges().cdedbChangeMailinglist();
        });
    </script>
    <form action="{{ cdedblink('ml/create_mailinglist') }}" method="POST" id="createlistform" class="form-horizontal">
        {{ util.anti_csrf_token('ml/create_mailinglist') }}
        <h4 class="heading-underline">{% trans %}Meta{% endtrans %}</h4>
        {{ util.form_input_checkbox(name="is_active", label=gettext("Active"), defaultvalue='True') }}
        {{ util.form_input_text(name="title", label=gettext("Title")) }}
        {{ util.form_input_text(name="local_part", label=gettext("Address")) }}
        {{ util.form_input_select(name="domain", entries=available_domains|enum_entries(processing=gettext, prefix="@"),
                                  label=gettext("Domain")) }}
            <script nonce="{{ csp_nonce }}">
                $("#createlistform [name='local_part']").parents('.form-group')
                    .replaceWith(`{{ util.form_input_text(name="local_part", label=gettext("Address"), addon=" ") }}`);
                domain_inp = $("#createlistform [name='domain']");
                function update_domain() {
                    $("#createlistform [name='local_part'] ~ .input-group-addon")
                        .text(domain_inp[0].options[domain_inp[0].selectedIndex].innerHTML);
                }
                domain_inp.on('input', update_domain);
                update_domain();
            </script>
        {{ util.form_input_textarea(name="description", label=gettext("Description"), rows="5",
                                    info=gettext("Supports %(infolink)s.")|format(
                                    infolink=util.href(docurl("Handbuch_Markdown"), gettext("Markdown"), title=gettext("Short Markdown summary")))|s) }}
        {{ util.form_input_textarea(name="notes", label=gettext("Admin-Notes"), rows="5",
                                    info=gettext("Supports %(infolink)s.")|format(
                                    infolink=util.href(docurl("Handbuch_Markdown"), gettext("Markdown"), title=gettext("Short Markdown summary")))|s) }}

        <h4 class="heading-underline">{% trans %}Moderation & Subscribers{% endtrans %}</h4>
        {{ util.form_input_select(name="mod_policy", label=gettext("Moderation"),
                entries=enums['ModerationPolicy']|enum_entries(processing=gettext)) }}
        {{ util.input_hidden("ml_type", value=ml_type.value) }}
        {{ util.form_input_select(name="ml_type", label=gettext("Mailinglist Type"),
                entries=enums['MailinglistTypes']|enum_entries(processing=gettext), readonly=True) }}
<<<<<<< HEAD
        {{ util.form_input_select(name="event_id", label=gettext("Event"), nulloption=nbsp, entries=events|dictsort|dict_entries('id', 'title'),
                info=gettext("The participants of this event will be subscribers of this mailinglist. (Opt-Out)"), sort=True) }}
        {{ util.form_input_checkboxes(name="registration_stati", label=gettext("Event Audience"),
                entries=enums['RegistrationPartStati']|enum_entries(processing=gettext)) }}
        {{ util.form_input_select(name="assembly_id", label=gettext("Assembly"), nulloption=nbsp,
                entries=assemblies|dictsort|dict_entries('id', 'title'),
                info=gettext("The participants of this assembly will be subscribers of this mailinglist. (Opt-Out)"), sort=True) }}
=======
        {% if "event_id" in additional_fields %}
            {{ util.form_input_select(name="event_id", label=gettext("Event"), nulloption="&nbsp;"|s,
                entries=events|dictsort|dict_entries('id', 'title'), info=gettext("The participants of this event will "
                        "be subscribers of this mailinglist. (Opt-Out)"), sort=True) }}
        {% endif %}
        {% if "registration_stati" in additional_fields %}
            {{ util.form_input_checkboxes(name="registration_stati", label=gettext("Event Audience"),
                entries=enums['RegistrationPartStati']|enum_entries(processing=gettext)) }}
        {% endif %}
        {% if "assembly_id" in additional_fields %}
            {{ util.form_input_select(name="assembly_id", label=gettext("Assembly"), nulloption="&nbsp;"|s,
                entries=assemblies|dictsort|dict_entries('id', 'title'), sort=True,
                info=gettext("The participants of this assembly will be subscribers of this mailinglist. (Opt-Out)")) }}
        {% endif %}
>>>>>>> 9dcafd91

        <h4 class="heading-underline">{% trans %}Moderators{% endtrans %}</h4>

        {{ util.form_input_text(name="moderators", label=gettext("Moderators"), placeholder="DB-XXXX-X,DB-XXXX-X,…",
            anid="input-moderators") }}
        <script nonce="{{ csp_nonce }}">
            $('#input-moderators').cdedbSearchPerson(
                '{{ (cdedblink('core/select_persona')|e) + ('?kind=ml_admin_user&phrase=%s'|s) }}',
                [],
                false,
                true,
                "{{ gettext("CdEDB-ID, Name or E-Mail") }}"
            );
        </script>

        <h4 class="heading-underline">{% trans %}Mails{% endtrans %}</h4>
        {{ util.form_input_text(name="subject_prefix", label=gettext("Subject Prefix"),
                    info=gettext("Example: If the subject prefix is set to \"info\" and a user sends a Mail with "
                                "subject \"Invitation to PfingstAka\", the mail will be sent to the recipients as "
                                "\"[info] Invitation to PfingstAka\".")) }}
            <script nonce="{{ csp_nonce }}">
                var sp_inp = $('#createlistform').find("[name='subject_prefix']");
                function build_preview() {
                    if (Boolean(sp_inp.val())===true) // if no subject_prefix is given, mailman also won't add any braces
                        var repl = "[" + escapeHtml(sp_inp.val()) +  "] ";
                    else var repl = "";
                    sp_inp.siblings("p.help-block").html('{{ util.make_icon('info-circle') }} ' +
                        "{{ gettext("Preview: %(prefix)sMail'sSubjectHere") }}"
                            .replace('%(prefix)s', repl));
                }
                sp_inp.on("input", build_preview);
                build_preview();
            </script>
        {{ util.form_input_select(name="attachment_policy", label=gettext("MIME filter / Attachments"),
                entries=enums['AttachmentPolicy']|enum_entries(processing=gettext)) }}
        {{ util.form_input_text(name="maxsize", label=gettext("max. message size (in kB)"), type="number") }}
        {{ util.form_input_submit(value=gettext("Create"), cancellink=cdedblink('ml/index')) }}
    </form>
    {% endif %}
{% endblock %}<|MERGE_RESOLUTION|>--- conflicted
+++ resolved
@@ -59,17 +59,8 @@
         {{ util.input_hidden("ml_type", value=ml_type.value) }}
         {{ util.form_input_select(name="ml_type", label=gettext("Mailinglist Type"),
                 entries=enums['MailinglistTypes']|enum_entries(processing=gettext), readonly=True) }}
-<<<<<<< HEAD
-        {{ util.form_input_select(name="event_id", label=gettext("Event"), nulloption=nbsp, entries=events|dictsort|dict_entries('id', 'title'),
-                info=gettext("The participants of this event will be subscribers of this mailinglist. (Opt-Out)"), sort=True) }}
-        {{ util.form_input_checkboxes(name="registration_stati", label=gettext("Event Audience"),
-                entries=enums['RegistrationPartStati']|enum_entries(processing=gettext)) }}
-        {{ util.form_input_select(name="assembly_id", label=gettext("Assembly"), nulloption=nbsp,
-                entries=assemblies|dictsort|dict_entries('id', 'title'),
-                info=gettext("The participants of this assembly will be subscribers of this mailinglist. (Opt-Out)"), sort=True) }}
-=======
         {% if "event_id" in additional_fields %}
-            {{ util.form_input_select(name="event_id", label=gettext("Event"), nulloption="&nbsp;"|s,
+            {{ util.form_input_select(name="event_id", label=gettext("Event"), nulloption=nbsp,
                 entries=events|dictsort|dict_entries('id', 'title'), info=gettext("The participants of this event will "
                         "be subscribers of this mailinglist. (Opt-Out)"), sort=True) }}
         {% endif %}
@@ -78,11 +69,10 @@
                 entries=enums['RegistrationPartStati']|enum_entries(processing=gettext)) }}
         {% endif %}
         {% if "assembly_id" in additional_fields %}
-            {{ util.form_input_select(name="assembly_id", label=gettext("Assembly"), nulloption="&nbsp;"|s,
+            {{ util.form_input_select(name="assembly_id", label=gettext("Assembly"), nulloption=nbsp,
                 entries=assemblies|dictsort|dict_entries('id', 'title'), sort=True,
                 info=gettext("The participants of this assembly will be subscribers of this mailinglist. (Opt-Out)")) }}
         {% endif %}
->>>>>>> 9dcafd91
 
         <h4 class="heading-underline">{% trans %}Moderators{% endtrans %}</h4>
 
