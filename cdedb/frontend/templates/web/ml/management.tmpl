{% set sidenav_active='ml_manage' %}
{% extends "web/ml/base.tmpl" %}
{% import "web/util.tmpl" as util with context %}
{% block scripts %}
    {{ util.cdedb_script('cdedb_searchpersona.js') }}
    {{ util.cdedb_script('cdedb_helper.js') }}
{% endblock %}
{% set jshint='strong' %}
{% block title %}
    {% trans title=ambience['mailinglist']['title'] -%}{{ title }} – Management
    {%- endtrans %}
{% endblock %}
{% block breadcrumb %}
    {{ super() }}
    {{ util.breadcrumb_link(cdedblink("ml/show_mailinglist"), ambience['mailinglist']['title'], icon="envelope") }}
    {{ util.breadcrumb_link(cdedblink("ml/management"), gettext("Management"), active=True) }}
{% endblock %}
{% block heading %}
    <h1 class="title">
        {% trans -%}Manage Mailinglist{%- endtrans %}
        <small>{{ util.make_icon('envelope') }} {{ ambience['mailinglist']['title'] }}</small>
    </h1>
{% endblock %}
{% block content %}
    <p class="text-info">
        {{ util.make_icon('info-sign') }}
        {% trans -%}
            Note that every change can take up to 15 minutes to take effect.
        {%- endtrans %}
    </p>

    <div class="row">
        <div class="col-md-6">
<<<<<<< HEAD
            <h2>{% trans -%}Moderators{%- endtrans %} [{{ ambience['mailinglist']['moderators']|length }}]</h2>
                <p class="text-muted">
                {{ util.make_icon('info-sign') }}
                    {% trans -%}
                        Only users can be moderators.
                    {%- endtrans %}
                </p>
            <form action="{{ cdedblink('ml/add_moderator') }}" method="POST"
=======
            <h2>{% trans -%}Moderators{%- endtrans %} ({{ ambience['mailinglist']['moderators']|length }})</h2>
            <form action="{{ cdedblink('ml/add_moderators') }}" method="POST"
>>>>>>> 2782b4f8
                  id="addmoderatorform" class="p">
                {{ util.anti_csrf_token('ml/add_moderators') }}
                <div class="input-group has-success">
                    <span class="input-group-addon">{{ util.make_icon('plus') }}</span>
                    {{ util.input_text(name="moderator_ids", anid="input-add-moderator",
                                       placeholder="DB-XXXX-X,DB-XXXX-X,…",
                                       arialabel=gettext("IDs of the new moderators")) }}
                    <script type="text/javascript" nonce="{{ csp_nonce }}">
                        $('#input-add-moderator').cdedbSearchPerson(
                            '{{ (cdedblink('core/select_persona')|e) + ('?kind=mod_ml_user&phrase=%s&aux='|s) +
                                (ambience['mailinglist']['id']|string|e) }}', {{ ambience['mailinglist']['moderators']|list|json|s }},
                            false, true, "{{ gettext("ID, name, email") }}"
                        );
                    </script>
                    <div class="input-group-btn">
                        {{ util.input_submit(value=gettext("Add"), aclass="btn btn-success") }}
                    </div>
                </div>
                {{ util.output_errors('moderator_id', wrapper=True) }}
            </form>

            <ul id="moderator_list">
                {% for moderator, persona in moderators.items() %} {# This is already sorted. #}
                    <li>
                        {{ util.persona_anchor(persona, ml_id=ambience['mailinglist']['id']) }}
                        {% if is_admin or moderator != user.persona_id %}
                            <form action="{{ cdedblink('ml/remove_moderator') }}"
                                  method="POST"
                                  id="removemoderatorform{{ moderator }}"
                                  style="display: inline;">
                                {{ util.anti_csrf_token('ml/remove_moderator') }}
                                {{ util.input_hidden(name="moderator_id", value=moderator) }}
                                {{ util.input_submit(value='', aclass="btn btn-xs btn-danger", icon="minus",
                                        title=gettext("Remove %(given_names)s %(family_name)s as moderator")|format(
                                            given_names=persona['given_names'],
                                            family_name=persona['family_name'])) }}
                            </form>
                        {% endif %}
                    </li>
                {% endfor %}
            </ul>
        </div>

        <div class="col-md-6">
            <h2>{% trans -%}Subscription Requests{%- endtrans %}</h2>
                <p class="text-muted">
                    {{ util.make_icon('info-sign') }}
                    {% trans -%}
                        Subscription Requests of other users to this mailinglist.
                    {%- endtrans %}
                </p>
            {# TODO Restyle #}
            {% if requests|length > 0 %}
                <ul>
                    {% for request, persona in requests.items() %} {# This is already sorted. #}
                        <li>
                            {{ util.persona_anchor(persona, ml_id=ambience['mailinglist']['id']) }}
                            <span class="nowrap">
                                <form action="{{ cdedblink('ml/approve_request') }}"
                                      method="POST"
                                      id="approverequestform{{ request }}"
                                      style="display: inline;">
                                    {{ util.anti_csrf_token('ml/approve_request') }}
                                    {{ util.input_hidden(name="persona_id", value=request) }}
                                    {{ util.input_submit(icon="ok", value=gettext("Accept"), aclass="btn btn-xs btn-success") }}
                                </form>
                                <form action="{{ cdedblink('ml/deny_request') }}"
                                      method="POST"
                                      id="denyrequestform{{ request }}"
                                      style="display: inline;">
                                    {{ util.anti_csrf_token('ml/deny_request') }}
                                    {{ util.input_hidden(name="persona_id", value=request) }}
                                    {{ util.input_submit(icon="remove", value=gettext("Reject"),
                                        aclass="btn btn-xs btn-danger") }}
                                </form>
                                <form action="{{ cdedblink('ml/block_request') }}"
                                      method="POST"
                                      id="blockrequestform{{ request }}"
                                      style="display: inline;">
                                    {{ util.anti_csrf_token('ml/block_request') }}
                                    {{ util.input_hidden(name="persona_id", value=request) }}
                                    {{ util.input_submit(icon="ban-circle", value=gettext("Block"), aclass="btn btn-xs btn-danger") }}
                                </form>
                            </span>
                        </li>
                    {% endfor %}
                </ul>
            {% else %}
                <p>{% trans -%}
                    There are currently no Subscription Requests pending.
                {%- endtrans %}</p>
            {% endif %}
        </div>
    </div>
    
    <h2>{% trans -%}Subscribers{%- endtrans %} [{{ subscribers|length }}]</h2>
        <p class="text-muted">
            {{ util.make_icon('info-sign') }}
            {% trans link = util.href(cdedblink('ml/show_subscription_details'), label=gettext("advanced management")) -%}
                Forced subscribers cannot be unsubscribed; blocked subscribers cannot be subscribed here. Use the {{ link }} site instead. People who are already subscribed are not proposed for adding.
            {%- endtrans %}
        </p>
    <form action="{{ cdedblink('ml/add_subscriber') }}" method="POST"
          id="addsubscriberform" class="p">
        {{ util.anti_csrf_token('ml/add_subscriber') }}
        <div class="input-group has-success">
            <span class="input-group-addon">{{ util.make_icon('plus') }}</span>
            {{ util.input_text(name="subscriber_id", placeholder="DB-XXXX-X", anid="input-add-subscriber",
                               arialabel=gettext("ID of the new Subscriber")) }}
            <script type="text/javascript" nonce="{{ csp_nonce }}">
                $('#input-add-subscriber').cdedbSearchPerson(
                    '{{ (cdedblink('core/select_persona')|e) + ('?kind=mod_ml_user&phrase=%s&aux='|s) +
                        (ambience['mailinglist']['id']|string|e) + ('&variant='|s) +
                        (enums['SubscriptionActions'].add_subscriber.value|string|e) }}', {{ subscribers|list|json|s }},
                    false, false, '{{ gettext("CdEDB-ID, Name or E-Mail") }}'
                );
            </script>
            <div class="input-group-btn">
                {{ util.input_submit(value=gettext("Add Subscriber"), aclass="btn btn-success") }}
            </div>
        </div>
        {{ util.output_errors('subscriber_id', wrapper=True) }}
    </form>

    <div class="row">
        {% set col_width = 4 if subscribers|length > 10 else (6 if subscribers|length > 5 else 12) %}
        {% for list in subscribers | slice(3 if subscribers|length > 10 else (2 if subscribers|length > 5 else 1)) %}
            <div class="col-sm-{{ col_width }}">
                <ul class="nosp slim">
                    {% for subscriber in list %}
                        <li>
                            {{ util.persona_anchor(subscribers[subscriber], ml_id=ambience['mailinglist']['id']) }}
                            {% if subscriber in explicits %}({{ explicits[subscriber] }}){% endif %}
                            <form action="{{ cdedblink('ml/remove_subscriber') }}"
                                  method="POST"
                                  id="removesubscriberform{{ subscriber }}"
                                  style="display: inline;">
                                {{ util.anti_csrf_token('ml/remove_subscriber') }}
                                {{ util.input_hidden(name="subscriber_id", value=subscriber) }}
                                {{ util.input_submit(value="", icon="minus", aclass="btn btn-xs btn-danger",
                                        title=gettext("Remove %(given_names)s %(family_name)s as subscriber")|format(
                                            given_names=subscribers[subscriber]['given_names'],
                                            family_name=subscribers[subscriber]['family_name'])) }}
                            </form>
                        </li>
                    {% endfor %}
                </ul>
            </div>
        {% endfor %}
    </div>

    {% if is_admin %}
        {% call util.bootstrap_panel(title=gettext("Actions"), icon="warning-sign", aclass="panel-danger mosp") %}
            <div class="row">
                <div class="col-sm-4">
                    <div class="p">
                        <form action="{{ cdedblink('ml/delete_mailinglist') }}" method="POST" id="deletemlform"
                                style="display: inline;">
                            {{ util.anti_csrf_token('ml/delete_mailinglist') }}
                            {{ util.input_submit(value=gettext("Delete"), readonly=is_locked,
                                                 aclass="btn btn-danger", icon="trash") }}
                            {{ util.input_checkbox(name="ack_delete", label=gettext("Are you sure?")) }}
                        </form>
                    </div>
                </div>
                <div class="col-sm-8">
                    <p class="text-muted">
                        {% trans -%}Deletes the mailinglist including description and all subscriber information.{%- endtrans %}
                    </p>
                </div>
            </div>
        {% endcall %}
        <script type="text/javascript" nonce="{{ csp_nonce }}">
            $('#deletemlform').cdedbProtectAction("{{ gettext("The mailinglist will be permanently deleted.") }}");
            $('#deletemlform').find('[name="ack_delete"]').prop('checked', true).parent().hide();
        </script>
    {% endif %}

{% endblock %}<|MERGE_RESOLUTION|>--- conflicted
+++ resolved
@@ -31,7 +31,6 @@
 
     <div class="row">
         <div class="col-md-6">
-<<<<<<< HEAD
             <h2>{% trans -%}Moderators{%- endtrans %} [{{ ambience['mailinglist']['moderators']|length }}]</h2>
                 <p class="text-muted">
                 {{ util.make_icon('info-sign') }}
@@ -39,11 +38,7 @@
                         Only users can be moderators.
                     {%- endtrans %}
                 </p>
-            <form action="{{ cdedblink('ml/add_moderator') }}" method="POST"
-=======
-            <h2>{% trans -%}Moderators{%- endtrans %} ({{ ambience['mailinglist']['moderators']|length }})</h2>
             <form action="{{ cdedblink('ml/add_moderators') }}" method="POST"
->>>>>>> 2782b4f8
                   id="addmoderatorform" class="p">
                 {{ util.anti_csrf_token('ml/add_moderators') }}
                 <div class="input-group has-success">
