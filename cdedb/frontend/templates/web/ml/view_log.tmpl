--- conflicted
+++ resolved
@@ -25,10 +25,6 @@
         {% endfor %}
     {% endcall %}
 
-<<<<<<< HEAD
+    {{ logging.navigation('ml/view_log', total, length, loglinks) }}
     {{ logging.filter('ml/view_log', enums['MlLogCodes'], 'ml_user', 'mailinglist_id') }}
-=======
->>>>>>> 2b93d6ad
-    {{ logging.navigation('ml/view_log', total, length, loglinks) }}
-    {{ logging.filter('ml/view_log', enums['MlLogCodes'], 'ml_admin_user', 'mailinglist_id') }}
 {% endblock %}