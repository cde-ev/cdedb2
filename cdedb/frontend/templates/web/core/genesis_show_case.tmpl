--- conflicted
+++ resolved
@@ -24,8 +24,7 @@
             {{ gettext(enums['GenesisStati'](case['case_status'])|string) }}
         </dd>
         <dt>{% trans %}Realm{% endtrans %}</dt>
-<<<<<<< HEAD
-        <dd>
+        <dd id="realm">
             {% with (icon, caption) = {
                         'ml': ('envelope', gettext("Mailinglists")),
                         'event': ('blackboard', gettext("Events")),
@@ -34,16 +33,6 @@
                     }.get(case['realm']) %}
                 {{ util.make_icon(icon) }} {{ caption }}
             {% endwith %}
-=======
-        <dd id="realm">
-            {% if case['realm'] == 'ml' %}
-                {{ util.make_icon("envelope", title=gettext("Mailinglists")) }} {{ gettext("Mailinglists") }}
-            {% elif case['realm'] == 'event' %}
-                {{ util.make_icon("blackboard", title=gettext("Events")) }} {{ gettext("Events") }}
-            {% else %}
-                Impossible!
-            {% endif %}
->>>>>>> 0bef27be
         </dd>
         <dt>{% trans %}Creation Time{% endtrans %}</dt>
         <dd>
