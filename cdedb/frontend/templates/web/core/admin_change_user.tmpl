{% extends "web/core/base.tmpl" %}
{% import "web/util.tmpl" as util with context %}
{% import "web/generic.tmpl" as generic with context %}
{% block scripts %}{{ util.cdedb_script('helper') }}{% endblock %}
{% set jshint='weak' %}
{% block title %}
    {% trans given_names=values['given_names']|e, family_name=values['family_name']|e -%}
        Edit {{ given_names }} {{ family_name }}
    {%- endtrans %}
{% endblock %}
{% block breadcrumb %}
    {{ super() }}
    {{ util.breadcrumb_link(show_user_link(values['id']), values['given_names'] + " " + values['family_name'],
            icon="user") }}
    {{ util.breadcrumb_link(cdedblink("core/admin_change_user_form"), gettext("Edit Userdata"), active=True) }}
{% endblock %}
{% block content %}
    <script type="text/javascript">
        $(function() {
            $('#changedataform').cdedbProtectChanges();
        });
    </script>
    <form action="{{ cdedblink('core/admin_change_user')|e }}" method="POST" id="changedataform"
        class="form-horizontal">
        {{ util.input_hidden(name="generation") }}
        {{ util.form_input_textarea(name="change_note", label=gettext("Changenotes")) }}
        <h4 class="heading-underline">{% trans -%}Personal Information{%- endtrans %}</h4>
        {{ util.form_input_text(name="title", label=gettext("Title")) }}
        {{ util.form_input_text(name="given_names", label=gettext("Given Names")) }}
        {{ util.form_input_text(name="family_name", label=gettext("Family Name")) }}
        {% if values['is_cde_realm'] and 'cde' in admin_bits %}
            {{ util.form_input_text(name="birth_name", label=gettext("Birth Name")) }}
        {% endif %}
        {{ util.form_input_text(name="name_supplement", label=gettext("Name Affix")) }}
        {{ util.form_input_text(name="display_name", label=gettext("First Given Name")) }}
        {% if (values['is_cde_realm'] or values['is_event_realm']) and 'event' in admin_bits %}
            {{ util.form_input_select(name="gender", entries=enums['Genders']|enum_entries(processing=gettext),
                                      label=gettext("Gender")) }}
            {{ util.form_input_text(name="birthday", label=gettext("Birthday"), placeholder="YYYY-MM-DD", type="date") }}
        {% endif %}

        <h4 class="heading-underline">Account</h4>
        {% if values['is_cde_realm'] and 'cde' in admin_bits %}
            {{ util.form_input_checkbox(name="is_searchable", label=gettext("Searchable")) }}
            {{ util.form_input_checkbox(name="bub_search", label=gettext("Searchable for BuB")) }}
        {% endif %}
<<<<<<< HEAD
        {{ util.form_input_textarea(name="notes", label=gettext("Admin-Notes"), rows="7",
                                    info=gettext("Visible to all Admins, supports reStructuredText")) }}
=======
        {{ util.form_input_textarea(name="notes", label="Admin-Notizen", rows="7",
                                    info="Für alle Admins sichtbar, unterstützt reStructuredText",
				    infolink=util.href(docurl("Handbuch_reStructuredText"), gettext("Short reST summary"))) }}
>>>>>>> 383d095a

        <h4 class="heading-underline">{% trans -%}Contact Information{%- endtrans %}</h4>
        {{ util.form_input_static(label="E-Mail", value=values['username']) }}
        {% if (values['is_cde_realm'] or values['is_event_realm']) and 'event' in admin_bits %}
            {{ util.form_input_text(name="telephone", label=gettext("Phone")) }}
            {{ util.form_input_text(name="mobile", label=gettext("Mobilephone")) }}
        {% endif %}
        {% if values['is_cde_realm'] and 'cde' in admin_bits %}
            {{ util.form_input_text(name="weblink", label=gettext("WWW")) }}
        {% endif %}

        {% if (values['is_cde_realm'] or values['is_event_realm']) and 'event' in admin_bits %}
            <h4 class="heading-underline">{% trans -%}Address{%- endtrans %}</h4>
            {{ util.form_input_text(name="address", label=gettext("Street")) }}
            {{ util.form_input_text(name="address_supplement", label=gettext("Address Supplement")) }}
            {{ util.form_input_text(name="postal_code", label=gettext("Zipcode")) }}
            {{ util.form_input_text(name="location", label=gettext("City")) }}
            {{ util.form_input_text(name="country", label=gettext("Country")) }}
        {% endif %}
        {% if values['is_cde_realm'] and 'cde' in admin_bits %}
            <h4 class="heading-underline">{% trans -%}Second Address{%- endtrans %}</h4>
            {{ util.form_input_text(name="address2", label=gettext("Street")) }}
            {{ util.form_input_text(name="address_supplement2", label=gettext("Address Supplement")) }}
            {{ util.form_input_text(name="postal_code2", label=gettext("Zipcode")) }}
            {{ util.form_input_text(name="location2", label=gettext("City")) }}
            {{ util.form_input_text(name="country2", label=gettext("Country")) }}
        {% endif %}

        {% if values['is_cde_realm'] and 'cde' in admin_bits %}
<<<<<<< HEAD
            <h4 class="heading-underline">{% trans -%}Miscellaneous{%- endtrans %}</h4>
            {{ util.form_input_textarea(name="specialisation", label=gettext("Specialisation")) }}
            {{ util.form_input_textarea(name="affiliation", label=gettext("School, University, …")) }}
            {{ util.form_input_textarea(name="timeline", label=gettext("Year(s) of Graduation")) }}
            {{ util.form_input_textarea(name="interests", label=gettext("Interests")) }}
            {{ util.form_input_textarea(name="free_form", label=gettext("Miscellaneous"), rows="5",
                                        info=gettext("Supports reStructuredText")) }}
=======
            <h4 class="heading-underline">Lebenslauf</h4>
            {{ util.form_input_textarea(name="specialisation", label="Fachgebiet") }}
            {{ util.form_input_textarea(name="affiliation", label="Schule, Uni, ...") }}
            {{ util.form_input_textarea(name="timeline", label="Jahrgang, Matrikel, ...") }}
            {{ util.form_input_textarea(name="interests", label="Interessen") }}
            {{ util.form_input_textarea(name="free_form", label="Sonstiges", rows="5",
                                        info="Unterstützt reStructuredText",
					infolink=util.href(docurl("Handbuch_reStructuredText"), gettext("Short reST summary"))) }}
>>>>>>> 383d095a
        {% endif %}

        {{ util.form_input_submit(value=gettext("Save"), cancellink=show_user_link(values['persona_id'])) }}
    </form>
{% endblock %}<|MERGE_RESOLUTION|>--- conflicted
+++ resolved
@@ -44,14 +44,9 @@
             {{ util.form_input_checkbox(name="is_searchable", label=gettext("Searchable")) }}
             {{ util.form_input_checkbox(name="bub_search", label=gettext("Searchable for BuB")) }}
         {% endif %}
-<<<<<<< HEAD
         {{ util.form_input_textarea(name="notes", label=gettext("Admin-Notes"), rows="7",
-                                    info=gettext("Visible to all Admins, supports reStructuredText")) }}
-=======
-        {{ util.form_input_textarea(name="notes", label="Admin-Notizen", rows="7",
-                                    info="Für alle Admins sichtbar, unterstützt reStructuredText",
+                                    info=gettext("Visible to all Admins, supports reStructuredText"),
 				    infolink=util.href(docurl("Handbuch_reStructuredText"), gettext("Short reST summary"))) }}
->>>>>>> 383d095a
 
         <h4 class="heading-underline">{% trans -%}Contact Information{%- endtrans %}</h4>
         {{ util.form_input_static(label="E-Mail", value=values['username']) }}
@@ -81,24 +76,14 @@
         {% endif %}
 
         {% if values['is_cde_realm'] and 'cde' in admin_bits %}
-<<<<<<< HEAD
             <h4 class="heading-underline">{% trans -%}Miscellaneous{%- endtrans %}</h4>
             {{ util.form_input_textarea(name="specialisation", label=gettext("Specialisation")) }}
             {{ util.form_input_textarea(name="affiliation", label=gettext("School, University, …")) }}
             {{ util.form_input_textarea(name="timeline", label=gettext("Year(s) of Graduation")) }}
             {{ util.form_input_textarea(name="interests", label=gettext("Interests")) }}
             {{ util.form_input_textarea(name="free_form", label=gettext("Miscellaneous"), rows="5",
-                                        info=gettext("Supports reStructuredText")) }}
-=======
-            <h4 class="heading-underline">Lebenslauf</h4>
-            {{ util.form_input_textarea(name="specialisation", label="Fachgebiet") }}
-            {{ util.form_input_textarea(name="affiliation", label="Schule, Uni, ...") }}
-            {{ util.form_input_textarea(name="timeline", label="Jahrgang, Matrikel, ...") }}
-            {{ util.form_input_textarea(name="interests", label="Interessen") }}
-            {{ util.form_input_textarea(name="free_form", label="Sonstiges", rows="5",
-                                        info="Unterstützt reStructuredText",
-					infolink=util.href(docurl("Handbuch_reStructuredText"), gettext("Short reST summary"))) }}
->>>>>>> 383d095a
+                                        info=gettext("Supports reStructuredText"),
+                                        infolink=util.href(docurl("Handbuch_reStructuredText"), gettext("Short reST summary"))) }}
         {% endif %}
 
         {{ util.form_input_submit(value=gettext("Save"), cancellink=show_user_link(values['persona_id'])) }}
