--- conflicted
+++ resolved
@@ -92,11 +92,6 @@
                 {% endif %}
                 {% if not p['is_cde_realm'] and values['target_realm'] == 'cde'  %}
                     {{ util.form_input_checkbox(name="trial_member", label=gettext("Grant Trialmembership")) }}
-<<<<<<< HEAD
-                    {{ util.form_input_textarea(name="free_form", label=gettext("Miscellaneous"), rows="5",
-                                                markdown=True) }}
-=======
->>>>>>> be00db57
                 {% endif %}
 
                 <div class="panel panel-primary">
