{% set mainnav_active='core' %}
{% extends "web/base.tmpl" %}
{% import "web/util.tmpl" as util with context %}
{% block breadcrumb %}
    {{ util.breadcrumb_link(cdedblink("core/index"), "Index") }}
{% endblock %}
{% block navigation %}
    {% if "persona" in user.roles %}
        <h3 class="heading-sidebar">{% trans %}Index{% endtrans %}</h3>
        <div class="list-group tear-down">
            {{ util.href(cdedblink("core/index"), gettext("Overview"), aclass="list-group-item",
                    icon="caret-right", active=(sidenav_active=='core_index')) }}
            {{ util.href(cdedblink("core/mydata"), gettext("My Data"), aclass="list-group-item",
                    icon="user", active=(sidenav_active=='core_mydata')) }}
            {{ util.href(cdedblink("core/view_admins"), gettext("Admin Overview"), aclass="list-group-item",
                    icon="wrench", active=(sidenav_active=='core_admins')) }}
        </div>
        {% if user.admin_views.intersection(["core_user", "genesis", "meta_admin"]|set) %}
            <div class="list-group tear-down">
            {% if "core_user" in user.admin_views %}
                {{ util.href(cdedblink("core/user_search"), gettext("Manage Users"), aclass="list-group-item",
                        icon="user", active=(sidenav_active=='core_manage_users')) }}
                {{ util.href(cdedblink("core/archived_user_search"), gettext("Search Archived Users"), aclass="list-group-item",
                        icon="inbox", active=(sidenav_active=='core_manage_archive')) }}
                {{ util.href(cdedblink("core/list_pending_changes"), gettext("Pending Changes"), aclass="list-group-item",
                        icon="check-square", active=(sidenav_active=='core_pending_changes')) }}
            {% endif %}
            {% if "genesis" in user.admin_views %}
                {{ util.href(cdedblink("core/genesis_list_cases"), gettext("Account Requests"), aclass="list-group-item",
                        icon="flag", active=(sidenav_active=='core_genesis_list')) }}
            {% endif %}
            {% if "meta_admin" in user.admin_views %}
                {{ util.href(cdedblink("core/list_privilege_changes"), gettext("Privilege Changes"), aclass="list-group-item",
                        icon="wrench", active=(sidenav_active=='core_privilege_changes')) }}
            {% endif %}
            {% if "core_user" in user.admin_views %}
                {{ util.href(cdedblink("core/view_log"), gettext("Account Log"), aclass="list-group-item",
                        icon="far fa-list-alt", active=(sidenav_active=='core_log')) }}
                {{ util.href(cdedblink("core/view_changelog_meta"), gettext("Userdata Log"), aclass="list-group-item",
<<<<<<< HEAD
                        icon="far fa-list-alt", active=(sidenav_active=='core_change_log')) }}
                </div>
                <div class="list-group tear-down">
=======
                        icon="list-alt", active=(sidenav_active=='core_change_log')) }}
            {% endif %}
            </div>
        {% endif %}
        {% if "core" in user.admin_views %}
            <div class="list-group tear-down">
>>>>>>> f1bd6180
                {{ util.href(cdedblink("core/meta_info_form"), gettext("Metadata"), aclass="list-group-item",
                        icon="tags", active=(sidenav_active=='core_meta')) }}
            </div>
        {% endif %}
        {{ util.admin_views_toggle(((gettext("User Administration"), ["core_user", "cde_user", "event_user", "ml_user", "assembly_user", "genesis"], ["core_user", "genesis"]),
                                    (gettext("Admin Administration"), ["meta_admin"], None),
                                    (gettext("Core Administration"), ["core"], None))) }}
        <hr class="strong visible-xs visible-sm" />
    {% endif %}
{% endblock %}<|MERGE_RESOLUTION|>--- conflicted
+++ resolved
@@ -37,18 +37,12 @@
                 {{ util.href(cdedblink("core/view_log"), gettext("Account Log"), aclass="list-group-item",
                         icon="far fa-list-alt", active=(sidenav_active=='core_log')) }}
                 {{ util.href(cdedblink("core/view_changelog_meta"), gettext("Userdata Log"), aclass="list-group-item",
-<<<<<<< HEAD
                         icon="far fa-list-alt", active=(sidenav_active=='core_change_log')) }}
-                </div>
-                <div class="list-group tear-down">
-=======
-                        icon="list-alt", active=(sidenav_active=='core_change_log')) }}
             {% endif %}
             </div>
         {% endif %}
         {% if "core" in user.admin_views %}
             <div class="list-group tear-down">
->>>>>>> f1bd6180
                 {{ util.href(cdedblink("core/meta_info_form"), gettext("Metadata"), aclass="list-group-item",
                         icon="tags", active=(sidenav_active=='core_meta')) }}
             </div>
