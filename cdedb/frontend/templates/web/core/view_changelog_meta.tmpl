--- conflicted
+++ resolved
@@ -6,17 +6,8 @@
     {{ util.cdedb_script('cdedb_searchpersona.js') }}
 {% endblock %}
 {% block title %}
-<<<<<<< HEAD
-    {% trans -%}Userdata Log{%- endtrans %}
+    {% trans %}Userdata Log{% endtrans %}
     {{ logging.counter(total, values['offset'] or '', length) }}
-=======
-    {% trans %}
-    	Userdata Log
-    {% endtrans %}
-    {% if log %}
-        [{{ values['start']|int }}–{{ (values['start']|int + log|length -1) }}]
-    {% endif %}
->>>>>>> f16574bc
 {% endblock %}
 {% block breadcrumb %}
     {{ super() }}
