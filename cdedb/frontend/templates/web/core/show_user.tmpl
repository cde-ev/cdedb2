--- conflicted
+++ resolved
@@ -75,17 +75,13 @@
                 {% if data['id'] == user.persona_id %}
                     {{ util.href(cdedblink("core/change_password_form"), gettext("Change Password"),
                             aclass="btn btn-warning btn-sm", icon="edit") }}
-<<<<<<< HEAD
                     <form action="{{ cdedblink("core/logout_all") }}" method="POST" id="logoutallform"
                           class="display-inline">
                         {{ util.anti_csrf_token('core/logout_all') }}
                         {{ util.input_submit(value=gettext("Logout Everywhere"), title=gettext("Logout Everywhere"),
                                              icon="power-off", aclass="btn btn-danger btn-sm") }}
                     </form>
-                    {{ util.href(docurl('Privacy'), gettext("Who can see my data?"),aclass="btn btn-info btn-sm pull-right", icon="question-circle") }}
-=======
                     {{ util.href(docurl('Realm_Core_Privacy'), gettext("Who can see my data?"),aclass="btn btn-info btn-sm pull-right", icon="question-circle") }}
->>>>>>> 6d48c813
                 {% endif %}
                 {% if is_relative_admin %}
                     {{ util.href(cdedblink("core/show_history"), gettext("Change History"), aclass="btn btn-info btn-sm",
