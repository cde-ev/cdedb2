{% if data['id'] == user.persona_id %}{% set sidenav_active='core_mydata'%}{% endif %}
{% extends "web/core/base.tmpl" %}
{% import "web/util.tmpl" as util with context %}
{% block scripts %}{{ util.cdedb_script('cdedb_helper.js') }}{% endblock %}
{% import "web/generic.tmpl" as generic with context %}
{% block title %}
    {% trans given_names=data['given_names'], family_name=data['family_name'] %}
        {{ given_names }} {{ family_name }}
    {% endtrans %}
{% endblock %}
{% block breadcrumb %}
{{ super() }}
{{ util.breadcrumb_link(show_user_link(ambience['persona']['id']), "{} {}".format(ambience['persona']['given_names'],
                                                                                  ambience['persona']['family_name']),
        icon="user", active=True) }}
{% endblock %}
{% block content %}
    {% if is_relative_admin %}
        {% if not ambience['persona']['is_active'] %}
            <div class="alert alert-info" id="deactivated">
                {{ util.make_icon('info-sign') }} {% trans %}The User is deactivated.{% endtrans %}
            </div>
        {% endif %}
        {% if ambience['persona']['is_archived'] %}
            <div class="alert alert-info" id="archived">
                {{ util.make_icon('info-sign') }} {% trans %}The User is archived.{% endtrans %}
            </div>
        {% endif %}
    {% endif %}

    {% if quoteable %}
        {{ util.href(show_user_link(ambience['persona']['id'], quote_me=True), gettext("Show complete Profile"),
                     aclass="btn btn-info btn-sm", icon='eye-close') }}
    {% endif %}
    {% if data['id'] == user.persona_id or is_relative_admin %}
        <div class="p">
            {% if not ambience['persona']['is_archived'] %}
                {% if is_relative_admin %}
                    {% if data['id'] == user.persona_id %}
                        {{ util.href(cdedblink('core/change_user_form'), gettext("Edit (normal)"),
                                aclass="btn btn-warning btn-sm", icon="pencil") }}
                        {{ util.href(cdedblink('core/admin_change_user_form'), gettext("Edit (as Admin)"),
                                aclass="btn btn-warning btn-sm", icon="pencil") }}
                    {% else %}
                        {{ util.href(cdedblink('core/admin_change_user_form'), gettext("Edit"),
                                aclass="btn btn-warning btn-sm", icon="pencil") }}
                    {% endif %}
                {% else %}
                    {{ util.href(cdedblink('core/change_user_form'), gettext("Edit"),
                            aclass="btn btn-warning btn-sm", icon="pencil") }}
                {% endif %}
                {% if data['id'] == user.persona_id %}
                    {{ util.href(cdedblink("core/change_password_form"), gettext("Change Password"),
                            aclass="btn btn-warning btn-sm", icon="edit") }}
                    {{ util.href(docurl('Privacy'), gettext("Who can see my data?"),aclass="btn btn-info btn-sm pull-right", icon="question-sign") }}
                {% endif %}
                {% if is_relative_admin %}
                    {{ util.href(cdedblink("core/show_history"), gettext("Change History"), aclass="btn btn-info btn-sm",
                            icon="time") }}
                {% endif %}
            {% endif %}
        </div>
    {% endif %}

    {# Profile photo/avatar #}
    {% if 'foto' in data %}
        <div class="pull-right-responsive text-right-responsive" id="profile-foto">
            {% if data['foto'] %}
                <img src="{{ cdedblink('core/get_foto', {'foto': data['foto']}) }}"
                     alt="{{ gettext("Profile Picture") }}" class="profilepic img-thumbnail">
            {%- else %}
                <img src="{{ staticurl("generic-avatar.png") }}" alt="{{ gettext("Default Profile Picture") }}"
                  class="profilepic img-thumbnail">
            {%- endif -%}
            {% if data['id'] == user.persona_id or is_relative_admin -%}
                <br />
                {{ util.href(cdedblink('core/set_foto_form'), gettext("Change Profile Picture"),
                        aclass="btn btn-xs btn-warning", icon="pencil") }}
            {% endif %}
        </div>
    {% endif %}

    <div class="float-along">
        <h4 class="heading-underline">{% trans %}Personal Information{% endtrans %}</h4>
        <dl class="dl-horizontal" id="personal-information">
            <dt>{% trans %}Name{% endtrans %}</dt>
            <dd>
                {{ data['title'] }} {{ util.output_given_displayname(data['given_names'], data ['display_name']) }}
                {{ data['family_name'] }} {{ data['name_supplement'] }}
            </dd>
            {% if data['birth_name'] %}
                <dt>{% trans %}Birth Name{% endtrans %}</dt>
                <dd>{{ data['birth_name'] }}</dd>
            {% endif %}
            {% if data['birthday'] %}
                <dt>{% trans %}Birthday{% endtrans %}</dt>
                <dd>{{ data['birthday']|date(lang=lang) }}</dd>
            {% endif %}
            {% if data['gender'] %}
                <dt>{% trans %}Gender{% endtrans %}</dt>
                <dd>{{ gettext(enums['Genders'](data['gender'])|string) }}</dd>
            {% endif %}
        </dl>


<<<<<<< HEAD
        <h4 class="heading-underline">{% trans -%}Account & Membership{%- endtrans %}</h4>
        <dl class="dl-horizontal">
            <dt>{% trans -%}CdEDB-ID{%- endtrans %}</dt>
            <dd>{{ data['id']|cdedbid }}</dd>
            {% if is_relative_admin %}
                <dt>{% trans -%}Account active{%- endtrans %}</dt>
                <dd>{{ util.deko_checkbox(checked=data['is_active'], anid='activity_checkbox',
                                          titles=[gettext("No"), gettext("Yes")]) }}</dd>
            {% endif %}
        </dl>

        {% if data['id'] == user.persona_id or is_relative_admin or "meta_admin" in user.admin_views %}
            <dl class="dl-horizontal">
                <dt>{% trans -%}Realms{%- endtrans %}</dt>
                <dd>
                    {% set vars = {'any_realm_not': False} %}
                    {% for bit, desc, icon in (("is_cde_realm", gettext("cde_realm"), "education"),
                                               ("is_event_realm", gettext("Events"), "blackboard"),
                                               ("is_ml_realm", gettext("Mailinglists"), "envelope"),
                                               ("is_assembly_realm", gettext("Assemblies"), "bullhorn"),)%}
                        {% if data[bit] %}
                            {{ util.make_icon(icon, title=desc) }}
                        {% else %}
                            {# Dirty hack to workaround Jinjas set drawbacks #}
                            {% set tmp = vars.update({'any_realm_not': True}) %}
                        {% endif %}
                    {% endfor %}
                    {% if 'core_user' in user.admin_views
                            and vars['any_realm_not']
                            and not ambience['persona']['is_archived'] %}
                        {{ util.href(cdedblink("core/promote_user_form"), gettext("Add Realm"), icon="pencil",
                                aclass="btn btn-xs btn-warning") }}
                    {% endif %}
=======
        <h4 class="heading-underline">{% trans %}Account & Membership{% endtrans %}</h4>
        <div id="account">
            <dl class="dl-horizontal">
                <dt>{% trans %}CdEDB-ID{% endtrans %}</dt>
                <dd id="cdedb-id">
                    {{ data['id']|cdedbid }}
>>>>>>> 876d100c
                </dd>
                {% if is_relative_admin %}
                    <dt>{% trans %}Account active{% endtrans %}</dt>
                    <dd id="account-active">
                        {{ util.deko_checkbox(checked=data['is_active'], anid='activity_checkbox',
                                              titles=[gettext("No"), gettext("Yes")]) }}
                    </dd>
                {% endif %}
            </dl>

            {% if data['id'] == user.persona_id or is_relative_admin or "meta_admin" in user.roles %}
                <dl class="dl-horizontal">
                    <dt>{% trans %}Realms{% endtrans %}</dt>
                    <dd id="has-realm">
                        {% set vars = {'any_realm_not': False} %}
                        {% for bit, desc, icon in (("is_cde_realm", gettext("cde_realm"), "education"),
                                                   ("is_event_realm", gettext("Events"), "blackboard"),
                                                   ("is_ml_realm", gettext("Mailinglists"), "envelope"),
                                                   ("is_assembly_realm", gettext("Assemblies"), "bullhorn"),)%}
                            {% if data[bit] %}
                                {{ util.make_icon(icon, title=desc) }}
                            {% else %}
                                {# Dirty hack to workaround Jinjas set drawbacks #}
                                {% set tmp = vars.update({'any_realm_not': True}) %}
                            {% endif %}
                        {% endfor %}
                        {% if 'core_admin' in user.roles
                                and vars['any_realm_not']
                                and not ambience['persona']['is_archived'] %}
                            {{ util.href(cdedblink("core/promote_user_form"), gettext("Add Realm"), icon="pencil",
                                    aclass="btn btn-xs btn-warning") }}
                        {% endif %}
<<<<<<< HEAD
                    {% endfor %}
                    {% if not vars['any_privilege'] %}
                        <i>{% trans -%}None{%- endtrans %}</i>
                    {% endif %}
                    {% if 'meta_admin' in user.admin_views and not ambience['persona']['is_archived'] %}
                        {{ util.href(cdedblink("core/change_privileges_form"), gettext("Edit"), icon="pencil",
                                aclass="btn btn-xs btn-warning") }}
                    {% endif %}
                </dd>
=======
                    </dd>
>>>>>>> 876d100c

                    <dt>{% trans %}Admin Privileges{% endtrans %}</dt>
                    <dd id="admin-realms">
                        {% set vars = {'any_privilege': False} %}
                        {% for bit, desc, icon in (("is_meta_admin", gettext("Meta-Admin"), "wrench"),
                                                  ("is_core_admin", gettext("Core-Admin"), "user"),
                                                  ("is_cde_admin", gettext("CdE-Admin"), "education"),
                                                  ("is_finance_admin", gettext("Finance-Admin"), "euro"),
                                                  ("is_event_admin", gettext("Event-Admin"), "blackboard"),
                                                  ("is_ml_admin", gettext("Mailinglist-Admin"), "envelope"),
                                                  ("is_assembly_admin", gettext("Assembly-Admin"), "bullhorn"),)%}
                            {% if data[bit] %}
                                {{ util.make_icon(icon, title=desc) }}
                                {% do vars.update({'any_privilege': True}) %}
                            {% endif %}
                        {% endfor %}
                        {% if not vars['any_privilege'] %}
                            <i>{% trans %}None{% endtrans %}</i>
                        {% endif %}
                        {% if 'meta_admin' in user.roles and not ambience['persona']['is_archived'] %}
                            {{ util.href(cdedblink("core/change_privileges_form"), gettext("Edit"), icon="pencil",
                                    aclass="btn btn-xs btn-warning") }}
                        {% endif %}
                    </dd>

                    {% if data['notes'] and is_relative_admin %}
                        <dt>{% trans %}Admin-Notes{% endtrans %}</dt>
                        <dd>{{ data['notes']|md|linebreaks }}</dd>
                    {% endif %}
                </dl>
            {% endif %}
        </div>

        {% if data['is_cde_realm'] and (data['id'] == user.persona_id or is_relative_admin) %}
            <dl id="cde-membership" class="dl-horizontal">
                <dt>{% trans %}Membership{% endtrans %}</dt>
                <dd id="membership">
                    {{ util.deko_checkbox(checked=data['is_member'], anid="membership_checkbox") }}
                    {% if data['is_member'] %}{% trans %}CdE-Member{% endtrans %}{% endif %}
                    {% if data['trial_member'] %}
                        {% trans %}(Trialmembership){% endtrans %}
                    {% endif %}
                    {% if is_relative_admin %}
                        {{ util.href(cdedblink('core/modify_membership_form'), gettext("Change Status"), icon="pencil",
                                     aclass="btn btn-xs btn-warning") }}
                    {% endif %}
                </dd>

                <dt>{% trans %}Balance{% endtrans %}</dt>
                    <dd id="balance">
                        {{ data['balance']|money(lang=lang) }}
                        {% if "finance" in user.admin_views %}
                            {{ util.href(cdedblink('core/modify_balance_form'), gettext("Modify Balance"), icon="pencil",
                                         aclass="btn btn-xs btn-warning") }}
                        {% endif %}
                        {% if data['has_lastschrift'] %}
                            {% trans %}and{% endtrans %}
                            {{ util.href(cdedblink("cde/lastschrift_show", {'persona_id': data['id']}),
                                    gettext("Direct Debit Authorization"), icon="euro",
                                    readonly=(data['id'] != user.persona_id
                                              and "finance" not in user.admin_views)) }}
                        {% elif "finance" in user.admin_views %}
                            {{ util.href(cdedblink("cde/lastschrift_show", {'persona_id': data['id']}),
                                    gettext("New Direct Debit Authorization …"), icon="euro") }}
                        {% endif %}
                    </dd>

                {% if data['is_member'] %}
                    <dt>{% trans %}Searchability{% endtrans %}</dt>
                    <dd id="searchability">
                        {{ util.deko_checkbox(checked=data['is_searchable']) }}
                        {% if data['is_searchable'] %}
                            {% trans %}Data is visible for other Members.{% endtrans %}
                        {% else %}
                            {% if not data['decided_search'] %}
                                {% trans %}Not yet decided. (Data is not visible){% endtrans %}
                                {% if data['id'] == user.persona_id %}
                                    {{ util.href(cdedblink('cde/consent_decision'), gettext("Give Consent"),
                                                 icon="hand-right", aclass="btn btn-xs btn-primary") }}
                                {% endif %}
                            {% else %}
                                {% trans %}Data is not visible.{% endtrans %}
                            {% endif %}
                        {% endif %}
                    </dd>
                {% endif %}
            </dl>
        {% endif %}

        <h4 class="heading-underline">{% trans %}Contact Information{% endtrans %}</h4>
        <div id="contact-information">
            <dl class="dl-horizontal">
                <dt>{% trans %}E-Mail{% endtrans %}</dt>
                <dd id="contact-email">
                    {% if data['username'] %}
                        {{ util.username_mailto(data) }}
                    {% else %}
                        —
                    {% endif %}
                    {% if data['id'] == user.persona_id %}
                        {{ util.href(cdedblink('core/change_username_form'), gettext("Edit"),
                                     aclass="btn btn-xs btn-warning", icon="pencil") }}
                    {% elif is_relative_admin and not ambience['persona']['is_archived'] %}
                        {{ util.href(cdedblink('core/admin_username_change_form'), gettext("Edit"),
                                     aclass="btn btn-xs btn-warning", icon="pencil") }}
                    {% endif %}
                </dd>
                {% if data['telephone'] %}
                    <dt>{% trans %}Phone{% endtrans %}</dt>
                    <dd id="contact-telephone">
                        {{ util.tel_link(data['telephone']) }}
                    </dd>
                {% endif %}
                {% if data['mobile'] %}
                    <dt>{% trans %}Mobile Phone{% endtrans %}</dt>
                    <dd id="contact-mobile">
                        {{ util.tel_link(data['mobile']) }}
                    </dd>
                {% endif %}
                {% if data['weblink'] %}
                    <dt>{% trans %}WWW{% endtrans %}</dt>
                    {# TODO maybe add links or so - must be validated before! #}
                    <dd id="contact-weblink">
                        {{ util.web_link(data['weblink']) }}
                    </dd>
                {% endif %}
            </dl>
        </div>

        <div id="address-information">
            {% if (data['address'] or data['address_supplement'] or data['postal_code']
                        or data['location'] or data['country']) %}
                <h4 class="heading-underline">{% trans %}Address Information{% endtrans %}</h4>
                <dl class="dl-horizontal">
                    <dt>{% trans %}Address{% endtrans %}</dt>
                    <dd id="address">
                        {{ data['address'] }}{% if data['address'] %}<br />{% endif %}
                        {{ data['address_supplement'] }}{% if data['address_supplement'] %}<br />{% endif %}
                        {{ data['postal_code'] }} {{ data['location'] }}{% if data['location'] %}<br />{% endif %}
                        {{ data['country'] }}
                    </dd>
                </dl>
            {% endif %}

            {% if (data['address2'] or data['address_supplement2'] or data['postal_code2']
                    or data['location2'] or data['country2']) %}
                <dl class="dl-horizontal">
                    <dt>{% trans %}Second Address{% endtrans %}</dt>
                    <dd id="address2">
                        {{ data['address2'] }}{% if data['address2'] %}<br />{% endif %}
                        {{ data['address_supplement2'] }}{% if data['address_supplement2'] %}<br />{% endif %}
                        {{ data['postal_code2'] }} {{ data['location2'] }}
                        {% if data['location2'] %}<br />{% endif %}
                        {{ data['country2'] }}
                    </dd>
                </dl>
            {% endif %}
        </div>

        {% if data['specialisation'] or data['affiliation'] or data['timeline'] or data['interests']
                or data['free_form'] %}
            <h4 class="heading-underline">{% trans %}Miscellaneous{% endtrans %}</h4>
            <dl class="dl-horizontal" id="additional">
                {% if data['specialisation'] %}
                    <dt>{% trans %}Specialisation{% endtrans %}</dt>
                    <dd>{{ data['specialisation']|md }}</dd>
                {% endif %}
                {% if data['affiliation'] %}
                    <dt>{% trans %}School, University, …{% endtrans %}</dt>
                    <dd>{{ data['affiliation']|md }}</dd>
                {% endif %}
                {% if data['timeline'] %}
                    <dt>{% trans %}Year(s) of Graduation{% endtrans %}</dt>
                    <dd>{{ data['timeline']|md }}</dd>
                {% endif %}
                {% if data['interests'] %}
                    <dt>{% trans %}Interests{% endtrans %}</dt>
                    <dd>{{ data['interests']|md }}</dd>
                {% endif %}
                {% if data['free_form'] %}
                    <dt>{% trans %}Miscellaneous{% endtrans %}</dt>
                    <dd>{{ data['free_form']|md }}</dd>
                {% endif %}
            </dl>
        {% endif %}

        {% if past_events %}
            <h4 id="past-events" class="heading-underline">{% trans %}Past Events{% endtrans %}</h4>
            <table class="table table-hover past-event-table">
            <tbody>
                {% for pevent_id, pevent in past_events|xdictsort('tempus')|reverse %}
                    <tr>
                        <td>
                            {{ util.href(cdedblink("cde/show_past_event", {"pevent_id": pevent_id}),
                                         pevent['event_name'], readonly='member' not in user.roles) -}}
                        </td>
                        <td>
                            {% if pevent['is_orga'] %}
                                (Orga) <br />
                            {% endif %}
                            {% if pevent['courses'] -%}
                                {% for pcourse_id, pcourse in pevent['courses']|xdictsort('nr', pad=True) %}
                                    {{ pcourse['nr'] }}.
                                    {{ util.href(cdedblink("cde/show_past_course", {"pevent_id": pevent_id,
                                                                                    "pcourse_id": pcourse_id}),
                                                 pcourse['course_name'], readonly='cde' not in user.roles) }}
                                    {%- if pcourse['is_instructor'] %}
                                        {% trans %}(Instructor){% endtrans %}
                                    {%- endif -%}
                                    {% if not loop.last %}<br />{% endif %}
                                {% endfor %}
                            {% endif %}
                        </td>
                    </tr>
                {% endfor %}
            </tbody>
            </table>
        {% endif %}
<<<<<<< HEAD
        {%  if is_relative_admin and data["is_cde_realm"] and not CDEDB_OFFLINE_DEPLOYMENT %}
            <h4 class="heading-underline">{% trans -%}Copy-Paste Template{%- endtrans %}</h4>
            <pre>
=======
        {%  if is_admin and data["is_cde_realm"] and not CDEDB_OFFLINE_DEPLOYMENT %}
            <h4 class="heading-underline">{% trans %}Copy-Paste Template{% endtrans %}</h4>
            <pre id="copy-paste-template">
>>>>>>> 876d100c
Kontoinhaber:       {{ meta_info['CdE_Konto_Inhaber'] }}
IBAN:               {{ meta_info['CdE_Konto_IBAN']|iban }}
BIC:                {{ meta_info['CdE_Konto_BIC'] }}
Kreditinstitut:     {{ meta_info['CdE_Konto_Institut'] }}
Verwendungszweck:   {{ data['id']|cdedbid }}, {{ data['family_name'] }}, {{ data['given_names'] }}

Bei Überweisungen aus dem Ausland achte bitte darauf, dass der
Empfänger keine Gebühren bezahlen muss.

Nähere Informationen gibt es auf:
https://www.cde-ev.de/faq/mitglied/

Sobald deine Überweisung angekommen ist und eingetragen wurde, erhältst
du automatisch eine Bestätigung per E-Mail und bist dann sofort wieder
Mitglied.</pre>
        {% endif %}
    </div>

    {% if data['id'] != user.persona_id and is_relative_admin %}
        {% call util.bootstrap_panel(title=gettext("Actions"), icon="warning-sign", aclass="panel-danger mosp") %}
            {% if not ambience['persona']['is_archived'] %}
<<<<<<< HEAD
                <div class="row">
                    <div class="col-sm-4">
                        <div class="p">
                            {% if data['is_active'] %}
                                <form action="{{ cdedblink('core/admin_send_password_reset_link') }}"
                                      method="POST" id="sendpasswordresetform" style="display: inline;">
                                    {{ util.anti_csrf_token('core/admin_send_password_reset_link') }}
                                    {{ util.input_submit(value=gettext("Send Password Reset Link"), icon="send",
                                            aclass="btn btn-sm btn-warning") }}
                                </form>
                            {% endif %}
                        </div>
                    </div>
                    <div class="col-sm-8">
                        <p class="text-muted">
                            {% if data['is_active'] %}
                                {% trans -%}
                                    Sends an email to this user, which contains a password reset link. This is
                                    basically the same as any non-admin user can achieve using the “Reset Password”
                                    form on the login page.
                                {%- endtrans %}
                            {% endif %}
                        </p>
                    </div>
                </div>
                <div class="row">
                    <div class="col-sm-4">
                        <div class="p">
                            {% if data['is_active'] %}
                                <form action="{{ cdedblink('core/toggle_activity', {'activity': False}) }}"
                                      method="POST" id="activitytoggleform" style="display: inline;">
                                    {{ util.anti_csrf_token('core/toggle_activity') }}
                                    {{ util.input_submit(value=gettext("Deactivate Account"), icon="ban-circle",
                                            aclass="btn btn-danger btn-sm") }}
                                </form>
                            {% else %}
                                <form action="{{ cdedblink('core/toggle_activity', {'activity': True}) }}"
                                      method="POST" id="activitytoggleform" style="display: inline;">
                                    {{ util.anti_csrf_token('core/toggle_activity') }}
                                    {{ util.input_submit(value=gettext("Reactivate Account"), icon="ok-circle",
                                            aclass="btn btn-success btn-sm") }}
                                </form>
                            {% endif %}
=======
                {% if data['id'] != user.persona_id %}
                    <div class="row">
                        <div class="col-sm-4">
                            <div class="p">
                                {% if data['is_active'] %}
                                    <form action="{{ cdedblink('core/admin_send_password_reset_link') }}"
                                          method="POST" id="sendpasswordresetform" style="display: inline;">
                                        {{ util.anti_csrf_token('core/admin_send_password_reset_link') }}
                                        {{ util.input_submit(value=gettext("Send Password Reset Link"), icon="send",
                                                aclass="btn btn-sm btn-warning") }}
                                    </form>
                                {% endif %}
                            </div>
                        </div>
                        <div class="col-sm-8">
                            <p class="text-muted">
                                {% if data['is_active'] %}
                                    {% trans %}
                                    	Sends an email to this user, which contains a password reset link. This is
                                        basically the same as any non-admin user can achieve using the “Reset Password”
                                        form on the login page.
                                    {% endtrans %}
                                {% endif %}
                            </p>
                        </div>
                    </div>
                {% endif %}
                {% if is_relative_admin %}
                    <div class="row">
                        <div class="col-sm-4">
                            <div class="p">
                                {% if data['is_active'] %}
                                    <form action="{{ cdedblink('core/toggle_activity', {'activity': False}) }}"
                                          method="POST" id="activitytoggleform" style="display: inline;">
                                        {{ util.anti_csrf_token('core/toggle_activity') }}
                                        {{ util.input_submit(value=gettext("Deactivate Account"), icon="ban-circle",
                                                aclass="btn btn-danger btn-sm") }}
                                    </form>
                                {% else %}
                                    <form action="{{ cdedblink('core/toggle_activity', {'activity': True}) }}"
                                          method="POST" id="activitytoggleform" style="display: inline;">
                                        {{ util.anti_csrf_token('core/toggle_activity') }}
                                        {{ util.input_submit(value=gettext("Reactivate Account"), icon="ok-circle",
                                                aclass="btn btn-success btn-sm") }}
                                    </form>
                                {% endif %}
                            </div>
                        </div>
                        <div class="col-sm-8">
                            <p class="text-muted">
                                {% if data['is_active'] %}
                                    {% trans %}
                                    	Deactivates the account, so the user can no longer log in.
                                        This is intended for exceptional circumstances, e.g. if the
                                        account was compromised.
                                        This can be reversed at any time.
                                    {% endtrans %}
                                {% else %}
                                    {% trans %}
                                    	Reactivates the account, so the user can log in again.
                                        Make sure that the cause of the deactivation was removed.
                                    {% endtrans %}
                                {% endif %}
                            </p>
>>>>>>> 876d100c
                        </div>
                    </div>
                    <div class="col-sm-8">
                        <p class="text-muted">
                            {% if data['is_active'] %}
                                {% trans -%}
                                    Deactivates the account, so the user can no longer log in.
                                    This is intended for exceptional circumstances, e.g. if the
                                    account was compromised.
                                    This can be reversed at any time.
                                {%- endtrans %}
                            {% else %}
                                {% trans -%}
                                    Reactivates the account, so the user can log in again.
                                    Make sure that the cause of the deactivation was removed.
                                {%- endtrans %}
                            {% endif %}
                        </p>
                    </div>
                </div>

                {% if "core_user" in user.admin_views %}
                    <div class="row">
                        <div class="col-sm-4">
                            <div class="p">
                                <form action="{{ cdedblink('core/archive_persona') }}" method="POST"
                                 id="archivepersonaform">
                                    {{ util.anti_csrf_token('core/archive_persona') }}

                                    <div class="form-group">
                                        {{ util.input_submit(value=gettext("Archive Account"), icon="erase",
                                                aclass="btn btn-danger btn-sm", readonly=data['is_meta_admin'],
                                                title=gettext("Cannot archive meta admins.") if data['is_meta_admin'] else "") }}
                                        {{ util.input_checkbox(name="ack_delete", label=gettext("Are you sure?")) }}
                                    </div>
                                    {{ util.form_input_textarea(name="note", label=gettext("Note"), horizontal=False) }}
                                </form>
                                <script nonce="{{ csp_nonce }}">
                                    $('#archivepersonaform').cdedbProtectAction(
                                        "{{ gettext("The Account will be archived.") }}");
                                    $('#archivepersonaform').find('[name="ack_delete"]').prop('checked', true)
                                        .parent().hide();
                                </script>
                            </div>
                        </div>
                        <div class="col-sm-8">
                            <p class="text-muted">
                                {% trans %}
                                	Archives the Account. The User can no longer login and most Information is deleted.
                                    Only Information necessary to restore Membership will be retained
                                    (i. e. Name and Past Events attendance).
                                    Other Users can no longer see the Account.
                                {% endtrans %}
                            </p>
                        </div>
                    </div>
                    <div class="row">
                        <div class="col-sm-4">
                            <div class="p">
                                <form action="{{ cdedblink('core/invalidate_password') }}" method="POST"
                                      id="invalidatepasswordform">
                                    {{ util.anti_csrf_token('core/invalidate_password') }}
                                    <div class="form-group">
                                        {{ util.input_submit(value=gettext("Invalidate Password"), icon="lock",
                                                aclass="btn btn-warning btn-sm") }}
                                    </div>
                                    {{ util.form_input_text(name="confirm_username", small=True,
                                            label=gettext("Provide the users's email address for confirmation."), horizontal=False) }}
                                </form>
                            </div>
                        </div>
                        <div class="col-sm-8">
                            <p class="text-muted">
                                {% trans -%}
                                    Invalidates the users password and terminates their sessions.
                                    They will have to set a new password.
                                {%- endtrans %}
                                {% trans -%}
                                    If the user is an admin, you will need to send them a reset link to do that.
                                {%- endtrans %}
                                {% trans -%}
                                    Please enter your own password to confirm this action.
                                {%- endtrans %}
                            </p>
                        </div>
                    </div>
                {% endif %}

            {% else %} {# user is archived #}
                {% if "core_user" in user.admin_views %}
                    <div class="row">
                        <div class="col-sm-4">
                            <div class="p">
                                <form action="{{ cdedblink('core/dearchive_persona') }}" method="POST"
                                      id="dearchivepersonaform" style="display: inline;">
                                    {{ util.anti_csrf_token('core/dearchive_persona') }}
                                    {{ util.input_submit(value=gettext("Restore Account"), icon="open-file",
                                                         aclass="btn btn-success btn-sm") }}
                                </form>
                            </div>
                        </div>
                        <div class="col-sm-8">
                            <p class="text-muted">
                                {% trans %}
                                	Restores the archives Account. It will be usable again.
                                {% endtrans %}
                            </p>
                        </div>
                    </div>
                    <div class="row">
                        <div class="col-sm-4">
                            <div class="p">
                                <form action="{{ cdedblink('core/purge_persona') }}" method="POST"
                                 id="purgepersonaform" style="display: inline;">
                                    {{ util.anti_csrf_token('core/purge_persona') }}
                                    {{ util.input_submit(value=gettext("Delete Account"), icon="fire",
                                            aclass="btn btn-danger btn-sm") }}
                                    {{ util.input_checkbox(name="ack_delete", label=gettext("Are you sure?")) }}
                                </form>
                                <script nonce="{{ csp_nonce }}">
                                    $('#purgepersonaform').cdedbProtectAction(
                                        "{{ gettext("The Account will be deleted.") }}");
                                    $('#purgepersonaform').find('[name="ack_delete"]').prop('checked', true)
                                        .parent().hide();
                                </script>
                            </div>
                        </div>
                        <div class="col-sm-8">
                            <p class="text-muted">
                                {% trans %}
                                	Deletes all remaining Information associated with the Account.
                                    The Name will be lost as well. It will no longer be possible to restore the Account.
                                {% endtrans %}
                            </p>
                        </div>
                    </div>
                {% endif %}
            {% endif %}
        {% endcall %}

    {% endif %}
{% endblock %}<|MERGE_RESOLUTION|>--- conflicted
+++ resolved
@@ -103,48 +103,12 @@
         </dl>
 
 
-<<<<<<< HEAD
-        <h4 class="heading-underline">{% trans -%}Account & Membership{%- endtrans %}</h4>
-        <dl class="dl-horizontal">
-            <dt>{% trans -%}CdEDB-ID{%- endtrans %}</dt>
-            <dd>{{ data['id']|cdedbid }}</dd>
-            {% if is_relative_admin %}
-                <dt>{% trans -%}Account active{%- endtrans %}</dt>
-                <dd>{{ util.deko_checkbox(checked=data['is_active'], anid='activity_checkbox',
-                                          titles=[gettext("No"), gettext("Yes")]) }}</dd>
-            {% endif %}
-        </dl>
-
-        {% if data['id'] == user.persona_id or is_relative_admin or "meta_admin" in user.admin_views %}
-            <dl class="dl-horizontal">
-                <dt>{% trans -%}Realms{%- endtrans %}</dt>
-                <dd>
-                    {% set vars = {'any_realm_not': False} %}
-                    {% for bit, desc, icon in (("is_cde_realm", gettext("cde_realm"), "education"),
-                                               ("is_event_realm", gettext("Events"), "blackboard"),
-                                               ("is_ml_realm", gettext("Mailinglists"), "envelope"),
-                                               ("is_assembly_realm", gettext("Assemblies"), "bullhorn"),)%}
-                        {% if data[bit] %}
-                            {{ util.make_icon(icon, title=desc) }}
-                        {% else %}
-                            {# Dirty hack to workaround Jinjas set drawbacks #}
-                            {% set tmp = vars.update({'any_realm_not': True}) %}
-                        {% endif %}
-                    {% endfor %}
-                    {% if 'core_user' in user.admin_views
-                            and vars['any_realm_not']
-                            and not ambience['persona']['is_archived'] %}
-                        {{ util.href(cdedblink("core/promote_user_form"), gettext("Add Realm"), icon="pencil",
-                                aclass="btn btn-xs btn-warning") }}
-                    {% endif %}
-=======
         <h4 class="heading-underline">{% trans %}Account & Membership{% endtrans %}</h4>
         <div id="account">
             <dl class="dl-horizontal">
                 <dt>{% trans %}CdEDB-ID{% endtrans %}</dt>
                 <dd id="cdedb-id">
                     {{ data['id']|cdedbid }}
->>>>>>> 876d100c
                 </dd>
                 {% if is_relative_admin %}
                     <dt>{% trans %}Account active{% endtrans %}</dt>
@@ -155,7 +119,7 @@
                 {% endif %}
             </dl>
 
-            {% if data['id'] == user.persona_id or is_relative_admin or "meta_admin" in user.roles %}
+            {% if data['id'] == user.persona_id or is_relative_admin or "meta_admin" in user.admin_views %}
                 <dl class="dl-horizontal">
                     <dt>{% trans %}Realms{% endtrans %}</dt>
                     <dd id="has-realm">
@@ -171,25 +135,13 @@
                                 {% set tmp = vars.update({'any_realm_not': True}) %}
                             {% endif %}
                         {% endfor %}
-                        {% if 'core_admin' in user.roles
+                        {% if 'core_user' in user.admin_views
                                 and vars['any_realm_not']
                                 and not ambience['persona']['is_archived'] %}
                             {{ util.href(cdedblink("core/promote_user_form"), gettext("Add Realm"), icon="pencil",
                                     aclass="btn btn-xs btn-warning") }}
                         {% endif %}
-<<<<<<< HEAD
-                    {% endfor %}
-                    {% if not vars['any_privilege'] %}
-                        <i>{% trans -%}None{%- endtrans %}</i>
-                    {% endif %}
-                    {% if 'meta_admin' in user.admin_views and not ambience['persona']['is_archived'] %}
-                        {{ util.href(cdedblink("core/change_privileges_form"), gettext("Edit"), icon="pencil",
-                                aclass="btn btn-xs btn-warning") }}
-                    {% endif %}
-                </dd>
-=======
-                    </dd>
->>>>>>> 876d100c
+                    </dd>
 
                     <dt>{% trans %}Admin Privileges{% endtrans %}</dt>
                     <dd id="admin-realms">
@@ -207,9 +159,9 @@
                             {% endif %}
                         {% endfor %}
                         {% if not vars['any_privilege'] %}
-                            <i>{% trans %}None{% endtrans %}</i>
+                            <i>{% trans -%}None{%- endtrans %}</i>
                         {% endif %}
-                        {% if 'meta_admin' in user.roles and not ambience['persona']['is_archived'] %}
+                        {% if 'meta_admin' in user.admin_views and not ambience['persona']['is_archived'] %}
                             {{ util.href(cdedblink("core/change_privileges_form"), gettext("Edit"), icon="pencil",
                                     aclass="btn btn-xs btn-warning") }}
                         {% endif %}
@@ -322,7 +274,7 @@
         <div id="address-information">
             {% if (data['address'] or data['address_supplement'] or data['postal_code']
                         or data['location'] or data['country']) %}
-                <h4 class="heading-underline">{% trans %}Address Information{% endtrans %}</h4>
+                    <h4 class="heading-underline">{% trans %}Address Information{% endtrans %}</h4>
                 <dl class="dl-horizontal">
                     <dt>{% trans %}Address{% endtrans %}</dt>
                     <dd id="address">
@@ -408,15 +360,9 @@
             </tbody>
             </table>
         {% endif %}
-<<<<<<< HEAD
         {%  if is_relative_admin and data["is_cde_realm"] and not CDEDB_OFFLINE_DEPLOYMENT %}
-            <h4 class="heading-underline">{% trans -%}Copy-Paste Template{%- endtrans %}</h4>
-            <pre>
-=======
-        {%  if is_admin and data["is_cde_realm"] and not CDEDB_OFFLINE_DEPLOYMENT %}
             <h4 class="heading-underline">{% trans %}Copy-Paste Template{% endtrans %}</h4>
             <pre id="copy-paste-template">
->>>>>>> 876d100c
 Kontoinhaber:       {{ meta_info['CdE_Konto_Inhaber'] }}
 IBAN:               {{ meta_info['CdE_Konto_IBAN']|iban }}
 BIC:                {{ meta_info['CdE_Konto_BIC'] }}
@@ -438,52 +384,6 @@
     {% if data['id'] != user.persona_id and is_relative_admin %}
         {% call util.bootstrap_panel(title=gettext("Actions"), icon="warning-sign", aclass="panel-danger mosp") %}
             {% if not ambience['persona']['is_archived'] %}
-<<<<<<< HEAD
-                <div class="row">
-                    <div class="col-sm-4">
-                        <div class="p">
-                            {% if data['is_active'] %}
-                                <form action="{{ cdedblink('core/admin_send_password_reset_link') }}"
-                                      method="POST" id="sendpasswordresetform" style="display: inline;">
-                                    {{ util.anti_csrf_token('core/admin_send_password_reset_link') }}
-                                    {{ util.input_submit(value=gettext("Send Password Reset Link"), icon="send",
-                                            aclass="btn btn-sm btn-warning") }}
-                                </form>
-                            {% endif %}
-                        </div>
-                    </div>
-                    <div class="col-sm-8">
-                        <p class="text-muted">
-                            {% if data['is_active'] %}
-                                {% trans -%}
-                                    Sends an email to this user, which contains a password reset link. This is
-                                    basically the same as any non-admin user can achieve using the “Reset Password”
-                                    form on the login page.
-                                {%- endtrans %}
-                            {% endif %}
-                        </p>
-                    </div>
-                </div>
-                <div class="row">
-                    <div class="col-sm-4">
-                        <div class="p">
-                            {% if data['is_active'] %}
-                                <form action="{{ cdedblink('core/toggle_activity', {'activity': False}) }}"
-                                      method="POST" id="activitytoggleform" style="display: inline;">
-                                    {{ util.anti_csrf_token('core/toggle_activity') }}
-                                    {{ util.input_submit(value=gettext("Deactivate Account"), icon="ban-circle",
-                                            aclass="btn btn-danger btn-sm") }}
-                                </form>
-                            {% else %}
-                                <form action="{{ cdedblink('core/toggle_activity', {'activity': True}) }}"
-                                      method="POST" id="activitytoggleform" style="display: inline;">
-                                    {{ util.anti_csrf_token('core/toggle_activity') }}
-                                    {{ util.input_submit(value=gettext("Reactivate Account"), icon="ok-circle",
-                                            aclass="btn btn-success btn-sm") }}
-                                </form>
-                            {% endif %}
-=======
-                {% if data['id'] != user.persona_id %}
                     <div class="row">
                         <div class="col-sm-4">
                             <div class="p">
@@ -509,8 +409,6 @@
                             </p>
                         </div>
                     </div>
-                {% endif %}
-                {% if is_relative_admin %}
                     <div class="row">
                         <div class="col-sm-4">
                             <div class="p">
@@ -547,27 +445,8 @@
                                     {% endtrans %}
                                 {% endif %}
                             </p>
->>>>>>> 876d100c
                         </div>
                     </div>
-                    <div class="col-sm-8">
-                        <p class="text-muted">
-                            {% if data['is_active'] %}
-                                {% trans -%}
-                                    Deactivates the account, so the user can no longer log in.
-                                    This is intended for exceptional circumstances, e.g. if the
-                                    account was compromised.
-                                    This can be reversed at any time.
-                                {%- endtrans %}
-                            {% else %}
-                                {% trans -%}
-                                    Reactivates the account, so the user can log in again.
-                                    Make sure that the cause of the deactivation was removed.
-                                {%- endtrans %}
-                            {% endif %}
-                        </p>
-                    </div>
-                </div>
 
                 {% if "core_user" in user.admin_views %}
                     <div class="row">
@@ -637,7 +516,7 @@
                 {% endif %}
 
             {% else %} {# user is archived #}
-                {% if "core_user" in user.admin_views %}
+                {% if "core_admin" in user.roles %}
                     <div class="row">
                         <div class="col-sm-4">
                             <div class="p">
