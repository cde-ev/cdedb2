--- conflicted
+++ resolved
@@ -38,16 +38,14 @@
                "If it is part of your official given name(s), it will also be used instead of your full given names in "
                "most other places in the CdE Datenbank.")) }}
 
-<<<<<<< HEAD
         {% if 'gender' in shown_fields %}
             {{ util.form_input_select(name="gender", entries=enums['Genders']|enum_entries(processing=gettext),
                                       label=gettext("Gender")) }}
-=======
+        {% endif %}
         {% if "pronouns" in shown_fields %}
             {{ util.form_input_text(name="pronouns", label=gettext("Pronouns"), placeholder=gettext("he/him, she/her, they/them, …")) }}
             {{ util.form_input_checkbox(name="pronouns_nametag", label=gettext("Show pronouns on nametags")) }}
             {{ util.form_input_checkbox(name="pronouns_profile", label=gettext("Show pronouns on profile")) }}
->>>>>>> ecb9c96d
         {% endif %}
 
         {% if "paper_expuls" in shown_fields and values['is_member'] %}
