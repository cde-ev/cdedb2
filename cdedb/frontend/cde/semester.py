--- conflicted
+++ resolved
@@ -222,17 +222,6 @@
             rs.notify("error", n_("Wrong timing for balance update."))
             return self.redirect(rs, "cde/show_semester")
 
-<<<<<<< HEAD
-=======
-        # TODO fix removal of exmember balance after specification
-        # period = self.cdeproxy.get_period(rs, period_id)
-        # Make sure to perform this step only once, so the amount of balance removed
-        #  in this way is not overwritten by later calls.
-        # if not period["exmember_balance"]:
-        #     ret = self.cdeproxy.remove_exmember_balance(rs, period_id)
-        #     rs.notify_return_code(ret, success=n_("Balance of Exmembers removed."))
-
->>>>>>> 489883c0
         # The rs parameter shadows the outer request state, making sure that
         # it doesn't leak
         def update_balance(rrs: RequestState, rs: None = None) -> bool:
