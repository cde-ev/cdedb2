#!/usr/bin/env python3

"""Past event related services for the cde realm.

Viewing and searching past events and courses requires the "member" role,
administrative tasks, like creating and modifying past events and courses requires
"cde_admin".
"""

import copy
import csv
import datetime
from collections import OrderedDict
from typing import Collection, Dict, List, Optional, Sequence, Tuple

import werkzeug.exceptions
from werkzeug import Response

import cdedb.common.validation.types as vtypes
import cdedb.database.constants as const
from cdedb.common import CdEDBObject, CdEDBObjectMap, RequestState, merge_dicts
from cdedb.common.fields import LOG_FIELDS_COMMON
from cdedb.common.n_ import n_
from cdedb.common.query import Query, QueryOperators, QueryScope
from cdedb.common.sorting import EntitySorter, xsorted
from cdedb.common.validation import PAST_COURSE_COMMON_FIELDS, PAST_EVENT_FIELDS
from cdedb.frontend.cde.base import CdEBaseFrontend
from cdedb.frontend.common import (
    CustomCSVDialect, REQUESTdata, REQUESTdatadict, TransactionObserver, access,
    calculate_db_logparams, calculate_loglinks, check_validation as check, csv_output,
    drow_name, process_dynamic_input,
)

COURSESEARCH_DEFAULTS = {
    'qsel_courses.title': True,
    'qop_courses.title': QueryOperators.match,
    'qsel_events.title': True,
    'qop_events.title': QueryOperators.match,
    'qop_courses.nr': QueryOperators.match,
    'qop_courses.description': QueryOperators.match,
    'qsel_courses.pevent_id': True,
    'qsel_events.tempus': True,
    'qord_primary': 'courses.title',
    'qord_primary_ascending': True,
    'qord_secondary': 'events.tempus',
    'qord_secondary_ascending': False
}


class CdEPastEventMixin(CdEBaseFrontend):
    @access("member", "cde_admin")
    @REQUESTdata("is_search")
    def past_course_search(self, rs: RequestState, is_search: bool) -> Response:
        """Search for past courses."""
        defaults = copy.deepcopy(COURSESEARCH_DEFAULTS)
        scope = QueryScope.past_event_course
        spec = scope.get_spec()
        query = check(rs, vtypes.QueryInput,
                      scope.mangle_query_input(rs, defaults), "query", spec=spec,
                      allow_empty=not is_search, separator=" ")
        result: Optional[Sequence[CdEDBObject]] = None
        count = 0

        if rs.has_validation_errors():
            self._fix_search_validation_error_references(rs)
        else:
            assert query is not None
            if is_search and not query.constraints:
                rs.notify("error", n_("You have to specify some filters."))
            elif is_search:
                query.fields_of_interest.append('courses.id')
                result = self.pasteventproxy.submit_general_query(rs, query)
                count = len(result)
                if count == 1:
                    return self.redirect(rs, "cde/show_past_course", {
                        'pevent_id': result[0]['courses.pevent_id'],
                        'pcourse_id': result[0]['courses.id']})

        return self.render(rs, "past_event/past_course_search", {
            'spec': spec, 'result': result, 'count': count})

    @access("cde_admin")
    def institution_summary_form(self, rs: RequestState) -> Response:
        """Render form."""
        institution_ids = self.pasteventproxy.list_institutions(rs)
        institutions = self.pasteventproxy.get_institutions(rs, institution_ids.keys())
        sorted_institution_ids = [
            e["id"] for e in xsorted(institutions.values(),
                                     key=EntitySorter.institution)]
        current = {
            drow_name(field_name=key, entity_id=institution_id): value
            for institution_id, institution in institutions.items()
            for key, value in institution.items() if key != 'id'}
        merge_dicts(rs.values, current)

        event_ids = self.eventproxy.list_events(rs)
        events = self.eventproxy.get_events(rs, event_ids.keys())
        pevent_ids = self.pasteventproxy.list_past_events(rs)
        pevents = self.pasteventproxy.get_past_events(rs, pevent_ids.keys())
        referenced_institutions = {e['institution'] for e in events.values()}
        referenced_institutions |= {p['institution'] for p in pevents.values()}

        return self.render(rs, "past_event/institution_summary", {
            "sorted_institution_ids": sorted_institution_ids,
            "referenced_institutions": referenced_institutions})

    @access("cde_admin", modi={"POST"})
    def institution_summary(self, rs: RequestState) -> Response:
        """Manipulate organisations which are behind events."""
        institution_ids = self.pasteventproxy.list_institutions(rs)
        spec = {'title': str, 'shortname': vtypes.Shortname}
        institutions = process_dynamic_input(
            rs, vtypes.Institution, institution_ids.keys(), spec)

        event_ids = self.eventproxy.list_events(rs)
        events = self.eventproxy.get_events(rs, event_ids.keys())
        pevent_ids = self.pasteventproxy.list_past_events(rs)
        pevents = self.pasteventproxy.get_past_events(rs, pevent_ids.keys())
        referenced_institutions = {e['institution'] for e in events.values()}
        referenced_institutions |= {p['institution'] for p in pevents.values()}

        msg = n_("Institution is referenced and can not be deleted.")
        for anid in referenced_institutions:
            if institutions[anid] is None:
                rs.append_validation_error((drow_name("title", anid), ValueError(msg)))
        if rs.has_validation_errors():
            return self.institution_summary_form(rs)

        code = 1
        for institution_id, institution in institutions.items():
            if institution is None:
                code *= self.pasteventproxy.delete_institution(
                    rs, institution_id)
            elif institution_id < 0:
                code *= self.pasteventproxy.create_institution(rs, institution)
            else:
                code *= self.pasteventproxy.rcw_institution(rs, institution)
        rs.notify_return_code(code)
        return self.redirect(rs, "cde/institution_summary_form")

    def _process_participants(self, rs: RequestState, pevent_id: int,
                              pcourse_id: int = None, orgas_only: bool = False
                              ) -> Tuple[CdEDBObjectMap, CdEDBObjectMap, int]:
        """Helper to pretty up participation infos.

        The problem is, that multiple participations can be logged for a
        persona per event (easiest example multiple courses in multiple
        parts). So here we fuse these entries into one per persona.

        Additionally, this function takes care of privacy: Participants
        are removed from the result if they are not searchable and the viewing
        user is neither admin nor participant of the past event themselves.

        Note that the returned dict of participants is already sorted.

        :param pcourse_id: if not None, restrict to participants of this
          course
        :returns: This returns three things: the processed participants,
          the persona data sets of the participants and the number of
          redacted participants.
        """
        participant_infos = self.pasteventproxy.list_participants(
            rs, pevent_id=pevent_id)
        is_participant = any(anid == rs.user.persona_id
                             for anid, _ in participant_infos.keys())
        # We are privileged to see other participants if we are admin (and have
        # the relevant admin view enabled) or participant by ourselves
        privileged = is_participant or "past_event" in rs.user.admin_views
        proto_participants = {}
        participants = {}
        personas: CdEDBObjectMap = {}
        extra_participants = 0
<<<<<<< HEAD
        if privileged or ("searchable" in rs.user.roles):
            persona_ids = {persona_id
                           for persona_id, _ in participant_infos.keys()}
            for persona_id in persona_ids:
                base_set = tuple(x for x in participant_infos.values()
                                 if x['persona_id'] == persona_id)
                entry: CdEDBObject = {
                    'pevent_id': pevent_id,
                    'persona_id': persona_id,
                    'is_orga': any(x['is_orga'] for x in base_set),
                    'pcourse_ids': tuple(x['pcourse_id'] for x in base_set),
                    'instructor': set(
                        x['pcourse_id'] for x in base_set if (
                            x['is_instructor'] and (x['pcourse_id'] == pcourse_id
                                                    or not pcourse_id)))
                }
                if pcourse_id and pcourse_id not in entry['pcourse_ids']:
                    # remove non-participants with respect to the relevant
                    # course if there is a relevant course
                    continue
                if orgas_only and not entry['is_orga']:
                    # remove non-orgas
                    continue
                participants[persona_id] = entry
=======
>>>>>>> 97a13234

        persona_ids = {persona_id
                       for persona_id, _ in participant_infos.keys()}
        for persona_id in persona_ids:
            base_set = tuple(x for x in participant_infos.values()
                             if x['persona_id'] == persona_id)
            entry: CdEDBObject = {
                'pevent_id': pevent_id,
                'persona_id': persona_id,
                'is_orga': any(x['is_orga'] for x in base_set),
                'pcourse_ids': tuple(x['pcourse_id'] for x in base_set),
                'is_instructor': any(x['is_instructor'] for x in base_set
                                     if (x['pcourse_id'] == pcourse_id
                                         or not pcourse_id))}
            if pcourse_id and pcourse_id not in entry['pcourse_ids']:
                # remove non-participants with respect to the relevant
                # course if there is a relevant course
                continue
            if orgas_only and not entry['is_orga']:
                # remove non-orgas
                continue
            proto_participants[persona_id] = entry

        if privileged or ("searchable" in rs.user.roles):
            # Commit to releasing the information
            participants = proto_participants
            personas = self.coreproxy.get_personas(rs, participants.keys())
            participants = OrderedDict(xsorted(
                participants.items(),
                key=lambda x: EntitySorter.persona(personas[x[0]])))

            # Delete unsearchable participants if we are not privileged
            if not privileged:
                for anid, persona in personas.items():
                    if not persona['is_searchable'] or not persona['is_member']:
                        del participants[anid]
                        extra_participants += 1
        else:
            extra_participants = len(proto_participants)
        # Flag linkable user profiles (own profile + all searchable profiles
        # + all (if we are admin))
        for anid in participants:
            participants[anid]['viewable'] = (self.is_admin(rs)
                                              or anid == rs.user.persona_id)
        if "searchable" in rs.user.roles:
            for anid in participants:
                if (personas[anid]['is_searchable']
                        and personas[anid]['is_member']):
                    participants[anid]['viewable'] = True
        return participants, personas, extra_participants

    @access("cde_admin")
    def download_past_event_participantlist(self, rs: RequestState,
                                            pevent_id: int) -> Response:
        """Provide a download of a participant list for a past event."""
        scope = QueryScope.past_event_user
        query = Query(
            scope, scope.get_spec(),
            ("personas.id", "given_names", "display_name", "family_name", "address",
             "address_supplement", "postal_code", "location", "country"),
            [("pevent_id", QueryOperators.equal, pevent_id), ],
            (("family_name", True), ("given_names", True),
             ("personas.id", True)))

        result = self.cdeproxy.submit_general_query(rs, query)
        fields: List[str] = []
        for csvfield in query.fields_of_interest:
            fields.extend(csvfield.split(','))
        csv_data = csv_output(result, fields)
        return self.send_csv_file(
            rs, data=csv_data, inline=False,
            filename="{}.csv".format(rs.ambience["pevent"]["shortname"]))

    @access("member", "cde_admin")
    def show_past_event(self, rs: RequestState, pevent_id: int) -> Response:
        """Display concluded event."""
        course_ids = self.pasteventproxy.list_past_courses(rs, pevent_id)
        courses = self.pasteventproxy.get_past_courses(rs, course_ids)
        institutions = self.pasteventproxy.list_institutions(rs)
        participants, personas, extra_participants = self._process_participants(
            rs, pevent_id)
        orgas, _, extra_orgas = self._process_participants(rs, pevent_id,
                                                           orgas_only=True)
        for p_id, p in participants.items():
            p['pcourses'] = {
                pc_id: {
                    k: courses[pc_id][k]
                    for k in ('id', 'title', 'nr')
                }
                for pc_id in p['pcourse_ids']
                if pc_id
            }
        participant_infos = self.pasteventproxy.list_participants(
            rs, pevent_id=pevent_id)
        is_participant = any(anid == rs.user.persona_id
                             for anid, _ in participant_infos.keys())
        return self.render(rs, "past_event/show_past_event", {
            'courses': courses, 'personas': personas, 'institutions': institutions,
            'participants': participants, 'extra_participants': extra_participants,
            'orgas': orgas, 'extra_orgas': extra_orgas,
            'is_participant': is_participant,
        })

    @access("member", "cde_admin")
    def show_past_course(self, rs: RequestState, pevent_id: int,
                         pcourse_id: int) -> Response:
        """Display concluded course."""
        participants, personas, extra_participants = self._process_participants(
            rs, pevent_id, pcourse_id=pcourse_id)
        return self.render(rs, "past_event/show_past_course", {
            'participants': participants, 'personas': personas,
            'extra_participants': extra_participants})

    @access("member", "cde_admin")
    @REQUESTdata("institution_id")
    def list_past_events(self, rs: RequestState, institution_id: vtypes.ID = None
                         ) -> Response:
        """List all concluded events."""
        if rs.has_validation_errors():
            rs.notify('warning', n_("Institution parameter got lost."))
        events = self.pasteventproxy.list_past_events(rs)
        shortnames = {
            pevent_id: value['shortname']
            for pevent_id, value in
            self.pasteventproxy.get_past_events(rs, events).items()
        }
        stats = self.pasteventproxy.past_event_stats(rs)
        institution_ids = self.pasteventproxy.list_institutions(rs)
        if institution_id and institution_id not in institution_ids:
            raise werkzeug.exceptions.NotFound(n_("Invalid institution id."))

        institutions = self.pasteventproxy.get_institutions(rs, institution_ids)

        # Generate (reverse) chronologically sorted list of past event ids
        stats_sorter = xsorted(stats, key=lambda x: events[x])
        stats_sorter.sort(key=lambda x: stats[x]['tempus'], reverse=True)
        # Bunch past events by years
        # Using idea from http://stackoverflow.com/a/8983196
        years: Dict[int, List[int]] = {}
        for anid in stats_sorter:
            if institution_id \
                    and stats[anid]['institution_id'] != institution_id:
                continue
            years.setdefault(stats[anid]['tempus'].year, []).append(anid)

        return self.render(rs, "past_event/list_past_events", {
            'events': events,
            'stats': stats,
            'years': years,
            'institutions': institutions,
            'institution_id': institution_id,
            'shortnames': shortnames,
        })

    @access("cde_admin")
    def change_past_event_form(self, rs: RequestState, pevent_id: int
                               ) -> Response:
        """Render form."""
        institution_ids = self.pasteventproxy.list_institutions(rs).keys()
        institutions = self.pasteventproxy.get_institutions(rs, institution_ids)
        merge_dicts(rs.values, rs.ambience['pevent'])
        return self.render(rs, "past_event/change_past_event", {
            'institutions': institutions})

    @access("cde_admin", modi={"POST"})
    @REQUESTdatadict(*PAST_EVENT_FIELDS)
    def change_past_event(self, rs: RequestState, pevent_id: int,
                          data: CdEDBObject) -> Response:
        """Modify a concluded event."""
        data['id'] = pevent_id
        data = check(rs, vtypes.PastEvent, data)
        if rs.has_validation_errors():
            return self.change_past_event_form(rs, pevent_id)
        assert data is not None
        code = self.pasteventproxy.set_past_event(rs, data)
        rs.notify_return_code(code)
        return self.redirect(rs, "cde/show_past_event")

    @access("cde_admin")
    def create_past_event_form(self, rs: RequestState) -> Response:
        """Render form."""
        institution_ids = self.pasteventproxy.list_institutions(rs).keys()
        institutions = self.pasteventproxy.get_institutions(rs, institution_ids)
        return self.render(rs, "past_event/create_past_event", {
            'institutions': institutions})

    @access("cde_admin", modi={"POST"})
    @REQUESTdatadict(*PAST_EVENT_FIELDS)
    @REQUESTdata("courses")
    def create_past_event(self, rs: RequestState, courses: Optional[str],
                          data: CdEDBObject) -> Response:
        """Add new concluded event."""
        data = check(rs, vtypes.PastEvent, data, creation=True)
        thecourses: List[CdEDBObject] = []
        if courses:
            courselines = courses.split('\n')
            reader = csv.DictReader(
                courselines, fieldnames=("nr", "title", "description"),
                dialect=CustomCSVDialect())
            lineno = 0
            pcourse: Optional[CdEDBObject]
            for pcourse in reader:
                lineno += 1
                # This is a placeholder for validation and will be substituted
                # later. The typechecker expects a str here.
                assert pcourse is not None
                pcourse['pevent_id'] = "1"
                pcourse = check(rs, vtypes.PastCourse, pcourse, creation=True)
                if pcourse:
                    thecourses.append(pcourse)
                else:
                    rs.notify("warning", n_("Line %(lineno)s is faulty."),
                              {'lineno': lineno})
        if rs.has_validation_errors():
            return self.create_past_event_form(rs)
        assert data is not None
        with TransactionObserver(rs, self, "create_past_event"):
            new_id = self.pasteventproxy.create_past_event(rs, data)
            for course in thecourses:
                course['pevent_id'] = new_id
                self.pasteventproxy.create_past_course(rs, course)
        rs.notify_return_code(new_id, success=n_("Event created."))
        return self.redirect(rs, "cde/show_past_event", {'pevent_id': new_id})

    @access("cde_admin", modi={"POST"})
    @REQUESTdata("ack_delete")
    def delete_past_event(self, rs: RequestState, pevent_id: int,
                          ack_delete: bool) -> Response:
        """Remove a past event."""
        if not ack_delete:
            rs.append_validation_error(
                ("ack_delete", ValueError(n_("Must be checked."))))
        if rs.has_validation_errors():
            return self.show_past_event(rs, pevent_id)

        code = self.pasteventproxy.delete_past_event(
            rs, pevent_id, cascade=("courses", "participants", "log"))
        rs.notify_return_code(code)
        return self.redirect(rs, "cde/list_past_events")

    @access("cde_admin")
    def change_past_course_form(self, rs: RequestState, pevent_id: int,
                                pcourse_id: int) -> Response:
        """Render form."""
        merge_dicts(rs.values, rs.ambience['pcourse'])
        return self.render(rs, "past_event/change_past_course")

    @access("cde_admin", modi={"POST"})
    @REQUESTdatadict(*PAST_COURSE_COMMON_FIELDS)
    def change_past_course(self, rs: RequestState, pevent_id: int,
                           pcourse_id: int, data: CdEDBObject) -> Response:
        """Modify a concluded course."""
        data['id'] = pcourse_id
        data = check(rs, vtypes.PastCourse, data)
        if rs.has_validation_errors():
            return self.change_past_course_form(rs, pevent_id, pcourse_id)
        assert data is not None
        code = self.pasteventproxy.set_past_course(rs, data)
        rs.notify_return_code(code)
        return self.redirect(rs, "cde/show_past_course")

    @access("cde_admin")
    def create_past_course_form(self, rs: RequestState, pevent_id: int
                                ) -> Response:
        """Render form."""
        return self.render(rs, "past_event/create_past_course")

    @access("cde_admin", modi={"POST"})
    @REQUESTdatadict(*PAST_COURSE_COMMON_FIELDS)
    def create_past_course(self, rs: RequestState, pevent_id: int,
                           data: CdEDBObject) -> Response:
        """Add new concluded course."""
        data['pevent_id'] = pevent_id
        data = check(rs, vtypes.PastCourse, data, creation=True)
        if rs.has_validation_errors():
            return self.create_past_course_form(rs, pevent_id)
        assert data is not None
        new_id = self.pasteventproxy.create_past_course(rs, data)
        rs.notify_return_code(new_id, success=n_("Course created."))
        return self.redirect(rs, "cde/show_past_course", {'pcourse_id': new_id})

    @access("cde_admin", modi={"POST"})
    @REQUESTdata("ack_delete")
    def delete_past_course(self, rs: RequestState, pevent_id: int,
                           pcourse_id: int, ack_delete: bool) -> Response:
        """Delete a concluded course.

        This also deletes all participation information w.r.t. this course.
        """
        if not ack_delete:
            rs.append_validation_error(
                ("ack_delete", ValueError(n_("Must be checked."))))
        if rs.has_validation_errors():
            return self.show_past_course(rs, pevent_id, pcourse_id)

        code = self.pasteventproxy.delete_past_course(
            rs, pcourse_id, cascade=("participants",))
        rs.notify_return_code(code)
        return self.redirect(rs, "cde/show_past_event")

    @access("cde_admin", modi={"POST"})
    @REQUESTdata("pcourse_id", "persona_ids", "is_instructor", "is_orga")
    def add_participants(self, rs: RequestState, pevent_id: int,
                         pcourse_id: Optional[vtypes.ID],
                         persona_ids: vtypes.CdedbIDList,
                         is_instructor: bool, is_orga: bool) -> Response:
        """Add participant to concluded event."""
        if rs.has_validation_errors():
            if pcourse_id:
                return self.show_past_course(rs, pevent_id, pcourse_id)
            else:
                return self.show_past_event(rs, pevent_id)

        # Check presence of valid event users for the given ids
        if not self.coreproxy.verify_ids(rs, persona_ids, is_archived=None):
            rs.append_validation_error(
                ("persona_ids",
                 ValueError(n_("Some of these users do not exist."))))
        if not self.coreproxy.verify_personas(rs, persona_ids, {"event"}):
            rs.append_validation_error(
                ("persona_ids",
                 ValueError(n_("Some of these users are not event users."))))
        if rs.has_validation_errors():
            if pcourse_id:
                return self.show_past_course(rs, pevent_id, pcourse_id)
            else:
                return self.show_past_event(rs, pevent_id)

        code = 1
        # TODO: Check if participants are already present.
        for persona_id in persona_ids:
            code *= self.pasteventproxy.add_participant(
                rs, pevent_id, pcourse_id, persona_id, is_instructor, is_orga)
        rs.notify_return_code(code)
        if pcourse_id:
            return self.redirect(rs, "cde/show_past_course",
                                 {'pcourse_id': pcourse_id})
        else:
            return self.redirect(rs, "cde/show_past_event")

    @access("cde_admin", modi={"POST"})
    @REQUESTdata("persona_id", "pcourse_id")
    def remove_participant(self, rs: RequestState, pevent_id: int,
                           persona_id: vtypes.ID, pcourse_id: Optional[vtypes.ID]
                           ) -> Response:
        """Remove participant."""
        if rs.has_validation_errors():
            return self.show_past_event(rs, pevent_id)
        code = self.pasteventproxy.remove_participant(
            rs, pevent_id, pcourse_id, persona_id)
        rs.notify_return_code(code)
        if pcourse_id:
            return self.redirect(rs, "cde/show_past_course", {
                'pcourse_id': pcourse_id})
        else:
            return self.redirect(rs, "cde/show_past_event")

    @access("cde_admin", "auditor")
    @REQUESTdata(*LOG_FIELDS_COMMON, "pevent_id")
    def view_past_log(self, rs: RequestState,
                      codes: Collection[const.PastEventLogCodes],
                      pevent_id: Optional[vtypes.ID],
                      offset: Optional[int],
                      length: Optional[vtypes.PositiveInt],
                      persona_id: Optional[vtypes.CdedbID],
                      submitted_by: Optional[vtypes.CdedbID],
                      change_note: Optional[str],
                      time_start: Optional[datetime.datetime],
                      time_stop: Optional[datetime.datetime]) -> Response:
        """View activities concerning concluded events."""
        length = length or self.conf["DEFAULT_LOG_LENGTH"]
        # length is the requested length, _length the theoretically
        # shown length for an infinite amount of log entries.
        _offset, _length = calculate_db_logparams(offset, length)

        # no validation since the input stays valid, even if some options
        # are lost
        rs.ignore_validation_errors()
        total, log = self.pasteventproxy.retrieve_past_log(
            rs, codes, pevent_id, _offset, _length, persona_id=persona_id,
            submitted_by=submitted_by, change_note=change_note,
            time_start=time_start, time_stop=time_stop)
        persona_ids = (
                {entry['submitted_by'] for entry in log if
                 entry['submitted_by']}
                | {entry['persona_id'] for entry in log if entry['persona_id']})
        personas = self.coreproxy.get_personas(rs, persona_ids)
        pevent_ids = self.pasteventproxy.list_past_events(rs)
        pevents = self.pasteventproxy.get_past_events(rs, pevent_ids)
        loglinks = calculate_loglinks(rs, total, offset, length)
        return self.render(rs, "past_event/view_past_log", {
            'log': log, 'total': total, 'length': _length,
            'personas': personas, 'pevents': pevents, 'loglinks': loglinks})<|MERGE_RESOLUTION|>--- conflicted
+++ resolved
@@ -170,33 +170,6 @@
         participants = {}
         personas: CdEDBObjectMap = {}
         extra_participants = 0
-<<<<<<< HEAD
-        if privileged or ("searchable" in rs.user.roles):
-            persona_ids = {persona_id
-                           for persona_id, _ in participant_infos.keys()}
-            for persona_id in persona_ids:
-                base_set = tuple(x for x in participant_infos.values()
-                                 if x['persona_id'] == persona_id)
-                entry: CdEDBObject = {
-                    'pevent_id': pevent_id,
-                    'persona_id': persona_id,
-                    'is_orga': any(x['is_orga'] for x in base_set),
-                    'pcourse_ids': tuple(x['pcourse_id'] for x in base_set),
-                    'instructor': set(
-                        x['pcourse_id'] for x in base_set if (
-                            x['is_instructor'] and (x['pcourse_id'] == pcourse_id
-                                                    or not pcourse_id)))
-                }
-                if pcourse_id and pcourse_id not in entry['pcourse_ids']:
-                    # remove non-participants with respect to the relevant
-                    # course if there is a relevant course
-                    continue
-                if orgas_only and not entry['is_orga']:
-                    # remove non-orgas
-                    continue
-                participants[persona_id] = entry
-=======
->>>>>>> 97a13234
 
         persona_ids = {persona_id
                        for persona_id, _ in participant_infos.keys()}
@@ -208,9 +181,11 @@
                 'persona_id': persona_id,
                 'is_orga': any(x['is_orga'] for x in base_set),
                 'pcourse_ids': tuple(x['pcourse_id'] for x in base_set),
-                'is_instructor': any(x['is_instructor'] for x in base_set
-                                     if (x['pcourse_id'] == pcourse_id
-                                         or not pcourse_id))}
+                'instructor': set(
+                        x['pcourse_id'] for x in base_set if (
+                            x['is_instructor'] and (x['pcourse_id'] == pcourse_id
+                                                    or not pcourse_id))),
+            }
             if pcourse_id and pcourse_id not in entry['pcourse_ids']:
                 # remove non-participants with respect to the relevant
                 # course if there is a relevant course
