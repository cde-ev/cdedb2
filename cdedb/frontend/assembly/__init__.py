#!/usr/bin/env python3

"""Services for the assembly realm."""

import collections
import datetime
import importlib.metadata
import io
import json
import pathlib
import shutil
import subprocess
import tempfile
import time
import zipapp
from typing import Any, Collection, Dict, List, Optional, Set, Tuple, Union

import werkzeug.exceptions
from schulze_condorcet import pairwise_preference, schulze_evaluate_detailed
from schulze_condorcet.types import Candidate, DetailedResultLevel, VoteString
from schulze_condorcet.util import (
    as_vote_string, as_vote_strings, as_vote_tuple, as_vote_tuples,
)
from werkzeug import Response

import cdedb.common.validation.types as vtypes
import cdedb.database.constants as const
import cdedb.ml_type_aux as ml_type
from cdedb.backend.assembly import GroupedBallots
from cdedb.common import (
    ASSEMBLY_BAR_SHORTNAME, CdEDBObject, DefaultReturnCode, RequestState,
    abbreviation_mapper, get_hash, merge_dicts, now, unwrap,
)
from cdedb.common.fields import LOG_FIELDS_COMMON
from cdedb.common.n_ import n_
from cdedb.common.query import QueryScope
from cdedb.common.sorting import EntitySorter, xsorted
from cdedb.common.validation import (
    ASSEMBLY_COMMON_FIELDS, BALLOT_EXPOSED_FIELDS, PERSONA_FULL_CREATION, filter_none,
)
from cdedb.common.validation.types import CdedbID, Email
from cdedb.filter import keydictsort_filter
from cdedb.frontend.common import (
    AbstractUserFrontend, Attachment, REQUESTdata, REQUESTdatadict, REQUESTfile, access,
    assembly_guard, cdedburl, check_validation as check, drow_name, inspect_validation,
    periodic, process_dynamic_input, request_extractor,
)
from cdedb.models.ml import Mailinglist

#: Magic value to signal abstention during _classical_ voting.
#: This can not occur as a shortname since it contains forbidden characters.
MAGIC_ABSTAIN = Candidate("special: abstain")

ASSEMBLY_BAR_ABBREVIATION = "#"


class AssemblyFrontend(AbstractUserFrontend):
    """Organize congregations and vote on ballots."""
    realm = "assembly"

    @classmethod
    def is_admin(cls, rs: RequestState) -> bool:
        return super().is_admin(rs)

    @access("assembly")
    def index(self, rs: RequestState) -> Response:
        """Render start page."""
        assemblies = self.assemblyproxy.list_assemblies(rs, restrictive=True)
        for assembly_id, assembly in assemblies.items():
            assembly['does_attend'] = self.assemblyproxy.does_attend(
                rs, assembly_id=assembly_id)
        attendees_count = {assembly_id: len(
                           self.assemblyproxy.list_attendees(rs, assembly_id))
                           for assembly_id in rs.user.presider}
        return self.render(rs, "index", {'assemblies': assemblies,
                                         'attendees_count': attendees_count})

    @access("core_admin", "assembly_admin")
    def create_user_form(self, rs: RequestState) -> Response:
        defaults = {
            'is_member': False,
            'bub_search': False,
        }
        merge_dicts(rs.values, defaults)
        return super().create_user_form(rs)

    @access("core_admin", "assembly_admin", modi={"POST"})
    @REQUESTdatadict(*filter_none(PERSONA_FULL_CREATION['assembly']))
    def create_user(self, rs: RequestState, data: CdEDBObject) -> Response:
        defaults = {
            'is_cde_realm': False,
            'is_event_realm': False,
            'is_ml_realm': True,
            'is_assembly_realm': True,
            'is_active': True,
        }
        data.update(defaults)
        return super().create_user(rs, data)

    @access("core_admin", "assembly_admin")
    @REQUESTdata("download", "is_search")
    def user_search(self, rs: RequestState, download: Optional[str],
                    is_search: bool) -> Response:
        """Perform search."""
        return self.generic_user_search(
            rs, download, is_search, QueryScope.assembly_user, QueryScope.assembly_user,
            self.assemblyproxy.submit_general_query)

    @access("core_admin", "assembly_admin")
    @REQUESTdata("download", "is_search")
    def full_user_search(self, rs: RequestState, download: Optional[str],
                             is_search: bool) -> Response:
        """Perform search.

        Archived users are somewhat special since they are not visible
        otherwise.
        """
        return self.generic_user_search(
            rs, download, is_search,
            QueryScope.all_assembly_users, QueryScope.all_core_users,
            self.assemblyproxy.submit_general_query)

    @access("assembly_admin", "auditor")
    @REQUESTdata(*LOG_FIELDS_COMMON, "assembly_id")
    def view_log(self, rs: RequestState,
                 codes: Collection[const.AssemblyLogCodes],
                 assembly_id: Optional[vtypes.ID], offset: Optional[int],
                 length: Optional[vtypes.PositiveInt], persona_id: Optional[CdedbID],
                 submitted_by: Optional[CdedbID], change_note: Optional[str],
                 time_start: Optional[datetime.datetime],
                 time_stop: Optional[datetime.datetime],
                 download: bool = False,) -> Response:
        """View activities."""

        filter_params = {
            'entity_ids': [assembly_id] if assembly_id else [],
            'codes': codes, 'offset': offset, 'length': length,
            'persona_id': persona_id, 'submitted_by': submitted_by,
            'change_note': change_note, 'ctime': (time_start, time_stop),
        }

        all_assemblies = self.assemblyproxy.list_assemblies(rs)
        may_view = lambda id_: self.assemblyproxy.may_assemble(rs, assembly_id=id_)

        return self.generic_view_log(
            rs, filter_params, "assembly.log", "view_log", download, {
            'may_view': may_view, 'all_assemblies': all_assemblies,
        })

    @access("assembly")
    @assembly_guard
    @REQUESTdata(*LOG_FIELDS_COMMON)
    def view_assembly_log(self, rs: RequestState,
                          codes: Optional[Collection[const.AssemblyLogCodes]],
                          assembly_id: int, offset: Optional[int],
                          length: Optional[vtypes.PositiveInt],
                          persona_id: Optional[CdedbID],
                          submitted_by: Optional[CdedbID],
                          change_note: Optional[str],
                          time_start: Optional[datetime.datetime],
                          time_stop: Optional[datetime.datetime],
                          download: bool = False) -> Response:
        """View activities."""

        filter_params = {
            'entity_ids': [assembly_id],
            'codes': codes, 'offset': offset, 'length': length,
            'persona_id': persona_id, 'submitted_by': submitted_by,
            'change_note': change_note, 'ctime': (time_start, time_stop),
        }

        return self.generic_view_log(
            rs, filter_params, "assembly.log", "view_assembly_log", download)

    @access("assembly")
    def show_assembly(self, rs: RequestState, assembly_id: int) -> Response:
        """Present an assembly."""
        if not self.assemblyproxy.may_assemble(rs, assembly_id=assembly_id):  # pragma: no cover
            raise werkzeug.exceptions.Forbidden(n_("Not privileged."))

        attachment_ids = self.assemblyproxy.list_attachments(
            rs, assembly_id=assembly_id)
        attachments = self.assemblyproxy.get_attachments(rs, attachment_ids)
        attachments_version = self.assemblyproxy.get_latest_attachments_version(
            rs, attachment_ids)
        attends = self.assemblyproxy.does_attend(rs, assembly_id=assembly_id)
        presiders = self.coreproxy.get_personas(
            rs, rs.ambience['assembly']['presiders'])

        if self.is_admin(rs):
            conclude_blockers = self.assemblyproxy.conclude_assembly_blockers(
                rs, assembly_id)
            delete_blockers = self.assemblyproxy.delete_assembly_blockers(
                rs, assembly_id)
        else:
            conclude_blockers = {"is_admin": [False]}
            delete_blockers = {"is_admin": [False]}

        params = {
            "attachments": attachments,
            "attachments_version": attachments_version,
            "attends": attends,
            "conclude_blockers": conclude_blockers,
            "delete_blockers": delete_blockers,
            "presiders": presiders,
        }

        if "ml" in rs.user.roles:
            ml_data = self._get_mailinglist_setter(rs, rs.ambience['assembly'])
            params['attendee_list_exists'] = self.mlproxy.verify_existence(
                rs, ml_data.address)

        return self.render(rs, "show_assembly", params)

    @access("assembly_admin", modi={"POST"})
    @REQUESTdata("presider_ids")
    def add_presiders(self, rs: RequestState, assembly_id: int,
                      presider_ids: vtypes.CdedbIDList) -> Response:
        if not rs.ambience['assembly']['is_active']:
            rs.ignore_validation_errors()
            rs.notify("warning", n_("Assembly already concluded."))
            return self.redirect(rs, "assembly/show_assembly")
        if rs.has_validation_errors():
            return self.show_assembly(rs, assembly_id)
        if not self.coreproxy.verify_ids(rs, presider_ids, is_archived=False):
            rs.append_validation_error(("presider_ids", ValueError(n_(
                "Some of these users do not exist or are archived."))))
        elif not self.coreproxy.verify_personas(rs, presider_ids, {"assembly"}):
            rs.append_validation_error(("presider_ids", ValueError(n_(
                "Some of these users are not assembly users."))))
        if rs.has_validation_errors():
            return self.show_assembly(rs, assembly_id)
        code = self.assemblyproxy.add_assembly_presiders(
            rs, assembly_id, presider_ids)
        rs.notify_return_code(code, error=n_("Action had no effect."))
        return self.redirect(rs, "assembly/show_assembly")

    @access("assembly_admin", modi={"POST"})
    @REQUESTdata("presider_id")
    def remove_presider(self, rs: RequestState, assembly_id: int,
                        presider_id: vtypes.ID) -> Response:
        if not rs.ambience['assembly']['is_active']:
            rs.ignore_validation_errors()
            rs.notify("warning", n_("Assembly already concluded."))
            return self.redirect(rs, "assembly/show_assembly")
        if rs.has_validation_errors():
            return self.show_assembly(rs, assembly_id)
        if presider_id not in rs.ambience['assembly']['presiders']:
            rs.notify("info", n_(
                "This user is not a presider for this assembly."))
            return self.redirect(rs, "assembly/show_assembly")
        code = self.assemblyproxy.remove_assembly_presider(rs, assembly_id, presider_id)
        rs.notify_return_code(code, error=n_("Action had no effect."))
        return self.redirect(rs, "assembly/show_assembly")

    @access("assembly")
    @assembly_guard
    def change_assembly_form(self, rs: RequestState,
                             assembly_id: int) -> Response:
        """Render form."""
        if not rs.ambience['assembly']['is_active']:
            rs.notify("warning", n_("Assembly already concluded."))
            return self.redirect(rs, "assembly/show_assembly")
        merge_dicts(rs.values, rs.ambience['assembly'])
        return self.render(rs, "configure_assembly")

    @access("assembly", modi={"POST"})
    @assembly_guard
    @REQUESTdatadict(*ASSEMBLY_COMMON_FIELDS)
    @REQUESTdata("presider_address")
    def change_assembly(self, rs: RequestState, assembly_id: int,
                        presider_address: Optional[str], data: Dict[str, Any]
                        ) -> Response:
        """Modify an assembly."""
        if not rs.ambience['assembly']['is_active']:
            rs.ignore_validation_errors()
            rs.notify("warning", n_("Assembly already concluded."))
            return self.redirect(rs, "assembly/show_assembly")
        data['id'] = assembly_id
        data['presider_address'] = presider_address
        data = check(rs, vtypes.Assembly, data)
        if rs.has_validation_errors():
            return self.change_assembly_form(rs, assembly_id)
        assert data is not None
        code = self.assemblyproxy.set_assembly(rs, data)
        rs.notify_return_code(code)
        return self.redirect(rs, "assembly/show_assembly")

    @access("assembly_admin")
    def create_assembly_form(self, rs: RequestState) -> Response:
        """Render form."""
        return self.render(rs, "configure_assembly")

    @staticmethod
    def _get_mailinglist_setter(rs: RequestState, assembly: CdEDBObject,
                                presider: bool = False) -> Mailinglist:
        if presider:
            descr = ("Bitte wende Dich bei Fragen oder Problemen, die mit dieser"
                     " Versammlung zusammenhängen, über diese Liste an uns.")
<<<<<<< HEAD
            presider_ml_data = {
                'title': f"{assembly['title']} Versammlungsleitung",
                'local_part': f"{assembly['shortname'].lower()}-leitung",
                'domain': const.MailinglistDomain.lists,
                'description': descr,
                'mod_policy': const.ModerationPolicy.unmoderated,
                'attachment_policy': const.AttachmentPolicy.allow,
                'convert_html': True,
                'subject_prefix': f"{assembly['shortname']}-leitung",
                'maxsize': ml_type.AssemblyPresiderMailinglist.maxsize_default,
                'is_active': True,
                'assembly_id': assembly["id"],
                'notes': None,
                'moderators': assembly['presiders'],
                'ml_type': const.MailinglistTypes.assembly_presider,
            }
=======
            presider_ml_data = Mailinglist(
                id=vtypes.CreationID(vtypes.ProtoID(-1)),
                title=f"{assembly['title']} Versammlungsleitung",
                local_part=vtypes.EmailLocalPart(
                    f"{assembly['shortname'].lower()}-leitung"),
                domain=const.MailinglistDomain.lists,
                description=descr,
                mod_policy=const.ModerationPolicy.unmoderated,
                attachment_policy=const.AttachmentPolicy.allow,
                subject_prefix=f"{assembly['shortname']}-leitung",
                maxsize=ml_type.AssemblyPresiderMailinglist.maxsize_default,
                is_active=True,
                assembly_id=assembly['id'],
                event_id=None,
                registration_stati=[],
                notes=None,
                moderators=assembly['presiders'],
                whitelist=set(),
                ml_type=const.MailinglistTypes.assembly_presider,
            )
>>>>>>> dff475d2
            return presider_ml_data
        else:
            link = cdedburl(rs, "assembly/show_assembly",
                            {'assembly_id': assembly["id"]})
            descr = (f"Dieser Liste kannst Du nur beitreten, indem Du Dich direkt zu"
                     f" der [Versammlung anmeldest]({link}).")
<<<<<<< HEAD
            attendee_ml_data = {
                'title': assembly['title'],
                'local_part': assembly['shortname'].lower(),
                'domain': const.MailinglistDomain.lists,
                'description': descr,
                'mod_policy': const.ModerationPolicy.non_subscribers,
                'attachment_policy': const.AttachmentPolicy.pdf_only,
                'convert_html': True,
                'subject_prefix': assembly['shortname'],
                'maxsize': ml_type.AssemblyAssociatedMailinglist.maxsize_default,
                'is_active': True,
                'assembly_id': assembly["id"],
                'notes': None,
                'moderators': assembly['presiders'],
                'ml_type': const.MailinglistTypes.assembly_associated,
            }
=======
            attendee_ml_data = Mailinglist(
                id=vtypes.CreationID(vtypes.ProtoID(-1)),
                title=assembly["title"],
                local_part=vtypes.EmailLocalPart(assembly['shortname'].lower()),
                domain=const.MailinglistDomain.lists,
                description=descr,
                mod_policy=const.ModerationPolicy.non_subscribers,
                attachment_policy=const.AttachmentPolicy.pdf_only,
                subject_prefix=assembly['shortname'],
                maxsize=ml_type.AssemblyAssociatedMailinglist.maxsize_default,
                is_active=True,
                assembly_id=assembly["id"],
                event_id=None,
                registration_stati=[],
                notes=None,
                moderators=assembly['presiders'],
                whitelist=set(),
                ml_type=const.MailinglistTypes.assembly_associated,
            )
>>>>>>> dff475d2
            return attendee_ml_data

    @access("assembly_admin", modi={"POST"})
    @REQUESTdata("presider_list")
    def create_assembly_mailinglist(self, rs: RequestState, assembly_id: int,
                                    presider_list: bool) -> Response:
        if rs.has_validation_errors():
            return self.redirect(rs, "assembly/show_assembly")
        if not rs.ambience['assembly']['presiders']:
            rs.notify('error',
                      n_("Must have presiders in order to create a mailinglist."))
            return self.redirect(rs, "assembly/show_assembly")

        ml_data = self._get_mailinglist_setter(
            rs, rs.ambience['assembly'], presider_list)
        if not self.mlproxy.verify_existence(rs, ml_data.address):
            new_id = self.mlproxy.create_mailinglist(rs, ml_data)
            msg = (n_("Presider mailinglist created.") if presider_list
                   else n_("Attendee mailinglist created."))
            rs.notify_return_code(new_id, success=msg)
            if new_id and presider_list:
                data = {'id': assembly_id, 'presider_address': ml_data.address}
                self.assemblyproxy.set_assembly(rs, data)
        else:
            rs.notify("info", n_("Mailinglist %(address)s already exists."),
                      {'address': ml_data.address})
        return self.redirect(rs, "assembly/show_assembly")

    @access("assembly_admin", modi={"POST"})
    @REQUESTdatadict(*ASSEMBLY_COMMON_FIELDS)
    @REQUESTdata("presider_ids", "create_attendee_list", "create_presider_list",
                 "presider_address")
    def create_assembly(self, rs: RequestState, presider_ids: vtypes.CdedbIDList,
                        create_attendee_list: bool, create_presider_list: bool,
                        presider_address: Optional[Email], data: Dict[str, Any]
                        ) -> Response:
        """Make a new assembly."""
        if presider_ids is not None:
            data["presiders"] = presider_ids
        data = check(rs, vtypes.Assembly, data, creation=True)
        if rs.has_validation_errors():
            return self.create_assembly_form(rs)
        assert data is not None

        if not create_presider_list and presider_address:
            data["presider_address"] = presider_address

        if presider_ids:
            if not self.coreproxy.verify_ids(rs, presider_ids, is_archived=False):
                rs.append_validation_error(
                    ('presider_ids', ValueError(
                        n_("Some of these users do not exist or are archived."))))
            if not self.coreproxy.verify_personas(rs, presider_ids, {"assembly"}):
                rs.append_validation_error(
                    ('presider_ids', ValueError(
                        n_("Some of these users are not assembly users."))))
        else:
            if create_presider_list or create_attendee_list:
                rs.append_validation_error(
                    ('presider_ids', ValueError(
                        n_("Must not be empty in order to create a mailinglist."))))
        if rs.has_validation_errors():
            # as there may be other notifications already, notify errors explicitly
            rs.notify_validation()
            return self.create_assembly_form(rs)
        assert data is not None
        new_id = self.assemblyproxy.create_assembly(rs, data)
        data["id"] = new_id

        if create_presider_list:
            if presider_address:
                rs.notify("info", n_("Given presider address ignored in favor of"
                                     " newly created mailinglist."))
            presider_ml_data = self._get_mailinglist_setter(rs, data, presider=True)
            if self.mlproxy.verify_existence(rs, presider_ml_data.address):
                rs.notify("info", n_("Mailinglist %(address)s already exists."),
                          {'address': presider_ml_data.address})
            else:
                code = self.mlproxy.create_mailinglist(rs, presider_ml_data)
                rs.notify_return_code(code, success=n_("Presider mailinglist created."))
            code = self.assemblyproxy.set_assembly(
                rs, {"id": new_id, "presider_address": presider_ml_data.address},
                change_note="Mailadresse der Versammlungsleitung gesetzt.")
            rs.notify_return_code(code)
        if create_attendee_list:
            attendee_ml_data = self._get_mailinglist_setter(rs, data)
            if not self.mlproxy.verify_existence(rs, attendee_ml_data.address):
                code = self.mlproxy.create_mailinglist(rs, attendee_ml_data)
                rs.notify_return_code(code, success=n_("Attendee mailinglist created."))
            else:
                rs.notify("info", n_("Mailinglist %(address)s already exists."),
                          {'address': attendee_ml_data.address})
        rs.notify_return_code(new_id, success=n_("Assembly created."))
        return self.redirect(rs, "assembly/show_assembly", {'assembly_id': new_id})

    @access("assembly_admin", modi={"POST"})
    @REQUESTdata("ack_delete")
    def delete_assembly(self, rs: RequestState, assembly_id: int,
                        ack_delete: bool) -> Response:
        if not ack_delete:
            rs.append_validation_error(
                ("ack_delete", ValueError(n_("Must be checked."))))
        if rs.has_validation_errors():
            return self.show_assembly(rs, assembly_id)
        blockers = self.assemblyproxy.delete_assembly_blockers(rs, assembly_id)
        if "ballot_is_locked" in blockers:
            rs.notify("error", n_("Assemblies with active ballots cannot be deleted."))
            return self.show_assembly(rs, assembly_id)

        # Specify what to cascade
        cascade = {"assembly_is_locked", "attachments", "attendees", "ballots", "log",
                   "mailinglists", "presiders"} & blockers.keys()
        code = self.assemblyproxy.delete_assembly(
            rs, assembly_id, cascade=cascade)

        rs.notify_return_code(code)
        return self.redirect(rs, "assembly/index")

    @access("assembly")
    def list_attachments(self, rs: RequestState, assembly_id: int) -> Response:
        """Render form."""
        if not self.assemblyproxy.may_assemble(rs, assembly_id=assembly_id):  # pragma: no cover
            rs.notify("error", n_("May not access attachments for this assembly."))
            return self.redirect(rs, "assembly/index")
        attachment_ids = self.assemblyproxy.list_attachments(
            rs, assembly_id=assembly_id)
        attachments = self.assemblyproxy.get_attachments(rs, attachment_ids)
        attachments_versions = self.assemblyproxy.get_attachments_versions(
            rs, attachment_ids)

        def sortkey(att: CdEDBObject) -> Tuple[str, int]:
            """This is an inline function and not in EntitySorter since its only used
            here and needs some extra context."""
            latest_version = attachments_versions[att["id"]][att["latest_version_nr"]]
            return latest_version["title"], att["id"]

        sorted_attachments = {
            att["id"]: att for att in xsorted(attachments.values(), key=sortkey)}
        are_attachment_versions_creatable = \
            self.assemblyproxy.are_attachment_versions_creatable(rs, attachment_ids)
        are_attachment_versions_deletable = \
            self.assemblyproxy.are_attachment_versions_deletable(rs, attachment_ids)
        are_attachments_deletable = {
            attachment_id: (attachment["num_versions"] <= 1
                            and are_attachment_versions_deletable[attachment_id])
            for attachment_id, attachment in attachments.items()}
        return self.render(rs, "list_attachments", {
            "attachments": sorted_attachments,
            "attachments_versions": attachments_versions,
            "are_attachment_versions_creatable": are_attachment_versions_creatable,
            "are_attachment_versions_deletable": are_attachment_versions_deletable,
            "are_attachments_deletable": are_attachments_deletable,
        })

    def process_signup(self, rs: RequestState, assembly_id: int,
                       persona_id: int = None) -> None:
        """Helper to actually perform signup."""
        if persona_id:
            secret = self.assemblyproxy.external_signup(
                rs, assembly_id, persona_id)
        else:
            persona_id = rs.user.persona_id
            secret = self.assemblyproxy.signup(rs, assembly_id)
        persona = self.coreproxy.get_persona(rs, persona_id)
        if secret:
            rs.notify("success", n_("Signed up."))
            subject = f"Teilnahme an {rs.ambience['assembly']['title']}"
            reply_to = (rs.ambience['assembly']['presider_address'] or
                        self.conf["ASSEMBLY_ADMIN_ADDRESS"])
            self.do_mail(
                rs, "signup",
                {'To': (persona['username'],),
                 'Subject': subject,
                 'Reply-To': reply_to},
                {'secret': secret, 'persona': persona})
        else:
            rs.notify("info", n_("Already signed up."))

    @access("member", modi={"POST"})
    def signup(self, rs: RequestState, assembly_id: int) -> Response:
        """Join an assembly."""
        if rs.has_validation_errors():
            return self.show_assembly(rs, assembly_id)
        if now() > rs.ambience['assembly']['signup_end']:
            rs.notify("warning", n_("Signup already ended."))
            return self.redirect(rs, "assembly/show_assembly")
        self.process_signup(rs, assembly_id)
        return self.redirect(rs, "assembly/show_assembly")

    @access("assembly", modi={"POST"})
    @assembly_guard
    @REQUESTdata("persona_id")
    def external_signup(self, rs: RequestState, assembly_id: int,
                        persona_id: CdedbID) -> Response:
        """Add an external participant to an assembly."""
        if rs.has_validation_errors():
            # Shortcircuit for invalid id
            return self.list_attendees(rs, assembly_id)
        if now() > rs.ambience['assembly']['signup_end']:
            rs.notify("warning", n_("Signup already ended."))
            return self.redirect(rs, "assembly/list_attendees")
        if not self.coreproxy.verify_id(rs, persona_id, is_archived=False):
            rs.append_validation_error(
                ('persona_id',
                 ValueError(n_("This user does not exist or is archived."))))
        elif not self.coreproxy.verify_persona(rs, persona_id, {"assembly"}):
            rs.append_validation_error(
                ('persona_id', ValueError(n_("This user is not an assembly user."))))
        elif self.coreproxy.verify_persona(rs, persona_id, {"member"}):
            rs.append_validation_error(
                ('persona_id', ValueError(n_("Members must sign up themselves."))))
        if rs.has_validation_errors():
            return self.list_attendees(rs, assembly_id)
        self.process_signup(rs, assembly_id, persona_id)
        return self.redirect(rs, "assembly/list_attendees")

    def _get_list_attendees_data(self, rs: RequestState,
                                 assembly_id: int) -> Dict[int, Dict[str, Any]]:
        """This lists all attendees of an assembly.

        This is un-inlined to provide a download file too."""
        attendee_ids = self.assemblyproxy.list_attendees(rs, assembly_id)
        attendees = collections.OrderedDict(
            (e['id'], e) for e in xsorted(
                self.coreproxy.get_assembly_users(rs, attendee_ids).values(),
                key=EntitySorter.persona))
        return attendees

    @access("assembly")
    def list_attendees(self, rs: RequestState, assembly_id: int) -> Response:
        """Provide a online list of who is/was present."""
        if not self.assemblyproxy.may_assemble(rs, assembly_id=assembly_id):  # pragma: no cover
            raise werkzeug.exceptions.Forbidden(n_("Not privileged."))
        attendees = self._get_list_attendees_data(rs, assembly_id)
        return self.render(rs, "list_attendees", {"attendees": attendees})

    @access("assembly")
    @assembly_guard
    def download_list_attendees(self, rs: RequestState,
                                assembly_id: int) -> Response:
        """Provides a tex-snipped with all attendes of an assembly."""
        attendees = self._get_list_attendees_data(rs, assembly_id)
        if not attendees:
            rs.notify("info", n_("Empty File."))
            return self.redirect(rs, "assembly/list_attendees")
        tex = self.fill_template(
            rs, "tex", "list_attendees", {'attendees': attendees})
        return self.send_file(
            rs, data=tex, inline=False, filename="Anwesenheitsliste-Export.tex")

    @access("assembly_admin", modi={"POST"})
    @REQUESTdata("ack_conclude")
    def conclude_assembly(self, rs: RequestState, assembly_id: int,
                          ack_conclude: bool) -> Response:
        """Archive an assembly.

        This purges stored voting secret.
        """
        if not rs.ambience['assembly']['is_active']:
            rs.ignore_validation_errors()
            rs.notify("info", n_("Assembly already concluded."))
            return self.redirect(rs, "assembly/show_assembly")
        if not ack_conclude:
            rs.append_validation_error(
                ("ack_conclude", ValueError(n_("Must be checked."))))
        if rs.has_validation_errors():
            return self.show_assembly(rs, assembly_id)

        blockers = self.assemblyproxy.conclude_assembly_blockers(
            rs, assembly_id)
        if "ballot" in blockers:
            rs.notify("error", n_("Unable to conclude assembly with open ballot."))
            return self.show_assembly(rs, assembly_id)

        cascade = {"signup_end"}
        code = self.assemblyproxy.conclude_assembly(rs, assembly_id, cascade)
        rs.notify_return_code(code)
        return self.redirect(rs, "assembly/show_assembly")

    def _group_ballots(self, rs: RequestState, assembly_id: int
                       ) -> Optional[GroupedBallots]:
        """Helper to group all ballots of an assembly by status.

        This calls `_update_ballots` to ensure data integrity before
        grouping the ballots. If this performed a state update,
        None will be returned and the calling function should perform
        a redirect to the calling page, so the typical usage looks like:

            if grouped := self._group_ballots(rs, assembly_id):
                done, extended, current, future = grouped
            else:
                return self.redirect(rs, "assembly/dummy_page")

        :returns: None if any ballot updated state, else
            four dicts mapping ballot ids to ballots grouped by status
            in the order done, extended, current, future.
            Every ballot of the assembly is present in exactly one dict.
        """
        # Check for state changes before grouping ballots.
        extended, tallied, _ = self._update_ballots(rs, assembly_id)
        if extended or tallied:
            return None

        return self.assemblyproxy.group_ballots(rs, assembly_id)

    @access("assembly")
    def list_ballots(self, rs: RequestState, assembly_id: int) -> Response:
        """View available ballots for an assembly."""
        if not self.assemblyproxy.may_assemble(rs, assembly_id=assembly_id):  # pragma: no cover
            raise werkzeug.exceptions.Forbidden(n_("Not privileged."))

        if grouped := self._group_ballots(rs, assembly_id):
            ballots = grouped.all
        else:
            # some ballots updated state
            return self.redirect(rs, "assembly/list_ballots")

        votes = {}
        if self.assemblyproxy.does_attend(rs, assembly_id=assembly_id):
            for ballot_id in ballots:
                votes[ballot_id] = self.assemblyproxy.get_vote(
                    rs, ballot_id, secret=None)

        return self.render(rs, "list_ballots", {
            'ballots': ballots, 'grouped_ballots': grouped, 'votes': votes,
        })

    @access("assembly")
    def ballot_template(self, rs: RequestState, assembly_id: int, ballot_id: int
                        ) -> Response:
        """Offer a choice of appropriate assemblies to create the new ballot.

        If exactly one appropriate assembly exists, skip this page.
        If none exists, show a warning instead.
        """
        assembly_ids = set(self.assemblyproxy.list_assemblies(rs, is_active=True))
        if not self.is_admin(rs):
            assembly_ids &= rs.user.presider
        assemblies = self.assemblyproxy.get_assemblies(rs, assembly_ids)
        assembly_entries = keydictsort_filter(assemblies, EntitySorter.assembly,
                                              reverse=True)
        if not assembly_entries:
            rs.notify("warning", n_("Not presiding over any active assemblies."))
            return self.redirect(rs, "assembly/show_ballot")
        elif len(assembly_entries) == 1:
            return self.redirect(rs, "assembly/create_ballot", {
                'assembly_id': assembly_entries[0][0], 'source_id': ballot_id,
            })
        return self.render(rs, "ballot_template", {
            'assembly_entries': assembly_entries,
        })

    @access("assembly")
    @REQUESTdata("target_assembly_id", "source_id")
    def ballot_template_redirect(self, rs: RequestState, assembly_id: int,
                                 ballot_id: int, target_assembly_id: int,
                                 source_id: int) -> Response:
        """Redirect to the creation page of the chosen target assembly."""
        if rs.has_validation_errors():
            return self.ballot_template(rs, assembly_id, ballot_id)
        return self.redirect(rs, "assembly/create_ballot", {
            'assembly_id': target_assembly_id, 'source_id': source_id,
        })

    @access("assembly")
    @REQUESTdata("source_id", _postpone_validation=True)
    @assembly_guard
    def create_ballot_form(self, rs: RequestState, assembly_id: int,
                           source_id: int = None) -> Response:
        """Render form.

        :param source_id: Can be the ID of an existing ballot, prefilling it's data.
        """
        if not rs.ambience['assembly']['is_active']:
            rs.notify("warning", n_("Assembly already concluded."))
            return self.redirect(rs, "assembly/show_assembly")

        # Use inspect validation to avoid showing a validation error for this.
        # If the given source ID is not a valid ID at all, simply ignore it.
        if (source_id := inspect_validation(vtypes.ID, source_id)[0]):
            # If the ballot does not exist, get_ballot would throw a key error.
            source_ballot = unwrap(
                self.assemblyproxy.get_ballots(rs, (source_id,)) or None)
            if source_ballot:
                merge_dicts(rs.values, source_ballot)
                # Multiselects work differently from multiple checkboxes, so
                #  merge_dicts does the wrong thing here (setlist).
                rs.values['linked_attachments'] = self.assemblyproxy.list_attachments(
                    rs, ballot_id=source_id)
            # If the ballot does not exist or is not accessible, show a warning instead.
            else:
                rs.notify("warning", rs.gettext("Unknown Ballot."))

        attachment_ids = self.assemblyproxy.list_attachments(
            rs, assembly_id=assembly_id)
        attachment_versions = self.assemblyproxy.get_latest_attachments_version(
            rs, attachment_ids)
        attachment_entries = [(attachment_id, version["title"])
                              for attachment_id, version in attachment_versions.items()]
        selectize_data = [
            {'id': version['attachment_id'], 'name': version['title']}
            for version in xsorted(
                attachment_versions.values(),
                key=EntitySorter.attachment)
        ]

        return self.render(rs, "configure_ballot", {
            'attachment_entries': attachment_entries,
            'selectize_data': selectize_data,
        })

    @access("assembly", modi={"POST"})
    @assembly_guard
    # the linked_attachments must be passed here since we expect a list
    @REQUESTdatadict(*BALLOT_EXPOSED_FIELDS, ("linked_attachments", "[str]"))
    def create_ballot(self, rs: RequestState, assembly_id: int,
                      data: Dict[str, Any]) -> Response:
        """Make a new ballot."""
        if not rs.ambience['assembly']['is_active']:
            rs.ignore_validation_errors()
            rs.notify("warning", n_("Assembly already concluded."))
            return self.redirect(rs, "assembly/show_assembly")
        data['assembly_id'] = assembly_id
        data = check(rs, vtypes.Ballot, data, creation=True)
        if rs.has_validation_errors():
            return self.create_ballot_form(rs, assembly_id)
        assert data is not None
        new_id = self.assemblyproxy.create_ballot(rs, data)
        code = self._set_ballot_attachments(rs, new_id, data["linked_attachments"])
        rs.notify_return_code(code)
        return self.redirect(rs, "assembly/show_ballot", {'ballot_id': new_id})

    def _set_ballot_attachments(self, rs: RequestState, ballot_id: int,
                                attachment_ids: Set[Optional[int]]
                                ) -> DefaultReturnCode:
        """Wrapper around `AssemblyBackend.set_ballot_attachments` to filter None.

        We filter None from the id list, so that users are able to unset all attachments
        by selecting only the None option in the form.
        """
        attachment_ids = set(filter(None, attachment_ids))
        return self.assemblyproxy.set_ballot_attachments(rs, ballot_id, attachment_ids)

    @access("assembly")
    def get_attachment(self, rs: RequestState, assembly_id: int,
                       attachment_id: int) -> Response:
        """A wrapper around get_attachment_version to retrieve the current version."""
        attachment = self.assemblyproxy.get_attachment(rs, attachment_id)
        # Access checking is done inside get_attachment_version
        return self.redirect(rs, "assembly/get_attachment_version",
                             params={"version_nr": attachment["latest_version_nr"]})

    @access("assembly")
    @REQUESTdata("version_nr")
    def get_attachment_version(self, rs: RequestState, assembly_id: int,
                               attachment_id: int, version_nr: int) -> Response:
        """Retrieve the content of a given attachment version."""
        if not self.assemblyproxy.may_assemble(rs, assembly_id=assembly_id):  # pragma: no cover
            raise werkzeug.exceptions.Forbidden(n_("Not privileged."))
        # the check that the attachment belongs to the assembly is already done in
        # `reconnoitre_ambience`, which raises a "400 Bad Request" in this case
        versions = self.assemblyproxy.get_attachment_versions(rs, attachment_id)
        content = self.assemblyproxy.get_attachment_content(
            rs, attachment_id, version_nr)
        if not content:
            rs.notify("error", n_("File not found."))
            return self.redirect(rs, "assembly/list_attachments")
        return self.send_file(rs, data=content, mimetype="application/pdf",
                              filename=versions[version_nr]['filename'])

    @access("assembly")
    @assembly_guard
    def add_attachment_form(self, rs: RequestState, assembly_id: int) -> Response:
        """Render form."""
        if not rs.ambience['assembly']['is_active']:
            rs.notify('error',
                      n_("Cannot add attachment once the assembly has been locked."))
            return self.redirect(rs, 'assembly/list_attachments')
        return self.render(rs, "add_attachment")

    @access("assembly", modi={"POST"})
    @assembly_guard
    @REQUESTdata("title", "authors", "filename")
    @REQUESTfile("attachment")
    def add_attachment(self, rs: RequestState, assembly_id: int,
                       attachment: werkzeug.datastructures.FileStorage,
                       title: str, filename: Optional[vtypes.Identifier],
                       authors: Optional[str]) -> Response:
        """Create a new attachment."""
        if not rs.ambience['assembly']['is_active']:
            rs.ignore_validation_errors()
            rs.notify('error',
                      n_("Cannot add attachment once the assembly has been locked."))
            return self.redirect(rs, 'assembly/list_attachments')
        if attachment and not filename:
            assert attachment.filename is not None
            tmp = pathlib.Path(attachment.filename).parts[-1]
            filename = check(rs, vtypes.Identifier, tmp, 'filename')
        attachment = check(rs, vtypes.PDFFile, attachment, 'attachment')
        if rs.has_validation_errors():
            return self.add_attachment_form(rs, assembly_id=assembly_id)
        assert attachment is not None
        data: CdEDBObject = {
            "title": title,
            "assembly_id": assembly_id,
            "filename": filename,
            "authors": authors,
        }
        code = self.assemblyproxy.add_attachment(rs, data, attachment)
        rs.notify_return_code(code, success=n_("Attachment added."))
        return self.redirect(rs, "assembly/list_attachments")

    @access("assembly", modi={"POST"})
    @assembly_guard
    @REQUESTdata("attachment_ack_delete")
    def delete_attachment(self, rs: RequestState, assembly_id: int,
                          attachment_id: int, attachment_ack_delete: bool) -> Response:
        """Delete an attachment."""
        if not attachment_ack_delete:
            rs.append_validation_error(
                ("attachment_ack_delete", ValueError(n_("Must be checked."))))
        if rs.has_validation_errors():
            return self.redirect(rs, "assembly/list_attachments")

        if not self.assemblyproxy.is_attachment_version_deletable(rs, attachment_id):
            rs.notify("error", n_("Attachment can not be deleted."))
            return self.redirect(rs, "assembly/list_attachments")

        attachment = self.assemblyproxy.get_attachment(rs, attachment_id)
        # This is possible in theory but should not be done to avoid user errors
        if attachment['num_versions'] > 1:
            rs.notify("error", n_("Remove all but the last version before deleting the"
                                  " attachment."))
            return self.redirect(rs, "assembly/list_attachments")

        cascade = {"ballots", "versions"}
        code = self.assemblyproxy.delete_attachment(rs, attachment_id, cascade)
        rs.notify_return_code(code)
        return self.redirect(rs, "assembly/list_attachments")

    @access("assembly")
    @assembly_guard
    def add_attachment_version_form(self, rs: RequestState, assembly_id: int,
                                    attachment_id: int) -> Response:
        """Render form."""
        # the check that the attachment belongs to the assembly is already done in
        # `reconnoitre_ambience`, which raises a "400 Bad Request" in this case
        if not self.assemblyproxy.is_attachment_version_creatable(rs, attachment_id):
            rs.notify('error',
                      n_("Cannot add attachment version once the assembly has been"
                         " locked."))
            return self.redirect(rs, 'assembly/list_attachments')
        latest_version = self.assemblyproxy.get_latest_attachment_version(
            rs, attachment_id)
        is_deletable = self.assemblyproxy.is_attachment_version_deletable(
            rs, attachment_id)

        # Prefill information, if possible and untouched
        for metadatum in {'title', 'authors', 'filename'}:
            if metadatum not in rs.values:
                rs.values[metadatum] = latest_version[metadatum]

        return self.render(
            rs, "add_attachment_version", {
                'latest_version': latest_version,
                'is_deletable': is_deletable
            })

    @access("assembly", modi={"POST"})
    @assembly_guard
    @REQUESTdata("title", "authors", "filename", "ack_creation")
    @REQUESTfile("attachment")
    def add_attachment_version(self, rs: RequestState, assembly_id: int,
                               attachment_id: int,
                               attachment: werkzeug.datastructures.FileStorage,
                               title: str, filename: Optional[vtypes.Identifier],
                               authors: Optional[str],
                               ack_creation: bool = None) -> Response:
        """Create a new version of an existing attachment.

        If this version can not be deleted afterwards, the creation must be confirmed.
        """
        # the check that the attachment belongs to the assembly is already done in
        # `reconnoitre_ambience`, which raises a "400 Bad Request" in this case
        if not self.assemblyproxy.is_attachment_version_creatable(rs, attachment_id):
            rs.ignore_validation_errors()
            rs.notify('error',
                      n_("Cannot add attachment version once the assembly has been"
                         " locked."))
            return self.redirect(rs, 'assembly/list_attachments')
        if attachment and not filename:
            assert attachment.filename is not None
            tmp = pathlib.Path(attachment.filename).parts[-1]
            filename = check(rs, vtypes.Identifier, tmp, 'filename')
        attachment = check(rs, vtypes.PDFFile, attachment, 'attachment')
        is_deletable = self.assemblyproxy.is_attachment_version_deletable(rs,
                                                                          attachment_id)
        if not is_deletable and not ack_creation:
            rs.append_validation_error(
                ("ack_creation", ValueError(n_("Must be checked."))))
        if rs.has_validation_errors():
            return self.add_attachment_version_form(
                rs, assembly_id=assembly_id, attachment_id=attachment_id)
        assert attachment is not None
        data: CdEDBObject = {
            'title': title,
            'filename': filename,
            'authors': authors,
        }
        versions = self.assemblyproxy.get_attachment_versions(rs, attachment_id)
        file_hash = get_hash(attachment)
        if any(v["file_hash"] == file_hash for v in versions.values()):
            # TODO maybe display some kind of warning here?
            # Currently this would mean that you need to reupload the file.
            pass

        data['attachment_id'] = attachment_id
        code = self.assemblyproxy.add_attachment_version(rs, data, attachment)
        rs.notify_return_code(code, success=n_("Attachment added."))
        return self.redirect(rs, "assembly/list_attachments")

    @access("assembly", modi={"POST"})
    @assembly_guard
    @REQUESTdata("attachment_ack_delete")
    def delete_attachment_version(self, rs: RequestState, assembly_id: int,
                                  attachment_id: int, version_nr: int,
                                  attachment_ack_delete: bool) -> Response:
        """Delete a version of an attachment."""
        if not attachment_ack_delete:
            rs.append_validation_error(
                ("attachment_ack_delete", ValueError(n_("Must be checked."))))
        # the check that the attachment belongs to the assembly is already done in
        # `reconnoitre_ambience`
        if rs.has_validation_errors():
            return self.redirect(rs, "assembly/list_attachments")

        if not self.assemblyproxy.is_attachment_version_deletable(rs, attachment_id):
            rs.notify("error", n_("Attachment version can not be deleted."))
            return self.redirect(rs, "assembly/list_attachments")

        # This should not happen. Instead, the last attachment_version_delete button
        # should link directly to delete_attachment
        if rs.ambience["attachment"]['num_versions'] <= 1:
            rs.notify("error", n_("Cannot remove the last remaining"
                                  " version of an attachment."))
            return self.redirect(rs, "assembly/list_attachments")

        versions = self.assemblyproxy.get_attachment_versions(rs, attachment_id)
        if version_nr not in versions:
            rs.notify("error", n_("This version does not exist."))
            return self.redirect(rs, "assembly/list_attachments")
        if versions[version_nr]['dtime']:
            rs.notify("error", n_("This version has already been deleted."))
            return self.redirect(rs, "assembly/list_attachments")

        code = self.assemblyproxy.remove_attachment_version(
            rs, attachment_id, version_nr)
        rs.notify_return_code(code, error=n_("Unknown version."))
        return self.redirect(rs, "assembly/list_attachments")

    @access("assembly", modi={"POST"})
    @REQUESTdata("secret")
    def show_old_vote(self, rs: RequestState, assembly_id: int, ballot_id: int,
                      secret: str) -> Response:
        """Show a vote in a ballot of an old assembly by providing secret."""
        if not rs.ambience["ballot"]["is_tallied"]:
            rs.ignore_validation_errors()
            rs.notify("error", n_("Ballot has not been tallied."))
            return self.redirect(rs, "assembly/show_ballot")
        if rs.has_validation_errors():
            return self.show_ballot_result(rs, assembly_id, ballot_id)
        return self.show_ballot_result(rs, assembly_id, ballot_id, secret.strip())

    @access("assembly")
    def show_ballot(self, rs: RequestState, assembly_id: int, ballot_id: int
                    ) -> Response:
        """Present a ballot.

        This has pretty expansive functionality. It especially checks
        for timeouts and initiates for example tallying.

        This does a bit of extra work to accomodate the compatability mode
        for classical voting (i.e. with a fixed number of equally weighted
        votes).
        """
        if not self.assemblyproxy.may_assemble(rs, ballot_id=ballot_id):  # pragma: no cover
            raise werkzeug.exceptions.Forbidden(n_("Not privileged."))

        # We need to group the ballots for navigation later anyway,
        # and as grouping them updates their state we do it already here
        if grouped := self._group_ballots(rs, assembly_id):
            ballots = grouped.all
        else:
            # some ballots updated state
            return self.redirect(rs, "assembly/show_ballot")

        # get associated attachments
        definitive_versions = self.assemblyproxy.get_definitive_attachments_version(
            rs, ballot_id)
        latest_versions = self.assemblyproxy.get_latest_attachments_version(
            rs, definitive_versions.keys())

        # initial checks done, present the ballot
        ballot = rs.ambience['ballot']
        ballot['vote_count'] = self.assemblyproxy.count_votes(rs, ballot_id)
        result = self.get_online_result(rs, ballot)
        attends = self.assemblyproxy.does_attend(rs, ballot_id=ballot_id)

        vote_dict = self._retrieve_own_vote(rs, ballot, secret=None)
        # convert the own_vote in a shape which can be consumed by the (classical or
        # preferential) vote form
        if ballot['votes']:
            merge_dicts(rs.values, {'vote': vote_dict['own_vote'].split('=')
                                    if vote_dict['own_vote'] else None})
        else:
            merge_dicts(rs.values, {'vote': vote_dict['own_vote']})

        # this is used for the dynamic row candidate table
        current_candidates = {
            drow_name(field_name=key, entity_id=candidate_id): value
            for candidate_id, candidate in ballot['candidates'].items()
            for key, value in candidate.items() if key != 'id'}
        sorted_candidate_ids = [
            e["id"] for e in xsorted(ballot["candidates"].values(),
                                     key=EntitySorter.candidates)]
        merge_dicts(rs.values, current_candidates)

        # now, process the grouped ballots from above for the navigation buttons.
        ballot_list: List[int] = sum((
            xsorted(bdict, key=lambda key: bdict[key]["title"])  # pylint: disable=cell-var-from-loop;
            for bdict in (grouped.upcoming, grouped.running, grouped.concluded)), [])

        i = ballot_list.index(ballot_id)
        length = len(ballot_list)
        prev_ballot = ballots[ballot_list[i-1]] if i > 0 else None
        next_ballot = ballots[ballot_list[i+1]] if i + 1 < length else None

        # Get ids of managed assemblies.
        assembly_ids = set(self.assemblyproxy.list_assemblies(rs, is_active=True))
        if "assembly_presider" not in rs.user.admin_views:
            assembly_ids &= rs.user.presider

        return self.render(rs, "show_ballot", {
            "sorted_candidate_ids": sorted_candidate_ids,
            'latest_versions': latest_versions,
            'definitive_versions': definitive_versions,
            'MAGIC_ABSTAIN': MAGIC_ABSTAIN,
            'ASSEMBLY_BAR_SHORTNAME': ASSEMBLY_BAR_SHORTNAME,
            'attends': attends,
            'result': result,
            'prev_ballot': prev_ballot,
            'next_ballot': next_ballot,
            'managed_assembly_ids': assembly_ids,
            **vote_dict
        })

    @access("assembly")
    def show_ballot_result(self, rs: RequestState, assembly_id: int, ballot_id: int,
                           secret: str = None) -> Response:
        """This shows a more detailed result of a tallied ballot.

        All information provided on this side is constructable from the downloadable
        json result file and the verification scripts.

        However, we provide them also online for the sake of laziness.
        """
        if rs.has_validation_errors():
            return self.redirect(rs, "assembly/show_ballot_result")

        if not self.assemblyproxy.may_assemble(rs, ballot_id=ballot_id):  # pragma: no cover
            raise werkzeug.exceptions.Forbidden(n_("Not privileged."))
        ballot = rs.ambience['ballot']

        # We need to group the ballots for navigation later anyway,
        # and as grouping them updates their state we do it already here
        if grouped := self._group_ballots(rs, assembly_id):
            ballots = grouped.all
        else:
            # some ballots updated state
            return self.redirect(rs, "assembly/show_ballot_result")

        if not ballot['is_tallied']:
            rs.notify("error", n_("Ballot has not been tallied."))
            return self.redirect(rs, "assembly/show_ballot")

        vote_dict = self._retrieve_own_vote(rs, ballot, secret)
        # we may get a validation error from an invalid secret, which will be handled by
        # the user and we may ignore here
        rs.ignore_validation_errors()

        result = self.get_online_result(rs, ballot)
        assert result is not None

        # map the candidate shortnames to their titles
        candidates = {candidate['shortname']: candidate['title']
                      for candidate in ballot['candidates'].values()}
        abbreviations = abbreviation_mapper(xsorted(candidates.keys()))
        if ballot['use_bar']:
            if ballot['votes']:
                candidates[ASSEMBLY_BAR_SHORTNAME] = rs.gettext(
                    "Against all Candidates")
            else:
                candidates[ASSEMBLY_BAR_SHORTNAME] = rs.gettext("Rejection limit")
        # use special symbol for bar abbreviation
        if ballot['use_bar']:
            abbreviations[ASSEMBLY_BAR_SHORTNAME] = ASSEMBLY_BAR_ABBREVIATION

        # all vote string submitted in this ballot
        votes = [vote["vote"] for vote in result["votes"]]
        # calculate the occurrence of each vote
        vote_counts = self.count_equal_votes(votes, classical=bool(ballot['votes']))

        all_candidates = [Candidate(c) for c in candidates]
        if ballot["votes"]:
            all_candidates.append(Candidate(ASSEMBLY_BAR_SHORTNAME))
        # the pairwise preference of all candidates
        # Schulze_condorcet checks if all votes contain exactly the given candidates.
        # Since the pairwise preference does not change if we ignore some candidates
        # afterwards, we simply add the _bar_ here.
        pairwise_pref = pairwise_preference(votes, all_candidates)

        # calculate the hash of the result file
        result_bytes = self.assemblyproxy.get_ballot_result(rs, ballot['id'])
        assert result_bytes is not None
        result_hash = get_hash(result_bytes)

        # show links to next and previous ballots
        # we are only interested in concluded ballots
        ballot_list: List[int] = xsorted(
            grouped.concluded.keys(),
            key=lambda id_: EntitySorter.ballot(grouped.concluded[id_])  # type: ignore[union-attr]
            # Seems like a mypy bug.
        )

        i = ballot_list.index(ballot_id)
        length = len(ballot_list)
        prev_ballot = ballots[ballot_list[i - 1]] if i > 0 else None
        next_ballot = ballots[ballot_list[i + 1]] if i + 1 < length else None

        return self.render(rs, "show_ballot_result", {
            'result': result, 'ASSEMBLY_BAR_SHORTNAME': ASSEMBLY_BAR_SHORTNAME,
            'result_hash': result_hash, 'secret': secret, **vote_dict,
            'vote_counts': vote_counts, 'MAGIC_ABSTAIN': MAGIC_ABSTAIN,
            'BALLOT_TALLY_ADDRESS': self.conf["BALLOT_TALLY_ADDRESS"],
            'BALLOT_TALLY_MAILINGLIST_URL': self.conf["BALLOT_TALLY_MAILINGLIST_URL"],
            'prev_ballot': prev_ballot, 'next_ballot': next_ballot,
            'candidates': candidates, 'abbreviations': abbreviations,
            'pairwise_preference': pairwise_pref,
        })

    @staticmethod
    def count_equal_votes(vote_strings: List[VoteString], classical: bool = False
                          ) -> collections.Counter[VoteString]:
        """This counts how often a specific vote was submitted."""
        # convert the votes into their tuple representation
        vote_tuples = as_vote_tuples(vote_strings)
        if classical:
            # in classical votes, there are at most two pairs of candidates, the
            # first we voted for and the optional second we don't voted for
            # if there is only one pair of candidates, we abstained
            vote_tuples = [((MAGIC_ABSTAIN,),) if len(vote) == 1 else (vote[0],)
                           for vote in vote_tuples]
        # take care that all candidates of the same level of each vote are sorted.
        # otherwise, votes which are semantically the same are counted as different
        votes = [[xsorted(candidates) for candidates in vote] for vote in vote_tuples]
        return collections.Counter(as_vote_strings(votes))

    def _retrieve_own_vote(self, rs: RequestState, ballot: CdEDBObject,
                           secret: str = None) -> CdEDBObject:
        """Helper function to present the own vote

        This handles the personalised information of the current viewer interacting with
        the ballot.

        :return: one of the following strings:
            * your full preference, if the ballot was a preferential vote, otherwise
            * MAGIC_ABSTAIN, if you abstained and the ballot was a classical vote
            * all candidates you voted for, seperated by '=', if the ballot was a
              classical vote
        """
        ballot_id = ballot['id']

        # fetches the vote from the database
        attends = self.assemblyproxy.does_attend(rs, ballot_id=ballot_id)
        has_voted = False
        own_vote = None
        if attends:
            has_voted = self.assemblyproxy.has_voted(rs, ballot_id)
            if has_voted:
                try:
                    own_vote = self.assemblyproxy.get_vote(rs, ballot_id, secret=secret)
                except ValueError:
                    rs.append_validation_error(
                        ("secret", ValueError(n_("Entered invalid secret"))))
                    own_vote = None

        if own_vote and ballot['votes']:
            vote_tuple = as_vote_tuple(own_vote)
            if len(vote_tuple) == 1:
                # abstention
                own_vote = MAGIC_ABSTAIN
            else:
                # select voted options in classical voting
                own_vote = as_vote_string((vote_tuple[0],))

        return {'attends': attends, 'has_voted': has_voted, 'own_vote': own_vote}

    def _update_ballots(self, rs: RequestState, assembly_id: int
                        ) -> Tuple[int, int, int]:
        """Helper to automatically update all ballots of an assembly.

        State updates are necessary for extending and tallying a ballot.
        If this function performs a state update, the calling function should
        redirect to the calling page.

        :returns: how many state changes of which kind were performed
            in order extended, tallied, unchanged
        """
        ballot_ids = self.assemblyproxy.list_ballots(rs, assembly_id)
        ballots = self.assemblyproxy.get_ballots(rs, ballot_ids)
        extended = tallied = unchanged = 0

        timestamp = now()
        for ballot_id, ballot in ballots.items():
            # check for extension
            if ballot['extended'] is None and timestamp > ballot['vote_end']:
                if self.assemblyproxy.check_voting_period_extension(rs, ballot['id']):
                    extended += 1
                    continue
                else:
                    # we do not need the full updated ballot here, so just update
                    # the relevant piece of information
                    ballot['extended'] = False

            finished = (timestamp > ballot['vote_end']
                        and (not ballot['extended']
                             or timestamp > ballot['vote_extension_end']))
            # check whether we need to initiate tallying
            # tally_ballot returns None if ballot was already tallied
            if finished and (result := self.assemblyproxy.tally_ballot(rs, ballot_id)):
                afile = io.BytesIO(result)
                my_hash = get_hash(result)
                attachment_result: Attachment = {
                    'file': afile,
                    'filename': 'result.json',
                    'mimetype': 'application/json'}
                to = [self.conf["BALLOT_TALLY_ADDRESS"]]
                if rs.ambience['assembly']['presider_address']:
                    to.append(rs.ambience['assembly']['presider_address'])
                reply_to = (rs.ambience['assembly']['presider_address'] or
                            self.conf["ASSEMBLY_ADMIN_ADDRESS"])
                subject = f"Abstimmung '{ballot['title']}' ausgezählt"
                self.do_mail(
                    rs, "ballot_tallied", {
                        'To': to,
                        'Subject': subject,
                        'Reply-To': reply_to
                    },
                    attachments=(attachment_result,),
                    params={'sha': my_hash, 'title': ballot['title']})
                tallied += 1
                continue
            unchanged += 1

        ret = (extended, tallied, unchanged)
        if sum(ret) != len(ballots):
            raise RuntimeError(n_("Impossible."))
        return ret

    def get_online_result(self, rs: RequestState, ballot: Dict[str, Any]
                          ) -> Optional[CdEDBObject]:
        """Helper to get the result information of a tallied ballot."""
        if ballot['is_tallied']:
            ballot_result = self.assemblyproxy.get_ballot_result(rs, ballot['id'])
            assert ballot_result is not None
            result = json.loads(ballot_result)

            preferred: List[Collection[str]] = []
            rejected: List[Collection[str]] = []
            tmp = preferred
            lookup = {e['shortname']: e['id']
                      for e in ballot['candidates'].values()}
            for candidates in as_vote_tuple(result["result"]):
                # Remove bar if present
                level = [lookup[c] for c in candidates if c in lookup]
                if level:
                    tmp.append(level)
                if ASSEMBLY_BAR_SHORTNAME in candidates:
                    tmp = rejected
            result['preferred'] = preferred
            result['rejected'] = rejected

            # vote count for classical vote ballots
            counts: Union[Dict[str, int], List[DetailedResultLevel]]
            if ballot['votes']:
                counts = {e['shortname']: 0 for e in ballot['candidates'].values()}
                if ballot['use_bar']:
                    counts[ASSEMBLY_BAR_SHORTNAME] = 0
                for vote in result['votes']:
                    vote_tuple = as_vote_tuple(vote["vote"])
                    # votes with len 1 are abstentions
                    if len(vote_tuple) > 1:
                        # the first entry contains the candidates voted for
                        for candidate in vote_tuple[0]:
                            counts[candidate] += 1
                result['counts'] = counts
            # vote count for preferential vote ballots
            else:
                votes = [e['vote'] for e in result['votes']]
                candidates = tuple(Candidate(c) for c in result['candidates'])
                if ballot['use_bar']:
                    candidates += (ASSEMBLY_BAR_SHORTNAME,)
                counts = schulze_evaluate_detailed(votes, candidates)

            result['counts'] = counts

            # count abstentions for both voting forms
            abstentions = 0
            for vote in result['votes']:
                if len(as_vote_tuple(vote['vote'])) == 1:
                    abstentions += 1
            result['abstentions'] = abstentions

            # strip the leading _bar_ of the result if it has only technical meanings
            if not result['use_bar']:
                if result['result'].endswith(ASSEMBLY_BAR_SHORTNAME):
                    # remove also the trailing > or =
                    result['result'] = result['result'][:-len(ASSEMBLY_BAR_SHORTNAME)-1]

            return result
        return None

    @periodic("check_tally_ballot", period=1)
    def check_tally_ballot(self, rs: RequestState, store: CdEDBObject
                           ) -> CdEDBObject:
        """Check whether any ballots need to be tallied or extended."""
        tally_count = 0
        extension_count = 0
        assembly_ids = self.assemblyproxy.list_assemblies(rs, is_active=True)
        assemblies = self.assemblyproxy.get_assemblies(rs, assembly_ids)
        for assembly_id, assembly in assemblies.items():
            rs.ambience['assembly'] = assembly
            extended, tallied, _ = self._update_ballots(rs, assembly_id)
            extension_count += extended
            tally_count += tallied
        if extension_count or tally_count:
            self.logger.info(f"Extended {extension_count} and tallied"
                             f" {tally_count} ballots via cron job.")
        return store

    @access("assembly")
    def summary_ballots(self, rs: RequestState, assembly_id: int) -> Response:
        """Give an online summary of all tallied ballots of an assembly."""
        if not self.assemblyproxy.may_assemble(rs, assembly_id=assembly_id):  # pragma: no cover
            raise werkzeug.exceptions.Forbidden(n_("Not privileged."))

        if not (grouped := self._group_ballots(rs, assembly_id)):
            # some ballots updated state
            return self.redirect(rs, "assembly/summary_ballots")

        result = {k: self.get_online_result(rs, v)
                  for k, v in grouped.concluded.items()}

        config_grouped = self.assemblyproxy.group_ballots_by_config(rs, assembly_id)

        return self.render(rs, "summary_ballots", {
            'grouped_ballots': grouped, 'config_grouped': config_grouped,
            'ASSEMBLY_BAR_SHORTNAME': ASSEMBLY_BAR_SHORTNAME, 'result': result,
        })

    @access("assembly")
    @assembly_guard
    def change_ballot_form(self, rs: RequestState, assembly_id: int,
                           ballot_id: int) -> Response:
        """Render form"""
        if rs.ambience['ballot']['is_locked']:
            rs.notify("warning", n_("Unable to modify active ballot."))
            return self.redirect(rs, "assembly/show_ballot")
        attachment_ids = self.assemblyproxy.list_attachments(
            rs, assembly_id=assembly_id)
        attachment_versions = self.assemblyproxy.get_latest_attachments_version(
            rs, attachment_ids)
        attachment_entries = [(attachment_id, version["title"])
                              for attachment_id, version in attachment_versions.items()]
        selectize_data = [
            {'id': version['attachment_id'], 'name': version['title']}
            for version in xsorted(
                attachment_versions.values(),
                key=EntitySorter.attachment)
        ]

        # add the current attachment to the values dict, since they are no part of them
        # by default
        latest_attachments = self.assemblyproxy.list_attachments(
            rs, ballot_id=ballot_id)
        rs.values["linked_attachments"] = list(latest_attachments)
        merge_dicts(rs.values, rs.ambience['ballot'])

        return self.render(rs, "configure_ballot", {
            "attachment_entries": attachment_entries,
            "selectize_data": selectize_data,
        })

    @access("assembly", modi={"POST"})
    @assembly_guard
    # the linked_attachments must be passed here since we expect a list
    @REQUESTdatadict(*BALLOT_EXPOSED_FIELDS, ("linked_attachments", "[str]"))
    def change_ballot(self, rs: RequestState, assembly_id: int,
                      ballot_id: int, data: Dict[str, Any]) -> Response:
        """Modify a ballot."""
        if rs.ambience['ballot']['is_locked']:
            rs.ignore_validation_errors()
            rs.notify("warning", n_("Unable to modify active ballot."))
            return self.redirect(rs, "assembly/show_ballot")
        data['id'] = ballot_id
        data = check(rs, vtypes.Ballot, data)
        if rs.has_validation_errors():
            return self.change_ballot_form(rs, assembly_id, ballot_id)
        assert data is not None

        code = self._set_ballot_attachments(rs, ballot_id, data['linked_attachments'])
        code *= self.assemblyproxy.set_ballot(rs, data)
        rs.notify_return_code(code)
        return self.redirect(rs, "assembly/show_ballot")

    @access("assembly")
    @assembly_guard
    def comment_concluded_ballot_form(self, rs: RequestState, assembly_id: int,
                                      ballot_id: int) -> Response:
        if not rs.ambience['ballot']['is_tallied']:
            rs.notify("error", n_("Comments are only allowed for concluded ballots."))
            return self.redirect(rs, "assembly/show_ballot")
        merge_dicts(rs.values, rs.ambience['ballot'])
        return self.render(rs, "comment_ballot")

    @access("assembly", modi={"POST"})
    @assembly_guard
    @REQUESTdata("comment")
    def comment_concluded_ballot(self, rs: RequestState, assembly_id: int,
                                 ballot_id: int, comment: Optional[str]) -> Response:
        if rs.has_validation_errors():
            return self.comment_concluded_ballot_form(rs, assembly_id, ballot_id)
        if not self.assemblyproxy.is_ballot_concluded(rs, ballot_id):
            rs.notify("error", n_("Comments are only allowed for concluded ballots."))
            return self.redirect(rs, "assembly/show_ballot")
        code = self.assemblyproxy.comment_concluded_ballot(rs, ballot_id, comment)
        rs.notify_return_code(code)
        return self.redirect(rs, "assembly/show_ballot")

    @access("assembly", modi={"POST"})
    @assembly_guard
    def ballot_start_voting(self, rs: RequestState, assembly_id: int,
                            ballot_id: int) -> Response:
        """Immediately start voting period of a ballot.
        Only possible in CDEDB_DEV mode."""
        if not self.conf["CDEDB_DEV"]:  # pragma: no cover
            raise RuntimeError(
                n_("Force starting a ballot is only possible in dev mode."))

        bdata = {
            "id": ballot_id,
            # vote begin must be in the future
            "vote_begin": now() + datetime.timedelta(milliseconds=100),
            "vote_end": now() + datetime.timedelta(minutes=1),
            "vote_extension_end":
                None if not rs.ambience['ballot']['vote_extension_end']
                else now() + datetime.timedelta(minutes=1, microseconds=100),
            "abs_quorum": rs.ambience['ballot']['abs_quorum'],
            "rel_quorum": rs.ambience['ballot']['rel_quorum'],
        }

        rs.notify_return_code(self.assemblyproxy.set_ballot(rs, bdata))
        # wait for ballot to be votable
        time.sleep(.1)
        return self.redirect(rs, "assembly/show_ballot")

    @access("assembly", modi={"POST"})
    @assembly_guard
    @REQUESTdata("ack_delete")
    def delete_ballot(self, rs: RequestState, assembly_id: int, ballot_id: int,
                      ack_delete: bool) -> Response:
        """Remove a ballot."""
        if not ack_delete:
            rs.append_validation_error(
                ("ack_delete", ValueError(n_("Must be checked."))))
        if rs.has_validation_errors():
            return self.show_ballot(rs, assembly_id, ballot_id)
        blockers = self.assemblyproxy.delete_ballot_blockers(rs, ballot_id)
        if "ballot_is_locked" in blockers:
            rs.notify("error", n_("Unable to remove active ballot."))
            return self.show_ballot(rs, assembly_id, ballot_id)

        # Specify what to cascade
        cascade = {"candidates", "attachments", "voters"} & blockers.keys()
        code = self.assemblyproxy.delete_ballot(rs, ballot_id, cascade=cascade)

        rs.notify_return_code(code)
        return self.redirect(rs, "assembly/list_ballots")

    @access("assembly", modi={"POST"})
    def vote(self, rs: RequestState, assembly_id: int,
             ballot_id: int) -> Response:
        """Decide on the options of a ballot.

        This does a bit of extra work to accomodate the compatability mode
        for classical voting (i.e. with a fixed number of equally weighted
        votes).
        """
        if not self.assemblyproxy.may_assemble(rs, ballot_id=ballot_id):  # pragma: no cover
            raise werkzeug.exceptions.Forbidden(n_("Not privileged."))
        if not self.assemblyproxy.is_ballot_voting(rs, ballot_id):
            rs.notify("error", n_("Ballot is outside its voting period."))
            return self.redirect(rs, "assembly/show_ballot", {'ballot_id': ballot_id})
        ballot = rs.ambience['ballot']
        # sorting here ensures stable ordering for classical voting below
        candidates = xsorted(
            Candidate(e['shortname']) for e in ballot['candidates'].values())
        vote: Optional[str]
        if ballot['votes']:
            # classical voting
            voted = unwrap(request_extractor(rs, {"vote": Collection[str]}))
            if rs.has_validation_errors():
                return self.show_ballot(rs, assembly_id, ballot_id)
            if voted == (ASSEMBLY_BAR_SHORTNAME,):
                if not ballot['use_bar']:
                    raise ValueError(n_("Option not available."))
                vote = as_vote_string([[ASSEMBLY_BAR_SHORTNAME], candidates])
            elif voted == (MAGIC_ABSTAIN,):
                # When abstaining, the bar is equal to all candidates. This is
                # different from voting *for* all candidates.
                candidates.append(ASSEMBLY_BAR_SHORTNAME)
                vote = as_vote_string([candidates])
            elif ASSEMBLY_BAR_SHORTNAME in voted and len(voted) > 1:
                rs.notify("error", n_("Rejection is exclusive."))
                return self.show_ballot(rs, assembly_id, ballot_id)
            else:
                preferred = [c for c in candidates if c in voted]
                rejected = [c for c in candidates if c not in voted]
                # When voting for certain candidates, they are ranked higher
                # than the bar (to distinguish the vote from abstaining)
                rejected.append(ASSEMBLY_BAR_SHORTNAME)
                # TODO as_vote_string should not take empty lists in account
                if preferred:
                    vote = as_vote_string([preferred, rejected])
                else:
                    vote = as_vote_string([rejected])
        else:
            # preferential voting
            vote = unwrap(request_extractor(rs, {"vote": Optional[str]}))  # type: ignore[dict-item]
            # Empty preferential vote counts as abstaining
            if not vote:
                if ballot['use_bar']:
                    candidates.append(ASSEMBLY_BAR_SHORTNAME)
                vote = as_vote_string([candidates])
        vote = check(rs, vtypes.Vote, vote, "vote", ballot=ballot)
        if rs.has_validation_errors():
            return self.show_ballot(rs, assembly_id, ballot_id)
        assert vote is not None
        code = self.assemblyproxy.vote(rs, ballot_id, vote, secret=None)
        rs.notify_return_code(code)
        return self.redirect(rs, "assembly/show_ballot")

    @access("assembly")
    def get_result(self, rs: RequestState, assembly_id: int,
                   ballot_id: int) -> Response:
        """Download the tallied stats of a ballot."""
        if not self.assemblyproxy.may_assemble(rs, ballot_id=ballot_id):  # pragma: no cover
            raise werkzeug.exceptions.Forbidden(n_("Not privileged."))
        if not (result := self.assemblyproxy.get_ballot_result(rs, ballot_id)):
            rs.notify("warning", n_("Ballot not yet tallied."))
            return self.show_ballot(rs, assembly_id, ballot_id)
        return self.send_file(rs, data=result, inline=False,
                              filename=f"ballot_{ballot_id}_result.json")

    @access("assembly", modi={"POST"})
    @assembly_guard
    def edit_candidates(self, rs: RequestState, assembly_id: int,
                        ballot_id: int) -> Response:
        """Create, edit and delete candidates of a ballot."""

        spec = {
            'shortname': vtypes.ShortnameRestrictiveIdentifier,
            'title': vtypes.LegacyShortname
        }
        existing_candidates = rs.ambience['ballot']['candidates'].keys()
        candidates = process_dynamic_input(
            rs, vtypes.BallotCandidate, existing_candidates, spec)
        if rs.has_validation_errors():
            return self.show_ballot(rs, assembly_id, ballot_id)

        shortnames: Set[str] = set()
        for candidate_id, candidate in candidates.items():
            if candidate and candidate['shortname'] in shortnames:
                rs.append_validation_error(
                    (drow_name("shortname", candidate_id),
                     ValueError(n_("Duplicate shortname.")))
                )
            if candidate:
                shortnames.add(candidate['shortname'])
        if rs.has_validation_errors():
            return self.show_ballot(rs, assembly_id, ballot_id)

        data = {
            'id': ballot_id,
            'candidates': candidates
        }
        code = self.assemblyproxy.set_ballot(rs, data)
        rs.notify_return_code(code)
        return self.redirect(rs, "assembly/show_ballot")

    def bundle_verify_result_zipapp(self) -> bytes:
        version = importlib.metadata.version("schulze_condorcet")

        with tempfile.TemporaryDirectory() as tmp:
            temp = pathlib.Path(tmp)
            pkg = temp / 'verify_result'
            pkg.mkdir()
            shutil.copy2(self.conf['REPOSITORY_PATH'] / 'static' / 'verify_result.py',
                         pkg / '__main__.py')
            subprocess.run(
                ['python3', '-m', 'pip', 'install',
                 f'schulze_condorcet=={version}', '--target', 'verify_result'],
                cwd=tmp, check=True, stdout=subprocess.DEVNULL)
            shutil.rmtree(pkg / f'schulze_condorcet-{version}.dist-info')
            output = temp / 'verify_result.pyz'
            zipapp.create_archive(pkg, output, interpreter='/usr/bin/env python3')
            with open(output, 'rb') as f:
                return f.read()

    @access("anonymous")
    def download_verify_result_script(self, rs: RequestState) -> Response:
        """Download the script to verify the vote result files."""
        result = self.bundle_verify_result_zipapp()
        return self.send_file(
            rs, data=result, inline=False, filename="verify_result.pyz",
            mimetype="application/x-python")<|MERGE_RESOLUTION|>--- conflicted
+++ resolved
@@ -297,24 +297,6 @@
         if presider:
             descr = ("Bitte wende Dich bei Fragen oder Problemen, die mit dieser"
                      " Versammlung zusammenhängen, über diese Liste an uns.")
-<<<<<<< HEAD
-            presider_ml_data = {
-                'title': f"{assembly['title']} Versammlungsleitung",
-                'local_part': f"{assembly['shortname'].lower()}-leitung",
-                'domain': const.MailinglistDomain.lists,
-                'description': descr,
-                'mod_policy': const.ModerationPolicy.unmoderated,
-                'attachment_policy': const.AttachmentPolicy.allow,
-                'convert_html': True,
-                'subject_prefix': f"{assembly['shortname']}-leitung",
-                'maxsize': ml_type.AssemblyPresiderMailinglist.maxsize_default,
-                'is_active': True,
-                'assembly_id': assembly["id"],
-                'notes': None,
-                'moderators': assembly['presiders'],
-                'ml_type': const.MailinglistTypes.assembly_presider,
-            }
-=======
             presider_ml_data = Mailinglist(
                 id=vtypes.CreationID(vtypes.ProtoID(-1)),
                 title=f"{assembly['title']} Versammlungsleitung",
@@ -324,6 +306,7 @@
                 description=descr,
                 mod_policy=const.ModerationPolicy.unmoderated,
                 attachment_policy=const.AttachmentPolicy.allow,
+                convert_html=True,
                 subject_prefix=f"{assembly['shortname']}-leitung",
                 maxsize=ml_type.AssemblyPresiderMailinglist.maxsize_default,
                 is_active=True,
@@ -335,31 +318,12 @@
                 whitelist=set(),
                 ml_type=const.MailinglistTypes.assembly_presider,
             )
->>>>>>> dff475d2
             return presider_ml_data
         else:
             link = cdedburl(rs, "assembly/show_assembly",
                             {'assembly_id': assembly["id"]})
             descr = (f"Dieser Liste kannst Du nur beitreten, indem Du Dich direkt zu"
                      f" der [Versammlung anmeldest]({link}).")
-<<<<<<< HEAD
-            attendee_ml_data = {
-                'title': assembly['title'],
-                'local_part': assembly['shortname'].lower(),
-                'domain': const.MailinglistDomain.lists,
-                'description': descr,
-                'mod_policy': const.ModerationPolicy.non_subscribers,
-                'attachment_policy': const.AttachmentPolicy.pdf_only,
-                'convert_html': True,
-                'subject_prefix': assembly['shortname'],
-                'maxsize': ml_type.AssemblyAssociatedMailinglist.maxsize_default,
-                'is_active': True,
-                'assembly_id': assembly["id"],
-                'notes': None,
-                'moderators': assembly['presiders'],
-                'ml_type': const.MailinglistTypes.assembly_associated,
-            }
-=======
             attendee_ml_data = Mailinglist(
                 id=vtypes.CreationID(vtypes.ProtoID(-1)),
                 title=assembly["title"],
@@ -368,6 +332,7 @@
                 description=descr,
                 mod_policy=const.ModerationPolicy.non_subscribers,
                 attachment_policy=const.AttachmentPolicy.pdf_only,
+                convert_html=True,
                 subject_prefix=assembly['shortname'],
                 maxsize=ml_type.AssemblyAssociatedMailinglist.maxsize_default,
                 is_active=True,
@@ -379,7 +344,6 @@
                 whitelist=set(),
                 ml_type=const.MailinglistTypes.assembly_associated,
             )
->>>>>>> dff475d2
             return attendee_ml_data
 
     @access("assembly_admin", modi={"POST"})
