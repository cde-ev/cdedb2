--- conflicted
+++ resolved
@@ -344,14 +344,9 @@
                       n_("Must have presiders in order to create a mailinglist."))
             return self.redirect(rs, "assembly/show_assembly")
 
-<<<<<<< HEAD
-        ml_data = self._get_mailinglist_setter(rs.ambience['assembly'], presider_list)
-        ml_address = Mailinglist.get_address(ml_data)
-=======
         ml_data = self._get_mailinglist_setter(
             rs, rs.ambience['assembly'], presider_list)
-        ml_address = ml_type.get_full_address(ml_data)
->>>>>>> 9be79d46
+        ml_address = Mailinglist.get_address(ml_data)
         if not self.mlproxy.verify_existence(rs, ml_address):
             new_id = self.mlproxy.create_mailinglist(rs, ml_data)
             msg = (n_("Presider mailinglist created.") if presider_list
@@ -380,26 +375,8 @@
         if rs.has_validation_errors():
             return self.create_assembly_form(rs)
         assert data is not None
-<<<<<<< HEAD
-        presider_ml_data = None
-        if create_presider_list:
-            if presider_address:
-                rs.notify("info", n_("Given presider address ignored in favor of"
-                                     " newly created mailinglist."))
-            presider_ml_data = self._get_mailinglist_setter(data, presider=True)
-            # we know that the presider_ml_data produce a valid mailinglist address
-            presider_address = Mailinglist.get_address(presider_ml_data)  # type: ignore[assignment]
-            assert presider_address is not None
-            data["presider_address"] = presider_address
-            if self.mlproxy.verify_existence(rs, presider_address):
-                presider_ml_data = None
-                rs.notify("info", n_("Mailinglist %(address)s already exists."),
-                          {'address': presider_address})
-        else:
-=======
 
         if not create_presider_list and presider_address:
->>>>>>> 9be79d46
             data["presider_address"] = presider_address
 
         if presider_ids:
@@ -429,7 +406,7 @@
                 rs.notify("info", n_("Given presider address ignored in favor of"
                                      " newly created mailinglist."))
             presider_ml_data = self._get_mailinglist_setter(rs, data, presider=True)
-            presider_ml_address = ml_type.get_full_address(presider_ml_data)
+            presider_ml_address = Mailinglist.get_address(presider_ml_data)
             if self.mlproxy.verify_existence(rs, presider_ml_address):
                 rs.notify("info", n_("Mailinglist %(address)s already exists."),
                           {'address': presider_ml_address})
@@ -441,13 +418,8 @@
                 change_note="Mailadresse der Versammlungsleitung gesetzt.")
             rs.notify_return_code(code)
         if create_attendee_list:
-<<<<<<< HEAD
-            attendee_ml_data = self._get_mailinglist_setter(data)
+            attendee_ml_data = self._get_mailinglist_setter(rs, data)
             attendee_address = Mailinglist.get_address(attendee_ml_data)
-=======
-            attendee_ml_data = self._get_mailinglist_setter(rs, data)
-            attendee_address = ml_type.get_full_address(attendee_ml_data)
->>>>>>> 9be79d46
             if not self.mlproxy.verify_existence(rs, attendee_address):
                 code = self.mlproxy.create_mailinglist(rs, attendee_ml_data)
                 rs.notify_return_code(code, success=n_("Attendee mailinglist created."))
