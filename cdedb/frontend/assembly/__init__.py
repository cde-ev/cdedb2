#!/usr/bin/env python3

"""Services for the assembly realm."""

import collections
import datetime
import importlib.metadata
import io
import json
import pathlib
import shutil
import subprocess
import tempfile
import time
import zipapp
from typing import Any, Collection, Dict, List, Optional, Set, Tuple, Union

import werkzeug.exceptions
from schulze_condorcet import pairwise_preference, schulze_evaluate_detailed
from schulze_condorcet.types import Candidate, DetailedResultLevel, VoteString
from schulze_condorcet.util import (
    as_vote_string, as_vote_strings, as_vote_tuple, as_vote_tuples,
)
from werkzeug import Response

import cdedb.common.validation.types as vtypes
import cdedb.database.constants as const
import cdedb.ml_type_aux as ml_type
from cdedb.backend.assembly import GroupedBallots
from cdedb.common import (
<<<<<<< HEAD
    ASSEMBLY_BAR_SHORTNAME, CdEDBObject, CdEDBObjectMap, DefaultReturnCode,
    RequestState, abbreviation_mapper, get_hash, merge_dicts, now, unwrap,
=======
    ASSEMBLY_BAR_SHORTNAME, CdEDBObject, DefaultReturnCode, RequestState, get_hash,
    merge_dicts, now, unwrap,
>>>>>>> 41c2f19e
)
from cdedb.common.fields import LOG_FIELDS_COMMON
from cdedb.common.n_ import n_
from cdedb.common.query import QueryScope
from cdedb.common.sorting import EntitySorter, xsorted
from cdedb.common.validation import (
    ASSEMBLY_COMMON_FIELDS, BALLOT_EXPOSED_FIELDS, PERSONA_FULL_ASSEMBLY_CREATION,
    filter_none,
)
from cdedb.common.validation.types import CdedbID, Email
from cdedb.frontend.common import (
    AbstractUserFrontend, Attachment, REQUESTdata, REQUESTdatadict, REQUESTfile, access,
    assembly_guard, calculate_db_logparams, calculate_loglinks, cdedburl,
    check_validation as check, drow_name, inspect_validation, periodic,
    process_dynamic_input, request_extractor,
)

#: Magic value to signal abstention during _classical_ voting.
#: This can not occur as a shortname since it contains forbidden characters.
MAGIC_ABSTAIN = Candidate("special: abstain")

ASSEMBLY_BAR_ABBREVIATION = "#"


class AssemblyFrontend(AbstractUserFrontend):
    """Organize congregations and vote on ballots."""
    realm = "assembly"

    @classmethod
    def is_admin(cls, rs: RequestState) -> bool:
        return super().is_admin(rs)

    @access("assembly")
    def index(self, rs: RequestState) -> Response:
        """Render start page."""
        assemblies = self.assemblyproxy.list_assemblies(rs, restrictive=True)
        for assembly_id, assembly in assemblies.items():
            assembly['does_attend'] = self.assemblyproxy.does_attend(
                rs, assembly_id=assembly_id)
        attendees_count = {assembly_id: len(
                           self.assemblyproxy.list_attendees(rs, assembly_id))
                           for assembly_id in rs.user.presider}
        return self.render(rs, "index", {'assemblies': assemblies,
                                         'attendees_count': attendees_count})

    @access("core_admin", "assembly_admin")
    def create_user_form(self, rs: RequestState) -> Response:
        defaults = {
            'is_member': False,
            'bub_search': False,
        }
        merge_dicts(rs.values, defaults)
        return super().create_user_form(rs)

    @access("core_admin", "assembly_admin", modi={"POST"})
    @REQUESTdatadict(*filter_none(PERSONA_FULL_ASSEMBLY_CREATION))
    def create_user(self, rs: RequestState, data: CdEDBObject) -> Response:
        defaults = {
            'is_cde_realm': False,
            'is_event_realm': False,
            'is_ml_realm': True,
            'is_assembly_realm': True,
            'is_active': True,
        }
        data.update(defaults)
        return super().create_user(rs, data)

    @access("core_admin", "assembly_admin")
    @REQUESTdata("download", "is_search")
    def user_search(self, rs: RequestState, download: Optional[str],
                    is_search: bool) -> Response:
        """Perform search."""
        return self.generic_user_search(
            rs, download, is_search, QueryScope.assembly_user, QueryScope.assembly_user,
            self.assemblyproxy.submit_general_query)

    @access("core_admin", "assembly_admin")
    @REQUESTdata("download", "is_search")
    def full_user_search(self, rs: RequestState, download: Optional[str],
                             is_search: bool) -> Response:
        """Perform search.

        Archived users are somewhat special since they are not visible
        otherwise.
        """
        return self.generic_user_search(
            rs, download, is_search,
            QueryScope.all_assembly_users, QueryScope.all_core_users,
            self.assemblyproxy.submit_general_query)

    @access("assembly_admin", "auditor")
    @REQUESTdata(*LOG_FIELDS_COMMON, "assembly_id")
    def view_log(self, rs: RequestState,
                 codes: Collection[const.AssemblyLogCodes],
                 assembly_id: Optional[vtypes.ID], offset: Optional[int],
                 length: Optional[vtypes.PositiveInt], persona_id: Optional[CdedbID],
                 submitted_by: Optional[CdedbID], change_note: Optional[str],
                 time_start: Optional[datetime.datetime],
                 time_stop: Optional[datetime.datetime]) -> Response:
        """View activities."""
        length = length or self.conf["DEFAULT_LOG_LENGTH"]
        # length is the requested length, _length the theoretically
        # shown length for an infinite amount of log entries.
        _offset, _length = calculate_db_logparams(offset, length)

        # no validation since the input stays valid, even if some options
        # are lost
        rs.ignore_validation_errors()
        total, log = self.assemblyproxy.retrieve_log(
            rs, codes, assembly_id, _offset, _length, persona_id=persona_id,
            submitted_by=submitted_by, change_note=change_note,
            time_start=time_start, time_stop=time_stop)
        personas = (
                {entry['submitted_by'] for entry in log if
                 entry['submitted_by']}
                | {entry['persona_id'] for entry in log if entry['persona_id']})
        personas = self.coreproxy.get_personas(rs, personas)
        all_assemblies = self.assemblyproxy.list_assemblies(rs)
        loglinks = calculate_loglinks(rs, total, offset, length)
        return self.render(rs, "view_log", {
            'log': log, 'total': total, 'length': _length, 'personas': personas,
            'all_assemblies': all_assemblies, 'loglinks': loglinks,
            'may_view': lambda assembly_id: self.assemblyproxy.may_assemble(
                rs, assembly_id=assembly_id),
        })

    @access("assembly")
    @assembly_guard
    @REQUESTdata(*LOG_FIELDS_COMMON)
    def view_assembly_log(self, rs: RequestState,
                          codes: Optional[Collection[const.AssemblyLogCodes]],
                          assembly_id: Optional[int], offset: Optional[int],
                          length: Optional[vtypes.PositiveInt],
                          persona_id: Optional[CdedbID],
                          submitted_by: Optional[CdedbID],
                          change_note: Optional[str],
                          time_start: Optional[datetime.datetime],
                          time_stop: Optional[datetime.datetime]) -> Response:
        """View activities."""
        length = length or self.conf["DEFAULT_LOG_LENGTH"]
        # length is the requested length, _length the theoretically
        # shown length for an infinite amount of log entries.
        _offset, _length = calculate_db_logparams(offset, length)

        # no validation since the input stays valid, even if some options
        # are lost
        rs.ignore_validation_errors()
        total, log = self.assemblyproxy.retrieve_log(
            rs, codes, assembly_id, _offset, _length, persona_id=persona_id,
            submitted_by=submitted_by, change_note=change_note,
            time_start=time_start, time_stop=time_stop)
        personas = (
                {entry['submitted_by'] for entry in log if
                 entry['submitted_by']}
                | {entry['persona_id'] for entry in log if entry['persona_id']})
        personas = self.coreproxy.get_personas(rs, personas)
        loglinks = calculate_loglinks(rs, total, offset, length)
        return self.render(rs, "view_assembly_log", {
            'log': log, 'total': total, 'length': _length, 'personas': personas,
            'loglinks': loglinks})

    @access("assembly")
    def show_assembly(self, rs: RequestState, assembly_id: int) -> Response:
        """Present an assembly."""
        if not self.assemblyproxy.may_assemble(rs, assembly_id=assembly_id):  # pragma: no cover
            raise werkzeug.exceptions.Forbidden(n_("Not privileged."))

        attachment_ids = self.assemblyproxy.list_attachments(
            rs, assembly_id=assembly_id)
        attachments = self.assemblyproxy.get_attachments(rs, attachment_ids)
        attachments_version = self.assemblyproxy.get_latest_attachments_version(
            rs, attachment_ids)
        attends = self.assemblyproxy.does_attend(rs, assembly_id=assembly_id)
        presiders = self.coreproxy.get_personas(
            rs, rs.ambience['assembly']['presiders'])

        if self.is_admin(rs):
            conclude_blockers = self.assemblyproxy.conclude_assembly_blockers(
                rs, assembly_id)
            delete_blockers = self.assemblyproxy.delete_assembly_blockers(
                rs, assembly_id)
        else:
            conclude_blockers = {"is_admin": [False]}
            delete_blockers = {"is_admin": [False]}

        params = {
            "attachments": attachments,
            "attachments_version": attachments_version,
            "attends": attends,
            "conclude_blockers": conclude_blockers,
            "delete_blockers": delete_blockers,
            "presiders": presiders,
        }

        if "ml" in rs.user.roles:
            ml_data = self._get_mailinglist_setter(rs.ambience['assembly'])
            params['attendee_list_exists'] = self.mlproxy.verify_existence(
                rs, ml_type.get_full_address(ml_data))

        return self.render(rs, "show_assembly", params)

    @access("assembly_admin", modi={"POST"})
    @REQUESTdata("presider_ids")
    def add_presiders(self, rs: RequestState, assembly_id: int,
                      presider_ids: vtypes.CdedbIDList) -> Response:
        if not rs.ambience['assembly']['is_active']:
            rs.ignore_validation_errors()
            rs.notify("warning", n_("Assembly already concluded."))
            return self.redirect(rs, "assembly/show_assembly")
        if rs.has_validation_errors():
            return self.show_assembly(rs, assembly_id)
        if not self.coreproxy.verify_ids(rs, presider_ids, is_archived=False):
            rs.append_validation_error(("presider_ids", ValueError(n_(
                "Some of these users do not exist or are archived."))))
        elif not self.coreproxy.verify_personas(rs, presider_ids, {"assembly"}):
            rs.append_validation_error(("presider_ids", ValueError(n_(
                "Some of these users are not assembly users."))))
        if rs.has_validation_errors():
            return self.show_assembly(rs, assembly_id)
        code = self.assemblyproxy.add_assembly_presiders(
            rs, assembly_id, presider_ids)
        rs.notify_return_code(code, error=n_("Action had no effect."))
        return self.redirect(rs, "assembly/show_assembly")

    @access("assembly_admin", modi={"POST"})
    @REQUESTdata("presider_id")
    def remove_presider(self, rs: RequestState, assembly_id: int,
                        presider_id: vtypes.ID) -> Response:
        if not rs.ambience['assembly']['is_active']:
            rs.ignore_validation_errors()
            rs.notify("warning", n_("Assembly already concluded."))
            return self.redirect(rs, "assembly/show_assembly")
        if rs.has_validation_errors():
            return self.show_assembly(rs, assembly_id)
        if presider_id not in rs.ambience['assembly']['presiders']:
            rs.notify("info", n_(
                "This user is not a presider for this assembly."))
            return self.redirect(rs, "assembly/show_assembly")
        code = self.assemblyproxy.remove_assembly_presider(rs, assembly_id, presider_id)
        rs.notify_return_code(code, error=n_("Action had no effect."))
        return self.redirect(rs, "assembly/show_assembly")

    @access("assembly")
    @assembly_guard
    def change_assembly_form(self, rs: RequestState,
                             assembly_id: int) -> Response:
        """Render form."""
        if not rs.ambience['assembly']['is_active']:
            rs.notify("warning", n_("Assembly already concluded."))
            return self.redirect(rs, "assembly/show_assembly")
        merge_dicts(rs.values, rs.ambience['assembly'])
        return self.render(rs, "configure_assembly")

    @access("assembly", modi={"POST"})
    @assembly_guard
    @REQUESTdatadict(*ASSEMBLY_COMMON_FIELDS)
    @REQUESTdata("presider_address")
    def change_assembly(self, rs: RequestState, assembly_id: int,
                        presider_address: Optional[str], data: Dict[str, Any]
                        ) -> Response:
        """Modify an assembly."""
        if not rs.ambience['assembly']['is_active']:
            rs.ignore_validation_errors()
            rs.notify("warning", n_("Assembly already concluded."))
            return self.redirect(rs, "assembly/show_assembly")
        data['id'] = assembly_id
        data['presider_address'] = presider_address
        data = check(rs, vtypes.Assembly, data)
        if rs.has_validation_errors():
            return self.change_assembly_form(rs, assembly_id)
        assert data is not None
        code = self.assemblyproxy.set_assembly(rs, data)
        rs.notify_return_code(code)
        return self.redirect(rs, "assembly/show_assembly")

    @access("assembly_admin")
    def create_assembly_form(self, rs: RequestState) -> Response:
        """Render form."""
        return self.render(rs, "configure_assembly")

    @staticmethod
    def _get_mailinglist_setter(assembly: CdEDBObject, presider: bool = False
                                ) -> CdEDBObject:
        # The id is not yet known during creation.
        assembly_id = assembly.get('id')
        if presider:
            descr = ("Bitte wende Dich bei Fragen oder Problemen, die mit dieser"
                     " Versammlung zusammenhängen, über diese Liste an uns.")
            presider_ml_data = {
                'title': f"{assembly['title']} Versammlungsleitung",
                'local_part': f"{assembly['shortname'].lower()}-leitung",
                'domain': const.MailinglistDomain.lists,
                'description': descr,
                'mod_policy': const.ModerationPolicy.unmoderated,
                'attachment_policy': const.AttachmentPolicy.allow,
                'subject_prefix': f"{assembly['shortname']}-leitung",
                'maxsize': ml_type.AssemblyPresiderMailinglist.maxsize_default,
                'is_active': True,
                'assembly_id': assembly_id,
                'notes': None,
                'moderators': assembly['presiders'],
                'ml_type': const.MailinglistTypes.assembly_presider,
            }
            return presider_ml_data
        else:
            descr = ("Dieser Liste kannst Du nur beitreten, indem Du Dich direkt zu"
                     " der [Versammlung anmeldest]({}).")
            attendee_ml_data = {
                'title': assembly['title'],
                'local_part': assembly['shortname'].lower(),
                'domain': const.MailinglistDomain.lists,
                'description': descr,
                'mod_policy': const.ModerationPolicy.non_subscribers,
                'attachment_policy': const.AttachmentPolicy.pdf_only,
                'subject_prefix': assembly['shortname'],
                'maxsize': ml_type.AssemblyAssociatedMailinglist.maxsize_default,
                'is_active': True,
                'assembly_id': assembly_id,
                'notes': None,
                'moderators': assembly['presiders'],
                'ml_type': const.MailinglistTypes.assembly_associated,
            }
            return attendee_ml_data

    @access("assembly_admin", modi={"POST"})
    @REQUESTdata("presider_list")
    def create_assembly_mailinglist(self, rs: RequestState, assembly_id: int,
                                    presider_list: bool) -> Response:
        if rs.has_validation_errors():
            return self.redirect(rs, "assembly/show_assembly")
        if not rs.ambience['assembly']['presiders']:
            rs.notify('error',
                      n_("Must have presiders in order to create a mailinglist."))
            return self.redirect(rs, "assembly/show_assembly")

        ml_data = self._get_mailinglist_setter(rs.ambience['assembly'], presider_list)
        ml_address = ml_type.get_full_address(ml_data)
        if not self.mlproxy.verify_existence(rs, ml_address):
            if not presider_list:
                link = cdedburl(rs, "assembly/show_assembly",
                                {'assembly_id': assembly_id})
                ml_data['description'] = ml_data['description'].format(link)
            new_id = self.mlproxy.create_mailinglist(rs, ml_data)
            msg = (n_("Presider mailinglist created.") if presider_list
                   else n_("Attendee mailinglist created."))
            rs.notify_return_code(new_id, success=msg)
            if new_id and presider_list:
                data = {'id': assembly_id, 'presider_address': ml_address}
                self.assemblyproxy.set_assembly(rs, data)
        else:
            rs.notify("info", n_("Mailinglist %(address)s already exists."),
                      {'address': ml_address})
        return self.redirect(rs, "assembly/show_assembly")

    @access("assembly_admin", modi={"POST"})
    @REQUESTdatadict(*ASSEMBLY_COMMON_FIELDS)
    @REQUESTdata("presider_ids", "create_attendee_list", "create_presider_list",
                 "presider_address")
    def create_assembly(self, rs: RequestState, presider_ids: vtypes.CdedbIDList,
                        create_attendee_list: bool, create_presider_list: bool,
                        presider_address: Optional[Email], data: Dict[str, Any]
                        ) -> Response:
        """Make a new assembly."""
        if presider_ids is not None:
            data["presiders"] = presider_ids
        data = check(rs, vtypes.Assembly, data, creation=True)
        if rs.has_validation_errors():
            return self.create_assembly_form(rs)
        assert data is not None
        presider_ml_data = None
        if create_presider_list:
            if presider_address:
                rs.notify("info", n_("Given presider address ignored in favor of"
                                     " newly created mailinglist."))
            presider_ml_data = self._get_mailinglist_setter(data, presider=True)
            presider_address = ml_type.get_full_address(presider_ml_data)
            data["presider_address"] = presider_address
            if self.mlproxy.verify_existence(rs, presider_address):
                presider_ml_data = None
                rs.notify("info", n_("Mailinglist %(address)s already exists."),
                          {'address': presider_address})
        else:
            data["presider_address"] = presider_address
        if presider_ids:
            if not self.coreproxy.verify_ids(rs, presider_ids, is_archived=False):
                rs.append_validation_error(
                    ('presider_ids', ValueError(
                        n_("Some of these users do not exist or are archived."))))
            if not self.coreproxy.verify_personas(rs, presider_ids, {"assembly"}):
                rs.append_validation_error(
                    ('presider_ids', ValueError(
                        n_("Some of these users are not assembly users."))))
        else:
            # We check presider_ml_data here instead of create_presider_list, since
            # the former is falsy if a presider mailinglist already exists.
            if presider_ml_data or create_attendee_list:
                rs.append_validation_error(
                    ('presider_ids', ValueError(
                        n_("Must not be empty in order to create a mailinglist."))))
        if rs.has_validation_errors():
            # as there may be other notifications already, notify errors explicitly
            rs.notify_validation()
            return self.create_assembly_form(rs)
        assert data is not None
        new_id = self.assemblyproxy.create_assembly(rs, data)
        if presider_ml_data:
            presider_ml_data['assembly_id'] = new_id
            code = self.mlproxy.create_mailinglist(rs, presider_ml_data)
            rs.notify_return_code(code, success=n_("Presider mailinglist created."))
        if create_attendee_list:
            attendee_ml_data = self._get_mailinglist_setter(data)
            attendee_address = ml_type.get_full_address(attendee_ml_data)
            if not self.mlproxy.verify_existence(rs, attendee_address):
                link = cdedburl(rs, "assembly/show_assembly", {'assembly_id': new_id})
                descr = attendee_ml_data['description'].format(link)
                attendee_ml_data['description'] = descr
                attendee_ml_data['assembly_id'] = new_id
                code = self.mlproxy.create_mailinglist(rs, attendee_ml_data)
                rs.notify_return_code(code, success=n_("Attendee mailinglist created."))
            else:
                rs.notify("info", n_("Mailinglist %(address)s already exists."),
                          {'address': attendee_address})
        rs.notify_return_code(new_id, success=n_("Assembly created."))
        return self.redirect(rs, "assembly/show_assembly", {'assembly_id': new_id})

    @access("assembly_admin", modi={"POST"})
    @REQUESTdata("ack_delete")
    def delete_assembly(self, rs: RequestState, assembly_id: int,
                        ack_delete: bool) -> Response:
        if not ack_delete:
            rs.append_validation_error(
                ("ack_delete", ValueError(n_("Must be checked."))))
        if rs.has_validation_errors():
            return self.show_assembly(rs, assembly_id)
        blockers = self.assemblyproxy.delete_assembly_blockers(rs, assembly_id)
        if "ballot_is_locked" in blockers:
            rs.notify("error", n_("Assemblies with active ballots cannot be deleted."))
            return self.show_assembly(rs, assembly_id)

        # Specify what to cascade
        cascade = {"assembly_is_locked", "attachments", "attendees", "ballots", "log",
                   "mailinglists", "presiders"} & blockers.keys()
        code = self.assemblyproxy.delete_assembly(
            rs, assembly_id, cascade=cascade)

        rs.notify_return_code(code)
        return self.redirect(rs, "assembly/index")

    @access("assembly")
    def list_attachments(self, rs: RequestState, assembly_id: int) -> Response:
        """Render form."""
        if not self.assemblyproxy.may_assemble(rs, assembly_id=assembly_id):  # pragma: no cover
            rs.notify("error", n_("May not access attachments for this assembly."))
            return self.redirect(rs, "assembly/index")
        attachment_ids = self.assemblyproxy.list_attachments(
            rs, assembly_id=assembly_id)
        attachments = self.assemblyproxy.get_attachments(rs, attachment_ids)
        attachments_versions = self.assemblyproxy.get_attachments_versions(
            rs, attachment_ids)

        def sortkey(att: CdEDBObject) -> Tuple[str, int]:
            """This is an inline function and not in EntitySorter since its only used
            here and needs some extra context."""
            latest_version = attachments_versions[att["id"]][att["latest_version_nr"]]
            return latest_version["title"], att["id"]

        sorted_attachments = {
            att["id"]: att for att in xsorted(attachments.values(), key=sortkey)}
        are_attachment_versions_creatable = \
            self.assemblyproxy.are_attachment_versions_creatable(rs, attachment_ids)
        are_attachment_versions_deletable = \
            self.assemblyproxy.are_attachment_versions_deletable(rs, attachment_ids)
        are_attachments_deletable = {
            attachment_id: (attachment["num_versions"] <= 1
                            and are_attachment_versions_deletable[attachment_id])
            for attachment_id, attachment in attachments.items()}
        return self.render(rs, "list_attachments", {
            "attachments": sorted_attachments,
            "attachments_versions": attachments_versions,
            "are_attachment_versions_creatable": are_attachment_versions_creatable,
            "are_attachment_versions_deletable": are_attachment_versions_deletable,
            "are_attachments_deletable": are_attachments_deletable,
        })

    def process_signup(self, rs: RequestState, assembly_id: int,
                       persona_id: int = None) -> None:
        """Helper to actually perform signup."""
        if persona_id:
            secret = self.assemblyproxy.external_signup(
                rs, assembly_id, persona_id)
        else:
            persona_id = rs.user.persona_id
            secret = self.assemblyproxy.signup(rs, assembly_id)
        persona = self.coreproxy.get_persona(rs, persona_id)
        if secret:
            rs.notify("success", n_("Signed up."))
            subject = f"Teilnahme an {rs.ambience['assembly']['title']}"
            reply_to = (rs.ambience['assembly']['presider_address'] or
                        self.conf["ASSEMBLY_ADMIN_ADDRESS"])
            self.do_mail(
                rs, "signup",
                {'To': (persona['username'],),
                 'Subject': subject,
                 'Reply-To': reply_to},
                {'secret': secret, 'persona': persona})
        else:
            rs.notify("info", n_("Already signed up."))

    @access("member", modi={"POST"})
    def signup(self, rs: RequestState, assembly_id: int) -> Response:
        """Join an assembly."""
        if rs.has_validation_errors():
            return self.show_assembly(rs, assembly_id)
        if now() > rs.ambience['assembly']['signup_end']:
            rs.notify("warning", n_("Signup already ended."))
            return self.redirect(rs, "assembly/show_assembly")
        self.process_signup(rs, assembly_id)
        return self.redirect(rs, "assembly/show_assembly")

    @access("assembly", modi={"POST"})
    @assembly_guard
    @REQUESTdata("persona_id")
    def external_signup(self, rs: RequestState, assembly_id: int,
                        persona_id: CdedbID) -> Response:
        """Add an external participant to an assembly."""
        if rs.has_validation_errors():
            # Shortcircuit for invalid id
            return self.list_attendees(rs, assembly_id)
        if now() > rs.ambience['assembly']['signup_end']:
            rs.notify("warning", n_("Signup already ended."))
            return self.redirect(rs, "assembly/list_attendees")
        if not self.coreproxy.verify_id(rs, persona_id, is_archived=False):
            rs.append_validation_error(
                ('persona_id',
                 ValueError(n_("This user does not exist or is archived."))))
        elif not self.coreproxy.verify_persona(rs, persona_id, {"assembly"}):
            rs.append_validation_error(
                ('persona_id', ValueError(n_("This user is not an assembly user."))))
        elif self.coreproxy.verify_persona(rs, persona_id, {"member"}):
            rs.append_validation_error(
                ('persona_id', ValueError(n_("Members must sign up themselves."))))
        if rs.has_validation_errors():
            return self.list_attendees(rs, assembly_id)
        self.process_signup(rs, assembly_id, persona_id)
        return self.redirect(rs, "assembly/list_attendees")

    def _get_list_attendees_data(self, rs: RequestState,
                                 assembly_id: int) -> Dict[int, Dict[str, Any]]:
        """This lists all attendees of an assembly.

        This is un-inlined to provide a download file too."""
        attendee_ids = self.assemblyproxy.list_attendees(rs, assembly_id)
        attendees = collections.OrderedDict(
            (e['id'], e) for e in xsorted(
                self.coreproxy.get_assembly_users(rs, attendee_ids).values(),
                key=EntitySorter.persona))
        return attendees

    @access("assembly")
    def list_attendees(self, rs: RequestState, assembly_id: int) -> Response:
        """Provide a online list of who is/was present."""
        if not self.assemblyproxy.may_assemble(rs, assembly_id=assembly_id):  # pragma: no cover
            raise werkzeug.exceptions.Forbidden(n_("Not privileged."))
        attendees = self._get_list_attendees_data(rs, assembly_id)
        return self.render(rs, "list_attendees", {"attendees": attendees})

    @access("assembly")
    @assembly_guard
    def download_list_attendees(self, rs: RequestState,
                                assembly_id: int) -> Response:
        """Provides a tex-snipped with all attendes of an assembly."""
        attendees = self._get_list_attendees_data(rs, assembly_id)
        if not attendees:
            rs.notify("info", n_("Empty File."))
            return self.redirect(rs, "assembly/list_attendees")
        tex = self.fill_template(
            rs, "tex", "list_attendees", {'attendees': attendees})
        return self.send_file(
            rs, data=tex, inline=False, filename="Anwesenheitsliste-Export.tex")

    @access("assembly_admin", modi={"POST"})
    @REQUESTdata("ack_conclude")
    def conclude_assembly(self, rs: RequestState, assembly_id: int,
                          ack_conclude: bool) -> Response:
        """Archive an assembly.

        This purges stored voting secret.
        """
        if not rs.ambience['assembly']['is_active']:
            rs.ignore_validation_errors()
            rs.notify("info", n_("Assembly already concluded."))
            return self.redirect(rs, "assembly/show_assembly")
        if not ack_conclude:
            rs.append_validation_error(
                ("ack_conclude", ValueError(n_("Must be checked."))))
        if rs.has_validation_errors():
            return self.show_assembly(rs, assembly_id)

        blockers = self.assemblyproxy.conclude_assembly_blockers(
            rs, assembly_id)
        if "ballot" in blockers:
            rs.notify("error", n_("Unable to conclude assembly with open ballot."))
            return self.show_assembly(rs, assembly_id)

        cascade = {"signup_end"}
        code = self.assemblyproxy.conclude_assembly(rs, assembly_id, cascade)
        rs.notify_return_code(code)
        return self.redirect(rs, "assembly/show_assembly")

    def _group_ballots(self, rs: RequestState, assembly_id: int
                       ) -> Optional[GroupedBallots]:
        """Helper to group all ballots of an assembly by status.

        This calls `_update_ballots` to ensure data integrity before
        grouping the ballots. If this performed a state update,
        None will be returned and the calling function should perform
        a redirect to the calling page, so the typical usage looks like:

            if grouped := self._group_ballots(rs, assembly_id):
                done, extended, current, future = grouped
            else:
                return self.redirect(rs, "assembly/dummy_page")

        :returns: None if any ballot updated state, else
            four dicts mapping ballot ids to ballots grouped by status
            in the order done, extended, current, future.
            Every ballot of the assembly is present in exactly one dict.
        """
        # Check for state changes before grouping ballots.
        extended, tallied, _ = self._update_ballots(rs, assembly_id)
        if extended or tallied:
            return None

        return self.assemblyproxy.group_ballots(rs, assembly_id)

    @access("assembly")
    def list_ballots(self, rs: RequestState, assembly_id: int) -> Response:
        """View available ballots for an assembly."""
        if not self.assemblyproxy.may_assemble(rs, assembly_id=assembly_id):  # pragma: no cover
            raise werkzeug.exceptions.Forbidden(n_("Not privileged."))

        if grouped := self._group_ballots(rs, assembly_id):
            ballots = grouped.all
        else:
            # some ballots updated state
            return self.redirect(rs, "assembly/list_ballots")

        votes = {}
        if self.assemblyproxy.does_attend(rs, assembly_id=assembly_id):
            for ballot_id in ballots:
                votes[ballot_id] = self.assemblyproxy.get_vote(
                    rs, ballot_id, secret=None)

        return self.render(rs, "list_ballots", {
            'ballots': ballots, 'grouped_ballots': grouped, 'votes': votes,
        })

    @access("assembly")
    @REQUESTdata("source_id", _postpone_validation=True)
    @assembly_guard
    def create_ballot_form(self, rs: RequestState, assembly_id: int,
                           source_id: int = None) -> Response:
        """Render form.

        :param source_id: Can be the ID of an existing ballot, prefilling it's data.
        """
        if not rs.ambience['assembly']['is_active']:
            rs.notify("warning", n_("Assembly already concluded."))
            return self.redirect(rs, "assembly/show_assembly")

        # Use inspect validation to avoid showing a validation error for this.
        # If the given source ID is not a valid ID at all, simply ignore it.
        if (source_id := inspect_validation(vtypes.ID, source_id)[0]):
            # If the ballot does not exist, get_ballot would throw a key error.
            source_ballot = unwrap(
                self.assemblyproxy.get_ballots(rs, (source_id,)) or None)
            if source_ballot:
                merge_dicts(rs.values, source_ballot)
                # Multiselects work differently from multiple checkboxes, so
                #  merge_dicts does the wrong thing here (setlist).
                rs.values['linked_attachments'] = self.assemblyproxy.list_attachments(
                    rs, ballot_id=source_id)
            # If the ballot does not exist or is not accessible, show a warning instead.
            else:
                rs.notify("warning", rs.gettext("Unknown Ballot."))

        attachment_ids = self.assemblyproxy.list_attachments(
            rs, assembly_id=assembly_id)
        attachment_versions = self.assemblyproxy.get_latest_attachments_version(
            rs, attachment_ids)
        attachment_entries = [(attachment_id, version["title"])
                              for attachment_id, version in attachment_versions.items()]
        selectize_data = [
            {'id': version['attachment_id'], 'name': version['title']}
            for version in xsorted(
                attachment_versions.values(),
                key=EntitySorter.attachment)
        ]

        return self.render(rs, "configure_ballot", {
            'attachment_entries': attachment_entries,
            'selectize_data': selectize_data,
        })

    @access("assembly", modi={"POST"})
    @assembly_guard
    # the linked_attachments must be passed here since we expect a list
    @REQUESTdatadict(*BALLOT_EXPOSED_FIELDS, ("linked_attachments", "[str]"))
    def create_ballot(self, rs: RequestState, assembly_id: int,
                      data: Dict[str, Any]) -> Response:
        """Make a new ballot."""
        if not rs.ambience['assembly']['is_active']:
            rs.ignore_validation_errors()
            rs.notify("warning", n_("Assembly already concluded."))
            return self.redirect(rs, "assembly/show_assembly")
        data['assembly_id'] = assembly_id
        data = check(rs, vtypes.Ballot, data, creation=True)
        if rs.has_validation_errors():
            return self.create_ballot_form(rs, assembly_id)
        assert data is not None
        new_id = self.assemblyproxy.create_ballot(rs, data)
        code = self._set_ballot_attachments(rs, new_id, data["linked_attachments"])
        rs.notify_return_code(code)
        return self.redirect(rs, "assembly/show_ballot", {'ballot_id': new_id})

    def _set_ballot_attachments(self, rs: RequestState, ballot_id: int,
                                attachment_ids: Set[Optional[int]]
                                ) -> DefaultReturnCode:
        """Wrapper around `AssemblyBackend.set_ballot_attachments` to filter None.

        We filter None from the id list, so that users are able to unset all attachments
        by selecting only the None option in the form.
        """
        attachment_ids = set(filter(None, attachment_ids))
        return self.assemblyproxy.set_ballot_attachments(rs, ballot_id, attachment_ids)

    @access("assembly")
    def get_attachment(self, rs: RequestState, assembly_id: int,
                       attachment_id: int) -> Response:
        """A wrapper around get_attachment_version to retrieve the current version."""
        attachment = self.assemblyproxy.get_attachment(rs, attachment_id)
        # Access checking is done inside get_attachment_version
        return self.redirect(rs, "assembly/get_attachment_version",
                             params={"version_nr": attachment["latest_version_nr"]})

    @access("assembly")
    @REQUESTdata("version_nr")
    def get_attachment_version(self, rs: RequestState, assembly_id: int,
                               attachment_id: int, version_nr: int) -> Response:
        """Retrieve the content of a given attachment version."""
        if not self.assemblyproxy.may_assemble(rs, assembly_id=assembly_id):  # pragma: no cover
            raise werkzeug.exceptions.Forbidden(n_("Not privileged."))
        # the check that the attachment belongs to the assembly is already done in
        # `reconnoitre_ambience`, which raises a "400 Bad Request" in this case
        versions = self.assemblyproxy.get_attachment_versions(rs, attachment_id)
        content = self.assemblyproxy.get_attachment_content(
            rs, attachment_id, version_nr)
        if not content:
            rs.notify("error", n_("File not found."))
            return self.redirect(rs, "assembly/list_attachments")
        return self.send_file(rs, data=content, mimetype="application/pdf",
                              filename=versions[version_nr]['filename'])

    @access("assembly")
    @assembly_guard
    def add_attachment_form(self, rs: RequestState, assembly_id: int) -> Response:
        """Render form."""
        if not rs.ambience['assembly']['is_active']:
            rs.notify('error',
                      n_("Cannot add attachment once the assembly has been locked."))
            return self.redirect(rs, 'assembly/list_attachments')
        return self.render(rs, "add_attachment")

    @access("assembly", modi={"POST"})
    @assembly_guard
    @REQUESTdata("title", "authors", "filename")
    @REQUESTfile("attachment")
    def add_attachment(self, rs: RequestState, assembly_id: int,
                       attachment: werkzeug.datastructures.FileStorage,
                       title: str, filename: Optional[vtypes.Identifier],
                       authors: Optional[str]) -> Response:
        """Create a new attachment."""
        if not rs.ambience['assembly']['is_active']:
            rs.ignore_validation_errors()
            rs.notify('error',
                      n_("Cannot add attachment once the assembly has been locked."))
            return self.redirect(rs, 'assembly/list_attachments')
        if attachment and not filename:
            assert attachment.filename is not None
            tmp = pathlib.Path(attachment.filename).parts[-1]
            filename = check(rs, vtypes.Identifier, tmp, 'filename')
        attachment = check(rs, vtypes.PDFFile, attachment, 'attachment')
        if rs.has_validation_errors():
            return self.add_attachment_form(rs, assembly_id=assembly_id)
        assert attachment is not None
        data: CdEDBObject = {
            "title": title,
            "assembly_id": assembly_id,
            "filename": filename,
            "authors": authors,
        }
        code = self.assemblyproxy.add_attachment(rs, data, attachment)
        rs.notify_return_code(code, success=n_("Attachment added."))
        return self.redirect(rs, "assembly/list_attachments")

    @access("assembly", modi={"POST"})
    @assembly_guard
    @REQUESTdata("attachment_ack_delete")
    def delete_attachment(self, rs: RequestState, assembly_id: int,
                          attachment_id: int, attachment_ack_delete: bool) -> Response:
        """Delete an attachment."""
        if not attachment_ack_delete:
            rs.append_validation_error(
                ("attachment_ack_delete", ValueError(n_("Must be checked."))))
        if rs.has_validation_errors():
            return self.redirect(rs, "assembly/list_attachments")

        if not self.assemblyproxy.is_attachment_version_deletable(rs, attachment_id):
            rs.notify("error", n_("Attachment can not be deleted."))
            return self.redirect(rs, "assembly/list_attachments")

        attachment = self.assemblyproxy.get_attachment(rs, attachment_id)
        # This is possible in theory but should not be done to avoid user errors
        if attachment['num_versions'] > 1:
            rs.notify("error", n_("Remove all but the last version before deleting the"
                                  " attachment."))
            return self.redirect(rs, "assembly/list_attachments")

        cascade = {"ballots", "versions"}
        code = self.assemblyproxy.delete_attachment(rs, attachment_id, cascade)
        rs.notify_return_code(code)
        return self.redirect(rs, "assembly/list_attachments")

    @access("assembly")
    @assembly_guard
    def add_attachment_version_form(self, rs: RequestState, assembly_id: int,
                                    attachment_id: int) -> Response:
        """Render form."""
        # the check that the attachment belongs to the assembly is already done in
        # `reconnoitre_ambience`, which raises a "400 Bad Request" in this case
        if not self.assemblyproxy.is_attachment_version_creatable(rs, attachment_id):
            rs.notify('error',
                      n_("Cannot add attachment version once the assembly has been"
                         " locked."))
            return self.redirect(rs, 'assembly/list_attachments')
        latest_version = self.assemblyproxy.get_latest_attachment_version(
            rs, attachment_id)
        is_deletable = self.assemblyproxy.is_attachment_version_deletable(
            rs, attachment_id)
        return self.render(
            rs, "add_attachment_version", {
                'latest_version': latest_version,
                'is_deletable': is_deletable
            })

    @access("assembly", modi={"POST"})
    @assembly_guard
    @REQUESTdata("title", "authors", "filename", "ack_creation")
    @REQUESTfile("attachment")
    def add_attachment_version(self, rs: RequestState, assembly_id: int,
                               attachment_id: int,
                               attachment: werkzeug.datastructures.FileStorage,
                               title: str, filename: Optional[vtypes.Identifier],
                               authors: Optional[str],
                               ack_creation: bool = None) -> Response:
        """Create a new version of an existing attachment.

        If this version can not be deleted afterwards, the creation must be confirmed.
        """
        # the check that the attachment belongs to the assembly is already done in
        # `reconnoitre_ambience`, which raises a "400 Bad Request" in this case
        if not self.assemblyproxy.is_attachment_version_creatable(rs, attachment_id):
            rs.ignore_validation_errors()
            rs.notify('error',
                      n_("Cannot add attachment version once the assembly has been"
                         " locked."))
            return self.redirect(rs, 'assembly/list_attachments')
        if attachment and not filename:
            assert attachment.filename is not None
            tmp = pathlib.Path(attachment.filename).parts[-1]
            filename = check(rs, vtypes.Identifier, tmp, 'filename')
        attachment = check(rs, vtypes.PDFFile, attachment, 'attachment')
        is_deletable = self.assemblyproxy.is_attachment_version_deletable(rs,
                                                                          attachment_id)
        if not is_deletable and not ack_creation:
            rs.append_validation_error(
                ("ack_creation", ValueError(n_("Must be checked."))))
        if rs.has_validation_errors():
            return self.add_attachment_version_form(
                rs, assembly_id=assembly_id, attachment_id=attachment_id)
        assert attachment is not None
        data: CdEDBObject = {
            'title': title,
            'filename': filename,
            'authors': authors,
        }
        versions = self.assemblyproxy.get_attachment_versions(rs, attachment_id)
        file_hash = get_hash(attachment)
        if any(v["file_hash"] == file_hash for v in versions.values()):
            # TODO maybe display some kind of warning here?
            # Currently this would mean that you need to reupload the file.
            pass

        data['attachment_id'] = attachment_id
        code = self.assemblyproxy.add_attachment_version(rs, data, attachment)
        rs.notify_return_code(code, success=n_("Attachment added."))
        return self.redirect(rs, "assembly/list_attachments")

    @access("assembly", modi={"POST"})
    @assembly_guard
    @REQUESTdata("attachment_ack_delete")
    def delete_attachment_version(self, rs: RequestState, assembly_id: int,
                                  attachment_id: int, version_nr: int,
                                  attachment_ack_delete: bool) -> Response:
        """Delete a version of an attachment."""
        if not attachment_ack_delete:
            rs.append_validation_error(
                ("attachment_ack_delete", ValueError(n_("Must be checked."))))
        # the check that the attachment belongs to the assembly is already done in
        # `reconnoitre_ambience`
        if rs.has_validation_errors():
            return self.redirect(rs, "assembly/list_attachments")

        if not self.assemblyproxy.is_attachment_version_deletable(rs, attachment_id):
            rs.notify("error", n_("Attachment version can not be deleted."))
            return self.redirect(rs, "assembly/list_attachments")

        # This should not happen. Instead, the last attachment_version_delete button
        # should link directly to delete_attachment
        if rs.ambience["attachment"]['num_versions'] <= 1:
            rs.notify("error", n_("Cannot remove the last remaining"
                                  " version of an attachment."))
            return self.redirect(rs, "assembly/list_attachments")

        versions = self.assemblyproxy.get_attachment_versions(rs, attachment_id)
        if version_nr not in versions:
            rs.notify("error", n_("This version does not exist."))
            return self.redirect(rs, "assembly/list_attachments")
        if versions[version_nr]['dtime']:
            rs.notify("error", n_("This version has already been deleted."))
            return self.redirect(rs, "assembly/list_attachments")

        code = self.assemblyproxy.remove_attachment_version(
            rs, attachment_id, version_nr)
        rs.notify_return_code(code, error=n_("Unknown version."))
        return self.redirect(rs, "assembly/list_attachments")

    @access("assembly", modi={"POST"})
    @REQUESTdata("secret")
    def show_old_vote(self, rs: RequestState, assembly_id: int, ballot_id: int,
                      secret: str) -> Response:
        """Show a vote in a ballot of an old assembly by providing secret."""
        if not rs.ambience["ballot"]["is_tallied"]:
            rs.ignore_validation_errors()
            rs.notify("error", n_("Ballot has not been tallied."))
            return self.redirect(rs, "assembly/show_ballot")
        if rs.has_validation_errors():
            return self.show_ballot_result(rs, assembly_id, ballot_id)
        return self.show_ballot_result(rs, assembly_id, ballot_id, secret.strip())

    @access("assembly")
    def show_ballot(self, rs: RequestState, assembly_id: int, ballot_id: int
                    ) -> Response:
        """Present a ballot.

        This has pretty expansive functionality. It especially checks
        for timeouts and initiates for example tallying.

        This does a bit of extra work to accomodate the compatability mode
        for classical voting (i.e. with a fixed number of equally weighted
        votes).
        """
        if not self.assemblyproxy.may_assemble(rs, ballot_id=ballot_id):  # pragma: no cover
            raise werkzeug.exceptions.Forbidden(n_("Not privileged."))

        # We need to group the ballots for navigation later anyway,
        # and as grouping them updates their state we do it already here
        if grouped := self._group_ballots(rs, assembly_id):
            ballots = grouped.all
        else:
            # some ballots updated state
            return self.redirect(rs, "assembly/show_ballot")

        # get associated attachments
        definitive_versions = self.assemblyproxy.get_definitive_attachments_version(
            rs, ballot_id)
        latest_versions = self.assemblyproxy.get_latest_attachments_version(
            rs, definitive_versions.keys())

        # initial checks done, present the ballot
        ballot = rs.ambience['ballot']
        ballot['vote_count'] = self.assemblyproxy.count_votes(rs, ballot_id)
        result = self.get_online_result(rs, ballot)
        attends = self.assemblyproxy.does_attend(rs, ballot_id=ballot_id)

        vote_dict = self._retrieve_own_vote(rs, ballot, secret=None)
        # convert the own_vote in a shape which can be consumed by the (classical or
        # preferential) vote form
        if ballot['votes']:
            merge_dicts(rs.values, {'vote': vote_dict['own_vote'].split('=')
                                    if vote_dict['own_vote'] else None})
        else:
            merge_dicts(rs.values, {'vote': vote_dict['own_vote']})

        # this is used for the dynamic row candidate table
        current_candidates = {
            drow_name(field_name=key, entity_id=candidate_id): value
            for candidate_id, candidate in ballot['candidates'].items()
            for key, value in candidate.items() if key != 'id'}
        sorted_candidate_ids = [
            e["id"] for e in xsorted(ballot["candidates"].values(),
                                     key=EntitySorter.candidates)]
        merge_dicts(rs.values, current_candidates)

        # now, process the grouped ballots from above for the navigation buttons.
        ballot_list: List[int] = sum((
            xsorted(bdict, key=lambda key: bdict[key]["title"])  # pylint: disable=cell-var-from-loop;
            for bdict in (grouped.upcoming, grouped.running, grouped.concluded)), [])

        i = ballot_list.index(ballot_id)
        length = len(ballot_list)
        prev_ballot = ballots[ballot_list[i-1]] if i > 0 else None
        next_ballot = ballots[ballot_list[i+1]] if i + 1 < length else None

        return self.render(rs, "show_ballot", {
            "sorted_candidate_ids": sorted_candidate_ids,
            'latest_versions': latest_versions,
            'definitive_versions': definitive_versions,
            'MAGIC_ABSTAIN': MAGIC_ABSTAIN,
            'ASSEMBLY_BAR_SHORTNAME': ASSEMBLY_BAR_SHORTNAME,
            'attends': attends,
            'result': result,
            'prev_ballot': prev_ballot,
            'next_ballot': next_ballot,
            **vote_dict
        })

    @access("assembly")
    def show_ballot_result(self, rs: RequestState, assembly_id: int, ballot_id: int,
                           secret: str = None) -> Response:
        """This shows a more detailed result of a tallied ballot.

        All information provided on this side is constructable from the downloadable
        json result file and the verification scripts.

        However, we provide them also online for the sake of laziness.
        """
        if rs.has_validation_errors():
            return self.redirect(rs, "assembly/show_ballot_result")

        if not self.assemblyproxy.may_assemble(rs, ballot_id=ballot_id):  # pragma: no cover
            raise werkzeug.exceptions.Forbidden(n_("Not privileged."))
        ballot = rs.ambience['ballot']

        # We need to group the ballots for navigation later anyway,
        # and as grouping them updates their state we do it already here
        if grouped := self._group_ballots(rs, assembly_id):
            ballots = grouped.all
        else:
            # some ballots updated state
            return self.redirect(rs, "assembly/show_ballot_result")

        if not ballot['is_tallied']:
            rs.notify("error", n_("Ballot has not been tallied."))
            return self.redirect(rs, "assembly/show_ballot")

        vote_dict = self._retrieve_own_vote(rs, ballot, secret)
        # we may get a validation error from an invalid secret, which will be handled by
        # the user and we may ignore here
        rs.ignore_validation_errors()

        result = self.get_online_result(rs, ballot)
        assert result is not None

        # map the candidate shortnames to their titles
        candidates = {candidate['shortname']: candidate['title']
                      for candidate in ballot['candidates'].values()}
        abbreviations = abbreviation_mapper(xsorted(candidates.keys()))
        if ballot['use_bar']:
            if ballot['votes']:
                candidates[ASSEMBLY_BAR_SHORTNAME] = rs.gettext(
                    "Against all Candidates")
            else:
                candidates[ASSEMBLY_BAR_SHORTNAME] = rs.gettext("Rejection limit")
        # use special symbol for bar abbreviation
        if ballot['use_bar']:
            abbreviations[ASSEMBLY_BAR_SHORTNAME] = ASSEMBLY_BAR_ABBREVIATION

        # all vote string submitted in this ballot
        votes = [vote["vote"] for vote in result["votes"]]
        # calculate the occurrence of each vote
        vote_counts = self.count_equal_votes(votes, classical=bool(ballot['votes']))

        all_candidates = [Candidate(c) for c in candidates]
        if ballot["votes"]:
            all_candidates.append(Candidate(ASSEMBLY_BAR_SHORTNAME))
        # the pairwise preference of all candidates
        # Schulze_condorcet checks if all votes contain exactly the given candidates.
        # Since the pairwise preference does not change if we ignore some candidates
        # afterwards, we simply add the _bar_ here.
        pairwise_pref = pairwise_preference(votes, all_candidates)

        # calculate the hash of the result file
        result_bytes = self.assemblyproxy.get_ballot_result(rs, ballot['id'])
        assert result_bytes is not None
        result_hash = get_hash(result_bytes)

        # show links to next and previous ballots
        # we are only interested in concluded ballots
        ballot_list: List[int] = xsorted(
            grouped.concluded.keys(),
            key=lambda id_: EntitySorter.ballot(grouped.concluded[id_])  # type: ignore[union-attr]
            # Seems like a mypy bug.
        )

        i = ballot_list.index(ballot_id)
        length = len(ballot_list)
        prev_ballot = ballots[ballot_list[i - 1]] if i > 0 else None
        next_ballot = ballots[ballot_list[i + 1]] if i + 1 < length else None

        return self.render(rs, "show_ballot_result", {
            'result': result, 'ASSEMBLY_BAR_SHORTNAME': ASSEMBLY_BAR_SHORTNAME,
            'result_hash': result_hash, 'secret': secret, **vote_dict,
            'vote_counts': vote_counts, 'MAGIC_ABSTAIN': MAGIC_ABSTAIN,
            'BALLOT_TALLY_ADDRESS': self.conf["BALLOT_TALLY_ADDRESS"],
            'BALLOT_TALLY_MAILINGLIST_URL': self.conf["BALLOT_TALLY_MAILINGLIST_URL"],
            'prev_ballot': prev_ballot, 'next_ballot': next_ballot,
<<<<<<< HEAD
            'candidates': candidates, 'abbreviations': abbreviations,
            'pairwise_preference': pairwise_pref})
=======
            'candidates': candidates,
        })
>>>>>>> 41c2f19e

    @staticmethod
    def count_equal_votes(vote_strings: List[VoteString], classical: bool = False
                          ) -> collections.Counter[VoteString]:
        """This counts how often a specific vote was submitted."""
        # convert the votes into their tuple representation
        vote_tuples = as_vote_tuples(vote_strings)
        if classical:
            # in classical votes, there are at most two pairs of candidates, the
            # first we voted for and the optional second we don't voted for
            # if there is only one pair of candidates, we abstained
            vote_tuples = [((MAGIC_ABSTAIN,),) if len(vote) == 1 else (vote[0],)
                           for vote in vote_tuples]
        # take care that all candidates of the same level of each vote are sorted.
        # otherwise, votes which are semantically the same are counted as different
        votes = [[xsorted(candidates) for candidates in vote] for vote in vote_tuples]
        return collections.Counter(as_vote_strings(votes))

    def _retrieve_own_vote(self, rs: RequestState, ballot: CdEDBObject,
                           secret: str = None) -> CdEDBObject:
        """Helper function to present the own vote

        This handles the personalised information of the current viewer interacting with
        the ballot.

        :return: one of the following strings:
            * your full preference, if the ballot was a preferential vote, otherwise
            * MAGIC_ABSTAIN, if you abstained and the ballot was a classical vote
            * all candidates you voted for, seperated by '=', if the ballot was a
              classical vote
        """
        ballot_id = ballot['id']

        # fetches the vote from the database
        attends = self.assemblyproxy.does_attend(rs, ballot_id=ballot_id)
        has_voted = False
        own_vote = None
        if attends:
            has_voted = self.assemblyproxy.has_voted(rs, ballot_id)
            if has_voted:
                try:
                    own_vote = self.assemblyproxy.get_vote(rs, ballot_id, secret=secret)
                except ValueError:
                    rs.append_validation_error(
                        ("secret", ValueError(n_("Entered invalid secret"))))
                    own_vote = None

        if own_vote and ballot['votes']:
            vote_tuple = as_vote_tuple(own_vote)
            if len(vote_tuple) == 1:
                # abstention
                own_vote = MAGIC_ABSTAIN
            else:
                # select voted options in classical voting
                own_vote = as_vote_string((vote_tuple[0],))

        return {'attends': attends, 'has_voted': has_voted, 'own_vote': own_vote}

    def _update_ballots(self, rs: RequestState, assembly_id: int
                        ) -> Tuple[int, int, int]:
        """Helper to automatically update all ballots of an assembly.

        State updates are necessary for extending and tallying a ballot.
        If this function performs a state update, the calling function should
        redirect to the calling page.

        :returns: how many state changes of which kind were performed
            in order extended, tallied, unchanged
        """
        ballot_ids = self.assemblyproxy.list_ballots(rs, assembly_id)
        ballots = self.assemblyproxy.get_ballots(rs, ballot_ids)
        extended = tallied = unchanged = 0

        timestamp = now()
        for ballot_id, ballot in ballots.items():
            # check for extension
            if ballot['extended'] is None and timestamp > ballot['vote_end']:
                if self.assemblyproxy.check_voting_period_extension(rs, ballot['id']):
                    extended += 1
                    continue
                else:
                    # we do not need the full updated ballot here, so just update
                    # the relevant piece of information
                    ballot['extended'] = False

            finished = (timestamp > ballot['vote_end']
                        and (not ballot['extended']
                             or timestamp > ballot['vote_extension_end']))
            # check whether we need to initiate tallying
            # tally_ballot returns None if ballot was already tallied
            if finished and (result := self.assemblyproxy.tally_ballot(rs, ballot_id)):
                afile = io.BytesIO(result)
                my_hash = get_hash(result)
                attachment_result: Attachment = {
                    'file': afile,
                    'filename': 'result.json',
                    'mimetype': 'application/json'}
                to = [self.conf["BALLOT_TALLY_ADDRESS"]]
                if rs.ambience['assembly']['presider_address']:
                    to.append(rs.ambience['assembly']['presider_address'])
                reply_to = (rs.ambience['assembly']['presider_address'] or
                            self.conf["ASSEMBLY_ADMIN_ADDRESS"])
                subject = f"Abstimmung '{ballot['title']}' ausgezählt"
                self.do_mail(
                    rs, "ballot_tallied", {
                        'To': to,
                        'Subject': subject,
                        'Reply-To': reply_to
                    },
                    attachments=(attachment_result,),
                    params={'sha': my_hash, 'title': ballot['title']})
                tallied += 1
                continue
            unchanged += 1

        ret = (extended, tallied, unchanged)
        if sum(ret) != len(ballots):
            raise RuntimeError(n_("Impossible."))
        return ret

    def get_online_result(self, rs: RequestState, ballot: Dict[str, Any]
                          ) -> Optional[CdEDBObject]:
        """Helper to get the result information of a tallied ballot."""
        if ballot['is_tallied']:
            ballot_result = self.assemblyproxy.get_ballot_result(rs, ballot['id'])
            assert ballot_result is not None
            result = json.loads(ballot_result)

            preferred: List[Collection[str]] = []
            rejected: List[Collection[str]] = []
            tmp = preferred
            lookup = {e['shortname']: e['id']
                      for e in ballot['candidates'].values()}
            for candidates in as_vote_tuple(result["result"]):
                # Remove bar if present
                level = [lookup[c] for c in candidates if c in lookup]
                if level:
                    tmp.append(level)
                if ASSEMBLY_BAR_SHORTNAME in candidates:
                    tmp = rejected
            result['preferred'] = preferred
            result['rejected'] = rejected

            # vote count for classical vote ballots
            counts: Union[Dict[str, int], List[DetailedResultLevel]]
            if ballot['votes']:
                counts = {e['shortname']: 0 for e in ballot['candidates'].values()}
                if ballot['use_bar']:
                    counts[ASSEMBLY_BAR_SHORTNAME] = 0
                for vote in result['votes']:
                    vote_tuple = as_vote_tuple(vote["vote"])
                    # votes with len 1 are abstentions
                    if len(vote_tuple) > 1:
                        # the first entry contains the candidates voted for
                        for candidate in vote_tuple[0]:
                            counts[candidate] += 1
                result['counts'] = counts
            # vote count for preferential vote ballots
            else:
                votes = [e['vote'] for e in result['votes']]
                candidates = tuple(Candidate(c) for c in result['candidates'])
                if ballot['use_bar']:
                    candidates += (ASSEMBLY_BAR_SHORTNAME,)
                counts = schulze_evaluate_detailed(votes, candidates)

            result['counts'] = counts

            # count abstentions for both voting forms
            abstentions = 0
            for vote in result['votes']:
                if len(as_vote_tuple(vote['vote'])) == 1:
                    abstentions += 1
            result['abstentions'] = abstentions

            # strip the leading _bar_ of the result if it has only technical meanings
            if not result['use_bar']:
                if result['result'].endswith(ASSEMBLY_BAR_SHORTNAME):
                    # remove also the trailing > or =
                    result['result'] = result['result'][:-len(ASSEMBLY_BAR_SHORTNAME)-1]

            return result
        return None

    @periodic("check_tally_ballot", period=1)
    def check_tally_ballot(self, rs: RequestState, store: CdEDBObject
                           ) -> CdEDBObject:
        """Check whether any ballots need to be tallied or extended."""
        tally_count = 0
        extension_count = 0
        assembly_ids = self.assemblyproxy.list_assemblies(rs, is_active=True)
        assemblies = self.assemblyproxy.get_assemblies(rs, assembly_ids)
        for assembly_id, assembly in assemblies.items():
            rs.ambience['assembly'] = assembly
            extended, tallied, _ = self._update_ballots(rs, assembly_id)
            extension_count += extended
            tally_count += tallied
        if extension_count or tally_count:
            self.logger.info(f"Extended {extension_count} and tallied"
                             f" {tally_count} ballots via cron job.")
        return store

    @access("assembly")
    def summary_ballots(self, rs: RequestState, assembly_id: int) -> Response:
        """Give an online summary of all tallied ballots of an assembly."""
        if not self.assemblyproxy.may_assemble(rs, assembly_id=assembly_id):  # pragma: no cover
            raise werkzeug.exceptions.Forbidden(n_("Not privileged."))

        if not (grouped := self._group_ballots(rs, assembly_id)):
            # some ballots updated state
            return self.redirect(rs, "assembly/summary_ballots")

        result = {k: self.get_online_result(rs, v)
                  for k, v in grouped.concluded.items()}

        config_grouped = self.assemblyproxy.group_ballots_by_config(rs, assembly_id)

        return self.render(rs, "summary_ballots", {
            'grouped_ballots': grouped, 'config_grouped': config_grouped,
            'ASSEMBLY_BAR_SHORTNAME': ASSEMBLY_BAR_SHORTNAME, 'result': result,
        })

    @access("assembly")
    @assembly_guard
    def change_ballot_form(self, rs: RequestState, assembly_id: int,
                           ballot_id: int) -> Response:
        """Render form"""
        if rs.ambience['ballot']['is_locked']:
            rs.notify("warning", n_("Unable to modify active ballot."))
            return self.redirect(rs, "assembly/show_ballot")
        attachment_ids = self.assemblyproxy.list_attachments(
            rs, assembly_id=assembly_id)
        attachment_versions = self.assemblyproxy.get_latest_attachments_version(
            rs, attachment_ids)
        attachment_entries = [(attachment_id, version["title"])
                              for attachment_id, version in attachment_versions.items()]
        selectize_data = [
            {'id': version['attachment_id'], 'name': version['title']}
            for version in xsorted(
                attachment_versions.values(),
                key=EntitySorter.attachment)
        ]

        # add the current attachment to the values dict, since they are no part of them
        # by default
        latest_attachments = self.assemblyproxy.list_attachments(
            rs, ballot_id=ballot_id)
        rs.values["linked_attachments"] = list(latest_attachments)
        merge_dicts(rs.values, rs.ambience['ballot'])

        return self.render(rs, "configure_ballot", {
            "attachment_entries": attachment_entries,
            "selectize_data": selectize_data,
        })

    @access("assembly", modi={"POST"})
    @assembly_guard
    # the linked_attachments must be passed here since we expect a list
    @REQUESTdatadict(*BALLOT_EXPOSED_FIELDS, ("linked_attachments", "[str]"))
    def change_ballot(self, rs: RequestState, assembly_id: int,
                      ballot_id: int, data: Dict[str, Any]) -> Response:
        """Modify a ballot."""
        if rs.ambience['ballot']['is_locked']:
            rs.ignore_validation_errors()
            rs.notify("warning", n_("Unable to modify active ballot."))
            return self.redirect(rs, "assembly/show_ballot")
        data['id'] = ballot_id
        data = check(rs, vtypes.Ballot, data)
        if rs.has_validation_errors():
            return self.change_ballot_form(rs, assembly_id, ballot_id)
        assert data is not None

        code = self._set_ballot_attachments(rs, ballot_id, data['linked_attachments'])
        code *= self.assemblyproxy.set_ballot(rs, data)
        rs.notify_return_code(code)
        return self.redirect(rs, "assembly/show_ballot")

    @access("assembly")
    @assembly_guard
    def comment_concluded_ballot_form(self, rs: RequestState, assembly_id: int,
                                      ballot_id: int) -> Response:
        if not rs.ambience['ballot']['is_tallied']:
            rs.notify("error", n_("Comments are only allowed for concluded ballots."))
            return self.redirect(rs, "assembly/show_ballot")
        merge_dicts(rs.values, rs.ambience['ballot'])
        return self.render(rs, "comment_ballot")

    @access("assembly", modi={"POST"})
    @assembly_guard
    @REQUESTdata("comment")
    def comment_concluded_ballot(self, rs: RequestState, assembly_id: int,
                                 ballot_id: int, comment: Optional[str]) -> Response:
        if rs.has_validation_errors():
            return self.comment_concluded_ballot_form(rs, assembly_id, ballot_id)
        if not self.assemblyproxy.is_ballot_concluded(rs, ballot_id):
            rs.notify("error", n_("Comments are only allowed for concluded ballots."))
            return self.redirect(rs, "assembly/show_ballot")
        code = self.assemblyproxy.comment_concluded_ballot(rs, ballot_id, comment)
        rs.notify_return_code(code)
        return self.redirect(rs, "assembly/show_ballot")

    @access("assembly", modi={"POST"})
    @assembly_guard
    def ballot_start_voting(self, rs: RequestState, assembly_id: int,
                            ballot_id: int) -> Response:
        """Immediately start voting period of a ballot.
        Only possible in CDEDB_DEV mode."""
        if not self.conf["CDEDB_DEV"]:  # pragma: no cover
            raise RuntimeError(
                n_("Force starting a ballot is only possible in dev mode."))

        bdata = {
            "id": ballot_id,
            # vote begin must be in the future
            "vote_begin": now() + datetime.timedelta(milliseconds=100),
            "vote_end": now() + datetime.timedelta(minutes=1),
            "vote_extension_end":
                None if not rs.ambience['ballot']['vote_extension_end']
                else now() + datetime.timedelta(minutes=1, microseconds=100),
            "abs_quorum": rs.ambience['ballot']['abs_quorum'],
            "rel_quorum": rs.ambience['ballot']['rel_quorum'],
        }

        rs.notify_return_code(self.assemblyproxy.set_ballot(rs, bdata))
        # wait for ballot to be votable
        time.sleep(.1)
        return self.redirect(rs, "assembly/show_ballot")

    @access("assembly", modi={"POST"})
    @assembly_guard
    @REQUESTdata("ack_delete")
    def delete_ballot(self, rs: RequestState, assembly_id: int, ballot_id: int,
                      ack_delete: bool) -> Response:
        """Remove a ballot."""
        if not ack_delete:
            rs.append_validation_error(
                ("ack_delete", ValueError(n_("Must be checked."))))
        if rs.has_validation_errors():
            return self.show_ballot(rs, assembly_id, ballot_id)
        blockers = self.assemblyproxy.delete_ballot_blockers(rs, ballot_id)
        if "ballot_is_locked" in blockers:
            rs.notify("error", n_("Unable to remove active ballot."))
            return self.show_ballot(rs, assembly_id, ballot_id)

        # Specify what to cascade
        cascade = {"candidates", "attachments", "voters"} & blockers.keys()
        code = self.assemblyproxy.delete_ballot(rs, ballot_id, cascade=cascade)

        rs.notify_return_code(code)
        return self.redirect(rs, "assembly/list_ballots")

    @access("assembly", modi={"POST"})
    def vote(self, rs: RequestState, assembly_id: int,
             ballot_id: int) -> Response:
        """Decide on the options of a ballot.

        This does a bit of extra work to accomodate the compatability mode
        for classical voting (i.e. with a fixed number of equally weighted
        votes).
        """
        if not self.assemblyproxy.may_assemble(rs, ballot_id=ballot_id):  # pragma: no cover
            raise werkzeug.exceptions.Forbidden(n_("Not privileged."))
        if not self.assemblyproxy.is_ballot_voting(rs, ballot_id):
            rs.notify("error", n_("Ballot is outside its voting period."))
            return self.redirect(rs, "assembly/show_ballot", {'ballot_id': ballot_id})
        ballot = rs.ambience['ballot']
        # sorting here ensures stable ordering for classical voting below
        candidates = xsorted(
            Candidate(e['shortname']) for e in ballot['candidates'].values())
        vote: Optional[str]
        if ballot['votes']:
            # classical voting
            voted = unwrap(request_extractor(rs, {"vote": Collection[str]}))
            if rs.has_validation_errors():
                return self.show_ballot(rs, assembly_id, ballot_id)
            if voted == (ASSEMBLY_BAR_SHORTNAME,):
                if not ballot['use_bar']:
                    raise ValueError(n_("Option not available."))
                vote = as_vote_string([[ASSEMBLY_BAR_SHORTNAME], candidates])
            elif voted == (MAGIC_ABSTAIN,):
                # When abstaining, the bar is equal to all candidates. This is
                # different from voting *for* all candidates.
                candidates.append(ASSEMBLY_BAR_SHORTNAME)
                vote = as_vote_string([candidates])
            elif ASSEMBLY_BAR_SHORTNAME in voted and len(voted) > 1:
                rs.notify("error", n_("Rejection is exclusive."))
                return self.show_ballot(rs, assembly_id, ballot_id)
            else:
                preferred = [c for c in candidates if c in voted]
                rejected = [c for c in candidates if c not in voted]
                # When voting for certain candidates, they are ranked higher
                # than the bar (to distinguish the vote from abstaining)
                rejected.append(ASSEMBLY_BAR_SHORTNAME)
                # TODO as_vote_string should not take empty lists in account
                if preferred:
                    vote = as_vote_string([preferred, rejected])
                else:
                    vote = as_vote_string([rejected])
        else:
            # preferential voting
            vote = unwrap(request_extractor(rs, {"vote": Optional[str]}))  # type: ignore[dict-item]
            # Empty preferential vote counts as abstaining
            if not vote:
                if ballot['use_bar']:
                    candidates.append(ASSEMBLY_BAR_SHORTNAME)
                vote = as_vote_string([candidates])
        vote = check(rs, vtypes.Vote, vote, "vote", ballot=ballot)
        if rs.has_validation_errors():
            return self.show_ballot(rs, assembly_id, ballot_id)
        assert vote is not None
        code = self.assemblyproxy.vote(rs, ballot_id, vote, secret=None)
        rs.notify_return_code(code)
        return self.redirect(rs, "assembly/show_ballot")

    @access("assembly")
    def get_result(self, rs: RequestState, assembly_id: int,
                   ballot_id: int) -> Response:
        """Download the tallied stats of a ballot."""
        if not self.assemblyproxy.may_assemble(rs, ballot_id=ballot_id):  # pragma: no cover
            raise werkzeug.exceptions.Forbidden(n_("Not privileged."))
        if not (result := self.assemblyproxy.get_ballot_result(rs, ballot_id)):
            rs.notify("warning", n_("Ballot not yet tallied."))
            return self.show_ballot(rs, assembly_id, ballot_id)
        return self.send_file(rs, data=result, inline=False,
                              filename=f"ballot_{ballot_id}_result.json")

    @access("assembly", modi={"POST"})
    @assembly_guard
    def edit_candidates(self, rs: RequestState, assembly_id: int,
                        ballot_id: int) -> Response:
        """Create, edit and delete candidates of a ballot."""

        spec = {
            'shortname': vtypes.ShortnameRestrictiveIdentifier,
            'title': vtypes.LegacyShortname
        }
        existing_candidates = rs.ambience['ballot']['candidates'].keys()
        candidates = process_dynamic_input(
            rs, vtypes.BallotCandidate, existing_candidates, spec)
        if rs.has_validation_errors():
            return self.show_ballot(rs, assembly_id, ballot_id)

        shortnames: Set[str] = set()
        for candidate_id, candidate in candidates.items():
            if candidate and candidate['shortname'] in shortnames:
                rs.append_validation_error(
                    (drow_name("shortname", candidate_id),
                     ValueError(n_("Duplicate shortname.")))
                )
            if candidate:
                shortnames.add(candidate['shortname'])
        if rs.has_validation_errors():
            return self.show_ballot(rs, assembly_id, ballot_id)

        data = {
            'id': ballot_id,
            'candidates': candidates
        }
        code = self.assemblyproxy.set_ballot(rs, data)
        rs.notify_return_code(code)
        return self.redirect(rs, "assembly/show_ballot")

    def bundle_verify_result_zipapp(self) -> bytes:
        version = importlib.metadata.version("schulze_condorcet")

        with tempfile.TemporaryDirectory() as tmp:
            temp = pathlib.Path(tmp)
            pkg = temp / 'verify_result'
            pkg.mkdir()
            shutil.copy2(self.conf['REPOSITORY_PATH'] / 'static' / 'verify_result.py',
                         pkg / '__main__.py')
            subprocess.run(
                ['python3', '-m', 'pip', 'install',
                 f'schulze_condorcet=={version}', '--target', 'verify_result'],
                cwd=tmp, check=True, stdout=subprocess.DEVNULL)
            shutil.rmtree(pkg / f'schulze_condorcet-{version}.dist-info')
            output = temp / 'verify_result.pyz'
            zipapp.create_archive(pkg, output, interpreter='/usr/bin/env python3')
            with open(output, 'rb') as f:
                return f.read()

    @access("anonymous")
    def download_verify_result_script(self, rs: RequestState) -> Response:
        """Download the script to verify the vote result files."""
        result = self.bundle_verify_result_zipapp()
        return self.send_file(
            rs, data=result, inline=False, filename="verify_result.pyz",
            mimetype="application/x-python")<|MERGE_RESOLUTION|>--- conflicted
+++ resolved
@@ -28,13 +28,8 @@
 import cdedb.ml_type_aux as ml_type
 from cdedb.backend.assembly import GroupedBallots
 from cdedb.common import (
-<<<<<<< HEAD
-    ASSEMBLY_BAR_SHORTNAME, CdEDBObject, CdEDBObjectMap, DefaultReturnCode,
-    RequestState, abbreviation_mapper, get_hash, merge_dicts, now, unwrap,
-=======
-    ASSEMBLY_BAR_SHORTNAME, CdEDBObject, DefaultReturnCode, RequestState, get_hash,
-    merge_dicts, now, unwrap,
->>>>>>> 41c2f19e
+    ASSEMBLY_BAR_SHORTNAME, CdEDBObject, DefaultReturnCode, RequestState,
+    abbreviation_mapper, get_hash, merge_dicts, now, unwrap,
 )
 from cdedb.common.fields import LOG_FIELDS_COMMON
 from cdedb.common.n_ import n_
@@ -1162,13 +1157,9 @@
             'BALLOT_TALLY_ADDRESS': self.conf["BALLOT_TALLY_ADDRESS"],
             'BALLOT_TALLY_MAILINGLIST_URL': self.conf["BALLOT_TALLY_MAILINGLIST_URL"],
             'prev_ballot': prev_ballot, 'next_ballot': next_ballot,
-<<<<<<< HEAD
             'candidates': candidates, 'abbreviations': abbreviations,
-            'pairwise_preference': pairwise_pref})
-=======
-            'candidates': candidates,
+            'pairwise_preference': pairwise_pref,
         })
->>>>>>> 41c2f19e
 
     @staticmethod
     def count_equal_votes(vote_strings: List[VoteString], classical: bool = False
