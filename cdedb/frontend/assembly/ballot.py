--- conflicted
+++ resolved
@@ -882,12 +882,7 @@
         if not path.is_file():
             rs.notify("warning", n_("Ballot not yet tallied."))
             return self.show_ballot(rs, assembly_id, ballot_id)
-<<<<<<< HEAD
-        # TODO Streamline this
-        return self.send_file(rs, data=result, inline=False,
-=======
         return self.send_file(rs, path=path, inline=False,
->>>>>>> 6b941ade
                               filename=f"ballot_{ballot_id}_result.json")
 
     @access("assembly", modi={"POST"})
