--- conflicted
+++ resolved
@@ -58,14 +58,8 @@
         self.urlmap = CDEDB_PATHS
         secrets = SecretsConfig(configpath)
         self.connpool = connection_pool_factory(
-<<<<<<< HEAD
             self.conf["CDB_DATABASE_NAME"], DATABASE_ROLES,
             secrets, self.conf["DB_PORT"])
-        self.validate_mlscriptkey = lambda k: k == secrets["ML_SCRIPT_KEY"]
-=======
-            self.conf.CDB_DATABASE_NAME, DATABASE_ROLES,
-            secrets, self.conf.DB_PORT)
->>>>>>> d3b6a009
         # Construct a reduced Jinja environment for rendering error pages.
         self.jinja_env = jinja2.Environment(
             loader=jinja2.FileSystemLoader(
@@ -170,23 +164,6 @@
                     sessionkey = None
                     user = self.sessionproxy.lookuptoken(apitoken,
                                                          request.remote_addr)
-
-<<<<<<< HEAD
-                # Check for timed out / invalid sessionkey
-                if sessionkey and not user.persona_id:
-                    params = {
-                        'wants': self.encode_parameter(
-                            "core/index", "wants", request.url,
-                            timeout=self.conf["UNCRITICAL_PARAMETER_TIMEOUT"]),
-                    }
-                    ret = construct_redirect(request,
-                                             urls.build("core/index", params))
-                    ret.delete_cookie("sessionkey")
-                    notifications = json.dumps([self.encode_notification(
-                        "error", n_("Session expired."))])
-                    ret.set_cookie("displaynote", notifications)
-                    return ret
-=======
                     # Error early to make debugging easier.
                     if 'droid' not in user.roles:
                         raise werkzeug.exceptions.Forbidden(
@@ -200,7 +177,7 @@
                         params = {
                             'wants': self.encode_parameter(
                                 "core/index", "wants", request.url,
-                                timeout=self.conf.UNCRITICAL_PARAMETER_TIMEOUT)
+                                timeout=self.conf["UNCRITICAL_PARAMETER_TIMEOUT"])
                         }
                         ret = construct_redirect(
                             request, urls.build("core/index", params))
@@ -209,7 +186,6 @@
                             "error", n_("Session expired."))])
                         ret.set_cookie("displaynote", notifications)
                         return ret
->>>>>>> d3b6a009
                 coders = {
                     "encode_parameter": self.encode_parameter,
                     "decode_parameter": self.decode_parameter,
