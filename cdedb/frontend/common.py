#!/usr/bin/env python3

"""Common code for all frontends. This is a kind of a mixed bag with no
overall topic.
"""

import abc
import cgitb
import collections
import collections.abc
import copy
import csv
import datetime
import email
import email.charset
import email.encoders
import email.header
import email.mime
import email.mime.application
import email.mime.audio
import email.mime.image
import email.mime.multipart
import email.mime.text
import email.utils
import functools
import gettext
import io
import itertools
import json
import logging
import pathlib
import re
import shutil
import smtplib
import subprocess
import sys
import tempfile
import threading
import typing
import urllib.error
import urllib.parse
import weakref
from email.mime.nonmultipart import MIMENonMultipart
from secrets import token_hex
from types import TracebackType
from typing import (
    IO, AbstractSet, Any, AnyStr, Callable, ClassVar, Collection, Dict, Iterable, List,
    Literal, Mapping, MutableMapping, NamedTuple, Optional, Protocol, Sequence,
    Tuple, Type, TypeVar, Union, cast, overload,
)

import icu
import jinja2
import mailmanclient.restobjects.mailinglist
import mailmanclient.restobjects.held_message
import werkzeug
import werkzeug.datastructures
import werkzeug.exceptions
import werkzeug.utils
import werkzeug.wrappers
<<<<<<< HEAD
=======
import werkzeug.wsgi
from typing_extensions import Literal, Protocol
>>>>>>> 30919988

import cdedb.query as query_mod
import cdedb.validation as validate
import cdedb.validationtypes as vtypes
from cdedb.backend.assembly import AssemblyBackend
from cdedb.backend.cde import CdEBackend
from cdedb.backend.common import AbstractBackend
from cdedb.backend.core import CoreBackend
from cdedb.backend.event import EventBackend
from cdedb.backend.ml import MlBackend
from cdedb.backend.past_event import PastEventBackend
from cdedb.common import (
    ALL_MGMT_ADMIN_VIEWS, ALL_MOD_ADMIN_VIEWS, ANTI_CSRF_TOKEN_NAME,
    ANTI_CSRF_TOKEN_PAYLOAD, REALM_SPECIFIC_GENESIS_FIELDS, PERSONA_DEFAULTS,
    CdEDBMultiDict, CdEDBObject, CustomJSONEncoder, EntitySorter, Error, Notification,
    NotificationType, PathLike, PrivilegeError, RequestState, Role, User,
    ValidationWarning, _tdelta, asciificator, decode_parameter, encode_parameter,
    get_localized_country_codes, glue, json_serialize, make_proxy, make_root_logger,
    merge_dicts, n_, now, roles_to_db_role, unwrap,
)
from cdedb.config import BasicConfig, Config, SecretsConfig
from cdedb.database import DATABASE_ROLES
from cdedb.database.connection import connection_pool_factory
from cdedb.devsamples import HELD_MESSAGE_SAMPLE
from cdedb.enums import ENUMS_DICT
from cdedb.filter import JINJA_FILTERS, cdedbid_filter, safe_filter, sanitize_None
from cdedb.query import Query

_LOGGER = logging.getLogger(__name__)
_BASICCONF = BasicConfig()


S = TypeVar('S')
T = TypeVar('T')


class Response(werkzeug.wrappers.Response):
    """Wrapper around werkzeugs Response to handle displaynote cookie.

    This is a pretty thin wrapper, but essential so our magic cookie
    gets cleared and no stale notifications remain.
    """

    def __init__(self, *args: Any, **kwargs: Any) -> None:
        super().__init__(*args, **kwargs)
        self.delete_cookie("displaynote")


class BaseApp(metaclass=abc.ABCMeta):
    """Additional base class under :py:class:`AbstractFrontend` which will be
    inherited by :py:class:`cdedb.frontend.application.Application`.
    """
    realm: ClassVar[str]

    def __init__(self, configpath: PathLike = None, *args: Any,  # pylint: disable=keyword-arg-before-vararg
                 **kwargs: Any) -> None:
        self.conf = Config(configpath)
        secrets = SecretsConfig(configpath)
        # initialize logging
        if hasattr(self, 'realm') and self.realm:
            logger_name = "cdedb.frontend.{}".format(self.realm)
            logger_file = self.conf[f"{self.realm.upper()}_FRONTEND_LOG"]
        else:
            logger_name = "cdedb.frontend"
            logger_file = self.conf["FRONTEND_LOG"]
        make_root_logger(
            logger_name, logger_file, self.conf["LOG_LEVEL"],
            syslog_level=self.conf["SYSLOG_LEVEL"],
            console_log_level=self.conf["CONSOLE_LOG_LEVEL"])
        self.logger = logging.getLogger(logger_name)  # logger are thread-safe!
        self.logger.debug(f"Instantiated {self} with configpath {configpath}.")
        # local variable to prevent closure over secrets
        url_parameter_salt = secrets["URL_PARAMETER_SALT"]
        self.decode_parameter = (
            lambda target, name, param, persona_id: decode_parameter(
                url_parameter_salt, target, name, param,
                persona_id))

        def local_encode(
                target: str, name: str, param: str, persona_id: Optional[int],
                timeout: Optional[_tdelta] = self.conf["PARAMETER_TIMEOUT"]
        ) -> str:
            return encode_parameter(url_parameter_salt, target, name,
                                    param, persona_id, timeout)

        self.encode_parameter = local_encode

    def cgitb_log(self) -> None:
        # noinspection PyBroadException
        try:
            self.logger.error(cgitb.text(sys.exc_info(), context=7))
        except Exception:
            # cgitb is very invasive when generating the stack trace, which might go
            # wrong.
            pass

    @staticmethod
    def cgitb_html() -> Response:
        return Response(cgitb.html(sys.exc_info(), context=7),
                        mimetype="text/html", status=500)

    def encode_notification(self, rs: RequestState, ntype: NotificationType,
                            nmessage: str, nparams: CdEDBObject = None) -> str:
        """Wrapper around :py:meth:`encode_parameter` for notifications.

        The message format is A--B--C--D, with

        * A is the notification type, conforming to '[a-z]+'
        * B is the length of the notification message
        * C is the notification message
        * D is the parameter dict to be substituted in the message
          (json-encoded).
        """
        nparams = nparams or {}
        message = "{}--{}--{}--{}".format(ntype, len(nmessage), nmessage,
                                          json_serialize(nparams))
        return self.encode_parameter(
            '_/notification', 'displaynote', message,
            persona_id=rs.user.persona_id,
            timeout=self.conf["UNCRITICAL_PARAMETER_TIMEOUT"])

    def decode_notification(self, rs: RequestState, note: str
                            ) -> Union[Notification, Tuple[None, None, None]]:
        """Inverse wrapper to :py:meth:`encode_notification`."""
        timeout, message = self.decode_parameter(
            '_/notification', 'displaynote', note, rs.user.persona_id)
        if not message:
            return None, None, None
        parts = message.split("--")
        ntype = parts[0]
        length = int(parts[1])
        remainder = "--".join(parts[2:])
        nmessage = remainder[:length]
        nparams = json.loads(remainder[length + 2:])
        return ntype, nmessage, nparams

    def redirect(self, rs: RequestState, target: str,
                 params: CdEDBObject = None, anchor: str = None
                 ) -> werkzeug.Response:
        """Create a response which diverts the user. Special care has to be
        taken not to lose any notifications.
        """
        params = params or {}
        if rs.retrieve_validation_errors() and not rs.notifications:
            rs.notify("error", n_("Failed validation."))
        url = cdedburl(rs, target, params, force_external=True)
        if anchor is not None:
            url += "#" + anchor
        ret = basic_redirect(rs, url)
        if rs.notifications:
            notifications = [self.encode_notification(rs, ntype, nmessage,
                                                      nparams)
                             for ntype, nmessage, nparams in rs.notifications]
            ret.set_cookie("displaynote", json_serialize(notifications))
        return ret

    def encode_anti_csrf_token(self, target: str,
                               token_name: str = ANTI_CSRF_TOKEN_NAME,
                               token_payload: str = ANTI_CSRF_TOKEN_PAYLOAD,
                               *, persona_id: int) -> str:
        return self.encode_parameter(target, token_name, token_payload, persona_id)


def raise_jinja(val: str) -> None:
    """Helper to point out programming errors in jinja.

    May not be used for handling of user input, user-errors or control flow.
    """
    raise RuntimeError(val)


# This needs acces to config, and cannot be moved to filter.py
def datetime_filter(val: Union[datetime.datetime, str, None],
                    formatstr: str = "%Y-%m-%d %H:%M (%Z)", lang: str = None,
                    passthrough: bool = False) -> Optional[str]:
    """Custom jinja filter to format ``datetime.datetime`` objects.

    :param formatstr: Formatting used, if no l10n happens.
    :param lang: If not None, then localize to the passed language.
    :param passthrough: If True return strings unmodified.
    """
    if val is None or val == '' or not isinstance(val, datetime.datetime):
        if passthrough and isinstance(val, str) and val:
            return val
        return None

    if val.tzinfo is not None:
        val = val.astimezone(_BASICCONF["DEFAULT_TIMEZONE"])
    else:
        _LOGGER.warning(f"Found naive datetime object {val}.")

    if lang:
        locale = icu.Locale(lang)
        datetime_formatter = icu.DateFormat.createDateTimeInstance(
            icu.DateFormat.MEDIUM, icu.DateFormat.MEDIUM, locale)
        zone = _BASICCONF["DEFAULT_TIMEZONE"].zone
        datetime_formatter.setTimeZone(icu.TimeZone.createTimeZone(zone))
        return datetime_formatter.format(val)
    else:
        return val.strftime(formatstr)


PeriodicMethod = Callable[[Any, RequestState, CdEDBObject], CdEDBObject]


class PeriodicJob(Protocol):
    cron: CdEDBObject

    def __call__(self, rs: RequestState, state: CdEDBObject) -> CdEDBObject:
        ...


def periodic(name: str, period: int = 1
             ) -> Callable[[PeriodicMethod], PeriodicJob]:
    """This decorator marks a function of a frontend for periodic execution.

    This just adds a flag and all of the actual work is done by the
    CronFrontend.

    :param name: the name of this job
    :param period: the interval in which to execute this job (e.g. period ==
      2 means every second invocation of the CronFrontend)
    """
    def decorator(fun: PeriodicMethod) -> PeriodicJob:
        fun = cast(PeriodicJob, fun)
        fun.cron = {
            'name': name,
            'period': period,
        }
        return fun

    return decorator


class AbstractFrontend(BaseApp, metaclass=abc.ABCMeta):
    """Common base class for all frontends."""
    #: to be overridden by children

    def __init__(self, configpath: PathLike = None, *args: Any,  # pylint: disable=keyword-arg-before-vararg
                 **kwargs: Any) -> None:
        super().__init__(configpath, *args, **kwargs)
        self.template_dir = pathlib.Path(self.conf["REPOSITORY_PATH"], "cdedb",
                                         "frontend", "templates")
        self.jinja_env = jinja2.Environment(
            loader=jinja2.FileSystemLoader(str(self.template_dir)),
            extensions=['jinja2.ext.i18n', 'jinja2.ext.do', 'jinja2.ext.loopcontrols'],
            finalize=sanitize_None, autoescape=True, auto_reload=self.conf["CDEDB_DEV"])
        self.jinja_env.policies['ext.i18n.trimmed'] = True  # type: ignore
        self.jinja_env.policies['json.dumps_kwargs']['cls'] = CustomJSONEncoder  # type: ignore
        self.jinja_env.filters.update(JINJA_FILTERS)
        self.jinja_env.filters.update({'datetime': datetime_filter})
        self.jinja_env.globals.update({
            'now': now,
            'nbsp': "\u00A0",
            'query_mod': query_mod,
            'glue': glue,
            'enums': ENUMS_DICT,
            'raise': raise_jinja,
            'encode_parameter': self.encode_parameter,
            'encode_anti_csrf': self.encode_anti_csrf_token,
            'staticurl': functools.partial(staticurl,
                                           version=self.conf["GIT_COMMIT"][:8]),
            'docurl': docurl,
            'CDEDB_OFFLINE_DEPLOYMENT': self.conf["CDEDB_OFFLINE_DEPLOYMENT"],
            'CDEDB_DEV': self.conf["CDEDB_DEV"],
            'UNCRITICAL_PARAMETER_TIMEOUT': self.conf[
                "UNCRITICAL_PARAMETER_TIMEOUT"],
            'ANTI_CSRF_TOKEN_NAME': ANTI_CSRF_TOKEN_NAME,
            'ANTI_CSRF_TOKEN_PAYLOAD': ANTI_CSRF_TOKEN_PAYLOAD,
            'GIT_COMMIT': self.conf["GIT_COMMIT"],
            'I18N_LANGUAGES': self.conf["I18N_LANGUAGES"],
            'I18N_ADVERTISED_LANGUAGES': self.conf["I18N_ADVERTISED_LANGUAGES"],
            'DEFAULT_COUNTRY': self.conf["DEFAULT_COUNTRY"],
            'ALL_MOD_ADMIN_VIEWS': ALL_MOD_ADMIN_VIEWS,
            'ALL_MGMT_ADMIN_VIEWS': ALL_MGMT_ADMIN_VIEWS,
            'EntitySorter': EntitySorter,
            'roles_allow_genesis_management':
                lambda roles: roles & ({'core_admin'} | set(
                    "{}_admin".format(realm)
                    for realm in REALM_SPECIFIC_GENESIS_FIELDS)),
            'unwrap': unwrap,
            'MANAGEMENT_ADDRESS': self.conf['MANAGEMENT_ADDRESS'],
        })
        self.jinja_env_tex = self.jinja_env.overlay(
            autoescape=False,
            block_start_string="<<%",
            block_end_string="%>>",
            variable_start_string="<<<",
            variable_end_string=">>>",
            comment_start_string="<<#",
            comment_end_string="#>>",
        )
        self.jinja_env_tex.filters.update({'persona_name': make_persona_name})
        self.jinja_env_mail = self.jinja_env.overlay(
            autoescape=False,
            trim_blocks=True,
            lstrip_blocks=True,
        )
        # Always provide all backends -- they are cheap
        self.assemblyproxy = make_proxy(AssemblyBackend(configpath))
        self.cdeproxy = make_proxy(CdEBackend(configpath))
        self.coreproxy = make_proxy(CoreBackend(configpath))
        self.eventproxy = make_proxy(EventBackend(configpath))
        self.mlproxy = make_proxy(MlBackend(configpath))
        self.pasteventproxy = make_proxy(PastEventBackend(configpath))
        # Provide mailman access
        secrets = SecretsConfig(configpath)
        # local variables to prevent closure over secrets
        mailman_password = secrets["MAILMAN_PASSWORD"]
        mailman_basic_auth_password = secrets["MAILMAN_BASIC_AUTH_PASSWORD"]
        self.get_mailman = lambda: CdEMailmanClient(self.conf, mailman_password,
                                                    mailman_basic_auth_password)

    @classmethod
    @abc.abstractmethod
    def is_admin(cls, rs: RequestState) -> bool:
        """Since each realm may have its own application level roles, it may
        also have additional roles with elevated privileges.
        """
        return "{}_admin".format(cls.realm) in rs.user.roles

    def fill_template(self, rs: RequestState, modus: str, templatename: str,
                      params: CdEDBObject) -> str:
        """Central function for generating output from a template. This
        makes several values always accessible to all templates.

        .. note:: We change the templating syntax for TeX templates since
                  jinjas default syntax is nasty for this.

        :param modus: Type of thing we want to generate; can be one of
          * web,
          * mail,
          * tex,
          * other.
        :param templatename: file name of template without extension
        """

        def _cdedblink(endpoint: str, params: CdEDBMultiDict = None,
                       magic_placeholders: Collection[str] = None) -> str:
            """We don't want to pass the whole request state to the
            template, hence this wrapper.

            :param magic_placeholders: parameter names to insert as magic
                                       placeholders in url
            """
            params = params or werkzeug.datastructures.MultiDict()
            return cdedburl(rs, endpoint, params,
                            force_external=(modus != "web"),
                            magic_placeholders=magic_placeholders)

        def _doclink(topic: str, anchor: str = "") -> str:
            """Create link to documentation in non-web templates.

            This should be used to avoid hardcoded links in our templates. To create
            links in web-templates, use docurl in combination with util.href instead.
            """
            if modus == "web":
                raise RuntimeError(n_("Must not be used in web templates."))
            return doclink(rs, label="", topic=topic, anchor=anchor, html=False)

        def _staticlink(path: str, version: str = "") -> str:
            """Create link to static files in non-web templates.

            This should be used to avoid hardcoded links in our templates. To create
            links in web-templates, use staticurl in combination with util.href instead.
            """
            if modus == "web":
                raise RuntimeError(n_("Must not be used in web templates."))
            return staticlink(rs, label="", path=path, version=version, html=False)

        def _show_user_link(user: User, persona_id: int, quote_me: bool = None,
                            event_id: int = None, ml_id: int = None) -> str:
            """Convenience method to create link to user data page.

            This is lengthy otherwise because of the parameter encoding
            and a pretty frequent operation so that it is beneficial to
            have this helper.
            """
            params = {
                'persona_id': persona_id,
                'confirm_id': self.encode_parameter(
                    "core/show_user", "confirm_id", str(persona_id),
                    persona_id=user.persona_id, timeout=None)}
            if quote_me:
                params['quote_me'] = True
            if event_id:
                params['event_id'] = event_id
            if ml_id:
                params['ml_id'] = ml_id
            return cdedburl(rs, 'core/show_user', params)

        def _is_warning(parameter_name: str) -> bool:
            """Determine if a given error is a warning.

            They can be suppressed by the user.
            """
            all_errors = rs.retrieve_validation_errors()
            return all(
                isinstance(kind, ValidationWarning)
                for param, kind in all_errors if param == parameter_name)

        def _has_warnings() -> bool:
            """Determine if there are any warnings among the errors."""
            all_errors = rs.retrieve_validation_errors()
            return any(
                isinstance(kind, ValidationWarning)
                for param, kind in all_errors)

        def _make_backend_checker(rs: RequestState, backend: AbstractBackend,
                                  method_name: str) -> Callable[..., Any]:
            """Provide a checker from the backend(proxy) for the templates.

            This wraps a call to the given backend method, to not require
            access to the backend or the RequestState.
            """
            checker = getattr(backend, method_name)
            if callable(checker):
                return lambda *args, **kwargs: checker(rs, *args, **kwargs)
            else:
                raise AttributeError(n_("Given method is not callable."))

        errorsdict: Dict[Optional[str], List[Exception]] = {}
        for key, value in rs.retrieve_validation_errors():
            errorsdict.setdefault(key, []).append(value)

        # here come the always accessible things promised above
        data = {
            'COUNTRY_CODES': get_localized_country_codes(rs),
            'ambience': rs.ambience,
            'cdedblink': _cdedblink,
            'doclink': _doclink,
            'staticlink': _staticlink,
            'errors': errorsdict,
            'generation_time': lambda: (now() - rs.begin),
            'gettext': rs.gettext,
            'has_warnings': _has_warnings,
            'is_admin': self.is_admin(rs),
            'is_relevant_admin': _make_backend_checker(
                rs, self.mlproxy, method_name="is_relevant_admin"),
            'is_warning': _is_warning,
            'lang': rs.lang,
            'ngettext': rs.ngettext,
            'notifications': rs.notifications,
            'original_request': rs.request,
            'show_user_link': _show_user_link,
            'user': rs.user,
            'values': rs.values,
        }

        # check that default values are not overridden
        if set(data) & set(params):
            raise ValueError(
                n_("Default values cannot be overridden: %(keys)s"),
                {'keys': set(data) & set(params)})
        merge_dicts(data, params)

        if modus == "web":
            jinja_env = self.jinja_env
        elif modus == "mail":
            jinja_env = self.jinja_env_mail
        elif modus == "tex":
            jinja_env = self.jinja_env_tex
        elif modus == "other":
            jinja_env = self.jinja_env
        else:
            raise NotImplementedError(n_("Requested modus does not exists: %(modus)s"),
                                      {'modus': modus})
        tmpl = pathlib.Path(modus, self.realm, f"{templatename}.tmpl")
        # sadly, jinja does not catch nicely if the template exists, so we do this here
        if not (self.template_dir / tmpl).is_file():
            raise ValueError(n_("Template not found: %(file)s"), {'file': tmpl})
        t = jinja_env.get_template(str(tmpl))
        return t.render(**data)

    @staticmethod
    def send_csv_file(rs: RequestState, mimetype: str = 'text/csv',
                      filename: str = None, inline: bool = True, *,
                      path: Union[str, pathlib.Path] = None,
                      afile: IO[bytes] = None,
                      data: AnyStr = None) -> Response:
        """Wrapper around :py:meth:`send_file` for CSV files.

        This makes Excel happy by adding a BOM at the beginning of the
        file. All parameters (except for encoding) are as in the wrapped
        method.
        """
        if path is not None:
            path = pathlib.Path(path)
        return AbstractFrontend.send_file(
            rs, mimetype=mimetype, filename=filename, inline=inline, path=path,
            afile=afile, data=data, encoding='utf-8-sig')

    @staticmethod
    def send_file(rs: RequestState, mimetype: str = None, filename: str = None,
                  inline: bool = True, *, path: PathLike = None,
                  afile: IO[bytes] = None, data: AnyStr = None,
                  encoding: str = 'utf-8') -> Response:
        """Wrapper around :py:meth:`werkzeug.wsgi.wrap_file` to offer a file for
        download.

        Exactly one of the inputs has to be provided.

        :param mimetype: If not None the mime type of the file to be sent.
        :param filename: If not None the default file name used if the user
          tries to save the file to disk
        :param inline: Set content disposition to force display in browser (if
          True) or to force a download box (if False).
        :param afile: should be opened in binary mode
        :param encoding: The character encoding to be uses, if `data` is given
          as str
        """
        if not path and not afile and not data:
            raise ValueError(n_("No input specified."))
        if (path and afile) or (path and data) or (afile and data):
            raise ValueError(n_("Ambiguous input."))

        payload: Union[Iterable[bytes], bytes]
        if path:
            f = pathlib.Path(path).open("rb")
            payload = werkzeug.wsgi.wrap_file(rs.request.environ, f)
        elif afile:
            payload = werkzeug.wsgi.wrap_file(rs.request.environ, afile)
        elif data:
            if isinstance(data, str):
                payload = data.encode(encoding)
            elif isinstance(data, bytes):
                payload = data
            else:
                raise ValueError(n_("Invalid input type."))
        else:
            raise RuntimeError(n_("Impossible."))

        extra_args = {}
        if mimetype is not None:
            extra_args['mimetype'] = mimetype
        headers = []
        disposition = "inline" if inline else "attachment"
        if filename is not None:
            disposition += '; filename="{}"'.format(filename)
        headers.append(('Content-Disposition', disposition))
        headers.append(('X-Generation-Time', str(now() - rs.begin)))
        return Response(payload, direct_passthrough=True, headers=headers, **extra_args)

    @staticmethod
    def send_json(rs: RequestState, data: Any) -> Response:
        """Slim helper to create json responses."""
        response = Response(json_serialize(data),
                            mimetype='application/json')
        response.headers.add('X-Generation-Time', str(now() - rs.begin))
        return response

    def send_query_download(self, rs: RequestState,
                            result: Collection[CdEDBObject], fields: List[str],
                            kind: str, filename: str,
                            substitutions: Mapping[
                                str, Mapping[Any, Any]] = None
                            ) -> Response:
        """Helper to send download of query result.

        :param fields: List of fields the output should have. Commaseparated
            fields will be split up.
        :param kind: Can be either `'csv'` or `'json'`.
        :param filename: The extension will be added automatically depending on
            the kind specified.
        """
        if not fields:
            raise ValueError(n_("Cannot download query result without fields"
                                " of interest."))
        fields: List[str] = sum((csvfield.split(',') for csvfield in fields), [])
        filename += f".{kind}"
        if kind == "csv":
            csv_data = csv_output(result, fields, substitutions=substitutions)
            return self.send_csv_file(
                rs, data=csv_data, inline=False, filename=filename)
        elif kind == "json":
            json_data = query_result_to_json(
                result, fields, substitutions=substitutions)
            return self.send_file(
                rs, data=json_data, inline=False, filename=filename)
        else:
            raise ValueError(
                n_("Unknown download kind {kind}."), {"kind": kind})

    def render(self, rs: RequestState, templatename: str,
               params: CdEDBObject = None) -> werkzeug.Response:
        """Wrapper around :py:meth:`fill_template` specialised to generating
        HTML responses.
        """
        params = params or {}
        # handy, should probably survive in a commented HTML portion
        if 'debugstring' not in params and self.conf["CDEDB_DEV"]:
            debugstring = (
                f"We have is_multithreaded={rs.request.is_multithread};"
                f" is_multiprocess={rs.request.is_multiprocess};"
                f" base_url={rs.request.base_url}; cookies={rs.request.cookies};"
                f" url={rs.request.url}; is_secure={rs.request.is_secure};"
                f" method={rs.request.method}; remote_addr={rs.request.remote_addr};"
                f" values={rs.values}; ambience={rs.ambience};"
                f" errors={rs.retrieve_validation_errors()}; time={now()}")

            _LOGGER.debug(debugstring)
            params['debugstring'] = debugstring
        if rs.retrieve_validation_errors() and not rs.notifications:
            rs.notify("error", n_("Failed validation."))
        if self.conf["LOCKDOWN"]:
            rs.notify("info", n_("The database currently undergoes "
                                 "maintenance and is unavailable."))
        # A nonce to mark safe <script> tags in context of the CSP header
        csp_nonce = token_hex(12)
        params['csp_nonce'] = csp_nonce

        html = self.fill_template(rs, "web", templatename, params)
        response = Response(html, mimetype='text/html')
        response.headers.add('X-Generation-Time', str(now() - rs.begin))

        # Add CSP header to disallow scripts, styles, images and objects from
        # other domains. This is part of XSS mitigation
        csp_header_template = glue(
            "default-src 'self';",
            "script-src 'unsafe-inline' 'self' https: 'nonce-{}';",
            "style-src 'self' 'unsafe-inline';",
            "img-src *")
        response.headers.add('Content-Security-Policy',
                             csp_header_template.format(csp_nonce))
        return response

    # TODO use new typing feature to accurately define the following:
    # from typing import TypedDict
    # Attachment = TypedDict(
    #     "Attachment", {'path': PathLike, 'filename': str, 'mimetype': str,
    #                    'file': IO}, total=False)
    Attachment = Dict[str, str]

    def do_mail(self, rs: RequestState, templatename: str,
                headers: MutableMapping[str, Union[str, Collection[str]]],
                params: CdEDBObject = None,
                attachments: Collection[Attachment] = None) -> Optional[str]:
        """Wrapper around :py:meth:`fill_template` specialised to sending
        emails. This does generate the email and send it too.

        Some words about email trouble. Bounced mails go by default to a
        special address ``bounces@cde-ev.de``, which will be a list not
        managed via the DB. For mailinglists the return path will be a
        list specific bounce address which delivers the bounces to the
        moderators.

        :param headers: mandatory headers to supply are To and Subject
        :param attachments: Each dict describes one attachment. The possible
          keys are path (a ``str``), file (a file like), mimetype (a ``str``),
          filename (a ``str``).
        :returns: see :py:meth:`_send_mail` for details, we automatically
          store the path in ``rs``
        """
        params = params or {}
        params['headers'] = headers
        text = self.fill_template(rs, "mail", templatename, params)
        msg = self._create_mail(text, headers, attachments)
        ret = self._send_mail(msg)
        if ret:
            # This is mostly intended for the test suite.
            rs.notify("info", n_("Stored email to hard drive at %(path)s"),
                      {'path': ret})
        return ret

    def _create_mail(self, text: str,
                     headers: MutableMapping[str, Union[str, Collection[str]]],
                     attachments: Optional[Collection[Attachment]],
                     ) -> Union[email.message.Message,
                                email.mime.multipart.MIMEMultipart]:
        """Helper for actual email instantiation from a raw message."""
        defaults = {"From": self.conf["DEFAULT_SENDER"],
                    "Prefix": self.conf["DEFAULT_PREFIX"],
                    "Reply-To": self.conf["DEFAULT_REPLY_TO"],
                    "Return-Path": self.conf["DEFAULT_RETURN_PATH"],
                    "Cc": tuple(),
                    "Bcc": tuple(),
                    "domain": self.conf["MAIL_DOMAIN"],
                    }
        merge_dicts(headers, defaults)
        if headers["From"] == headers["Reply-To"]:
            del headers["Reply-To"]
        msg = email.mime.text.MIMEText(text)
        email.encoders.encode_quopri(msg)
        del msg['Content-Transfer-Encoding']
        msg['Content-Transfer-Encoding'] = 'quoted-printable'
        # we want quoted-printable, but without encoding all the spaces
        # however at the end of lines the standard requires spaces to be
        # encoded hence we have to be a bit careful (encoding is a pain!)
        # 'quoted-printable' ensures we only get str here:
        payload: str = msg.get_payload()
        payload = re.sub('=20(.)', r' \1', payload)
        # do this twice for adjacent encoded spaces
        payload = re.sub('=20(.)', r' \1', payload)
        msg.set_payload(payload)
        if attachments:
            container = email.mime.multipart.MIMEMultipart()
            container.attach(msg)
            for attachment in attachments:
                container.attach(self._create_attachment(attachment))
            # put the container in place as message to send
            msg = container  # type: ignore
        for header in ("To", "Cc", "Bcc"):
            nonempty = {x for x in headers[header] if x}
            if nonempty != set(headers[header]):
                self.logger.warning("Empty values zapped in email recipients.")
            if headers[header]:
                msg[header] = ", ".join(nonempty)
        for header in ("From", "Reply-To", "Return-Path"):
            msg[header] = headers[header]
        subject = headers["Prefix"] + " " + headers['Subject']  # type: ignore
        msg["Subject"] = subject
        msg["Message-ID"] = email.utils.make_msgid(
            domain=self.conf["MAIL_DOMAIN"])
        msg["Date"] = email.utils.format_datetime(now())
        return msg

    def generic_user_search(self, rs: RequestState, download: Optional[str],
                            is_search: bool, scope: query_mod.QueryScope,
                            default_scope: query_mod.QueryScope,
                            submit_general_query: Callable[[RequestState, Query],
                                                           Tuple[CdEDBObject, ...]], *,
                            endpoint: str = "user_search",
                            choices: Dict[str, collections.OrderedDict] = None,  # type: ignore
                            query: Query = None) -> werkzeug.Response:
        """Perform user search.

        :param download: signals whether the output should be a file. It can either
            be "csv" or "json" for a corresponding file. Otherwise an ordinary HTML page
            is served.
        :param is_search: signals whether the page was requested by an actual
            query or just to display the search form.
        :param scope: The query scope of the search.
        :param default_scope: Use the default queries associated with this scope.
        :param endpoint: Name of the template family to use to render search. To be
            changed for archived user searches.
        :param choices: Mapping of replacements of primary keys by human-readable
            strings for select fields in the javascript query form.
        :param submit_general_query: The backend query function to use to retrieve the
            data in the end. Different backends apply different filters depending on
            `query.scope`, usually filtering out users with higher realms.
        :param query: if this is specified the query is executed instead. This is meant
            for calling this function programmatically.
        """
        spec = scope.get_spec()
        if query:
            query = check_validation(rs, vtypes.Query, query, "query")
            if query and query.scope != scope:
                raise ValueError(n_("Scope mismatch."))
        elif is_search:
            # mangle the input, so we can prefill the form
            query_input = scope.mangle_query_input(rs)
            query = check_validation(rs, vtypes.QueryInput, query_input, "query",
                                     spec=spec, allow_empty=False)
        default_queries = self.conf["DEFAULT_QUERIES"][default_scope]
        if not choices:
            choices = {}
        choices_lists = {k: list(v.items()) for k, v in choices.items()}
        params = {
            'spec': spec, 'choices': choices, 'choices_lists': choices_lists,
            'default_queries': default_queries, 'query': query, 'scope': scope}
        # Tricky logic: In case of no validation errors we perform a query
        if not rs.has_validation_errors() and is_search and query:
            result = submit_general_query(rs, query)
            params['result'] = result
            if download:
                return self.send_query_download(
                    rs, result, fields=query.fields_of_interest, kind=download,
                    filename=endpoint + "_result", substitutions=params['choices'])
        else:
            rs.values['is_search'] = False
        return self.render(rs, endpoint, params)

    @staticmethod
    def _create_attachment(attachment: Attachment) -> MIMENonMultipart:
        """Helper instantiating an attachment via the email module.

        :param attachment: see :py:meth:`do_mail` for a description of keys
        """
        mimetype = attachment.get('mimetype') or 'application/octet-stream'
        maintype, subtype = mimetype.split('/', 1)
        if not attachment.get('file') and not attachment.get('path'):
            raise ValueError(n_("No input provided."))
        if attachment.get('file'):
            # noinspection PyUnresolvedReferences
            data = attachment['file'].read()  # type: ignore
        else:
            if maintype == "text":
                with open(attachment['path'], 'r') as ft:
                    data = ft.read()
            else:
                with open(attachment['path'], 'rb') as fb:
                    data = fb.read()
        # Only support common types
        factories = {
            'application': email.mime.application.MIMEApplication,
            'audio': email.mime.audio.MIMEAudio,
            'image': email.mime.image.MIMEImage,
            'text': email.mime.text.MIMEText,
        }
        ret = factories[maintype](data, _subtype=subtype)
        if attachment.get('filename'):
            ret.add_header('Content-Disposition', 'attachment',
                           filename=attachment['filename'])
        return ret

    def _send_mail(self, msg: email.message.Message) -> Optional[str]:
        """Helper for getting an email onto the wire.

        :returns: Name of the file the email was saved in -- however this
          happens only in development mode. This is intended for consumption
          by the test suite.
        """
        ret = None
        if not msg["To"] and not msg["Cc"] and not msg["Bcc"]:
            self.logger.warning("No recipients for mail. Dropping it.")
            return None
        if not self.conf["CDEDB_DEV"]:
            s = smtplib.SMTP(self.conf["MAIL_HOST"])
            s.send_message(msg)
            s.quit()
        else:
            with tempfile.NamedTemporaryFile(mode='w', prefix="cdedb-mail-",
                                             suffix=".txt", delete=False) as f:
                f.write(str(msg))
                self.logger.debug(f"Stored mail to {f.name}.")
                ret = f.name
        self.logger.info(f"Sent email with subject '{msg['Subject']}' to '{msg['To']}'")
        return ret

    def redirect_show_user(self, rs: RequestState, persona_id: int,
                           quote_me: bool = None) -> werkzeug.Response:
        """Convenience function to redirect to a user detail page.

        The point is, that encoding the ``confirm_id`` parameter is
        somewhat lengthy and only necessary because of our paranoia.
        """
        cid = self.encode_parameter(
            "core/show_user", "confirm_id", str(persona_id),
            persona_id=rs.user.persona_id, timeout=None)
        params = {'confirm_id': cid, 'persona_id': persona_id}
        if quote_me is not None:
            params['quote_me'] = True
        return self.redirect(rs, 'core/show_user', params=params)

    @staticmethod
    def notify_return_code(rs: RequestState, code: Union[int, bool, None],
                           success: str = n_("Change committed."),
                           info: str = n_("Change pending."),
                           error: str = n_("Change failed.")) -> None:
        """Small helper to issue a notification based on a return code.

        We allow some flexibility in what type of return code we accept. It
        may be a boolean (with the obvious meanings), an integer (specifying
        the number of changed entries, and negative numbers for entries with
        pending review) or None (signalling failure to acquire something).

        :param success: Affirmative message for positive return codes.
        :param info: Message for negative return codes signalling review.
        :param error: Exception message for zero return codes.
        """
        if not code:
            rs.notify("error", error)
        elif code is True or code > 0:
            rs.notify("success", success)
        elif code < 0:
            rs.notify("info", info)
        else:
            raise RuntimeError(n_("Impossible."))

    def safe_compile(self, rs: RequestState, target_file: str, cwd: PathLike,
                     runs: int, errormsg: Optional[str]) -> pathlib.Path:
        """Helper to compile latex documents in a safe way.

        This catches exepctions during compilation and displays a more helpful
        error message instead.

        :param target_file: name of the file to compile.
        :param cwd: Path of the target file.
        :param runs: number of times LaTeX is run (for references etc.)
        :param errormsg: Error message to display when compilation fails.
            Defaults to error message for event downloads.
        :returns: Path to the compiled pdf.
        """
        if target_file.endswith('.tex'):
            pdf_file = "{}.pdf".format(target_file[:-4])
        else:
            pdf_file = "{}.pdf".format(target_file)
        pdf_path = pathlib.Path(cwd, pdf_file)

        args = ("lualatex", "-interaction", "batchmode", target_file)
        self.logger.info(f"Invoking {args}")
        try:
            for _ in range(runs):
                subprocess.run(args, cwd=cwd, check=True,
                               stdout=subprocess.DEVNULL)
        except subprocess.CalledProcessError as e:
            if pdf_path.exists():
                self.logger.debug(f"Deleting corrupted file {pdf_path}")
                pdf_path.unlink()
            self.logger.debug(f"Exception \"{e}\" caught and handled.")
            if self.conf["CDEDB_DEV"]:
                tstamp = round(now().timestamp())
                backup_path = "/tmp/cdedb-latex-error-{}.tex".format(tstamp)
                self.logger.info(f"Copying source file to {backup_path}")
                shutil.copy2(target_file, backup_path)
            errormsg = errormsg or n_(
                "LaTeX compilation failed. Try downloading the "
                "source files and compiling them manually.")
            rs.notify("error", errormsg)
        return pdf_path

    def latex_compile(self, rs: RequestState, data: str, runs: int = 2,
                      errormsg: str = None) -> Optional[bytes]:
        """Run LaTeX on the provided document.

        This takes care of the necessary temporary files.

        :param runs: number of times LaTeX is run (for references etc.)
        :param errormsg: Error message to display when compilation fails.
            Defaults to error message for event downloads.
        :returns: the compiled document as blob
        """
        with tempfile.TemporaryDirectory() as tmp_dir:
            with tempfile.NamedTemporaryFile(dir=tmp_dir) as tmp_file:
                tmp_file.write(data.encode('utf8'))
                tmp_file.flush()
                path = self.safe_compile(
                    rs, tmp_file.name, tmp_dir, runs=runs, errormsg=errormsg)
                if path.exists():
                    # noinspection PyTypeChecker
                    with open(path, 'rb') as pdf:
                        return pdf.read()
                else:
                    return None

    def serve_latex_document(self, rs: RequestState, data: str, filename: str,
                             runs: int = 2, errormsg: str = None
                             ) -> Optional[Response]:
        """Generate a response from a LaTeX document.

        This takes care of the necessary temporary files.

        :param data: the LaTeX document
        :param filename: name to serve the document as, without extension
        :param runs: Number of times LaTeX is run (for references etc.). If this
          is zero, we serve the source tex file, instead of the compiled pdf.
        :param errormsg: Error message to display when compilation fails.
            Defaults to error message for event downloads.
        """
        if not runs:
            return self.send_file(
                rs, data=data, inline=False,
                filename="{}.tex".format(filename))
        else:
            pdf = self.latex_compile(rs, data, runs=runs, errormsg=errormsg)
            if not pdf:
                return None
            return self.send_file(
                rs, mimetype="application/pdf", data=pdf,
                filename="{}.pdf".format(filename))

    def serve_complex_latex_document(self, rs: RequestState,
                                     tmp_dir: Union[str, pathlib.Path],
                                     work_dir_name: str, tex_file_name: str,
                                     runs: int = 2, errormsg: str = None
                                     ) -> Optional[Response]:
        """Generate a response from a LaTeX document.

        In contrast to :py:meth:`serve_latex_document` this expects that the
        caller takes care of creating a temporary directory and doing the
        setup. Actually this is only usefull if the caller does some
        additional setup (like providing image files).

        Everything has to happen inside a working directory, so the layout
        is as follows::

            tmp_dir
            +------ work_dir
                    |------- tex_file.tex
                    +------- ...

        :param tmp_dir: path of temporary directory
        :param work_dir_name: name of working directory inside temporary
          directory.
        :param tex_file_name: name of the tex file (including extension),
          this will be used to derived the name to use when serving the
          compiled pdf file.
        :param runs: Number of times LaTeX is run (for references etc.). If this
          is zero, we serve the source tex file, instead of the compiled
          pdf. More specifically we serve a gzipped tar archive containing
          the working directory.
        :param errormsg: Error message to display when compilation fails.
            Defaults to error message for event downloads.
        """
        if not runs:
            target = pathlib.Path(tmp_dir, work_dir_name)
            archive = shutil.make_archive(
                str(target), "gztar", base_dir=work_dir_name, root_dir=tmp_dir,
                logger=self.logger)
            if tex_file_name.endswith('.tex'):
                tex_file = "{}.tar.gz".format(tex_file_name[:-4])
            else:
                tex_file = "{}.tar.gz".format(tex_file_name)
            return self.send_file(
                rs, path=archive, inline=False,
                filename=tex_file)
        else:
            work_dir = pathlib.Path(tmp_dir, work_dir_name)
            if tex_file_name.endswith('.tex'):
                pdf_file = "{}.pdf".format(tex_file_name[:-4])
            else:
                pdf_file = "{}.pdf".format(tex_file_name)
            path = self.safe_compile(
                rs, tex_file_name, cwd=work_dir, runs=runs,
                errormsg=errormsg)
            if path.exists():
                return self.send_file(
                    rs, mimetype="application/pdf",
                    path=(work_dir / pdf_file),
                    filename=pdf_file)
            else:
                return None

    def check_anti_csrf(self, rs: RequestState, action: str,
                        token_name: str, token_payload: str) -> Optional[str]:
        """
        A helper function to check the anti CSRF token

        The anti CSRF token is a signed userid, added as hidden input to most
        forms, used to mitigate Cross Site Request Forgery (CSRF) attacks. It is
        checked before calling the handler function, if the handler function is
        marked to be protected against CSRF attacks, which is the default for
        all POST endpoints.

        The anti CSRF token should be created using the util.anti_csrf_token
        template macro.

        :param action: The name of the endpoint, checked by 'decode_parameter'
        :param token_name: The name of the anti CSRF token.
        :param token_payload: The expected payload of the anti CSRF token.
        :return: None if everything is ok, or an error message otherwise.
        """
        val = rs.request.values.get(token_name, "").strip()
        if not val:
            return n_("Anti CSRF token is required for this form.")
        # noinspection PyProtectedMember
        timeout, val = self.decode_parameter(
            f"{self.realm}/{action}", token_name, val, rs.user.persona_id)
        if not val:
            if timeout:
                return n_("Anti CSRF token expired. Please try again.")
            else:
                return n_("Anti CSRF token is forged.")
        if val != token_payload:
            return n_("Anti CSRF token is invalid.")
        return None


class AbstractUserFrontend(AbstractFrontend, metaclass=abc.ABCMeta):
    """Base class for all frontends which have their own user realm.

    This is basically every frontend with exception of 'core'.
    """

    @classmethod
    @abc.abstractmethod
    def is_admin(cls, rs: RequestState) -> bool:
        return super().is_admin(rs)

    # @access("realm_admin")
    @abc.abstractmethod
    def create_user_form(self, rs: RequestState) -> werkzeug.Response:
        """Render form."""
        return self.render(rs, "create_user")

    # @access("realm_admin", modi={"POST"})
    # @REQUESTdatadict(...)
    @abc.abstractmethod
    def create_user(self, rs: RequestState, data: CdEDBObject,
                    ignore_warnings: bool = False) -> werkzeug.Response:
        """Create new user account."""
        merge_dicts(data, PERSONA_DEFAULTS)
        data = check_validation(
            rs, vtypes.Persona, data, creation=True, _ignore_warnings=ignore_warnings)
        if data:
            exists = self.coreproxy.verify_existence(rs, data['username'])
            if exists:
                rs.extend_validation_errors(
                    (("username",
                      ValueError("User with this E-Mail exists already.")),))
        if rs.has_validation_errors() or not data:
            return self.create_user_form(rs)
        new_id = self.coreproxy.create_persona(
            rs, data, ignore_warnings=ignore_warnings)
        if new_id:
            success, message = self.coreproxy.make_reset_cookie(rs, data[
                'username'])
            email = self.encode_parameter(
                "core/do_password_reset_form", "email", data['username'],
                persona_id=None, timeout=self.conf["EMAIL_PARAMETER_TIMEOUT"])
            meta_info = self.coreproxy.get_meta_info(rs)
            self.do_mail(rs, "welcome",
                         {'To': (data['username'],),
                          'Subject': "CdEDB Account erstellt",
                          },
                         {'data': data,
                          'fee': self.conf["MEMBERSHIP_FEE"],
                          'email': email if success else "",
                          'cookie': message if success else "",
                          'meta_info': meta_info,
                          })

            self.notify_return_code(rs, new_id, success=n_("User created."))
            return self.redirect_show_user(rs, new_id)
        else:
            return self.create_user_form(rs)


class CdEMailmanClient(mailmanclient.Client):
    """Custom wrapper around mailmanclient.Client.

    This custom wrapper provides additional functionality needed in multiple frontends.
    Whenever access to the mailman server is needed, this class should be used.
    """
    def __init__(self, conf: Config, mailman_password: str,
                 mailman_basic_auth_password: str):
        """Automatically initializes a client with our custom parameters.

        :param conf: Usually, he config used where this class is instantiated.
        """
        self.conf = conf

        # Initialize base class
        url = f"http://{self.conf['MAILMAN_HOST']}/3.1"
        super().__init__(url, self.conf["MAILMAN_USER"], mailman_password)
        self.template_password = mailman_basic_auth_password

        # Initialize logger. This needs the base class initialization to be done.
        logger_name = "cdedb.frontend.mailmanclient"
        make_root_logger(
            logger_name, self.conf["MAILMAN_LOG"], self.conf["LOG_LEVEL"],
            syslog_level=self.conf["SYSLOG_LEVEL"],
            console_log_level=self.conf["CONSOLE_LOG_LEVEL"])
        self.logger = logging.getLogger(logger_name)
        self.logger.debug(f"Instantiated {self} with configpath {conf._configpath}.")

    def get_list_safe(self, address: str) -> Optional[
            mailmanclient.restobjects.mailinglist.MailingList]:
        """Return list with standard error handling.

        In contrast to the original function, this does not raise if no list has been
        found, but returns None instead. This is particularly important since list
        creation and deletion are not synced immediately."""
        try:
            return self.get_list(address)
        except urllib.error.HTTPError as e:
            if e.code == 404:
                return None
            else:
                raise

    def get_held_messages(self, dblist: CdEDBObject) -> Optional[
            List[mailmanclient.restobjects.held_message.HeldMessage]]:
        """Returns all held messages for mailman lists.

        If the list is not managed by mailman, this function returns None instead.
        """
        if self.conf["CDEDB_OFFLINE_DEPLOYMENT"] or self.conf["CDEDB_DEV"]:
            self.logger.info("Skipping mailman query in dev/offline mode.")
            if self.conf["CDEDB_DEV"]:
                return HELD_MESSAGE_SAMPLE
            return None
        else:
            mmlist = self.get_list_safe(dblist['address'])
            return mmlist.held if mmlist else None


# Type Aliases for the Worker class.
WorkerTarget = Callable[[RequestState], bool]
WorkerTasks = Union[WorkerTarget, Sequence[WorkerTarget]]


class WorkerTaskInfo(NamedTuple):
    task: WorkerTarget
    name: str
    doc: str


class Worker(threading.Thread):
    """Customization wrapper around ``threading.Thread``.

    This takes care of initializing a new (basically cloned) request
    state object, containing a separate database connection, so that
    concurrency is no concern.
    """

    # For details about this class variable dict see `Worker.create()`.
    active_workers: ClassVar[Dict[str, "weakref.ReferenceType[Worker]"]] = {}

    def __init__(self, conf: Config, tasks: WorkerTasks, rs: RequestState) -> None:
        """
        :param tasks: Every task will be called with the cloned request state as a
            single argument.
        """
        # noinspection PyProtectedMember
        rrs = RequestState(
            sessionkey=rs.sessionkey, apitoken=rs.apitoken, user=rs.user,
            request=rs.request, notifications=[], mapadapter=rs.urls,
            requestargs=rs.requestargs, errors=[], values=copy.deepcopy(rs.values),
            begin=rs.begin, lang=rs.lang, translations=rs.translations)
        # noinspection PyProtectedMember
        secrets = SecretsConfig(conf._configpath)
        connpool = connection_pool_factory(
            conf["CDB_DATABASE_NAME"], DATABASE_ROLES, secrets, conf["DB_PORT"])
        rrs._conn = connpool[roles_to_db_role(rs.user.roles)]
        logger = logging.getLogger("cdedb.frontend.worker")

        def get_doc(task: WorkerTarget) -> str:
            return task.__doc__.splitlines()[0] if task.__doc__ else ""

        if isinstance(tasks, Sequence):
            task_infos = [WorkerTaskInfo(t, t.__name__, get_doc(t)) for t in tasks]
        else:
            task_infos = [WorkerTaskInfo(tasks, tasks.__name__, get_doc(tasks))]

        def runner() -> None:
            """Implement the actual loop running the task inside the Thread."""
            if len(task_infos) > 1:
                task_queue = "\n".join(f"'{n}': {doc}" for _, n, doc in task_infos)
                logger.debug(f"Worker queue started:\n{task_queue}")
            p_id = rrs.user.persona_id if rrs.user else None
            username = rrs.user.username if rrs.user else None
            for i, task_info in enumerate(task_infos):
                logger.debug(
                    f"Task `{task_info.name}`{task_info.doc} started by user"
                    f" {p_id} ({username}).")
                count = 0
                while True:
                    try:
                        count += 1
                        if not task_info.task(rrs):
                            logger.debug(
                                f"Finished task `{task_info.name}` successfully"
                                f" after {count} iterations.")
                            break
                    except Exception as e:
                        logger.exception(
                            f"The following error occurred during the {count}th"
                            f" iteration of `{task_info.name}: {e}")
                        logger.debug(f"Task {task_info.name} aborted.")
                        remaining_tasks = task_infos[i+1:]
                        if remaining_tasks:
                            logger.error(
                                f"{len(remaining_tasks)} remaining tasks aborted:"
                                f" {', '.join(n for _, n, _ in remaining_tasks)}")
                        raise
            if len(task_infos) > 1:
                logger.debug(f"{len(task_infos)} tasks completed successfully.")

        super().__init__(target=runner, daemon=False)

    @classmethod
    def create(cls, rs: RequestState, name: str, tasks: "WorkerTasks",
               conf: Config, timeout: Optional[float] = 0.1) -> "Worker":
        """Create a new Worker, remember and start it.

        The state of the `cls.active_workers` dict is not shared between the threads of
        a multithreaded instance of the application. Thus it should not be relied upon
        for anything other than testing purposes.

        In order to not mess with garbage collection of finished workers, we only keep
        a weak reference to the instance. This means that the weakref object needs to
        be called. If it returns `None`, the referenced object has already been garbage
        collected. Otherwise it will return the `Worker` instance which can then be
        joined. Workers will automatically be garbaage collected once they finish
        execution unless a reference is specifically kept somewhere.

        Note the pattern of assigning the result of this call first, because otherwise
        there is a race condition between checking for truthyness and calling the
        `is_alive` method where the Worker could finish in the meantime.

        :param timeout: If this is not None, wait for the given number of seconds for
            the worker thread to finish.
        """
        if name in cls.active_workers:
            # Dereference the weakref.
            old_worker = cls.active_workers[name]()
            if old_worker and old_worker.is_alive():
                raise RuntimeError("Worker already active.")
        worker = cls(conf, tasks, rs)
        cls.active_workers[name] = weakref.ref(worker)
        worker.start()
        if timeout is not None:
            worker.join(timeout)
        return worker


def reconnoitre_ambience(obj: AbstractFrontend,
                         rs: RequestState) -> Dict[str, CdEDBObject]:
    """Provide automatic lookup of objects in a standard way.

    This creates an ambience dict providing objects for all ids passed
    as part of the URL path. The naming is not predetermined, but as a
    convention the object name should be the parameter named minus the
    '_id' suffix.
    """
    Scout = collections.namedtuple('Scout', ('getter', 'param_name',
                                             'object_name', 'dependencies'))

    def do_assert(x: bool) -> None:
        if not x:
            raise werkzeug.exceptions.BadRequest(
                rs.gettext("Inconsistent request."))

    def attachment_check(a: CdEDBObject) -> None:
        if a['attachment']['ballot_id']:
            do_assert(a['attachment']['ballot_id']
                      == rs.requestargs.get('ballot_id'))
        else:
            do_assert(a['attachment']['assembly_id']
                      == rs.requestargs['assembly_id'])

    scouts = (
        Scout(lambda anid: obj.coreproxy.get_persona(rs, anid), 'persona_id',
              'persona', ()),
        Scout(lambda anid: obj.coreproxy.get_privilege_change(rs, anid),
              'privilege_change_id', 'privilege_change', ()),
        Scout(lambda anid: obj.coreproxy.genesis_get_case(rs, anid),
              'genesis_case_id', 'genesis_case', ()),
        Scout(lambda anid: obj.cdeproxy.get_lastschrift(rs, anid),
              'lastschrift_id', 'lastschrift', ()),
        Scout(lambda anid: obj.cdeproxy.get_lastschrift_transaction(rs, anid),
              'transaction_id', 'transaction',
              ((lambda a: do_assert(a['transaction']['lastschrift_id']
                                    == a['lastschrift']['id'])),)),
        Scout(lambda anid: obj.pasteventproxy.get_institution(rs, anid),
              'institution_id', 'institution', ()),
        Scout(lambda anid: obj.eventproxy.get_event(rs, anid),
              'event_id', 'event', ()),
        Scout(lambda anid: obj.pasteventproxy.get_past_event(rs, anid),
              'pevent_id', 'pevent', ()),
        Scout(lambda anid: obj.eventproxy.get_course(rs, anid),
              'course_id', 'course',
              ((lambda a: do_assert(a['course']['event_id']
                                    == a['event']['id'])),)),
        Scout(lambda anid: obj.pasteventproxy.get_past_course(rs, anid),
              'pcourse_id', 'pcourse',
              ((lambda a: do_assert(a['pcourse']['pevent_id']
                                    == a['pevent']['id'])),)),
        Scout(None, 'part_id', None,
              ((lambda a: do_assert(rs.requestargs['part_id']
                                    in a['event']['parts'])),)),
        Scout(lambda anid: obj.eventproxy.get_registration(rs, anid),
              'registration_id', 'registration',
              ((lambda a: do_assert(a['registration']['event_id']
                                    == a['event']['id'])),)),
        Scout(lambda anid: obj.eventproxy.get_lodgement_group(rs, anid),
              'group_id', 'group',
              ((lambda a: do_assert(a['group']['event_id']
                                    == a['event']['id'])),)),
        Scout(lambda anid: obj.eventproxy.get_lodgement(rs, anid),
              'lodgement_id', 'lodgement',
              ((lambda a: do_assert(a['lodgement']['event_id']
                                    == a['event']['id'])),)),
        Scout(None, 'field_id', None,
              ((lambda a: do_assert(rs.requestargs['field_id']
                                    in a['event']['fields'])),)),
        Scout(lambda anid: obj.assemblyproxy.get_attachment(rs, anid),
              'attachment_id', 'attachment', (attachment_check,)),
        Scout(lambda anid: obj.assemblyproxy.get_assembly(rs, anid),
              'assembly_id', 'assembly', ()),
        Scout(lambda anid: obj.assemblyproxy.get_ballot(rs, anid),
              'ballot_id', 'ballot',
              ((lambda a: do_assert(a['ballot']['assembly_id']
                                    == a['assembly']['id'])),)),
        Scout(None, 'candidate_id', None,
              ((lambda a: do_assert(rs.requestargs['candidate_id']
                                    in a['ballot']['candidates'])),)),
        Scout(lambda anid: obj.mlproxy.get_mailinglist(rs, anid),
              'mailinglist_id', 'mailinglist', ()),
    )
    scouts_dict = {s.param_name: s for s in scouts}
    ambience = {}
    for param, value in rs.requestargs.items():
        s = scouts_dict.get(param)
        if s and s.getter:
            try:
                ambience[s.object_name] = s.getter(value)
            except KeyError:
                raise werkzeug.exceptions.NotFound(
                    rs.gettext("Object {param}={value} not found").format(
                        param=param, value=value)) from None
            except PrivilegeError as e:
                if not obj.conf['CDEDB_DEV']:
                    msg = "Not privileged to view object {param}={value}: {exc}"
                    raise werkzeug.exceptions.Forbidden(
                        rs.gettext(msg).format(param=param, value=value, exc=str(e)))
                else:
                    raise
    for param, value in rs.requestargs.items():
        if param in scouts_dict:
            for consistency_checker in scouts_dict[param].dependencies:
                consistency_checker(ambience)
    return ambience


F = TypeVar('F', bound=Callable[..., Any])
AntiCSRFMarker = NamedTuple(
    "AntiCSRFMarker", (("check", bool), ("name", str), ("payload", str)))


class FrontendEndpoint(Protocol):
    access_list: AbstractSet[Role]
    anti_csrf: AntiCSRFMarker
    modi: AbstractSet[str]

    def __call__(self, rs: RequestState, *args: Any, **kwargs: Any
                 ) -> werkzeug.Response: ...


def access(*roles: Role, modi: AbstractSet[str] = frozenset(("GET", "HEAD")),
           check_anti_csrf: bool = None, anti_csrf_token_name: str = None,
           anti_csrf_token_payload: str = None) -> Callable[[F], F]:
    """The @access decorator marks a function of a frontend for publication and
    adds initialization code around each call.

    :param roles: privilege required (any of the passed)
    :param modi: HTTP methods allowed for this invocation
    :param check_anti_csrf: Control if the anti csrf check should be enabled
        on this endpoint. If not specified, it will be enabled, if "POST" is in
        the allowed methods.
    :param anti_csrf_token_name: If given, use this as the name of the anti csrf token.
        Otherwise a sensible default will be used.
    :param anti_csrf_token_payload: If given, use this as the payload of the anti csrf
        token. Otherwise a sensible default will be used.
    """
    access_list = set(roles)

    def decorator(fun: F) -> F:
        @functools.wraps(fun)
        def new_fun(obj: AbstractFrontend, rs: RequestState, *args: Any,
                    **kwargs: Any) -> werkzeug.Response:
            if rs.user.roles & access_list:
                rs.ambience = reconnoitre_ambience(obj, rs)
                return fun(obj, rs, *args, **kwargs)
            else:
                expects_persona = any('droid' not in role
                                      for role in access_list)
                if rs.user.roles == {"anonymous"} and expects_persona:
                    params = {
                        'wants': obj.encode_parameter(
                            "core/index", "wants", rs.request.url,
                            persona_id=rs.user.persona_id,
                            timeout=obj.conf["UNCRITICAL_PARAMETER_TIMEOUT"])
                    }
                    ret = basic_redirect(rs, cdedburl(rs, "core/index", params))
                    # noinspection PyProtectedMember
                    notifications = json_serialize([
                        obj.encode_notification(
                            rs, "error", n_("You must login."))])
                    ret.set_cookie("displaynote", notifications)
                    return ret
                raise werkzeug.exceptions.Forbidden(
                    rs.gettext("Access denied to {realm}/{endpoint}.").format(
                        realm=obj.__class__.__name__, endpoint=fun.__name__))

        new_fun.access_list = access_list  # type: ignore[attr-defined]
        new_fun.modi = modi  # type: ignore[attr-defined]
        new_fun.anti_csrf = AntiCSRFMarker(  # type: ignore[attr-defined]
            check_anti_csrf if check_anti_csrf is not None
            else not modi <= {'GET', 'HEAD'} and "anonymous" not in roles,
            anti_csrf_token_name or ANTI_CSRF_TOKEN_NAME,
            anti_csrf_token_payload or ANTI_CSRF_TOKEN_PAYLOAD,
        )

        return cast(F, new_fun)

    return decorator


def cdedburl(rs: RequestState, endpoint: str,
             params: Union[CdEDBObject, CdEDBMultiDict] = None,
             force_external: bool = False,
             magic_placeholders: Collection[str] = None) -> str:
    """Construct an HTTP URL.

    :param endpoint: as defined in :py:data:`cdedb.frontend.paths.CDEDB_PATHS`
    :param magic_placeholders: These are parameter names which behave as if
      the following code would be executed::

          for i, name in enumerate(magic_placeholders):
              params[name] = "_CDEDB_MAGIC_URL_PLACEHOLDER_{}_".format(i)

      The use case is that we want to generate string templates of URLs for
      consumption by Javascript code with the possibility of inserting some
      parameters at execution time.
    """
    params = params or {}
    # First handle magic placeholders, this is kind of a hack, but sadly
    # necessary
    if magic_placeholders:
        newparams = copy.deepcopy(params)
        for run in range(1, 10):
            for i, name in enumerate(magic_placeholders):
                # Generate a hopefully unique integer to replace
                newparams[name] = (
                        i * 10 ** (9 * run + 1)
                        + 123456789 * sum(10 ** (9 * j) for j in range(run)))
            attempt = cdedburl(rs, endpoint, newparams,
                               force_external=force_external)
            if any(attempt.count(str(newparams[name])) != 1
                   for name in magic_placeholders):
                continue
            else:
                for i, name in enumerate(magic_placeholders):
                    attempt = attempt.replace(
                        str(newparams[name]),
                        "_CDEDB_MAGIC_URL_PLACEHOLDER_{}_".format(i))
                if any(attempt.count(
                        "_CDEDB_MAGIC_URL_PLACEHOLDER_{}_".format(i)) != 1
                       for i in range(len(magic_placeholders))):
                    continue
                return attempt
        raise RuntimeError(n_("Magic URL parameter replacement failed."))
    # Second we come to the normal case
    allparams: CdEDBMultiDict = werkzeug.datastructures.MultiDict()
    for arg in rs.requestargs:
        if rs.urls.map.is_endpoint_expecting(endpoint, arg):
            allparams[arg] = rs.requestargs[arg]
    if isinstance(params, werkzeug.datastructures.MultiDict):
        for key in params:
            allparams.setlist(key, params.getlist(key))
    else:
        for key in params:
            allparams[key] = params[key]

    return rs.urls.build(endpoint, allparams, force_external=force_external)


def staticurl(path: str, version: str = "") -> str:
    """Construct an HTTP URL to a static resource (to be found in the static directory).

    We encapsulate this here so moving the directory around causes no pain.

    :param version: If not None, this string is appended to the URL as an URL
        parameter. This can be used to force Browsers to flush their caches on
        code updates.
    """
    ret = str(pathlib.PurePosixPath("/static", path))
    if version:
        ret += '?v=' + version
    return ret


@overload
def staticlink(rs: RequestState, label: str, path: str, version: str = "",
               html: Literal[True] = True) -> jinja2.Markup: ...


@overload
def staticlink(rs: RequestState, label: str, path: str, version: str = "",
               html: Literal[False] = False) -> str: ...


def staticlink(rs: RequestState, label: str, path: str, version: str = "",
               html: bool = True) -> Union[jinja2.Markup, str]:
    """Create a link to a static resource.

    This can either create a basic html link or a fully qualified, static https link.

    .. note:: This will be overridden by _staticlink in templates, see fill_template.
    """
    link: Union[jinja2.Markup, str]
    if html:
        return safe_filter(f'<a href="{staticurl(path, version=version)}">{label}</a>')
    else:
        host = rs.urls.get_host("")
        return f"https://{host}{staticurl(path, version=version)}"


def docurl(topic: str, anchor: str = "") -> str:
    """Construct an HTTP URL to a doc page."""
    ret = str(pathlib.PurePosixPath("/doc", topic + ".html"))
    if anchor:
        ret += "#" + anchor
    return ret


@overload
def doclink(rs: RequestState, label: str, topic: str, anchor: str = "",
            html: Literal[True] = True) -> jinja2.Markup: ...


@overload
def doclink(rs: RequestState, label: str, topic: str, anchor: str = "",
            html: Literal[False] = False) -> str: ...


def doclink(rs: RequestState, label: str, topic: str, anchor: str = "",
            html: bool = True) -> Union[jinja2.Markup, str]:
    """Create a link to our documentation.

    This can either create a basic html link or a fully qualified, static https link.
    .. note:: This will be overridden by _doclink in templates, see fill_template.
    """
    link: Union[jinja2.Markup, str]
    if html:
        return safe_filter(f'<a href="{docurl(topic, anchor=anchor)}">{label}</a>')
    else:
        host = rs.urls.get_host("")
        return f"https://{host}{docurl(topic, anchor=anchor)}"


# noinspection PyPep8Naming
def REQUESTdata(
    *spec: str, _hints: validate.TypeMapping = None
) -> Callable[[F], F]:
    """Decorator to extract parameters from requests and validate them.

    This should always be used, so automatic form filling works as expected.
    The decorator should be the innermost one
    as it needs access to the original "__defaults__" attribute
    to correctly determine types (e.g. "foo: str = None" -> "Optional[str]").
    Alternatively "functools.wraps" can be invoked in a way
    which also updates this attribute if the signature allows this.

    :param spec: Names of the parameters to extract.
        The type of the parameter will be dynamically extracted
        from the type annotations of the decorated function.
        Permitted types are the ones registered in :py:mod:`cdedb.validation`.
        This includes all types from :py:mod:`cdedb.validationtypes`
        as well as some native python types (primitives, datetimes, decimals).
        Additonally the generic types ``Optional[T]`` and ``Collection[T]``
        are valid as a type.
        To extract an encoded parameter one may prepended the name of it
        with an octothorpe (``#``).
    """

    def wrap(fun: F) -> F:
        @functools.wraps(fun)
        def new_fun(obj: AbstractFrontend, rs: RequestState, *args: Any,
                    **kwargs: Any) -> Any:
            hints = _hints or typing.get_type_hints(fun)
            for item in spec:
                if item.startswith('#'):
                    name = item[1:]
                    encoded = True
                else:
                    name = item
                    encoded = False

                if name not in kwargs:

                    if typing.get_origin(hints[name]) is Union:
                        type_, _ = hints[name].__args__
                        optional = True
                    else:
                        type_ = hints[name]
                        optional = False

                    val = rs.request.values.get(name, "")

                    # TODO allow encoded collections?
                    if encoded and val:
                        # only decode if exists
                        # noinspection PyProtectedMember
                        timeout, val = obj.decode_parameter(
                            f"{obj.realm}/{fun.__name__}",
                            name, val, persona_id=rs.user.persona_id)
                        if timeout is True:
                            rs.notify("warning", n_("Link expired."))
                        if timeout is False:
                            rs.notify("warning", n_("Link invalid."))

                    if typing.get_origin(type_) is collections.abc.Collection:
                        type_ = unwrap(type_.__args__)
                        vals = tuple(rs.request.values.getlist(name))
                        if vals:
                            rs.values.setlist(name, vals)
                        else:
                            # TODO should also work normally
                            # We have to be careful, since empty lists are
                            # problematic for the werkzeug MultiDict
                            rs.values[name] = None
                        if optional:
                            kwargs[name] = tuple(
                                check_validation_optional(rs, type_, val, name)
                                for val in vals
                            )
                        else:
                            kwargs[name] = tuple(
                                check_validation(rs, type_, val, name)
                                for val in vals
                            )
                    else:
                        rs.values[name] = val
                        if optional:
                            kwargs[name] = check_validation_optional(
                                rs, type_, val, name)
                        else:
                            kwargs[name] = check_validation(
                                rs, type_, val, name)
            return fun(obj, rs, *args, **kwargs)

        return cast(F, new_fun)

    return wrap


# noinspection PyPep8Naming
def REQUESTdatadict(*proto_spec: Union[str, Tuple[str, str]]
                    ) -> Callable[[F], F]:
    """Similar to :py:meth:`REQUESTdata`, but doesn't hand down the
    parameters as keyword-arguments, instead packs them all into a dict and
    passes this as ``data`` parameter. This does not do validation since
    this is infeasible in practice.

    :param proto_spec: Similar to ``spec`` parameter :py:meth:`REQUESTdata`,
      but the only two allowed argument types are ``str`` and
      ``[str]``. Additionally the argument type may be omitted and a default
      of ``str`` is assumed.
    """
    spec = []
    for arg in proto_spec:
        if isinstance(arg, str):
            spec.append((arg, "str"))
        else:
            spec.append(arg)

    def wrap(fun: F) -> F:
        @functools.wraps(fun)
        def new_fun(obj: AbstractFrontend, rs: RequestState, *args: Any,
                    **kwargs: Any) -> Any:
            data = {}
            for name, argtype in spec:
                if argtype == "str":
                    data[name] = rs.request.values.get(name, "")
                elif argtype == "[str]":
                    data[name] = tuple(rs.request.values.getlist(name))
                else:
                    raise ValueError(n_("Invalid argtype {t} found.").format(
                        t=repr(argtype)))
                rs.values[name] = data[name]
            return fun(obj, rs, *args, data=data, **kwargs)

        return cast(F, new_fun)

    return wrap


RequestConstraint = Tuple[Callable[[CdEDBObject], bool], Error]


def request_extractor(
        rs: RequestState, spec: validate.TypeMapping,
        constraints: Collection[RequestConstraint] = None) -> CdEDBObject:
    """Utility to apply REQUESTdata later than usual.

    This is intended to bu used, when the parameter list is not known before
    hand. Prime example are the event specific fields of event
    registrations, here the parameter list has to be constructed from data
    retrieved from the backend.

    Sometimes there are interdependencies between the individual
    attributes of the input. It would be best to have them caught by
    the original validators. However these are not easily usable in
    the flexible input setting this function is designed for. So
    instead of a complete rebuild of the validators we add the
    ``constraints`` parameter to perform these checks here. It is a
    list of callables that perform a check and associated errors that
    are reported if the check fails.

    :param spec: handed through to the decorator
    :param constraints: additional constraints that shoud produce
      validation errors
    :returns: dict containing the requested values
    """
    @REQUESTdata(*spec, _hints=spec)
    def fun(_: None, rs: RequestState, **kwargs: Any) -> CdEDBObject:
        if not rs.has_validation_errors():
            for checker, error in constraints or []:
                if not checker(kwargs):
                    rs.append_validation_error(error)
        return kwargs

    return fun(None, rs)


def request_dict_extractor(rs: RequestState,
                           args: Collection[str]) -> CdEDBObject:
    """Utility to apply REQUESTdatadict later than usual.

    Like :py:meth:`request_extractor`.

    :param args: handed through to the decorator
    :returns: dict containing the requested values
    """

    @REQUESTdatadict(*args)
    def fun(_: None, rs: RequestState, data: CdEDBObject) -> CdEDBObject:
        return data

    # This looks wrong. but is correct, as the `REQUESTdatadict` decorator
    # constructs the data parameter `fun` expects.
    return fun(None, rs)  # type: ignore


# noinspection PyPep8Naming
def REQUESTfile(*args: str) -> Callable[[F], F]:
    """Decorator to extract file uploads from requests.

    :param args: Names of file parameters.
    """

    def wrap(fun: F) -> F:
        @functools.wraps(fun)
        def new_fun(obj: AbstractFrontend, rs: RequestState, *args2: Any,
                    **kwargs: Any) -> Any:
            for name in args:
                if name not in kwargs:
                    kwargs[name] = rs.request.files.get(name, None)
                rs.values[name] = kwargs[name]
            return fun(obj, rs, *args2, **kwargs)

        return cast(F, new_fun)

    return wrap


def event_guard(argname: str = "event_id",
                check_offline: bool = False) -> Callable[[F], F]:
    """This decorator checks the access with respect to a specific event. The
    event is specified by id which has either to be a keyword
    parameter or the first positional parameter after the request state.

    The event has to be organized via the DB. Only orgas and privileged
    users are admitted. Additionally this can check for the offline
    lock, so that no modifications happen to locked events.

    :param argname: name of the keyword argument specifying the id
    :param check_offline: defaults to False
    """

    def wrap(fun: F) -> F:
        @functools.wraps(fun)
        def new_fun(obj: AbstractFrontend, rs: RequestState, *args: Any,
                    **kwargs: Any) -> Any:
            if argname in kwargs:  # pylint: disable=consider-using-get
                arg = kwargs[argname]
            else:
                arg = args[0]
            if arg not in rs.user.orga and not obj.is_admin(rs):
                raise werkzeug.exceptions.Forbidden(
                    rs.gettext("This page can only be accessed by orgas."))
            if check_offline:
                is_locked = obj.eventproxy.is_offline_locked(rs, event_id=arg)
                if is_locked != obj.conf["CDEDB_OFFLINE_DEPLOYMENT"]:
                    raise werkzeug.exceptions.Forbidden(
                        rs.gettext("This event is locked for offline usage."))
            return fun(obj, rs, *args, **kwargs)

        return cast(F, new_fun)

    return wrap


def mailinglist_guard(argname: str = "mailinglist_id",
                      allow_moderators: bool = True,
                      requires_privilege: bool = False) -> Callable[[F], F]:
    """This decorator checks the access with respect to a specific
    mailinglist. The list is specified by id which has either to be a
    keyword parameter or the first positional parameter after the
    request state.

    If `allow_moderators` is True, moderators of the mailinglist are allowed,
    otherwise we require a relevant admin for the given mailinglist.

    :param argname: name of the keyword argument specifying the id
    """

    def wrap(fun: F) -> F:
        @functools.wraps(fun)
        def new_fun(obj: AbstractFrontend, rs: RequestState, *args: Any,
                    **kwargs: Any) -> Any:
            if argname in kwargs:  # pylint: disable=consider-using-get
                arg = kwargs[argname]
            else:
                arg = args[0]
            if allow_moderators:
                if not obj.mlproxy.may_manage(rs, **{argname: arg}):
                    raise werkzeug.exceptions.Forbidden(rs.gettext(
                        "This page can only be accessed by the mailinglist’s "
                        "moderators."))
                if requires_privilege and not obj.mlproxy.may_manage(
                        rs, mailinglist_id=arg, allow_restricted=False):
                    raise werkzeug.exceptions.Forbidden(rs.gettext(
                        "You only have restricted moderator access and may not"
                        " change subscriptions."))
            else:
                if not obj.mlproxy.is_relevant_admin(rs, **{argname: arg}):
                    raise werkzeug.exceptions.Forbidden(rs.gettext(
                        "This page can only be accessed by appropriate "
                        "admins."))
            return fun(obj, rs, *args, **kwargs)

        return cast(F, new_fun)

    return wrap


def assembly_guard(fun: F) -> F:
    """This decorator checks that the user has privileged access to an assembly.
    """

    @functools.wraps(fun)
    def new_fun(obj: AbstractFrontend, rs: RequestState, *args: Any,
                **kwargs: Any) -> Any:
        if "assembly_id" in kwargs:  # pylint: disable=consider-using-get
            assembly_id = kwargs["assembly_id"]
        else:
            assembly_id = args[0]
        if not obj.assemblyproxy.is_presider(rs, assembly_id=assembly_id):
            raise werkzeug.exceptions.Forbidden(rs.gettext(
                "This page may only be accessed by the assembly's"
                " presiders or assembly admins."))
        return fun(obj, rs, *args, **kwargs)

    return cast(F, new_fun)


def check_validation(rs: RequestState, type_: Type[T], value: Any,
                     name: str = None, **kwargs: Any) -> Optional[T]:
    """Helper to perform parameter sanitization.

    :param type_: type to check for
    :param name: name of the parameter to check (bonus points if you find
      out how to nicely get rid of this -- python has huge introspection
      capabilities, but I didn't see how this should be done).
    """
    if name is not None:
        ret, errs = validate.validate_check(type_, value, argname=name, **kwargs)
    else:
        ret, errs = validate.validate_check(type_, value, **kwargs)
    rs.extend_validation_errors(errs)
    return ret


def check_validation_optional(rs: RequestState, type_: Type[T], value: Any,
                              name: str = None, **kwargs: Any) -> Optional[T]:
    """Helper to perform parameter sanitization.

    This is similar to :func:`~cdedb.frontend.common.check_validation`
    but also allows optional/falsy values.

    :param type_: type to check for
    :param name: name of the parameter to check (bonus points if you find
      out how to nicely get rid of this -- python has huge introspection
      capabilities, but I didn't see how this should be done).
    """
    if name is not None:
        ret, errs = validate.validate_check_optional(
            type_, value, argname=name, **kwargs)
    else:
        ret, errs = validate.validate_check_optional(type_, value, **kwargs)
    rs.extend_validation_errors(errs)
    return ret


def basic_redirect(rs: RequestState, url: str) -> werkzeug.Response:
    """Convenience wrapper around :py:func:`construct_redirect`. This should
    be the main thing to use, however it is even more preferable to use
    :py:meth:`BaseApp.redirect`.
    """
    response = construct_redirect(rs.request, url)
    response.headers.add('X-Generation-Time', str(now() - rs.begin))
    return response


def construct_redirect(request: werkzeug.Request,
                       url: str) -> werkzeug.Response:
    """Construct an HTTP redirect. This should use the 303 status
    code. Unfortunately this code is not available for HTTP 1.0, so we fall
    back to an automatic refresh.
    """
    if request.environ['SERVER_PROTOCOL'] == "HTTP/1.0":
        # in case of HTTP 1.0 we cannot use the 303 code
        template = """<!DOCTYPE HTML>
<html>
    <head>
        <meta charset="UTF-8">
        <meta http-equiv="refresh" content="1;url={url}">
        <title>Redirect</title>
    </head>
    <body>
        You should be redirected now.
        You can also access the target via <a href="{url}">this link</a>.
    </body>
</html>"""
        return Response(template.format(url=urllib.parse.quote(url)),
                        mimetype="text/html")
    else:
        ret = werkzeug.utils.redirect(url, 303)
        ret.delete_cookie("displaynote")
        return ret


def make_postal_address(rs: RequestState, persona: CdEDBObject) -> List[str]:
    """Prepare address info for formatting.

    Addresses have some specific formatting wishes, so we are flexible
    in that we represent an address to be printed as a list of strings
    each containing one line. The final formatting is now basically join
    on line breaks.
    """
    p = persona
    name = "{} {}".format(p['given_names'], p['family_name'])
    if p['title']:
        name = glue(p['title'], name)
    if p['name_supplement']:
        name = glue(name, p['name_supplement'])
    ret = [name]
    if p['address_supplement']:
        ret.append(p['address_supplement'])
    if p['address']:
        ret.append(p['address'])
    if p['postal_code'] or p['location']:
        ret.append("{} {}".format(p['postal_code'] or '',
                                  p['location'] or ''))
    if p['country']:
        # Mask the `gettext` name, so that pybabel does not try to extract this string.
        g = rs.translations["de"].gettext
        ret.append(g(f"CountryCodes.{p['country']}"))
    return ret


def make_membership_fee_reference(persona: CdEDBObject) -> str:
    """Generate the desired reference for membership fee payment.

    This is the "Verwendungszweck".
    """
    return "Mitgliedsbeitrag {gn} {fn}, {cdedbid}".format(
        gn=asciificator(persona['given_names']),
        fn=asciificator(persona['family_name']),
        cdedbid=cdedbid_filter(persona['id']),
    )


def make_event_fee_reference(persona: CdEDBObject, event: CdEDBObject) -> str:
    """Generate the desired reference for event fee payment.

    This is the "Verwendungszweck".
    """
    return "Teilnahmebeitrag {event}, {gn} {fn}, {cdedbid}".format(
        event=asciificator(event['title']),
        gn=asciificator(persona['given_names']),
        fn=asciificator(persona['family_name']),
        cdedbid=cdedbid_filter(persona['id'])
    )


def make_persona_name(persona: CdEDBObject,
                      only_given_names: bool = False,
                      only_display_name: bool = False,
                      given_and_display_names: bool = False,
                      with_family_name: bool = True,
                      with_titles: bool = False) -> str:
    """Format the name of a given persona according to the display name specification

    This is the Python pendant of the `util.persona_name()` macro.
    For a full specification, which name variant should be used in which context, see
    the documentation page about "User Experience Conventions".
    """
    display_name: str = persona.get('display_name', "")
    given_names: str = persona['given_names']
    ret = []
    if with_titles and persona.get('title'):
        ret.append(persona['title'])
    if only_given_names:
        ret.append(given_names)
    elif only_display_name:
        ret.append(display_name)
    elif given_and_display_names:
        if not display_name or display_name == given_names:
            ret.append(given_names)
        else:
            ret.append(f"{given_names} ({display_name})")
    elif display_name and display_name in given_names:
        ret.append(display_name)
    else:
        ret.append(given_names)
    if with_family_name:
        ret.append(persona['family_name'])
    if with_titles and persona.get('name_supplement'):
        ret.append(persona['name_supplement'])
    return " ".join(ret)


def process_dynamic_input(
    rs: RequestState, existing: Collection[int], spec: validate.TypeMapping, *,
    additional: CdEDBObject = None, prefix: str = "",
    constraint_maker: Callable[[int, str], List[RequestConstraint]] = None
) -> Dict[int, Optional[CdEDBObject]]:
    """Retrieve data from rs provided by 'dynamic_row_table' makro.

    This takes a 'spec' of field_names mapped to their validation. Each field_name is
    prepended with the 'prefix' and appended with the entity_id in the form of
    "{prefix}{field_name}_{entity_id}" before being extracted from the RequestState.

    During extraction with `request_extractor`, it is possible to pass some additional
    constraints. To dynamically create them for each not-deleted entry, a
    'constraint_maker' function is needed. It might look like the following:

        def int_constraint_maker(field_id: int, prefix: str) -> List[RequestConstraint]:
            # the field_name present in spec is assumed to be 'int' in this example
            rs_field_name = f"{prefix}int_{field_id}"
            msg = n_("Must be greater than zero.")
            return [(
                lambda d: d[rs_field_name] > 0, (rs_field_name, ValueError(msg))
            )]

    'process_dynamic_input' returns a data dict to update the database, which includes:
    - existing entries, mapped to their (validated) input fields (from spec)
    - existing entries, mapped to None (if they were marked to be deleted)
    - new entries, mapped to their (validated) input fields (from spec)

    This adds some additional keys to some entities of the return dict:
    - To each existing, not deleted entry: the 'id' of the entry.
    - To each new and each existing, not deleted entry: all entries of 'additional'

    :param existing: ids of already existent objects
    :param spec: name of input fields, mapped to their validation. This uses the same
        format as the `request_extractor`, but adds the 'prefix' to each key if present.
    :param constraint_maker: a function accepting the id of a non-deleted entry and
        the string prefix and gives back all constraints for this entry, which are
        further passed to request_extractor
    :param additional: additional keys added to each output object
    :param prefix: prefix in front of all concerned fields. Should be used when more
        then one dynamic input table is present on the same page.
    """
    additional = additional or dict()

    delete_spec = {f"{prefix}delete_{anid}": bool for anid in existing}
    delete_flags = request_extractor(rs, delete_spec)
    deletes = {anid for anid in existing if delete_flags[f"{prefix}delete_{anid}"]}
    non_deleted_existing = {anid for anid in existing if anid not in deletes}

    existing_data_spec: validate.TypeMapping = {
        f"{prefix}{key}_{anid}": value
        for anid in non_deleted_existing
        for key, value in spec.items()
    }
    # generate the constraints for each existing entry which will not be deleted
    constraints = list(itertools.chain.from_iterable(
        constraint_maker(anid, prefix) for anid in non_deleted_existing)
    ) if constraint_maker else None
    data = request_extractor(rs, existing_data_spec, constraints)

    # build the return dict of all existing entries
    ret: Dict[int, Optional[CdEDBObject]] = {
        anid: {key: data[f"{prefix}{key}_{anid}"] for key in spec}
        for anid in non_deleted_existing
    }
    for anid in existing:
        if anid in deletes:
            ret[anid] = None
        else:
            ret[anid]['id'] = anid  # type: ignore
            ret[anid].update(additional)  # type: ignore

    # extract the new entries which shall be created
    marker = 1
    while marker < 2 ** 10:
        will_create = unwrap(request_extractor(rs, {f"{prefix}create_-{marker}": bool}))
        if will_create:
            params = {f"{prefix}{key}_-{marker}": value for key, value in spec.items()}
            constraints = (constraint_maker(-marker, prefix)
                           if constraint_maker else None)
            data = request_extractor(rs, params, constraints)
            ret[-marker] = {key: data[f"{prefix}{key}_-{marker}"] for key in spec}
            if additional:
                ret[-marker].update(additional)  # type: ignore
        else:
            break
        marker += 1
    rs.values[f'{prefix}create_last_index'] = marker - 1
    return ret


class CustomCSVDialect(csv.Dialect):
    delimiter = ';'
    quoting = csv.QUOTE_MINIMAL
    quotechar = '"'
    doublequote = True
    lineterminator = '\n'
    escapechar = None


def csv_output(data: Collection[CdEDBObject], fields: Sequence[str],
               writeheader: bool = True, replace_newlines: bool = False,
               substitutions: Mapping[str, Mapping[Any, Any]] = None) -> str:
    """Generate a csv representation of the passed data.

    :param writeheader: If False, no CSV-Header is written.
    :param replace_newlines: If True all line breaks are replaced by several
      spaces.
    :param substitutions: Allow replacements of values with better
      representations for output. The key of the outer dict is the field
      name.
    """
    substitutions = substitutions or {}
    outfile = io.StringIO()
    writer = csv.DictWriter(
        outfile, fields, dialect=CustomCSVDialect())
    if writeheader:
        writer.writeheader()
    for original in data:
        row = {}
        for field in fields:
            value = original[field]
            if field in substitutions:
                value = substitutions[field].get(value, value)
            if replace_newlines and isinstance(value, str):
                value = value.replace('\n', 14 * ' ')
            row[field] = value
        writer.writerow(row)
    return outfile.getvalue()


def query_result_to_json(data: Collection[CdEDBObject], fields: Iterable[str],
                         substitutions: Mapping[
                             str, Mapping[Any, Any]] = None) -> str:
    """Generate a json representation of the passed data.

    :param substitutions: Allow replacements of values with better
      representations for output. The key of the outer dict is the field
      name.
    """
    substitutions = substitutions or {}
    json_data = []
    for original in data:
        row = {}
        for field in fields:
            value = original[field]
            if field in substitutions:
                value = substitutions[field].get(value, value)
            row[field] = value
        json_data.append(row)
    return json_serialize(json_data)


def calculate_db_logparams(offset: Optional[int], length: int
                           ) -> Tuple[Optional[int], int]:
    """Modify the offset and length values used in the frontend to
    allow for guaranteed valid sql queries.
    """
    _offset = offset
    _length = length
    if _offset and _offset < 0:
        # Avoid non-positive lengths
        if -_offset < length:
            _length = _length + _offset
        _offset = 0

    return _offset, _length


def calculate_loglinks(rs: RequestState, total: int,
                       offset: Optional[int], length: int
                       ) -> Dict[str, Union[CdEDBMultiDict, List[CdEDBMultiDict]]]:
    """Calculate the target parameters for the links in the log pagination bar.

    :param total: The total count of log entries
    :param offset: The offset, preprocessed for negative offset values
    :param length: The requested length (not necessarily the shown length)
    """
    # The true offset does represent the acutal count of log entries before
    # the first shown entry. This is done magically, if no offset has been
    # given.
    if offset is None:
        trueoffset = length * ((total - 1) // length) if total != 0 else 0
    else:
        trueoffset = offset

    # Create values sets for the necessary links.
    def new_md() -> CdEDBMultiDict:
        return werkzeug.datastructures.MultiDict(rs.values)
    loglinks = {
        "first": new_md(),
        "previous": new_md(),
        "current": new_md(),
        "next": new_md(),
        "last": new_md(),
    }
    pre = [new_md() for x in range(3) if trueoffset - x * length > 0]
    post = [new_md() for x in range(3) if trueoffset + (x + 1) * length < total]

    # Fix the offset for each set of values.
    loglinks["first"]["offset"] = "0"
    loglinks["last"]["offset"] = ""
    for x, _ in enumerate(pre):
        pre[x]["offset"] = (trueoffset - (len(pre) - x) * length)
    loglinks["previous"]["offset"] = trueoffset - length
    for x, _ in enumerate(post):
        post[x]["offset"] = trueoffset + (x + 1) * length
    loglinks["next"]["offset"] = trueoffset + length
    loglinks["current"]["offset"] = trueoffset

    # piece everything together
    ret: Dict[str, Union[CdEDBMultiDict, List[CdEDBMultiDict]]]
    ret = dict(**loglinks, **{"pre-current": pre, "post-current": post})
    return ret


class TransactionObserver:
    """Helper to watch over a non-atomic transaction.

    This is a substitute for the Atomizer which is not available in the
    frontend. We are not able to guarantee atomic transactions, but we can
    detect failed transactions and generate error notifications.

    This should only be used in cases where a failure is deemed sufficiently
    unlikely.
    """

    def __init__(self, rs: RequestState, frontend: AbstractFrontend, name: str):
        self.rs = rs
        self.frontend = frontend
        self.name = name

    def __enter__(self) -> "TransactionObserver":
        return self

    def __exit__(self, atype: Optional[Type[Exception]],
                 value: Optional[Exception],
                 tb: Optional[TracebackType]) -> Literal[False]:
        if value:
            self.frontend.do_mail(
                self.rs, "transaction_error",
                {
                    'To': (self.frontend.conf['MANAGEMENT_ADDRESS'],
                           self.frontend.conf['TROUBLESHOOTING_ADDRESS']),
                    'Subject': "Transaktionsfehler",
                },
                {
                    'now': now(),
                    'name': self.name,
                    'atype': atype,
                    'value': value,
                    'tb': tb,
                })
        return False


def setup_translations(conf: Config) -> Mapping[str, gettext.NullTranslations]:
    """Helper to setup a mapping of languages to gettext translation objects."""
    return {
        lang: gettext.translation('cdedb', languages=[lang],
                                  localedir=conf["REPOSITORY_PATH"] / 'i18n')
        for lang in conf["I18N_LANGUAGES"]
    }<|MERGE_RESOLUTION|>--- conflicted
+++ resolved
@@ -58,11 +58,6 @@
 import werkzeug.exceptions
 import werkzeug.utils
 import werkzeug.wrappers
-<<<<<<< HEAD
-=======
-import werkzeug.wsgi
-from typing_extensions import Literal, Protocol
->>>>>>> 30919988
 
 import cdedb.query as query_mod
 import cdedb.validation as validate
