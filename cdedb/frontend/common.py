#!/usr/bin/env python3

"""Common code for all frontends. This is a kind of a mixed bag with no
overall topic.
"""

import abc
import collections
import copy
import csv
import datetime
import decimal
import email
import email.charset
import email.encoders
import email.header
import email.mime
import email.mime.application
import email.mime.audio
import email.mime.image
import email.mime.multipart
import email.mime.text
import email.utils
import enum
import functools
import io
import json
import logging
import pathlib
import re
import shutil
import smtplib
import subprocess
import tempfile
import threading
import urllib.parse
from email.mime.nonmultipart import MIMENonMultipart
from secrets import token_hex
from typing import (
    IO, AbstractSet, Any, AnyStr, Callable, ClassVar, Collection, Container, Dict,
    Generator, ItemsView, Iterable, List, Mapping, MutableMapping, Optional, Sequence,
    Set, Tuple, Type, TypeVar, Union, cast, overload,
)

import babel.dates
import babel.numbers
import bleach
import jinja2
<<<<<<< HEAD
import mailmanclient
import urllib.error

=======
import markdown
import markdown.extensions.toc
>>>>>>> 94d3eee2
import werkzeug
import werkzeug.datastructures
import werkzeug.exceptions
import werkzeug.utils
import werkzeug.wrappers
from typing_extensions import Literal, Protocol

import cdedb.database.constants as const
import cdedb.query as query_mod
import cdedb.validation as validate
from cdedb.backend.assembly import AssemblyBackend
from cdedb.backend.cde import CdEBackend
from cdedb.backend.common import AbstractBackend
from cdedb.backend.core import CoreBackend
from cdedb.backend.event import EventBackend
from cdedb.backend.ml import MlBackend
from cdedb.backend.past_event import PastEventBackend
from cdedb.common import (
    ALL_MGMT_ADMIN_VIEWS, ALL_MOD_ADMIN_VIEWS, ANTI_CSRF_TOKEN_NAME,
    ANTI_CSRF_TOKEN_PAYLOAD, REALM_SPECIFIC_GENESIS_FIELDS, CdEDBMultiDict, CdEDBObject,
    CustomJSONEncoder, EntitySorter, Error, Notification, NotificationType, PathLike,
    RequestState, Role, User, ValidationWarning, _tdelta, asciificator,
    compute_checkdigit, decode_parameter, encode_parameter, glue, json_serialize,
    make_proxy, make_root_logger, merge_dicts, n_, now, roles_to_db_role, unwrap,
    xsorted,
)
from cdedb.config import BasicConfig, Config, SecretsConfig
from cdedb.database import DATABASE_ROLES
from cdedb.database.connection import connection_pool_factory
from cdedb.devsamples import HELD_MESSAGE_SAMPLE
from cdedb.enums import ENUMS_DICT

_LOGGER = logging.getLogger(__name__)
_BASICCONF = BasicConfig()


S = TypeVar('S')
T = TypeVar('T')


class Response(werkzeug.wrappers.Response):
    """Wrapper around werkzeugs Response to handle displaynote cookie.

    This is a pretty thin wrapper, but essential so our magic cookie
    gets cleared and no stale notifications remain.
    """

    def __init__(self, *args: Any, **kwargs: Any) -> None:
        super().__init__(*args, **kwargs)
        self.delete_cookie("displaynote")


class BaseApp(metaclass=abc.ABCMeta):
    """Additional base class under :py:class:`AbstractFrontend` which will be
    inherited by :py:class:`cdedb.frontend.application.Application`.
    """
    realm: ClassVar[str]

    def __init__(self, configpath: PathLike = None, *args: Any,
                 **kwargs: Any) -> None:
        self.conf = Config(configpath)
        secrets = SecretsConfig(configpath)
        # initialize logging
        if hasattr(self, 'realm') and self.realm:
            logger_name = "cdedb.frontend.{}".format(self.realm)
            logger_file = self.conf[f"{self.realm.upper()}_FRONTEND_LOG"]
        else:
            logger_name = "cdedb.frontend"
            logger_file = self.conf["FRONTEND_LOG"]
        make_root_logger(
            logger_name, logger_file, self.conf["LOG_LEVEL"],
            syslog_level=self.conf["SYSLOG_LEVEL"],
            console_log_level=self.conf["CONSOLE_LOG_LEVEL"])
        self.logger = logging.getLogger(logger_name)  # logger are thread-safe!
        self.logger.debug("Instantiated {} with configpath {}.".format(
            self, configpath))
        # local variable to prevent closure over secrets
        url_parameter_salt = secrets["URL_PARAMETER_SALT"]
        self.decode_parameter = (
            lambda target, name, param, persona_id: decode_parameter(
                url_parameter_salt, target, name, param,
                persona_id))

        def local_encode(
                target: str, name: str, param: str, persona_id: Optional[int],
                timeout: Optional[_tdelta] = self.conf["PARAMETER_TIMEOUT"]
        ) -> str:
            return encode_parameter(url_parameter_salt, target, name,
                                    param, persona_id, timeout)

        self.encode_parameter = local_encode

    def encode_notification(self, rs: RequestState, ntype: NotificationType,
                            nmessage: str, nparams: CdEDBObject = None) -> str:
        """Wrapper around :py:meth:`encode_parameter` for notifications.

        The message format is A--B--C--D, with

        * A is the notification type, conforming to '[a-z]+'
        * B is the length of the notification message
        * C is the notification message
        * D is the parameter dict to be substituted in the message
          (json-encoded).
        """
        nparams = nparams or {}
        message = "{}--{}--{}--{}".format(ntype, len(nmessage), nmessage,
                                          json_serialize(nparams))
        return self.encode_parameter(
            '_/notification', 'displaynote', message,
            persona_id=rs.user.persona_id,
            timeout=self.conf["UNCRITICAL_PARAMETER_TIMEOUT"])

    def decode_notification(self, rs: RequestState, note: str
                            ) -> Union[Notification, Tuple[None, None, None]]:
        """Inverse wrapper to :py:meth:`encode_notification`."""
        timeout, message = self.decode_parameter(
            '_/notification', 'displaynote', note, rs.user.persona_id)
        if not message:
            return None, None, None
        parts = message.split("--")
        ntype = parts[0]
        length = int(parts[1])
        remainder = "--".join(parts[2:])
        nmessage = remainder[:length]
        nparams = json.loads(remainder[length + 2:])
        return ntype, nmessage, nparams

    def redirect(self, rs: RequestState, target: str,
                 params: CdEDBObject = None, anchor: str = None
                 ) -> werkzeug.Response:
        """Create a response which diverts the user. Special care has to be
        taken not to lose any notifications.
        """
        params = params or {}
        if rs.retrieve_validation_errors() and not rs.notifications:
            rs.notify("error", n_("Failed validation."))
        url = cdedburl(rs, target, params, force_external=True)
        if anchor is not None:
            url += "#" + anchor
        ret = basic_redirect(rs, url)
        if rs.notifications:
            notifications = [self.encode_notification(rs, ntype, nmessage,
                                                      nparams)
                             for ntype, nmessage, nparams in rs.notifications]
            ret.set_cookie("displaynote", json_serialize(notifications))
        return ret


# Ignore the capitalization error in function name sanitize_None.
# noinspection PyPep8Naming
def sanitize_None(data: Optional[T]) -> Union[str, T]:
    """Helper to let jinja convert all ``None`` into empty strings for display
    purposes; thus we needn't be careful in this regard. (This is
    coherent with our policy that NULL and the empty string on SQL level
    shall have the same meaning).
    """
    if data is None:
        return ""
    else:
        return data


@overload
def safe_filter(val: None) -> None: ...


@overload
def safe_filter(val: str) -> jinja2.Markup: ...


def safe_filter(val: Optional[str]) -> Optional[jinja2.Markup]:
    """Custom jinja filter to mark a string as safe.

    This prevents autoescaping of this entity. To be used for dynamically
    generated code we insert into the templates. It is basically equal to
    Jinja's builtin ``|safe``-Filter, but additionally takes care about None
    values.
    """
    if val is None:
        return None
    return jinja2.Markup(val)


def date_filter(val: Union[datetime.date, str, None],
                formatstr: str = "%Y-%m-%d", lang: str = None,
                verbosity: str = "medium",
                passthrough: bool = False) -> Optional[str]:
    """Custom jinja filter to format ``datetime.date`` objects.

    :param formatstr: Formatting used, if no l10n happens.
    :param lang: If not None, then localize to the passed language.
    :param verbosity: Controls localized formatting. Takes one of the
      following values: short, medium, long and full.
    :param passthrough: If True return strings unmodified.
    """
    if val is None or val == '' or not isinstance(val, datetime.date):
        if passthrough and isinstance(val, str) and val:
            return val
        return None
    if lang:
        return babel.dates.format_date(val, locale=lang, format=verbosity)
    else:
        return val.strftime(formatstr)


def datetime_filter(val: Union[datetime.datetime, str, None],
                    formatstr: str = "%Y-%m-%d %H:%M (%Z)", lang: str = None,
                    verbosity: str = "medium",
                    passthrough: bool = False) -> Optional[str]:
    """Custom jinja filter to format ``datetime.datetime`` objects.

    :param formatstr: Formatting used, if no l10n happens.
    :param lang: If not None, then localize to the passed language.
    :param verbosity: Controls localized formatting. Takes one of the
      following values: short, medium, long and full.
    :param passthrough: If True return strings unmodified.
    """
    if val is None or val == '' or not isinstance(val, datetime.datetime):
        if passthrough and isinstance(val, str) and val:
            return val
        return None
    if val.tzinfo is not None:
        val = val.astimezone(_BASICCONF["DEFAULT_TIMEZONE"])
    else:
        _LOGGER.warning("Found naive datetime object {}.".format(val))
    if lang:
        return babel.dates.format_datetime(val, locale=lang, format=verbosity)
    else:
        return val.strftime(formatstr)


@overload
def money_filter(val: None, currency: str = "EUR", lang: str = "de"
                 ) -> None: ...


@overload
def money_filter(val: decimal.Decimal, currency: str = "EUR", lang: str = "de"
                 ) -> str: ...


def money_filter(val: Optional[decimal.Decimal], currency: str = "EUR",
                 lang: str = "de") -> Optional[str]:
    """Custom jinja filter to format ``decimal.Decimal`` objects.

    This is for values representing monetary amounts.
    """
    if val is None:
        return None

    return babel.numbers.format_currency(val, currency, locale=lang)


@overload
def decimal_filter(val: None, lang: str) -> None: ...


@overload
def decimal_filter(val: float, lang: str) -> str: ...


def decimal_filter(val: Optional[float], lang: str) -> Optional[str]:
    """Cutom jinja filter to format floating point numbers."""
    if val is None:
        return None

    return babel.numbers.format_decimal(val, locale=lang)


@overload
def cdedbid_filter(val: None) -> None: ...


@overload
def cdedbid_filter(val: int) -> str: ...


def cdedbid_filter(val: Optional[int]) -> Optional[str]:
    """Custom jinja filter to format persona ids with a check digit. Every user
    visible id should be formatted with this filter. The check digit is
    one of the letters between 'A' and 'K' to make a clear distinction
    between the numeric id and the check digit.
    """
    if val is None:
        return None
    return "DB-{}-{}".format(val, compute_checkdigit(val))


@overload
def iban_filter(val: None) -> None: ...


@overload
def iban_filter(val: str) -> str: ...


def iban_filter(val: Optional[str]) -> Optional[str]:
    """Custom jinja filter for displaying IBANs in nice to read blocks."""
    if val is None:
        return None
    else:
        val = val.strip().replace(" ", "")
        return " ".join(val[x:x + 4] for x in range(0, len(val), 4))


@overload
def hidden_iban_filter(val: None) -> None: ...


@overload
def hidden_iban_filter(val: str) -> str: ...


def hidden_iban_filter(val: Optional[str]) -> Optional[str]:
    """Custom jinja filter for hiding IBANs in nice to read blocks."""
    if val is None:
        return None
    else:
        val = val[:4] + "*" * (len(val) - 8) + val[-4:]
        return iban_filter(val)


@overload
def escape_filter(val: None) -> None: ...


@overload
def escape_filter(val: str) -> jinja2.Markup: ...


def escape_filter(val: Optional[str]) -> Optional[jinja2.Markup]:
    """Custom jinja filter to reconcile escaping with the finalize method
    (which suppresses all ``None`` values and thus mustn't be converted to
    strings first).

    .. note:: Actually this returns a jinja specific 'safe string' which
      will remain safe when operated on. This means for example that the
      linebreaks filter has to make the string unsafe again, before it can
      work.
    """
    if val is None:
        return None
    else:
        return jinja2.escape(val)


LATEX_ESCAPE_REGEX = (
    (re.compile(r'\\'), r'\\textbackslash '),
    (re.compile(r'([{}_#%&$])'), r'\\\1'),
    (re.compile(r'~'), r'\~{}'),
    (re.compile(r'\^'), r'\^{}'),
    (re.compile(r'"'), r"''"),
)


@overload
def tex_escape_filter(val: None) -> None: ...


@overload
def tex_escape_filter(val: str) -> str: ...


def tex_escape_filter(val: Optional[str]) -> Optional[str]:
    """Custom jinja filter for escaping LaTeX-relevant charakters."""
    if val is None:
        return None
    else:
        val = str(val)
        for pattern, replacement in LATEX_ESCAPE_REGEX:
            val = pattern.sub(replacement, val)
        return val


class CustomEscapingJSONEncoder(CustomJSONEncoder):
    """Extension to CustomJSONEncoder defined in cdedb.common, that
    escapes all strings for safely embedding the
    resulting JSON string into an HTML <script> tag.

    Inspired by https://github.com/simplejson/simplejson/blob/
    dd0f99d6431b5e75293369f5554a1396f8ae6251/simplejson/encoder.py#L378
    """

    def encode(self, o: Any) -> str:
        # Override JSONEncoder.encode to avoid bypasses of interencode()
        # in original version
        chunks = self.iterencode(o, True)
        if self.ensure_ascii:
            return ''.join(chunks)
        else:
            return u''.join(chunks)

    def iterencode(self, o: Any, _one_shot: bool = False
                   ) -> Generator[str, None, None]:
        chunks = super().iterencode(o, _one_shot)
        for chunk in chunks:
            chunk = chunk.replace('/', '\\x2f')
            chunk = chunk.replace('&', '\\x26')
            chunk = chunk.replace('<', '\\x3c')
            chunk = chunk.replace('>', '\\x3e')
            yield chunk


def json_filter(val: Any) -> str:
    """Custom jinja filter to create json representation of objects. This is
    intended to allow embedding of values into generated javascript code.

    The result of this method does not need to be escaped -- more so if
    escaped, the javascript execution will probably fail.
    """
    return json.dumps(val, cls=CustomEscapingJSONEncoder)


@overload
def enum_filter(val: None, enum: Type[enum.Enum]) -> None: ...


@overload
def enum_filter(val: int, enum: Type[enum.Enum]) -> str: ...


def enum_filter(val: Optional[int], enum: Type[enum.Enum]) -> Optional[str]:
    """Custom jinja filter to convert enums to something printable.

    This exists mainly because of the possibility of None values.
    """
    if val is None:
        return None
    return str(enum(val))


@overload
def genus_filter(val: None, female: str, male: str, unknown: Optional[str]
                 ) -> None: ...


@overload
def genus_filter(val: int, female: str, male: str,
                 unknown: Optional[str]) -> Optional[str]: ...


def genus_filter(val: Optional[int], female: str, male: str,
                 unknown: str = None) -> Optional[str]:
    """Custom jinja filter to select gendered form of a string."""
    if val is None:
        return None
    if unknown is None:
        unknown = female
    if val == const.Genders.female:
        return female
    elif val == const.Genders.male:
        return male
    else:
        return unknown


# noinspection PyPep8Naming
def stringIn_filter(val: Any, alist: Collection[Any]) -> bool:
    """Custom jinja filter to test if a value is in a list, but requiring
    equality only on string representation.

    This has to be an explicit filter becaus jinja does not support list
    comprehension.
    """
    return str(val) in (str(x) for x in alist)


def querytoparams_filter(val: query_mod.Query) -> CdEDBObject:
    """Custom jinja filter to convert query into a parameter dict
    which can be used to create a URL of the query.

    This could probably be done in jinja, but this would be pretty
    painful.
    """
    params: CdEDBObject = {}
    for field in val.fields_of_interest:
        params['qsel_{}'.format(field)] = True
    for field, op, value in val.constraints:
        params['qop_{}'.format(field)] = op.value
        if (isinstance(value, collections.Iterable)
                and not isinstance(value, str)):
            # TODO: Get separator from central place
            #  (also used in validation._query_input)
            params['qval_{}'.format(field)] = ','.join(str(x) for x in value)
        else:
            params['qval_{}'.format(field)] = value
    for entry, postfix in zip(val.order,
                              ("primary", "secondary", "tertiary")):
        field, ascending = entry
        params['qord_{}'.format(postfix)] = field
        params['qord_{}_ascending'.format(postfix)] = ascending
    params['is_search'] = True
    return params


@overload
def linebreaks_filter(val: None, replacement: str) -> None: ...


@overload
def linebreaks_filter(val: Union[str, jinja2.Markup],
                      replacement: str) -> jinja2.Markup: ...


def linebreaks_filter(val: Union[None, str, jinja2.Markup],
                      replacement: str = "<br>") -> Optional[jinja2.Markup]:
    """Custom jinja filter to convert line breaks to <br>.

    This filter escapes the input value (if required), replaces the linebreaks
    and marks the output as safe html.
    """
    if val is None:
        return None
    # escape the input. This function consumes an unescaped string or a
    # jinja2.Markup safe html object and returns an escaped string.
    val = jinja2.escape(val)
    return val.replace('\n', jinja2.Markup(replacement))


#: bleach internals are not thread-safe, so we have to be a bit defensive
#: w.r.t. threads
BLEACH_CLEANER = threading.local()


def get_bleach_cleaner() -> bleach.sanitizer.Cleaner:
    """Constructs bleach cleaner appropiate to untrusted user content.

    If you adjust this, please adjust the markdown specification in
    the docs as well."""
    cleaner = getattr(BLEACH_CLEANER, 'cleaner', None)
    if cleaner:
        return cleaner
    tags = [
        'a', 'abbr', 'acronym', 'b', 'blockquote', 'code', 'em', 'i', 'li',
        'ol', 'strong', 'ul',
        # customizations
        'h1', 'h2', 'h3', 'h4', 'h5', 'h6', 'colgroup', 'col', 'tr', 'th',
        'thead', 'table', 'tbody', 'td', 'hr', 'p', 'span', 'div', 'pre', 'tt',
        'sup', 'sub', 'br', 'u', 'dl', 'dt', 'dd', 'details', 'summary']
    attributes = {
        'a': ['href', 'title'],
        'abbr': ['title'],
        'acronym': ['title'],
        # customizations
        '*': ['class', 'id'],
        'col': ['width'],
        'thead': ['valign'],
        'tbody': ['valign'],
        'table': ['border'],
        'th': ['colspan', 'rowspan'],
        'td': ['colspan', 'rowspan'],
        'details': ['open'],
    }
    cleaner = bleach.sanitizer.Cleaner(tags=tags, attributes=attributes)
    BLEACH_CLEANER.cleaner = cleaner
    return cleaner


@overload
def bleach_filter(val: None) -> None: ...


@overload
def bleach_filter(val: str) -> jinja2.Markup: ...


def bleach_filter(val: Optional[str]) -> Optional[jinja2.Markup]:
    """Custom jinja filter to convert sanitize html with bleach."""
    if val is None:
        return None
    return jinja2.Markup(get_bleach_cleaner().clean(val))


#: The Markdown parser has internal state, so we have to be a bit defensive
#: w.r.t. threads
MARKDOWN_PARSER = threading.local()


def md_id_wrapper(val: str, sep: str) -> str:
    """
    Wrap the markdown toc slugify function to attach an ID prefix.

    :param val: String to be made URL friendly.
    :param sep: String to be used instead of Whitespace.
    """

    id_prefix = "CDEDB_MD_"

    return id_prefix + markdown.extensions.toc.slugify(val, sep)


def get_markdown_parser() -> markdown.Markdown:
    """Constructs a markdown parser for general use.

    If you adjust this, please adjust the markdown specification in
    the docs as well."""
    md = getattr(MARKDOWN_PARSER, 'md', None)

    if md is None:
        extension_configs = {
            "toc": {
                "baselevel": 4,
                "permalink": True,
                "slugify": md_id_wrapper,
            },
            'smarty': {
                'substitutions': {
                    'left-single-quote': '&sbquo;',
                    'right-single-quote': '&lsquo;',
                    'left-double-quote': '&bdquo;',
                    'right-double-quote': '&ldquo;',
                },
            },
        }
        md = markdown.Markdown(extensions=["extra", "sane_lists", "smarty", "toc"],
                               extension_configs=extension_configs)  # type: ignore

        MARKDOWN_PARSER.md = md
    else:
        md.reset()
    return md


@overload
def md_filter(val: None) -> None: ...


@overload
def md_filter(val: str) -> jinja2.Markup: ...


def md_filter(val: Optional[str]) -> Optional[jinja2.Markup]:
    """Custom jinja filter to convert markdown to html."""
    if val is None:
        return None
    md = get_markdown_parser()
    return bleach_filter(md.convert(val))


@jinja2.environmentfilter
def sort_filter(env: jinja2.Environment, value: Iterable[T],
                reverse: bool = False, attribute: Any = None) -> List[T]:
    """Sort an iterable using `xsorted`, using correct collation.

    TODO: With Jinja 2.11, make_multi_attrgetter should be used
    instead, since it allows to provide multiple sorting criteria.

    :param reverse: Sort descending instead of ascending.
    :param attribute: When sorting objects or dicts, an attribute or
        key to sort by. Can use dot notation like ``"address.city"``.
        Can be a list of attributes like ``"age,name"``.
    """
    key_func = jinja2.filters.make_attrgetter(env, attribute)
    return xsorted(value, key=key_func, reverse=reverse)


def dictsort_filter(value: Mapping[T, S],
                    reverse: bool = False) -> List[Tuple[T, S]]:
    """Sort a dict and yield (key, value) pairs.

    Because python dicts are unsorted you may want to use this function to
    order them by key.
    """
    return xsorted(value.items(), key=lambda x: x[0], reverse=reverse)


def set_filter(value: Iterable[T]) -> Set[T]:
    """
    A simple filter to construct a Python set from an iterable object. Just
    like Jinja's builtin "list" filter, but for sets.
    """
    return set(value)


def xdictsort_filter(value: Mapping[T, S], attribute: str,
                     reverse: bool = False) -> List[Tuple[T, S]]:
    """Allow sorting by an arbitrary attribute of the value.

    Jinja only provides sorting by key or entire value. Also Jinja does
    not allow comprehensions or lambdas, hence we have to use this.

    This obviously only works if the values allow access by key.

    :param attribute: name of the attribute
    """
    key = lambda item: item[1].get(attribute)
    return xsorted(value.items(), key=key, reverse=reverse)


def keydictsort_filter(value: Mapping[T, S], sortkey: Callable[[Any], Any],
                       reverse: bool = False) -> List[Tuple[T, S]]:
    """Sort a dicts items by their value."""
    return xsorted(value.items(), key=lambda e: sortkey(e[1]), reverse=reverse)


def map_dict_filter(d: Dict[str, str],
                      processing: Callable[[Any], str]
                      ) -> ItemsView[str, str]:
    """
    Processes the values of some string using processing function

    :param processing: A function to be applied on the dict values
    :return: The dict with its values replaced with the processed values
    """
    return {k: processing(v) for k, v in d.items()}.items()


def enum_entries_filter(enum: enum.EnumMeta, processing: Callable[[Any], str] = None,
                        raw: bool = False,
                        prefix: str = "") -> List[Tuple[int, str]]:
    """
    Transform an Enum into a list of of (value, string) tuple entries. The
    string is piped trough the passed processing callback function to get the
    human readable and translated caption of the value.

    :param processing: A function to be applied on the value's string
        representation before adding it to the result tuple. Typically this is
        gettext()
    :param raw: If this is True, the enum entries are passed to processing as
        is, otherwise they are converted to str first.
    :param prefix: A prefix to prepend to the string output of every entry.
    :return: A list of tuples to be used in the input_checkboxes or
        input_select macros.
    """
    if processing is None:
        processing = lambda x: x
    if raw:
        pre = lambda x: x
    else:
        pre = str
    to_sort = ((entry.value, prefix + processing(pre(entry)))  # type: ignore
               for entry in enum)
    return xsorted(to_sort)


def dict_entries_filter(items: List[Tuple[Any, Mapping[T, S]]],
                        *args: T) -> List[Tuple[S, ...]]:
    """
    Transform a list of dict items with dict-type values into a list of
    tuples of specified fields of the value dict.

    Example::

        >>> items = [(1, {'id': 1, 'name': 'a', 'active': True}),
                     (2, {'id': 2, 'name': 'b', 'active': False})]
        >>> dict_entries_filter(items, 'name', 'active')
        [('a', True), ('b', False)]

    :param items: A list of 2-element tuples. The first element of each
      tuple is ignored, the second must be a dict
    :param args: Additional positional arguments describing which keys of
      the dicts should be inserted in the resulting tuple
    :return: A list of tuples (e.g. to be used in the input_checkboxes or
      input_select macros), built from the selected fields of the dicts
    """
    return [tuple(value[k] for k in args) for key, value in items]


def xdict_entries_filter(items: Sequence[Tuple[Any, CdEDBObject]], *args: str,
                         include: Container[str] = None
                         ) -> List[Tuple[str, ...]]:
    """
    Transform a list of dict items with dict-type values into a list of
    tuples of strings with specified format. Each entry of the resulting
    tuples is built by applying the item's value dict to a format string.

    Example::
        >>> items = [(1, {'id': 1, 'name': 'a', 'active': True}),
                     (2, {'id': 2, 'name': 'b', 'active': False})]
        >>> xdict_entries_filter(items, '{id}', '{name} -- {active}')
        [('1', 'a -- True'), ('2', 'b -- False')]

    :param items: A list of 2-element tuples. The first element of each
      tuple is ignored, the second must be a dict
    :param args: Additional positional arguments, which are format strings
      for the resulting tuples. They can use named format specifications to
      access the dicts' fields.
    :param include: An iteratable to search for items' keys. Only items with
      their key being in `include` are included in the results list
    :return: A list of tuples (e.g. to be used in the input_checkboxes or
      input_select macros), built from the selected fields of the dicts
    """
    return [tuple(k.format(**value) for k in args)
            for key, value in items
            if (include is None or key in include)]


#: Dictionary of custom filters we make available in the templates.
JINJA_FILTERS = {
    'date': date_filter,
    'datetime': datetime_filter,
    'money': money_filter,
    'decimal': decimal_filter,
    'cdedbid': cdedbid_filter,
    'iban': iban_filter,
    'hidden_iban': hidden_iban_filter,
    'escape': escape_filter,
    'e': escape_filter,
    'json': json_filter,
    'stringIn': stringIn_filter,
    'querytoparams': querytoparams_filter,
    'genus': genus_filter,
    'linebreaks': linebreaks_filter,
    'map_dict': map_dict_filter,
    'md': md_filter,
    'enum': enum_filter,
    'sort': sort_filter,
    'dictsort': dictsort_filter,
    'xdictsort': xdictsort_filter,
    'keydictsort': keydictsort_filter,
    's': safe_filter,
    'set': set_filter,
    'tex_escape': tex_escape_filter,
    'te': tex_escape_filter,
    'enum_entries': enum_entries_filter,
    'dict_entries': dict_entries_filter,
    'xdict_entries': xdict_entries_filter,
}


class AbstractFrontend(BaseApp, metaclass=abc.ABCMeta):
    """Common base class for all frontends."""
    #: to be overridden by children

    def __init__(self, configpath: PathLike = None, *args: Any,
                 **kwargs: Any) -> None:
        super().__init__(configpath, *args, **kwargs)
        self.template_dir = pathlib.Path(self.conf["REPOSITORY_PATH"], "cdedb",
                                         "frontend", "templates")
        self.jinja_env = jinja2.Environment(
            loader=jinja2.FileSystemLoader(str(self.template_dir)),
            extensions=['jinja2.ext.i18n', 'jinja2.ext.do', 'jinja2.ext.loopcontrols'],
            finalize=sanitize_None, autoescape=True, auto_reload=self.conf["CDEDB_DEV"])
        self.jinja_env.filters.update(JINJA_FILTERS)
        self.jinja_env.globals.update({
            'now': now,
            'nbsp': "\u00A0",
            'query_mod': query_mod,
            'glue': glue,
            'enums': ENUMS_DICT,
            'encode_parameter': self.encode_parameter,
            'staticurl': functools.partial(staticurl,
                                           version=self.conf["GIT_COMMIT"][:8]),
            'docurl': docurl,
            'CDEDB_OFFLINE_DEPLOYMENT': self.conf["CDEDB_OFFLINE_DEPLOYMENT"],
            'CDEDB_DEV': self.conf["CDEDB_DEV"],
            'UNCRITICAL_PARAMETER_TIMEOUT': self.conf[
                "UNCRITICAL_PARAMETER_TIMEOUT"],
            'ANTI_CSRF_TOKEN_NAME': ANTI_CSRF_TOKEN_NAME,
            'ANTI_CSRF_TOKEN_PAYLOAD': ANTI_CSRF_TOKEN_PAYLOAD,
            'GIT_COMMIT': self.conf["GIT_COMMIT"],
            'I18N_LANGUAGES': self.conf["I18N_LANGUAGES"],
            'ALL_MOD_ADMIN_VIEWS': ALL_MOD_ADMIN_VIEWS,
            'ALL_MGMT_ADMIN_VIEWS': ALL_MGMT_ADMIN_VIEWS,
            'EntitySorter': EntitySorter,
            'roles_allow_genesis_management':
                lambda roles: roles & ({'core_admin'} | set(
                    "{}_admin".format(realm)
                    for realm in REALM_SPECIFIC_GENESIS_FIELDS)),
        })
        self.jinja_env_tex = self.jinja_env.overlay(
            autoescape=False,
            block_start_string="<<%",
            block_end_string="%>>",
            variable_start_string="<<<",
            variable_end_string=">>>",
            comment_start_string="<<#",
            comment_end_string="#>>",
        )
        self.jinja_env_mail = self.jinja_env.overlay(
            autoescape=False,
            trim_blocks=True,
            lstrip_blocks=True,
        )
        self.jinja_env.policies['ext.i18n.trimmed'] = True  # type: ignore
        # Always provide all backends -- they are cheap
        self.assemblyproxy = make_proxy(AssemblyBackend(configpath))
        self.cdeproxy = make_proxy(CdEBackend(configpath))
        self.coreproxy = make_proxy(CoreBackend(configpath))
        self.eventproxy = make_proxy(EventBackend(configpath))
        self.mlproxy = make_proxy(MlBackend(configpath))
        self.pasteventproxy = make_proxy(PastEventBackend(configpath))

    @classmethod
    @abc.abstractmethod
    def is_admin(cls, rs: RequestState) -> bool:
        """Since each realm may have its own application level roles, it may
        also have additional roles with elevated privileges.
        """
        return "{}_admin".format(cls.realm) in rs.user.roles

    def fill_template(self, rs: RequestState, modus: str, templatename: str,
                      params: CdEDBObject) -> str:
        """Central function for generating output from a template. This
        makes several values always accessible to all templates.

        .. note:: We change the templating syntax for TeX templates since
                  jinjas default syntax is nasty for this.

        :param modus: Type of thing we want to generate; can be one of
          * web,
          * mail,
          * tex,
          * other.
        :param templatename: file name of template without extension
        """

        def _cdedblink(endpoint: str, params: CdEDBObject = None,
                       magic_placeholders: Collection[str] = None) -> str:
            """We don't want to pass the whole request state to the
            template, hence this wrapper.

            :type endpoint: str
            :type params: {str: object}
            :param magic_placeholders: parameter names to insert as magic
                                       placeholders in url
            :type magic_placeholders: [str]
            :rtype: str
            """
            params = params or {}
            return cdedburl(rs, endpoint, params,
                            force_external=(modus != "web"),
                            magic_placeholders=magic_placeholders)

        def _doclink(topic: str, anchor: str = "") -> str:
            """Create link to documentation in non-web templates.

            This should be used to avoid hardcoded links in our templates. To create
            links in web-templates, use docurl in combination with util.href instead.
            """
            if modus == "web":
                raise RuntimeError(n_("Must not be used in web templates."))
            return doclink(rs, label="", topic=topic, anchor=anchor, html=False)

        def _staticlink(path: str, version: str = "") -> str:
            """Create link to static files in non-web templates.

            This should be used to avoid hardcoded links in our templates. To create
            links in web-templates, use staticurl in combination with util.href instead.
            """
            if modus == "web":
                raise RuntimeError(n_("Must not be used in web templates."))
            return staticlink(rs, label="", path=path, version=version, html=False)

        def _show_user_link(user: User, persona_id: int, quote_me: bool = None,
                            event_id: int = None, ml_id: int = None) -> str:
            """Convenience method to create link to user data page.

            This is lengthy otherwise because of the parameter encoding
            and a pretty frequent operation so that it is beneficial to
            have this helper.
            """
            params = {
                'persona_id': persona_id,
                'confirm_id': self.encode_parameter(
                    "core/show_user", "confirm_id", str(persona_id),
                    persona_id=user.persona_id, timeout=None)}
            if quote_me:
                params['quote_me'] = True
            if event_id:
                params['event_id'] = event_id
            if ml_id:
                params['ml_id'] = ml_id
            return cdedburl(rs, 'core/show_user', params)

        def _is_warning(parameter_name: str) -> bool:
            """Determine if a given error is a warning.

            They can be suppressed by the user.
            """
            all_errors = rs.retrieve_validation_errors()
            return all(
                isinstance(kind, ValidationWarning)
                for param, kind in all_errors if param == parameter_name)

        def _has_warnings() -> bool:
            """Determine if there are any warnings among the errors."""
            all_errors = rs.retrieve_validation_errors()
            return any(
                isinstance(kind, ValidationWarning)
                for param, kind in all_errors)

        def _make_backend_checker(rs: RequestState, backend: AbstractBackend,
                                  method_name: str) -> Callable[..., Any]:
            """Provide a checker from the backend(proxy) for the templates.

            This wraps a call to the given backend method, to not require
            access to the backend or the RequestState.
            """
            checker = getattr(backend, method_name)
            if callable(checker):
                return lambda *args, **kwargs: checker(rs, *args, **kwargs)
            else:
                raise AttributeError(n_("Given method is not callable."))

        errorsdict: Dict[Optional[str], List[Exception]] = {}
        for key, value in rs.retrieve_validation_errors():
            errorsdict.setdefault(key, []).append(value)

        # here come the always accessible things promised above
        data = {
            'ambience': rs.ambience,
            'cdedblink': _cdedblink,
            'doclink': _doclink,
            'staticlink': _staticlink,
            'errors': errorsdict,
            'generation_time': lambda: (now() - rs.begin),
            'gettext': rs.gettext,
            'has_warnings': _has_warnings,
            'is_admin': self.is_admin(rs),
            'is_relevant_admin': _make_backend_checker(
                rs, self.mlproxy, method_name="is_relevant_admin"),
            'is_warning': _is_warning,
            'lang': rs.lang,
            'ngettext': rs.ngettext,
            'notifications': rs.notifications,
            'original_request': rs.request,
            'show_user_link': _show_user_link,
            'user': rs.user,
            'values': rs.values,
        }

        # check that default values are not overridden
        if set(data) & set(params):
            raise ValueError(
                n_("Default values cannot be overridden: %(keys)s"),
                {'keys': set(data) & set(params)})
        merge_dicts(data, params)

        if modus == "web":
            jinja_env = self.jinja_env
        elif modus == "mail":
            jinja_env = self.jinja_env_mail
        elif modus == "tex":
            jinja_env = self.jinja_env_tex
        elif modus == "other":
            jinja_env = self.jinja_env
        else:
            raise NotImplementedError(n_("Requested modus does not exists: %(modus)s"),
                                      {'modus': modus})
        tmpl = pathlib.Path(modus, self.realm, f"{templatename}.tmpl")
        # sadly, jinja does not catch nicely if the template exists, so we do this here
        if not (self.template_dir / tmpl).is_file():
            raise ValueError(n_("Template not found: %(file)s"), {'file': tmpl})
        t = jinja_env.get_template(str(tmpl))
        return t.render(**data)

    @staticmethod
    def send_csv_file(rs: RequestState, mimetype: str = 'text/csv',
                      filename: str = None, inline: bool = True, *,
                      path: Union[str, pathlib.Path] = None,
                      afile: IO[AnyStr] = None,
                      data: AnyStr = None) -> Response:
        """Wrapper around :py:meth:`send_file` for CSV files.

        This makes Excel happy by adding a BOM at the beginning of the
        file. All parameters (except for encoding) are as in the wrapped
        method.
        """
        if path is not None:
            path = pathlib.Path(path)
        return AbstractFrontend.send_file(
            rs, mimetype=mimetype, filename=filename, inline=inline, path=path,
            afile=afile, data=data, encoding='utf-8-sig')

    @staticmethod
    def send_file(rs: RequestState, mimetype: str = None, filename: str = None,
                  inline: bool = True, *, path: PathLike = None,
                  afile: IO[AnyStr] = None, data: AnyStr = None,
                  encoding: str = 'utf-8') -> Response:
        """Wrapper around :py:meth:`werkzeug.wsgi.wrap_file` to offer a file for
        download.

        Exactly one of the inputs has to be provided.

        :param mimetype: If not None the mime type of the file to be sent.
        :param filename: If not None the default file name used if the user
          tries to save the file to disk
        :param inline: Set content disposition to force display in browser (if
          True) or to force a download box (if False).
        :param afile: should be opened in binary mode
        :param encoding: The character encoding to be uses, if `data` is given
          as str
        """
        if not path and not afile and not data:
            raise ValueError(n_("No input specified."))
        if (path and afile) or (path and data) or (afile and data):
            raise ValueError(n_("Ambiguous input."))

        data_buffer = io.BytesIO()
        if path:
            path = pathlib.Path(path)
            if not path.is_file():
                raise werkzeug.exceptions.NotFound()
            with open(path, 'rb') as f:
                data_buffer.write(f.read())
        elif afile:
            content = afile.read()
            if isinstance(content, str):
                data_buffer.write(content.encode(encoding))
            elif isinstance(content, bytes):
                data_buffer.write(content)
            else:
                raise ValueError(n_("Invalid datatype read from file."))
        elif data:
            if isinstance(data, str):
                data_buffer.write(data.encode(encoding))
            elif isinstance(data, bytes):
                data_buffer.write(data)
            else:
                raise ValueError(n_("Invalid input type."))
        data_buffer.seek(0)

        wrapped_file = werkzeug.wsgi.wrap_file(rs.request.environ, data_buffer)
        extra_args = {}
        if mimetype is not None:
            extra_args['mimetype'] = mimetype
        headers = []
        disposition = "inline" if inline else "attachment"
        if filename is not None:
            disposition += '; filename="{}"'.format(filename)
        headers.append(('Content-Disposition', disposition))
        headers.append(('X-Generation-Time', str(now() - rs.begin)))
        return Response(wrapped_file, direct_passthrough=True, headers=headers,
                        **extra_args)

    @staticmethod
    def send_json(rs: RequestState, data: Any) -> Response:
        """Slim helper to create json responses."""
        response = Response(json_serialize(data),
                            mimetype='application/json')
        response.headers.add('X-Generation-Time', str(now() - rs.begin))
        return response

    def send_query_download(self, rs: RequestState,
                            result: Collection[CdEDBObject], fields: List[str],
                            kind: str, filename: str,
                            substitutions: Mapping[
                                str, Mapping[Any, Any]] = None
                            ) -> Response:
        """Helper to send download of query result.

        :param fields: List of fields the output should have. Commaseparated
            fields will be split up.
        :param kind: Can be either `'csv'` or `'json'`.
        :param filename: The extension will be added automatically depending on
            the kind specified.
        """
        if not fields:
            raise ValueError(n_("Cannot download query result without fields"
                                " of interest."))
        fields: List[str] = sum((csvfield.split(',') for csvfield in fields), [])
        filename += f".{kind}"
        if kind == "csv":
            csv_data = csv_output(result, fields, substitutions=substitutions)
            return self.send_csv_file(
                rs, data=csv_data, inline=False, filename=filename)
        elif kind == "json":
            json_data = query_result_to_json(
                result, fields, substitutions=substitutions)
            return self.send_file(
                rs, data=json_data, inline=False, filename=filename)
        else:
            raise ValueError(
                n_("Unknown download kind {kind}."), {"kind": kind})

    def render(self, rs: RequestState, templatename: str,
               params: CdEDBObject = None) -> werkzeug.Response:
        """Wrapper around :py:meth:`fill_template` specialised to generating
        HTML responses.
        """
        params = params or {}
        # handy, should probably survive in a commented HTML portion
        if 'debugstring' not in params and self.conf["CDEDB_DEV"]:
            debugstring = (
                f"We have is_multithreaded={rs.request.is_multithread};"
                f" is_multiprocess={rs.request.is_multiprocess};"
                f" base_url={rs.request.base_url}; cookies={rs.request.cookies};"
                f" url={rs.request.url}; is_secure={rs.request.is_secure};"
                f" method={rs.request.method}; remote_addr={rs.request.remote_addr};"
                f" values={rs.values}; ambience={rs.ambience};"
                f" errors={rs.retrieve_validation_errors()}; time={now()}")

            params['debugstring'] = debugstring
        if rs.retrieve_validation_errors() and not rs.notifications:
            rs.notify("error", n_("Failed validation."))
        if self.conf["LOCKDOWN"]:
            rs.notify("info", n_("The database currently undergoes "
                                 "maintenance and is unavailable."))
        # A nonce to mark safe <script> tags in context of the CSP header
        csp_nonce = token_hex(12)
        params['csp_nonce'] = csp_nonce

        html = self.fill_template(rs, "web", templatename, params)
        response = Response(html, mimetype='text/html')
        response.headers.add('X-Generation-Time', str(now() - rs.begin))

        # Add CSP header to disallow scripts, styles, images and objects from
        # other domains. This is part of XSS mitigation
        csp_header_template = glue(
            "default-src 'self';",
            "script-src 'unsafe-inline' 'self' https: 'nonce-{}';",
            "style-src 'self' 'unsafe-inline';",
            "img-src *")
        response.headers.add('Content-Security-Policy',
                             csp_header_template.format(csp_nonce))
        return response

    # TODO use new typing feature to accurately define the following:
    # from typing import TypedDict
    # Attachment = TypedDict(
    #     "Attachment", {'path': PathLike, 'filename': str, 'mimetype': str,
    #                    'file': IO}, total=False)
    Attachment = Dict[str, str]

    def do_mail(self, rs: RequestState, templatename: str,
                headers: MutableMapping[str, Union[str, Collection[str]]],
                params: CdEDBObject = None,
                attachments: Collection[Attachment] = None) -> Optional[str]:
        """Wrapper around :py:meth:`fill_template` specialised to sending
        emails. This does generate the email and send it too.

        Some words about email trouble. Bounced mails go by default to a
        special address ``bounces@cde-ev.de``, which will be a list not
        managed via the DB. For mailinglists the return path will be a
        list specific bounce address which delivers the bounces to the
        moderators.

        :param headers: mandatory headers to supply are To and Subject
        :param attachments: Each dict describes one attachment. The possible
          keys are path (a ``str``), file (a file like), mimetype (a ``str``),
          filename (a ``str``).
        :returns: see :py:meth:`_send_mail` for details, we automatically
          store the path in ``rs``
        """
        params = params or {}
        params['headers'] = headers
        text = self.fill_template(rs, "mail", templatename, params)
        msg = self._create_mail(text, headers, attachments)
        ret = self._send_mail(msg)
        if ret:
            # This is mostly intended for the test suite.
            rs.notify("info", n_("Stored email to hard drive at %(path)s"),
                      {'path': ret})
        return ret

    def _create_mail(self, text: str,
                     headers: MutableMapping[str, Union[str, Collection[str]]],
                     attachments: Optional[Collection[Attachment]],
                     ) -> Union[email.message.Message,
                                email.mime.multipart.MIMEMultipart]:
        """Helper for actual email instantiation from a raw message."""
        defaults = {"From": self.conf["DEFAULT_SENDER"],
                    "Prefix": self.conf["DEFAULT_PREFIX"],
                    "Reply-To": self.conf["DEFAULT_REPLY_TO"],
                    "Return-Path": self.conf["DEFAULT_RETURN_PATH"],
                    "Cc": tuple(),
                    "Bcc": tuple(),
                    "domain": self.conf["MAIL_DOMAIN"],
                    }
        merge_dicts(headers, defaults)
        if headers["From"] == headers["Reply-To"]:
            del headers["Reply-To"]
        msg = email.mime.text.MIMEText(text)
        email.encoders.encode_quopri(msg)
        del msg['Content-Transfer-Encoding']
        msg['Content-Transfer-Encoding'] = 'quoted-printable'
        # we want quoted-printable, but without encoding all the spaces
        # however at the end of lines the standard requires spaces to be
        # encoded hence we have to be a bit careful (encoding is a pain!)
        # 'quoted-printable' ensures we only get str here:
        payload: str = msg.get_payload()
        payload = re.sub('=20(.)', r' \1', payload)
        # do this twice for adjacent encoded spaces
        payload = re.sub('=20(.)', r' \1', payload)
        msg.set_payload(payload)
        if attachments:
            container = email.mime.multipart.MIMEMultipart()
            container.attach(msg)
            for attachment in attachments:
                container.attach(self._create_attachment(attachment))
            # put the container in place as message to send
            msg = container  # type: ignore
        for header in ("To", "Cc", "Bcc"):
            nonempty = {x for x in headers[header] if x}
            if nonempty != set(headers[header]):
                self.logger.warning("Empty values zapped in email recipients.")
            if headers[header]:
                msg[header] = ", ".join(nonempty)
        for header in ("From", "Reply-To", "Return-Path"):
            msg[header] = headers[header]
        subject = headers["Prefix"] + " " + headers['Subject']  # type: ignore
        msg["Subject"] = subject
        msg["Message-ID"] = email.utils.make_msgid(
            domain=self.conf["MAIL_DOMAIN"])
        msg["Date"] = email.utils.format_datetime(now())
        return msg

    @staticmethod
    def _create_attachment(attachment: Attachment) -> MIMENonMultipart:
        """Helper instantiating an attachment via the email module.

        :param attachment: see :py:meth:`do_mail` for a description of keys
        """
        mimetype = attachment.get('mimetype') or 'application/octet-stream'
        maintype, subtype = mimetype.split('/', 1)
        if not attachment.get('file') and not attachment.get('path'):
            raise ValueError(n_("No input provided."))
        if attachment.get('file'):
            # noinspection PyUnresolvedReferences
            data = attachment['file'].read()  # type: ignore
        else:
            if maintype == "text":
                with open(attachment['path'], 'r') as ft:
                    data = ft.read()
            else:
                with open(attachment['path'], 'rb') as fb:
                    data = fb.read()
        # Only support common types
        factories = {
            'application': email.mime.application.MIMEApplication,
            'audio': email.mime.audio.MIMEAudio,
            'image': email.mime.image.MIMEImage,
            'text': email.mime.text.MIMEText,
        }
        ret = factories[maintype](data, _subtype=subtype)
        if attachment.get('filename'):
            ret.add_header('Content-Disposition', 'attachment',
                           filename=attachment['filename'])
        return ret

    def _send_mail(self, msg: email.message.Message) -> Optional[str]:
        """Helper for getting an email onto the wire.

        :returns: Name of the file the email was saved in -- however this
          happens only in development mode. This is intended for consumption
          by the test suite.
        """
        ret = None
        if not msg["To"] and not msg["Cc"] and not msg["Bcc"]:
            self.logger.warning("No recipients for mail. Dropping it.")
            return None
        if not self.conf["CDEDB_DEV"]:
            s = smtplib.SMTP(self.conf["MAIL_HOST"])
            s.send_message(msg)
            s.quit()
        else:
            with tempfile.NamedTemporaryFile(mode='w', prefix="cdedb-mail-",
                                             suffix=".txt", delete=False) as f:
                f.write(str(msg))
                self.logger.debug("Stored mail to {}.".format(f.name))
                ret = f.name
        self.logger.info("Sent email with subject '{}' to '{}'".format(
            msg['Subject'], msg['To']))
        return ret

    def redirect_show_user(self, rs: RequestState, persona_id: int,
                           quote_me: bool = None) -> werkzeug.Response:
        """Convenience function to redirect to a user detail page.

        The point is, that encoding the ``confirm_id`` parameter is
        somewhat lengthy and only necessary because of our paranoia.
        """
        cid = self.encode_parameter(
            "core/show_user", "confirm_id", str(persona_id),
            persona_id=rs.user.persona_id, timeout=None)
        params = {'confirm_id': cid, 'persona_id': persona_id}
        if quote_me is not None:
            params['quote_me'] = True
        return self.redirect(rs, 'core/show_user', params=params)

    @staticmethod
    def notify_return_code(rs: RequestState, code: Union[int, bool, None],
                           success: str = n_("Change committed."),
                           info: str = n_("Change pending."),
                           error: str = n_("Change failed.")) -> None:
        """Small helper to issue a notification based on a return code.

        We allow some flexibility in what type of return code we accept. It
        may be a boolean (with the obvious meanings), an integer (specifying
        the number of changed entries, and negative numbers for entries with
        pending review) or None (signalling failure to acquire something).

        :param success: Affirmative message for positive return codes.
        :param pending: Message for negative return codes signalling review.
        :param error: Exception message for zero return codes.
        """
        if not code:
            rs.notify("error", error)
        elif code is True or code > 0:
            rs.notify("success", success)
        elif code < 0:
            rs.notify("info", info)
        else:
            raise RuntimeError(n_("Impossible."))

    def safe_compile(self, rs: RequestState, target_file: str, cwd: PathLike,
                     runs: int, errormsg: Optional[str]) -> pathlib.Path:
        """Helper to compile latex documents in a safe way.

        This catches exepctions during compilation and displays a more helpful
        error message instead.

        :param target_file: name of the file to compile.
        :param cwd: Path of the target file.
        :param runs: number of times LaTeX is run (for references etc.)
        :param errormsg: Error message to display when compilation fails.
            Defaults to error message for event downloads.
        :returns: Path to the compiled pdf.
        """
        if target_file.endswith('.tex'):
            pdf_file = "{}.pdf".format(target_file[:-4])
        else:
            pdf_file = "{}.pdf".format(target_file)
        pdf_path = pathlib.Path(cwd, pdf_file)

        args = ("lualatex", "-interaction", "batchmode", target_file)
        self.logger.info("Invoking {}".format(args))
        try:
            for _ in range(runs):
                subprocess.run(args, cwd=cwd, check=True,
                               stdout=subprocess.DEVNULL)
        except subprocess.CalledProcessError as e:
            if pdf_path.exists():
                self.logger.debug(
                    "Deleting corrupted file {}".format(pdf_path))
                pdf_path.unlink()
            self.logger.debug("Exception \"{}\" caught and handled.".format(e))
            if self.conf["CDEDB_DEV"]:
                tstamp = round(now().timestamp())
                backup_path = "/tmp/cdedb-latex-error-{}.tex".format(tstamp)
                self.logger.info("Copying source file to {}".format(
                    backup_path))
                shutil.copy2(target_file, backup_path)
            errormsg = errormsg or n_(
                "LaTeX compilation failed. Try downloading the "
                "source files and compiling them manually.")
            rs.notify("error", errormsg)
        return pdf_path

    def latex_compile(self, rs: RequestState, data: str, runs: int = 2,
                      errormsg: str = None) -> Optional[bytes]:
        """Run LaTeX on the provided document.

        This takes care of the necessary temporary files.

        :param runs: number of times LaTeX is run (for references etc.)
        :param errormsg: Error message to display when compilation fails.
            Defaults to error message for event downloads.
        :returns: the compiled document as blob
        """
        with tempfile.TemporaryDirectory() as tmp_dir:
            with tempfile.NamedTemporaryFile(dir=tmp_dir) as tmp_file:
                tmp_file.write(data.encode('utf8'))
                tmp_file.flush()
                path = self.safe_compile(
                    rs, tmp_file.name, tmp_dir, runs=runs, errormsg=errormsg)
                if path.exists():
                    # noinspection PyTypeChecker
                    with open(path, 'rb') as pdf:
                        return pdf.read()
                else:
                    return None

    def serve_latex_document(self, rs: RequestState, data: str, filename: str,
                             runs: int = 2, errormsg: str = None
                             ) -> Optional[Response]:
        """Generate a response from a LaTeX document.

        This takes care of the necessary temporary files.

        :param data: the LaTeX document
        :param filename: name to serve the document as, without extension
        :param runs: Number of times LaTeX is run (for references etc.). If this
          is zero, we serve the source tex file, instead of the compiled pdf.
        :param errormsg: Error message to display when compilation fails.
            Defaults to error message for event downloads.
        """
        if not runs:
            return self.send_file(
                rs, data=data, inline=False,
                filename="{}.tex".format(filename))
        else:
            pdf = self.latex_compile(rs, data, runs=runs, errormsg=errormsg)
            if not pdf:
                return None
            return self.send_file(
                rs, mimetype="application/pdf", data=pdf,
                filename="{}.pdf".format(filename))

    def serve_complex_latex_document(self, rs: RequestState,
                                     tmp_dir: Union[str, pathlib.Path],
                                     work_dir_name: str, tex_file_name: str,
                                     runs: int = 2, errormsg: str = None
                                     ) -> Optional[Response]:
        """Generate a response from a LaTeX document.

        In contrast to :py:meth:`serve_latex_document` this expects that the
        caller takes care of creating a temporary directory and doing the
        setup. Actually this is only usefull if the caller does some
        additional setup (like providing image files).

        Everything has to happen inside a working directory, so the layout
        is as follows::

            tmp_dir
            +------ work_dir
                    |------- tex_file.tex
                    +------- ...

        :param tmp_dir: path of temporary directory
        :param work_dir_name: name of working directory inside temporary
          directory.
        :param tex_file_name: name of the tex file (including extension),
          this will be used to derived the name to use when serving the
          compiled pdf file.
        :param runs: Number of times LaTeX is run (for references etc.). If this
          is zero, we serve the source tex file, instead of the compiled
          pdf. More specifically we serve a gzipped tar archive containing
          the working directory.
        :param errormsg: Error message to display when compilation fails.
            Defaults to error message for event downloads.
        """
        if not runs:
            target = pathlib.Path(tmp_dir, work_dir_name)
            archive = shutil.make_archive(
                str(target), "gztar", base_dir=work_dir_name, root_dir=tmp_dir,
                logger=self.logger)
            if tex_file_name.endswith('.tex'):
                tex_file = "{}.tar.gz".format(tex_file_name[:-4])
            else:
                tex_file = "{}.tar.gz".format(tex_file_name)
            return self.send_file(
                rs, path=archive, inline=False,
                filename=tex_file)
        else:
            work_dir = pathlib.Path(tmp_dir, work_dir_name)
            if tex_file_name.endswith('.tex'):
                pdf_file = "{}.pdf".format(tex_file_name[:-4])
            else:
                pdf_file = "{}.pdf".format(tex_file_name)
            path = self.safe_compile(
                rs, tex_file_name, cwd=work_dir, runs=runs,
                errormsg=errormsg)
            if path.exists():
                return self.send_file(
                    rs, mimetype="application/pdf",
                    path=(work_dir / pdf_file),
                    filename=pdf_file)
            else:
                return None


class CdEMailmanClient(mailmanclient.Client):
    """Custom wrapper around mailmanclient.Client.

    This custom wrapper provides additional functionality needed in multiple frontends.
    Whenever access to the mailman server is needed, this class should be used.
    """
    def __init__(self, conf: Config):
        """Automatically initializes a client with our custom parameters.

        :param conf: Usually, he config used where this class is instantiated.
        """
        self.conf = conf

        # Initialize base class
        secrets = SecretsConfig(conf._configpath)
        url = f"http://{self.conf['MAILMAN_HOST']}/3.1"
        super().__init__(url, self.conf["MAILMAN_USER"], secrets["MAILMAN_PASSWORD"])
        self.template_password = secrets["MAILMAN_BASIC_AUTH_PASSWORD"]

        # Initialize logger. This needs the base class initialization to be done.
        logger_name = "cdedb.frontend.mailmanclient"
        make_root_logger(
            logger_name, self.conf["MAILMAN_LOG"], self.conf["LOG_LEVEL"],
            syslog_level=self.conf["SYSLOG_LEVEL"],
            console_log_level=self.conf["CONSOLE_LOG_LEVEL"])
        self.logger = logging.getLogger(logger_name)
        self.logger.debug("Instantiated {} with configpath {}.".format(
            self, conf._configpath))

    def get_list_safe(self, address: str) -> Optional[
        mailmanclient.restobjects.mailinglist.MailingList]:
        """Return list with standard error handling.

        In contrast to the original function, this does not raise if no list has been
        found, but returns None instead. This is particularly important since list
        creation and deletion are not synced immediately."""
        try:
            return self.get_list(address)
        except urllib.error.HTTPError as e:
            if e.code == 404:
                return None
            else:
                raise

    def get_held_messages(self, dblist: CdEDBObject) -> Optional[
        List[mailmanclient.restobjects.held_message.HeldMessage]]:
        """Returns all held messages for mailman lists.

        If the list is not managed by mailman, this function returns None instead.
        """
        if self.conf["CDEDB_OFFLINE_DEPLOYMENT"] or self.conf["CDEDB_DEV"]:
            self.logger.info("Skipping mailman query in dev/offline mode.")
            if self.conf["CDEDB_DEV"]:
                if dblist['domain'] in const.MailinglistDomain.mailman_domains():
                    return HELD_MESSAGE_SAMPLE
        elif dblist['domain'] in const.MailinglistDomain.mailman_domains():
            mmlist = self.get_list_safe(dblist['address'])
            return mmlist.held if mmlist else None
        return None


class Worker(threading.Thread):
    """Customization wrapper around ``threading.Thread``.

    This takes care of initializing a new (basically cloned) request
    state object, containing a separate database connection, so that
    concurrency is no concern.
    """

    def __init__(self, conf: Config, task: Callable[..., bool],
                 rs: RequestState, *args: Any, **kwargs: Any) -> None:
        """
        :param task: Will be called with exactly one argument (the cloned
          request state) until it returns something falsy.
        """
        # noinspection PyProtectedMember
        rrs = RequestState(
            sessionkey=rs.sessionkey, apitoken=rs.apitoken, user=rs.user,
            request=rs.request, notifications=[], mapadapter=rs.urls,
            requestargs=rs.requestargs, errors=[],
            values=copy.deepcopy(rs.values), lang=rs.lang, gettext=rs.gettext,
            ngettext=rs.ngettext, coders=rs._coders, begin=rs.begin)
        # noinspection PyProtectedMember
        secrets = SecretsConfig(conf._configpath)
        connpool = connection_pool_factory(
            conf["CDB_DATABASE_NAME"], DATABASE_ROLES, secrets, conf["DB_PORT"])
        rrs._conn = connpool[roles_to_db_role(rs.user.roles)]
        logger = logging.getLogger("cdedb.frontend.worker")

        def runner() -> None:
            """Implement the actual loop running the task inside the Thread."""
            name = task.__name__
            doc = f" {task.__doc__.splitlines()[0]}" if task.__doc__ else ""
            p_id = rrs.user.persona_id if rrs.user else None
            username = rrs.user.username if rrs.user else None
            logger.debug(
                f"Task `{name}`{doc} started by user {p_id} ({username}).")
            count = 0
            while True:
                try:
                    count += 1
                    if not task(rrs):
                        logger.debug(
                            f"Finished task `{name}` successfully"
                            f" after {count} iterations.")
                        return
                except Exception as e:
                    logger.exception(
                        f"The following error occurred during the {count}th"
                        f" iteration of `{name}: {e}")
                    logger.debug(f"Task {name} aborted.")
                    raise

        super().__init__(target=runner, daemon=False, args=args, kwargs=kwargs)


def reconnoitre_ambience(obj: AbstractFrontend,
                         rs: RequestState) -> Dict[str, CdEDBObject]:
    """Provide automatic lookup of objects in a standard way.

    This creates an ambience dict providing objects for all ids passed
    as part of the URL path. The naming is not predetermined, but as a
    convention the object name should be the parameter named minus the
    '_id' suffix.
    """
    Scout = collections.namedtuple('Scout', ('getter', 'param_name',
                                             'object_name', 'dependencies'))

    def do_assert(x: bool) -> None:
        if not x:
            raise werkzeug.exceptions.BadRequest(
                rs.gettext("Inconsistent request."))

    def attachment_check(a: CdEDBObject) -> None:
        if a['attachment']['ballot_id']:
            do_assert(a['attachment']['ballot_id']
                      == rs.requestargs.get('ballot_id'))
        else:
            do_assert(a['attachment']['assembly_id']
                      == rs.requestargs['assembly_id'])

    scouts = (
        Scout(lambda anid: obj.coreproxy.get_persona(rs, anid), 'persona_id',
              'persona', ()),
        Scout(lambda anid: obj.coreproxy.get_privilege_change(rs, anid),
              'privilege_change_id', 'privilege_change', ()),
        Scout(lambda anid: obj.coreproxy.genesis_get_case(rs, anid),
              'genesis_case_id', 'genesis_case', ()),
        Scout(lambda anid: obj.cdeproxy.get_lastschrift(rs, anid),
              'lastschrift_id', 'lastschrift', ()),
        Scout(lambda anid: obj.cdeproxy.get_lastschrift_transaction(rs, anid),
              'transaction_id', 'transaction',
              ((lambda a: do_assert(a['transaction']['lastschrift_id']
                                    == a['lastschrift']['id'])),)),
        Scout(lambda anid: obj.pasteventproxy.get_institution(rs, anid),
              'institution_id', 'institution', ()),
        Scout(lambda anid: obj.eventproxy.get_event(rs, anid),
              'event_id', 'event', ()),
        Scout(lambda anid: obj.pasteventproxy.get_past_event(rs, anid),
              'pevent_id', 'pevent', ()),
        Scout(lambda anid: obj.eventproxy.get_course(rs, anid),
              'course_id', 'course',
              ((lambda a: do_assert(a['course']['event_id']
                                    == a['event']['id'])),)),
        Scout(lambda anid: obj.pasteventproxy.get_past_course(rs, anid),
              'pcourse_id', 'pcourse',
              ((lambda a: do_assert(a['pcourse']['pevent_id']
                                    == a['pevent']['id'])),)),
        Scout(None, 'part_id', None,
              ((lambda a: do_assert(rs.requestargs['part_id']
                                    in a['event']['parts'])),)),
        Scout(lambda anid: obj.eventproxy.get_registration(rs, anid),
              'registration_id', 'registration',
              ((lambda a: do_assert(a['registration']['event_id']
                                    == a['event']['id'])),)),
        Scout(lambda anid: obj.eventproxy.get_lodgement_group(rs, anid),
              'group_id', 'group',
              ((lambda a: do_assert(a['group']['event_id']
                                    == a['event']['id'])),)),
        Scout(lambda anid: obj.eventproxy.get_lodgement(rs, anid),
              'lodgement_id', 'lodgement',
              ((lambda a: do_assert(a['lodgement']['event_id']
                                    == a['event']['id'])),)),
        Scout(None, 'field_id', None,
              ((lambda a: do_assert(rs.requestargs['field_id']
                                    in a['event']['fields'])),)),
        Scout(lambda anid: obj.assemblyproxy.get_attachment(rs, anid),
              'attachment_id', 'attachment', (attachment_check,)),
        Scout(lambda anid: obj.assemblyproxy.get_assembly(rs, anid),
              'assembly_id', 'assembly', ()),
        Scout(lambda anid: obj.assemblyproxy.get_ballot(rs, anid),
              'ballot_id', 'ballot',
              ((lambda a: do_assert(a['ballot']['assembly_id']
                                    == a['assembly']['id'])),)),
        Scout(None, 'candidate_id', None,
              ((lambda a: do_assert(rs.requestargs['candidate_id']
                                    in a['ballot']['candidates'])),)),
        Scout(lambda anid: obj.mlproxy.get_mailinglist(rs, anid),
              'mailinglist_id', 'mailinglist', ()),
    )
    scouts_dict = {s.param_name: s for s in scouts}
    ambience = {}
    for param, value in rs.requestargs.items():
        s = scouts_dict.get(param)
        if s and s.getter:
            try:
                ambience[s.object_name] = s.getter(value)
            except KeyError:
                raise werkzeug.exceptions.NotFound(
                    rs.gettext("Object {param}={value} not found").format(
                        param=param, value=value))
    for param, value in rs.requestargs.items():
        if param in scouts_dict:
            for consistency_checker in scouts_dict[param].dependencies:
                consistency_checker(ambience)
    return ambience


F = TypeVar('F', bound=Callable[..., Any])


def access(*roles: Role, modi: AbstractSet[str] = frozenset(("GET", "HEAD")),
           check_anti_csrf: bool = None) -> Callable[[F], F]:
    """The @access decorator marks a function of a frontend for publication and
    adds initialization code around each call.

    :param roles: privilege required (any of the passed)
    :param modi: HTTP methods allowed for this invocation
    :param check_anti_csrf: Control if the anti csrf check should be enabled
        on this endpoint. If not specified, it will be enabled, if "POST" is in
        the allowed methods.
    """
    access_list = set(roles)

    def decorator(fun: F) -> F:
        @functools.wraps(fun)
        def new_fun(obj: AbstractFrontend, rs: RequestState, *args: Any,
                    **kwargs: Any) -> Any:
            if rs.user.roles & access_list:
                rs.ambience = reconnoitre_ambience(obj, rs)
                return fun(obj, rs, *args, **kwargs)
            else:
                expects_persona = any('droid' not in role
                                      for role in access_list)
                if rs.user.roles == {"anonymous"} and expects_persona:
                    params = {
                        'wants': rs._coders['encode_parameter'](
                            "core/index", "wants", rs.request.url,
                            persona_id=rs.user.persona_id,
                            timeout=obj.conf["UNCRITICAL_PARAMETER_TIMEOUT"])
                    }
                    ret = basic_redirect(rs, cdedburl(rs, "core/index", params))
                    # noinspection PyProtectedMember
                    notifications = json_serialize([
                        rs._coders['encode_notification'](
                            rs, "error", n_("You must login."))])
                    ret.set_cookie("displaynote", notifications)
                    return ret
                raise werkzeug.exceptions.Forbidden(
                    rs.gettext("Access denied to {realm}/{endpoint}.").format(
                        realm=obj.__class__.__name__, endpoint=fun.__name__))

        new_fun.access_list = access_list  # type: ignore
        new_fun.modi = modi  # type: ignore
        new_fun.check_anti_csrf = (  # type: ignore
            check_anti_csrf if check_anti_csrf is not None
            else not modi <= {'GET', 'HEAD'} and "anonymous" not in roles)
        return cast(F, new_fun)

    return decorator


PeriodicMethod = Callable[[Any, RequestState, CdEDBObject], CdEDBObject]


class PeriodicJob(Protocol):
    cron: CdEDBObject

    def __call__(self, rs: RequestState, state: CdEDBObject) -> CdEDBObject:
        ...


def periodic(name: str, period: int = 1
             ) -> Callable[[PeriodicMethod], PeriodicJob]:
    """This decorator marks a function of a frontend for periodic execution.

    This just adds a flag and all of the actual work is done by the
    CronFrontend.

    :param name: the name of this job
    :param period: the interval in which to execute this job (e.g. period ==
      2 means every second invocation of the CronFrontend)
    """
    def decorator(fun: PeriodicMethod) -> PeriodicJob:
        fun = cast(PeriodicJob, fun)
        fun.cron = {
            'name': name,
            'period': period,
        }
        return fun

    return decorator


def cdedburl(rs: RequestState, endpoint: str, params: CdEDBObject = None,
             force_external: bool = False,
             magic_placeholders: Collection[str] = None) -> str:
    """Construct an HTTP URL.

    :param endpoint: as defined in :py:data:`cdedb.frontend.paths.CDEDB_PATHS`
    :param magic_placeholders: These are parameter names which behave as if
      the following code would be executed::

          for i, name in enumerate(magic_placeholders):
              params[name] = "_CDEDB_MAGIC_URL_PLACEHOLDER_{}_".format(i)

      The use case is that we want to generate string templates of URLs for
      consumption by Javascript code with the possibility of inserting some
      parameters at execution time.
    """
    params = params or {}
    # First handle magic placeholders, this is kind of a hack, but sadly
    # necessary
    if magic_placeholders:
        newparams = copy.deepcopy(params)
        for run in range(1, 10):
            for i, name in enumerate(magic_placeholders):
                # Generate a hopefully unique integer to replace
                newparams[name] = (
                        i * 10 ** (9 * run + 1)
                        + 123456789 * sum(10 ** (9 * j) for j in range(run)))
            attempt = cdedburl(rs, endpoint, newparams,
                               force_external=force_external)
            if any(attempt.count(str(newparams[name])) != 1
                   for name in magic_placeholders):
                continue
            else:
                for i, name in enumerate(magic_placeholders):
                    attempt = attempt.replace(
                        str(newparams[name]),
                        "_CDEDB_MAGIC_URL_PLACEHOLDER_{}_".format(i))
                if any(attempt.count(
                        "_CDEDB_MAGIC_URL_PLACEHOLDER_{}_".format(i)) != 1
                       for i in range(len(magic_placeholders))):
                    continue
                return attempt
        raise RuntimeError(n_("Magic URL parameter replacement failed."))
    # Second we come to the normal case
    allparams: CdEDBMultiDict = werkzeug.datastructures.MultiDict()
    for arg in rs.requestargs:
        if rs.urls.map.is_endpoint_expecting(endpoint, arg):
            allparams[arg] = rs.requestargs[arg]
    if isinstance(params, werkzeug.datastructures.MultiDict):
        for key in params:
            allparams.setlist(key, params.getlist(key))
    else:
        for key in params:
            allparams[key] = params[key]
    return rs.urls.build(endpoint, allparams, force_external=force_external)


def staticurl(path: str, version: str = "") -> str:
    """Construct an HTTP URL to a static resource (to be found in the static directory).

    We encapsulate this here so moving the directory around causes no pain.

    :param version: If not None, this string is appended to the URL as an URL
        parameter. This can be used to force Browsers to flush their caches on
        code updates.
    """
    ret = str(pathlib.PurePosixPath("/static", path))
    if version:
        ret += '?v=' + version
    return ret


@overload
def staticlink(rs: RequestState, label: str, path: str, version: str = "",
               html: Literal[True] = True) -> jinja2.Markup: ...


@overload
def staticlink(rs: RequestState, label: str, path: str, version: str = "",
               html: Literal[False] = False) -> str: ...


def staticlink(rs: RequestState, label: str, path: str, version: str = "",
               html: bool = True) -> Union[jinja2.Markup, str]:
    """Create a link to a static resource.

    This can either create a basic html link or a fully qualified, static https link.

    .. note:: This will be overridden by _staticlink in templates, see fill_template.
    """
    link: Union[jinja2.Markup, str]
    if html:
        return safe_filter(f'<a href="{staticurl(path, version=version)}">{label}</a>')
    else:
        host = rs.urls.get_host("")
        return f"https://{host}{staticurl(path, version=version)}"


def docurl(topic: str, anchor: str = "") -> str:
    """Construct an HTTP URL to a doc page."""
    ret = str(pathlib.PurePosixPath("/doc", topic + ".html"))
    if anchor:
        ret += "#" + anchor
    return ret


@overload
def doclink(rs: RequestState, label: str, topic: str, anchor: str = "",
            html: Literal[True] = True) -> jinja2.Markup: ...


@overload
def doclink(rs: RequestState, label: str, topic: str, anchor: str = "",
            html: Literal[False] = False) -> str: ...


def doclink(rs: RequestState, label: str, topic: str, anchor: str = "",
            html: bool = True) -> Union[jinja2.Markup, str]:
    """Create a link to our documentation.

    This can either create a basic html link or a fully qualified, static https link.
    .. note:: This will be overridden by _doclink in templates, see fill_template.
    """
    link: Union[jinja2.Markup, str]
    if html:
        return safe_filter(f'<a href="{docurl(topic, anchor=anchor)}">{label}</a>')
    else:
        host = rs.urls.get_host("")
        return f"https://{host}{docurl(topic, anchor=anchor)}"


# noinspection PyPep8Naming
def REQUESTdata(*spec: Tuple[str, str]) -> Callable[[F], F]:
    """Decorator to extract parameters from requests and validate them. This
    should always be used, so automatic form filling works as expected.

    :param spec: Specification of parameters to extract. The
      first value of a tuple is the name of the parameter to look out
      for. The second value of each tuple denotes the sort of parameter to
      extract, valid values are all validators from
      :py:mod:`cdedb.validation` vanilla, enclosed in square brackets or
      with a leading hash, the square brackets are for HTML elements which
      submit multiple values for the same parameter (e.g. <select>) which
      are extracted as lists and the hash signals an encoded parameter,
      which needs to be decoded first.
    """

    def wrap(fun: F) -> F:
        @functools.wraps(fun)
        def new_fun(obj: AbstractFrontend, rs: RequestState, *args: Any,
                    **kwargs: Any) -> Any:
            for name, argtype in spec:
                if name not in kwargs:
                    if argtype.startswith('[') and argtype.endswith(']'):
                        vals = tuple(rs.request.values.getlist(name))
                        if vals:
                            rs.values.setlist(name, vals)
                        else:
                            # We have to be careful, since empty lists are
                            # problematic for the werkzeug MultiDict
                            rs.values[name] = None
                        kwargs[name] = tuple(
                            check_validation(rs, argtype[1:-1], val, name)
                            for val in vals)
                    else:
                        val = rs.request.values.get(name, "")
                        rs.values[name] = val
                        if argtype.startswith('#'):
                            argtype = argtype[1:]
                            if val:
                                # only decode if exists
                                # noinspection PyProtectedMember
                                timeout, val = rs._coders['decode_parameter'](
                                    "{}/{}".format(obj.realm, fun.__name__),
                                    name, val, persona_id=rs.user.persona_id)
                                if timeout is True:
                                    rs.notify("warning", n_("Link expired."))
                                if timeout is False:
                                    rs.notify("warning", n_("Link invalid."))
                                if val is None:
                                    # Clean out the invalid value
                                    rs.values[name] = None
                        kwargs[name] = check_validation(rs, argtype, val, name)
            return fun(obj, rs, *args, **kwargs)

        return cast(F, new_fun)

    return wrap


# noinspection PyPep8Naming
def REQUESTdatadict(*proto_spec: Union[str, Tuple[str, str]]
                    ) -> Callable[[F], F]:
    """Similar to :py:meth:`REQUESTdata`, but doesn't hand down the
    parameters as keyword-arguments, instead packs them all into a dict and
    passes this as ``data`` parameter. This does not do validation since
    this is infeasible in practice.

    :type proto_spec: [str or (str, str)]
    :param proto_spec: Similar to ``spec`` parameter :py:meth:`REQUESTdata`,
      but the only two allowed argument types are ``str`` and
      ``[str]``. Additionally the argument type may be omitted and a default
      of ``str`` is assumed.
    """
    spec = []
    for arg in proto_spec:
        if isinstance(arg, str):
            spec.append((arg, "str"))
        else:
            spec.append(arg)

    def wrap(fun: F) -> F:
        @functools.wraps(fun)
        def new_fun(obj: AbstractFrontend, rs: RequestState, *args: Any,
                    **kwargs: Any) -> Any:
            data = {}
            for name, argtype in spec:
                if argtype == "str":
                    data[name] = rs.request.values.get(name, "")
                elif argtype == "[str]":
                    data[name] = tuple(rs.request.values.getlist(name))
                else:
                    raise ValueError(n_("Invalid argtype {t} found.").format(
                        t=repr(argtype)))
                rs.values[name] = data[name]
            return fun(obj, rs, *args, data=data, **kwargs)

        return cast(F, new_fun)

    return wrap


RequestConstraint = Tuple[Callable[[CdEDBObject], bool], Error]


def request_extractor(
        rs: RequestState, args: Iterable[Tuple[str, str]],
        constraints: Collection[RequestConstraint] = None) -> CdEDBObject:
    """Utility to apply REQUESTdata later than usual.

    This is intended to bu used, when the parameter list is not known before
    hand. Prime example are the event specific fields of event
    registrations, here the parameter list has to be constructed from data
    retrieved from the backend.

    Sometimes there are interdependencies between the individual
    attributes of the input. It would be best to have them caught by
    the original validators. However these are not easily usable in
    the flexible input setting this function is designed for. So
    instead of a complete rebuild of the validators we add the
    ``constraints`` parameter to perform these checks here. It is a
    list of callables that perform a check and associated errors that
    are reported if the check fails.

    :param args: handed through to the decorator
    :param constraints: additional constraints that shoud produce
      validation errors
    :returns: dict containing the requested values
    """
    @REQUESTdata(*args)
    def fun(_: None, rs: RequestState, **kwargs: Any) -> CdEDBObject:
        if not rs.has_validation_errors():
            for checker, error in constraints or []:
                if not checker(kwargs):
                    rs.append_validation_error(error)
        return kwargs

    return fun(None, rs)


def request_dict_extractor(rs: RequestState,
                           args: Collection[str]) -> CdEDBObject:
    """Utility to apply REQUESTdatadict later than usual.

    Like :py:meth:`request_extractor`.

    :param args: handed through to the decorator
    :returns: dict containing the requested values
    """

    @REQUESTdatadict(*args)
    def fun(_: None, rs: RequestState, data: CdEDBObject) -> CdEDBObject:
        return data

    # This looks wrong. but is correct, as the `REQUESTdatadict` decorator
    # constructs the data parameter `fun` expects.
    return fun(None, rs)  # type: ignore


# noinspection PyPep8Naming
def REQUESTfile(*args: str) -> Callable[[F], F]:
    """Decorator to extract file uploads from requests.

    :param args: Names of file parameters.
    """

    def wrap(fun: F) -> F:
        @functools.wraps(fun)
        def new_fun(obj: AbstractFrontend, rs: RequestState, *args2: Any,
                    **kwargs: Any) -> Any:
            for name in args:
                if name not in kwargs:
                    kwargs[name] = rs.request.files.get(name, None)
                rs.values[name] = kwargs[name]
            return fun(obj, rs, *args2, **kwargs)

        return cast(F, new_fun)

    return wrap


def event_guard(argname: str = "event_id",
                check_offline: bool = False) -> Callable[[F], F]:
    """This decorator checks the access with respect to a specific event. The
    event is specified by id which has either to be a keyword
    parameter or the first positional parameter after the request state.

    The event has to be organized via the DB. Only orgas and privileged
    users are admitted. Additionally this can check for the offline
    lock, so that no modifications happen to locked events.

    :param argname: name of the keyword argument specifying the id
    :param check_offline: defaults to False
    """

    def wrap(fun: F) -> F:
        @functools.wraps(fun)
        def new_fun(obj: AbstractFrontend, rs: RequestState, *args: Any,
                    **kwargs: Any) -> Any:
            if argname in kwargs:
                arg = kwargs[argname]
            else:
                arg = args[0]
            if arg not in rs.user.orga and not obj.is_admin(rs):
                raise werkzeug.exceptions.Forbidden(
                    rs.gettext("This page can only be accessed by orgas."))
            if check_offline:
                is_locked = obj.eventproxy.is_offline_locked(rs, event_id=arg)
                if is_locked != obj.conf["CDEDB_OFFLINE_DEPLOYMENT"]:
                    raise werkzeug.exceptions.Forbidden(
                        rs.gettext("This event is locked for offline usage."))
            return fun(obj, rs, *args, **kwargs)

        return cast(F, new_fun)

    return wrap


def mailinglist_guard(argname: str = "mailinglist_id",
                      allow_moderators: bool = True,
                      requires_privilege: bool = False) -> Callable[[F], F]:
    """This decorator checks the access with respect to a specific
    mailinglist. The list is specified by id which has either to be a
    keyword parameter or the first positional parameter after the
    request state.

    If `allow_moderators` is True, moderators of the mailinglist are allowed,
    otherwise we require a relevant admin for the given mailinglist.

    :param argname: name of the keyword argument specifying the id
    """

    def wrap(fun: F) -> F:
        @functools.wraps(fun)
        def new_fun(obj: AbstractFrontend, rs: RequestState, *args: Any,
                    **kwargs: Any) -> Any:
            if argname in kwargs:
                arg = kwargs[argname]
            else:
                arg = args[0]
            if allow_moderators:
                if not obj.mlproxy.may_manage(rs, **{argname: arg}):
                    raise werkzeug.exceptions.Forbidden(rs.gettext(
                        "This page can only be accessed by the mailinglist’s "
                        "moderators."))
                if (requires_privilege and not
                    obj.mlproxy.may_manage(rs, mailinglist_id=arg, privileged=True)):
                    raise werkzeug.exceptions.Forbidden(rs.gettext(
                        "You do not have privileged moderator access and may not change "
                        "subscriptions."))
            else:
                if not obj.mlproxy.is_relevant_admin(rs, **{argname: arg}):
                    raise werkzeug.exceptions.Forbidden(rs.gettext(
                        "This page can only be accessed by appropriate "
                        "admins."))
            return fun(obj, rs, *args, **kwargs)

        return cast(F, new_fun)

    return wrap


def assembly_guard(fun: F) -> F:
    """This decorator checks that the user has privileged access to an assembly.
    """

    @functools.wraps(fun)
    def new_fun(obj: AbstractFrontend, rs: RequestState, *args: Any,
                **kwargs: Any) -> Any:
        if "assembly_id" in kwargs:
            assembly_id = kwargs["assembly_id"]
        else:
            assembly_id = args[0]
        if not obj.assemblyproxy.is_presider(rs, assembly_id=assembly_id):
            raise werkzeug.exceptions.Forbidden(rs.gettext(
                "This page may only be accessed by the assembly's"
                " presiders or assembly admins."))
        return fun(obj, rs, *args, **kwargs)

    return cast(F, new_fun)


def check_validation(rs: RequestState, assertion: str, value: T,
                     name: str = None, **kwargs: Any) -> T:
    """Helper to perform parameter sanitization.

    :param assertion: name of validation routine to call
    :param name: name of the parameter to check (bonus points if you find
      out how to nicely get rid of this -- python has huge introspection
      capabilities, but I didn't see how this should be done).
    """
    checker: Callable[..., Tuple[T, List[Error]]] = getattr(
        validate, "check_{}".format(assertion))
    if name is not None:
        ret, errs = checker(value, name, **kwargs)
    else:
        ret, errs = checker(value, **kwargs)
    rs.extend_validation_errors(errs)
    return ret


def basic_redirect(rs: RequestState, url: str) -> werkzeug.Response:
    """Convenience wrapper around :py:func:`construct_redirect`. This should
    be the main thing to use, however it is even more preferable to use
    :py:meth:`BaseApp.redirect`.
    """
    response = construct_redirect(rs.request, url)
    response.headers.add('X-Generation-Time', str(now() - rs.begin))
    return response


def construct_redirect(request: werkzeug.Request,
                       url: str) -> werkzeug.Response:
    """Construct an HTTP redirect. This should use the 303 status
    code. Unfortunately this code is not available for HTTP 1.0, so we fall
    back to an automatic refresh.
    """
    if request.environ['SERVER_PROTOCOL'] == "HTTP/1.0":
        # in case of HTTP 1.0 we cannot use the 303 code
        template = """<!DOCTYPE HTML>
<html>
    <head>
        <meta charset="UTF-8">
        <meta http-equiv="refresh" content="1;url={url}">
        <title>Redirect</title>
    </head>
    <body>
        You should be redirected now.
        You can also access the target via <a href="{url}">this link</a>.
    </body>
</html>"""
        return Response(template.format(url=urllib.parse.quote(url)),
                        mimetype="text/html")
    else:
        ret = werkzeug.utils.redirect(url, 303)
        ret.delete_cookie("displaynote")
        return ret


def make_postal_address(persona: CdEDBObject) -> List[str]:
    """Prepare address info for formatting.

    Addresses have some specific formatting wishes, so we are flexible
    in that we represent an address to be printed as a list of strings
    each containing one line. The final formatting is now basically join
    on line breaks.
    """
    p = persona
    name = "{} {}".format(p['given_names'], p['family_name'])
    if p['title']:
        name = glue(p['title'], name)
    if p['name_supplement']:
        name = glue(name, p['name_supplement'])
    ret = [name]
    if p['address_supplement']:
        ret.append(p['address_supplement'])
    if p['address']:
        ret.append(p['address'])
    if p['postal_code'] or p['location']:
        ret.append("{} {}".format(p['postal_code'] or '',
                                  p['location'] or ''))
    if p['country']:
        ret.append(p['country'])
    return ret


def make_membership_fee_reference(persona: CdEDBObject) -> str:
    """Generate the desired reference for membership fee payment.

    This is the "Verwendungszweck".
    """
    return "Mitgliedsbeitrag {gn} {fn}, {cdedbid}".format(
        gn=asciificator(persona['given_names']),
        fn=asciificator(persona['family_name']),
        cdedbid=cdedbid_filter(persona['id']),
    )


def make_event_fee_reference(persona: CdEDBObject, event: CdEDBObject) -> str:
    """Generate the desired reference for event fee payment.

    This is the "Verwendungszweck".
    """
    return "Teilnahmebeitrag {event}, {gn} {fn}, {cdedbid}".format(
        event=asciificator(event['title']),
        gn=asciificator(persona['given_names']),
        fn=asciificator(persona['family_name']),
        cdedbid=cdedbid_filter(persona['id'])
    )


def process_dynamic_input(rs: RequestState, existing: Collection[int],
                          spec: Mapping[str, str],
                          additional: CdEDBObject = None
                          ) -> Dict[int, Optional[CdEDBObject]]:
    """Retrieve information provided by flux tables.

    This returns a data dict to update the database, which includes:
    - existing, mapped to their (validated) input fields (from spec)
    - existing, mapped to None (if they were marked to be deleted)
    - new entries, mapped to their (validated) input fields (from spec)

    :param existing: ids of already existent objects
    :param spec: name of input fields, mapped to their validation
    :param additional: additional keys added to each output object
    """
    delete_flags = request_extractor(
        rs, ((f"delete_{anid}", "bool") for anid in existing))
    deletes = {anid for anid in existing if delete_flags[f"delete_{anid}"]}
    params = tuple(
        (f"{key}_{anid}", value)
        for anid in existing if anid not in deletes
        for key, value in spec.items())
    data = request_extractor(rs, params)
    ret: Dict[int, Optional[CdEDBObject]] = {
        anid: {key: data[f"{key}_{anid}"] for key in spec}
        for anid in existing if anid not in deletes
    }
    for anid in existing:
        if anid in deletes:
            ret[anid] = None
        else:
            ret[anid]['id'] = anid  # type: ignore
    marker = 1
    while marker < 2 ** 10:
        will_create = unwrap(
            request_extractor(rs, ((f"create_-{marker}", "bool"),)))
        if will_create:
            params = tuple((f"{key}_-{marker}", value)
                           for key, value in spec.items())
            data = request_extractor(rs, params)
            ret[-marker] = {key: data[f"{key}_-{marker}"] for key in spec}
            if additional:
                ret[-marker].update(additional)  # type: ignore
        else:
            break
        marker += 1
    rs.values['create_last_index'] = marker - 1
    return ret


class CustomCSVDialect(csv.Dialect):
    delimiter = ';'
    quoting = csv.QUOTE_MINIMAL
    quotechar = '"'
    doublequote = True
    lineterminator = '\n'
    escapechar = None


def csv_output(data: Collection[CdEDBObject], fields: Sequence[str],
               writeheader: bool = True, replace_newlines: bool = False,
               substitutions: Mapping[str, Mapping[Any, Any]] = None) -> str:
    """Generate a csv representation of the passed data.

    :param writeheader: If False, no CSV-Header is written.
    :param replace_newlines: If True all line breaks are replaced by several
      spaces.
    :param substitutions: Allow replacements of values with better
      representations for output. The key of the outer dict is the field
      name.
    """
    substitutions = substitutions or {}
    outfile = io.StringIO()
    writer = csv.DictWriter(
        outfile, fields, dialect=CustomCSVDialect())
    if writeheader:
        writer.writeheader()
    for original in data:
        row = {}
        for field in fields:
            value = original[field]
            if field in substitutions:
                value = substitutions[field].get(value, value)
            if replace_newlines and isinstance(value, str):
                value = value.replace('\n', 14 * ' ')
            row[field] = value
        writer.writerow(row)
    return outfile.getvalue()


def query_result_to_json(data: Collection[CdEDBObject], fields: Iterable[str],
                         substitutions: Mapping[
                             str, Mapping[Any, Any]] = None) -> str:
    """Generate a json representation of the passed data.

    :param substitutions: Allow replacements of values with better
      representations for output. The key of the outer dict is the field
      name.
    """
    substitutions = substitutions or {}
    json_data = []
    for original in data:
        row = {}
        for field in fields:
            value = original[field]
            if field in substitutions:
                value = substitutions[field].get(value, value)
            row[field] = value
        json_data.append(row)
    return json_serialize(json_data)


def calculate_db_logparams(offset: Optional[int], length: int
                           ) -> Tuple[Optional[int], int]:
    """Modify the offset and length values used in the frontend to
    allow for guaranteed valid sql queries.
    """
    _offset = offset
    _length = length
    if _offset and _offset < 0:
        # Avoid non-positive lengths
        if -_offset < length:
            _length = _length + _offset
        _offset = 0

    return _offset, _length


def calculate_loglinks(rs: RequestState, total: int,
                       offset: Optional[int], length: int
                       ) -> Dict[str, Union[CdEDBMultiDict, List[CdEDBMultiDict]]]:
    """Calculate the target parameters for the links in the log pagination bar.

    :param total: The total count of log entries
    :param offset: The offset, preprocessed for negative offset values
    :param length: The requested length (not necessarily the shown length)
    """
    # The true offset does represent the acutal count of log entries before
    # the first shown entry. This is done magically, if no offset has been
    # given.
    if offset is None:
        trueoffset = length * ((total - 1) // length) if total != 0 else 0
    else:
        trueoffset = offset

    # Create values sets for the necessary links.
    def new_md() -> CdEDBMultiDict:
        return werkzeug.MultiDict(rs.values)
    loglinks = {
        "first": new_md(),
        "previous": new_md(),
        "current": new_md(),
        "next": new_md(),
        "last": new_md(),
    }
    pre = [new_md() for x in range(3) if trueoffset - x * length > 0]
    post = [new_md() for x in range(3) if trueoffset + (x + 1) * length < total]

    # Fix the offset for each set of values.
    loglinks["first"]["offset"] = "0"
    loglinks["last"]["offset"] = ""
    for x, _ in enumerate(pre):
        pre[x]["offset"] = (trueoffset - (len(pre) - x) * length)
    loglinks["previous"]["offset"] = trueoffset - length
    for x, _ in enumerate(post):
        post[x]["offset"] = trueoffset + (x + 1) * length
    loglinks["next"]["offset"] = trueoffset + length
    loglinks["current"]["offset"] = trueoffset

    # piece everything together
    ret: Dict[str, Union[CdEDBMultiDict, List[CdEDBMultiDict]]]
    ret = dict(**loglinks, **{"pre-current": pre, "post-current": post})
    return ret<|MERGE_RESOLUTION|>--- conflicted
+++ resolved
@@ -34,6 +34,7 @@
 import tempfile
 import threading
 import urllib.parse
+import urllib.error
 from email.mime.nonmultipart import MIMENonMultipart
 from secrets import token_hex
 from typing import (
@@ -46,14 +47,9 @@
 import babel.numbers
 import bleach
 import jinja2
-<<<<<<< HEAD
 import mailmanclient
-import urllib.error
-
-=======
 import markdown
 import markdown.extensions.toc
->>>>>>> 94d3eee2
 import werkzeug
 import werkzeug.datastructures
 import werkzeug.exceptions
