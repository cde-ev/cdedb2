--- conflicted
+++ resolved
@@ -102,11 +102,7 @@
 from cdedb.filter import (
     JINJA_FILTERS, cdedbid_filter, enum_entries_filter, safe_filter, sanitize_None,
 )
-<<<<<<< HEAD
 from cdedb.models.event import CustomQueryFilter
-from cdedb.models.ml import Mailinglist
-=======
->>>>>>> 790bf76f
 
 Attachment = typing.TypedDict(
     "Attachment", {'path': PathLike, 'filename': str, 'mimetype': str,
@@ -1482,17 +1478,11 @@
         'registration': CdEDBObject,
         'group': CdEDBObject,
         'lodgement': CdEDBObject,
-<<<<<<< HEAD
-        'part_group': CdEDBObject,
-        'track_group': CdEDBObject,
-        'fee': CdEDBObject,
-        'custom_filter': CustomQueryFilter,
-=======
         'part_group': models_event.PartGroup,
         'track_group': models_event.TrackGroup,
         'fee': models_event.EventFee,
+        'custom_filter': CustomQueryFilter,
         'orga_token': models_droid.OrgaToken,
->>>>>>> 790bf76f
         'attachment': CdEDBObject,
         'attachment_version': CdEDBObject,
         'assembly': CdEDBObject,
@@ -1567,19 +1557,14 @@
         # Dirty hack, that relies on the event being retrieved into ambience first.
         Scout(lambda anid: ambience['event'].fees[anid],  # type: ignore[has-type]
               'fee_id', 'fee',
-<<<<<<< HEAD
-              ((lambda a: do_assert(a['fee']['event_id'] == a['event']['id'])),)),
-        # Dirty hack, that relies on the event being retrieved into ambience first.
-        Scout(lambda anid: ambience['event']['custom_query_filters'][anid],  # type: ignore[has-type]
-              'custom_filter_id', 'custom_filter',
-              ((lambda a: do_assert(a['custom_filter'].event_id
-                                    == a['event']['id'])),)),
-=======
               ((lambda a: do_assert(a['fee'].event_id == a['event'].id)),)),
         Scout(lambda anid: obj.eventproxy.get_orga_token(rs, anid),
               'orga_token_id', 'orga_token',
               ((lambda a: do_assert(a['orga_token'].event_id == a['event'].id)),)),
->>>>>>> 790bf76f
+        # Dirty hack, that relies on the event being retrieved into ambience first.
+        Scout(lambda anid: ambience['event'].custom_query_filters[anid],  # type: ignore[has-type]
+              'custom_filter_id', 'custom_filter',
+              ((lambda a: do_assert(a['custom_filter'].event_id == a['event'].id)),)),
         Scout(lambda anid: obj.assemblyproxy.get_attachment(rs, anid),
               'attachment_id', 'attachment',
               ((lambda a: do_assert(a['attachment']['assembly_id']
