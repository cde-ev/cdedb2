--- conflicted
+++ resolved
@@ -2242,13 +2242,6 @@
 def calculate_db_logparams(offset: int, length: int) -> Tuple[int, int]:
     """Modify the offset and length values used in the frontend to
     allow for guaranteed valid sql queries.
-<<<<<<< HEAD
-
-    :type offset: int
-    :type length: int
-    :rtype: (int, int)
-=======
->>>>>>> d9721b94
     """
     _offset = offset
     _length = length
