--- conflicted
+++ resolved
@@ -1474,35 +1474,6 @@
         return worker
 
 
-<<<<<<< HEAD
-AmbienceDict = typing.TypedDict(
-    "AmbienceDict",
-    {
-        'persona': CdEDBObject,
-        'privilege_change': CdEDBObject,
-        'genesis_case': CdEDBObject,
-        'lastschrift': CdEDBObject,
-        'transaction':  CdEDBObject,
-        'event': models_event.Event,
-        'pevent': CdEDBObject,
-        'course': CdEDBObject,
-        'pcourse': CdEDBObject,
-        'registration': CdEDBObject,
-        'group': CdEDBObject,
-        'lodgement': CdEDBObject,
-        'part_group': models_event.PartGroup,
-        'track_group': models_event.TrackGroup,
-        'fee': models_event.EventFee,
-        'custom_filter': CustomQueryFilter,
-        'orga_token': models_droid.OrgaToken,
-        'attachment': CdEDBObject,
-        'attachment_version': CdEDBObject,
-        'assembly': CdEDBObject,
-        'ballot': CdEDBObject,
-        'mailinglist': models_ml.Mailinglist,
-    }
-)
-=======
 class AmbienceDict(typing.TypedDict):
     persona: CdEDBObject
     privilege_change: CdEDBObject
@@ -1520,12 +1491,12 @@
     track_group: models_event.TrackGroup
     fee: models_event.EventFee
     orga_token: models_droid.OrgaToken
+    custom_filter: CustomQueryFilter
     attachment: CdEDBObject
     attachment_version: CdEDBObject
     assembly: CdEDBObject
     ballot: CdEDBObject
     mailinglist: models_ml.Mailinglist
->>>>>>> 8166d1be
 
 
 def reconnoitre_ambience(obj: AbstractFrontend,
