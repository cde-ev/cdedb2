#!/usr/bin/env python3

"""Services for the core realm."""

import collections
import copy
import datetime
import decimal
import itertools
import operator
import pathlib
import quopri
import tempfile
from typing import Any, Collection, Dict, List, Optional, Set, Tuple, Union, cast

import magic
import qrcode
import qrcode.image.svg
import vobject
import werkzeug.exceptions
from werkzeug import Response

import cdedb.database.constants as const
import cdedb.validationtypes as vtypes
from cdedb.common import (
    ADMIN_KEYS, ADMIN_VIEWS_COOKIE_NAME, ALL_ADMIN_VIEWS, REALM_INHERITANCE,
    REALM_SPECIFIC_GENESIS_FIELDS, ArchiveError, CdEDBObject, DefaultReturnCode,
    EntitySorter, PathLike, PrivilegeError, Realm, RequestState, extract_roles,
    get_persona_fields_by_realm, implied_realms, merge_dicts, n_, now, pairwise, unwrap,
    xsorted,
)

from cdedb.config import SecretsConfig
from cdedb.database.connection import Atomizer
from cdedb.frontend.common import (
    AbstractFrontend, REQUESTdata, REQUESTdatadict, REQUESTfile, access, basic_redirect,
    calculate_db_logparams, calculate_loglinks, check_validation as check,
    check_validation_optional as check_optional, date_filter, enum_entries_filter,
    make_membership_fee_reference, periodic, querytoparams_filter,
    request_dict_extractor, request_extractor,
)
from cdedb.query import QUERY_SPECS, Query, QueryOperators, mangle_query_input
from cdedb.validation import (
    TypeMapping, _PERSONA_CDE_CREATION as CDE_TRANSITION_FIELDS,
    _PERSONA_EVENT_CREATION as EVENT_TRANSITION_FIELDS, validate_check,
)
from cdedb.validationtypes import CdedbID

# Name of each realm
USER_REALM_NAMES = {
    "cde": n_("CdE user / Member"),
    "event": n_("Event user"),
    "assembly": n_("Assembly user"),
    "ml": n_("Mailinglist user"),
}

# Name of each realm's option in the genesis form
GenesisRealmOptionName = collections.namedtuple(
    'GenesisRealmOptionName', ['realm', 'name'])
GENESIS_REALM_OPTION_NAMES = (
    GenesisRealmOptionName("event", n_("CdE event")),
    GenesisRealmOptionName("cde", n_("CdE membership")),
    GenesisRealmOptionName("assembly", n_("CdE members' assembly")),
    GenesisRealmOptionName("ml", n_("CdE mailinglist")))


class CoreFrontend(AbstractFrontend):
    """Note that there is no user role since the basic distinction is between
    anonymous access and personas. """
    realm = "core"

    @classmethod
    def is_admin(cls, rs: RequestState) -> bool:
        return super().is_admin(rs)

    @access("anonymous")
    @REQUESTdata("#wants")
    def index(self, rs: RequestState, wants: str = None) -> Response:
        """Basic entry point.

        :param wants: URL to redirect to upon login
        """
        rs.ignore_validation_errors()  # drop an invalid "wants"
        meta_info = self.coreproxy.get_meta_info(rs)
        dashboard: CdEDBObject = {}
        if not rs.user.persona_id:
            if wants:
                rs.values['wants'] = self.encode_parameter(
                    "core/login", "wants", wants,
                    persona_id=rs.user.persona_id,
                    timeout=self.conf["UNCRITICAL_PARAMETER_TIMEOUT"])
            return self.render(rs, "login", {'meta_info': meta_info})

        else:
            # Redirect to wanted page, if user meanwhile logged in
            if wants:
                return basic_redirect(rs, wants)

            # genesis cases
            genesis_realms = []
            for realm in REALM_SPECIFIC_GENESIS_FIELDS:
                if {"core_admin", "{}_admin".format(realm)} & rs.user.roles:
                    genesis_realms.append(realm)
            if genesis_realms and "genesis" in rs.user.admin_views:
                data = self.coreproxy.genesis_list_cases(
                    rs, stati=(const.GenesisStati.to_review,),
                    realms=genesis_realms)
                dashboard['genesis_cases'] = len(data)
            # pending changes
            if "core_user" in rs.user.admin_views:
                data = self.coreproxy.changelog_get_changes(
                    rs, stati=(const.MemberChangeStati.pending,))
                dashboard['pending_changes'] = len(data)
            # pending privilege changes
            if "meta_admin" in rs.user.admin_views:
                stati = (const.PrivilegeChangeStati.pending,)
                data = self.coreproxy.list_privilege_changes(
                    rs, stati=stati)
                dashboard['privilege_changes'] = len(data)
            # events organized
            orga_info = self.eventproxy.orga_info(rs, rs.user.persona_id)
            if orga_info:
                orga = {}
                events = self.eventproxy.get_events(rs, orga_info)
                present = now()
                for event_id, event in events.items():
                    begin = event['begin']
                    if (not begin or begin >= present.date()
                            or abs(begin.year - present.year) < 2):
                        regs = self.eventproxy.list_registrations(rs,
                                                                  event['id'])
                        event['registrations'] = len(regs)
                        orga[event_id] = event
                dashboard['orga'] = orga
                dashboard['present'] = present
            # mailinglists moderated
            moderator_info = self.mlproxy.moderator_info(rs, rs.user.persona_id)
            if moderator_info:
                moderator = self.mlproxy.get_mailinglists(rs, moderator_info)
                sub_request = const.SubscriptionStates.pending
                mailman = self.get_mailman()
                for mailinglist_id, mailinglist in moderator.items():
                    requests = self.mlproxy.get_subscription_states(
                        rs, mailinglist_id, states=(sub_request,))
                    held_mails = mailman.get_held_messages(mailinglist)
                    mailinglist['requests'] = len(requests)
                    mailinglist['held_mails'] = len(held_mails or [])
                dashboard['moderator'] = {k: v for k, v in moderator.items()
                                          if v['is_active']}
            # visible and open events
            if "event" in rs.user.roles:
                event_ids = self.eventproxy.list_events(
                    rs, visible=True, current=True, archived=False)
                events = self.eventproxy.get_events(rs, event_ids.keys())
                final = {}
                for event_id, event in events.items():
                    if event_id not in orga_info:
                        registration = self.eventproxy.list_registrations(
                            rs, event_id, rs.user.persona_id)
                        event['registration'] = bool(registration)
                        # Skip event, if the registration begins more than
                        # 2 weeks in future
                        if event['registration_start'] and \
                                now() + datetime.timedelta(weeks=2) < \
                                event['registration_start']:
                            continue
                        # Skip events, that are over or are not registerable
                        # anymore
                        if event['registration_hard_limit'] and \
                                now() > event['registration_hard_limit'] \
                                and not event['registration'] \
                                or now().date() > event['end']:
                            continue
                        final[event_id] = event
                if final:
                    dashboard['events'] = final
            # open assemblies
            if "assembly" in rs.user.roles:
                assembly_ids = self.assemblyproxy.list_assemblies(
                    rs, is_active=True, restrictive=True)
                assemblies = self.assemblyproxy.get_assemblies(
                    rs, assembly_ids.keys())
                final = {}
                for assembly_id, assembly in assemblies.items():
                    assembly['does_attend'] = self.assemblyproxy.does_attend(
                        rs, assembly_id=assembly_id)
                    if (assembly['does_attend']
                            or assembly['signup_end'] > now()):
                        final[assembly_id] = assembly
                if final:
                    dashboard['assemblies'] = final
            return self.render(rs, "index", {
                'meta_info': meta_info, 'dashboard': dashboard})

    @access("core_admin")
    def meta_info_form(self, rs: RequestState) -> Response:
        """Render form."""
        info = self.coreproxy.get_meta_info(rs)
        merge_dicts(rs.values, info)
        return self.render(rs, "meta_info")

    @access("core_admin", modi={"POST"})
    def change_meta_info(self, rs: RequestState) -> Response:
        """Change the meta info constants."""
        info = self.coreproxy.get_meta_info(rs)
        data_params: TypeMapping = {
            key: Optional[str]  # type: ignore
            for key in info
        }
        data = request_extractor(rs, data_params)
        data = check(rs, vtypes.MetaInfo, data, keys=info.keys())
        if rs.has_validation_errors():
            return self.meta_info_form(rs)
        assert data is not None
        code = self.coreproxy.set_meta_info(rs, data)
        self.notify_return_code(rs, code)
        return self.redirect(rs, "core/meta_info_form")

    @access("anonymous", modi={"POST"})
    @REQUESTdata("username", "password", "#wants")
    def login(self, rs: RequestState, username: vtypes.Email,
              password: str, wants: Optional[str]) -> Response:
        """Create session.

        :param wants: URL to redirect to
        """
        if rs.has_validation_errors():
            return self.index(rs)
        sessionkey = self.coreproxy.login(rs, username, password,
                                          rs.request.remote_addr)
        if not sessionkey:
            rs.notify("error", n_("Login failure."))
            rs.extend_validation_errors(
                (("username", ValueError()), ("password", ValueError())))
            rs.ignore_validation_errors()
            return self.index(rs)

        if wants:
            response = basic_redirect(rs, wants)
        elif "member" in rs.user.roles:
            data = self.coreproxy.get_cde_user(rs, rs.user.persona_id)
            if not data['decided_search']:
                response = self.redirect(rs, "cde/consent_decision_form")
            else:
                response = self.redirect(rs, "core/index")
        else:
            response = self.redirect(rs, "core/index")
        response.set_cookie("sessionkey", sessionkey,
                            httponly=True, secure=True, samesite="Lax")
        return response

    # We don't check anti CSRF tokens here, since logging does not harm anyone.
    @access("persona", modi={"POST"}, check_anti_csrf=False)
    def logout(self, rs: RequestState) -> Response:
        """Invalidate the current session."""
        self.coreproxy.logout(rs)
        response = self.redirect(rs, "core/index")
        response.delete_cookie("sessionkey")
        return response

    # Check for anti CSRF here, since this affects multiple sessions.
    @access("persona", modi={"POST"})
    def logout_all(self, rs: RequestState) -> Response:
        """Invalidate all sessions for the current user."""
        if rs.has_validation_errors():
            return self.index(rs)
        count = self.coreproxy.logout(rs, other_sessions=True)
        rs.notify(
            "success", n_("%(count)s session(s) terminated."), {'count': count})
        # Unset persona_id so the notification is encoded correctly.
        rs.user.persona_id = None
        ret = self.redirect(rs, "core/index")
        ret.delete_cookie("sessionkey")
        return ret

    @periodic("deactivate_old_sessions", period=4 * 24)
    def deactivate_old_sessions(self, rs: RequestState, store: CdEDBObject
                                ) -> CdEDBObject:
        """Once per day deactivate old sessions."""
        count = self.coreproxy.deactivate_old_sessions(rs)
        self.logger.info(f"Deactivated {count} old sessions.")
        store["total"] = store.get("total", 0) + count
        return store

    @periodic("clean_session_log", period=4 * 24 * 30)
    def clean_session_log(self, rs: RequestState, store: CdEDBObject) -> CdEDBObject:
        """Once per month, cleanup old inactive sessions."""
        count = self.coreproxy.clean_session_log(rs)
        self.logger.info(f"Deleted {count} old entries from the session log.")
        store["total"] = store.get("total", 0) + count
        return store

    @access("anonymous", modi={"POST"})
    @REQUESTdata("locale", "#wants")
    def change_locale(self, rs: RequestState, locale: vtypes.PrintableASCII,
                      wants: Optional[str]) -> Response:
        """Set 'locale' cookie to override default locale for this user/browser.

        :param locale: The target locale
        :param wants: URL to redirect to (typically URL of the previous page)
        """
        rs.ignore_validation_errors()  # missing values are ok
        if wants:
            response = basic_redirect(rs, wants)
        else:
            response = self.redirect(rs, "core/index")

        if locale in self.conf["I18N_LANGUAGES"]:
            response.set_cookie(
                "locale", locale,
                expires=now() + datetime.timedelta(days=10 * 365))
        else:
            rs.notify("error", n_("Unsupported locale"))
        return response

    @access("persona", modi={"POST"}, check_anti_csrf=False)
    @REQUESTdata("view_specifier", "#wants")
    def modify_active_admin_views(self, rs: RequestState,
                                  view_specifier: vtypes.PrintableASCII,
                                  wants: Optional[str]) -> Response:
        """
        Enable or disable admin views for the current user.

        A list of possible admin views for the current user is returned by
        User.available_admin_views. The user may enable or disable any of them.

        :param view_specifier: A "+" or "-", followed by a commaseperated string
            of admin view names. If prefixed by "+", they are enabled, otherwise
            they are disabled.
        :param wants: URL to redirect to (typically URL of the previous page)
        """
        if wants:
            response = basic_redirect(rs, wants)
        else:
            response = self.redirect(rs, "core/index")

        # Exit early on validation errors
        if rs.has_validation_errors():
            return response

        enabled_views = set(rs.request.cookies.get(ADMIN_VIEWS_COOKIE_NAME, "")
                            .split(','))
        changed_views = set(view_specifier[1:].split(','))
        enable = view_specifier[0] == "+"
        if enable:
            enabled_views.update(changed_views)
        else:
            enabled_views -= changed_views
        response.set_cookie(
            ADMIN_VIEWS_COOKIE_NAME,
            ",".join(enabled_views & ALL_ADMIN_VIEWS),
            expires=now() + datetime.timedelta(days=10 * 365))
        return response

    @access("member")
    @REQUESTdata("#confirm_id")
    def download_vcard(self, rs: RequestState, persona_id: int, confirm_id: int
                       ) -> Response:
        if persona_id != confirm_id or rs.has_validation_errors():
            return self.index(rs)

        vcard = self._create_vcard(rs, persona_id)
        return self.send_file(rs, data=vcard, mimetype='text/vcard',
                              filename='vcard.vcf')

    @access("member")
    @REQUESTdata("#confirm_id")
    def qr_vcard(self, rs: RequestState, persona_id: int, confirm_id: int) -> Response:
        if persona_id != confirm_id or rs.has_validation_errors():
            return self.index(rs)

        vcard = self._create_vcard(rs, persona_id)

        qr = qrcode.QRCode()
        qr.add_data(vcard)
        qr.make(fit=True)
        qr_image = qr.make_image(qrcode.image.svg.SvgPathFillImage)

        with tempfile.TemporaryDirectory() as tmp_dir:
            temppath = pathlib.Path(tmp_dir, f"vcard-{persona_id}")
            qr_image.save(str(temppath))
            with open(temppath) as f:
                data = f.read()

        return self.send_file(rs, data=data, mimetype="image/svg+xml")

    def _create_vcard(self, rs: RequestState, persona_id: int) -> str:
        """
        Generate a vCard string for a user to be delivered to a client.

        The vcard is a vcard3, following https://tools.ietf.org/html/rfc2426
        Where reasonable, we should consider the new RFC of vcard4, to increase
        compatibility, see https://tools.ietf.org/html/rfc6350

        :return: The serialized vCard (as in a vcf file)
        """
        if 'member' not in rs.user.roles:
            raise werkzeug.exceptions.Forbidden(n_("Not a member."))

        if not self.coreproxy.verify_persona(rs, persona_id, required_roles=['member']):
            raise werkzeug.exceptions.Forbidden(n_("Viewed persona is no member."))

        persona = self.coreproxy.get_cde_user(rs, persona_id)

        vcard = vobject.vCard()

        # Name
        vcard.add('N')
        vcard.n.value = vobject.vcard.Name(
            family=persona['family_name'] or '',
            given=persona['given_names'] or '',
            prefix=persona['title'] or '',
            suffix=persona['name_supplement'] or '')
        vcard.add('FN')
        vcard.fn.value = f"{persona['given_names'] or ''} {persona['family_name'] or ''}"
        vcard.add('NICKNAME')
        vcard.nickname.value = persona['display_name'] or ''

        # Address data
        if persona['address']:
            vcard.add('adr')
            # extended should be empty because of compatibility issues, see
            # https://tools.ietf.org/html/rfc6350#section-6.3.1
            vcard.adr.value = vobject.vcard.Address(
                extended='',
                street=persona['address'] or '',
                city=persona['location'] or '',
                code=persona['postal_code'] or '',
                country=persona['country'] or '')

        # Contact data
        if persona['username']:
            # see https://tools.ietf.org/html/rfc2426#section-3.3.2
            vcard.add('email')
            vcard.email.value = persona['username']
        if persona['telephone']:
            # see https://tools.ietf.org/html/rfc2426#section-3.3.1
            vcard.add(vobject.vcard.ContentLine('TEL', [('TYPE', 'home,voice')],
                                                persona['telephone']))
        if persona['mobile']:
            # see https://tools.ietf.org/html/rfc2426#section-3.3.1
            vcard.add(vobject.vcard.ContentLine('TEL', [('TYPE', 'cell,voice')],
                                                persona['mobile']))

        # Birthday
        if persona['birthday']:
            vcard.add('bday')
            # see https://tools.ietf.org/html/rfc2426#section-3.1.5
            vcard.bday.value = date_filter(persona['birthday'], formatstr="%Y-%m-%d")

        return vcard.serialize()

    @access("persona")
    def mydata(self, rs: RequestState) -> Response:
        """Convenience entry point for own data."""
        assert rs.user.persona_id is not None
        return self.redirect_show_user(rs, rs.user.persona_id)

    @access("persona")
    @REQUESTdata("#confirm_id", "quote_me", "event_id", "ml_id")
    def show_user(self, rs: RequestState, persona_id: int, confirm_id: int,
                  quote_me: bool, event_id: Optional[vtypes.ID],
                  ml_id: Optional[vtypes.ID], internal: bool = False) -> Response:
        """Display user details.

        This has an additional encoded parameter to make links to this
        target unguessable. Thus it is more difficult to algorithmically
        extract user data from the web frontend.

        The quote_me parameter controls access to member datasets by
        other members. Since there is a quota you only want to retrieve
        them if explicitly asked for.

        The event_id and ml_id parameters control access in the context of
        events and mailinglists, so that orgas and moderators can see their
        users. This has the additional property, that event/ml admins count
        as if they are always orga/moderator (otherwise they would observe
        breakage).

        The internal parameter signals that the call is from another
        frontend function and not an incoming request. This allows to access
        this endpoint without a redirect to preserve validation results.
        """
        assert rs.user.persona_id is not None
        if (persona_id != confirm_id or rs.has_validation_errors()) and not internal:
            return self.index(rs)
        if (rs.ambience['persona']['is_archived']
                and "core_admin" not in rs.user.roles):
            raise werkzeug.exceptions.Forbidden(
                n_("Only admins may view archived datasets."))

        is_relative_admin = self.coreproxy.is_relative_admin(rs, persona_id)
        is_relative_or_meta_admin = self.coreproxy.is_relative_admin(
            rs, persona_id, allow_meta_admin=True)

        is_relative_admin_view = self.coreproxy.is_relative_admin_view(
            rs, persona_id)
        is_relative_or_meta_admin_view = self.coreproxy.is_relative_admin_view(
            rs, persona_id, allow_meta_admin=True)

        all_access_levels = {
            "persona", "ml", "assembly", "event", "cde", "core", "meta",
            "orga", "moderator"}
        # kind of view with which the user is shown (f.e. relative_admin, orga)
        # relevant to determinate which admin view toggles will be shown
        access_mode = set()
        # The basic access level provides only the name (this should only
        # happen in case of un-quoted searchable member access)
        access_levels = {"persona"}
        # Let users see themselves
        if persona_id == rs.user.persona_id:
            access_levels.update(all_access_levels)
        # Core admins see everything
        if ("core_admin" in rs.user.roles
                and "core_user" in rs.user.admin_views):
            access_levels.update(all_access_levels)
        # Meta admins are meta
        if ("meta_admin" in rs.user.roles
                and "meta_admin" in rs.user.admin_views):
            access_levels.add("meta")
        # Other admins see their realm if they are relative admin
        if is_relative_admin:
            access_mode.add("relative_admin")
            for realm in ("ml", "assembly", "event", "cde"):
                if (f"{realm}_admin" in rs.user.roles
                        and f"{realm}_user" in rs.user.admin_views):
                    # Relative admins can see core data
                    access_levels.add("core")
                    access_levels.add(realm)
        # Members see other members (modulo quota)
        if "searchable" in rs.user.roles and quote_me:
            if (not rs.ambience['persona']['is_searchable']
                    and "cde_admin" not in access_levels):
                raise werkzeug.exceptions.Forbidden(n_(
                    "Access to non-searchable member data."))
            access_levels.add("cde")
        # Orgas see their participants
        if event_id:
            is_admin = "event_admin" in rs.user.roles
            is_viewing_admin = is_admin and "event_orga" in rs.user.admin_views
            is_orga = event_id in self.eventproxy.orga_info(
                rs, rs.user.persona_id)
            if is_orga or is_admin:
                is_participant = self.eventproxy.list_registrations(
                    rs, event_id, persona_id)
                if (is_orga or is_viewing_admin) and is_participant:
                    access_levels.add("event")
                    access_levels.add("orga")
                # Admins who are also orgas can not disable this admin view
                if is_admin and not is_orga and is_participant:
                    access_mode.add("orga")
        # Mailinglist moderators see all users related to their mailinglist.
        # This excludes users with relation "unsubscribed", because they are not
        # directly shown on the management sites.
        if ml_id:
            # determinate if the user is relevant admin of this mailinglist
            ml_type = self.mlproxy.get_ml_type(rs, ml_id)
            is_admin = ml_type.is_relevant_admin(rs.user)
            is_moderator = ml_id in self.mlproxy.moderator_info(
                rs, rs.user.persona_id)
            # Admins who are also moderators can not disable this admin view
            if is_admin and not is_moderator:
                access_mode.add("moderator")
            relevant_stati = [s for s in const.SubscriptionStates
                              if s != const.SubscriptionStates.unsubscribed]
            if is_moderator or ml_type.has_moderator_view(rs.user):
                subscriptions = self.mlproxy.get_subscription_states(
                    rs, ml_id, states=relevant_stati)
                if persona_id in subscriptions:
                    access_levels.add("ml")
                    # the moderator access level currently does nothing, but we
                    # add it anyway to be less confusing
                    access_levels.add("moderator")

        # Retrieve data
        #
        # This is the basic mechanism for restricting access, since we only
        # add attributes for which an access level is provided.
        roles = extract_roles(rs.ambience['persona'], introspection_only=True)
        data = self.coreproxy.get_persona(rs, persona_id)
        # The base version of the data set should only contain the name,
        # however the PERSONA_CORE_FIELDS also contain the email address
        # which we must delete beforehand.
        del data['username']
        if "ml" in access_levels and "ml" in roles:
            data.update(self.coreproxy.get_ml_user(rs, persona_id))
        if "assembly" in access_levels and "assembly" in roles:
            data.update(self.coreproxy.get_assembly_user(rs, persona_id))
        if "event" in access_levels and "event" in roles:
            data.update(self.coreproxy.get_event_user(rs, persona_id, event_id))
        if "cde" in access_levels and "cde" in roles:
            data.update(self.coreproxy.get_cde_user(rs, persona_id))
            if "core" in access_levels and "member" in roles:
                user_lastschrift = self.cdeproxy.list_lastschrift(
                    rs, persona_ids=(persona_id,), active=True)
                data['has_lastschrift'] = len(user_lastschrift) > 0
        if is_relative_or_meta_admin and is_relative_or_meta_admin_view:
            # This is a bit involved to not contaminate the data dict
            # with keys which are not applicable to the requested persona
            total = self.coreproxy.get_total_persona(rs, persona_id)
            data['notes'] = total['notes']
            data['username'] = total['username']

        # Determinate if vcard should be visible
        data['show_vcard'] = "cde" in access_levels and "cde" in roles

        # Cull unwanted data
        if (not ('is_cde_realm' in data and data['is_cde_realm'])
                 and 'foto' in data):
            del data['foto']
        # relative admins, core admins and the user himself got "core"
        if "core" not in access_levels:
            masks = ["balance", "decided_search", "trial_member", "bub_search",
                     "is_searchable", "paper_expuls"]
            if "meta" not in access_levels:
                masks.extend([
                    "is_active", "is_meta_admin", "is_core_admin",
                    "is_cde_admin", "is_event_admin", "is_ml_admin",
                    "is_assembly_admin", "is_cde_realm", "is_event_realm",
                    "is_ml_realm", "is_assembly_realm", "is_archived",
                    "notes"])
            if "orga" not in access_levels:
                masks.extend(["is_member", "gender"])
            for key in masks:
                if key in data:
                    del data[key]

        # Add past event participation info
        past_events = None
        if "cde" in access_levels and {"event", "cde"} & roles:
            past_events = self.pasteventproxy.participation_info(rs, persona_id)

        # Check whether we should display an option for using the quota
        quoteable = (not quote_me
                     and "cde" not in access_levels
                     and "searchable" in rs.user.roles
                     and rs.ambience['persona']['is_searchable'])

        meta_info = self.coreproxy.get_meta_info(rs)
        reference = make_membership_fee_reference(data)

        return self.render(rs, "show_user", {
            'data': data, 'past_events': past_events, 'meta_info': meta_info,
            'is_relative_admin': is_relative_admin_view, 'reference': reference,
            'quoteable': quoteable, 'access_mode': access_mode,
        })

    @access("core_admin", "cde_admin", "event_admin", "ml_admin",
            "assembly_admin")
    def show_history(self, rs: RequestState, persona_id: int) -> Response:
        """Display user history."""
        if not self.coreproxy.is_relative_admin(rs, persona_id):
            raise werkzeug.exceptions.Forbidden(n_("Not a relative admin."))
        if rs.ambience['persona']['is_archived']:
            rs.notify("error", n_("Persona is archived."))
            return self.redirect_show_user(rs, persona_id)
        history = self.coreproxy.changelog_get_history(rs, persona_id,
                                                       generations=None)
        current_generation = self.coreproxy.changelog_get_generation(
            rs, persona_id)
        current = history[current_generation]
        fields = current.keys()
        stati = const.MemberChangeStati
        constants = {}
        for f in fields:
            total_const: List[int] = []
            tmp: List[int] = []
            already_committed = False
            for x, y in pairwise(xsorted(history.keys())):
                if history[x]['code'] == stati.committed:
                    already_committed = True
                # Somewhat involved determination of a field being constant.
                #
                # Basically it's done by the following line, except we
                # don't want to mask a change that was rejected and then
                # resubmitted and accepted.
                is_constant = history[x][f] == history[y][f]
                if (history[x]['code'] == stati.nacked
                        and not already_committed):
                    is_constant = False
                if is_constant:
                    tmp.append(y)
                else:
                    already_committed = False
                    if tmp:
                        total_const.extend(tmp)
                        tmp = []
            if tmp:
                total_const.extend(tmp)
            constants[f] = total_const
        pending = {i for i in history
                   if history[i]['code'] == stati.pending}
        # Track the omitted information whether a new value finally got
        # committed or not.
        #
        # This is necessary since we only show those data points, where the
        # data (e.g. the name) changes. This does especially not detect
        # meta-data changes (e.g. the change-status).
        eventual_status = {f: {gen: entry['code']
                               for gen, entry in history.items()
                               if gen not in constants[f]}
                           for f in fields}
        for f in fields:
            for gen in xsorted(history):
                if gen in constants[f]:
                    anchor = max(g for g in eventual_status[f] if g < gen)
                    this_status = history[gen]['code']
                    if this_status == stati.committed:
                        eventual_status[f][anchor] = stati.committed
                    if (this_status == stati.nacked
                            and eventual_status[f][anchor] != stati.committed):
                        eventual_status[f][anchor] = stati.nacked
                    if (this_status == stati.pending
                            and (eventual_status[f][anchor]
                                 not in (stati.committed, stati.nacked))):
                        eventual_status[f][anchor] = stati.pending
        persona_ids = {e['submitted_by'] for e in history.values()}
        persona_ids = persona_ids | {e['reviewed_by'] for e in history.values()
                                     if e['reviewed_by']}
        personas = self.coreproxy.get_personas(rs, persona_ids)
        return self.render(rs, "show_history", {
            'entries': history, 'constants': constants, 'current': current,
            'pending': pending, 'eventual_status': eventual_status,
            'personas': personas})

    @access("core_admin")
    @REQUESTdata("phrase")
    def admin_show_user(self, rs: RequestState, phrase: str) -> Response:
        """Allow admins to view any user data set.

        The search phrase may be anything: a numeric id (wellformed with
        check digit or without) or a string matching the data set.
        """
        if rs.has_validation_errors():
            return self.index(rs)
        anid, errs = validate_check(vtypes.CdedbID, phrase, argname="phrase")
        if not errs:
            assert anid is not None
            if self.coreproxy.verify_id(rs, anid, is_archived=None):
                return self.redirect_show_user(rs, anid)
        anid, errs = validate_check(vtypes.ID, phrase, argname="phrase")
        if not errs:
            assert anid is not None
            if self.coreproxy.verify_id(rs, anid, is_archived=None):
                return self.redirect_show_user(rs, anid)
        terms = tuple(t.strip() for t in phrase.split(' ') if t)
        search = [("username,family_name,given_names,display_name",
                   QueryOperators.match, t) for t in terms]
        spec = copy.deepcopy(QUERY_SPECS["qview_core_user"])
        spec["username,family_name,given_names,display_name"] = "str"
        query = Query(
            "qview_core_user",
            spec,
            ("personas.id",),
            search,
            (("personas.id", True),))
        result = self.coreproxy.submit_general_query(rs, query)
        if len(result) == 1:
            return self.redirect_show_user(rs, result[0]["id"])
        elif len(result) > 0:
            # TODO make this accessible
            pass
        query = Query(
            "qview_core_user",
            spec,
            ("personas.id", "username", "family_name", "given_names",
             "display_name"),
            [('fulltext', QueryOperators.containsall, terms)],
            (("personas.id", True),))
        result = self.coreproxy.submit_general_query(rs, query)
        if len(result) == 1:
            return self.redirect_show_user(rs, result[0]["id"])
        elif len(result) > 0:
            params = querytoparams_filter(query)
            rs.values.update(params)
            return self.user_search(rs, is_search=True, download=None,
                                    query=query)
        else:
            rs.notify("warning", n_("No account found."))
            return self.index(rs)

    @access("persona")
    @REQUESTdata("phrase", "kind", "aux")
    def select_persona(self, rs: RequestState, phrase: str, kind: str,
                       aux: Optional[vtypes.ID]) -> Response:
        """Provide data for intelligent input fields.

        This searches for users by name so they can be easily selected
        without entering their numerical ids. This is for example
        intended for addition of orgas to events.

        The kind parameter specifies the purpose of the query which decides
        the privilege level required and the basic search paramaters.

        Allowed kinds:

        - ``admin_persona``: Search for users as core_admin
        - ``cde_user``: Search for a cde user as cde_admin.
        - ``past_event_user``: Search for an event user to add to a past
          event as cde_admin
        - ``pure_assembly_user``: Search for an assembly only user as
          assembly_admin or presider. Needed for external_signup.
        - ``assembly_user``: Search for an assembly user as assembly_admin or presider
        - ``ml_user``: Search for a mailinglist user as ml_admin or moderator
        - ``ml_subscriber``: Search for a mailinglist user for subscription purposes.
          Needed for add_subscriber action only.
        - ``event_user``: Search an event user as event_admin or orga

        The aux parameter allows to supply an additional id for example
        in the case of a moderator this would be the relevant
        mailinglist id.

        Required aux value based on the 'kind':

        * ``ml_subscriber``: Id of the mailinglist for context
        """
        if rs.has_validation_errors():
            return self.send_json(rs, {})

        spec_additions: Dict[str, str] = {}
        search_additions = []
        mailinglist = None
        num_preview_personas = (self.conf["NUM_PREVIEW_PERSONAS_CORE_ADMIN"]
                                if {"core_admin"} & rs.user.roles
                                else self.conf["NUM_PREVIEW_PERSONAS"])
        if kind == "admin_persona":
            if not {"core_admin", "cde_admin"} & rs.user.roles:
                raise werkzeug.exceptions.Forbidden(n_("Not privileged."))
        elif kind == "cde_user":
            if "cde_admin" not in rs.user.roles:
                raise werkzeug.exceptions.Forbidden(n_("Not privileged."))
            search_additions.append(
                ("is_cde_realm", QueryOperators.equal, True))
        elif kind == "past_event_user":
            if "cde_admin" not in rs.user.roles:
                raise werkzeug.exceptions.Forbidden(n_("Not privileged."))
            search_additions.append(
                ("is_event_realm", QueryOperators.equal, True))
        elif kind == "pure_assembly_user":
            # No check by assembly, as this behaves identical for each assembly.
            if not rs.user.presider and "assembly_admin" not in rs.user.roles:
                raise werkzeug.exceptions.Forbidden(n_("Not privileged."))
            search_additions.append(
                ("is_assembly_realm", QueryOperators.equal, True))
            search_additions.append(
                ("is_member", QueryOperators.equal, False))
        elif kind == "assembly_user":
            # No check by assembly, as this behaves identical for each assembly.
            if not rs.user.presider and "assembly_admin" not in rs.user.roles:
                raise werkzeug.exceptions.Forbidden(n_("Not privileged."))
            search_additions.append(
                ("is_assembly_realm", QueryOperators.equal, True))
        elif kind == "event_user":
            # No check by event, as this behaves identical for each event.
            if not rs.user.orga and "event_admin" not in rs.user.roles:
                raise werkzeug.exceptions.Forbidden(n_("Not privileged."))
            search_additions.append(
                ("is_event_realm", QueryOperators.equal, True))
        elif kind == "ml_user":
            relevant_admin_roles = {"core_admin", "cde_admin", "event_admin",
                                    "assembly_admin", "cdelokal_admin", "ml_admin"}
            # No check by mailinglist, as this behaves identical for each list.
            if not rs.user.moderator and not relevant_admin_roles & rs.user.roles:
                raise werkzeug.exceptions.Forbidden(n_("Not privileged."))
            search_additions.append(
                ("is_ml_realm", QueryOperators.equal, True))
        elif kind == "ml_subscriber":
            if aux is None:
                raise werkzeug.exceptions.BadRequest(n_(
                    "Must provide id of the associated mailinglist to use this kind."))
            # In this case, the return value depends on the respective mailinglist.
            mailinglist = self.mlproxy.get_mailinglist(rs, aux)
            if not self.mlproxy.may_manage(rs, aux, privileged=True):
                raise werkzeug.exceptions.Forbidden(n_("Not privileged."))
            search_additions.append(
                ("is_ml_realm", QueryOperators.equal, True))
        else:
            return self.send_json(rs, {})

        data: Optional[Tuple[CdEDBObject, ...]] = None

        # Core admins are allowed to search by raw ID or CDEDB-ID
        if "core_admin" in rs.user.roles:
            anid: Optional[vtypes.ID]
            anid, errs = validate_check(
                vtypes.CdedbID, phrase, argname="phrase")
            if not errs:
                assert anid is not None
                tmp = self.coreproxy.get_personas(rs, (anid,))
                if tmp:
                    data = (unwrap(tmp),)
            else:
                anid, errs = validate_check(
                    vtypes.ID, phrase, argname="phrase")
                if not errs:
                    assert anid is not None
                    tmp = self.coreproxy.get_personas(rs, (anid,))
                    if tmp:
                        data = (unwrap(tmp),)

        # Don't query, if search phrase is too short
        if not data and len(phrase) < self.conf["NUM_PREVIEW_CHARS"]:
            return self.send_json(rs, {})

        terms: Tuple[str, ...] = tuple()
        if data is None:
            terms = tuple(t.strip() for t in phrase.split(' ') if t)
            valid = True
            for t in terms:
                _, errs = validate_check(vtypes.NonRegex, t, argname="phrase")
                if errs:
                    valid = False
            if not valid:
                data = tuple()
            else:
                search: List[Tuple[str, QueryOperators, Any]]
                search = [("username,family_name,given_names,display_name",
                           QueryOperators.match, t) for t in terms]
                search.extend(search_additions)
                spec = copy.deepcopy(QUERY_SPECS["qview_core_user"])
                spec["username,family_name,given_names,display_name"] = "str"
                spec.update(spec_additions)
                query = Query(
                    "qview_core_user", spec,
                    ("personas.id", "username", "family_name", "given_names",
                     "display_name"), search, (("personas.id", True),))
                data = self.coreproxy.submit_select_persona_query(rs, query)

        # Filter result to get only users allowed to be a subscriber of a list,
        # which potentially are no subscriber yet.
        if mailinglist:
            pol = const.MailinglistInteractionPolicy
            allowed_pols = {pol.subscribable, pol.moderated_opt_in, pol.invitation_only}
            data = self.mlproxy.filter_personas_by_policy(
                rs, mailinglist, data, allowed_pols)

        # Strip data to contain at maximum `num_preview_personas` results
        if len(data) > num_preview_personas:
            data = tuple(xsorted(
                data, key=lambda e: e['id'])[:num_preview_personas])

        def name(x: CdEDBObject) -> str:
            return f"{x['given_names']} {x['family_name']}"

        # Check if name occurs multiple times to add email address in this case
        counter: Dict[str, int] = collections.defaultdict(lambda: 0)
        for entry in data:
            counter[name(entry)] += 1

        # Generate return JSON list
        ret = []
        for entry in xsorted(data, key=EntitySorter.persona):
            result = {
                'id': entry['id'],
                'name': name(entry),
                'display_name': entry['display_name'],
            }
            # Email/username is only delivered if we have relative_admins
            # rights, a search term with an @ (and more) matches the mail
            # address, or the mail address is required to distinguish equally
            # named users
            searched_email = any(
                '@' in t and len(t) > self.conf["NUM_PREVIEW_CHARS"]
                and entry['username'] and t in entry['username']
                for t in terms)
            if counter[name(entry)] > 1 or searched_email or \
                    self.coreproxy.is_relative_admin(rs, entry['id']):
                result['email'] = entry['username']
            ret.append(result)
        return self.send_json(rs, {'personas': ret})

    @access("persona")
    def change_user_form(self, rs: RequestState) -> Response:
        """Render form."""
        assert rs.user.persona_id is not None
        generation = self.coreproxy.changelog_get_generation(
            rs, rs.user.persona_id)
        data = unwrap(self.coreproxy.changelog_get_history(
            rs, rs.user.persona_id, (generation,)))
        if data['code'] == const.MemberChangeStati.pending:
            rs.notify("info", n_("Change pending."))
        del data['change_note']
        merge_dicts(rs.values, data)
        shown_fields = get_persona_fields_by_realm(rs.user.roles,
                                                   restricted=True)
        return self.render(rs, "change_user", {
            'username': data['username'],
            'shown_fields': shown_fields,
        })

    @access("persona", modi={"POST"})
    @REQUESTdata("generation", "ignore_warnings")
    def change_user(self, rs: RequestState, generation: int,
                    ignore_warnings: bool = False) -> Response:
        """Change own data set."""
        assert rs.user.persona_id is not None
        attributes = get_persona_fields_by_realm(rs.user.roles, restricted=True)
        data = request_dict_extractor(rs, attributes)
        data['id'] = rs.user.persona_id
        data = check(rs, vtypes.Persona, data, "persona",
                     _ignore_warnings=ignore_warnings)
        if rs.has_validation_errors():
            return self.change_user_form(rs)
        assert data is not None
        change_note = "Normale Änderung."
        code = self.coreproxy.change_persona(
            rs, data, generation=generation, change_note=change_note,
            ignore_warnings=ignore_warnings)
        self.notify_return_code(rs, code)
        return self.redirect_show_user(rs, rs.user.persona_id)

    @access("core_admin")
    @REQUESTdata("download", "is_search")
    def user_search(self, rs: RequestState, download: Optional[str],
                    is_search: bool, query: Query = None) -> Response:
        """Perform search.

        The parameter ``download`` signals whether the output should be a
        file. It can either be "csv" or "json" for a corresponding
        file. Otherwise an ordinary HTML-page is served.

        is_search signals whether the page was requested by an actual
        query or just to display the search form.

        If the parameter query is specified this query is executed
        instead. This is meant for calling this function
        programmatically.
        """
        spec = copy.deepcopy(QUERY_SPECS['qview_core_user'])
        if query:
            query = check(rs, vtypes.Query, query, "query")
        elif is_search:
            # mangle the input, so we can prefill the form
            query_input = mangle_query_input(rs, spec)
            query = check(rs, vtypes.QueryInput,
                query_input, "query", spec=spec, allow_empty=False)
        events = self.pasteventproxy.list_past_events(rs)
        choices = {
            'pevent_id': collections.OrderedDict(
                xsorted(events.items(), key=operator.itemgetter(0)))}
        choices_lists = {k: list(v.items()) for k, v in choices.items()}
        default_queries = self.conf["DEFAULT_QUERIES"]['qview_core_user']
        params = {
            'spec': spec, 'choices': choices, 'choices_lists': choices_lists,
            'default_queries': default_queries, 'query': query}
        # Tricky logic: In case of no validation errors we perform a query
        if not rs.has_validation_errors() and is_search and query:
            query.scope = "qview_core_user"
            result = self.coreproxy.submit_general_query(rs, query)
            params['result'] = result
            if download:
                return self.send_query_download(
                    rs, result, fields=query.fields_of_interest, kind=download,
                    filename="user_search_result", substitutions=choices)
        else:
            rs.values['is_search'] = is_search = False
        return self.render(rs, "user_search", params)

    @access("core_admin")
    def create_user_form(self, rs: RequestState) -> Response:
        realms = USER_REALM_NAMES.copy()
        if self.conf["CDEDB_OFFLINE_DEPLOYMENT"]:
            del realms["assembly"]
            del realms["ml"]
        return self.render(rs, "create_user", {'realms': realms})

    @access("core_admin")
    @REQUESTdata("realm")
    def create_user(self, rs: RequestState, realm: str) -> Response:
        if realm not in USER_REALM_NAMES.keys():
            rs.append_validation_error(("realm",
                                        ValueError(n_("No valid realm."))))
        if rs.has_validation_errors():
            return self.create_user_form(rs)
        return self.redirect(rs, realm + "/create_user")

    @access("core_admin")
    @REQUESTdata("download", "is_search")
    def archived_user_search(self, rs: RequestState, download: Optional[str],
                             is_search: bool) -> Response:
        """Perform search.

        Archived users are somewhat special since they are not visible
        otherwise.
        """
        spec = copy.deepcopy(QUERY_SPECS['qview_archived_persona'])
        # mangle the input, so we can prefill the form
        query_input = mangle_query_input(rs, spec)
        query: Optional[Query] = None
        if is_search:
            query = check(rs, vtypes.QueryInput,
                query_input, "query", spec=spec, allow_empty=False)
        events = self.pasteventproxy.list_past_events(rs)
        choices = {
            'pevent_id': collections.OrderedDict(
                xsorted(events.items(), key=operator.itemgetter(0))),
            'gender': collections.OrderedDict(
                enum_entries_filter(const.Genders, rs.gettext))
        }
        choices_lists = {k: list(v.items()) for k, v in choices.items()}
        default_queries = self.conf["DEFAULT_QUERIES"]['qview_archived_persona']
        params = {
            'spec': spec, 'choices': choices, 'choices_lists': choices_lists,
            'default_queries': default_queries, 'query': query}
        # Tricky logic: In case of no validation errors we perform a query
        if not rs.has_validation_errors() and is_search and query:
            query.scope = "qview_archived_persona"
            result = self.coreproxy.submit_general_query(rs, query)
            params['result'] = result
            if download:
                return self.send_query_download(
                    rs, result, fields=query.fields_of_interest, kind=download,
                    filename="archived_user_search_result",
                    substitutions=choices)
        else:
            rs.values['is_search'] = is_search = False
        return self.render(rs, "archived_user_search", params)

    @staticmethod
    def admin_bits(rs: RequestState) -> Set[Realm]:
        """Determine realms this admin can see.

        This is somewhat involved due to realm inheritance.
        """
        ret = {"persona"}
        if "core_admin" in rs.user.roles:
            ret |= REALM_INHERITANCE.keys()
        for realm in REALM_INHERITANCE:
            if "{}_admin".format(realm) in rs.user.roles:
                ret |= {realm} | implied_realms(realm)
        return ret

    @access("core_admin", "cde_admin", "event_admin", "ml_admin",
            "assembly_admin")
    def admin_change_user_form(self, rs: RequestState, persona_id: int
                               ) -> Response:
        """Render form."""
        if not self.coreproxy.is_relative_admin(rs, persona_id):
            raise werkzeug.exceptions.Forbidden(n_("Not a relative admin."))
        if rs.ambience['persona']['is_archived']:
            rs.notify("error", n_("Persona is archived."))
            return self.redirect_show_user(rs, persona_id)

        generation = self.coreproxy.changelog_get_generation(
            rs, persona_id)
        data = unwrap(self.coreproxy.changelog_get_history(
            rs, persona_id, (generation,)))
        del data['change_note']
        merge_dicts(rs.values, data)
        if data['code'] == const.MemberChangeStati.pending:
            rs.notify("info", n_("Change pending."))
        shown_fields = get_persona_fields_by_realm(
            extract_roles(rs.ambience['persona']), restricted=False)
        return self.render(rs, "admin_change_user", {
            'admin_bits': self.admin_bits(rs),
            'shown_fields': shown_fields,
        })

    @access("core_admin", "cde_admin", "event_admin", "ml_admin",
            "assembly_admin", modi={"POST"})
    @REQUESTdata("generation", "change_note", "ignore_warnings")
    def admin_change_user(self, rs: RequestState, persona_id: int,
                          generation: int, change_note: Optional[str],
                          ignore_warnings: Optional[bool] = False) -> Response:
        """Privileged edit of data set."""
        if not self.coreproxy.is_relative_admin(rs, persona_id):
            raise werkzeug.exceptions.Forbidden(n_("Not a relative admin."))
        # Assure we don't accidently change the original.
        roles = extract_roles(rs.ambience['persona'])
        attributes = get_persona_fields_by_realm(roles, restricted=False)
        data = request_dict_extractor(rs, attributes)
        data['id'] = persona_id
        data = check(rs, vtypes.Persona, data, _ignore_warnings=ignore_warnings)
        if rs.has_validation_errors():
            return self.admin_change_user_form(rs, persona_id)
        assert data is not None
        code = self.coreproxy.change_persona(
            rs, data, generation=generation, change_note=change_note,
            ignore_warnings=bool(ignore_warnings))
        self.notify_return_code(rs, code)
        return self.redirect_show_user(rs, persona_id)

    @access("persona")
    def view_admins(self, rs: RequestState) -> Response:
        """Render list of all admins of the users realms."""

        admins = {
            # meta admins
            "meta": self.coreproxy.list_admins(rs, "meta"),
            "core": self.coreproxy.list_admins(rs, "core"),
        }

        display_realms = rs.user.roles.intersection(REALM_INHERITANCE)
        if "cde" in display_realms:
            display_realms.add("finance")
        if "ml" in display_realms:
            display_realms.add("cdelokal")
        for realm in display_realms:
            admins[realm] = self.coreproxy.list_admins(rs, realm)

        persona_ids = set(itertools.chain.from_iterable(admins.values()))
        personas = self.coreproxy.get_personas(rs, persona_ids)

        for admin in admins:
            admins[admin] = xsorted(
                admins[admin],
                key=lambda anid: EntitySorter.persona(personas[anid])
            )

        return self.render(
            rs, "view_admins", {"admins": admins, 'personas': personas})

    @access("meta_admin")
    def change_privileges_form(self, rs: RequestState, persona_id: int
                               ) -> Response:
        """Render form."""
        if rs.ambience['persona']['is_archived']:
            rs.notify("error", n_("Persona is archived."))
            return self.redirect_show_user(rs, persona_id)

        stati = (const.PrivilegeChangeStati.pending,)
        privilege_change_ids = self.coreproxy.list_privilege_changes(
            rs, persona_id, stati)
        if privilege_change_ids:
            rs.notify("error", n_("Resolve pending privilege change first."))
            privilege_change_id = unwrap(privilege_change_ids.keys())
            return self.redirect(
                rs, "core/show_privilege_change",
                {"privilege_change_id": privilege_change_id})

        merge_dicts(rs.values, rs.ambience['persona'])
        return self.render(rs, "change_privileges")

    @access("meta_admin", modi={"POST"})
    @REQUESTdata("is_meta_admin", "is_core_admin", "is_cde_admin",
                 "is_finance_admin", "is_event_admin", "is_ml_admin",
                 "is_assembly_admin", "is_cdelokal_admin", "notes")
    def change_privileges(self, rs: RequestState, persona_id: int,
                          is_meta_admin: bool, is_core_admin: bool,
                          is_cde_admin: bool, is_finance_admin: bool,
                          is_event_admin: bool, is_ml_admin: bool,
                          is_assembly_admin: bool, is_cdelokal_admin: bool,
                          notes: str) -> Response:
        """Grant or revoke admin bits."""
        if rs.has_validation_errors():
            return self.change_privileges_form(rs, persona_id)

        stati = (const.PrivilegeChangeStati.pending,)
        case_ids = self.coreproxy.list_privilege_changes(rs, persona_id, stati)
        if case_ids:
            rs.notify("error", n_("Resolve pending privilege change first."))
            case_id = unwrap(case_ids.keys())
            return self.redirect(
                rs, "core/show_privilege_change", {"case_id": case_id})

        persona = self.coreproxy.get_persona(rs, persona_id)

        data = {
            "persona_id": persona_id,
            "notes": notes,
        }

        for key in ADMIN_KEYS:
            if locals()[key] != persona[key]:
                data[key] = locals()[key]

        # see also cdedb.frontend.templates.core.change_privileges
        # and initialize_privilege_change in cdedb.backend.core

        errors = []

        if (any(k in data for k in
                ["is_meta_admin", "is_core_admin", "is_cde_admin",
                 "is_cdelokal_admin"])
                and not rs.ambience['persona']['is_cde_realm']):
            errors.append(n_(
                "Cannot grant meta, core, CdE or CdElokal admin privileges"
                " to non CdE users."))

        if data.get('is_finance_admin'):
            if (data.get('is_cde_admin') is False
                    or (not rs.ambience['persona']['is_cde_admin']
                        and not data.get('is_cde_admin'))):
                errors.append(n_(
                    "Cannot grant finance admin privileges to non CdE admins."))

        if (any(k in data for k in ["is_ml_admin", "is_cdelokal_admin"])
                and not rs.ambience['persona']['is_ml_realm']):
            errors.append(n_(
                "Cannot grant mailinglist or CdElokal admin privileges"
                " to non mailinglist users."))

        if ("is_event_admin" in data and
                not rs.ambience['persona']['is_event_realm']):
            errors.append(n_(
                "Cannot grant event admin privileges to non event users."))

        if ("is_assembly_admin" in data and
                not rs.ambience['persona']['is_assembly_realm']):
            errors.append(n_(
                "Cannot grant assembly admin privileges to non assembly "
                "users."))

        if "is_meta_admin" in data and data["persona_id"] == rs.user.persona_id:
            errors.append(n_("Cannot modify own meta admin privileges."))

        if errors:
            for e in errors:
                rs.notify("error", e)
            return self.change_privileges_form(rs, persona_id)

        if ADMIN_KEYS & data.keys():
            code = self.coreproxy.initialize_privilege_change(rs, data)
            self.notify_return_code(
                rs, code, success=n_("Privilege change waiting for approval by "
                                     "another Meta-Admin."))
            if not code:
                return self.change_privileges_form(rs, persona_id)
        else:
            rs.notify("info", n_("No changes were made."))
        return self.redirect_show_user(rs, persona_id)

    @access("meta_admin")
    def list_privilege_changes(self, rs: RequestState) -> Response:
        """Show list of privilege changes pending review."""
        case_ids = self.coreproxy.list_privilege_changes(
            rs, stati=(const.PrivilegeChangeStati.pending,))

        cases = self.coreproxy.get_privilege_changes(rs, case_ids)
        cases = {e["persona_id"]: e for e in cases.values()}

        personas = self.coreproxy.get_personas(rs, cases.keys())

        cases = collections.OrderedDict(
            xsorted(cases.items(),
                    key=lambda item: EntitySorter.persona(personas[item[0]])))

        return self.render(rs, "list_privilege_changes",
                           {"cases": cases, "personas": personas})

    @access("meta_admin")
    def show_privilege_change(self, rs: RequestState, privilege_change_id: int
                              ) -> Response:
        """Show detailed infromation about pending privilege change."""
        privilege_change = rs.ambience['privilege_change']
        if privilege_change["status"] != const.PrivilegeChangeStati.pending:
            rs.notify("error", n_("Privilege change not pending."))
            return self.redirect(rs, "core/list_privilege_changes")

        if (privilege_change["is_meta_admin"] is not None
                and privilege_change["persona_id"] == rs.user.persona_id):
            rs.notify(
                "info", n_("This privilege change is affecting your Meta-Admin"
                           " privileges, so it has to be approved by another "
                           "Meta-Admin."))
        if privilege_change["submitted_by"] == rs.user.persona_id:
            rs.notify(
                "info", n_("This privilege change was submitted by you, so it "
                           "has to be approved by another Meta-Admin."))

        persona = self.coreproxy.get_persona(rs, privilege_change["persona_id"])
        submitter = self.coreproxy.get_persona(
            rs, privilege_change["submitted_by"])

        return self.render(rs, "show_privilege_change",
                           {"persona": persona, "submitter": submitter})

    @access("meta_admin", modi={"POST"})
    @REQUESTdata("ack")
    def decide_privilege_change(self, rs: RequestState,
                                privilege_change_id: int,
                                ack: bool) -> Response:
        """Approve or reject a privilege change."""
        if rs.has_validation_errors():
            return self.redirect(rs, 'core/show_privilege_change')
        privilege_change = rs.ambience['privilege_change']
        if privilege_change["status"] != const.PrivilegeChangeStati.pending:
            rs.notify("error", n_("Privilege change not pending."))
            return self.redirect(rs, "core/list_privilege_changes")
        if not ack:
            case_status = const.PrivilegeChangeStati.rejected
        else:
            case_status = const.PrivilegeChangeStati.approved
            if (privilege_change["is_meta_admin"] is not None
                    and privilege_change['persona_id'] == rs.user.persona_id):
                raise werkzeug.exceptions.Forbidden(
                    n_("Cannot modify own meta admin privileges."))
            if rs.user.persona_id == privilege_change["submitted_by"]:
                raise werkzeug.exceptions.Forbidden(
                    n_("Only a different admin than the submitter"
                       " may approve a privilege change."))
        code = self.coreproxy.finalize_privilege_change(
            rs, privilege_change_id, case_status)
        success = n_("Change committed.") if ack else n_("Change rejected.")
        info = n_("Password reset issued for new admin.")
        self.notify_return_code(rs, code, success=success, info=info)
        if not code:
            return self.show_privilege_change(rs, privilege_change_id)
        else:
            persona = self.coreproxy.get_persona(rs, privilege_change['persona_id'])
            email = persona['username']
            params = {}
            if code < 0:
                # The code is negative, the user's password needs to be changed.
                # We didn't actually issue the success message above.
                rs.notify("success", success)
                successful, cookie = self.coreproxy.make_reset_cookie(
                    rs, email, timeout=self.conf["EMAIL_PARAMETER_TIMEOUT"])
                if successful:
                    params["email"] = self.encode_parameter(
                        "core/do_password_reset_form", "email", email, persona_id=None,
                        timeout=self.conf["EMAIL_PARAMETER_TIMEOUT"])
                    params["cookie"] = cookie
            headers = {"To": {email}, "Subject": "Admin-Privilegien geändert"}
            self.do_mail(rs, "privilege_change_finalized", headers, params)
        return self.redirect(rs, "core/list_privilege_changes")

    @periodic("privilege_change_remind", period=24)
    def privilege_change_remind(self, rs: RequestState, store: CdEDBObject
                                ) -> CdEDBObject:
        """Cron job for privilege changes to review.

        Send a reminder after four hours and then daily.
        """
        current = now()
        ids = self.coreproxy.list_privilege_changes(
            rs, stati=(const.PrivilegeChangeStati.pending,))
        data = self.coreproxy.get_privilege_changes(rs, ids)
        old = set(store.get('ids', [])) & set(data)
        new = set(data) - set(old)
        remind = False
        if any(data[anid]['ctime'] + datetime.timedelta(hours=4) < current
               for anid in new):
            remind = True
        if old and current.timestamp() > store.get('tstamp', 0) + 24*60*60:
            remind = True
        if remind:
            notify = (self.conf["META_ADMIN_ADDRESS"],)
            self.do_mail(
                rs, "privilege_change_remind",
                {'To': tuple(notify),
                 'Subject': "Offene Änderungen von Admin-Privilegien"},
                {'count': len(data)})
            store = {
                'tstamp': current.timestamp(),
                'ids': list(data),
            }
        return store

    @access("core_admin")
    @REQUESTdata("target_realm")
    def promote_user_form(self, rs: RequestState, persona_id: int,
                          target_realm: Optional[vtypes.Realm],
                          internal: bool = False) -> Response:
        """Render form.

        This has two parts. If the target realm is absent, we let the
        admin choose one. If it is present we present a mask to promote
        the user.

        The internal flag is used if the call comes from another frontend
        function to disable further redirection on validation errors.
        """
        if rs.has_validation_errors() and not internal:
            return self.redirect_show_user(rs, persona_id)
        if rs.ambience['persona']['is_archived']:
            rs.notify("error", n_("Persona is archived."))
            return self.redirect_show_user(rs, persona_id)
        merge_dicts(rs.values, rs.ambience['persona'])
        if (target_realm
                and rs.ambience['persona']['is_{}_realm'.format(target_realm)]):
            rs.notify("warning", n_("No promotion necessary."))
            return self.redirect_show_user(rs, persona_id)
        return self.render(rs, "promote_user")

    @access("core_admin", modi={"POST"})
    @REQUESTdatadict(
        "title", "name_supplement", "birthday", "gender", "free_form",
        "telephone", "mobile", "address", "address_supplement", "postal_code",
        "location", "country", "trial_member")
    @REQUESTdata("target_realm")
    def promote_user(self, rs: RequestState, persona_id: int,
                     target_realm: vtypes.Realm, data: CdEDBObject) -> Response:
        """Add a new realm to the users ."""
        for key in tuple(k for k in data.keys() if not data[k]):
            # remove irrelevant keys, due to the possible combinations it is
            # rather lengthy to specify the exact set of them
            del data[key]
        persona = self.coreproxy.get_total_persona(rs, persona_id)
        merge_dicts(data, persona)
        # Specific fixes by target realm
        if target_realm == "cde":
            reference = CDE_TRANSITION_FIELDS()
            for key in ('trial_member', 'decided_search', 'bub_search'):
                if data[key] is None:
                    data[key] = False
            if data['paper_expuls'] is None:
                data['paper_expuls'] = True
        elif target_realm == "event":
            reference = EVENT_TRANSITION_FIELDS()
        else:
            reference = {}
        for key in tuple(data.keys()):
            if key not in reference and key != 'id':
                del data[key]
        data['is_{}_realm'.format(target_realm)] = True
        for realm in implied_realms(target_realm):
            data['is_{}_realm'.format(realm)] = True
        data = check(rs, vtypes.Persona, data, transition=True)
        if rs.has_validation_errors():
            return self.promote_user_form(  # type: ignore
                rs, persona_id, internal=True)
        assert data is not None
        code = self.coreproxy.change_persona_realms(rs, data)
        self.notify_return_code(rs, code)
        if code > 0 and target_realm == "cde":
            meta_info = self.coreproxy.get_meta_info(rs)
            self.do_mail(rs, "welcome",
                         {'To': (persona['username'],),
                          'Subject': "Aufnahme in den CdE",
                          },
                         {'data': persona,
                          'email': "",
                          'cookie': "",
                          'meta_info': meta_info,
                          })
        return self.redirect_show_user(rs, persona_id)

    @access("cde_admin")
    def modify_membership_form(self, rs: RequestState, persona_id: int
                               ) -> Response:
        """Render form."""
        if rs.ambience['persona']['is_archived']:
            rs.notify("error", n_("Persona is archived."))
            return self.redirect_show_user(rs, persona_id)
        return self.render(rs, "modify_membership")

    @access("cde_admin", modi={"POST"})
    @REQUESTdata("is_member")
    def modify_membership(self, rs: RequestState, persona_id: int,
                          is_member: bool) -> Response:
        """Change association status.

        This is CdE-functionality so we require a cde_admin instead of a
        core_admin.
        """
        if rs.has_validation_errors():
            return self.modify_membership_form(rs, persona_id)
        # We really don't want to go halfway here.
        with Atomizer(rs):
            code = self.coreproxy.change_membership(rs, persona_id, is_member)
            self.notify_return_code(rs, code)

            if not is_member:
                lastschrift_ids = self.cdeproxy.list_lastschrift(
                    rs, persona_ids=(persona_id,), active=None)
                lastschrifts = self.cdeproxy.get_lastschrifts(
                    rs, lastschrift_ids.keys())
                active_permits = []
                for lastschrift in lastschrifts.values():
                    if not lastschrift['revoked_at']:
                        active_permits.append(lastschrift['id'])
                if active_permits:
                    transaction_ids = (
                        self.cdeproxy.list_lastschrift_transactions(
                            rs, lastschrift_ids=active_permits,
                            stati=(const.LastschriftTransactionStati.issued,)))
                    if transaction_ids:
                        subject = ("Einzugsermächtigung zu ausstehender "
                                   "Lastschrift widerrufen.")
                        self.do_mail(rs, "pending_lastschrift_revoked",
                                     {'To': (self.conf["MANAGEMENT_ADDRESS"],),
                                      'Subject': subject},
                                     {'persona_id': persona_id})
                    for active_permit in active_permits:
                        data = {
                            'id': active_permit,
                            'revoked_at': now(),
                        }
                        code = self.cdeproxy.set_lastschrift(rs, data)
                        self.notify_return_code(rs, code,
                                                success=n_("Permit revoked."))

        return self.redirect_show_user(rs, persona_id)

    @access("finance_admin")
    def modify_balance_form(self, rs: RequestState, persona_id: int
                            ) -> Response:
        """Serve form to manually modify a personas balance."""
        if rs.ambience['persona']['is_archived']:
            rs.notify("error", n_("Persona is archived."))
            return self.redirect_show_user(rs, persona_id)
        persona = self.coreproxy.get_cde_user(rs, persona_id)
        old_balance = persona['balance']
        trial_member = persona['trial_member']
        return self.render(
            rs, "modify_balance",
            {'old_balance': old_balance, 'trial_member': trial_member})

    @access("finance_admin", modi={"POST"})
    @REQUESTdata("new_balance", "trial_member", "change_note")
    def modify_balance(self, rs: RequestState, persona_id: int,
                       new_balance: vtypes.NonNegativeDecimal, trial_member: bool,
                       change_note: str) -> Response:
        """Set the new balance."""
        if rs.has_validation_errors():
            return self.modify_balance_form(rs, persona_id)
        persona = self.coreproxy.get_cde_user(rs, persona_id)
        if (persona['balance'] == new_balance
                and persona['trial_member'] == trial_member):
            rs.notify("warning", n_("Nothing changed."))
            return self.redirect(rs, "core/modify_balance_form")
        if rs.ambience['persona']['is_archived']:
            rs.notify("error", n_("Persona is archived."))
            return self.redirect_show_user(rs, persona_id)
        if rs.has_validation_errors():
            return self.modify_balance_form(rs, persona_id)
        code = self.coreproxy.change_persona_balance(
            rs, persona_id, new_balance,
            const.FinanceLogCodes.manual_balance_correction,
            change_note=change_note, trial_member=trial_member)
        self.notify_return_code(rs, code)
        return self.redirect_show_user(rs, persona_id)

    @access("cde")
    def get_foto(self, rs: RequestState, foto: str) -> Response:
        """Retrieve profile picture."""
        ret = self.coreproxy.get_foto(rs, foto)
        mimetype = magic.from_buffer(ret, mime=True)
        return self.send_file(rs, data=ret, mimetype=mimetype)

    @access("cde")
    def set_foto_form(self, rs: RequestState, persona_id: int) -> Response:
        """Render form."""
        if rs.user.persona_id != persona_id and not self.is_admin(rs):
            raise werkzeug.exceptions.Forbidden(n_("Not privileged."))
        if rs.ambience['persona']['is_archived']:
            rs.notify("error", n_("Persona is archived."))
            return self.redirect_show_user(rs, persona_id)
        foto = self.coreproxy.get_cde_user(rs, persona_id)['foto']
        return self.render(rs, "set_foto", {'foto': foto})

    @access("cde", modi={"POST"})
    @REQUESTfile("foto")
    @REQUESTdata("delete")
    def set_foto(self, rs: RequestState, persona_id: int,
                 foto: werkzeug.FileStorage, delete: bool) -> Response:
        """Set profile picture."""
        if rs.user.persona_id != persona_id and not self.is_admin(rs):
            raise werkzeug.exceptions.Forbidden(n_("Not privileged."))
        foto = check_optional(rs, vtypes.ProfilePicture, foto, "foto")
        if not foto and not delete:
            rs.append_validation_error(
                ("foto", ValueError("Must not be empty.")))
        if rs.has_validation_errors():
            return self.set_foto_form(rs, persona_id)
        code = self.coreproxy.change_foto(rs, persona_id, foto=foto)
        self.notify_return_code(rs, code, success=n_("Foto updated."),
                                info=n_("Foto removed."))
        return self.redirect_show_user(rs, persona_id)

    @access("core_admin", modi={"POST"})
    @REQUESTdata("confirm_username")
    def invalidate_password(self, rs: RequestState, persona_id: int,
                            confirm_username: str) -> Response:
        """Delete a users current password to force them to set a new one."""
        if confirm_username != rs.ambience['persona']['username']:
            rs.append_validation_error(
                ('confirm_username',
                 ValueError(n_("Please provide the user's email address."))))
        if rs.has_validation_errors():
            return self.show_user(
                rs, persona_id, confirm_id=persona_id, internal=True,
                quote_me=False, event_id=None, ml_id=None)
        code = self.coreproxy.invalidate_password(rs, persona_id)
        self.notify_return_code(rs, code, success=n_("Password invalidated."))

        if not code:
            return self.show_user(
                rs, persona_id, confirm_id=persona_id, internal=True,
                quote_me=False, event_id=None, ml_id=None)
        else:
            return self.redirect_show_user(rs, persona_id)

    @access("persona")
    def change_password_form(self, rs: RequestState) -> Response:
        """Render form."""
        return self.render(rs, "change_password")

    @access("persona", modi={"POST"})
    @REQUESTdata("old_password", "new_password", "new_password2")
    def change_password(self, rs: RequestState, old_password: str,
                        new_password: str, new_password2: str) -> Response:
        """Update your own password."""
        assert rs.user.persona_id is not None
        if rs.has_validation_errors():
            return self.change_password_form(rs)

        if new_password != new_password2:
            rs.extend_validation_errors(
                (("new_password", ValueError(n_("Passwords don’t match."))),
                 ("new_password2", ValueError(n_("Passwords don’t match.")))))
            rs.ignore_validation_errors()
            rs.notify("error", n_("Passwords don’t match."))
            return self.change_password_form(rs)

        new_password, errs = self.coreproxy.check_password_strength(
            rs, new_password, persona_id=rs.user.persona_id,
            argname="new_password")

        if errs:
            rs.extend_validation_errors(errs)
            if any(name == "new_password"
                   for name, _ in rs.retrieve_validation_errors()):
                rs.notify("error", n_("Password too weak."))
            rs.ignore_validation_errors()
            return self.change_password_form(rs)
        assert new_password is not None

        code, message = self.coreproxy.change_password(
            rs, old_password, new_password)
        self.notify_return_code(rs, code, success=n_("Password changed."),
                                error=message)
        if not code:
            rs.append_validation_error(
                ("old_password", ValueError(n_("Wrong password."))))
            rs.ignore_validation_errors()
            self.logger.info(
                "Unsuccessful password change for persona {}.".format(
                    rs.user.persona_id))
            return self.change_password_form(rs)
        else:
            count = self.coreproxy.logout(rs, other_sessions=True, this_session=False)
            rs.notify(
                "success", n_("%(count)s session(s) terminated."), {'count': count})
            return self.redirect_show_user(rs, rs.user.persona_id)

    @access("anonymous")
    def reset_password_form(self, rs: RequestState) -> Response:
        """Render form.

        This starts the process of anonymously resetting a password.
        """
        return self.render(rs, "reset_password")

    @access("anonymous")
    @REQUESTdata("email")
    def send_password_reset_link(self, rs: RequestState, email: vtypes.Email
                                 ) -> Response:
        """Send a confirmation mail.

        To prevent an adversary from changing random passwords.
        """
        if rs.has_validation_errors():
            return self.reset_password_form(rs)
        exists = self.coreproxy.verify_existence(rs, email)
        if not exists:
            rs.append_validation_error(
                ("email", ValueError(n_("Nonexistent user."))))
            rs.ignore_validation_errors()
            return self.reset_password_form(rs)
        admin_exception = False
        try:
            success, message = self.coreproxy.make_reset_cookie(
                rs, email, self.conf["PARAMETER_TIMEOUT"])
        except PrivilegeError:
            admin_exception = True
        else:
            if not success:
                rs.notify("error", message)
            else:
                self.do_mail(
                    rs, "reset_password",
                    {'To': (email,), 'Subject': "Passwort zurücksetzen"},
                    {'email': self.encode_parameter(
                        "core/do_password_reset_form", "email", email,
                        persona_id=None,
                        timeout=self.conf["PARAMETER_TIMEOUT"]),
                        'cookie': message})
                msg = "Sent password reset mail to {} for IP {}."
                self.logger.info(msg.format(email, rs.request.remote_addr))
                rs.notify("success", n_("Email sent."))
        if admin_exception:
            self.do_mail(
                rs, "admin_no_reset_password",
                {'To': (email,), 'Subject': "Passwort zurücksetzen"})
            msg = "Sent password reset denial mail to admin {} for IP {}."
            self.logger.info(msg.format(email, rs.request.remote_addr))
            rs.notify("success", n_("Email sent."))
        return self.redirect(rs, "core/index")

    @access("core_admin", "meta_admin", "cde_admin", "event_admin", "ml_admin",
            "assembly_admin", modi={"POST"})
    def admin_send_password_reset_link(self, rs: RequestState, persona_id: int,
                                       internal: bool = False) -> Response:
        """Generate a password reset email for an arbitrary persona.

        This is the only way to reset the password of an administrator (for
        security reasons).

        If the `internal` parameter is True, this was called internally to
        send a reset link. In that case we do not have the appropriate
        ambience dict, so we retrieve the username.
        """
        if rs.has_validation_errors():
            return self.redirect_show_user(rs, persona_id)
        if (not self.coreproxy.is_relative_admin(rs, persona_id)
                and "meta_admin" not in rs.user.roles):
            raise PrivilegeError(n_("Not a relative admin."))
        if internal:
            persona = self.coreproxy.get_persona(rs, persona_id)
            email = persona['username']
        else:
            email = rs.ambience['persona']['username']
        success, message = self.coreproxy.make_reset_cookie(
            rs, email, timeout=self.conf["EMAIL_PARAMETER_TIMEOUT"])
        if not success:
            rs.notify("error", message)
        else:
            self.do_mail(
                rs, "admin_reset_password",
                {'To': (email,), 'Subject': "Passwort zurücksetzen"},
                {'email': self.encode_parameter(
                    "core/do_password_reset_form", "email", email,
                    persona_id=None,
                    timeout=self.conf["EMAIL_PARAMETER_TIMEOUT"]),
                    'cookie': message})
            msg = "Sent password reset mail to {} for admin {}."
            self.logger.info(msg.format(email, rs.user.persona_id))
            rs.notify("success", n_("Email sent."))
        return self.redirect_show_user(rs, persona_id)

    @access("anonymous")
    @REQUESTdata("#email", "cookie")
    def do_password_reset_form(self, rs: RequestState, email: vtypes.Email,
                               cookie: str, internal: bool = False) -> Response:
        """Second form.

        Pretty similar to first form, but now we know, that the account
        owner actually wants the reset.

        The internal parameter signals that the call is from another
        frontend function and not an incoming request. This prevents
        validation from changing the target again.
        """
        if rs.has_validation_errors() and not internal:
            # Clean errors prior to displaying a new form for the first step
            rs.retrieve_validation_errors().clear()
            rs.notify("info", n_("Please try again."))
            return self.reset_password_form(rs)
        rs.values['email'] = self.encode_parameter(
            "core/do_password_reset", "email", email, persona_id=None)
        return self.render(rs, "do_password_reset")

    @access("anonymous", modi={"POST"})
    @REQUESTdata("#email", "new_password", "new_password2", "cookie")
    def do_password_reset(self, rs: RequestState, email: vtypes.Email,
                          new_password: str, new_password2: str, cookie: str
                          ) -> Response:
        """Now we can reset to a new password."""
        if rs.has_validation_errors():
            return self.reset_password_form(rs)
        if new_password != new_password2:
            rs.extend_validation_errors(
                (("new_password", ValueError(n_("Passwords don’t match."))),
                 ("new_password2", ValueError(n_("Passwords don’t match."))),))
            rs.ignore_validation_errors()
            rs.notify("error", n_("Passwords don’t match."))
            return self.change_password_form(rs)
        new_password, errs = self.coreproxy.check_password_strength(
            rs, new_password, email=email, argname="new_password")

        if errs:
            rs.extend_validation_errors(errs)
            if any(name == "new_password"
                   for name, _ in rs.retrieve_validation_errors()):
                rs.notify("error", n_("Password too weak."))
            return self.do_password_reset_form(rs, email=email, cookie=cookie,
                                               internal=True)
        assert new_password is not None

        code, message = self.coreproxy.reset_password(rs, email, new_password,
                                                      cookie=cookie)
        self.notify_return_code(rs, code, success=n_("Password reset."),
                                error=message)
        if not code:
            return self.redirect(rs, "core/reset_password_form")
        else:
            return self.redirect(rs, "core/index")

    @access("persona")
    def change_username_form(self, rs: RequestState) -> Response:
        """Render form."""
        return self.render(rs, "change_username")

    @access("persona")
    @REQUESTdata("new_username")
    def send_username_change_link(self, rs: RequestState,
                                  new_username: vtypes.Email) -> Response:
        """First verify new name with test email."""
        if new_username == rs.user.username:
            rs.append_validation_error(
                ("new_username", ValueError(n_(
                    "Must be different from current email address."))))
        if (not rs.has_validation_errors()
                and self.coreproxy.verify_existence(rs, new_username)):
            rs.append_validation_error(
                ("new_username", ValueError(n_("Name collision."))))
        if rs.has_validation_errors():
            return self.change_username_form(rs)
        self.do_mail(rs, "change_username",
                     {'To': (new_username,),
                      'Subject': "Neue E-Mail-Adresse verifizieren"},
                     {'new_username': self.encode_parameter(
                         "core/do_username_change_form", "new_username",
                         new_username, rs.user.persona_id)})
        self.logger.info("Sent username change mail to {} for {}.".format(
            new_username, rs.user.username))
        rs.notify("success", "Email sent.")
        return self.redirect(rs, "core/index")

    @access("persona")
    @REQUESTdata("#new_username")
    def do_username_change_form(self, rs: RequestState, new_username: vtypes.Email
                                ) -> Response:
        """Email is now verified or we are admin."""
        if rs.has_validation_errors():
            return self.change_username_form(rs)
        rs.values['new_username'] = self.encode_parameter(
            "core/do_username_change", "new_username", new_username,
            rs.user.persona_id)
        return self.render(rs, "do_username_change", {
            'raw_email': new_username})

    @access("persona", modi={"POST"})
    @REQUESTdata("#new_username", "password")
    def do_username_change(self, rs: RequestState, new_username: vtypes.Email,
                           password: str) -> Response:
        """Now we can do the actual change."""
        if rs.has_validation_errors():
            return self.change_username_form(rs)
        assert rs.user.persona_id is not None
        code, message = self.coreproxy.change_username(
            rs, rs.user.persona_id, new_username, password)
        self.notify_return_code(rs, code, success=n_("Email address changed."),
                                error=message)
        if not code:
            return self.redirect(rs, "core/change_username_form")
        else:
            self.do_mail(rs, "username_change_info",
                         {'To': (rs.user.username,),
                          'Subject': "Deine E-Mail-Adresse wurde geändert"},
                         {'new_username': new_username})
            return self.redirect(rs, "core/index")

    @access("core_admin", "cde_admin", "event_admin", "ml_admin",
            "assembly_admin")
    def admin_username_change_form(self, rs: RequestState, persona_id: int
                                   ) -> Response:
        """Render form."""
        if not self.coreproxy.is_relative_admin(rs, persona_id):
            raise werkzeug.exceptions.Forbidden(n_("Not a relative admin."))
        if rs.ambience['persona']['is_archived']:
            rs.notify("error", n_("Persona is archived."))
            return self.redirect_show_user(rs, persona_id)
        data = self.coreproxy.get_persona(rs, persona_id)
        return self.render(rs, "admin_username_change", {'data': data})

    @access("core_admin", "cde_admin", "event_admin", "ml_admin",
            "assembly_admin", modi={"POST"})
    @REQUESTdata("new_username")
    def admin_username_change(self, rs: RequestState, persona_id: int,
                              new_username: Optional[vtypes.Email]) -> Response:
        """Change username without verification."""
        if not self.coreproxy.is_relative_admin(rs, persona_id):
            raise werkzeug.exceptions.Forbidden(n_("Not a relative admin."))
        if rs.has_validation_errors():
            return self.admin_username_change_form(rs, persona_id)
        code, message = self.coreproxy.change_username(
            rs, persona_id, new_username, password=None)
        self.notify_return_code(rs, code, success=n_("Email address changed."),
                                error=message)
        if not code:
            return self.redirect(rs, "core/admin_username_change_form")
        else:
            return self.redirect_show_user(rs, persona_id)

    @access("core_admin", "cde_admin", "event_admin", "ml_admin",
            "assembly_admin", modi={"POST"})
    @REQUESTdata("activity")
    def toggle_activity(self, rs: RequestState, persona_id: int, activity: bool
                        ) -> Response:
        """Enable/disable an account."""
        if not self.coreproxy.is_relative_admin(rs, persona_id):
            raise werkzeug.exceptions.Forbidden(n_("Not a relative admin."))
        if rs.has_validation_errors():
            # Redirect for encoded parameter
            return self.redirect_show_user(rs, persona_id)
        if rs.ambience['persona']['is_archived']:
            rs.notify("error", n_("Persona is archived."))
            return self.redirect_show_user(rs, persona_id)
        data = {
            'id': persona_id,
            'is_active': activity,
        }
        change_note = "Aktivierungsstatus auf {activity} geändert.".format(
            activity="aktiv" if activity else "inaktiv")
        code = self.coreproxy.change_persona(rs, data, may_wait=False,
                                             change_note=change_note)
        self.notify_return_code(rs, code)
        return self.redirect_show_user(rs, persona_id)

    @access("anonymous")
    def genesis_request_form(self, rs: RequestState) -> Response:
        """Render form."""
        allowed_genders = set(x for x in const.Genders
                              if x != const.Genders.not_specified)
        realm_options = [(option.realm, rs.gettext(option.name))
                         for option in GENESIS_REALM_OPTION_NAMES
                         if option.realm in REALM_SPECIFIC_GENESIS_FIELDS]
        meta_info = self.coreproxy.get_meta_info(rs)
        return self.render(rs, "genesis_request", {
            'max_rationale': self.conf["MAX_RATIONALE"],
            'allowed_genders': allowed_genders,
            'REALM_SPECIFIC_GENESIS_FIELDS': REALM_SPECIFIC_GENESIS_FIELDS,
            'realm_options': realm_options,
            'meta_info': meta_info,
        })

    @access("anonymous", modi={"POST"})
    @REQUESTdatadict(
        "notes", "realm", "username", "given_names", "family_name", "gender",
        "birthday", "telephone", "mobile", "address_supplement", "address",
        "postal_code", "location", "country", "birth_name")
    @REQUESTfile("attachment")
    @REQUESTdata("attachment_hash", "attachment_filename", "ignore_warnings")
    def genesis_request(self, rs: RequestState, data: CdEDBObject,
                        attachment: Optional[werkzeug.FileStorage],
                        attachment_hash: Optional[str],
                        attachment_filename: str = None,
                        ignore_warnings: bool = False) -> Response:
        """Voice the desire to become a persona.

        This initiates the genesis process.
        """
        attachment_data = None
        if attachment:
            attachment_filename = attachment.filename
            attachment_data = check(
                rs, vtypes.PDFFile, attachment, 'attachment')
        attachment_base_path = self.conf["STORAGE_DIR"] / 'genesis_attachment'
        if attachment_data:
            myhash = self.coreproxy.genesis_set_attachment(rs, attachment_data)
            data['attachment'] = myhash
            rs.values['attachment_hash'] = myhash
            rs.values['attachment_filename'] = attachment_filename
        elif attachment_hash:
            attachment_stored = self.coreproxy.genesis_check_attachment(
                rs, attachment_hash)
            if not attachment_stored:
                data['attachment'] = None
                e = ("attachment", ValueError(n_(
                    "It seems like you took too long and "
                    "your previous upload was deleted.")))
                rs.append_validation_error(e)
            else:
                data['attachment'] = attachment_hash
        data = check(rs, vtypes.GenesisCase, data, creation=True,
                     _ignore_warnings=ignore_warnings)
        if rs.has_validation_errors():
            return self.genesis_request_form(rs)
        assert data is not None
        if len(data['notes']) > self.conf["MAX_RATIONALE"]:
            rs.append_validation_error(
                ("notes", ValueError(n_("Rationale too long."))))
        # We dont actually want gender == not_specified as a valid option if it
        # is required for the requested realm)
        if 'gender' in REALM_SPECIFIC_GENESIS_FIELDS.get(data['realm'], {}):
            if data['gender'] == const.Genders.not_specified:
                rs.append_validation_error(
                    ("gender", ValueError(n_(
                        "Must specify gender for %(realm)s realm."),
                        {"realm": data["realm"]})))
        if rs.has_validation_errors():
            return self.genesis_request_form(rs)
        if self.coreproxy.verify_existence(rs, data['username']):
            existing_id = self.coreproxy.genesis_case_by_email(
                rs, data['username'])
            if existing_id:
                # TODO this case is kind of a hack since it throws
                # away the information entered by the user, but in
                # theory this should not happen too often (reality
                # notwithstanding)
                rs.notify("info", n_("Confirmation email has been resent."))
                case_id = existing_id
            else:
                rs.notify("error",
                          n_("Email address already in DB. Reset password."))
                return self.redirect(rs, "core/index")
        else:
            new_id = self.coreproxy.genesis_request(
                rs, data, ignore_warnings=ignore_warnings)
            if not new_id:
                rs.notify("error", n_("Failed."))
                return self.genesis_request_form(rs)
            case_id = new_id

        # Send verification mail for new case or resend for old case.
        self.do_mail(rs, "genesis_verify",
                     {
                         'To': (data['username'],),
                         'Subject': "Accountanfrage verifizieren",
                     },
                     {
                         'genesis_case_id': self.encode_parameter(
                             "core/genesis_verify", "genesis_case_id",
                             str(case_id), persona_id=None),
                         'given_names': data['given_names'],
                         'family_name': data['family_name'],
                     })
        rs.notify(
            "success",
            n_("Email sent. Please follow the link contained in the email."))
        return self.redirect(rs, "core/index")

    @access("anonymous")
    @REQUESTdata("#genesis_case_id")
    def genesis_verify(self, rs: RequestState, genesis_case_id: int
                       ) -> Response:
        """Verify the email address entered in :py:meth:`genesis_request`.

        This is not a POST since the link is shared via email.
        """
        if rs.has_validation_errors():
            return self.genesis_request_form(rs)
        code, realm = self.coreproxy.genesis_verify(rs, genesis_case_id)
        self.notify_return_code(
            rs, code,
            error=n_("Verification failed. Please contact the administrators."),
            success=n_("Email verified. Wait for moderation. "
                       "You will be notified by mail."),
            info=n_("This account request was already verified.")
        )
        if not code:
            return self.redirect(rs, "core/genesis_request_form")
        return self.redirect(rs, "core/index")

    @periodic("genesis_remind")
    def genesis_remind(self, rs: RequestState, store: CdEDBObject
                       ) -> CdEDBObject:
        """Cron job for genesis cases to review.

        Send a reminder after four hours and then daily.
        """
        current = now()
        data = self.coreproxy.genesis_list_cases(
            rs, stati=(const.GenesisStati.to_review,))
        old = set(store.get('ids', [])) & set(data)
        new = set(data) - set(old)
        remind = False
        if any(data[anid]['ctime'] + datetime.timedelta(hours=4) < current
               for anid in new):
            remind = True
        if old and current.timestamp() > store.get('tstamp', 0) + 24*60*60:
            remind = True
        if remind:
            stati = (const.GenesisStati.to_review,)
            cde_count = len(self.coreproxy.genesis_list_cases(
                rs, stati=stati, realms=["cde"]))
            event_count = len(self.coreproxy.genesis_list_cases(
                rs, stati=stati, realms=["event"]))
            ml_count = len(self.coreproxy.genesis_list_cases(
                rs, stati=stati, realms=["ml"]))
            assembly_count = len(self.coreproxy.genesis_list_cases(
                rs, stati=stati, realms=["assembly"]))
            notify = {self.conf["MANAGEMENT_ADDRESS"]}
            if cde_count:
                notify |= {self.conf["CDE_ADMIN_ADDRESS"]}
            if event_count:
                notify |= {self.conf["EVENT_ADMIN_ADDRESS"]}
            if ml_count:
                notify |= {self.conf["ML_ADMIN_ADDRESS"]}
            if assembly_count:
                notify |= {self.conf["ASSEMBLY_ADMIN_ADDRESS"]}
            self.do_mail(
                rs, "genesis_requests_pending",
                {'To': tuple(notify),
                 'Subject': "Offene CdEDB Accountanfragen"},
                {'count': len(data)})
            store = {
                'tstamp': current.timestamp(),
                'ids': list(data),
            }
        return store

    @periodic("genesis_forget", period=96)
    def genesis_forget(self, rs: RequestState, store: CdEDBObject
                       ) -> CdEDBObject:
        """Cron job for deleting unconfirmed or rejected genesis cases.

        This allows the username to be used once more.
        """
        stati = (const.GenesisStati.unconfirmed, const.GenesisStati.rejected)
        cases = self.coreproxy.genesis_list_cases(
            rs, stati=stati)

        delete = tuple(case["id"] for case in cases.values() if
                       case["ctime"] < now() - self.conf["PARAMETER_TIMEOUT"])

        count = 0
        for genesis_case_id in delete:
            count += self.coreproxy.delete_genesis_case(rs, genesis_case_id)

        genesis_attachment_path: pathlib.Path = (
                self.conf["STORAGE_DIR"] / "genesis_attachment")

        attachment_count = self.coreproxy.genesis_forget_attachments(rs)

        if count or attachment_count:
            msg = "genesis_forget: Deleted {} genesis cases and {} attachments"
            self.logger.info(msg.format(count, attachment_count))

        return store

    @access("core_admin", *("{}_admin".format(realm)
                            for realm, fields in
                            REALM_SPECIFIC_GENESIS_FIELDS.items()
                            if "attachment" in fields))
    def genesis_get_attachment(self, rs: RequestState, attachment: str
                               ) -> Response:
        """Retrieve attachment for genesis case."""
        path = self.conf["STORAGE_DIR"] / 'genesis_attachment' / attachment
        mimetype = magic.from_file(str(path), mime=True)
        return self.send_file(rs, path=path, mimetype=mimetype)

    @access("core_admin", *("{}_admin".format(realm)
                            for realm in REALM_SPECIFIC_GENESIS_FIELDS))
    def genesis_list_cases(self, rs: RequestState) -> Response:
        """Compile a list of genesis cases to review."""
        realms = [realm for realm in REALM_SPECIFIC_GENESIS_FIELDS.keys()
                  if {"{}_admin".format(realm), 'core_admin'} & rs.user.roles]
        data = self.coreproxy.genesis_list_cases(
            rs, stati=(const.GenesisStati.to_review,), realms=realms)
        cases = self.coreproxy.genesis_get_cases(rs, set(data))
        cases_by_realm = {
            realm: {k: v for k, v in cases.items() if v['realm'] == realm}
            for realm in realms}
        return self.render(rs, "genesis_list_cases", {
            'cases_by_realm': cases_by_realm})

    @access("core_admin", *("{}_admin".format(realm)
                            for realm in REALM_SPECIFIC_GENESIS_FIELDS))
    def genesis_show_case(self, rs: RequestState, genesis_case_id: int
                          ) -> Response:
        """View a specific case."""
        case = rs.ambience['genesis_case']
        if (not self.is_admin(rs)
                and "{}_admin".format(case['realm']) not in rs.user.roles):
            raise werkzeug.exceptions.Forbidden(n_("Not privileged."))
        reviewer = None
        if case['reviewer']:
            reviewer = self.coreproxy.get_persona(rs, case['reviewer'])
        return self.render(rs, "genesis_show_case", {'reviewer': reviewer})

    @access("core_admin", *("{}_admin".format(realm)
                            for realm in REALM_SPECIFIC_GENESIS_FIELDS))
    def genesis_modify_form(self, rs: RequestState, genesis_case_id: int
                            ) -> Response:
        """Edit a specific case it."""
        case = rs.ambience['genesis_case']
        if (not self.is_admin(rs)
                and "{}_admin".format(case['realm']) not in rs.user.roles):
            raise werkzeug.exceptions.Forbidden(n_("Not privileged."))
        if case['case_status'] != const.GenesisStati.to_review:
            rs.notify("error", n_("Case not to review."))
            return self.genesis_list_cases(rs)
        merge_dicts(rs.values, case)
        realm_options = [option
                         for option in GENESIS_REALM_OPTION_NAMES
                         if option.realm in REALM_SPECIFIC_GENESIS_FIELDS]
        return self.render(rs, "genesis_modify_form", {
            'REALM_SPECIFIC_GENESIS_FIELDS': REALM_SPECIFIC_GENESIS_FIELDS,
            'realm_options': realm_options})

    @access("core_admin", *("{}_admin".format(realm)
                            for realm in REALM_SPECIFIC_GENESIS_FIELDS),
            modi={"POST"})
    @REQUESTdatadict(
        "notes", "realm", "username", "given_names", "family_name", "gender",
        "birthday", "telephone", "mobile", "address_supplement", "address",
        "postal_code", "location", "country", "birth_name")
    @REQUESTdata("ignore_warnings")
    def genesis_modify(self, rs: RequestState, genesis_case_id: int,
                       data: CdEDBObject, ignore_warnings: bool = False
                       ) -> Response:
        """Edit a case to fix potential issues before creation."""
        data['id'] = genesis_case_id
        data = check(
            rs, vtypes.GenesisCase, data, _ignore_warnings=ignore_warnings)
        if rs.has_validation_errors():
            return self.genesis_modify_form(rs, genesis_case_id)
        assert data is not None
        case = rs.ambience['genesis_case']
        if (not self.is_admin(rs)
                and "{}_admin".format(case['realm']) not in rs.user.roles):
            raise werkzeug.exceptions.Forbidden(n_("Not privileged."))
        if case['case_status'] != const.GenesisStati.to_review:
            rs.notify("error", n_("Case not to review."))
            return self.genesis_list_cases(rs)
        code = self.coreproxy.genesis_modify_case(
            rs, data, ignore_warnings=ignore_warnings)
        self.notify_return_code(rs, code)
        return self.redirect(rs, "core/genesis_show_case")

    @access("core_admin", *("{}_admin".format(realm)
                            for realm in REALM_SPECIFIC_GENESIS_FIELDS),
            modi={"POST"})
    @REQUESTdata("case_status")
    def genesis_decide(self, rs: RequestState, genesis_case_id: int,
                       case_status: const.GenesisStati) -> Response:
        """Approve or decline a genensis case.

        This either creates a new account or declines account creation.
        """
        if rs.has_validation_errors():
            return self.genesis_list_cases(rs)
        case = rs.ambience['genesis_case']
        if (not self.is_admin(rs)
                and "{}_admin".format(case['realm']) not in rs.user.roles):
            raise werkzeug.exceptions.Forbidden(n_("Not privileged."))
        if case['case_status'] != const.GenesisStati.to_review:
            rs.notify("error", n_("Case not to review."))
            return self.genesis_list_cases(rs)
        data = {
            'id': genesis_case_id,
            'case_status': case_status,
            'reviewer': rs.user.persona_id,
            'realm': case['realm'],
        }
        with Atomizer(rs):
            code = self.coreproxy.genesis_modify_case(rs, data)
            success = bool(code)
            if success and data['case_status'] == const.GenesisStati.approved:
                success = bool(self.coreproxy.genesis(rs, genesis_case_id))
        if not success:
            rs.notify("error", n_("Failed."))
            return self.genesis_list_cases(rs)
        if case_status == const.GenesisStati.approved:
            success, cookie = self.coreproxy.make_reset_cookie(
                rs, case['username'],
                timeout=self.conf["EMAIL_PARAMETER_TIMEOUT"])
            self.do_mail(
                rs, "genesis_approved",
                {'To': (case['username'],),
                 'Subject': "CdEDB-Account erstellt",
                 },
                {
                    'email': self.encode_parameter(
                        "core/do_password_reset_form", "email",
                        case['username'], persona_id=None,
                        timeout=self.conf["EMAIL_PARAMETER_TIMEOUT"]),
                    'cookie': cookie,
                 })
            rs.notify("success", n_("Case approved."))
        else:
            self.do_mail(
                rs, "genesis_declined",
                {'To': (case['username'],),
                 'Subject': "CdEDB Accountanfrage abgelehnt"},
                {})
            rs.notify("info", n_("Case rejected."))
        return self.redirect(rs, "core/genesis_list_cases")

    @access("core_admin")
    def list_pending_changes(self, rs: RequestState) -> Response:
        """List non-committed changelog entries."""
        pending = self.coreproxy.changelog_get_changes(
            rs, stati=(const.MemberChangeStati.pending,))
        return self.render(rs, "list_pending_changes", {'pending': pending})

    @periodic("pending_changelog_remind")
    def pending_changelog_remind(self, rs: RequestState, store: CdEDBObject
                                 ) -> CdEDBObject:
        """Cron job for pending changlog entries to decide.

        Send a reminder after twelve hours and then daily.
        """
        current = now()
        data = self.coreproxy.changelog_get_changes(
            rs, stati=(const.MemberChangeStati.pending,))
        ids = {f"{anid}/{e['generation']}" for anid, e in data.items()}
        old = set(store.get('ids', [])) & ids
        new = ids - set(old)
        remind = False
        if any(data[int(anid.split('/')[0])]['ctime']
               + datetime.timedelta(hours=12) < current
               for anid in new):
            remind = True
        if old and current.timestamp() > store.get('tstamp', 0) + 24*60*60:
            remind = True
        if remind:
            self.do_mail(
                rs, "changelog_requests_pending",
                {'To': (self.conf["MANAGEMENT_ADDRESS"],),
                 'Subject': "Offene CdEDB Accountänderungen"},
                {'count': len(data)})
            store = {
                'tstamp': current.timestamp(),
                'ids': list(ids),
            }
        return store

    @access("core_admin")
    def inspect_change(self, rs: RequestState, persona_id: int) -> Response:
        """Look at a pending change."""
        history = self.coreproxy.changelog_get_history(rs, persona_id,
                                                       generations=None)
        pending = history[max(history)]
        if pending['code'] != const.MemberChangeStati.pending:
            rs.notify("warning", n_("Persona has no pending change."))
            return self.list_pending_changes(rs)
        current = history[max(
            key for key in history
            if (history[key]['code']
                == const.MemberChangeStati.committed))]
        diff = {key for key in pending if current[key] != pending[key]}
        return self.render(rs, "inspect_change", {
            'pending': pending, 'current': current, 'diff': diff})

    @access("core_admin", modi={"POST"})
    @REQUESTdata("generation", "ack")
    def resolve_change(self, rs: RequestState, persona_id: int,
                       generation: int, ack: bool) -> Response:
        """Make decision."""
        if rs.has_validation_errors():
            return self.list_pending_changes(rs)
        code = self.coreproxy.changelog_resolve_change(rs, persona_id,
                                                       generation, ack)
        message = n_("Change committed.") if ack else n_("Change dropped.")
        self.notify_return_code(rs, code, success=message)
        return self.redirect(rs, "core/list_pending_changes")

    @access("core_admin", "cde_admin", modi={"POST"})
    @REQUESTdata("ack_delete", "note")
    def archive_persona(self, rs: RequestState, persona_id: int,
                        ack_delete: bool, note: str) -> Response:
        """Move a persona to the attic."""
        if not ack_delete:
            rs.append_validation_error(
                ("ack_delete", ValueError(n_("Must be checked."))))
        if not note:
            rs.notify("error", n_("Must supply archival note."))
        if rs.has_validation_errors():
            return self.show_user(
                rs, persona_id, confirm_id=persona_id, internal=True,
                quote_me=False, event_id=None, ml_id=None)

        try:
            code = self.coreproxy.archive_persona(rs, persona_id, note)
        except ArchiveError as e:
            rs.notify("error", e.args[0])
            code = 0
        self.notify_return_code(rs, code)
        return self.redirect_show_user(rs, persona_id)

    @access("core_admin", "cde_admin", modi={"POST"})
    def dearchive_persona(self, rs: RequestState, persona_id: int) -> Response:
        """Reinstate a persona from the attic."""
        if rs.has_validation_errors():
            return self.redirect_show_user(rs, persona_id)

        code = self.coreproxy.dearchive_persona(rs, persona_id)
        self.notify_return_code(rs, code)
        return self.redirect_show_user(rs, persona_id)

    @access("core_admin", "cde_admin", modi={"POST"})
    @REQUESTdata("ack_delete")
    def purge_persona(self, rs: RequestState, persona_id: int, ack_delete: bool
                      ) -> Response:
        """Delete all identifying information for a persona."""
        if not ack_delete:
            rs.append_validation_error(
                ("ack_delete", ValueError(n_("Must be checked."))))
        if rs.has_validation_errors():
            return self.redirect_show_user(rs, persona_id)

        code = self.coreproxy.purge_persona(rs, persona_id)
        self.notify_return_code(rs, code)
        return self.redirect_show_user(rs, persona_id)

    @access("core_admin")
<<<<<<< HEAD
    @REQUESTdata(("codes", "[int]"),
                 ("submitted_by", "cdedbid_or_None"),
                 ("reviewed_by", "cdedbid_or_None"),
                 ("persona_id", "cdedbid_or_None"),
                 ("change_note", "str_or_None"),
                 ("offset", "int_or_None"),
                 ("length", "positive_int_or_None"),
                 ("time_start", "datetime_or_None"),
                 ("time_stop", "datetime_or_None"))
    def view_changelog_meta(self, rs: RequestState,
                            codes: Collection[const.MemberChangeStati],
                            offset: Optional[int], length: Optional[int],
                            persona_id: Optional[int],
                            submitted_by: Optional[int],
=======
    @REQUESTdata("stati", "submitted_by", "reviewed_by", "persona_id",
                 "change_note", "offset", "length", "time_start", "time_stop")
    def view_changelog_meta(self, rs: RequestState,
                            stati: Collection[const.MemberChangeStati],
                            offset: Optional[int],
                            length: Optional[vtypes.PositiveInt],
                            persona_id: Optional[CdedbID],
                            submitted_by: Optional[CdedbID],
>>>>>>> 895e5fff
                            change_note: Optional[str],
                            time_start: Optional[datetime.datetime],
                            time_stop: Optional[datetime.datetime],
                            reviewed_by: Optional[CdedbID]) -> Response:
        """View changelog activity."""
        length = length or self.conf["DEFAULT_LOG_LENGTH"]
        # length is the requested length, _length the theoretically
        # shown length for an infinite amount of log entries.
        _offset, _length = calculate_db_logparams(offset, length)

        # no validation since the input stays valid, even if some options
        # are lost
        rs.ignore_validation_errors()
        total, log = self.coreproxy.retrieve_changelog_meta(
            rs, codes, _offset, _length, persona_id=persona_id,
            submitted_by=submitted_by, change_note=change_note,
            time_start=time_start, time_stop=time_stop, reviewed_by=reviewed_by)
        persona_ids = (
                {entry['submitted_by'] for entry in log if
                 entry['submitted_by']}
                | {entry['reviewed_by'] for entry in log if
                   entry['reviewed_by']}
                | {entry['persona_id'] for entry in log if entry['persona_id']})
        personas = self.coreproxy.get_personas(rs, persona_ids)
        loglinks = calculate_loglinks(rs, total, offset, length)
        return self.render(rs, "view_changelog_meta", {
            'log': log, 'total': total, 'length': _length,
            'personas': personas, 'loglinks': loglinks})

    @access("core_admin")
    @REQUESTdata("codes", "persona_id", "submitted_by", "change_note", "offset",
                 "length", "time_start", "time_stop")
    def view_log(self, rs: RequestState, codes: Collection[const.CoreLogCodes],
                 offset: Optional[int], length: Optional[vtypes.PositiveInt],
                 persona_id: Optional[CdedbID], submitted_by: Optional[CdedbID],
                 change_note: Optional[str],
                 time_start: Optional[datetime.datetime],
                 time_stop: Optional[datetime.datetime]) -> Response:
        """View activity."""
        length = length or self.conf["DEFAULT_LOG_LENGTH"]
        # length is the requested length, _length the theoretically
        # shown length for an infinite amount of log entries.
        _offset, _length = calculate_db_logparams(offset, length)

        # no validation since the input stays valid, even if some options
        # are lost
        rs.ignore_validation_errors()
        total, log = self.coreproxy.retrieve_log(
            rs, codes, _offset, _length, persona_id=persona_id,
            submitted_by=submitted_by, change_note=change_note,
            time_start=time_start, time_stop=time_stop)
        persona_ids = (
                {entry['submitted_by'] for entry in log if
                 entry['submitted_by']}
                | {entry['persona_id'] for entry in log if entry['persona_id']})
        personas = self.coreproxy.get_personas(rs, persona_ids)
        loglinks = calculate_loglinks(rs, total, offset, length)
        return self.render(rs, "view_log", {
            'log': log, 'total': total, 'length': _length,
            'personas': personas, 'loglinks': loglinks})

    @access("anonymous")
    def debug_email(self, rs: RequestState, token: str) -> Response:
        """Debug functionality to view emails stored to HDD.

        In test instances emails are stored to disk since most of the time
        no real email addresses are given. This creates the problem that
        those are only readable with access to the file system, which most
        test users won't have.

        In production this will not be active, but should be harmless anyway
        since no mails will be saved to disk.

        The token parameter cannot contain slashes as this is prevented by
        werkzeug.
        """
        if not self.conf["CDEDB_DEV"]:
            return self.redirect(rs, "core/index")
        filename = pathlib.Path(tempfile.gettempdir(),
                                "cdedb-mail-{}.txt".format(token))
        with open(filename, 'rb') as f:
            rawtext = f.read()
        emailtext = quopri.decodestring(rawtext).decode('utf-8')
        return self.render(rs, "debug_email", {'emailtext': emailtext})

    def get_cron_store(self, rs: RequestState, name: str) -> CdEDBObject:
        return self.coreproxy.get_cron_store(rs, name)

    def set_cron_store(self, rs: RequestState, name: str, data: CdEDBObject
                       ) -> DefaultReturnCode:
        return self.coreproxy.set_cron_store(rs, name, data)

    @access("droid_resolve")
    @REQUESTdata("username")
    def api_resolve_username(self, rs: RequestState, username: vtypes.Email
                             ) -> Response:
        """API to resolve username to that users given names and family name."""
        if rs.has_validation_errors():
            err = {'error': tuple(map(str, rs.retrieve_validation_errors()))}
            return self.send_json(rs, err)

        spec = {
            "id": "id",
            "username": "str",
            "is_event_realm": "bool",
        }
        constraints = (
            ('username', QueryOperators.equal, username),
            ('is_event_realm', QueryOperators.equal, True),
        )
        query = Query("qview_persona", spec,
                      ("given_names", "family_name", "is_member", "username"),
                      constraints, (('id', True),))
        result = self.coreproxy.submit_resolve_api_query(rs, query)
        return self.send_json(rs, unwrap(result) if result else {})<|MERGE_RESOLUTION|>--- conflicted
+++ resolved
@@ -2489,31 +2489,14 @@
         return self.redirect_show_user(rs, persona_id)
 
     @access("core_admin")
-<<<<<<< HEAD
-    @REQUESTdata(("codes", "[int]"),
-                 ("submitted_by", "cdedbid_or_None"),
-                 ("reviewed_by", "cdedbid_or_None"),
-                 ("persona_id", "cdedbid_or_None"),
-                 ("change_note", "str_or_None"),
-                 ("offset", "int_or_None"),
-                 ("length", "positive_int_or_None"),
-                 ("time_start", "datetime_or_None"),
-                 ("time_stop", "datetime_or_None"))
+    @REQUESTdata("codes", "submitted_by", "reviewed_by", "persona_id",
+                 "change_note", "offset", "length", "time_start", "time_stop")
     def view_changelog_meta(self, rs: RequestState,
                             codes: Collection[const.MemberChangeStati],
-                            offset: Optional[int], length: Optional[int],
-                            persona_id: Optional[int],
-                            submitted_by: Optional[int],
-=======
-    @REQUESTdata("stati", "submitted_by", "reviewed_by", "persona_id",
-                 "change_note", "offset", "length", "time_start", "time_stop")
-    def view_changelog_meta(self, rs: RequestState,
-                            stati: Collection[const.MemberChangeStati],
                             offset: Optional[int],
                             length: Optional[vtypes.PositiveInt],
                             persona_id: Optional[CdedbID],
                             submitted_by: Optional[CdedbID],
->>>>>>> 895e5fff
                             change_note: Optional[str],
                             time_start: Optional[datetime.datetime],
                             time_stop: Optional[datetime.datetime],
