#!/usr/bin/env python3

"""Services for the core realm."""

import collections
import copy
import hashlib
import json
import pathlib
import quopri
import re
import tempfile
import datetime
import operator

import magic
import werkzeug.exceptions

from cdedb.frontend.common import (
    AbstractFrontend, REQUESTdata, REQUESTdatadict, access, basic_redirect,
    check_validation as check, request_extractor, REQUESTfile,
    request_dict_extractor, querytoparams_filter,
    csv_output, query_result_to_json, enum_entries_filter, periodic)
from cdedb.common import (
    n_, pairwise, extract_roles, unwrap, PrivilegeError,
    now, merge_dicts, ArchiveError, implied_realms, SubscriptionActions,
<<<<<<< HEAD
    REALM_INHERITANCE, EntitySorter, realm_specific_genesis_fields,
    privilege_tier, ALL_ADMIN_VIEWS, ADMIN_VIEWS_COOKIE_NAME)
=======
    REALM_INHERITANCE, EntitySorter, realm_specific_genesis_fields)
from cdedb.config import SecretsConfig
>>>>>>> 876d100c
from cdedb.query import QUERY_SPECS, mangle_query_input, Query, QueryOperators
from cdedb.database.connection import Atomizer
from cdedb.validation import (
    _PERSONA_CDE_CREATION as CDE_TRANSITION_FIELDS,
    _PERSONA_EVENT_CREATION as EVENT_TRANSITION_FIELDS)
import cdedb.database.constants as const
import cdedb.validation as validate


# Name of each realm's option in the genesis form
GenesisRealmOptionName = collections.namedtuple(
    'GenesisRealmOptionName', ['realm', 'name'])
GENESIS_REALM_OPTION_NAMES = (
    GenesisRealmOptionName("event", n_("CdE event")),
    GenesisRealmOptionName("cde", n_("CdE membership")),
    GenesisRealmOptionName("assembly", n_("CdE members' assembly")),
    GenesisRealmOptionName("ml", n_("CdE mailinglist")))


class CoreFrontend(AbstractFrontend):
    """Note that there is no user role since the basic distinction is between
    anonymous access and personas. """
    realm = "core"

    def __init__(self, configpath):
        super().__init__(configpath)
        secrets = SecretsConfig(configpath)
        self.resolve_api_token_check = lambda x: x == secrets.RESOLVE_API_TOKEN

    @classmethod
    def is_admin(cls, rs):
        return super().is_admin(rs)

    @access("anonymous")
    @REQUESTdata(("wants", "#str_or_None"))
    def index(self, rs, wants=None):
        """Basic entry point.

        :type rs: :py:class:`cdedb.common.RequestState`
        :param wants: URL to redirect to upon login
        """
        rs.ignore_validation_errors()  # drop an invalid "wants"
        meta_info = self.coreproxy.get_meta_info(rs)
        dashboard = {}
        if not rs.user.persona_id:
            if wants:
                rs.values['wants'] = self.encode_parameter(
                    "core/login", "wants", wants,
                    timeout=self.conf.UNCRITICAL_PARAMETER_TIMEOUT)
            return self.render(rs, "login", {'meta_info': meta_info})

        else:
            # Redirect to wanted page, if user meanwhile logged in
            if wants:
                return basic_redirect(rs, wants)

            # genesis cases
            genesis_realms = []
            for realm in realm_specific_genesis_fields:
                if {"core_admin", "{}_admin".format(realm)} & rs.user.roles:
                    genesis_realms.append(realm)
            if genesis_realms and "genesis" in rs.user.admin_views:
                data = self.coreproxy.genesis_list_cases(
                    rs, stati=(const.GenesisStati.to_review,),
                    realms=genesis_realms)
                dashboard['genesis_cases'] = len(data)
            # pending changes
            if "core_user" in rs.user.admin_views:
                data = self.coreproxy.changelog_get_changes(
                    rs, stati=(const.MemberChangeStati.pending,))
                dashboard['pending_changes'] = len(data)
            # pending privilege changes
            if "meta_admin" in rs.user.admin_views:
                stati = (const.PrivilegeChangeStati.pending,)
                data = self.coreproxy.list_privilege_changes(
                    rs, stati=stati)
                dashboard['privilege_changes'] = len(data)
            # events organized
            orga_info = self.eventproxy.orga_info(rs, rs.user.persona_id)
            if orga_info:
                orga = {}
                events = self.eventproxy.get_events(rs, orga_info)
                present = now()
                for event_id, event in events.items():
                    begin = event['begin']
                    if (not begin or begin >= present.date()
                            or abs(begin.year - present.year) < 2):
                        regs = self.eventproxy.list_registrations(rs,
                                                                  event['id'])
                        event['registrations'] = len(regs)
                        orga[event_id] = event
                dashboard['orga'] = orga
                dashboard['present'] = present
            # mailinglists moderated
            moderator_info = self.mlproxy.moderator_info(rs, rs.user.persona_id)
            if moderator_info:
                moderator = self.mlproxy.get_mailinglists(rs, moderator_info)
                sub_request = const.SubscriptionStates.pending
                for mailinglist_id, mailinglist in moderator.items():
                    requests = self.mlproxy.get_subscription_states(
                        rs, mailinglist_id, states=(sub_request,))
                    mailinglist['requests'] = len(requests)
                dashboard['moderator'] = {k: v for k, v in moderator.items()
                                          if v['is_active']}
            # visible and open events
            if "event" in rs.user.roles:
                event_ids = self.eventproxy.list_db_events(
                    rs, visible=True, current=True, archived=False)
                events = self.eventproxy.get_events(rs, event_ids.keys())
                final = {}
                for event_id, event in events.items():
                    if event_id not in orga_info:
                        registration = self.eventproxy.list_registrations(
                            rs, event_id, rs.user.persona_id)
                        event['registration'] = bool(registration)
                        # Skip event, if the registration begins more than
                        # 2 weeks in future
                        if event['registration_start'] and \
                                now() + datetime.timedelta(weeks=2) < \
                                event['registration_start']:
                            continue
                        # Skip events, that are over or are not registerable
                        # anymore
                        if event['registration_hard_limit'] and \
                                now() > event['registration_hard_limit'] \
                                and not event['registration'] \
                                or now().date() > event['end']:
                            continue
                        final[event_id] = event
                if final:
                    dashboard['events'] = final
            # open assemblies
            if "assembly" in rs.user.roles:
                assembly_ids = self.assemblyproxy.list_assemblies(
                    rs, is_active=True)
                assemblies = self.assemblyproxy.get_assemblies(
                    rs, assembly_ids.keys())
                final = {}
                for assembly_id, assembly in assemblies.items():
                    assembly['does_attend'] = self.assemblyproxy.does_attend(
                        rs, assembly_id=assembly_id)
                    if (assembly['does_attend']
                            or assembly['signup_end'] > now()):
                        final[assembly_id] = assembly
                if final:
                    dashboard['assemblies'] = final
            return self.render(rs, "index", {
                'meta_info': meta_info, 'dashboard': dashboard})

    @access("core_admin")
    def meta_info_form(self, rs):
        """Render form."""
        info = self.coreproxy.get_meta_info(rs)
        merge_dicts(rs.values, info)
        return self.render(rs, "meta_info")

    @access("core_admin", modi={"POST"})
    def change_meta_info(self, rs):
        """Change the meta info constants."""
        info = self.coreproxy.get_meta_info(rs)
        data_params = tuple((key, "str_or_None") for key in info)
        data = request_extractor(rs, data_params)
        data = check(rs, "meta_info", data, keys=info.keys())
        if rs.has_validation_errors():
            return self.meta_info_form(rs)
        code = self.coreproxy.set_meta_info(rs, data)
        self.notify_return_code(rs, code)
        return self.redirect(rs, "core/meta_info_form")

    @access("anonymous", modi={"POST"})
    @REQUESTdata(("username", "printable_ascii"), ("password", "str"),
                 ("wants", "#str_or_None"))
    def login(self, rs, username, password, wants):
        """Create session.

        :type rs: :py:class:`cdedb.common.RequestState`
        :type username: printable_ascii
        :type password: str
        :param wants: URL to redirect to
        """
        if rs.has_validation_errors():
            return self.index(rs)
        sessionkey = self.coreproxy.login(rs, username, password,
                                          rs.request.remote_addr)
        if not sessionkey:
            rs.notify("error", n_("Login failure."))
            rs.extend_validation_errors(
                (("username", ValueError()), ("password", ValueError())))
            rs.ignore_validation_errors()
            return self.index(rs)

        if wants:
            basic_redirect(rs, wants)
        elif "member" in rs.user.roles and "searchable" not in rs.user.roles:
            data = self.coreproxy.get_cde_user(rs, rs.user.persona_id)
            if not data['decided_search']:
                self.redirect(rs, "cde/consent_decision_form")
            else:
                self.redirect(rs, "core/index")
        else:
            self.redirect(rs, "core/index")
        rs.response.set_cookie("sessionkey", sessionkey, httponly=True,
                               secure=True, samesite="Lax")
        return rs.response

    # We don't check anti CSRF tokens here, since logging does not harm anyone.
    @access("persona", modi={"POST"}, check_anti_csrf=False)
    def logout(self, rs):
        """Invalidate session."""
        self.coreproxy.logout(rs)
        self.redirect(rs, "core/index")
        rs.response.delete_cookie("sessionkey")
        return rs.response

    @access("anonymous", modi={"POST"})
    @REQUESTdata(("locale", "printable_ascii"), ("wants", "#str_or_None"))
    def change_locale(self, rs, locale, wants):
        """Set 'locale' cookie to override default locale for this user/browser.

        :type rs: :py:class:`cdedb.common.RequestState`
        :param locale: The target locale
        :param wants: URL to redirect to (typically URL of the previous page)
        """
        rs.ignore_validation_errors()  # missing values are ok
        if wants:
            basic_redirect(rs, wants)
        else:
            self.redirect(rs, "core/index")

        if locale in self.conf.I18N_LANGUAGES:
            rs.response.set_cookie(
                "locale", locale,
                expires=now() + datetime.timedelta(days=10 * 365))
        else:
            rs.notify("error", n_("Unsupported locale"))
        return rs.response

    @access("persona", modi={"POST"}, check_anti_csrf=False)
    @REQUESTdata(("view_specifier", "printable_ascii"),
                 ("wants", "#str_or_None"))
    def modify_active_admin_views(self, rs, view_specifier, wants):
        """
        Enable or disable admin views for the current user.

        A list of possible admin views for the current user is returned by
        User.available_admin_views. The user may enable or disable any of them.

        :param view_specifier: A "+" or "-", followed by a commaseperated string
            of admin view names. If prefixed by "+", they are enabled, otherwise
            they are disabled.
        :param wants: URL to redirect to (typically URL of the previous page)
        """
        if wants:
            basic_redirect(rs, wants)
        else:
            self.redirect(rs, "core/index")

        # Exit early on validation errors
        if rs.errors:
            return rs.response

        enabled_views = set(rs.request.cookies.get(ADMIN_VIEWS_COOKIE_NAME, "")
                            .split(','))
        changed_views = set(view_specifier[1:].split(','))
        enable = view_specifier[0] == "+"
        if enable:
            enabled_views.update(changed_views)
        else:
            enabled_views -= changed_views
        rs.response.set_cookie(
            ADMIN_VIEWS_COOKIE_NAME,
            ",".join(enabled_views & ALL_ADMIN_VIEWS),
            expires=now() + datetime.timedelta(days=10 * 365))
        return rs.response

    @access("persona")
    def mydata(self, rs):
        """Convenience entry point for own data."""
        return self.redirect_show_user(rs, rs.user.persona_id)

    @access("persona")
    @REQUESTdata(("confirm_id", "#int"), ("quote_me", "bool"),
                 ("event_id", "id_or_None"), ("ml_id", "id_or_None"))
    def show_user(self, rs, persona_id, confirm_id, quote_me, event_id, ml_id,
                  internal=False):
        """Display user details.

        This has an additional encoded parameter to make links to this
        target unguessable. Thus it is more difficult to algorithmically
        extract user data from the web frontend.

        The quote_me parameter controls access to member datasets by
        other members. Since there is a quota you only want to retrieve
        them if explicitly asked for.

        The event_id and ml_id parameters control access in the context of
        events and mailinglists, so that orgas and moderators can see their
        users. This has the additional property, that event/ml admins count
        as if they are always orga/moderator (otherwise they would observe
        breakage).

        The internal parameter signals that the call is from another
        frontend function and not an incoming request. This allows to access
        this endpoint without a redirect to preserve validation results.
        """
        if (persona_id != confirm_id or rs.has_validation_errors()) and not internal:
            return self.index(rs)
        if (rs.ambience['persona']['is_archived']
                and "core_admin" not in rs.user.roles):
            raise werkzeug.exceptions.Forbidden(
                n_("Only admins may view archived datasets."))

        is_relative_admin = self.coreproxy.is_relative_admin(rs, persona_id)

        ALL_ACCESS_LEVELS = {
            "persona", "ml", "assembly", "event", "cde", "core", "meta",
            "orga", "moderator"}
        # The basic access level provides only the name (this should only
        # happen in case of un-quoted searchable member access)
        access_levels = {"persona"}
        # Let users see themselves
        if persona_id == rs.user.persona_id:
            access_levels.update(ALL_ACCESS_LEVELS)
        # Core admins see everything
        if "core_admin" in rs.user.roles:
            access_levels.update(ALL_ACCESS_LEVELS)
        # Meta admins are meta
        if "meta_admin" in rs.user.roles:
            access_levels.add("meta")
        # Other admins see their realm if they are relative admin
        if is_relative_admin:
            # Relative admins can see core data
            access_levels.add("core")
            for realm in ("ml", "assembly", "event", "cde"):
                if "{}_admin".format(realm) in rs.user.roles:
                    access_levels.add(realm)
        # Members see other members (modulo quota)
        if "searchable" in rs.user.roles and quote_me:
            if (not rs.ambience['persona']['is_searchable']
                    and "cde_admin" not in access_levels):
                raise werkzeug.exceptions.Forbidden(n_(
                    "Access to non-searchable member data."))
            access_levels.add("cde")
        # Orgas see their participants
        if event_id:
            is_orga = ("event_admin" in rs.user.roles
                       or event_id in self.eventproxy.orga_info(
                        rs, rs.user.persona_id))
            is_participant = self.eventproxy.list_registrations(
                rs, event_id, persona_id)
            if is_orga and is_participant:
                access_levels.add("event")
                access_levels.add("orga")
        # Mailinglist moderators see all users related to their mailinglist.
        # This excludes users with relation "unsubscribed", because they are not
        # directly shown on the management sites.
        if ml_id:
            is_moderator = (
                    "ml_admin" in rs.user.roles
                    or ml_id in self.mlproxy.moderator_info(
                        rs, rs.user.persona_id))
            if is_moderator:
                relevant_stati = [s for s in const.SubscriptionStates
                                  if s != const.SubscriptionStates.unsubscribed]
                if persona_id in self.mlproxy.get_subscription_states(
                        rs, ml_id, states=relevant_stati):
                    access_levels.add("ml")
                    # the moderator access level currently does nothing, but we
                    # add it anyway to be less confusing
                    access_levels.add("moderator")

        # Retrieve data
        #
        # This is the basic mechanism for restricting access, since we only
        # add attributes for which an access level is provided.
        roles = extract_roles(rs.ambience['persona'], introspection_only=True)
        data = self.coreproxy.get_persona(rs, persona_id)
        # The base version of the data set should only contain the name,
        # however the PERSONA_CORE_FIELDS also contain the email address
        # which we must delete beforehand.
        del data['username']
        if "ml" in access_levels and "ml" in roles:
            data.update(self.coreproxy.get_ml_user(rs, persona_id))
        if "assembly" in access_levels and "assembly" in roles:
            data.update(self.coreproxy.get_assembly_user(rs, persona_id))
        if "event" in access_levels and "event" in roles:
            data.update(self.coreproxy.get_event_user(rs, persona_id, event_id))
        if "cde" in access_levels and "cde" in roles:
            data.update(self.coreproxy.get_cde_user(rs, persona_id))
            if "core" in access_levels and "member" in roles:
                user_lastschrift = self.cdeproxy.list_lastschrift(
                    rs, persona_ids=(persona_id,), active=True)
                data['has_lastschrift'] = len(user_lastschrift) > 0
        if is_relative_admin:
            # This is a bit involved to not contaminate the data dict
            # with keys which are not applicable to the requested persona
            total = self.coreproxy.get_total_persona(rs, persona_id)
            data['notes'] = total['notes']

        # Cull unwanted data
        if (not ('is_cde_realm' in data and data['is_cde_realm'])
                 and 'foto' in data):
            del data['foto']
        if "core" not in access_levels:
            masks = ["balance", "decided_search", "trial_member", "bub_search",
                     "is_searchable"]
            if "meta" not in access_levels:
                masks.extend([
                    "is_active", "is_meta_admin", "is_core_admin",
                    "is_cde_admin", "is_event_admin", "is_ml_admin",
                    "is_assembly_admin", "is_cde_realm", "is_event_realm",
                    "is_ml_realm", "is_assembly_realm", "is_archived"])
            if "orga" not in access_levels and not is_relative_admin:
                masks.extend(["is_member", "gender"])
            for key in masks:
                if key in data:
                    del data[key]
        if not is_relative_admin and "notes" in data:
            del data['notes']

        # Add past event participation info
        past_events = None
        if "cde" in access_levels and {"event", "cde"} & roles:
            participation_info = self.pasteventproxy.participation_info(
                rs, persona_id)
            # Group participation data by pevent_id: First get distinct past
            # events from participation data, afterwards add dict of courses
            past_events = {
                pi['pevent_id']: {
                    k: pi[k]
                    for k in ('pevent_id', 'event_name', 'tempus', 'is_orga')}
                for pi in participation_info}
            for past_event_id, past_event in past_events.items():
                past_event['courses'] = {
                    pi['pcourse_id']: {
                        k: pi[k]
                        for k in ('pcourse_id', 'course_name', 'nr',
                                  'is_instructor')}
                    for pi in participation_info
                    if (pi['pevent_id'] == past_event_id and
                        pi['pcourse_id'] is not None)
                }

        # Check whether we should display an option for using the quota
        quoteable = (not quote_me
                     and "cde" not in access_levels
                     and "searchable" in rs.user.roles
                     and rs.ambience['persona']['is_searchable'])

        meta_info = self.coreproxy.get_meta_info(rs)

        # Check if the current user has the right admin *views* activated to
        # show the admin-only information and controls of this persona
        # This code is basically a modified version of
        # CoreBackend.is_relative_admin() with a string-replace hack to make
        # use of cdedb.common.privilege_tier()
        is_relative_admin_view = any(
            admin_views <= {v.replace('_user', '_admin')
                            for v in rs.user.admin_views}
            for admin_views in privilege_tier(
                extract_roles(rs.ambience['persona'], introspection_only=True)))

        return self.render(rs, "show_user", {
            'data': data, 'past_events': past_events, 'meta_info': meta_info,
            'is_relative_admin': is_relative_admin_view,
            'quoteable': quoteable})

    @access("core_admin", "cde_admin", "event_admin", "ml_admin",
            "assembly_admin")
    def show_history(self, rs, persona_id):
        """Display user history."""
        if not self.coreproxy.is_relative_admin(rs, persona_id):
            raise werkzeug.exceptions.Forbidden(n_("Not a relative admin."))
        if rs.ambience['persona']['is_archived']:
            rs.notify("error", n_("Persona is archived."))
            return self.redirect_show_user(rs, persona_id)
        history = self.coreproxy.changelog_get_history(rs, persona_id,
                                                       generations=None)
        current_generation = self.coreproxy.changelog_get_generation(
            rs, persona_id)
        current = history[current_generation]
        fields = current.keys()
        stati = const.MemberChangeStati
        constants = {}
        for f in fields:
            total_const = tuple()
            tmp = []
            already_committed = False
            for x, y in pairwise(sorted(history.keys())):
                if history[x]['change_status'] == stati.committed:
                    already_committed = True
                # Somewhat involved determination of a field being constant.
                #
                # Basically it's done by the following line, except we
                # don't want to mask a change that was rejected and then
                # resubmitted and accepted.
                is_constant = history[x][f] == history[y][f]
                if (history[x]['change_status'] == stati.nacked
                        and not already_committed):
                    is_constant = False
                if is_constant:
                    tmp.append(y)
                else:
                    already_committed = False
                    if tmp:
                        total_const += tuple(tmp)
                        tmp = []
            if tmp:
                total_const += tuple(tmp)
            constants[f] = total_const
        pending = {i for i in history
                   if history[i]['change_status'] == stati.pending}
        # Track the omitted information whether a new value finally got
        # committed or not.
        #
        # This is necessary since we only show those data points, where the
        # data (e.g. the name) changes. This does especially not detect
        # meta-data changes (e.g. the change-status).
        eventual_status = {f: {gen: entry['change_status']
                               for gen, entry in history.items()
                               if gen not in constants[f]}
                           for f in fields}
        for f in fields:
            for gen in sorted(history):
                if gen in constants[f]:
                    anchor = max(g for g in eventual_status[f] if g < gen)
                    this_status = history[gen]['change_status']
                    if this_status == stati.committed:
                        eventual_status[f][anchor] = stati.committed
                    if (this_status == stati.nacked
                            and eventual_status[f][anchor] != stati.committed):
                        eventual_status[f][anchor] = stati.nacked
                    if (this_status == stati.pending
                            and (eventual_status[f][anchor]
                                 not in (stati.committed, stati.nacked))):
                        eventual_status[f][anchor] = stati.pending
        persona_ids = {e['submitted_by'] for e in history.values()}
        persona_ids = persona_ids | {e['reviewed_by'] for e in history.values()
                                     if e['reviewed_by']}
        personas = self.coreproxy.get_personas(rs, persona_ids)
        return self.render(rs, "show_history", {
            'entries': history, 'constants': constants, 'current': current,
            'pending': pending, 'eventual_status': eventual_status,
            'personas': personas})

    @access("core_admin")
    @REQUESTdata(("phrase", "str"))
    def admin_show_user(self, rs, phrase):
        """Allow admins to view any user data set.

        The search phrase may be anything: a numeric id (wellformed with
        check digit or without) or a string matching the data set.
        """
        if rs.has_validation_errors():
            return self.index(rs)
        anid, errs = validate.check_cdedbid(phrase, "phrase")
        if not errs:
            if self.coreproxy.verify_ids(rs, (anid,)):
                return self.redirect_show_user(rs, anid)
        anid, errs = validate.check_id(phrase, "phrase")
        if not errs:
            if self.coreproxy.verify_ids(rs, (anid,)):
                return self.redirect_show_user(rs, anid)
        terms = tuple(t.strip() for t in phrase.split(' ') if t)
        search = [("username,family_name,given_names,display_name",
                   QueryOperators.match, t) for t in terms]
        spec = copy.deepcopy(QUERY_SPECS["qview_core_user"])
        spec["username,family_name,given_names,display_name"] = "str"
        query = Query(
            "qview_core_user",
            spec,
            ("personas.id",),
            search,
            (("personas.id", True),))
        result = self.coreproxy.submit_general_query(rs, query)
        if len(result) == 1:
            return self.redirect_show_user(rs, result[0]["id"])
        elif len(result) > 0:
            # TODO make this accessible
            pass
        query = Query(
            "qview_core_user",
            spec,
            ("personas.id", "username", "family_name", "given_names",
             "display_name"),
            [('fulltext', QueryOperators.containsall, terms)],
            (("personas.id", True),))
        result = self.coreproxy.submit_general_query(rs, query)
        if len(result) == 1:
            return self.redirect_show_user(rs, result[0]["id"])
        elif len(result) > 0:
            params = querytoparams_filter(query)
            rs.values.update(params)
            return self.user_search(rs, is_search=True, download=None,
                                    query=query)
        else:
            rs.notify("warning", n_("No account found."))
            return self.index(rs)

    @access("persona")
    @REQUESTdata(("phrase", "str"), ("kind", "str"), ("aux", "id_or_None"),
                 ("variant", "non_negative_int_or_None"))
    def select_persona(self, rs, phrase, kind, aux, variant=None):
        """Provide data for intelligent input fields.

        This searches for users by name so they can be easily selected
        without entering their numerical ids. This is for example
        intended for addition of orgas to events.

        The kind parameter specifies the purpose of the query which decides
        the privilege level required and the basic search paramaters.

        Allowed kinds:

        - ``admin_persona``: Search for users as core_admin
        - ``past_event_user``: Search for an event user to add to a past
          event as cde_admin
        - ``pure_assembly_user``: Search for an assembly only user as
          assembly_admin
        - ``ml_admin_user``: Search for a mailinglist user as ml_admin
        - ``mod_ml_user``: Search for a mailinglist user as a moderator
        - ``event_admin_user``: Search an event user as event_admin (for
          creating events)
        - ``orga_event_user``: Search for an event user as event orga

        The aux parameter allows to supply an additional id for example
        in the case of a moderator this would be the relevant
        mailinglist id.

        Required aux value based on the 'kind':
        * mod_ml_user: Id of the mailinglist you are moderator of
        * orga_event_user: Id of the event you are orga of

        The variant parameter allows to supply an additional integer to
        distinguish between different variants of a given search kind.
        Usually, this will be an enum member marking the kind of action taken.

        Possible variants based on the 'kind':

        - mod_ml_user: Which action you are going to execute on this user.
          A member of the SubscriptionActions enum.
        """
        if rs.has_validation_errors():
            return self.send_json(rs, {})

        spec_additions = {}
        search_additions = []
        mailinglist = None
        event = None
        num_preview_personas = (self.conf.NUM_PREVIEW_PERSONAS_CORE_ADMIN
                                if {"core_admin"} & rs.user.roles
                                else self.conf.NUM_PREVIEW_PERSONAS)
        if kind == "admin_persona":
            if not {"core_admin", "cde_admin"} & rs.user.roles:
                raise werkzeug.exceptions.Forbidden(n_("Not privileged."))
        elif kind == "past_event_user":
            if "cde_admin" not in rs.user.roles:
                raise werkzeug.exceptions.Forbidden(n_("Not privileged."))
            search_additions.append(
                ("is_event_realm", QueryOperators.equal, True))
        elif kind == "pure_assembly_user":
            if "assembly_admin" not in rs.user.roles:
                raise werkzeug.exceptions.Forbidden(n_("Not privileged."))
            search_additions.append(
                ("is_assembly_realm", QueryOperators.equal, True))
            search_additions.append(
                ("is_member", QueryOperators.equal, False))
        elif kind == "ml_admin_user":
            if "ml_admin" not in rs.user.roles:
                raise werkzeug.exceptions.Forbidden(n_("Not privileged."))
            search_additions.append(
                ("is_ml_realm", QueryOperators.equal, True))
        elif kind == "mod_ml_user" and aux:
            mailinglist = self.mlproxy.get_mailinglist(rs, aux)
            if not self.mlproxy.may_manage(rs, aux):
                raise werkzeug.exceptions.Forbidden(n_("Not privileged."))
            search_additions.append(
                ("is_ml_realm", QueryOperators.equal, True))
        elif kind == "event_admin_user":
            if "event_admin" not in rs.user.roles:
                raise werkzeug.exceptions.Forbidden(n_("Not privileged."))
            search_additions.append(
                ("is_event_realm", QueryOperators.equal, True))
        elif kind == "orga_event_user" and aux:
            event = self.eventproxy.get_event(rs, aux)
            if "event_admin" not in rs.user.roles:
                if rs.user.persona_id not in event['orgas']:
                    raise werkzeug.exceptions.Forbidden(n_("Not privileged."))
            search_additions.append(
                ("is_event_realm", QueryOperators.equal, True))
        else:
            return self.send_json(rs, {})

        data = None

        # Core admins and meta admins are allowed to search by raw ID or
        # CDEDB-ID
        if "core_admin" in rs.user.roles:
            anid, errs = validate.check_cdedbid(phrase, "phrase")
            if not errs:
                tmp = self.coreproxy.get_personas(rs, (anid,))
                if tmp:
                    data = [unwrap(tmp)]
            else:
                anid, errs = validate.check_id(phrase, "phrase")
                if not errs:
                    tmp = self.coreproxy.get_personas(rs, (anid,))
                    if tmp:
                        data = [unwrap(tmp)]

        # Don't query, if search phrase is too short
        if not data and len(phrase) < self.conf.NUM_PREVIEW_CHARS:
            return self.send_json(rs, {})

        terms = []
        if data is None:
            terms = tuple(t.strip() for t in phrase.split(' ') if t)
            valid = True
            for t in terms:
                _, errs = validate.check_non_regex(t, "phrase")
                if errs:
                    valid = False
            if not valid:
                data = []
            else:
                search = [("username,family_name,given_names,display_name",
                           QueryOperators.match, t) for t in terms]
                search.extend(search_additions)
                spec = copy.deepcopy(QUERY_SPECS["qview_core_user"])
                spec["username,family_name,given_names,display_name"] = "str"
                spec.update(spec_additions)
                query = Query(
                    "qview_core_user", spec,
                    ("personas.id", "username", "family_name", "given_names",
                     "display_name"), search, (("personas.id", True),))
                data = self.coreproxy.submit_select_persona_query(rs, query)

        # Filter result to get only valid audience, if mailinglist is given
        if mailinglist:
            pol = const.MailinglistInteractionPolicy
            action = check(rs, "enum_subscriptionactions_or_None", variant)
            if rs.has_validation_errors():
                return self.send_json(rs, {})
            if action == SubscriptionActions.add_subscriber:
                allowed_pols = {pol.opt_out, pol.opt_in, pol.moderated_opt_in,
                                pol.invitation_only}
                data = self.mlproxy.filter_personas_by_policy(
                    rs, mailinglist, data, allowed_pols)

        # Strip data to contain at maximum `num_preview_personas` results
        if len(data) > num_preview_personas:
            tmp = sorted(data, key=lambda e: e['id'])
            data = tmp[:num_preview_personas]

        def name(x):
            return "{} {}".format(x['given_names'], x['family_name'])

        # Check if name occurs multiple times to add email address in this case
        counter = collections.defaultdict(lambda: 0)
        for entry in data:
            counter[name(entry)] += 1

        # Generate return JSON list
        ret = []
        for entry in sorted(data, key=EntitySorter.persona):
            result = {
                'id': entry['id'],
                'name': name(entry),
                'display_name': entry['display_name'],
            }
            # Email/username is only delivered if we have relative_admins
            # rights, a search term with an @ (and more) matches the mail
            # address, or the mail address is required to distinguish equally
            # named users
            searched_email = any(
                '@' in t and len(t) > self.conf.NUM_PREVIEW_CHARS
                and entry['username'] and t in entry['username']
                for t in terms)
            if counter[name(entry)] > 1 or searched_email or \
                    self.coreproxy.is_relative_admin(rs, entry['id']):
                result['email'] = entry['username']
            ret.append(result)
        return self.send_json(rs, {'personas': ret})

    @access("persona")
    def change_user_form(self, rs):
        """Render form."""
        generation = self.coreproxy.changelog_get_generation(
            rs, rs.user.persona_id)
        data = unwrap(self.coreproxy.changelog_get_history(
            rs, rs.user.persona_id, (generation,)))
        if data['change_status'] == const.MemberChangeStati.pending:
            rs.notify("info", n_("Change pending."))
        del data['change_note']
        merge_dicts(rs.values, data)
        return self.render(rs, "change_user", {'username': data['username']})

    @access("persona", modi={"POST"})
    @REQUESTdata(("generation", "int"),
                 ("ignore_warnings", "bool_or_None"))
    def change_user(self, rs, generation, ignore_warnings=False):
        """Change own data set."""
        REALM_ATTRIBUTES = {
            'persona': {
                "display_name", "family_name", "given_names", "title",
                "name_supplement"},
            'ml': set(),
            'assembly': set(),
            'event': {
                "telephone", "mobile", "address_supplement", "address",
                "postal_code", "location", "country"},
            'cde': {
                "telephone", "mobile", "address_supplement", "address",
                "postal_code", "location", "country",
                "address_supplement2", "address2", "postal_code2", "location2",
                "country2", "weblink", "specialisation", "affiliation",
                "timeline", "interests", "free_form",
                "birth_name"}
        }
        attributes = REALM_ATTRIBUTES['persona']
        for realm in ('ml', 'assembly', 'event', 'cde'):
            if realm in rs.user.roles:
                attributes = attributes.union(REALM_ATTRIBUTES[realm])
        data = request_dict_extractor(rs, attributes)
        data['id'] = rs.user.persona_id
        data = check(rs, "persona", data, "persona", _ignore_warnings=ignore_warnings)
        if rs.has_validation_errors():
            return self.change_user_form(rs)
        change_note = "Normale Änderung."
        code = self.coreproxy.change_persona(
            rs, data, generation=generation, change_note=change_note,
            ignore_warnings=ignore_warnings)
        self.notify_return_code(rs, code)
        return self.redirect_show_user(rs, rs.user.persona_id)

    @access("core_admin")
    @REQUESTdata(("download", "str_or_None"), ("is_search", "bool"))
    def user_search(self, rs, download, is_search, query=None):
        """Perform search.

        The parameter ``download`` signals whether the output should be a
        file. It can either be "csv" or "json" for a corresponding
        file. Otherwise an ordinary HTML-page is served.

        is_search signals whether the page was requested by an actual
        query or just to display the search form.

        If the parameter query is specified this query is executed
        instead. This is meant for calling this function
        programmatically.
        """
        spec = copy.deepcopy(QUERY_SPECS['qview_core_user'])
        if query:
            query = check(rs, "query", query, "query")
        elif is_search:
            # mangle the input, so we can prefill the form
            query_input = mangle_query_input(rs, spec)
            query = check(rs, "query_input", query_input, "query",
                          spec=spec, allow_empty=False)
        events = self.pasteventproxy.list_past_events(rs)
        choices = {
            'pevent_id': collections.OrderedDict(
                sorted(events.items(), key=operator.itemgetter(0)))}
        choices_lists = {k: list(v.items()) for k, v in choices.items()}
        default_queries = self.conf.DEFAULT_QUERIES['qview_core_user']
        params = {
            'spec': spec, 'choices': choices, 'choices_lists': choices_lists,
            'default_queries': default_queries, 'query': query}
        # Tricky logic: In case of no validation errors we perform a query
        if not rs.has_validation_errors() and is_search:
            query.scope = "qview_core_user"
            result = self.coreproxy.submit_general_query(rs, query)
            params['result'] = result
            if download:
                fields = []
                for csvfield in query.fields_of_interest:
                    fields.extend(csvfield.split(','))
                if download == "csv":
                    csv_data = csv_output(result, fields, substitutions=choices)
                    return self.send_csv_file(
                        rs, data=csv_data, inline=False,
                        filename="user_search_result.csv")
                elif download == "json":
                    json_data = query_result_to_json(result, fields,
                                                     substitutions=choices)
                    return self.send_file(
                        rs, data=json_data, inline=False,
                        filename="user_search_result.json")
        else:
            rs.values['is_search'] = is_search = False
        return self.render(rs, "user_search", params)

    @access("core_admin")
    @REQUESTdata(("download", "str_or_None"), ("is_search", "bool"))
    def archived_user_search(self, rs, download, is_search):
        """Perform search.

        Archived users are somewhat special since they are not visible
        otherwise.
        """
        spec = copy.deepcopy(QUERY_SPECS['qview_archived_persona'])
        # mangle the input, so we can prefill the form
        query_input = mangle_query_input(rs, spec)
        if is_search:
            query = check(rs, "query_input", query_input, "query", spec=spec,
                          allow_empty=False)
        else:
            query = None
        events = self.pasteventproxy.list_past_events(rs)
        choices = {
            'pevent_id': collections.OrderedDict(
                sorted(events.items(), key=operator.itemgetter(0))),
            'gender': collections.OrderedDict(
                enum_entries_filter(const.Genders, rs.gettext))
        }
        choices_lists = {k: list(v.items()) for k, v in choices.items()}
        default_queries = self.conf.DEFAULT_QUERIES['qview_archived_persona']
        params = {
            'spec': spec, 'choices': choices, 'choices_lists': choices_lists,
            'default_queries': default_queries, 'query': query}
        # Tricky logic: In case of no validation errors we perform a query
        if not rs.has_validation_errors() and is_search:
            query.scope = "qview_archived_persona"
            result = self.coreproxy.submit_general_query(rs, query)
            params['result'] = result
            if download:
                fields = []
                for csvfield in query.fields_of_interest:
                    fields.extend(csvfield.split(','))
                if download == "csv":
                    csv_data = csv_output(result, fields, substitutions=choices)
                    return self.send_csv_file(
                        rs, data=csv_data, inline=False,
                        filename="archived_user_search_result.csv")
                elif download == "json":
                    json_data = query_result_to_json(result, fields,
                                                     substitutions=choices)
                    return self.send_file(
                        rs, data=json_data, inline=False,
                        filename="archived_user_search_result.json")
        else:
            rs.values['is_search'] = is_search = False
        return self.render(rs, "archived_user_search", params)

    @staticmethod
    def admin_bits(rs):
        """Determine realms this admin can see.

        This is somewhat involved due to realm inheritance.

        :type rs: :py:class:`cdedb.common.RequestState`
        :rtype: {str}
        """
        ret = set()
        if "core_admin" in rs.user.roles:
            ret |= REALM_INHERITANCE.keys()
        for realm in REALM_INHERITANCE:
            if "{}_admin".format(realm) in rs.user.roles:
                ret |= {realm} | implied_realms(realm)
        return ret

    @access("core_admin", "cde_admin", "event_admin", "ml_admin",
            "assembly_admin")
    def admin_change_user_form(self, rs, persona_id):
        """Render form."""
        if not self.coreproxy.is_relative_admin(rs, persona_id):
            raise werkzeug.exceptions.Forbidden(n_("Not a relative admin."))
        if rs.ambience['persona']['is_archived']:
            rs.notify("error", n_("Persona is archived."))
            return self.redirect_show_user(rs, persona_id)

        generation = self.coreproxy.changelog_get_generation(
            rs, persona_id)
        data = unwrap(self.coreproxy.changelog_get_history(
            rs, persona_id, (generation,)))
        del data['change_note']
        merge_dicts(rs.values, data)
        if data['change_status'] == const.MemberChangeStati.pending:
            rs.notify("info", n_("Change pending."))
        return self.render(rs, "admin_change_user",
                           {'admin_bits': self.admin_bits(rs)})

    @access("core_admin", "cde_admin", "event_admin", "ml_admin",
            "assembly_admin", modi={"POST"})
    @REQUESTdata(("generation", "int"),
                 ("change_note", "str_or_None"),
                 ("ignore_warnings", "bool_or_None"))
    def admin_change_user(self, rs, persona_id, generation, change_note,
                          ignore_warnings=False):
        """Privileged edit of data set."""
        if not self.coreproxy.is_relative_admin(rs, persona_id):
            raise werkzeug.exceptions.Forbidden(n_("Not a relative admin."))

        REALM_ATTRIBUTES = {
            'persona': {
                "display_name", "family_name", "given_names", "title",
                "name_supplement", "notes"},
            'ml': set(),
            'assembly': set(),
            'event': {
                "gender", "birthday", "telephone", "mobile",
                "address_supplement", "address", "postal_code", "location",
                "country"},
            'cde': {
                "gender", "birthday", "telephone", "mobile",
                "address_supplement", "address", "postal_code", "location",
                "country",
                "birth_name", "address_supplement2", "address2", "postal_code2",
                "location2", "country2", "weblink", "specialisation",
                "affiliation", "timeline", "interests", "free_form",
                "is_searchable"}
        }
        attributes = REALM_ATTRIBUTES['persona']
        roles = extract_roles(rs.ambience['persona'])
        for realm in ('ml', 'assembly', 'event', 'cde'):
            if realm in roles and realm in self.admin_bits(rs):
                attributes = attributes.union(REALM_ATTRIBUTES[realm])
        data = request_dict_extractor(rs, attributes)
        data['id'] = persona_id
        data = check(rs, "persona", data, _ignore_warnings=ignore_warnings)
        if rs.has_validation_errors():
            return self.admin_change_user_form(rs, persona_id)

        code = self.coreproxy.change_persona(
            rs, data, generation=generation, change_note=change_note,
            ignore_warnings=ignore_warnings)
        self.notify_return_code(rs, code)
        return self.redirect_show_user(rs, persona_id)

    @access("persona")
    def view_admins(self, rs):
        """Render list of all admins of the users realms."""

        admins = {
            # meta admins
            "meta": self.coreproxy.list_admins(rs, "meta"),
            "core": self.coreproxy.list_admins(rs, "core"),
        }

        display_realms = REALM_INHERITANCE.keys() & rs.user.roles
        if "cde" in display_realms:
            display_realms.add("finance")
        for realm in display_realms:
            admins[realm] = self.coreproxy.list_admins(rs, realm)

        persona_ids = set()
        for adminlist in admins.values():
            persona_ids |= set(adminlist)
        personas = self.coreproxy.get_personas(rs, persona_ids)

        for admin in admins:
            admins[admin] = sorted(
                admins[admin],
                key=lambda anid: EntitySorter.persona(personas[anid])
            )

        return self.render(
            rs, "view_admins", {"admins": admins, 'personas': personas})

    @access("meta_admin")
    def change_privileges_form(self, rs, persona_id):
        """Render form."""
        if rs.ambience['persona']['is_archived']:
            rs.notify("error", n_("Persona is archived."))
            return self.redirect_show_user(rs, persona_id)

        stati = (const.PrivilegeChangeStati.pending,)
        case_ids = self.coreproxy.list_privilege_changes(rs, persona_id, stati)
        if case_ids:
            rs.notify("error", n_("Resolve pending privilege change first."))
            case_id = unwrap(case_ids, keys=True)
            return self.redirect(
                rs, "core/show_privilege_change", {"case_id": case_id})

        merge_dicts(rs.values, rs.ambience['persona'])
        return self.render(rs, "change_privileges")

    @access("meta_admin", modi={"POST"})
    @REQUESTdata(
        ("is_meta_admin", "bool"), ("is_core_admin", "bool"),
        ("is_cde_admin", "bool"), ("is_finance_admin", "bool"),
        ("is_event_admin", "bool"), ("is_ml_admin", "bool"),
        ("is_assembly_admin", "bool"), ("notes", "str"))
    def change_privileges(self, rs, persona_id, is_meta_admin, is_core_admin,
                          is_cde_admin, is_finance_admin, is_event_admin,
                          is_ml_admin, is_assembly_admin, notes):
        """Grant or revoke admin bits."""
        if rs.has_validation_errors():
            return self.change_privileges_form(rs, persona_id)

        stati = (const.PrivilegeChangeStati.pending,)
        case_ids = self.coreproxy.list_privilege_changes(rs, persona_id, stati)
        if case_ids:
            rs.notify("error", n_("Resolve pending privilege change first."))
            case_id = unwrap(case_ids, keys=True)
            return self.redirect(
                rs, "core/show_privilege_change", {"case_id": case_id})

        persona = self.coreproxy.get_persona(rs, persona_id)

        data = {
            "persona_id": persona_id,
            "notes": notes,
        }

        admin_keys = {"is_meta_admin", "is_core_admin", "is_cde_admin",
                      "is_finance_admin", "is_event_admin", "is_ml_admin",
                      "is_assembly_admin"}

        for key in admin_keys:
            if locals()[key] != persona[key]:
                data[key] = locals()[key]

        # see also cdedb.frontend.templates.core.change_privileges
        # and initialize_privilege_change in cdedb.backend.core

        errors = []

        if (any(k in data for k in
                ["is_meta_admin", "is_core_admin", "is_cde_admin"])
                and not rs.ambience['persona']['is_cde_realm']):
            errors.append(n_(
                "Cannot grant meta, core or CdE admin privileges to non CdE "
                "users."))

        if data.get('is_finance_admin'):
            if (data.get('is_cde_admin') is False
                    or (not rs.ambience['persona']['is_cde_admin']
                        and not data.get('is_cde_admin'))):
                errors.append(n_(
                    "Cannot grant finance admin privileges to non CdE admins."))

        if "is_ml_admin" in data and not rs.ambience['persona']['is_ml_realm']:
            errors.append(n_(
                "Cannot grant mailinglist admin privileges to non mailinglist "
                "users."))

        if ("is_event_admin" in data and
                not rs.ambience['persona']['is_event_realm']):
            errors.append(n_(
                "Cannot grant event admin privileges to non event users."))

        if ("is_assembly_admin" in data and
                not rs.ambience['persona']['is_assembly_realm']):
            errors.append(n_(
                "Cannot grant assembly admin privileges to non assembly "
                "users."))

        if "is_meta_admin" in data and data["persona_id"] == rs.user.persona_id:
            errors.append(n_("Cannot modify own meta admin privileges."))

        if errors:
            for e in errors:
                rs.notify("error", e)
            return self.change_privileges_form(rs, persona_id)

        if admin_keys & data.keys():
            code = self.coreproxy.initialize_privilege_change(rs, data)
            self.notify_return_code(
                rs, code, success=n_("Privilege change waiting for approval by "
                                     "another Meta-Admin."))
            if not code:
                return self.change_privileges_form(rs, persona_id)
        else:
            rs.notify("info", n_("No changes were made."))
        return self.redirect_show_user(rs, persona_id)

    @access("meta_admin")
    def list_privilege_changes(self, rs):
        """Show list of privilege changes pending review."""
        case_ids = self.coreproxy.list_privilege_changes(
            rs, stati=(const.PrivilegeChangeStati.pending,))

        cases = self.coreproxy.get_privilege_changes(rs, case_ids)
        cases = {e["persona_id"]: e for e in cases.values()}

        personas = self.coreproxy.get_personas(rs, cases.keys())

        cases = collections.OrderedDict(
            sorted(cases.items(),
                   key=lambda item: EntitySorter.persona(personas[item[0]])))

        return self.render(rs, "list_privilege_changes",
                           {"cases": cases, "personas": personas})

    @access("meta_admin")
    def show_privilege_change(self, rs, privilege_change_id):
        """Show detailed infromation about pending privilege change."""
        privilege_change = rs.ambience['privilege_change']
        if privilege_change["status"] != const.PrivilegeChangeStati.pending:
            rs.notify("error", n_("Privilege change not pending."))
            return self.redirect(rs, "core/list_privilege_changes")

        if (privilege_change["is_meta_admin"] is not None
                and privilege_change["persona_id"] == rs.user.persona_id):
            rs.notify(
                "info", n_("This privilege change is affecting your Meta-Admin"
                           " privileges, so it has to be approved by another "
                           "Meta-Admin."))
        if privilege_change["submitted_by"] == rs.user.persona_id:
            rs.notify(
                "info", n_("This privilege change was submitted by you, so it "
                           "has to be approved by another Meta-Admin."))

        persona = self.coreproxy.get_persona(rs, privilege_change["persona_id"])
        submitter = self.coreproxy.get_persona(
            rs, privilege_change["submitted_by"])

        return self.render(rs, "show_privilege_change",
                           {"persona": persona, "submitter": submitter})

    @access("meta_admin", modi={"POST"})
    @REQUESTdata(("ack", "bool"))
    def decide_privilege_change(self, rs, privilege_change_id, ack):
        """Approve or reject a privilege change."""
        if rs.has_validation_errors():
            return self.redirect(rs, 'core/show_privilege_change')
        privilege_change = rs.ambience['privilege_change']
        if privilege_change["status"] != const.PrivilegeChangeStati.pending:
            rs.notify("error", n_("Privilege change not pending."))
            return self.redirect(rs, "core/list_privilege_changes")
        if not ack:
            case_status = const.PrivilegeChangeStati.rejected
        else:
            case_status = const.PrivilegeChangeStati.approved
            if (privilege_change["is_meta_admin"] is not None
                    and privilege_change['persona_id'] == rs.user.persona_id):
                raise werkzeug.exceptions.Forbidden(
                    n_("Cannot modify own meta admin privileges."))
            if rs.user.persona_id == privilege_change["submitted_by"]:
                raise werkzeug.exceptions.Forbidden(
                    n_("Only a different admin than the submitter"
                       " may approve a privilege change."))
        code = self.coreproxy.finalize_privilege_change(
            rs, privilege_change_id, case_status)
        success = n_("Change committed.") if ack else n_("Change rejected.")
        info = n_("Password reset issued for new admin.")
        self.notify_return_code(rs, code, success=success, pending=info)
        if not code:
            return self.show_privilege_change(rs, privilege_change_id)
        else:
            if code < 0:
                # The code is negative, the user's password needs to be changed.
                # We didn't actually issue the success message above.
                rs.notify("success", success)
                # Do not return this on purpose to just send the mail.
                self.admin_send_password_reset_link(
                    rs, privilege_change["persona_id"], internal=True)
        return self.redirect(rs, "core/list_privilege_changes")

    @periodic("privilege_change_remind", period=24)
    def privilege_change_remind(self, rs, store):
        """Cron job for privilege changes to review.

        Send a reminder after four hours and then daily.
        """
        current = now()
        ids = self.coreproxy.list_privilege_changes(
            rs, stati=(const.PrivilegeChangeStati.pending,))
        data = self.coreproxy.get_privilege_changes(rs, ids)
        old = set(store.get('ids', [])) & set(data)
        new = set(data) - set(old)
        remind = False
        if any(data[anid]['ctime'] + datetime.timedelta(hours=4) < current
               for anid in new):
            remind = True
        if old and current.timestamp() > store.get('tstamp', 0) + 24*60*60:
            remind = True
        if remind:
            notify = (self.conf.META_ADMIN_ADDRESS,)
            self.do_mail(
                rs, "privilege_change_remind",
                {'To': tuple(notify),
                 'Subject': "Offene Änderungen von Admin-Privilegien"},
                {'count': len(data)})
            store = {
                'tstamp': current.timestamp(),
                'ids': list(data),
            }
        return store

    @access("core_admin")
    @REQUESTdata(("target_realm", "realm_or_None"))
    def promote_user_form(self, rs, persona_id, target_realm, internal=False):
        """Render form.

        This has two parts. If the target realm is absent, we let the
        admin choose one. If it is present we present a mask to promote
        the user.

        The internal flag is used if the call comes from another frontend
        function to disable further redirection on validation errors.
        """
        if rs.has_validation_errors() and not internal:
            return self.redirect_show_user(rs, persona_id)
        if rs.ambience['persona']['is_archived']:
            rs.notify("error", n_("Persona is archived."))
            return self.redirect_show_user(rs, persona_id)
        merge_dicts(rs.values, rs.ambience['persona'])
        if (target_realm
                and rs.ambience['persona']['is_{}_realm'.format(target_realm)]):
            rs.notify("warning", n_("No promotion necessary."))
            return self.redirect_show_user(rs, persona_id)
        return self.render(rs, "promote_user")

    @access("core_admin", modi={"POST"})
    @REQUESTdata(("target_realm", "realm"))
    @REQUESTdatadict(
        "title", "name_supplement", "birthday", "gender", "free_form",
        "telephone", "mobile", "address", "address_supplement", "postal_code",
        "location", "country")
    def promote_user(self, rs, persona_id, target_realm, data):
        """Add a new realm to the users ."""
        for key in tuple(k for k in data.keys() if not data[k]):
            # remove irrelevant keys, due to the possible combinations it is
            # rather lengthy to specify the exact set of them
            del data[key]
        persona = self.coreproxy.get_total_persona(rs, persona_id)
        merge_dicts(data, persona)
        # Specific fixes by target realm
        if target_realm == "cde":
            reference = CDE_TRANSITION_FIELDS()
            for key in ('trial_member', 'decided_search', 'bub_search'):
                if data[key] is None:
                    data[key] = False
        elif target_realm == "event":
            reference = EVENT_TRANSITION_FIELDS()
        else:
            reference = {}
        for key in tuple(data.keys()):
            if key not in reference and key != 'id':
                del data[key]
        data['is_{}_realm'.format(target_realm)] = True
        for realm in implied_realms(target_realm):
            data['is_{}_realm'.format(realm)] = True
        data = check(rs, "persona", data, transition=True)
        if rs.has_validation_errors():
            return self.promote_user_form(rs, persona_id, internal=True)
        code = self.coreproxy.change_persona_realms(rs, data)
        self.notify_return_code(rs, code)
        if code > 0 and target_realm == "cde":
            meta_info = self.coreproxy.get_meta_info(rs)
            self.do_mail(rs, "welcome",
                         {'To': (persona['username'],),
                          'Subject': "Aufnahme in den CdE",
                          },
                         {'data': persona,
                          'email': "",
                          'cookie': "",
                          'meta_info': meta_info,
                          })
        return self.redirect_show_user(rs, persona_id)

    @access("cde_admin")
    def modify_membership_form(self, rs, persona_id):
        """Render form."""
        if rs.ambience['persona']['is_archived']:
            rs.notify("error", n_("Persona is archived."))
            return self.redirect_show_user(rs, persona_id)
        return self.render(rs, "modify_membership")

    @access("cde_admin", modi={"POST"})
    @REQUESTdata(("is_member", "bool"))
    def modify_membership(self, rs, persona_id, is_member):
        """Change association status.

        This is CdE-functionality so we require a cde_admin instead of a
        core_admin.
        """
        if rs.has_validation_errors():
            return self.modify_membership_form(rs, persona_id)
        code = self.coreproxy.change_membership(rs, persona_id, is_member)
        self.notify_return_code(rs, code)

        if not is_member:
            lastschrift_ids = self.cdeproxy.list_lastschrift(
                rs, persona_ids=(persona_id,), active=None)
            lastschrifts = self.cdeproxy.get_lastschrifts(
                rs, lastschrift_ids.keys())
            active_permits = []
            for lastschrift in lastschrifts.values():
                if not lastschrift['revoked_at']:
                    active_permits.append(lastschrift['id'])
            if active_permits:
                transaction_ids = self.cdeproxy.list_lastschrift_transactions(
                    rs, lastschrift_ids=active_permits,
                    stati=(const.LastschriftTransactionStati.issued,))
                if transaction_ids:
                    subject = ("Einzugsermächtigung zu ausstehender "
                               "Lastschrift widerrufen.")
                    self.do_mail(rs, "pending_lastschrift_revoked",
                                 {'To': (self.conf.MANAGEMENT_ADDRESS,),
                                  'Subject': subject},
                                 {'persona_id': persona_id})
                for active_permit in active_permits:
                    data = {
                        'id': active_permit,
                        'revoked_at': now(),
                    }
                    code = self.cdeproxy.set_lastschrift(rs, data)
                    self.notify_return_code(rs, code,
                                            success=n_("Permit revoked."))

        return self.redirect_show_user(rs, persona_id)

    @access("finance_admin")
    def modify_balance_form(self, rs, persona_id):
        """Serve form to manually modify a personas balance."""
        if rs.ambience['persona']['is_archived']:
            rs.notify("error", n_("Persona is archived."))
            return self.redirect_show_user(rs, persona_id)
        persona = self.coreproxy.get_cde_user(rs, persona_id)
        old_balance = persona['balance']
        trial_member = persona['trial_member']
        return self.render(
            rs, "modify_balance",
            {'old_balance': old_balance, 'trial_member': trial_member})

    @access("finance_admin", modi={"POST"})
    @REQUESTdata(("new_balance", "non_negative_decimal"),
                 ("trial_member", "bool"),
                 ("change_note", "str"))
    def modify_balance(self, rs, persona_id, new_balance, trial_member,
                       change_note):
        """Set the new balance."""
        if rs.has_validation_errors():
            return self.modify_balance_form(rs, persona_id)
        persona = self.coreproxy.get_cde_user(rs, persona_id)
        if (persona['balance'] == new_balance
                and persona['trial_member'] == trial_member):
            rs.notify("warning", n_("Nothing changed."))
            return self.redirect(rs, "core/modify_balance_form")
        if rs.ambience['persona']['is_archived']:
            rs.notify("error", n_("Persona is archived."))
            return self.redirect_show_user(rs, persona_id)
        if rs.has_validation_errors():
            return self.modify_balance_form(rs, persona_id)
        code = self.coreproxy.change_persona_balance(
            rs, persona_id, new_balance,
            const.FinanceLogCodes.manual_balance_correction,
            change_note=change_note, trial_member=trial_member)
        self.notify_return_code(rs, code)
        return self.redirect_show_user(rs, persona_id)

    @access("cde")
    def get_foto(self, rs, foto):
        """Retrieve profile picture."""
        path = self.conf.STORAGE_DIR / "foto" / foto
        mimetype = magic.from_file(str(path), mime=True)
        return self.send_file(rs, path=path, mimetype=mimetype)

    @access("cde")
    def set_foto_form(self, rs, persona_id):
        """Render form."""
        if rs.user.persona_id != persona_id and not self.is_admin(rs):
            raise werkzeug.exceptions.Forbidden(n_("Not privileged."))
        if rs.ambience['persona']['is_archived']:
            rs.notify("error", n_("Persona is archived."))
            return self.redirect_show_user(rs, persona_id)
        foto = self.coreproxy.get_cde_user(rs, persona_id)['foto']
        return self.render(rs, "set_foto", {'foto': foto})

    @access("cde", modi={"POST"})
    @REQUESTfile("foto")
    @REQUESTdata(("delete", "bool"))
    def set_foto(self, rs, persona_id, foto, delete):
        """Set profile picture."""
        if rs.user.persona_id != persona_id and not self.is_admin(rs):
            raise werkzeug.exceptions.Forbidden(n_("Not privileged."))
        foto = check(rs, 'profilepic_or_None', foto, "foto")
        if not foto and not delete:
            rs.append_validation_error(
                ("foto", ValueError("Mustn't be empty.")))
        if rs.has_validation_errors():
            return self.set_foto_form(rs, persona_id)
        previous = self.coreproxy.get_cde_user(rs, persona_id)['foto']
        myhash = None
        if foto:
            myhash = hashlib.sha512()
            myhash.update(foto)
            myhash = myhash.hexdigest()
            path = self.conf.STORAGE_DIR / 'foto' / myhash
            if not path.exists():
                with open(str(path), 'wb') as f:
                    f.write(foto)
        with Atomizer(rs):
            code = self.coreproxy.change_foto(rs, persona_id, foto=myhash)
            if previous:
                if not self.coreproxy.foto_usage(rs, previous):
                    path = self.conf.STORAGE_DIR / 'foto' / previous
                    if path.exists():
                        path.unlink()
        self.notify_return_code(rs, code, success=n_("Foto updated."))
        return self.redirect_show_user(rs, persona_id)

    @access("core_admin", modi={"POST"})
    @REQUESTdata(("confirm_username", "str"))
    def invalidate_password(self, rs, persona_id, confirm_username):
        """Delete a users current password to force them to set a new one."""
        if confirm_username != rs.ambience['persona']['username']:
            rs.append_validation_error(
                ('confirm_username',
                 ValueError(n_("Please provide the user's email address."))))
        if rs.has_validation_errors():
            return self.show_user(
                rs, persona_id, confirm_id=persona_id, internal=True)
        code = self.coreproxy.invalidate_password(rs, persona_id)
        self.notify_return_code(rs, code, success=n_("Password invalidated."))

        if not code:
            return self.show_user(
                rs, persona_id, confirm_id=persona_id, internal=True)
        else:
            return self.redirect_show_user(rs, persona_id)

    @access("persona")
    def change_password_form(self, rs):
        """Render form."""
        return self.render(rs, "change_password")

    @access("persona", modi={"POST"})
    @REQUESTdata(("old_password", "str"), ("new_password", "str"),
                 ("new_password2", "str"))
    def change_password(self, rs, old_password, new_password, new_password2):
        """Update your own password."""
        if rs.has_validation_errors():
            return self.change_password_form(rs)

        if new_password != new_password2:
            rs.extend_validation_errors(
                (("new_password", ValueError(n_("Passwords don’t match."))),
                 ("new_password2", ValueError(n_("Passwords don’t match.")))))
            rs.ignore_validation_errors()
            rs.notify("error", n_("Passwords don’t match."))
            return self.change_password_form(rs)

        new_password, errs = self.coreproxy.check_password_strength(
            rs, new_password, persona_id=rs.user.persona_id,
            argname="new_password")
        rs.extend_validation_errors(errs)

        if rs.has_validation_errors():
            if any(name == "new_password"
                   for name, _ in rs.retrieve_validation_errors()):
                rs.notify("error", n_("Password too weak."))
            return self.change_password_form(rs)
        code, message = self.coreproxy.change_password(
            rs, old_password, new_password)
        self.notify_return_code(rs, code, success=n_("Password changed."),
                                error=message)
        if not code:
            rs.append_validation_error(
                ("old_password", ValueError(n_("Wrong password."))))
            rs.ignore_validation_errors()
            self.logger.info(
                "Unsuccessful password change for persona {}.".format(
                    rs.user.persona_id))
            return self.change_password_form(rs)
        else:
            return self.redirect_show_user(rs, rs.user.persona_id)

    @access("anonymous")
    def reset_password_form(self, rs):
        """Render form.

        This starts the process of anonymously resetting a password.
        """
        return self.render(rs, "reset_password")

    @access("anonymous")
    @REQUESTdata(("email", "email"))
    def send_password_reset_link(self, rs, email):
        """Send a confirmation mail.

        To prevent an adversary from changing random passwords.
        """
        if rs.has_validation_errors():
            return self.reset_password_form(rs)
        exists = self.coreproxy.verify_existence(rs, email)
        if not exists:
            rs.append_validation_error(
                ("email", ValueError(n_("Nonexistant user."))))
            rs.ignore_validation_errors()
            return self.reset_password_form(rs)
        admin_exception = False
        try:
            success, message = self.coreproxy.make_reset_cookie(
                rs, email, self.conf.PARAMETER_TIMEOUT)
        except PrivilegeError:
            admin_exception = True
        else:
            if not success:
                rs.notify("error", message)
            else:
                self.do_mail(
                    rs, "reset_password",
                    {'To': (email,), 'Subject': "CdEDB Passwort zurücksetzen"},
                    {'email': self.encode_parameter(
                        "core/do_password_reset_form", "email", email,
                        timeout=self.conf.PARAMETER_TIMEOUT),
                        'cookie': message})
                msg = "Sent password reset mail to {} for IP {}."
                self.logger.info(msg.format(email, rs.request.remote_addr))
                rs.notify("success", n_("Email sent."))
        if admin_exception:
            self.do_mail(
                rs, "admin_no_reset_password",
                {'To': (email,), 'Subject': "CdEDB Passwort zurücksetzen"})
            msg = "Sent password reset denial mail to admin {} for IP {}."
            self.logger.info(msg.format(email, rs.request.remote_addr))
            rs.notify("success", n_("Email sent."))
        return self.redirect(rs, "core/index")

    @access("core_admin", "meta_admin", "cde_admin", "event_admin", "ml_admin",
            "assembly_admin", modi={"POST"})
    def admin_send_password_reset_link(self, rs, persona_id, internal=False):
        """Generate a password reset email for an arbitrary persona.

        This is the only way to reset the password of an administrator (for
        security reasons).

        If the `internal` parameter is True, this was called internally to
        send a reset link. In that case we do not have the appropriate
        ambience dict, so we retrieve the username.
        """
        if rs.has_validation_errors():
            return self.redirect_show_user(rs, persona_id)
        if (not self.coreproxy.is_relative_admin(rs, persona_id)
                and "meta_admin" not in rs.user.roles):
            raise PrivilegeError(n_("Not a relative admin."))
        if internal:
            persona = self.coreproxy.get_persona(rs, persona_id)
            email = persona['username']
        else:
            email = rs.ambience['persona']['username']
        success, message = self.coreproxy.make_reset_cookie(
            rs, email, timeout=self.conf.EMAIL_PARAMETER_TIMEOUT)
        if not success:
            rs.notify("error", message)
        else:
            self.do_mail(
                rs, "reset_password",
                {'To': (email,), 'Subject': "CdEDB Passwort zurücksetzen"},
                {'email': self.encode_parameter(
                    "core/do_password_reset_form", "email", email,
                    timeout=self.conf.EMAIL_PARAMETER_TIMEOUT),
                    'cookie': message})
            msg = "Sent password reset mail to {} for admin {}."
            self.logger.info(msg.format(email, rs.user.persona_id))
            rs.notify("success", n_("Email sent."))
        return self.redirect_show_user(rs, persona_id)

    @access("anonymous")
    @REQUESTdata(("email", "#email"), ("cookie", "str"))
    def do_password_reset_form(self, rs, email, cookie, internal=False):
        """Second form.

        Pretty similar to first form, but now we know, that the account
        owner actually wants the reset.

        The internal parameter signals that the call is from another
        frontend function and not an incoming request. This prevents
        validation from changing the target again.
        """
        if rs.has_validation_errors() and not internal:
            # Clean errors prior to displaying a new form for the first step
            rs.retrieve_validation_errors().clear()
            rs.notify("info", n_("Please try again."))
            return self.reset_password_form(rs)
        rs.values['email'] = self.encode_parameter(
            "core/do_password_reset", "email", email)
        return self.render(rs, "do_password_reset")

    @access("anonymous", modi={"POST"})
    @REQUESTdata(("email", "#email"), ("new_password", "str"),
                 ("new_password2", "str"), ("cookie", "str"))
    def do_password_reset(self, rs, email, new_password, new_password2, cookie):
        """Now we can reset to a new password."""
        if rs.has_validation_errors():
            return self.reset_password_form(rs)
        if new_password != new_password2:
            rs.extend_validation_errors(
                (("new_password", ValueError(n_("Passwords don’t match."))),
                 ("new_password2", ValueError(n_("Passwords don’t match."))),))
            rs.ignore_validation_errors()
            rs.notify("error", n_("Passwords don’t match."))
            return self.change_password_form(rs)
        new_password, errs = self.coreproxy.check_password_strength(
            rs, new_password, email=email, argname="new_password")
        rs.extend_validation_errors(errs)

        if rs.has_validation_errors():
            if any(name == "new_password"
                   for name, _ in rs.retrieve_validation_errors()):
                rs.notify("error", n_("Password too weak."))
            return self.do_password_reset_form(rs, email=email, cookie=cookie,
                                               internal=True)
        code, message = self.coreproxy.reset_password(rs, email, new_password,
                                                      cookie=cookie)
        self.notify_return_code(rs, code, success=n_("Password reset."),
                                error=message)
        if not code:
            return self.redirect(rs, "core/reset_password_form")
        else:
            return self.redirect(rs, "core/index")

    @access("persona")
    def change_username_form(self, rs):
        """Render form."""
        return self.render(rs, "change_username")

    @access("persona")
    @REQUESTdata(("new_username", "email"))
    def send_username_change_link(self, rs, new_username):
        """First verify new name with test email."""
        if new_username == rs.user.username:
            rs.append_validation_error(
                ("new_username", ValueError(n_(
                    "Must be different from current email address."))))
        if (not rs.has_validation_errors()
                and self.coreproxy.verify_existence(rs, new_username)):
            rs.append_validation_error(
                ("new_username", ValueError(n_("Name collision."))))
        if rs.has_validation_errors():
            return self.change_username_form(rs)
        self.do_mail(rs, "change_username",
                     {'To': (new_username,),
                      'Subject': "CdEDB Neue E-Mail-Adresse verifizieren"},
                     {'new_username': self.encode_parameter(
                         "core/do_username_change_form", "new_username",
                         new_username)})
        self.logger.info("Sent username change mail to {} for {}.".format(
            new_username, rs.user.username))
        rs.notify("success", "Email sent.")
        return self.redirect(rs, "core/index")

    @access("persona")
    @REQUESTdata(("new_username", "#email"))
    def do_username_change_form(self, rs, new_username):
        """Email is now verified or we are admin."""
        if rs.has_validation_errors():
            return self.change_username_form(rs)
        rs.values['new_username'] = self.encode_parameter(
            "core/do_username_change", "new_username", new_username)
        return self.render(rs, "do_username_change", {
            'raw_email': new_username})

    @access("persona", modi={"POST"})
    @REQUESTdata(('new_username', '#email'), ('password', 'str'))
    def do_username_change(self, rs, new_username, password):
        """Now we can do the actual change."""
        if rs.has_validation_errors():
            return self.change_username_form(rs)
        code, message = self.coreproxy.change_username(
            rs, rs.user.persona_id, new_username, password)
        self.notify_return_code(rs, code, success=n_("Email address changed."),
                                error=message)
        if not code:
            return self.redirect(rs, "core/change_username_form")
        else:
            self.do_mail(rs, "username_change_info",
                         {'To': (rs.user.username,),
                          'Subject': "Deine E-Mail-Adresse wurde geändert"},
                         {'new_username': new_username})
            return self.redirect(rs, "core/index")

    @access("core_admin", "cde_admin", "event_admin", "ml_admin",
            "assembly_admin")
    def admin_username_change_form(self, rs, persona_id):
        """Render form."""
        if not self.coreproxy.is_relative_admin(rs, persona_id):
            raise werkzeug.exceptions.Forbidden(n_("Not a relative admin."))
        if rs.ambience['persona']['is_archived']:
            rs.notify("error", n_("Persona is archived."))
            return self.redirect_show_user(rs, persona_id)
        data = self.coreproxy.get_persona(rs, persona_id)
        return self.render(rs, "admin_username_change", {'data': data})

    @access("core_admin", "cde_admin", "event_admin", "ml_admin",
            "assembly_admin", modi={"POST"})
    @REQUESTdata(('new_username', 'email_or_None'))
    def admin_username_change(self, rs, persona_id, new_username):
        """Change username without verification."""
        if not self.coreproxy.is_relative_admin(rs, persona_id):
            raise werkzeug.exceptions.Forbidden(n_("Not a relative admin."))
        if rs.has_validation_errors():
            return self.admin_username_change_form(rs, persona_id)
        code, message = self.coreproxy.change_username(
            rs, persona_id, new_username, password=None)
        self.notify_return_code(rs, code, success=n_("Email address changed."),
                                error=message)
        if not code:
            return self.redirect(rs, "core/admin_username_change_form")
        else:
            return self.redirect_show_user(rs, persona_id)

    @access("core_admin", "cde_admin", "event_admin", "ml_admin",
            "assembly_admin", modi={"POST"})
    @REQUESTdata(("activity", "bool"))
    def toggle_activity(self, rs, persona_id, activity):
        """Enable/disable an account."""
        if not self.coreproxy.is_relative_admin(rs, persona_id):
            raise werkzeug.exceptions.Forbidden(n_("Not a relative admin."))
        if rs.has_validation_errors():
            # Redirect for encoded parameter
            return self.redirect_show_user(rs, persona_id)
        if rs.ambience['persona']['is_archived']:
            rs.notify("error", n_("Persona is archived."))
            return self.redirect_show_user(rs, persona_id)
        data = {
            'id': persona_id,
            'is_active': activity,
        }
        change_note = "Aktivierungsstatus auf {activity} geändert.".format(
            activity="aktiv" if activity else "inaktiv")
        code = self.coreproxy.change_persona(rs, data, may_wait=False,
                                             change_note=change_note)
        self.notify_return_code(rs, code)
        return self.redirect_show_user(rs, persona_id)

    @access("anonymous")
    def genesis_request_form(self, rs):
        """Render form."""
        allowed_genders = set(const.Genders) - {const.Genders.not_specified}
        realm_options = [option
                         for option in GENESIS_REALM_OPTION_NAMES
                         if option.realm in realm_specific_genesis_fields]
        return self.render(rs, "genesis_request", {
            'max_rationale': self.conf.MAX_RATIONALE,
            'allowed_genders': allowed_genders,
            'realm_specific_genesis_fields': realm_specific_genesis_fields,
            'realm_options': realm_options})

    @access("anonymous", modi={"POST"})
    @REQUESTdatadict(
        "notes", "realm", "username", "given_names", "family_name", "gender",
        "birthday", "telephone", "mobile", "address_supplement", "address",
        "postal_code", "location", "country", "birth_name")
    @REQUESTdata(("attachment_hash", "str_or_None"),
                 ("attachment_filename", "str_or_None"),
                 ("ignore_warnings", "bool_or_None"))
    @REQUESTfile("attachment")
    def genesis_request(self, rs, data, attachment, attachment_hash,
                        attachment_filename=None, ignore_warnings=False):
        """Voice the desire to become a persona.

        This initiates the genesis process.
        """
        if attachment:
            attachment_filename = attachment.filename
            attachment = check(rs, 'pdffile', attachment, 'attachment')
        attachment_base_path = self.conf.STORAGE_DIR / 'genesis_attachment'
        if attachment:
            myhash = hashlib.sha512()
            myhash.update(attachment)
            myhash = myhash.hexdigest()
            path = attachment_base_path / myhash
            if not path.exists():
                with open(path, 'wb') as f:
                    f.write(attachment)
            data['attachment'] = myhash
            rs.values['attachment_hash'] = myhash
            rs.values['attachment_filename'] = attachment_filename
        elif attachment_hash:
            path = attachment_base_path / attachment_hash
            if not path.exists():
                data['attachment'] = None
                e = ("attachment", ValueError(n_(
                    "It seems like you took too long and "
                    "your previous upload was deleted.")))
                rs.append_validation_error(e)
            else:
                data['attachment'] = attachment_hash
        data = check(rs, "genesis_case", data, creation=True,
                     _ignore_warnings=ignore_warnings)
        if rs.has_validation_errors():
            return self.genesis_request_form(rs)
        if len(data['notes']) > self.conf.MAX_RATIONALE:
            rs.append_validation_error(
                ("notes", ValueError(n_("Rationale too long."))))
        # We dont actually want gender == not_specified as a valid option if it
        # is required for the requested realm)
        if 'gender' in realm_specific_genesis_fields.get(data.get('realm'), {}):
            if data['gender'] == const.Genders.not_specified:
                rs.append_validation_error(
                    ("gender", ValueError(n_(
                        "Must specify gender for %(realm)s realm."),
                        {"realm": data["realm"]})))
        if rs.has_validation_errors():
            return self.genesis_request_form(rs)
        if self.coreproxy.verify_existence(rs, data['username']):
            existing_id = self.coreproxy.genesis_case_by_email(
                rs, data['username'])
            if existing_id:
                # TODO this case is kind of a hack since it throws
                # away the information entered by the user, but in
                # theory this should not happen too often (reality
                # notwithstanding)
                rs.notify("info", n_("Confirmation email has been resent."))
                case_id = existing_id
            else:
                rs.notify("error",
                          n_("Email address already in DB. Reset password."))
                return self.redirect(rs, "core/index")
        else:
            new_id = self.coreproxy.genesis_request(
                rs, data, ignore_warnings=ignore_warnings)
            if not new_id:
                rs.notify("error", n_("Failed."))
                return self.genesis_request_form(rs)
            case_id = new_id

        # Send verification mail for new case or resend for old case.
        self.do_mail(rs, "genesis_verify",
                     {
                         'To': (data['username'],),
                         'Subject': "CdEDB Accountanfrage verifizieren",
                     },
                     {
                         'genesis_case_id': self.encode_parameter(
                             "core/genesis_verify", "genesis_case_id",
                             case_id),
                         'given_names': data['given_names'],
                         'family_name': data['family_name'],
                     })
        rs.notify(
            "success",
            n_("Email sent. Please follow the link contained in the email."))
        return self.redirect(rs, "core/index")

    @access("anonymous")
    @REQUESTdata(("genesis_case_id", "#int"))
    def genesis_verify(self, rs, genesis_case_id):
        """Verify the email address entered in :py:meth:`genesis_request`.

        This is not a POST since the link is shared via email.
        """
        if rs.has_validation_errors():
            return self.genesis_request_form(rs)
        code, realm = self.coreproxy.genesis_verify(rs, genesis_case_id)
        self.notify_return_code(
            rs, code,
            error=n_("Verification failed. Please contact the administrators."),
            success=n_("Email verified. Wait for moderation. "
                       "You will be notified by mail."),
            pending=n_("This account request was already verified.")
        )
        if not code:
            return self.redirect(rs, "core/genesis_request_form")
        return self.redirect(rs, "core/index")

    @periodic("genesis_remind")
    def genesis_remind(self, rs, store):
        """Cron job for genesis cases to review.

        Send a reminder after four hours and then daily.
        """
        current = now()
        data = self.coreproxy.genesis_list_cases(
            rs, stati=(const.GenesisStati.to_review,))
        old = set(store.get('ids', [])) & set(data)
        new = set(data) - set(old)
        remind = False
        if any(data[anid]['ctime'] + datetime.timedelta(hours=4) < current
               for anid in new):
            remind = True
        if old and current.timestamp() > store.get('tstamp', 0) + 24*60*60:
            remind = True
        if remind:
            stati = (const.GenesisStati.to_review,)
            cde_count = len(self.coreproxy.genesis_list_cases(
                rs, stati=stati, realms=["cde"]))
            event_count = len(self.coreproxy.genesis_list_cases(
                rs, stati=stati, realms=["event"]))
            ml_count = len(self.coreproxy.genesis_list_cases(
                rs, stati=stati, realms=["ml"]))
            assembly_count = len(self.coreproxy.genesis_list_cases(
                rs, stati=stati, realms=["assembly"]))
            notify = {self.conf.MANAGEMENT_ADDRESS}
            if cde_count:
                notify |= {self.conf.CDE_ADMIN_ADDRESS}
            if event_count:
                notify |= {self.conf.EVENT_ADMIN_ADDRESS}
            if ml_count:
                notify |= {self.conf.ML_ADMIN_ADDRESS}
            if assembly_count:
                notify |= {self.conf.ASSEMBLY_ADMIN_ADDRESS}
            self.do_mail(
                rs, "genesis_requests_pending",
                {'To': tuple(notify),
                 'Subject': "Offene CdEDB Accountanfragen"},
                {'count': len(data)})
            store = {
                'tstamp': current.timestamp(),
                'ids': list(data),
            }
        return store

    @periodic("genesis_forget", period=96)
    def genesis_forget(self, rs, store):
        """Cron job for deleting unconfirmed or rejected genesis cases.

        This allows the username to be used once more.
        """
        stati = (const.GenesisStati.unconfirmed, const.GenesisStati.rejected)
        cases = self.coreproxy.genesis_list_cases(
            rs, stati=stati)

        delete = tuple(case["id"] for case in cases.values() if
                       case["ctime"] < now() - self.conf.PARAMETER_TIMEOUT)

        count = 0
        for genesis_case_id in delete:
            count += self.coreproxy.delete_genesis_case(rs, genesis_case_id)

        genesis_attachment_path : pathlib.Path = self.conf.STORAGE_DIR / "genesis_attachment"

        attachment_count = 0
        for attachment in genesis_attachment_path.iterdir():
            if not attachment.is_dir():
                if not self.coreproxy.genesis_attachment_usage(rs, attachment):
                    attachment.unlink()
                    attachment_count += 1

        if count or attachment_count:
            msg = "genesis_forget: Deleted {} genesis cases and {} attachments"
            self.logger.info(msg.format(count, attachment_count))

        return store

    @access("core_admin", *("{}_admin".format(realm)
                            for realm, fields in
                            realm_specific_genesis_fields.items()
                            if "attachment" in fields))
    def genesis_get_attachment(self, rs, attachment):
        """Retrieve attachment for genesis case."""
        path = self.conf.STORAGE_DIR / 'genesis_attachment' / attachment
        mimetype = magic.from_file(str(path), mime=True)
        return self.send_file(rs, path=path, mimetype=mimetype)

    @access("core_admin", *("{}_admin".format(realm)
                            for realm in realm_specific_genesis_fields))
    def genesis_list_cases(self, rs):
        """Compile a list of genesis cases to review."""
        realms = [realm for realm in realm_specific_genesis_fields.keys()
                  if {"{}_admin".format(realm), 'core_admin'} & rs.user.roles]
        data = self.coreproxy.genesis_list_cases(
            rs, stati=(const.GenesisStati.to_review,), realms=realms)
        cases = self.coreproxy.genesis_get_cases(rs, set(data))
        cases_by_realm = {
            realm: {k: v for k, v in cases.items() if v['realm'] == realm}
            for realm in realms}
        return self.render(rs, "genesis_list_cases", {
            'cases_by_realm': cases_by_realm})

    @access("core_admin", *("{}_admin".format(realm)
                            for realm in realm_specific_genesis_fields))
    def genesis_show_case(self, rs, genesis_case_id):
        """View a specific case."""
        case = rs.ambience['genesis_case']
        if (not self.is_admin(rs)
                and "{}_admin".format(case['realm']) not in rs.user.roles):
            raise werkzeug.exceptions.Forbidden(n_("Not privileged."))
        reviewer = None
        if case['reviewer']:
            reviewer = self.coreproxy.get_persona(rs, case['reviewer'])
        return self.render(rs, "genesis_show_case", {'reviewer': reviewer})

    @access("core_admin", *("{}_admin".format(realm)
                            for realm in realm_specific_genesis_fields))
    def genesis_modify_form(self, rs, genesis_case_id):
        """Edit a specific case it."""
        case = rs.ambience['genesis_case']
        if (not self.is_admin(rs)
                and "{}_admin".format(case['realm']) not in rs.user.roles):
            raise werkzeug.exceptions.Forbidden(n_("Not privileged."))
        if case['case_status'] != const.GenesisStati.to_review:
            rs.notify("error", n_("Case not to review."))
            return self.genesis_list_cases(rs)
        merge_dicts(rs.values, case)
        realm_options = [option
                         for option in GENESIS_REALM_OPTION_NAMES
                         if option.realm in realm_specific_genesis_fields]
        return self.render(rs, "genesis_modify_form", {
            'realm_specific_genesis_fields': realm_specific_genesis_fields,
            'realm_options': realm_options})

    @access("core_admin", *("{}_admin".format(realm)
                            for realm in realm_specific_genesis_fields),
            modi={"POST"})
    @REQUESTdatadict(
        "notes", "realm", "username", "given_names", "family_name", "gender",
        "birthday", "telephone", "mobile", "address_supplement", "address",
        "postal_code", "location", "country")
    @REQUESTdata(("ignore_warnings", "bool_or_None"))
    def genesis_modify(self, rs, genesis_case_id, data, ignore_warnings=False):
        """Edit a case to fix potential issues before creation."""
        data['id'] = genesis_case_id
        data = check(rs, "genesis_case", data, _ignore_warnings=ignore_warnings)
        if rs.has_validation_errors():
            return self.genesis_modify_form(rs, genesis_case_id)
        case = rs.ambience['genesis_case']
        if (not self.is_admin(rs)
                and "{}_admin".format(case['realm']) not in rs.user.roles):
            raise werkzeug.exceptions.Forbidden(n_("Not privileged."))
        if case['case_status'] != const.GenesisStati.to_review:
            rs.notify("error", n_("Case not to review."))
            return self.genesis_list_cases(rs)
        code = self.coreproxy.genesis_modify_case(
            rs, data, ignore_warnings=ignore_warnings)
        self.notify_return_code(rs, code)
        return self.redirect(rs, "core/genesis_show_case")

    @access("core_admin", *("{}_admin".format(realm)
                            for realm in realm_specific_genesis_fields),
            modi={"POST"})
    @REQUESTdata(("case_status", "enum_genesisstati"))
    def genesis_decide(self, rs, genesis_case_id, case_status):
        """Approve or decline a genensis case.

        This either creates a new account or declines account creation.
        """
        if rs.has_validation_errors():
            return self.genesis_list_cases(rs)
        case = rs.ambience['genesis_case']
        if (not self.is_admin(rs)
                and "{}_admin".format(case['realm']) not in rs.user.roles):
            raise werkzeug.exceptions.Forbidden(n_("Not privileged."))
        if case['case_status'] != const.GenesisStati.to_review:
            rs.notify("error", n_("Case not to review."))
            return self.genesis_list_cases(rs)
        data = {
            'id': genesis_case_id,
            'case_status': case_status,
            'reviewer': rs.user.persona_id,
            'realm': case['realm'],
        }
        with Atomizer(rs):
            code = self.coreproxy.genesis_modify_case(rs, data)
            persona_id = bool(code)
            if code and data['case_status'] == const.GenesisStati.approved:
                persona_id = self.coreproxy.genesis(rs, genesis_case_id)
        if not persona_id:
            rs.notify("error", n_("Failed."))
            return rs.genesis_list_cases(rs)
        if case_status == const.GenesisStati.approved:
            success, cookie = self.coreproxy.make_reset_cookie(
                rs, case['username'], timeout=self.conf.EMAIL_PARAMETER_TIMEOUT)
            self.do_mail(
                rs, "genesis_approved",
                {'To': (case['username'],),
                 'Subject': "CdEDB-Account erstellt",
                 },
                {'email': self.encode_parameter(
                     "core/do_password_reset_form", "email", case['username'],
                     timeout=self.conf.EMAIL_PARAMETER_TIMEOUT),
                 'cookie': cookie,
                 })
            rs.notify("success", n_("Case approved."))
        else:
            self.do_mail(
                rs, "genesis_declined",
                {'To': (case['username'],),
                 'Subject': "CdEDB Accountanfrage abgelehnt"},
                {})
            rs.notify("info", n_("Case rejected."))
        return self.redirect(rs, "core/genesis_list_cases")

    @access("core_admin")
    def list_pending_changes(self, rs):
        """List non-committed changelog entries."""
        pending = self.coreproxy.changelog_get_changes(
            rs, stati=(const.MemberChangeStati.pending,))
        return self.render(rs, "list_pending_changes", {'pending': pending})

    @periodic("pending_changelog_remind")
    def pending_changelog_remind(self, rs, store):
        """Cron job for pending changlog entries to decide.

        Send a reminder after twelve hours and then daily.
        """
        current = now()
        data = self.coreproxy.changelog_get_changes(
            rs, stati=(const.MemberChangeStati.pending,))
        ids = {"{}/{}".format(id, e['generation']) for id, e in data.items()}
        old = set(store.get('ids', [])) & ids
        new = ids - set(old)
        remind = False
        if any(data[int(id.split('/')[0])]['ctime']
               + datetime.timedelta(hours=12) < current
               for id in new):
            remind = True
        if old and current.timestamp() > store.get('tstamp', 0) + 24*60*60:
            remind = True
        if remind:
            self.do_mail(
                rs, "changelog_requests_pending",
                {'To': (self.conf.MANAGEMENT_ADDRESS,),
                 'Subject': "Offene CdEDB Accountänderungen"},
                {'count': len(data)})
            store = {
                'tstamp': current.timestamp(),
                'ids': list(ids),
            }
        return store

    @access("core_admin")
    def inspect_change(self, rs, persona_id):
        """Look at a pending change."""
        history = self.coreproxy.changelog_get_history(rs, persona_id,
                                                       generations=None)
        pending = history[max(history)]
        if pending['change_status'] != const.MemberChangeStati.pending:
            rs.notify("warning", n_("Persona has no pending change."))
            return self.list_pending_changes(rs)
        current = history[max(
            key for key in history
            if (history[key]['change_status']
                == const.MemberChangeStati.committed))]
        diff = {key for key in pending if current[key] != pending[key]}
        return self.render(rs, "inspect_change", {
            'pending': pending, 'current': current, 'diff': diff})

    @access("core_admin", modi={"POST"})
    @REQUESTdata(("generation", "int"), ("ack", "bool"))
    def resolve_change(self, rs, persona_id, generation, ack):
        """Make decision."""
        if rs.has_validation_errors():
            return self.list_pending_changes(rs)
        code = self.coreproxy.changelog_resolve_change(rs, persona_id,
                                                       generation, ack)
        message = n_("Change committed.") if ack else n_("Change dropped.")
        self.notify_return_code(rs, code, success=message)
        return self.redirect(rs, "core/list_pending_changes")

    @access("core_admin", "cde_admin", modi={"POST"})
    @REQUESTdata(("ack_delete", "bool"), ("note", "str"))
    def archive_persona(self, rs, persona_id, ack_delete, note):
        """Move a persona to the attic."""
        if not ack_delete:
            rs.append_validation_error(
                ("ack_delete", ValueError(n_("Must be checked."))))
        if not note:
            rs.notify("error", n_("Must supply archival note."))
        if rs.has_validation_errors():
            return self.show_user(rs, persona_id, confirm_id=persona_id,
                                  internal=True)

        try:
            code = self.coreproxy.archive_persona(rs, persona_id, note)
        except ArchiveError as e:
            rs.notify("error", e.args[0])
            code = 0
        self.notify_return_code(rs, code)
        return self.redirect_show_user(rs, persona_id)

    @access("core_admin", "cde_admin", modi={"POST"})
    def dearchive_persona(self, rs, persona_id):
        """Reinstate a persona from the attic."""
        if rs.has_validation_errors():
            return self.redirect_show_user(rs, persona_id)

        code = self.coreproxy.dearchive_persona(rs, persona_id)
        self.notify_return_code(rs, code)
        return self.redirect_show_user(rs, persona_id)

    @access("core_admin", "cde_admin", modi={"POST"})
    @REQUESTdata(("ack_delete", "bool"))
    def purge_persona(self, rs, persona_id, ack_delete):
        """Delete all identifying information for a persona."""
        if not ack_delete:
            rs.append_validation_error(
                ("ack_delete", ValueError(n_("Must be checked."))))
        if rs.has_validation_errors():
            return self.redirect_show_user(rs, persona_id)

        code = self.coreproxy.purge_persona(rs, persona_id)
        self.notify_return_code(rs, code)
        return self.redirect_show_user(rs, persona_id)

    @access("core_admin")
    @REQUESTdata(("stati", "[int]"), ("start", "non_negative_int_or_None"),
                 ("submitted_by", "cdedbid_or_None"),
                 ("reviewed_by", "cdedbid_or_None"),
                 ("persona_id", "cdedbid_or_None"),
                 ("additional_info", "str_or_None"),
                 ("stop", "non_negative_int_or_None"),
                 ("time_start", "datetime_or_None"),
                 ("time_stop", "datetime_or_None"))
    def view_changelog_meta(self, rs, stati, start, stop, persona_id,
                            submitted_by, additional_info, time_start,
                            time_stop, reviewed_by):
        """View changelog activity."""
        # no validation since the input stays valid, even if some options
        # are lost
        rs.ignore_validation_errors()
        start = start or 0
        stop = stop or 50
        log = self.coreproxy.retrieve_changelog_meta(
            rs, stati, start, stop, persona_id=persona_id,
            submitted_by=submitted_by, additional_info=additional_info,
            time_start=time_start, time_stop=time_stop, reviewed_by=reviewed_by)
        persona_ids = (
                {entry['submitted_by'] for entry in log if
                 entry['submitted_by']}
                | {entry['reviewed_by'] for entry in log if
                   entry['reviewed_by']}
                | {entry['persona_id'] for entry in log if entry['persona_id']})
        personas = self.coreproxy.get_personas(rs, persona_ids)
        return self.render(rs, "view_changelog_meta", {
            'log': log, 'personas': personas})

    @access("core_admin")
    @REQUESTdata(("codes", "[int]"), ("persona_id", "cdedbid_or_None"),
                 ("submitted_by", "cdedbid_or_None"),
                 ("additional_info", "str_or_None"),
                 ("start", "non_negative_int_or_None"),
                 ("stop", "non_negative_int_or_None"),
                 ("time_start", "datetime_or_None"),
                 ("time_stop", "datetime_or_None"))
    def view_log(self, rs, codes, start, stop, persona_id, submitted_by,
                 additional_info, time_start, time_stop):
        """View activity."""
        # no validation since the input stays valid, even if some options
        # are lost
        rs.ignore_validation_errors()
        start = start or 0
        stop = stop or 50
        log = self.coreproxy.retrieve_log(
            rs, codes=codes, start=start, stop=stop, persona_id=persona_id,
            submitted_by=submitted_by, additional_info=additional_info,
            time_start=time_start, time_stop=time_stop)
        persona_ids = (
                {entry['submitted_by'] for entry in log if
                 entry['submitted_by']}
                | {entry['persona_id'] for entry in log if entry['persona_id']})
        personas = self.coreproxy.get_personas(rs, persona_ids)
        return self.render(rs, "view_log", {'log': log, 'personas': personas})

    @access("anonymous")
    def debug_email(self, rs, token):
        """Debug functionality to view emails stored to HDD.

        In test instances emails are stored to disk since most of the time
        no real email addresses are given. This creates the problem that
        those are only readable with access to the file system, which most
        test users won't have.

        In production this will not be active, but should be harmless anyway
        since no mails will be saved to disk.

        The token parameter cannot contain slashes as this is prevented by
        werkzeug.
        """
        if not self.conf.CDEDB_DEV:
            return self.redirect(rs, "core/index")
        filename = pathlib.Path(tempfile.gettempdir(),
                                "cdedb-mail-{}.txt".format(token))
        with open(filename) as f:
            rawtext = f.read()
        emailtext = quopri.decodestring(rawtext).decode('utf-8')
        return self.render(rs, "debug_email", {'emailtext': emailtext})

    def get_cron_store(self, rs, name):
        return self.coreproxy.get_cron_store(rs, name)

    def set_cron_store(self, rs, name, data):
        return self.coreproxy.set_cron_store(rs, name, data)

    @access("anonymous")
    @REQUESTdata(("given_names", "str"), ("family_name", "str"))
    def api_resolve_name(self, rs, given_names, family_name):
        """API to resolve member names to email addresses.

        This is a quick and dirty hack and should be deleted as fast as
        possible.
        """
        token = rs.request.headers.get('X-CdEDB-API-token')
        if not self.resolve_api_token_check(token):
            raise werkzeug.exceptions.Forbidden(n_("Not authorized."))
        if rs.has_validation_errors():
            raise werkzeug.exceptions.BadRequest(n_("Invalid parameters."))

        spec = {
            "given_names": "str",
            "family_name": "str",
            "is_member": "bool",
        }
        given_names_regex = '.*'.join('\m{}\M'.format(re.escape(part))
                                      for part in given_names.split())
        constraints = (
            ('given_names', QueryOperators.regex, given_names_regex),
            ('family_name', QueryOperators.equal, family_name),
            ('is_member', QueryOperators.equal, True),
        )
        query = Query("qview_persona", spec, ("username",),
                      constraints, (('id', True),))
        result = self.coreproxy.submit_resolve_api_query(rs, query)
        json_data = [entry['username'] for entry in result]
        return self.send_file(rs, data=json.dumps(json_data),
                              mimetype='text/json')
<|MERGE_RESOLUTION|>--- conflicted
+++ resolved
@@ -24,13 +24,9 @@
 from cdedb.common import (
     n_, pairwise, extract_roles, unwrap, PrivilegeError,
     now, merge_dicts, ArchiveError, implied_realms, SubscriptionActions,
-<<<<<<< HEAD
     REALM_INHERITANCE, EntitySorter, realm_specific_genesis_fields,
-    privilege_tier, ALL_ADMIN_VIEWS, ADMIN_VIEWS_COOKIE_NAME)
-=======
-    REALM_INHERITANCE, EntitySorter, realm_specific_genesis_fields)
+    ALL_ADMIN_VIEWS, ADMIN_VIEWS_COOKIE_NAME, privilege_tier)
 from cdedb.config import SecretsConfig
->>>>>>> 876d100c
 from cdedb.query import QUERY_SPECS, mangle_query_input, Query, QueryOperators
 from cdedb.database.connection import Atomizer
 from cdedb.validation import (
@@ -289,7 +285,7 @@
             self.redirect(rs, "core/index")
 
         # Exit early on validation errors
-        if rs.errors:
+        if rs.has_validation_errors():
             return rs.response
 
         enabled_views = set(rs.request.cookies.get(ADMIN_VIEWS_COOKIE_NAME, "")
