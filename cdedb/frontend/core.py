#!/usr/bin/env python3

"""Services for the core realm."""

import collections
import copy
import datetime
import itertools
import operator
import pathlib
import quopri
import tempfile
from typing import Any, Collection, Dict, List, Optional, Set, Tuple

import magic
import qrcode
import qrcode.image.svg
import vobject
import werkzeug.exceptions
from werkzeug import Response

import cdedb.database.constants as const
import cdedb.validationtypes as vtypes
from cdedb.common import (
    ADMIN_KEYS, ADMIN_VIEWS_COOKIE_NAME, ALL_ADMIN_VIEWS, LOG_FIELDS_COMMON,
    REALM_ADMINS, REALM_INHERITANCE, REALM_SPECIFIC_GENESIS_FIELDS, ArchiveError,
    CdEDBObject, DefaultReturnCode, EntitySorter, PrivilegeError, Realm,
    RequestState, extract_roles, get_persona_fields_by_realm, implied_realms,
    merge_dicts, n_, now, pairwise, unwrap, xsorted,
)

from cdedb.database.connection import Atomizer
from cdedb.frontend.common import (
    AbstractFrontend, REQUESTdata, REQUESTdatadict, REQUESTfile, access, basic_redirect,
    calculate_db_logparams, calculate_loglinks, check_validation as check,
    check_validation_optional as check_optional, date_filter, enum_entries_filter,
    make_membership_fee_reference, markdown_parse_safe, periodic, querytoparams_filter,
    request_dict_extractor, request_extractor,
)
from cdedb.query import QUERY_SPECS, Query, QueryOperators, mangle_query_input
from cdedb.validation import (
    TypeMapping, _GENESIS_CASE_EXPOSED_FIELDS,
    _PERSONA_CDE_CREATION as CDE_TRANSITION_FIELDS,
    _PERSONA_EVENT_CREATION as EVENT_TRANSITION_FIELDS, validate_check,
)
from cdedb.validationtypes import CdedbID

# Name of each realm
USER_REALM_NAMES = {
    "cde": n_("CdE user / Member"),
    "event": n_("Event user"),
    "assembly": n_("Assembly user"),
    "ml": n_("Mailinglist user"),
}

# Name of each realm's option in the genesis form
GenesisRealmOptionName = collections.namedtuple(
    'GenesisRealmOptionName', ['realm', 'name'])
GENESIS_REALM_OPTION_NAMES = (
    GenesisRealmOptionName("event", n_("CdE event")),
    GenesisRealmOptionName("cde", n_("CdE membership")),
    GenesisRealmOptionName("assembly", n_("CdE members' assembly")),
    GenesisRealmOptionName("ml", n_("CdE mailinglist")))


class CoreFrontend(AbstractFrontend):
    """Note that there is no user role since the basic distinction is between
    anonymous access and personas. """
    realm = "core"

    @classmethod
    def is_admin(cls, rs: RequestState) -> bool:
        return super().is_admin(rs)

    @access("anonymous")
    @REQUESTdata("#wants")
    def index(self, rs: RequestState, wants: str = None) -> Response:
        """Basic entry point.

        :param wants: URL to redirect to upon login
        """
        rs.ignore_validation_errors()  # drop an invalid "wants"
        meta_info = self.coreproxy.get_meta_info(rs)
        dashboard: CdEDBObject = {}
        if not rs.user.persona_id:
            if wants:
                rs.values['wants'] = self.encode_parameter(
                    "core/login", "wants", wants,
                    persona_id=rs.user.persona_id,
                    timeout=self.conf["UNCRITICAL_PARAMETER_TIMEOUT"])
            return self.render(rs, "login", {'meta_info': meta_info})

        else:
            # Redirect to wanted page, if user meanwhile logged in
            if wants:
                return basic_redirect(rs, wants)

            # genesis cases
            genesis_realms = []
            for realm in REALM_SPECIFIC_GENESIS_FIELDS:
                if {"core_admin", "{}_admin".format(realm)} & rs.user.roles:
                    genesis_realms.append(realm)
            if genesis_realms and "genesis" in rs.user.admin_views:
                data = self.coreproxy.genesis_list_cases(
                    rs, stati=(const.GenesisStati.to_review,),
                    realms=genesis_realms)
                dashboard['genesis_cases'] = len(data)
            # pending changes
            if "core_user" in rs.user.admin_views:
                data = self.coreproxy.changelog_get_changes(
                    rs, stati=(const.MemberChangeStati.pending,))
                dashboard['pending_changes'] = len(data)
            # pending privilege changes
            if "meta_admin" in rs.user.admin_views:
                stati = (const.PrivilegeChangeStati.pending,)
                data = self.coreproxy.list_privilege_changes(
                    rs, stati=stati)
                dashboard['privilege_changes'] = len(data)
            # events organized
            orga_info = self.eventproxy.orga_info(rs, rs.user.persona_id)
            if orga_info:
                orga = {}
                events = self.eventproxy.get_events(rs, orga_info)
                present = now()
                for event_id, event in events.items():
                    begin = event['begin']
                    if (not begin or begin >= present.date()
                            or abs(begin.year - present.year) < 2):
                        regs = self.eventproxy.list_registrations(rs,
                                                                  event['id'])
                        event['registrations'] = len(regs)
                        orga[event_id] = event
                dashboard['orga'] = orga
                dashboard['present'] = present
            # mailinglists moderated
            moderator_info = self.mlproxy.moderator_info(rs, rs.user.persona_id)
            if moderator_info:
                moderator = self.mlproxy.get_mailinglists(rs, moderator_info)
                sub_request = const.SubscriptionStates.pending
                mailman = self.get_mailman()
                for mailinglist_id, mailinglist in moderator.items():
                    requests = self.mlproxy.get_subscription_states(
                        rs, mailinglist_id, states=(sub_request,))
                    held_mails = mailman.get_held_messages(mailinglist)
                    mailinglist['requests'] = len(requests)
                    mailinglist['held_mails'] = len(held_mails or [])
                dashboard['moderator'] = {k: v for k, v in moderator.items()
                                          if v['is_active']}
            # visible and open events
            if "event" in rs.user.roles:
                event_ids = self.eventproxy.list_events(
                    rs, visible=True, current=True, archived=False)
                events = self.eventproxy.get_events(rs, event_ids.keys())
                final = {}
                for event_id, event in events.items():
                    if event_id not in orga_info:
                        registration = self.eventproxy.list_registrations(
                            rs, event_id, rs.user.persona_id)
                        event['registration'] = bool(registration)
                        # Skip event, if the registration begins more than
                        # 2 weeks in future
                        if event['registration_start'] and \
                                now() + datetime.timedelta(weeks=2) < \
                                event['registration_start']:
                            continue
                        # Skip events, that are over or are not registerable
                        # anymore
                        if event['registration_hard_limit'] and \
                                now() > event['registration_hard_limit'] \
                                and not event['registration'] \
                                or now().date() > event['end']:
                            continue
                        final[event_id] = event
                if final:
                    dashboard['events'] = final
            # open assemblies
            if "assembly" in rs.user.roles:
                assembly_ids = self.assemblyproxy.list_assemblies(
                    rs, is_active=True, restrictive=True)
                assemblies = self.assemblyproxy.get_assemblies(
                    rs, assembly_ids.keys())
                final = {}
                for assembly_id, assembly in assemblies.items():
                    assembly['does_attend'] = self.assemblyproxy.does_attend(
                        rs, assembly_id=assembly_id)
                    if (assembly['does_attend']
                            or assembly['signup_end'] > now()):
                        final[assembly_id] = assembly
                if final:
                    dashboard['assemblies'] = final
            return self.render(rs, "index", {
                'meta_info': meta_info, 'dashboard': dashboard})

    @access("core_admin")
    def meta_info_form(self, rs: RequestState) -> Response:
        """Render form."""
        info = self.coreproxy.get_meta_info(rs)
        merge_dicts(rs.values, info)
        return self.render(rs, "meta_info")

    @access("core_admin", modi={"POST"})
    def change_meta_info(self, rs: RequestState) -> Response:
        """Change the meta info constants."""
        info = self.coreproxy.get_meta_info(rs)
        data_params: TypeMapping = {
            key: Optional[str]  # type: ignore
            for key in info
        }
        data = request_extractor(rs, data_params)
        data = check(rs, vtypes.MetaInfo, data, keys=info.keys())
        if rs.has_validation_errors():
            return self.meta_info_form(rs)
        assert data is not None
        code = self.coreproxy.set_meta_info(rs, data)
        self.notify_return_code(rs, code)
        return self.redirect(rs, "core/meta_info_form")

    @access("anonymous", modi={"POST"})
    @REQUESTdata("username", "password", "#wants")
    def login(self, rs: RequestState, username: vtypes.Email,
              password: str, wants: Optional[str]) -> Response:
        """Create session.

        :param wants: URL to redirect to
        """
        if rs.has_validation_errors():
            return self.index(rs)
        sessionkey = self.coreproxy.login(rs, username, password,
                                          rs.request.remote_addr)
        if not sessionkey:
            rs.notify("error", n_("Login failure."))
            rs.extend_validation_errors(
                (("username", ValueError()), ("password", ValueError())))
            rs.ignore_validation_errors()
            return self.index(rs)

        if wants:
            response = basic_redirect(rs, wants)
        elif "member" in rs.user.roles:
            data = self.coreproxy.get_cde_user(rs, rs.user.persona_id)
            if not data['decided_search']:
                response = self.redirect(rs, "cde/consent_decision_form")
            else:
                response = self.redirect(rs, "core/index")
        else:
            response = self.redirect(rs, "core/index")
        response.set_cookie("sessionkey", sessionkey,
                            httponly=True, secure=True, samesite="Lax")
        return response

    # We don't check anti CSRF tokens here, since logging does not harm anyone.
    @access("persona", modi={"POST"}, check_anti_csrf=False)
    def logout(self, rs: RequestState) -> Response:
        """Invalidate the current session."""
        self.coreproxy.logout(rs)
        response = self.redirect(rs, "core/index")
        response.delete_cookie("sessionkey")
        return response

    # Check for anti CSRF here, since this affects multiple sessions.
    @access("persona", modi={"POST"})
    def logout_all(self, rs: RequestState) -> Response:
        """Invalidate all sessions for the current user."""
        if rs.has_validation_errors():
            return self.index(rs)
        count = self.coreproxy.logout(rs, other_sessions=True)
        rs.notify(
            "success", n_("%(count)s session(s) terminated."), {'count': count})
        # Unset persona_id so the notification is encoded correctly.
        rs.user.persona_id = None
        ret = self.redirect(rs, "core/index")
        ret.delete_cookie("sessionkey")
        return ret

    @periodic("deactivate_old_sessions", period=4 * 24)
    def deactivate_old_sessions(self, rs: RequestState, store: CdEDBObject
                                ) -> CdEDBObject:
        """Once per day deactivate old sessions."""
        count = self.coreproxy.deactivate_old_sessions(rs)
        self.logger.info(f"Deactivated {count} old sessions.")
        store["total"] = store.get("total", 0) + count
        return store

    @periodic("clean_session_log", period=4 * 24 * 30)
    def clean_session_log(self, rs: RequestState, store: CdEDBObject) -> CdEDBObject:
        """Once per month, cleanup old inactive sessions."""
        count = self.coreproxy.clean_session_log(rs)
        self.logger.info(f"Deleted {count} old entries from the session log.")
        store["total"] = store.get("total", 0) + count
        return store

    @access("anonymous", modi={"POST"})
    @REQUESTdata("locale", "#wants")
    def change_locale(self, rs: RequestState, locale: vtypes.PrintableASCII,
                      wants: Optional[str]) -> Response:
        """Set 'locale' cookie to override default locale for this user/browser.

        :param locale: The target locale
        :param wants: URL to redirect to (typically URL of the previous page)
        """
        rs.ignore_validation_errors()  # missing values are ok
        if wants:
            response = basic_redirect(rs, wants)
        else:
            response = self.redirect(rs, "core/index")

        if locale in self.conf["I18N_LANGUAGES"]:
            response.set_cookie(
                "locale", locale,
                expires=now() + datetime.timedelta(days=10 * 365))
        else:
            rs.notify("error", n_("Unsupported locale"))
        return response

    @access("persona", modi={"POST"}, check_anti_csrf=False)
    @REQUESTdata("view_specifier", "#wants")
    def modify_active_admin_views(self, rs: RequestState,
                                  view_specifier: vtypes.PrintableASCII,
                                  wants: Optional[str]) -> Response:
        """
        Enable or disable admin views for the current user.

        A list of possible admin views for the current user is returned by
        User.available_admin_views. The user may enable or disable any of them.

        :param view_specifier: A "+" or "-", followed by a commaseperated string
            of admin view names. If prefixed by "+", they are enabled, otherwise
            they are disabled.
        :param wants: URL to redirect to (typically URL of the previous page)
        """
        if wants:
            response = basic_redirect(rs, wants)
        else:
            response = self.redirect(rs, "core/index")

        # Exit early on validation errors
        if rs.has_validation_errors():
            return response

        enabled_views = set(rs.request.cookies.get(ADMIN_VIEWS_COOKIE_NAME, "")
                            .split(','))
        changed_views = set(view_specifier[1:].split(','))
        enable = view_specifier[0] == "+"
        if enable:
            enabled_views.update(changed_views)
        else:
            enabled_views -= changed_views
        response.set_cookie(
            ADMIN_VIEWS_COOKIE_NAME,
            ",".join(enabled_views & ALL_ADMIN_VIEWS),
            expires=now() + datetime.timedelta(days=10 * 365))
        return response

<<<<<<< HEAD
    @access("ml", modi={"POST"}, check_anti_csrf=False)
    @REQUESTdata("md_str")
    def markdown_parse(self, rs: RequestState, md_str: str) -> Response:
        if rs.has_validation_errors():
            return Response("", mimetype='text/plain')
        html_str = markdown_parse_safe(md_str)
        return Response(html_str, mimetype='text/plain')

    @access("member")
=======
    @access("searchable", "cde_admin")
>>>>>>> d627d8c7
    @REQUESTdata("#confirm_id")
    def download_vcard(self, rs: RequestState, persona_id: int, confirm_id: int
                       ) -> Response:
        if persona_id != confirm_id or rs.has_validation_errors():
            return self.index(rs)

        vcard = self._create_vcard(rs, persona_id)
        return self.send_file(rs, data=vcard, mimetype='text/vcard',
                              filename='vcard.vcf')

    @access("searchable", "cde_admin")
    @REQUESTdata("#confirm_id")
    def qr_vcard(self, rs: RequestState, persona_id: int, confirm_id: int) -> Response:
        if persona_id != confirm_id or rs.has_validation_errors():
            return self.index(rs)

        vcard = self._create_vcard(rs, persona_id)

        qr = qrcode.QRCode()
        qr.add_data(vcard)
        qr.make(fit=True)
        qr_image = qr.make_image(qrcode.image.svg.SvgPathFillImage)

        with tempfile.TemporaryDirectory() as tmp_dir:
            temppath = pathlib.Path(tmp_dir, f"vcard-{persona_id}")
            qr_image.save(str(temppath))
            with open(temppath) as f:
                data = f.read()

        return self.send_file(rs, data=data, mimetype="image/svg+xml")

    def _create_vcard(self, rs: RequestState, persona_id: int) -> str:
        """
        Generate a vCard string for a user to be delivered to a client.

        The vcard is a vcard3, following https://tools.ietf.org/html/rfc2426
        Where reasonable, we should consider the new RFC of vcard4, to increase
        compatibility, see https://tools.ietf.org/html/rfc6350

        :return: The serialized vCard (as in a vcf file)
        """
        if not {'searchable', 'cde_admin'} & rs.user.roles:
            raise werkzeug.exceptions.Forbidden(n_("No cde access to profile."))

        if (not self.coreproxy.verify_persona(rs, persona_id,
                                              required_roles=['searchable'])
                and "cde_admin" not in rs.user.roles):
            raise werkzeug.exceptions.Forbidden(n_(
                "Access to non-searchable member data."))

        persona = self.coreproxy.get_cde_user(rs, persona_id)

        vcard = vobject.vCard()

        # Name
        vcard.add('N')
        vcard.n.value = vobject.vcard.Name(
            family=persona['family_name'] or '',
            given=persona['given_names'] or '',
            prefix=persona['title'] or '',
            suffix=persona['name_supplement'] or '')
        vcard.add('FN')
        vcard.fn.value = " ".join(
            filter(None, (persona['given_names'], persona['family_name'])))
        vcard.add('NICKNAME')
        vcard.nickname.value = persona['display_name'] or ''

        # Address data
        if persona['address']:
            vcard.add('adr')
            # extended should be empty because of compatibility issues, see
            # https://tools.ietf.org/html/rfc6350#section-6.3.1
            vcard.adr.value = vobject.vcard.Address(
                extended='',
                street=persona['address'] or '',
                city=persona['location'] or '',
                code=persona['postal_code'] or '',
                country=persona['country'] or '')

        # Contact data
        if persona['username']:
            # see https://tools.ietf.org/html/rfc2426#section-3.3.2
            vcard.add('email')
            vcard.email.value = persona['username']
        if persona['telephone']:
            # see https://tools.ietf.org/html/rfc2426#section-3.3.1
            vcard.add(vobject.vcard.ContentLine('TEL', [('TYPE', 'home,voice')],
                                                persona['telephone']))
        if persona['mobile']:
            # see https://tools.ietf.org/html/rfc2426#section-3.3.1
            vcard.add(vobject.vcard.ContentLine('TEL', [('TYPE', 'cell,voice')],
                                                persona['mobile']))

        # Birthday
        if persona['birthday']:
            vcard.add('bday')
            # see https://tools.ietf.org/html/rfc2426#section-3.1.5
            vcard.bday.value = date_filter(persona['birthday'], formatstr="%Y-%m-%d")

        return vcard.serialize()

    @access("persona")
    def mydata(self, rs: RequestState) -> Response:
        """Convenience entry point for own data."""
        assert rs.user.persona_id is not None
        return self.redirect_show_user(rs, rs.user.persona_id)

    @access("persona")
    @REQUESTdata("#confirm_id", "quote_me", "event_id", "ml_id")
    def show_user(self, rs: RequestState, persona_id: int, confirm_id: int,
                  quote_me: bool, event_id: Optional[vtypes.ID],
                  ml_id: Optional[vtypes.ID], internal: bool = False) -> Response:
        """Display user details.

        This has an additional encoded parameter to make links to this
        target unguessable. Thus it is more difficult to algorithmically
        extract user data from the web frontend.

        The quote_me parameter controls access to member datasets by
        other members. Since there is a quota you only want to retrieve
        them if explicitly asked for.

        The event_id and ml_id parameters control access in the context of
        events and mailinglists, so that orgas and moderators can see their
        users. This has the additional property, that event/ml admins count
        as if they are always orga/moderator (otherwise they would observe
        breakage).

        The internal parameter signals that the call is from another
        frontend function and not an incoming request. This allows to access
        this endpoint without a redirect to preserve validation results.
        """
        assert rs.user.persona_id is not None
        if (persona_id != confirm_id or rs.has_validation_errors()) and not internal:
            return self.index(rs)
        if (rs.ambience['persona']['is_archived']
                and "core_admin" not in rs.user.roles):
            raise werkzeug.exceptions.Forbidden(
                n_("Only admins may view archived datasets."))

        is_relative_admin = self.coreproxy.is_relative_admin(rs, persona_id)
        is_relative_or_meta_admin = self.coreproxy.is_relative_admin(
            rs, persona_id, allow_meta_admin=True)

        is_relative_admin_view = self.coreproxy.is_relative_admin_view(
            rs, persona_id)
        is_relative_or_meta_admin_view = self.coreproxy.is_relative_admin_view(
            rs, persona_id, allow_meta_admin=True)

        all_access_levels = {
            "persona", "ml", "assembly", "event", "cde", "core", "meta",
            "orga", "moderator"}
        # kind of view with which the user is shown (f.e. relative_admin, orga)
        # relevant to determinate which admin view toggles will be shown
        access_mode = set()
        # The basic access level provides only the name (this should only
        # happen in case of un-quoted searchable member access)
        access_levels = {"persona"}
        # Let users see themselves
        if persona_id == rs.user.persona_id:
            access_levels.update(all_access_levels)
        # Core admins see everything
        if ("core_admin" in rs.user.roles
                and "core_user" in rs.user.admin_views):
            access_levels.update(all_access_levels)
        # Meta admins are meta
        if ("meta_admin" in rs.user.roles
                and "meta_admin" in rs.user.admin_views):
            access_levels.add("meta")
        # Other admins see their realm if they are relative admin
        if is_relative_admin:
            access_mode.add("relative_admin")
            for realm in ("ml", "assembly", "event", "cde"):
                if (f"{realm}_admin" in rs.user.roles
                        and f"{realm}_user" in rs.user.admin_views):
                    # Relative admins can see core data
                    access_levels.add("core")
                    access_levels.add(realm)
        # Members see other members (modulo quota)
        if "searchable" in rs.user.roles and quote_me:
            if (not (rs.ambience['persona']['is_member'] and
                     rs.ambience['persona']['is_searchable'])
                    and "cde_admin" not in access_levels):
                raise werkzeug.exceptions.Forbidden(n_(
                    "Access to non-searchable member data."))
            access_levels.add("cde")
        # Orgas see their participants
        if event_id:
            is_admin = "event_admin" in rs.user.roles
            is_viewing_admin = is_admin and "event_orga" in rs.user.admin_views
            is_orga = event_id in self.eventproxy.orga_info(
                rs, rs.user.persona_id)
            if is_orga or is_admin:
                is_participant = self.eventproxy.list_registrations(
                    rs, event_id, persona_id)
                if (is_orga or is_viewing_admin) and is_participant:
                    access_levels.add("event")
                    access_levels.add("orga")
                # Admins who are also orgas can not disable this admin view
                if is_admin and not is_orga and is_participant:
                    access_mode.add("orga")
        # Mailinglist moderators see all users related to their mailinglist.
        # This excludes users with relation "unsubscribed", because they are not
        # directly shown on the management sites.
        if ml_id:
            # determinate if the user is relevant admin of this mailinglist
            ml_type = self.mlproxy.get_ml_type(rs, ml_id)
            is_admin = ml_type.is_relevant_admin(rs.user)
            is_moderator = ml_id in self.mlproxy.moderator_info(
                rs, rs.user.persona_id)
            # Admins who are also moderators can not disable this admin view
            if is_admin and not is_moderator:
                access_mode.add("moderator")
            relevant_stati = [s for s in const.SubscriptionStates
                              if s != const.SubscriptionStates.unsubscribed]
            if is_moderator or ml_type.has_moderator_view(rs.user):
                subscriptions = self.mlproxy.get_subscription_states(
                    rs, ml_id, states=relevant_stati)
                if persona_id in subscriptions:
                    access_levels.add("ml")
                    # the moderator access level currently does nothing, but we
                    # add it anyway to be less confusing
                    access_levels.add("moderator")

        # Retrieve data
        #
        # This is the basic mechanism for restricting access, since we only
        # add attributes for which an access level is provided.
        roles = extract_roles(rs.ambience['persona'], introspection_only=True)
        data = self.coreproxy.get_persona(rs, persona_id)
        # The base version of the data set should only contain the name,
        # however the PERSONA_CORE_FIELDS also contain the email address
        # which we must delete beforehand.
        del data['username']
        if "ml" in access_levels and "ml" in roles:
            data.update(self.coreproxy.get_ml_user(rs, persona_id))
        if "assembly" in access_levels and "assembly" in roles:
            data.update(self.coreproxy.get_assembly_user(rs, persona_id))
        if "event" in access_levels and "event" in roles:
            data.update(self.coreproxy.get_event_user(rs, persona_id, event_id))
        if "cde" in access_levels and "cde" in roles:
            data.update(self.coreproxy.get_cde_user(rs, persona_id))
            if "core" in access_levels and "member" in roles:
                user_lastschrift = self.cdeproxy.list_lastschrift(
                    rs, persona_ids=(persona_id,), active=True)
                data['has_lastschrift'] = bool(user_lastschrift)
        if is_relative_or_meta_admin and is_relative_or_meta_admin_view:
            # This is a bit involved to not contaminate the data dict
            # with keys which are not applicable to the requested persona
            total = self.coreproxy.get_total_persona(rs, persona_id)
            data['notes'] = total['notes']
            data['username'] = total['username']

        # Determinate if vcard should be visible
        data['show_vcard'] = "cde" in access_levels and "cde" in roles

        # Cull unwanted data
        if (not ('is_cde_realm' in data and data['is_cde_realm']) and 'foto' in data):
            del data['foto']
        # relative admins, core admins and the user himself got "core"
        if "core" not in access_levels:
            masks = ["balance", "decided_search", "trial_member", "bub_search",
                     "is_searchable", "paper_expuls"]
            if "meta" not in access_levels:
                masks.extend([
                    "is_active", "is_meta_admin", "is_core_admin",
                    "is_cde_admin", "is_event_admin", "is_ml_admin",
                    "is_assembly_admin", "is_cde_realm", "is_event_realm",
                    "is_ml_realm", "is_assembly_realm", "is_archived",
                    "notes"])
            if "orga" not in access_levels:
                masks.extend(["is_member", "gender"])
            for key in masks:
                if key in data:
                    del data[key]

        # Add past event participation info
        past_events = None
        if "cde" in access_levels and {"event", "cde"} & roles:
            past_events = self.pasteventproxy.participation_info(rs, persona_id)

        # Check whether we should display an option for using the quota
        quoteable = (not quote_me
                     and "cde" not in access_levels
                     and "searchable" in rs.user.roles
                     and rs.ambience['persona']['is_member']
                     and rs.ambience['persona']['is_searchable'])

        meta_info = self.coreproxy.get_meta_info(rs)
        reference = make_membership_fee_reference(data)

        return self.render(rs, "show_user", {
            'data': data, 'past_events': past_events, 'meta_info': meta_info,
            'is_relative_admin': is_relative_admin_view, 'reference': reference,
            'quoteable': quoteable, 'access_mode': access_mode,
        })

    @access(*REALM_ADMINS)
    def show_history(self, rs: RequestState, persona_id: int) -> Response:
        """Display user history."""
        if not self.coreproxy.is_relative_admin(rs, persona_id):
            raise werkzeug.exceptions.Forbidden(n_("Not a relative admin."))
        if rs.ambience['persona']['is_archived']:
            rs.notify("error", n_("Persona is archived."))
            return self.redirect_show_user(rs, persona_id)
        history = self.coreproxy.changelog_get_history(rs, persona_id,
                                                       generations=None)
        current_generation = self.coreproxy.changelog_get_generation(
            rs, persona_id)
        current = history[current_generation]
        fields = current.keys()
        stati = const.MemberChangeStati
        constants = {}
        for f in fields:
            total_const: List[int] = []
            tmp: List[int] = []
            already_committed = False
            for x, y in pairwise(xsorted(history.keys())):
                if history[x]['code'] == stati.committed:
                    already_committed = True
                # Somewhat involved determination of a field being constant.
                #
                # Basically it's done by the following line, except we
                # don't want to mask a change that was rejected and then
                # resubmitted and accepted.
                is_constant = history[x][f] == history[y][f]
                if (history[x]['code'] == stati.nacked
                        and not already_committed):
                    is_constant = False
                if is_constant:
                    tmp.append(y)
                else:
                    already_committed = False
                    if tmp:
                        total_const.extend(tmp)
                        tmp = []
            if tmp:
                total_const.extend(tmp)
            constants[f] = total_const
        pending = {i for i in history
                   if history[i]['code'] == stati.pending}
        # Track the omitted information whether a new value finally got
        # committed or not.
        #
        # This is necessary since we only show those data points, where the
        # data (e.g. the name) changes. This does especially not detect
        # meta-data changes (e.g. the change-status).
        eventual_status = {f: {gen: entry['code']
                               for gen, entry in history.items()
                               if gen not in constants[f]}
                           for f in fields}
        for f in fields:
            for gen in xsorted(history):
                if gen in constants[f]:
                    anchor = max(g for g in eventual_status[f] if g < gen)
                    this_status = history[gen]['code']
                    if this_status == stati.committed:
                        eventual_status[f][anchor] = stati.committed
                    if (this_status == stati.nacked
                            and eventual_status[f][anchor] != stati.committed):
                        eventual_status[f][anchor] = stati.nacked
                    if (this_status == stati.pending
                            and (eventual_status[f][anchor]
                                 not in (stati.committed, stati.nacked))):
                        eventual_status[f][anchor] = stati.pending
        persona_ids = {e['submitted_by'] for e in history.values()}
        persona_ids = persona_ids | {e['reviewed_by'] for e in history.values()
                                     if e['reviewed_by']}
        personas = self.coreproxy.get_personas(rs, persona_ids)
        return self.render(rs, "show_history", {
            'entries': history, 'constants': constants, 'current': current,
            'pending': pending, 'eventual_status': eventual_status,
            'personas': personas})

    @access("core_admin")
    @REQUESTdata("phrase")
    def admin_show_user(self, rs: RequestState, phrase: str) -> Response:
        """Allow admins to view any user data set.

        The search phrase may be anything: a numeric id (wellformed with
        check digit or without) or a string matching the data set.
        """
        if rs.has_validation_errors():
            return self.index(rs)
        anid, errs = validate_check(vtypes.CdedbID, phrase, argname="phrase")
        if not errs:
            assert anid is not None
            if self.coreproxy.verify_id(rs, anid, is_archived=None):
                return self.redirect_show_user(rs, anid)
        anid, errs = validate_check(vtypes.ID, phrase, argname="phrase")
        if not errs:
            assert anid is not None
            if self.coreproxy.verify_id(rs, anid, is_archived=None):
                return self.redirect_show_user(rs, anid)
        terms = tuple(t.strip() for t in phrase.split(' ') if t)
        search = [("username,family_name,given_names,display_name",
                   QueryOperators.match, t) for t in terms]
        spec = copy.deepcopy(QUERY_SPECS["qview_core_user"])
        spec["username,family_name,given_names,display_name"] = "str"
        query = Query(
            "qview_core_user",
            spec,
            ("personas.id",),
            search,
            (("personas.id", True),))
        result = self.coreproxy.submit_general_query(rs, query)
        if len(result) == 1:
            return self.redirect_show_user(rs, result[0]["id"])
        elif result:
            # TODO make this accessible
            pass
        query = Query(
            "qview_core_user",
            spec,
            ("personas.id", "username", "family_name", "given_names",
             "display_name"),
            [('fulltext', QueryOperators.containsall, terms)],
            (("personas.id", True),))
        result = self.coreproxy.submit_general_query(rs, query)
        if len(result) == 1:
            return self.redirect_show_user(rs, result[0]["id"])
        elif result:
            params = querytoparams_filter(query)
            rs.values.update(params)
            return self.user_search(rs, is_search=True, download=None,
                                    query=query)
        else:
            rs.notify("warning", n_("No account found."))
            return self.index(rs)

    @access("persona")
    @REQUESTdata("phrase", "kind", "aux")
    def select_persona(self, rs: RequestState, phrase: str, kind: str,
                       aux: Optional[vtypes.ID]) -> Response:
        """Provide data for intelligent input fields.

        This searches for users by name so they can be easily selected
        without entering their numerical ids. This is for example
        intended for addition of orgas to events.

        The kind parameter specifies the purpose of the query which decides
        the privilege level required and the basic search paramaters.

        Allowed kinds:

        - ``admin_persona``: Search for users as core_admin
        - ``cde_user``: Search for a cde user as cde_admin.
        - ``past_event_user``: Search for an event user to add to a past
          event as cde_admin
        - ``pure_assembly_user``: Search for an assembly only user as
          assembly_admin or presider. Needed for external_signup.
        - ``assembly_user``: Search for an assembly user as assembly_admin or presider
        - ``ml_user``: Search for a mailinglist user as ml_admin or moderator
        - ``ml_subscriber``: Search for a mailinglist user for subscription purposes.
          Needed for add_subscriber action only.
        - ``event_user``: Search an event user as event_admin or orga

        The aux parameter allows to supply an additional id for example
        in the case of a moderator this would be the relevant
        mailinglist id.

        Required aux value based on the 'kind':

        * ``ml_subscriber``: Id of the mailinglist for context
        """
        if rs.has_validation_errors():
            return self.send_json(rs, {})

        spec_additions: Dict[str, str] = {}
        search_additions = []
        mailinglist = None
        num_preview_personas = (self.conf["NUM_PREVIEW_PERSONAS_CORE_ADMIN"]
                                if {"core_admin"} & rs.user.roles
                                else self.conf["NUM_PREVIEW_PERSONAS"])
        if kind == "admin_persona":
            if not {"core_admin", "cde_admin"} & rs.user.roles:
                raise werkzeug.exceptions.Forbidden(n_("Not privileged."))
        elif kind == "cde_user":
            if "cde_admin" not in rs.user.roles:
                raise werkzeug.exceptions.Forbidden(n_("Not privileged."))
            search_additions.append(
                ("is_cde_realm", QueryOperators.equal, True))
        elif kind == "past_event_user":
            if "cde_admin" not in rs.user.roles:
                raise werkzeug.exceptions.Forbidden(n_("Not privileged."))
            search_additions.append(
                ("is_event_realm", QueryOperators.equal, True))
        elif kind == "pure_assembly_user":
            # No check by assembly, as this behaves identical for each assembly.
            if not rs.user.presider and "assembly_admin" not in rs.user.roles:
                raise werkzeug.exceptions.Forbidden(n_("Not privileged."))
            search_additions.append(
                ("is_assembly_realm", QueryOperators.equal, True))
            search_additions.append(
                ("is_member", QueryOperators.equal, False))
        elif kind == "assembly_user":
            # No check by assembly, as this behaves identical for each assembly.
            if not rs.user.presider and "assembly_admin" not in rs.user.roles:
                raise werkzeug.exceptions.Forbidden(n_("Not privileged."))
            search_additions.append(
                ("is_assembly_realm", QueryOperators.equal, True))
        elif kind == "event_user":
            # No check by event, as this behaves identical for each event.
            if not rs.user.orga and "event_admin" not in rs.user.roles:
                raise werkzeug.exceptions.Forbidden(n_("Not privileged."))
            search_additions.append(
                ("is_event_realm", QueryOperators.equal, True))
        elif kind == "ml_user":
            relevant_admin_roles = {"core_admin", "cde_admin", "event_admin",
                                    "assembly_admin", "cdelokal_admin", "ml_admin"}
            # No check by mailinglist, as this behaves identical for each list.
            if not rs.user.moderator and not relevant_admin_roles & rs.user.roles:
                raise werkzeug.exceptions.Forbidden(n_("Not privileged."))
            search_additions.append(
                ("is_ml_realm", QueryOperators.equal, True))
        elif kind == "ml_subscriber":
            if aux is None:
                raise werkzeug.exceptions.BadRequest(n_(
                    "Must provide id of the associated mailinglist to use this kind."))
            # In this case, the return value depends on the respective mailinglist.
            mailinglist = self.mlproxy.get_mailinglist(rs, aux)
            if not self.mlproxy.may_manage(rs, aux, privileged=True):
                raise werkzeug.exceptions.Forbidden(n_("Not privileged."))
            search_additions.append(
                ("is_ml_realm", QueryOperators.equal, True))
        else:
            return self.send_json(rs, {})

        data: Optional[Tuple[CdEDBObject, ...]] = None

        # Core admins are allowed to search by raw ID or CDEDB-ID
        if "core_admin" in rs.user.roles:
            anid: Optional[vtypes.ID]
            anid, errs = validate_check(
                vtypes.CdedbID, phrase, argname="phrase")
            if not errs:
                assert anid is not None
                tmp = self.coreproxy.get_personas(rs, (anid,))
                if tmp:
                    data = (unwrap(tmp),)
            else:
                anid, errs = validate_check(
                    vtypes.ID, phrase, argname="phrase")
                if not errs:
                    assert anid is not None
                    tmp = self.coreproxy.get_personas(rs, (anid,))
                    if tmp:
                        data = (unwrap(tmp),)

        # Don't query, if search phrase is too short
        if not data and len(phrase) < self.conf["NUM_PREVIEW_CHARS"]:
            return self.send_json(rs, {})

        terms: Tuple[str, ...] = tuple()
        if data is None:
            terms = tuple(t.strip() for t in phrase.split(' ') if t)
            valid = True
            for t in terms:
                _, errs = validate_check(vtypes.NonRegex, t, argname="phrase")
                if errs:
                    valid = False
            if not valid:
                data = tuple()
            else:
                search: List[Tuple[str, QueryOperators, Any]]
                search = [("username,family_name,given_names,display_name",
                           QueryOperators.match, t) for t in terms]
                search.extend(search_additions)
                spec = copy.deepcopy(QUERY_SPECS["qview_core_user"])
                spec["username,family_name,given_names,display_name"] = "str"
                spec.update(spec_additions)
                query = Query(
                    "qview_core_user", spec,
                    ("personas.id", "username", "family_name", "given_names",
                     "display_name"), search, (("personas.id", True),))
                data = self.coreproxy.submit_select_persona_query(rs, query)

        # Filter result to get only users allowed to be a subscriber of a list,
        # which potentially are no subscriber yet.
        if mailinglist:
            pol = const.MailinglistInteractionPolicy
            allowed_pols = {pol.subscribable, pol.moderated_opt_in, pol.invitation_only}
            data = self.mlproxy.filter_personas_by_policy(
                rs, mailinglist, data, allowed_pols)

        # Strip data to contain at maximum `num_preview_personas` results
        if len(data) > num_preview_personas:
            data = tuple(xsorted(
                data, key=lambda e: e['id'])[:num_preview_personas])

        def name(x: CdEDBObject) -> str:
            return f"{x['given_names']} {x['family_name']}"

        # Check if name occurs multiple times to add email address in this case
        counter: Dict[str, int] = collections.defaultdict(lambda: 0)
        for entry in data:
            counter[name(entry)] += 1

        # Generate return JSON list
        ret = []
        for entry in xsorted(data, key=EntitySorter.persona):
            result = {
                'id': entry['id'],
                'name': name(entry),
                'display_name': entry['display_name'],
            }
            # Email/username is only delivered if we have relative_admins
            # rights, a search term with an @ (and more) matches the mail
            # address, or the mail address is required to distinguish equally
            # named users
            searched_email = any(
                '@' in t and len(t) > self.conf["NUM_PREVIEW_CHARS"]
                and entry['username'] and t in entry['username']
                for t in terms)
            if counter[name(entry)] > 1 or searched_email or \
                    self.coreproxy.is_relative_admin(rs, entry['id']):
                result['email'] = entry['username']
            ret.append(result)
        return self.send_json(rs, {'personas': ret})

    @access("persona")
    def change_user_form(self, rs: RequestState) -> Response:
        """Render form."""
        assert rs.user.persona_id is not None
        generation = self.coreproxy.changelog_get_generation(
            rs, rs.user.persona_id)
        data = unwrap(self.coreproxy.changelog_get_history(
            rs, rs.user.persona_id, (generation,)))
        if data['code'] == const.MemberChangeStati.pending:
            rs.notify("info", n_("Change pending."))
        del data['change_note']
        merge_dicts(rs.values, data)
        shown_fields = get_persona_fields_by_realm(rs.user.roles,
                                                   restricted=True)
        return self.render(rs, "change_user", {
            'username': data['username'],
            'shown_fields': shown_fields,
        })

    @access("persona", modi={"POST"})
    @REQUESTdata("generation", "ignore_warnings")
    def change_user(self, rs: RequestState, generation: int,
                    ignore_warnings: bool = False) -> Response:
        """Change own data set."""
        assert rs.user.persona_id is not None
        attributes = get_persona_fields_by_realm(rs.user.roles, restricted=True)
        data = request_dict_extractor(rs, attributes)
        data['id'] = rs.user.persona_id
        data = check(rs, vtypes.Persona, data, "persona",
                     _ignore_warnings=ignore_warnings)
        if rs.has_validation_errors():
            return self.change_user_form(rs)
        assert data is not None
        change_note = "Normale Änderung."
        code = self.coreproxy.change_persona(
            rs, data, generation=generation, change_note=change_note,
            ignore_warnings=ignore_warnings)
        self.notify_return_code(rs, code)
        return self.redirect_show_user(rs, rs.user.persona_id)

    @access("core_admin")
    @REQUESTdata("download", "is_search")
    def user_search(self, rs: RequestState, download: Optional[str],
                    is_search: bool, query: Query = None) -> Response:
        """Perform search.

        The parameter ``download`` signals whether the output should be a
        file. It can either be "csv" or "json" for a corresponding
        file. Otherwise an ordinary HTML-page is served.

        is_search signals whether the page was requested by an actual
        query or just to display the search form.

        If the parameter query is specified this query is executed
        instead. This is meant for calling this function
        programmatically.
        """
        spec = copy.deepcopy(QUERY_SPECS['qview_core_user'])
        if query:
            query = check(rs, vtypes.Query, query, "query")
        elif is_search:
            # mangle the input, so we can prefill the form
            query_input = mangle_query_input(rs, spec)
            query = check(rs, vtypes.QueryInput, query_input, "query",
                          spec=spec, allow_empty=False)
        events = self.pasteventproxy.list_past_events(rs)
        choices = {
            'pevent_id': collections.OrderedDict(
                xsorted(events.items(), key=operator.itemgetter(0)))}
        choices_lists = {k: list(v.items()) for k, v in choices.items()}
        default_queries = self.conf["DEFAULT_QUERIES"]['qview_core_user']
        params = {
            'spec': spec, 'choices': choices, 'choices_lists': choices_lists,
            'default_queries': default_queries, 'query': query}
        # Tricky logic: In case of no validation errors we perform a query
        if not rs.has_validation_errors() and is_search and query:
            query.scope = "qview_core_user"
            result = self.coreproxy.submit_general_query(rs, query)
            params['result'] = result
            if download:
                return self.send_query_download(
                    rs, result, fields=query.fields_of_interest, kind=download,
                    filename="user_search_result", substitutions=choices)
        else:
            rs.values['is_search'] = is_search = False
        return self.render(rs, "user_search", params)

    @access("core_admin")
    def create_user_form(self, rs: RequestState) -> Response:
        realms = USER_REALM_NAMES.copy()
        if self.conf["CDEDB_OFFLINE_DEPLOYMENT"]:
            del realms["assembly"]
            del realms["ml"]
        return self.render(rs, "create_user", {'realms': realms})

    @access("core_admin")
    @REQUESTdata("realm")
    def create_user(self, rs: RequestState, realm: str) -> Response:
        if realm not in USER_REALM_NAMES.keys():
            rs.append_validation_error(("realm",
                                        ValueError(n_("No valid realm."))))
        if rs.has_validation_errors():
            return self.create_user_form(rs)
        return self.redirect(rs, realm + "/create_user")

    @access("core_admin")
    @REQUESTdata("download", "is_search")
    def archived_user_search(self, rs: RequestState, download: Optional[str],
                             is_search: bool) -> Response:
        """Perform search.

        Archived users are somewhat special since they are not visible
        otherwise.
        """
        spec = copy.deepcopy(QUERY_SPECS['qview_archived_persona'])
        # mangle the input, so we can prefill the form
        query_input = mangle_query_input(rs, spec)
        query: Optional[Query] = None
        if is_search:
            query = check(rs, vtypes.QueryInput, query_input, "query",
                          spec=spec, allow_empty=False)
        events = self.pasteventproxy.list_past_events(rs)
        choices = {
            'pevent_id': collections.OrderedDict(
                xsorted(events.items(), key=operator.itemgetter(0))),
            'gender': collections.OrderedDict(
                enum_entries_filter(const.Genders, rs.gettext))
        }
        choices_lists = {k: list(v.items()) for k, v in choices.items()}
        default_queries = self.conf["DEFAULT_QUERIES"]['qview_archived_persona']
        params = {
            'spec': spec, 'choices': choices, 'choices_lists': choices_lists,
            'default_queries': default_queries, 'query': query}
        # Tricky logic: In case of no validation errors we perform a query
        if not rs.has_validation_errors() and is_search and query:
            query.scope = "qview_archived_persona"
            result = self.coreproxy.submit_general_query(rs, query)
            params['result'] = result
            if download:
                return self.send_query_download(
                    rs, result, fields=query.fields_of_interest, kind=download,
                    filename="archived_user_search_result",
                    substitutions=choices)
        else:
            rs.values['is_search'] = is_search = False
        return self.render(rs, "archived_user_search", params)

    @staticmethod
    def admin_bits(rs: RequestState) -> Set[Realm]:
        """Determine realms this admin can see.

        This is somewhat involved due to realm inheritance.
        """
        ret = {"persona"}
        if "core_admin" in rs.user.roles:
            ret |= REALM_INHERITANCE.keys()
        for realm in REALM_INHERITANCE:
            if "{}_admin".format(realm) in rs.user.roles:
                ret |= {realm} | implied_realms(realm)
        return ret

    @access(*REALM_ADMINS)
    def admin_change_user_form(self, rs: RequestState, persona_id: int
                               ) -> Response:
        """Render form."""
        if not self.coreproxy.is_relative_admin(rs, persona_id):
            raise werkzeug.exceptions.Forbidden(n_("Not a relative admin."))
        if rs.ambience['persona']['is_archived']:
            rs.notify("error", n_("Persona is archived."))
            return self.redirect_show_user(rs, persona_id)

        generation = self.coreproxy.changelog_get_generation(
            rs, persona_id)
        data = unwrap(self.coreproxy.changelog_get_history(
            rs, persona_id, (generation,)))
        del data['change_note']
        merge_dicts(rs.values, data)
        if data['code'] == const.MemberChangeStati.pending:
            rs.notify("info", n_("Change pending."))
        shown_fields = get_persona_fields_by_realm(
            extract_roles(rs.ambience['persona']), restricted=False)
        return self.render(rs, "admin_change_user", {
            'admin_bits': self.admin_bits(rs),
            'shown_fields': shown_fields,
        })

    @access(*REALM_ADMINS, modi={"POST"})
    @REQUESTdata("generation", "change_note", "ignore_warnings")
    def admin_change_user(self, rs: RequestState, persona_id: int,
                          generation: int, change_note: Optional[str],
                          ignore_warnings: Optional[bool] = False) -> Response:
        """Privileged edit of data set."""
        if not self.coreproxy.is_relative_admin(rs, persona_id):
            raise werkzeug.exceptions.Forbidden(n_("Not a relative admin."))
        # Assure we don't accidently change the original.
        roles = extract_roles(rs.ambience['persona'])
        attributes = get_persona_fields_by_realm(roles, restricted=False)
        data = request_dict_extractor(rs, attributes)
        data['id'] = persona_id
        data = check(rs, vtypes.Persona, data, _ignore_warnings=ignore_warnings)
        if rs.has_validation_errors():
            return self.admin_change_user_form(rs, persona_id)
        assert data is not None
        code = self.coreproxy.change_persona(
            rs, data, generation=generation, change_note=change_note,
            ignore_warnings=bool(ignore_warnings))
        self.notify_return_code(rs, code)
        return self.redirect_show_user(rs, persona_id)

    @access("persona")
    def view_admins(self, rs: RequestState) -> Response:
        """Render list of all admins of the users realms."""

        admins = {
            # meta admins
            "meta": self.coreproxy.list_admins(rs, "meta"),
            "core": self.coreproxy.list_admins(rs, "core"),
        }

        display_realms = rs.user.roles.intersection(REALM_INHERITANCE)
        if "cde" in display_realms:
            display_realms.add("finance")
        if "ml" in display_realms:
            display_realms.add("cdelokal")
        for realm in display_realms:
            admins[realm] = self.coreproxy.list_admins(rs, realm)

        persona_ids = set(itertools.chain.from_iterable(admins.values()))
        personas = self.coreproxy.get_personas(rs, persona_ids)

        for admin in admins:
            admins[admin] = xsorted(
                admins[admin],
                key=lambda anid: EntitySorter.persona(personas[anid])
            )

        return self.render(
            rs, "view_admins", {"admins": admins, 'personas': personas})

    @access("meta_admin")
    def change_privileges_form(self, rs: RequestState, persona_id: int
                               ) -> Response:
        """Render form."""
        if rs.ambience['persona']['is_archived']:
            rs.notify("error", n_("Persona is archived."))
            return self.redirect_show_user(rs, persona_id)

        stati = (const.PrivilegeChangeStati.pending,)
        privilege_change_ids = self.coreproxy.list_privilege_changes(
            rs, persona_id, stati)
        if privilege_change_ids:
            rs.notify("error", n_("Resolve pending privilege change first."))
            privilege_change_id = unwrap(privilege_change_ids.keys())
            return self.redirect(
                rs, "core/show_privilege_change",
                {"privilege_change_id": privilege_change_id})

        merge_dicts(rs.values, rs.ambience['persona'])
        return self.render(rs, "change_privileges")

    @access("meta_admin", modi={"POST"})
    @REQUESTdata("is_meta_admin", "is_core_admin", "is_cde_admin",
                 "is_finance_admin", "is_event_admin", "is_ml_admin",
                 "is_assembly_admin", "is_cdelokal_admin", "notes")
    def change_privileges(self, rs: RequestState, persona_id: int,
                          is_meta_admin: bool, is_core_admin: bool,
                          is_cde_admin: bool, is_finance_admin: bool,
                          is_event_admin: bool, is_ml_admin: bool,
                          is_assembly_admin: bool, is_cdelokal_admin: bool,
                          notes: str) -> Response:
        """Grant or revoke admin bits."""
        if rs.has_validation_errors():
            return self.change_privileges_form(rs, persona_id)

        stati = (const.PrivilegeChangeStati.pending,)
        case_ids = self.coreproxy.list_privilege_changes(rs, persona_id, stati)
        if case_ids:
            rs.notify("error", n_("Resolve pending privilege change first."))
            case_id = unwrap(case_ids.keys())
            return self.redirect(
                rs, "core/show_privilege_change", {"case_id": case_id})

        persona = self.coreproxy.get_persona(rs, persona_id)

        data = {
            "persona_id": persona_id,
            "notes": notes,
        }

        for key in ADMIN_KEYS:
            if locals()[key] != persona[key]:
                data[key] = locals()[key]

        # see also cdedb.frontend.templates.core.change_privileges
        # and initialize_privilege_change in cdedb.backend.core

        errors = []

        if (any(k in data for k in
                ["is_meta_admin", "is_core_admin", "is_cde_admin",
                 "is_cdelokal_admin"])
                and not rs.ambience['persona']['is_cde_realm']):
            errors.append(n_(
                "Cannot grant meta, core, CdE or CdElokal admin privileges"
                " to non CdE users."))

        if data.get('is_finance_admin'):
            if (data.get('is_cde_admin') is False
                    or (not rs.ambience['persona']['is_cde_admin']
                        and not data.get('is_cde_admin'))):
                errors.append(n_(
                    "Cannot grant finance admin privileges to non CdE admins."))

        if (any(k in data for k in ["is_ml_admin", "is_cdelokal_admin"])
                and not rs.ambience['persona']['is_ml_realm']):
            errors.append(n_(
                "Cannot grant mailinglist or CdElokal admin privileges"
                " to non mailinglist users."))

        if ("is_event_admin" in data and
                not rs.ambience['persona']['is_event_realm']):
            errors.append(n_(
                "Cannot grant event admin privileges to non event users."))

        if ("is_assembly_admin" in data and
                not rs.ambience['persona']['is_assembly_realm']):
            errors.append(n_(
                "Cannot grant assembly admin privileges to non assembly "
                "users."))

        if "is_meta_admin" in data and data["persona_id"] == rs.user.persona_id:
            errors.append(n_("Cannot modify own meta admin privileges."))

        if errors:
            for e in errors:
                rs.notify("error", e)
            return self.change_privileges_form(rs, persona_id)

        if ADMIN_KEYS & data.keys():
            code = self.coreproxy.initialize_privilege_change(rs, data)
            self.notify_return_code(
                rs, code, success=n_("Privilege change waiting for approval by "
                                     "another Meta-Admin."))
            if not code:
                return self.change_privileges_form(rs, persona_id)
        else:
            rs.notify("info", n_("No changes were made."))
        return self.redirect_show_user(rs, persona_id)

    @access("meta_admin")
    def list_privilege_changes(self, rs: RequestState) -> Response:
        """Show list of privilege changes pending review."""
        case_ids = self.coreproxy.list_privilege_changes(
            rs, stati=(const.PrivilegeChangeStati.pending,))

        cases = self.coreproxy.get_privilege_changes(rs, case_ids)
        cases = {e["persona_id"]: e for e in cases.values()}

        personas = self.coreproxy.get_personas(rs, cases.keys())

        cases = collections.OrderedDict(
            xsorted(cases.items(),
                    key=lambda item: EntitySorter.persona(personas[item[0]])))

        return self.render(rs, "list_privilege_changes",
                           {"cases": cases, "personas": personas})

    @access("meta_admin")
    def show_privilege_change(self, rs: RequestState, privilege_change_id: int
                              ) -> Response:
        """Show detailed infromation about pending privilege change."""
        privilege_change = rs.ambience['privilege_change']
        if privilege_change["status"] != const.PrivilegeChangeStati.pending:
            rs.notify("error", n_("Privilege change not pending."))
            return self.redirect(rs, "core/list_privilege_changes")

        if (privilege_change["is_meta_admin"] is not None
                and privilege_change["persona_id"] == rs.user.persona_id):
            rs.notify(
                "info", n_("This privilege change is affecting your Meta-Admin"
                           " privileges, so it has to be approved by another "
                           "Meta-Admin."))
        if privilege_change["submitted_by"] == rs.user.persona_id:
            rs.notify(
                "info", n_("This privilege change was submitted by you, so it "
                           "has to be approved by another Meta-Admin."))

        persona = self.coreproxy.get_persona(rs, privilege_change["persona_id"])
        submitter = self.coreproxy.get_persona(
            rs, privilege_change["submitted_by"])

        return self.render(rs, "show_privilege_change",
                           {"persona": persona, "submitter": submitter})

    @access("meta_admin", modi={"POST"})
    @REQUESTdata("ack")
    def decide_privilege_change(self, rs: RequestState,
                                privilege_change_id: int,
                                ack: bool) -> Response:
        """Approve or reject a privilege change."""
        if rs.has_validation_errors():
            return self.redirect(rs, 'core/show_privilege_change')
        privilege_change = rs.ambience['privilege_change']
        if privilege_change["status"] != const.PrivilegeChangeStati.pending:
            rs.notify("error", n_("Privilege change not pending."))
            return self.redirect(rs, "core/list_privilege_changes")
        if not ack:
            case_status = const.PrivilegeChangeStati.rejected
        else:
            case_status = const.PrivilegeChangeStati.approved
            if (privilege_change["is_meta_admin"] is not None
                    and privilege_change['persona_id'] == rs.user.persona_id):
                raise werkzeug.exceptions.Forbidden(
                    n_("Cannot modify own meta admin privileges."))
            if rs.user.persona_id == privilege_change["submitted_by"]:
                raise werkzeug.exceptions.Forbidden(
                    n_("Only a different admin than the submitter"
                       " may approve a privilege change."))
        code = self.coreproxy.finalize_privilege_change(
            rs, privilege_change_id, case_status)
        success = n_("Change committed.") if ack else n_("Change rejected.")
        info = n_("Password reset issued for new admin.")
        self.notify_return_code(rs, code, success=success, info=info)
        if not code:
            return self.show_privilege_change(rs, privilege_change_id)
        else:
            persona = self.coreproxy.get_persona(rs, privilege_change['persona_id'])
            email = persona['username']
            params = {}
            if code < 0:
                # The code is negative, the user's password needs to be changed.
                # We didn't actually issue the success message above.
                rs.notify("success", success)
                successful, cookie = self.coreproxy.make_reset_cookie(
                    rs, email, timeout=self.conf["EMAIL_PARAMETER_TIMEOUT"])
                if successful:
                    params["email"] = self.encode_parameter(
                        "core/do_password_reset_form", "email", email, persona_id=None,
                        timeout=self.conf["EMAIL_PARAMETER_TIMEOUT"])
                    params["cookie"] = cookie
            headers = {"To": {email}, "Subject": "Admin-Privilegien geändert"}
            self.do_mail(rs, "privilege_change_finalized", headers, params)
        return self.redirect(rs, "core/list_privilege_changes")

    @periodic("privilege_change_remind", period=24)
    def privilege_change_remind(self, rs: RequestState, store: CdEDBObject
                                ) -> CdEDBObject:
        """Cron job for privilege changes to review.

        Send a reminder after four hours and then daily.
        """
        current = now()
        ids = self.coreproxy.list_privilege_changes(
            rs, stati=(const.PrivilegeChangeStati.pending,))
        data = self.coreproxy.get_privilege_changes(rs, ids)
        old = set(store.get('ids', [])) & set(data)
        new = set(data) - set(old)
        remind = False
        if any(data[anid]['ctime'] + datetime.timedelta(hours=4) < current
               for anid in new):
            remind = True
        if old and current.timestamp() > store.get('tstamp', 0) + 24*60*60:
            remind = True
        if remind:
            notify = (self.conf["META_ADMIN_ADDRESS"],)
            self.do_mail(
                rs, "privilege_change_remind",
                {'To': tuple(notify),
                 'Subject': "Offene Änderungen von Admin-Privilegien"},
                {'count': len(data)})
            store = {
                'tstamp': current.timestamp(),
                'ids': list(data),
            }
        return store

    @access("core_admin")
    @REQUESTdata("target_realm")
    def promote_user_form(self, rs: RequestState, persona_id: int,
                          target_realm: Optional[vtypes.Realm],
                          internal: bool = False) -> Response:
        """Render form.

        This has two parts. If the target realm is absent, we let the
        admin choose one. If it is present we present a mask to promote
        the user.

        The internal flag is used if the call comes from another frontend
        function to disable further redirection on validation errors.
        """
        if rs.has_validation_errors() and not internal:
            return self.redirect_show_user(rs, persona_id)
        if rs.ambience['persona']['is_archived']:
            rs.notify("error", n_("Persona is archived."))
            return self.redirect_show_user(rs, persona_id)
        merge_dicts(rs.values, rs.ambience['persona'])
        if (target_realm
                and rs.ambience['persona']['is_{}_realm'.format(target_realm)]):
            rs.notify("warning", n_("No promotion necessary."))
            return self.redirect_show_user(rs, persona_id)
        return self.render(rs, "promote_user")

    @access("core_admin", modi={"POST"})
    @REQUESTdatadict(*CDE_TRANSITION_FIELDS())
    @REQUESTdata("target_realm")
    def promote_user(self, rs: RequestState, persona_id: int,
                     target_realm: vtypes.Realm, data: CdEDBObject) -> Response:
        """Add a new realm to the users ."""
        for key in tuple(k for k in data.keys() if not data[k]):
            # remove irrelevant keys, due to the possible combinations it is
            # rather lengthy to specify the exact set of them
            del data[key]
        persona = self.coreproxy.get_total_persona(rs, persona_id)
        merge_dicts(data, persona)
        # Specific fixes by target realm
        if target_realm == "cde":
            reference = CDE_TRANSITION_FIELDS()
            for key in ('trial_member', 'decided_search', 'bub_search'):
                if data[key] is None:
                    data[key] = False
            if data['paper_expuls'] is None:
                data['paper_expuls'] = True
        elif target_realm == "event":
            reference = EVENT_TRANSITION_FIELDS()
        else:
            reference = {}
        for key in tuple(data.keys()):
            if key not in reference and key != 'id':
                del data[key]
        data['is_{}_realm'.format(target_realm)] = True
        for realm in implied_realms(target_realm):
            data['is_{}_realm'.format(realm)] = True
        data = check(rs, vtypes.Persona, data, transition=True)
        if rs.has_validation_errors():
            return self.promote_user_form(  # type: ignore
                rs, persona_id, internal=True)
        assert data is not None
        code = self.coreproxy.change_persona_realms(rs, data)
        self.notify_return_code(rs, code)
        if code > 0 and target_realm == "cde":
            meta_info = self.coreproxy.get_meta_info(rs)
            self.do_mail(rs, "welcome",
                         {'To': (persona['username'],),
                          'Subject': "Aufnahme in den CdE",
                          },
                         {'data': persona,
                          'email': "",
                          'cookie': "",
                          'meta_info': meta_info,
                          })
        return self.redirect_show_user(rs, persona_id)

    @access("cde_admin")
    def modify_membership_form(self, rs: RequestState, persona_id: int
                               ) -> Response:
        """Render form."""
        if rs.ambience['persona']['is_archived']:
            rs.notify("error", n_("Persona is archived."))
            return self.redirect_show_user(rs, persona_id)
        return self.render(rs, "modify_membership")

    @access("cde_admin", modi={"POST"})
    @REQUESTdata("is_member")
    def modify_membership(self, rs: RequestState, persona_id: int,
                          is_member: bool) -> Response:
        """Change association status.

        This is CdE-functionality so we require a cde_admin instead of a
        core_admin.
        """
        if rs.has_validation_errors():
            return self.modify_membership_form(rs, persona_id)
        # We really don't want to go halfway here.
        with Atomizer(rs):
            code = self.coreproxy.change_membership(rs, persona_id, is_member)
            self.notify_return_code(rs, code)

            if not is_member:
                lastschrift_ids = self.cdeproxy.list_lastschrift(
                    rs, persona_ids=(persona_id,), active=None)
                lastschrifts = self.cdeproxy.get_lastschrifts(
                    rs, lastschrift_ids.keys())
                active_permits = []
                for lastschrift in lastschrifts.values():
                    if not lastschrift['revoked_at']:
                        active_permits.append(lastschrift['id'])
                if active_permits:
                    transaction_ids = (
                        self.cdeproxy.list_lastschrift_transactions(
                            rs, lastschrift_ids=active_permits,
                            stati=(const.LastschriftTransactionStati.issued,)))
                    if transaction_ids:
                        subject = ("Einzugsermächtigung zu ausstehender "
                                   "Lastschrift widerrufen.")
                        self.do_mail(rs, "pending_lastschrift_revoked",
                                     {'To': (self.conf["MANAGEMENT_ADDRESS"],),
                                      'Subject': subject},
                                     {'persona_id': persona_id})
                    for active_permit in active_permits:
                        data = {
                            'id': active_permit,
                            'revoked_at': now(),
                        }
                        code = self.cdeproxy.set_lastschrift(rs, data)
                        self.notify_return_code(rs, code,
                                                success=n_("Permit revoked."))

        return self.redirect_show_user(rs, persona_id)

    @access("finance_admin")
    def modify_balance_form(self, rs: RequestState, persona_id: int
                            ) -> Response:
        """Serve form to manually modify a personas balance."""
        if rs.ambience['persona']['is_archived']:
            rs.notify("error", n_("Persona is archived."))
            return self.redirect_show_user(rs, persona_id)
        persona = self.coreproxy.get_cde_user(rs, persona_id)
        old_balance = persona['balance']
        trial_member = persona['trial_member']
        return self.render(
            rs, "modify_balance",
            {'old_balance': old_balance, 'trial_member': trial_member})

    @access("finance_admin", modi={"POST"})
    @REQUESTdata("new_balance", "trial_member", "change_note")
    def modify_balance(self, rs: RequestState, persona_id: int,
                       new_balance: vtypes.NonNegativeDecimal, trial_member: bool,
                       change_note: str) -> Response:
        """Set the new balance."""
        if rs.has_validation_errors():
            return self.modify_balance_form(rs, persona_id)
        persona = self.coreproxy.get_cde_user(rs, persona_id)
        if (persona['balance'] == new_balance
                and persona['trial_member'] == trial_member):
            rs.notify("warning", n_("Nothing changed."))
            return self.redirect(rs, "core/modify_balance_form")
        if rs.ambience['persona']['is_archived']:
            rs.notify("error", n_("Persona is archived."))
            return self.redirect_show_user(rs, persona_id)
        if rs.has_validation_errors():
            return self.modify_balance_form(rs, persona_id)
        code = self.coreproxy.change_persona_balance(
            rs, persona_id, new_balance,
            const.FinanceLogCodes.manual_balance_correction,
            change_note=change_note, trial_member=trial_member)
        self.notify_return_code(rs, code)
        return self.redirect_show_user(rs, persona_id)

    @access("cde")
    def get_foto(self, rs: RequestState, foto: str) -> Response:
        """Retrieve profile picture."""
        ret = self.coreproxy.get_foto(rs, foto)
        mimetype = magic.from_buffer(ret, mime=True)
        return self.send_file(rs, data=ret, mimetype=mimetype)

    @access("cde")
    def set_foto_form(self, rs: RequestState, persona_id: int) -> Response:
        """Render form."""
        if rs.user.persona_id != persona_id and not self.is_admin(rs):
            raise werkzeug.exceptions.Forbidden(n_("Not privileged."))
        if rs.ambience['persona']['is_archived']:
            rs.notify("error", n_("Persona is archived."))
            return self.redirect_show_user(rs, persona_id)
        foto = self.coreproxy.get_cde_user(rs, persona_id)['foto']
        return self.render(rs, "set_foto", {'foto': foto})

    @access("cde", modi={"POST"})
    @REQUESTfile("foto")
    @REQUESTdata("delete")
    def set_foto(self, rs: RequestState, persona_id: int,
                 foto: werkzeug.FileStorage, delete: bool) -> Response:
        """Set profile picture."""
        if rs.user.persona_id != persona_id and not self.is_admin(rs):
            raise werkzeug.exceptions.Forbidden(n_("Not privileged."))
        foto = check_optional(rs, vtypes.ProfilePicture, foto, "foto")
        if not foto and not delete:
            rs.append_validation_error(
                ("foto", ValueError("Must not be empty.")))
        if rs.has_validation_errors():
            return self.set_foto_form(rs, persona_id)
        code = self.coreproxy.change_foto(rs, persona_id, foto=foto)
        self.notify_return_code(rs, code, success=n_("Foto updated."),
                                info=n_("Foto removed."))
        return self.redirect_show_user(rs, persona_id)

    @access("core_admin", modi={"POST"})
    @REQUESTdata("confirm_username")
    def invalidate_password(self, rs: RequestState, persona_id: int,
                            confirm_username: str) -> Response:
        """Delete a users current password to force them to set a new one."""
        if confirm_username != rs.ambience['persona']['username']:
            rs.append_validation_error(
                ('confirm_username',
                 ValueError(n_("Please provide the user's email address."))))
        if rs.has_validation_errors():
            return self.show_user(
                rs, persona_id, confirm_id=persona_id, internal=True,
                quote_me=False, event_id=None, ml_id=None)
        code = self.coreproxy.invalidate_password(rs, persona_id)
        self.notify_return_code(rs, code, success=n_("Password invalidated."))

        if not code:
            return self.show_user(
                rs, persona_id, confirm_id=persona_id, internal=True,
                quote_me=False, event_id=None, ml_id=None)
        else:
            return self.redirect_show_user(rs, persona_id)

    @access("persona")
    def change_password_form(self, rs: RequestState) -> Response:
        """Render form."""
        return self.render(rs, "change_password")

    @access("persona", modi={"POST"})
    @REQUESTdata("old_password", "new_password", "new_password2")
    def change_password(self, rs: RequestState, old_password: str,
                        new_password: str, new_password2: str) -> Response:
        """Update your own password."""
        assert rs.user.persona_id is not None
        if rs.has_validation_errors():
            return self.change_password_form(rs)

        if new_password != new_password2:
            rs.extend_validation_errors(
                (("new_password", ValueError(n_("Passwords don’t match."))),
                 ("new_password2", ValueError(n_("Passwords don’t match.")))))
            rs.ignore_validation_errors()
            rs.notify("error", n_("Passwords don’t match."))
            return self.change_password_form(rs)

        new_password, errs = self.coreproxy.check_password_strength(
            rs, new_password, persona_id=rs.user.persona_id,
            argname="new_password")

        if errs:
            rs.extend_validation_errors(errs)
            if any(name == "new_password"
                   for name, _ in rs.retrieve_validation_errors()):
                rs.notify("error", n_("Password too weak."))
            rs.ignore_validation_errors()
            return self.change_password_form(rs)
        assert new_password is not None

        code, message = self.coreproxy.change_password(
            rs, old_password, new_password)
        self.notify_return_code(rs, code, success=n_("Password changed."),
                                error=message)
        if not code:
            rs.append_validation_error(
                ("old_password", ValueError(n_("Wrong password."))))
            rs.ignore_validation_errors()
            self.logger.info(
                "Unsuccessful password change for persona {}.".format(
                    rs.user.persona_id))
            return self.change_password_form(rs)
        else:
            count = self.coreproxy.logout(rs, other_sessions=True, this_session=False)
            rs.notify(
                "success", n_("%(count)s session(s) terminated."), {'count': count})
            return self.redirect_show_user(rs, rs.user.persona_id)

    @access("anonymous")
    def reset_password_form(self, rs: RequestState) -> Response:
        """Render form.

        This starts the process of anonymously resetting a password.
        """
        return self.render(rs, "reset_password")

    @access("anonymous")
    @REQUESTdata("email")
    def send_password_reset_link(self, rs: RequestState, email: vtypes.Email
                                 ) -> Response:
        """Send a confirmation mail.

        To prevent an adversary from changing random passwords.
        """
        if rs.has_validation_errors():
            return self.reset_password_form(rs)
        exists = self.coreproxy.verify_existence(rs, email)
        if not exists:
            rs.append_validation_error(
                ("email", ValueError(n_("Nonexistent user."))))
            rs.ignore_validation_errors()
            return self.reset_password_form(rs)
        admin_exception = False
        try:
            success, message = self.coreproxy.make_reset_cookie(
                rs, email, self.conf["PARAMETER_TIMEOUT"])
        except PrivilegeError:
            admin_exception = True
        else:
            if not success:
                rs.notify("error", message)
            else:
                self.do_mail(
                    rs, "reset_password",
                    {'To': (email,), 'Subject': "Passwort zurücksetzen"},
                    {'email': self.encode_parameter(
                        "core/do_password_reset_form", "email", email,
                        persona_id=None,
                        timeout=self.conf["PARAMETER_TIMEOUT"]),
                        'cookie': message})
                msg = "Sent password reset mail to {} for IP {}."
                self.logger.info(msg.format(email, rs.request.remote_addr))
                rs.notify("success", n_("Email sent."))
        if admin_exception:
            self.do_mail(
                rs, "admin_no_reset_password",
                {'To': (email,), 'Subject': "Passwort zurücksetzen"})
            msg = "Sent password reset denial mail to admin {} for IP {}."
            self.logger.info(msg.format(email, rs.request.remote_addr))
            rs.notify("success", n_("Email sent."))
        return self.redirect(rs, "core/index")

    @access(*REALM_ADMINS, modi={"POST"})
    def admin_send_password_reset_link(self, rs: RequestState, persona_id: int,
                                       internal: bool = False) -> Response:
        """Generate a password reset email for an arbitrary persona.

        This is the only way to reset the password of an administrator (for
        security reasons).

        If the `internal` parameter is True, this was called internally to
        send a reset link. In that case we do not have the appropriate
        ambience dict, so we retrieve the username.
        """
        if rs.has_validation_errors():
            return self.redirect_show_user(rs, persona_id)
        if (not self.coreproxy.is_relative_admin(rs, persona_id)
                and "meta_admin" not in rs.user.roles):
            raise PrivilegeError(n_("Not a relative admin."))
        if internal:
            persona = self.coreproxy.get_persona(rs, persona_id)
            email = persona['username']
        else:
            email = rs.ambience['persona']['username']
        success, message = self.coreproxy.make_reset_cookie(
            rs, email, timeout=self.conf["EMAIL_PARAMETER_TIMEOUT"])
        if not success:
            rs.notify("error", message)
        else:
            self.do_mail(
                rs, "admin_reset_password",
                {'To': (email,), 'Subject': "Passwort zurücksetzen"},
                {'email': self.encode_parameter(
                    "core/do_password_reset_form", "email", email,
                    persona_id=None,
                    timeout=self.conf["EMAIL_PARAMETER_TIMEOUT"]),
                    'cookie': message})
            msg = "Sent password reset mail to {} for admin {}."
            self.logger.info(msg.format(email, rs.user.persona_id))
            rs.notify("success", n_("Email sent."))
        return self.redirect_show_user(rs, persona_id)

    @access("anonymous")
    @REQUESTdata("#email", "cookie")
    def do_password_reset_form(self, rs: RequestState, email: vtypes.Email,
                               cookie: str, internal: bool = False) -> Response:
        """Second form.

        Pretty similar to first form, but now we know, that the account
        owner actually wants the reset.

        The internal parameter signals that the call is from another
        frontend function and not an incoming request. This prevents
        validation from changing the target again.
        """
        if rs.has_validation_errors() and not internal:
            # Clean errors prior to displaying a new form for the first step
            rs.retrieve_validation_errors().clear()
            rs.notify("info", n_("Please try again."))
            return self.reset_password_form(rs)
        rs.values['email'] = self.encode_parameter(
            "core/do_password_reset", "email", email, persona_id=None)
        return self.render(rs, "do_password_reset")

    @access("anonymous", modi={"POST"})
    @REQUESTdata("#email", "new_password", "new_password2", "cookie")
    def do_password_reset(self, rs: RequestState, email: vtypes.Email,
                          new_password: str, new_password2: str, cookie: str
                          ) -> Response:
        """Now we can reset to a new password."""
        if rs.has_validation_errors():
            return self.reset_password_form(rs)
        if new_password != new_password2:
            rs.extend_validation_errors(
                (("new_password", ValueError(n_("Passwords don’t match."))),
                 ("new_password2", ValueError(n_("Passwords don’t match."))),))
            rs.ignore_validation_errors()
            rs.notify("error", n_("Passwords don’t match."))
            return self.change_password_form(rs)
        new_password, errs = self.coreproxy.check_password_strength(
            rs, new_password, email=email, argname="new_password")

        if errs:
            rs.extend_validation_errors(errs)
            if any(name == "new_password"
                   for name, _ in rs.retrieve_validation_errors()):
                rs.notify("error", n_("Password too weak."))
            return self.do_password_reset_form(rs, email=email, cookie=cookie,
                                               internal=True)
        assert new_password is not None

        code, message = self.coreproxy.reset_password(rs, email, new_password,
                                                      cookie=cookie)
        self.notify_return_code(rs, code, success=n_("Password reset."),
                                error=message)
        if not code:
            return self.redirect(rs, "core/reset_password_form")
        else:
            return self.redirect(rs, "core/index")

    @access("persona")
    def change_username_form(self, rs: RequestState) -> Response:
        """Render form."""
        return self.render(rs, "change_username")

    @access("persona")
    @REQUESTdata("new_username")
    def send_username_change_link(self, rs: RequestState,
                                  new_username: vtypes.Email) -> Response:
        """First verify new name with test email."""
        if new_username == rs.user.username:
            rs.append_validation_error(
                ("new_username", ValueError(n_(
                    "Must be different from current email address."))))
        if (not rs.has_validation_errors()
                and self.coreproxy.verify_existence(rs, new_username)):
            rs.append_validation_error(
                ("new_username", ValueError(n_("Name collision."))))
        if rs.has_validation_errors():
            return self.change_username_form(rs)
        self.do_mail(rs, "change_username",
                     {'To': (new_username,),
                      'Subject': "Neue E-Mail-Adresse verifizieren"},
                     {'new_username': self.encode_parameter(
                         "core/do_username_change_form", "new_username",
                         new_username, rs.user.persona_id)})
        self.logger.info("Sent username change mail to {} for {}.".format(
            new_username, rs.user.username))
        rs.notify("success", "Email sent.")
        return self.redirect(rs, "core/index")

    @access("persona")
    @REQUESTdata("#new_username")
    def do_username_change_form(self, rs: RequestState, new_username: vtypes.Email
                                ) -> Response:
        """Email is now verified or we are admin."""
        if rs.has_validation_errors():
            return self.change_username_form(rs)
        rs.values['new_username'] = self.encode_parameter(
            "core/do_username_change", "new_username", new_username,
            rs.user.persona_id)
        return self.render(rs, "do_username_change", {
            'raw_email': new_username})

    @access("persona", modi={"POST"})
    @REQUESTdata("#new_username", "password")
    def do_username_change(self, rs: RequestState, new_username: vtypes.Email,
                           password: str) -> Response:
        """Now we can do the actual change."""
        if rs.has_validation_errors():
            return self.change_username_form(rs)
        assert rs.user.persona_id is not None
        code, message = self.coreproxy.change_username(
            rs, rs.user.persona_id, new_username, password)
        self.notify_return_code(rs, code, success=n_("Email address changed."),
                                error=message)
        if not code:
            return self.redirect(rs, "core/change_username_form")
        else:
            self.do_mail(rs, "username_change_info",
                         {'To': (rs.user.username,),
                          'Subject': "Deine E-Mail-Adresse wurde geändert"},
                         {'new_username': new_username})
            return self.redirect(rs, "core/index")

    @access(*REALM_ADMINS)
    def admin_username_change_form(self, rs: RequestState, persona_id: int
                                   ) -> Response:
        """Render form."""
        if not self.coreproxy.is_relative_admin(rs, persona_id):
            raise werkzeug.exceptions.Forbidden(n_("Not a relative admin."))
        if rs.ambience['persona']['is_archived']:
            rs.notify("error", n_("Persona is archived."))
            return self.redirect_show_user(rs, persona_id)
        data = self.coreproxy.get_persona(rs, persona_id)
        return self.render(rs, "admin_username_change", {'data': data})

    @access(*REALM_ADMINS, modi={"POST"})
    @REQUESTdata("new_username")
    def admin_username_change(self, rs: RequestState, persona_id: int,
                              new_username: Optional[vtypes.Email]) -> Response:
        """Change username without verification."""
        if not self.coreproxy.is_relative_admin(rs, persona_id):
            raise werkzeug.exceptions.Forbidden(n_("Not a relative admin."))
        if rs.has_validation_errors():
            return self.admin_username_change_form(rs, persona_id)
        code, message = self.coreproxy.change_username(
            rs, persona_id, new_username, password=None)
        self.notify_return_code(rs, code, success=n_("Email address changed."),
                                error=message)
        if not code:
            return self.redirect(rs, "core/admin_username_change_form")
        else:
            return self.redirect_show_user(rs, persona_id)

    @access(*REALM_ADMINS, modi={"POST"})
    @REQUESTdata("activity")
    def toggle_activity(self, rs: RequestState, persona_id: int, activity: bool
                        ) -> Response:
        """Enable/disable an account."""
        if not self.coreproxy.is_relative_admin(rs, persona_id):
            raise werkzeug.exceptions.Forbidden(n_("Not a relative admin."))
        if rs.has_validation_errors():
            # Redirect for encoded parameter
            return self.redirect_show_user(rs, persona_id)
        if rs.ambience['persona']['is_archived']:
            rs.notify("error", n_("Persona is archived."))
            return self.redirect_show_user(rs, persona_id)
        data = {
            'id': persona_id,
            'is_active': activity,
        }
        change_note = "Aktivierungsstatus auf {activity} geändert.".format(
            activity="aktiv" if activity else "inaktiv")
        code = self.coreproxy.change_persona(rs, data, may_wait=False,
                                             change_note=change_note)
        self.notify_return_code(rs, code)
        return self.redirect_show_user(rs, persona_id)

    @access("anonymous")
    def genesis_request_form(self, rs: RequestState) -> Response:
        """Render form."""
        allowed_genders = set(x for x in const.Genders
                              if x != const.Genders.not_specified)
        realm_options = [(option.realm, rs.gettext(option.name))
                         for option in GENESIS_REALM_OPTION_NAMES
                         if option.realm in REALM_SPECIFIC_GENESIS_FIELDS]
        meta_info = self.coreproxy.get_meta_info(rs)
        return self.render(rs, "genesis_request", {
            'max_rationale': self.conf["MAX_RATIONALE"],
            'allowed_genders': allowed_genders,
            'REALM_SPECIFIC_GENESIS_FIELDS': REALM_SPECIFIC_GENESIS_FIELDS,
            'realm_options': realm_options,
            'meta_info': meta_info,
        })

    @access("anonymous", modi={"POST"})
    @REQUESTdatadict(*_GENESIS_CASE_EXPOSED_FIELDS)
    @REQUESTfile("attachment")
    @REQUESTdata("attachment_filename", "ignore_warnings")
    def genesis_request(self, rs: RequestState, data: CdEDBObject,
                        attachment: Optional[werkzeug.FileStorage],
                        attachment_filename: str = None,
                        ignore_warnings: bool = False) -> Response:
        """Voice the desire to become a persona.

        This initiates the genesis process.
        """
        attachment_data = None
        if attachment:
            attachment_filename = attachment.filename
            attachment_data = check(rs, vtypes.PDFFile, attachment, 'attachment')
        if attachment_data:
            myhash = self.coreproxy.genesis_set_attachment(rs, attachment_data)
            data['attachment_hash'] = myhash
            rs.values['attachment_hash'] = myhash
            rs.values['attachment_filename'] = attachment_filename
        elif data['attachment_hash']:
            attachment_stored = self.coreproxy.genesis_check_attachment(
                rs, data['attachment_hash'])
            if not attachment_stored:
                data['attachment_hash'] = None
                e = ("attachment", ValueError(n_(
                    "It seems like you took too long and "
                    "your previous upload was deleted.")))
                rs.append_validation_error(e)
        data = check(rs, vtypes.GenesisCase, data, creation=True,
                     _ignore_warnings=ignore_warnings)
        if rs.has_validation_errors():
            return self.genesis_request_form(rs)
        assert data is not None
        if len(data['notes']) > self.conf["MAX_RATIONALE"]:
            rs.append_validation_error(
                ("notes", ValueError(n_("Rationale too long."))))
        # We dont actually want gender == not_specified as a valid option if it
        # is required for the requested realm)
        if 'gender' in REALM_SPECIFIC_GENESIS_FIELDS.get(data['realm'], {}):
            if data['gender'] == const.Genders.not_specified:
                rs.append_validation_error(
                    ("gender", ValueError(n_(
                        "Must specify gender for %(realm)s realm."),
                        {"realm": data["realm"]})))
        if rs.has_validation_errors():
            return self.genesis_request_form(rs)
        if self.coreproxy.verify_existence(rs, data['username']):
            existing_id = self.coreproxy.genesis_case_by_email(
                rs, data['username'])
            if existing_id:
                # TODO this case is kind of a hack since it throws
                # away the information entered by the user, but in
                # theory this should not happen too often (reality
                # notwithstanding)
                rs.notify("info", n_("Confirmation email has been resent."))
                case_id = existing_id
            else:
                rs.notify("error",
                          n_("Email address already in DB. Reset password."))
                return self.redirect(rs, "core/index")
        else:
            new_id = self.coreproxy.genesis_request(
                rs, data, ignore_warnings=ignore_warnings)
            if not new_id:
                rs.notify("error", n_("Failed."))
                return self.genesis_request_form(rs)
            case_id = new_id

        # Send verification mail for new case or resend for old case.
        self.do_mail(rs, "genesis_verify",
                     {
                         'To': (data['username'],),
                         'Subject': "Accountanfrage verifizieren",
                     },
                     {
                         'genesis_case_id': self.encode_parameter(
                             "core/genesis_verify", "genesis_case_id",
                             str(case_id), persona_id=None),
                         'given_names': data['given_names'],
                         'family_name': data['family_name'],
                     })
        rs.notify(
            "success",
            n_("Email sent. Please follow the link contained in the email."))
        return self.redirect(rs, "core/index")

    @access("anonymous")
    @REQUESTdata("#genesis_case_id")
    def genesis_verify(self, rs: RequestState, genesis_case_id: int
                       ) -> Response:
        """Verify the email address entered in :py:meth:`genesis_request`.

        This is not a POST since the link is shared via email.
        """
        if rs.has_validation_errors():
            return self.genesis_request_form(rs)
        code, realm = self.coreproxy.genesis_verify(rs, genesis_case_id)
        self.notify_return_code(
            rs, code,
            error=n_("Verification failed. Please contact the administrators."),
            success=n_("Email verified. Wait for moderation. "
                       "You will be notified by mail."),
            info=n_("This account request was already verified.")
        )
        if not code:
            return self.redirect(rs, "core/genesis_request_form")
        return self.redirect(rs, "core/index")

    @periodic("genesis_remind")
    def genesis_remind(self, rs: RequestState, store: CdEDBObject
                       ) -> CdEDBObject:
        """Cron job for genesis cases to review.

        Send a reminder after four hours and then daily.
        """
        current = now()
        data = self.coreproxy.genesis_list_cases(
            rs, stati=(const.GenesisStati.to_review,))
        old = set(store.get('ids', [])) & set(data)
        new = set(data) - set(old)
        remind = False
        if any(data[anid]['ctime'] + datetime.timedelta(hours=4) < current
               for anid in new):
            remind = True
        if old and current.timestamp() > store.get('tstamp', 0) + 24*60*60:
            remind = True
        if remind:
            stati = (const.GenesisStati.to_review,)
            cde_count = len(self.coreproxy.genesis_list_cases(
                rs, stati=stati, realms=["cde"]))
            event_count = len(self.coreproxy.genesis_list_cases(
                rs, stati=stati, realms=["event"]))
            ml_count = len(self.coreproxy.genesis_list_cases(
                rs, stati=stati, realms=["ml"]))
            assembly_count = len(self.coreproxy.genesis_list_cases(
                rs, stati=stati, realms=["assembly"]))
            notify = {self.conf["MANAGEMENT_ADDRESS"]}
            if cde_count:
                notify |= {self.conf["CDE_ADMIN_ADDRESS"]}
            if event_count:
                notify |= {self.conf["EVENT_ADMIN_ADDRESS"]}
            if ml_count:
                notify |= {self.conf["ML_ADMIN_ADDRESS"]}
            if assembly_count:
                notify |= {self.conf["ASSEMBLY_ADMIN_ADDRESS"]}
            self.do_mail(
                rs, "genesis_requests_pending",
                {'To': tuple(notify),
                 'Subject': "Offene CdEDB Accountanfragen"},
                {'count': len(data)})
            store = {
                'tstamp': current.timestamp(),
                'ids': list(data),
            }
        return store

    @periodic("genesis_forget", period=96)
    def genesis_forget(self, rs: RequestState, store: CdEDBObject
                       ) -> CdEDBObject:
        """Cron job for deleting unconfirmed or rejected genesis cases.

        This allows the username to be used once more.
        """
        stati = (const.GenesisStati.unconfirmed, const.GenesisStati.rejected)
        cases = self.coreproxy.genesis_list_cases(
            rs, stati=stati)

        delete = tuple(case["id"] for case in cases.values() if
                       case["ctime"] < now() - self.conf["PARAMETER_TIMEOUT"])

        count = 0
        for genesis_case_id in delete:
            count += self.coreproxy.delete_genesis_case(rs, genesis_case_id)

        attachment_count = self.coreproxy.genesis_forget_attachments(rs)

        if count or attachment_count:
            msg = "genesis_forget: Deleted {} genesis cases and {} attachments"
            self.logger.info(msg.format(count, attachment_count))

        return store

    @access("core_admin", *("{}_admin".format(realm)
                            for realm, fields in
                            REALM_SPECIFIC_GENESIS_FIELDS.items()
                            if "attachment_hash" in fields))
    def genesis_get_attachment(self, rs: RequestState, attachment_hash: str
                               ) -> Response:
        """Retrieve attachment for genesis case."""
        path = self.conf["STORAGE_DIR"] / 'genesis_attachment' / attachment_hash
        mimetype = magic.from_file(str(path), mime=True)
        return self.send_file(rs, path=path, mimetype=mimetype)

    @access("core_admin", *("{}_admin".format(realm)
                            for realm in REALM_SPECIFIC_GENESIS_FIELDS))
    def genesis_list_cases(self, rs: RequestState) -> Response:
        """Compile a list of genesis cases to review."""
        realms = [realm for realm in REALM_SPECIFIC_GENESIS_FIELDS
                  if {"{}_admin".format(realm), 'core_admin'} & rs.user.roles]
        data = self.coreproxy.genesis_list_cases(
            rs, stati=(const.GenesisStati.to_review,), realms=realms)
        cases = self.coreproxy.genesis_get_cases(rs, set(data))
        cases_by_realm = {
            realm: {k: v for k, v in cases.items() if v['realm'] == realm}
            for realm in realms}
        return self.render(rs, "genesis_list_cases", {
            'cases_by_realm': cases_by_realm})

    @access("core_admin", *("{}_admin".format(realm)
                            for realm in REALM_SPECIFIC_GENESIS_FIELDS))
    def genesis_show_case(self, rs: RequestState, genesis_case_id: int
                          ) -> Response:
        """View a specific case."""
        case = rs.ambience['genesis_case']
        if (not self.is_admin(rs)
                and "{}_admin".format(case['realm']) not in rs.user.roles):
            raise werkzeug.exceptions.Forbidden(n_("Not privileged."))
        reviewer = None
        if case['reviewer']:
            reviewer = self.coreproxy.get_persona(rs, case['reviewer'])
        return self.render(rs, "genesis_show_case", {'reviewer': reviewer})

    @access("core_admin", *("{}_admin".format(realm)
                            for realm in REALM_SPECIFIC_GENESIS_FIELDS))
    def genesis_modify_form(self, rs: RequestState, genesis_case_id: int
                            ) -> Response:
        """Edit a specific case it."""
        case = rs.ambience['genesis_case']
        if (not self.is_admin(rs)
                and "{}_admin".format(case['realm']) not in rs.user.roles):
            raise werkzeug.exceptions.Forbidden(n_("Not privileged."))
        if case['case_status'] != const.GenesisStati.to_review:
            rs.notify("error", n_("Case not to review."))
            return self.genesis_list_cases(rs)
        merge_dicts(rs.values, case)
        realm_options = [option
                         for option in GENESIS_REALM_OPTION_NAMES
                         if option.realm in REALM_SPECIFIC_GENESIS_FIELDS]
        return self.render(rs, "genesis_modify_form", {
            'REALM_SPECIFIC_GENESIS_FIELDS': REALM_SPECIFIC_GENESIS_FIELDS,
            'realm_options': realm_options})

    @access("core_admin", *("{}_admin".format(realm)
                            for realm in REALM_SPECIFIC_GENESIS_FIELDS),
            modi={"POST"})
    @REQUESTdatadict(*_GENESIS_CASE_EXPOSED_FIELDS)
    @REQUESTdata("ignore_warnings")
    def genesis_modify(self, rs: RequestState, genesis_case_id: int,
                       data: CdEDBObject, ignore_warnings: bool = False
                       ) -> Response:
        """Edit a case to fix potential issues before creation."""
        data['id'] = genesis_case_id
        # In contrast to the genesis_request, the attachment can not be changed here.
        del data['attachment_hash']
        data = check(
            rs, vtypes.GenesisCase, data, _ignore_warnings=ignore_warnings)
        if rs.has_validation_errors():
            return self.genesis_modify_form(rs, genesis_case_id)
        assert data is not None
        case = rs.ambience['genesis_case']
        if (not self.is_admin(rs)
                and "{}_admin".format(case['realm']) not in rs.user.roles):
            raise werkzeug.exceptions.Forbidden(n_("Not privileged."))
        if case['case_status'] != const.GenesisStati.to_review:
            rs.notify("error", n_("Case not to review."))
            return self.genesis_list_cases(rs)
        code = self.coreproxy.genesis_modify_case(
            rs, data, ignore_warnings=ignore_warnings)
        self.notify_return_code(rs, code)
        return self.redirect(rs, "core/genesis_show_case")

    @access("core_admin", *("{}_admin".format(realm)
                            for realm in REALM_SPECIFIC_GENESIS_FIELDS),
            modi={"POST"})
    @REQUESTdata("case_status")
    def genesis_decide(self, rs: RequestState, genesis_case_id: int,
                       case_status: const.GenesisStati) -> Response:
        """Approve or decline a genensis case.

        This either creates a new account or declines account creation.
        """
        if rs.has_validation_errors():
            return self.genesis_list_cases(rs)
        case = rs.ambience['genesis_case']
        if (not self.is_admin(rs)
                and "{}_admin".format(case['realm']) not in rs.user.roles):
            raise werkzeug.exceptions.Forbidden(n_("Not privileged."))
        if case['case_status'] != const.GenesisStati.to_review:
            rs.notify("error", n_("Case not to review."))
            return self.genesis_list_cases(rs)
        data = {
            'id': genesis_case_id,
            'case_status': case_status,
            'reviewer': rs.user.persona_id,
            'realm': case['realm'],
        }
        with Atomizer(rs):
            code = self.coreproxy.genesis_modify_case(rs, data)
            success = bool(code)
            if success and data['case_status'] == const.GenesisStati.approved:
                success = bool(self.coreproxy.genesis(rs, genesis_case_id))
        if not success:
            rs.notify("error", n_("Failed."))
            return self.genesis_list_cases(rs)
        if case_status == const.GenesisStati.approved:
            success, cookie = self.coreproxy.make_reset_cookie(
                rs, case['username'],
                timeout=self.conf["EMAIL_PARAMETER_TIMEOUT"])
            self.do_mail(
                rs, "genesis_approved",
                {'To': (case['username'],),
                 'Subject': "CdEDB-Account erstellt",
                 },
                {
                    'email': self.encode_parameter(
                        "core/do_password_reset_form", "email",
                        case['username'], persona_id=None,
                        timeout=self.conf["EMAIL_PARAMETER_TIMEOUT"]),
                    'cookie': cookie,
                 })
            rs.notify("success", n_("Case approved."))
        else:
            self.do_mail(
                rs, "genesis_declined",
                {'To': (case['username'],),
                 'Subject': "CdEDB Accountanfrage abgelehnt"},
                {})
            rs.notify("info", n_("Case rejected."))
        return self.redirect(rs, "core/genesis_list_cases")

    @access("core_admin")
    def list_pending_changes(self, rs: RequestState) -> Response:
        """List non-committed changelog entries."""
        pending = self.coreproxy.changelog_get_changes(
            rs, stati=(const.MemberChangeStati.pending,))
        return self.render(rs, "list_pending_changes", {'pending': pending})

    @periodic("pending_changelog_remind")
    def pending_changelog_remind(self, rs: RequestState, store: CdEDBObject
                                 ) -> CdEDBObject:
        """Cron job for pending changlog entries to decide.

        Send a reminder after twelve hours and then daily.
        """
        current = now()
        data = self.coreproxy.changelog_get_changes(
            rs, stati=(const.MemberChangeStati.pending,))
        ids = {f"{anid}/{e['generation']}" for anid, e in data.items()}
        old = set(store.get('ids', [])) & ids
        new = ids - set(old)
        remind = False
        if any(data[int(anid.split('/')[0])]['ctime']
               + datetime.timedelta(hours=12) < current
               for anid in new):
            remind = True
        if old and current.timestamp() > store.get('tstamp', 0) + 24*60*60:
            remind = True
        if remind:
            self.do_mail(
                rs, "changelog_requests_pending",
                {'To': (self.conf["MANAGEMENT_ADDRESS"],),
                 'Subject': "Offene CdEDB Accountänderungen"},
                {'count': len(data)})
            store = {
                'tstamp': current.timestamp(),
                'ids': list(ids),
            }
        return store

    @access("core_admin")
    def inspect_change(self, rs: RequestState, persona_id: int) -> Response:
        """Look at a pending change."""
        history = self.coreproxy.changelog_get_history(rs, persona_id,
                                                       generations=None)
        pending = history[max(history)]
        if pending['code'] != const.MemberChangeStati.pending:
            rs.notify("warning", n_("Persona has no pending change."))
            return self.list_pending_changes(rs)
        current = history[max(
            key for key in history
            if (history[key]['code']
                == const.MemberChangeStati.committed))]
        diff = {key for key in pending if current[key] != pending[key]}
        return self.render(rs, "inspect_change", {
            'pending': pending, 'current': current, 'diff': diff})

    @access("core_admin", modi={"POST"})
    @REQUESTdata("generation", "ack")
    def resolve_change(self, rs: RequestState, persona_id: int,
                       generation: int, ack: bool) -> Response:
        """Make decision."""
        if rs.has_validation_errors():
            return self.list_pending_changes(rs)
        code = self.coreproxy.changelog_resolve_change(rs, persona_id,
                                                       generation, ack)
        message = n_("Change committed.") if ack else n_("Change dropped.")
        self.notify_return_code(rs, code, success=message)
        return self.redirect(rs, "core/list_pending_changes")

    @access("core_admin", "cde_admin", modi={"POST"})
    @REQUESTdata("ack_delete", "note")
    def archive_persona(self, rs: RequestState, persona_id: int,
                        ack_delete: bool, note: str) -> Response:
        """Move a persona to the attic."""
        if not ack_delete:
            rs.append_validation_error(
                ("ack_delete", ValueError(n_("Must be checked."))))
        if not note:
            rs.notify("error", n_("Must supply archival note."))
        if rs.has_validation_errors():
            return self.show_user(
                rs, persona_id, confirm_id=persona_id, internal=True,
                quote_me=False, event_id=None, ml_id=None)

        try:
            code = self.coreproxy.archive_persona(rs, persona_id, note)
        except ArchiveError as e:
            rs.notify("error", e.args[0])
            code = 0
        self.notify_return_code(rs, code)
        return self.redirect_show_user(rs, persona_id)

    @access("core_admin", "cde_admin", modi={"POST"})
    def dearchive_persona(self, rs: RequestState, persona_id: int) -> Response:
        """Reinstate a persona from the attic."""
        if rs.has_validation_errors():
            return self.redirect_show_user(rs, persona_id)

        code = self.coreproxy.dearchive_persona(rs, persona_id)
        self.notify_return_code(rs, code)
        return self.redirect_show_user(rs, persona_id)

    @access("core_admin", "cde_admin", modi={"POST"})
    @REQUESTdata("ack_delete")
    def purge_persona(self, rs: RequestState, persona_id: int, ack_delete: bool
                      ) -> Response:
        """Delete all identifying information for a persona."""
        if not ack_delete:
            rs.append_validation_error(
                ("ack_delete", ValueError(n_("Must be checked."))))
        if rs.has_validation_errors():
            return self.redirect_show_user(rs, persona_id)

        code = self.coreproxy.purge_persona(rs, persona_id)
        self.notify_return_code(rs, code)
        return self.redirect_show_user(rs, persona_id)

    @access("core_admin")
    @REQUESTdata(*LOG_FIELDS_COMMON, "reviewed_by")
    def view_changelog_meta(self, rs: RequestState,
                            codes: Collection[const.MemberChangeStati],
                            offset: Optional[int],
                            length: Optional[vtypes.PositiveInt],
                            persona_id: Optional[CdedbID],
                            submitted_by: Optional[CdedbID],
                            change_note: Optional[str],
                            time_start: Optional[datetime.datetime],
                            time_stop: Optional[datetime.datetime],
                            reviewed_by: Optional[CdedbID]) -> Response:
        """View changelog activity."""
        length = length or self.conf["DEFAULT_LOG_LENGTH"]
        # length is the requested length, _length the theoretically
        # shown length for an infinite amount of log entries.
        _offset, _length = calculate_db_logparams(offset, length)

        # no validation since the input stays valid, even if some options
        # are lost
        rs.ignore_validation_errors()
        total, log = self.coreproxy.retrieve_changelog_meta(
            rs, codes, _offset, _length, persona_id=persona_id,
            submitted_by=submitted_by, change_note=change_note,
            time_start=time_start, time_stop=time_stop, reviewed_by=reviewed_by)
        persona_ids = (
                {entry['submitted_by'] for entry in log if
                 entry['submitted_by']}
                | {entry['reviewed_by'] for entry in log if
                   entry['reviewed_by']}
                | {entry['persona_id'] for entry in log if entry['persona_id']})
        personas = self.coreproxy.get_personas(rs, persona_ids)
        loglinks = calculate_loglinks(rs, total, offset, length)
        return self.render(rs, "view_changelog_meta", {
            'log': log, 'total': total, 'length': _length,
            'personas': personas, 'loglinks': loglinks})

    @access("core_admin")
    @REQUESTdata(*LOG_FIELDS_COMMON)
    def view_log(self, rs: RequestState, codes: Collection[const.CoreLogCodes],
                 offset: Optional[int], length: Optional[vtypes.PositiveInt],
                 persona_id: Optional[CdedbID], submitted_by: Optional[CdedbID],
                 change_note: Optional[str],
                 time_start: Optional[datetime.datetime],
                 time_stop: Optional[datetime.datetime]) -> Response:
        """View activity."""
        length = length or self.conf["DEFAULT_LOG_LENGTH"]
        # length is the requested length, _length the theoretically
        # shown length for an infinite amount of log entries.
        _offset, _length = calculate_db_logparams(offset, length)

        # no validation since the input stays valid, even if some options
        # are lost
        rs.ignore_validation_errors()
        total, log = self.coreproxy.retrieve_log(
            rs, codes, _offset, _length, persona_id=persona_id,
            submitted_by=submitted_by, change_note=change_note,
            time_start=time_start, time_stop=time_stop)
        persona_ids = (
                {entry['submitted_by'] for entry in log if
                 entry['submitted_by']}
                | {entry['persona_id'] for entry in log if entry['persona_id']})
        personas = self.coreproxy.get_personas(rs, persona_ids)
        loglinks = calculate_loglinks(rs, total, offset, length)
        return self.render(rs, "view_log", {
            'log': log, 'total': total, 'length': _length,
            'personas': personas, 'loglinks': loglinks})

    @access("anonymous")
    def debug_email(self, rs: RequestState, token: str) -> Response:
        """Debug functionality to view emails stored to HDD.

        In test instances emails are stored to disk since most of the time
        no real email addresses are given. This creates the problem that
        those are only readable with access to the file system, which most
        test users won't have.

        In production this will not be active, but should be harmless anyway
        since no mails will be saved to disk.

        The token parameter cannot contain slashes as this is prevented by
        werkzeug.
        """
        if not self.conf["CDEDB_DEV"]:
            return self.redirect(rs, "core/index")
        filename = pathlib.Path(tempfile.gettempdir(),
                                "cdedb-mail-{}.txt".format(token))
        with open(filename, 'rb') as f:
            rawtext = f.read()
        emailtext = quopri.decodestring(rawtext).decode('utf-8')
        return self.render(rs, "debug_email", {'emailtext': emailtext})

    def get_cron_store(self, rs: RequestState, name: str) -> CdEDBObject:
        return self.coreproxy.get_cron_store(rs, name)

    def set_cron_store(self, rs: RequestState, name: str, data: CdEDBObject
                       ) -> DefaultReturnCode:
        return self.coreproxy.set_cron_store(rs, name, data)

    @access("droid_resolve")
    @REQUESTdata("username")
    def api_resolve_username(self, rs: RequestState, username: vtypes.Email
                             ) -> Response:
        """API to resolve username to that users given names and family name."""
        if rs.has_validation_errors():
            err = {'error': tuple(map(str, rs.retrieve_validation_errors()))}
            return self.send_json(rs, err)

        spec = {
            "id": "id",
            "username": "str",
            "is_event_realm": "bool",
        }
        constraints = (
            ('username', QueryOperators.equal, username),
            ('is_event_realm', QueryOperators.equal, True),
        )
        query = Query("qview_persona", spec,
                      ("given_names", "family_name", "is_member", "username"),
                      constraints, (('id', True),))
        result = self.coreproxy.submit_resolve_api_query(rs, query)
        return self.send_json(rs, unwrap(result) if result else {})<|MERGE_RESOLUTION|>--- conflicted
+++ resolved
@@ -351,7 +351,6 @@
             expires=now() + datetime.timedelta(days=10 * 365))
         return response
 
-<<<<<<< HEAD
     @access("ml", modi={"POST"}, check_anti_csrf=False)
     @REQUESTdata("md_str")
     def markdown_parse(self, rs: RequestState, md_str: str) -> Response:
@@ -360,10 +359,7 @@
         html_str = markdown_parse_safe(md_str)
         return Response(html_str, mimetype='text/plain')
 
-    @access("member")
-=======
     @access("searchable", "cde_admin")
->>>>>>> d627d8c7
     @REQUESTdata("#confirm_id")
     def download_vcard(self, rs: RequestState, persona_id: int, confirm_id: int
                        ) -> Response:
