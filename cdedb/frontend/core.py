#!/usr/bin/env python3

"""Services for the core realm."""

import collections
import copy
import pathlib
import quopri
import tempfile
import datetime
import operator
import decimal
import itertools

import magic
import werkzeug.exceptions
from werkzeug import Response

from typing import (
    Optional, Collection, Set, cast, List, Tuple, Any, Dict,
)

from cdedb.frontend.common import (
    AbstractFrontend, REQUESTdata, REQUESTdatadict, access, basic_redirect,
    check_validation as check, request_extractor, REQUESTfile,
    request_dict_extractor, querytoparams_filter,
    csv_output, query_result_to_json, enum_entries_filter, periodic,
    calculate_db_logparams, calculate_loglinks, make_membership_fee_reference,
)
from cdedb.common import (
    n_, pairwise, extract_roles, unwrap, PrivilegeError,
    now, merge_dicts, ArchiveError, implied_realms, SubscriptionActions,
    REALM_INHERITANCE, EntitySorter, REALM_SPECIFIC_GENESIS_FIELDS,
    ALL_ADMIN_VIEWS, ADMIN_VIEWS_COOKIE_NAME, xsorted, RequestState,
    CdEDBObject, PathLike, Realm, DefaultReturnCode,
    get_persona_fields_by_realm,
)
from cdedb.config import SecretsConfig
from cdedb.query import QUERY_SPECS, mangle_query_input, Query, QueryOperators
from cdedb.database.connection import Atomizer
from cdedb.validation import (
    _PERSONA_CDE_CREATION as CDE_TRANSITION_FIELDS,
    _PERSONA_EVENT_CREATION as EVENT_TRANSITION_FIELDS)
import cdedb.database.constants as const
import cdedb.validation as validate


# Name of each realm's option in the genesis form
GenesisRealmOptionName = collections.namedtuple(
    'GenesisRealmOptionName', ['realm', 'name'])
GENESIS_REALM_OPTION_NAMES = (
    GenesisRealmOptionName("event", n_("CdE event")),
    GenesisRealmOptionName("cde", n_("CdE membership")),
    GenesisRealmOptionName("assembly", n_("CdE members' assembly")),
    GenesisRealmOptionName("ml", n_("CdE mailinglist")))


class CoreFrontend(AbstractFrontend):
    """Note that there is no user role since the basic distinction is between
    anonymous access and personas. """
    realm = "core"

    def __init__(self, configpath: PathLike = None) -> None:
        super().__init__(configpath)
        secrets = SecretsConfig(configpath)
        self.resolve_api_token_check = (
            lambda x: x == secrets["RESOLVE_API_TOKEN"])

    @classmethod
    def is_admin(cls, rs: RequestState) -> bool:
        return super().is_admin(rs)

    @access("anonymous")
    @REQUESTdata(("wants", "#str_or_None"))
    def index(self, rs: RequestState, wants: str = None) -> Response:
        """Basic entry point.

        :param wants: URL to redirect to upon login
        """
        rs.ignore_validation_errors()  # drop an invalid "wants"
        meta_info = self.coreproxy.get_meta_info(rs)
        dashboard: CdEDBObject = {}
        if not rs.user.persona_id:
            if wants:
                rs.values['wants'] = self.encode_parameter(
                    "core/login", "wants", wants,
                    persona_id=rs.user.persona_id,
                    timeout=self.conf["UNCRITICAL_PARAMETER_TIMEOUT"])
            return self.render(rs, "login", {'meta_info': meta_info})

        else:
            # Redirect to wanted page, if user meanwhile logged in
            if wants:
                return basic_redirect(rs, wants)

            # genesis cases
            genesis_realms = []
            for realm in REALM_SPECIFIC_GENESIS_FIELDS:
                if {"core_admin", "{}_admin".format(realm)} & rs.user.roles:
                    genesis_realms.append(realm)
            if genesis_realms and "genesis" in rs.user.admin_views:
                data = self.coreproxy.genesis_list_cases(
                    rs, stati=(const.GenesisStati.to_review,),
                    realms=genesis_realms)
                dashboard['genesis_cases'] = len(data)
            # pending changes
            if "core_user" in rs.user.admin_views:
                data = self.coreproxy.changelog_get_changes(
                    rs, stati=(const.MemberChangeStati.pending,))
                dashboard['pending_changes'] = len(data)
            # pending privilege changes
            if "meta_admin" in rs.user.admin_views:
                stati = (const.PrivilegeChangeStati.pending,)
                data = self.coreproxy.list_privilege_changes(
                    rs, stati=stati)
                dashboard['privilege_changes'] = len(data)
            # events organized
            orga_info = self.eventproxy.orga_info(rs, rs.user.persona_id)
            if orga_info:
                orga = {}
                events = self.eventproxy.get_events(rs, orga_info)
                present = now()
                for event_id, event in events.items():
                    begin = event['begin']
                    if (not begin or begin >= present.date()
                            or abs(begin.year - present.year) < 2):
                        regs = self.eventproxy.list_registrations(rs,
                                                                  event['id'])
                        event['registrations'] = len(regs)
                        orga[event_id] = event
                dashboard['orga'] = orga
                dashboard['present'] = present
            # mailinglists moderated
            moderator_info = self.mlproxy.moderator_info(rs, rs.user.persona_id)
            if moderator_info:
                moderator = self.mlproxy.get_mailinglists(rs, moderator_info)
                sub_request = const.SubscriptionStates.pending
                for mailinglist_id, mailinglist in moderator.items():
                    requests = self.mlproxy.get_subscription_states(
                        rs, mailinglist_id, states=(sub_request,))
                    mailinglist['requests'] = len(requests)
                dashboard['moderator'] = {k: v for k, v in moderator.items()
                                          if v['is_active']}
            # visible and open events
            if "event" in rs.user.roles:
                event_ids = self.eventproxy.list_db_events(
                    rs, visible=True, current=True, archived=False)
                events = self.eventproxy.get_events(rs, event_ids.keys())
                final = {}
                for event_id, event in events.items():
                    if event_id not in orga_info:
                        registration = self.eventproxy.list_registrations(
                            rs, event_id, rs.user.persona_id)
                        event['registration'] = bool(registration)
                        # Skip event, if the registration begins more than
                        # 2 weeks in future
                        if event['registration_start'] and \
                                now() + datetime.timedelta(weeks=2) < \
                                event['registration_start']:
                            continue
                        # Skip events, that are over or are not registerable
                        # anymore
                        if event['registration_hard_limit'] and \
                                now() > event['registration_hard_limit'] \
                                and not event['registration'] \
                                or now().date() > event['end']:
                            continue
                        final[event_id] = event
                if final:
                    dashboard['events'] = final
            # open assemblies
            if "assembly" in rs.user.roles:
                assembly_ids = self.assemblyproxy.list_assemblies(
                    rs, is_active=True, restrictive=True)
                assemblies = self.assemblyproxy.get_assemblies(
                    rs, assembly_ids.keys())
                final = {}
                for assembly_id, assembly in assemblies.items():
                    assembly['does_attend'] = self.assemblyproxy.does_attend(
                        rs, assembly_id=assembly_id)
                    if (assembly['does_attend']
                            or assembly['signup_end'] > now()):
                        final[assembly_id] = assembly
                if final:
                    dashboard['assemblies'] = final
            return self.render(rs, "index", {
                'meta_info': meta_info, 'dashboard': dashboard})

    @access("core_admin")
    def meta_info_form(self, rs: RequestState) -> Response:
        """Render form."""
        info = self.coreproxy.get_meta_info(rs)
        merge_dicts(rs.values, info)
        return self.render(rs, "meta_info")

    @access("core_admin", modi={"POST"})
    def change_meta_info(self, rs: RequestState) -> Response:
        """Change the meta info constants."""
        info = self.coreproxy.get_meta_info(rs)
        data_params = tuple((key, "str_or_None") for key in info)
        data = request_extractor(rs, data_params)
        data = check(rs, "meta_info", data, keys=info.keys())
        if rs.has_validation_errors():
            return self.meta_info_form(rs)
        code = self.coreproxy.set_meta_info(rs, data)
        self.notify_return_code(rs, code)
        return self.redirect(rs, "core/meta_info_form")

    @access("anonymous", modi={"POST"})
    @REQUESTdata(("username", "printable_ascii"), ("password", "str"),
                 ("wants", "#str_or_None"))
    def login(self, rs: RequestState, username: str, password: str,
              wants: Optional[str]) -> Response:
        """Create session.

        :param wants: URL to redirect to
        """
        if rs.has_validation_errors():
            return self.index(rs)
        sessionkey = self.coreproxy.login(rs, username, password,
                                          rs.request.remote_addr)
        if not sessionkey:
            rs.notify("error", n_("Login failure."))
            rs.extend_validation_errors(
                (("username", ValueError()), ("password", ValueError())))
            rs.ignore_validation_errors()
            return self.index(rs)

        if wants:
<<<<<<< HEAD
            response = basic_redirect(rs, wants)
        elif "member" in rs.user.roles and "searchable" not in rs.user.roles:
            data = self.coreproxy.get_cde_user(rs, rs.user.persona_id)
            if not data['decided_search']:
                response = self.redirect(rs, "cde/consent_decision_form")
            else:
                response = self.redirect(rs, "core/index")
        else:
            response = self.redirect(rs, "core/index")
        response.set_cookie("sessionkey", sessionkey,  # type: ignore
                               httponly=True, secure=True, samesite="Lax")
        return response
=======
            ret = basic_redirect(rs, wants)
        elif "member" in rs.user.roles and "searchable" not in rs.user.roles:
            data = self.coreproxy.get_cde_user(rs, rs.user.persona_id)
            if not data['decided_search']:
                ret = self.redirect(rs, "cde/consent_decision_form")
            else:
                ret = self.redirect(rs, "core/index")
        else:
            ret = self.redirect(rs, "core/index")
        ret.set_cookie("sessionkey", sessionkey, httponly=True,
                       secure=True, samesite="Lax")
        return ret
>>>>>>> 6cf5bef6

    # We don't check anti CSRF tokens here, since logging does not harm anyone.
    @access("persona", modi={"POST"}, check_anti_csrf=False)
    def logout(self, rs: RequestState) -> Response:
<<<<<<< HEAD
        """Invalidate session."""
        self.coreproxy.logout(rs)
        response = self.redirect(rs, "core/index")
        response.delete_cookie("sessionkey")
        return response
=======
        """Invalidate the current session."""
        self.coreproxy.logout(rs, all_sessions=False)
        ret = self.redirect(rs, "core/index")
        ret.delete_cookie("sessionkey")
        return ret

    # Check for anti CSRF here, since this affects multiple sessions.
    @access("persona", modi={"POST"})
    def logout_all(self, rs: RequestState) -> Response:
        """Invalidate all sessions for the current user."""
        if rs.has_validation_errors():
            return self.index(rs)
        count = self.coreproxy.logout(rs, all_sessions=True)
        rs.notify(
            "success", n_("%(count)s session(s) terminated."), {'count': count})
        # Unset persona_id so the notification is encoded correctly.
        rs.user.persona_id = None
        ret = self.redirect(rs, "core/index")
        ret.delete_cookie("sessionkey")
        return ret
>>>>>>> 6cf5bef6

    @access("anonymous", modi={"POST"})
    @REQUESTdata(("locale", "printable_ascii"), ("wants", "#str_or_None"))
    def change_locale(self, rs: RequestState, locale: str, wants: Optional[str]
                      ) -> Response:
        """Set 'locale' cookie to override default locale for this user/browser.

        :param locale: The target locale
        :param wants: URL to redirect to (typically URL of the previous page)
        """
        rs.ignore_validation_errors()  # missing values are ok
        if wants:
<<<<<<< HEAD
            response = basic_redirect(rs, wants)
        else:
            response = self.redirect(rs, "core/index")

        if locale in self.conf["I18N_LANGUAGES"]:
            response.set_cookie(
=======
            ret = basic_redirect(rs, wants)
        else:
            ret = self.redirect(rs, "core/index")

        if locale in self.conf["I18N_LANGUAGES"]:
            ret.set_cookie(
>>>>>>> 6cf5bef6
                "locale", locale,
                expires=now() + datetime.timedelta(days=10 * 365))
        else:
            rs.notify("error", n_("Unsupported locale"))
<<<<<<< HEAD
        return response
=======
        return ret
>>>>>>> 6cf5bef6

    @access("persona", modi={"POST"}, check_anti_csrf=False)
    @REQUESTdata(("view_specifier", "printable_ascii"),
                 ("wants", "#str_or_None"))
    def modify_active_admin_views(self, rs: RequestState, view_specifier: str,
                                  wants: Optional[str]) -> Response:
        """
        Enable or disable admin views for the current user.

        A list of possible admin views for the current user is returned by
        User.available_admin_views. The user may enable or disable any of them.

        :param view_specifier: A "+" or "-", followed by a commaseperated string
            of admin view names. If prefixed by "+", they are enabled, otherwise
            they are disabled.
        :param wants: URL to redirect to (typically URL of the previous page)
        """
        if wants:
<<<<<<< HEAD
            response = basic_redirect(rs, wants)
        else:
            response = self.redirect(rs, "core/index")

        # Exit early on validation errors
        if rs.has_validation_errors():
            return response
=======
            ret = basic_redirect(rs, wants)
        else:
            ret = self.redirect(rs, "core/index")

        # Exit early on validation errors
        if rs.has_validation_errors():
            return ret
>>>>>>> 6cf5bef6

        enabled_views = set(rs.request.cookies.get(ADMIN_VIEWS_COOKIE_NAME, "")
                            .split(','))
        changed_views = set(view_specifier[1:].split(','))
        enable = view_specifier[0] == "+"
        if enable:
            enabled_views.update(changed_views)
        else:
            enabled_views -= changed_views
<<<<<<< HEAD
        response.set_cookie(
            ADMIN_VIEWS_COOKIE_NAME,
            ",".join(enabled_views & ALL_ADMIN_VIEWS),
            expires=now() + datetime.timedelta(days=10 * 365))
        return response
=======
        ret.set_cookie(
            ADMIN_VIEWS_COOKIE_NAME,
            ",".join(enabled_views & ALL_ADMIN_VIEWS),
            expires=now() + datetime.timedelta(days=10 * 365))
        return ret
>>>>>>> 6cf5bef6

    @access("persona")
    def mydata(self, rs: RequestState) -> Response:
        """Convenience entry point for own data."""
        assert rs.user.persona_id is not None
        return self.redirect_show_user(rs, rs.user.persona_id)

    @access("persona")
    @REQUESTdata(("confirm_id", "#int"), ("quote_me", "bool"),
                 ("event_id", "id_or_None"), ("ml_id", "id_or_None"))
    def show_user(self, rs: RequestState, persona_id: int, confirm_id: int,
                  quote_me: bool, event_id: Optional[int], ml_id: Optional[int],
                  internal: bool = False) -> Response:
        """Display user details.

        This has an additional encoded parameter to make links to this
        target unguessable. Thus it is more difficult to algorithmically
        extract user data from the web frontend.

        The quote_me parameter controls access to member datasets by
        other members. Since there is a quota you only want to retrieve
        them if explicitly asked for.

        The event_id and ml_id parameters control access in the context of
        events and mailinglists, so that orgas and moderators can see their
        users. This has the additional property, that event/ml admins count
        as if they are always orga/moderator (otherwise they would observe
        breakage).

        The internal parameter signals that the call is from another
        frontend function and not an incoming request. This allows to access
        this endpoint without a redirect to preserve validation results.
        """
        assert rs.user.persona_id is not None
        if (persona_id != confirm_id or rs.has_validation_errors()) \
                and not internal:
            return self.index(rs)
        if (rs.ambience['persona']['is_archived']
                and "core_admin" not in rs.user.roles):
            raise werkzeug.exceptions.Forbidden(
                n_("Only admins may view archived datasets."))

        is_relative_admin = self.coreproxy.is_relative_admin(rs, persona_id)
        is_relative_or_meta_admin = self.coreproxy.is_relative_admin(
            rs, persona_id, allow_meta_admin=True)

        is_relative_admin_view = self.coreproxy.is_relative_admin_view(
            rs, persona_id)
        is_relative_or_meta_admin_view = self.coreproxy.is_relative_admin_view(
            rs, persona_id, allow_meta_admin=True)

        all_access_levels = {
            "persona", "ml", "assembly", "event", "cde", "core", "meta",
            "orga", "moderator"}
        # kind of view with which the user is shown (f.e. relative_admin, orga)
        # relevant to determinate which admin view toggles will be shown
        access_mode = set()
        # The basic access level provides only the name (this should only
        # happen in case of un-quoted searchable member access)
        access_levels = {"persona"}
        # Let users see themselves
        if persona_id == rs.user.persona_id:
            access_levels.update(all_access_levels)
        # Core admins see everything
        if ("core_admin" in rs.user.roles
                and "core_user" in rs.user.admin_views):
            access_levels.update(all_access_levels)
        # Meta admins are meta
        if ("meta_admin" in rs.user.roles
                and "meta_admin" in rs.user.admin_views):
            access_levels.add("meta")
        # Other admins see their realm if they are relative admin
        if is_relative_admin:
            access_mode.add("relative_admin")
            for realm in ("ml", "assembly", "event", "cde"):
                if (f"{realm}_admin" in rs.user.roles
                        and f"{realm}_user" in rs.user.admin_views):
                    # Relative admins can see core data
                    access_levels.add("core")
                    access_levels.add(realm)
        # Members see other members (modulo quota)
        if "searchable" in rs.user.roles and quote_me:
            if (not rs.ambience['persona']['is_searchable']
                    and "cde_admin" not in access_levels):
                raise werkzeug.exceptions.Forbidden(n_(
                    "Access to non-searchable member data."))
            access_levels.add("cde")
        # Orgas see their participants
        if event_id:
            is_admin = "event_admin" in rs.user.roles
            is_viewing_admin = is_admin and "event_orga" in rs.user.admin_views
            is_orga = event_id in self.eventproxy.orga_info(
                rs, rs.user.persona_id)
            if is_orga or is_admin:
                is_participant = self.eventproxy.list_registrations(
                    rs, event_id, persona_id)
                if (is_orga or is_viewing_admin) and is_participant:
                    access_levels.add("event")
                    access_levels.add("orga")
                # Admins who are also orgas can not disable this admin view
                if is_admin and not is_orga and is_participant:
                    access_mode.add("orga")
        # Mailinglist moderators see all users related to their mailinglist.
        # This excludes users with relation "unsubscribed", because they are not
        # directly shown on the management sites.
        if ml_id:
            # determinate if the user is relevant admin of this mailinglist
            ml_type = self.mlproxy.get_ml_type(rs, ml_id)
            is_admin = ml_type.is_relevant_admin(rs.user)
            is_moderator = ml_id in self.mlproxy.moderator_info(
                rs, rs.user.persona_id)
            # Admins who are also moderators can not disable this admin view
            if is_admin and not is_moderator:
                access_mode.add("moderator")
            relevant_stati = [s for s in const.SubscriptionStates
                              if s != const.SubscriptionStates.unsubscribed]
            if is_moderator or ml_type.has_moderator_view(rs.user):
                subscriptions = self.mlproxy.get_subscription_states(
                    rs, ml_id, states=relevant_stati)
                if persona_id in subscriptions:
                    access_levels.add("ml")
                    # the moderator access level currently does nothing, but we
                    # add it anyway to be less confusing
                    access_levels.add("moderator")

        # Retrieve data
        #
        # This is the basic mechanism for restricting access, since we only
        # add attributes for which an access level is provided.
        roles = extract_roles(rs.ambience['persona'], introspection_only=True)
        data = self.coreproxy.get_persona(rs, persona_id)
        # The base version of the data set should only contain the name,
        # however the PERSONA_CORE_FIELDS also contain the email address
        # which we must delete beforehand.
        del data['username']
        if "ml" in access_levels and "ml" in roles:
            data.update(self.coreproxy.get_ml_user(rs, persona_id))
        if "assembly" in access_levels and "assembly" in roles:
            data.update(self.coreproxy.get_assembly_user(rs, persona_id))
        if "event" in access_levels and "event" in roles:
            data.update(self.coreproxy.get_event_user(rs, persona_id, event_id))
        if "cde" in access_levels and "cde" in roles:
            data.update(self.coreproxy.get_cde_user(rs, persona_id))
            if "core" in access_levels and "member" in roles:
                user_lastschrift = self.cdeproxy.list_lastschrift(
                    rs, persona_ids=(persona_id,), active=True)
                data['has_lastschrift'] = len(user_lastschrift) > 0
        if is_relative_or_meta_admin and is_relative_or_meta_admin_view:
            # This is a bit involved to not contaminate the data dict
            # with keys which are not applicable to the requested persona
            total = self.coreproxy.get_total_persona(rs, persona_id)
            data['notes'] = total['notes']
            data['username'] = total['username']

        # Cull unwanted data
        if (not ('is_cde_realm' in data and data['is_cde_realm'])
                 and 'foto' in data):
            del data['foto']
        # relative admins, core admins and the user himself got "core"
        if "core" not in access_levels:
            masks = ["balance", "decided_search", "trial_member", "bub_search",
                     "is_searchable", "paper_expuls"]
            if "meta" not in access_levels:
                masks.extend([
                    "is_active", "is_meta_admin", "is_core_admin",
                    "is_cde_admin", "is_event_admin", "is_ml_admin",
                    "is_assembly_admin", "is_cde_realm", "is_event_realm",
                    "is_ml_realm", "is_assembly_realm", "is_archived",
                    "notes"])
            if "orga" not in access_levels:
                masks.extend(["is_member", "gender"])
            for key in masks:
                if key in data:
                    del data[key]

        # Add past event participation info
        past_events = None
        if "cde" in access_levels and {"event", "cde"} & roles:
            past_events = self.pasteventproxy.participation_info(rs, persona_id)

        # Check whether we should display an option for using the quota
        quoteable = (not quote_me
                     and "cde" not in access_levels
                     and "searchable" in rs.user.roles
                     and rs.ambience['persona']['is_searchable'])

        meta_info = self.coreproxy.get_meta_info(rs)
        reference = make_membership_fee_reference(data)

        return self.render(rs, "show_user", {
            'data': data, 'past_events': past_events, 'meta_info': meta_info,
            'is_relative_admin': is_relative_admin_view, 'reference': reference,
            'quoteable': quoteable, 'access_mode': access_mode,
        })

    @access("core_admin", "cde_admin", "event_admin", "ml_admin",
            "assembly_admin")
    def show_history(self, rs: RequestState, persona_id: int) -> Response:
        """Display user history."""
        if not self.coreproxy.is_relative_admin(rs, persona_id):
            raise werkzeug.exceptions.Forbidden(n_("Not a relative admin."))
        if rs.ambience['persona']['is_archived']:
            rs.notify("error", n_("Persona is archived."))
            return self.redirect_show_user(rs, persona_id)
        history = self.coreproxy.changelog_get_history(rs, persona_id,
                                                       generations=None)
        current_generation = self.coreproxy.changelog_get_generation(
            rs, persona_id)
        current = history[current_generation]
        fields = current.keys()
        stati = const.MemberChangeStati
        constants = {}
        for f in fields:
            total_const: List[int] = []
            tmp: List[int] = []
            already_committed = False
            for x, y in pairwise(xsorted(history.keys())):
                if history[x]['change_status'] == stati.committed:
                    already_committed = True
                # Somewhat involved determination of a field being constant.
                #
                # Basically it's done by the following line, except we
                # don't want to mask a change that was rejected and then
                # resubmitted and accepted.
                is_constant = history[x][f] == history[y][f]
                if (history[x]['change_status'] == stati.nacked
                        and not already_committed):
                    is_constant = False
                if is_constant:
                    tmp.append(y)
                else:
                    already_committed = False
                    if tmp:
                        total_const.extend(tmp)
                        tmp = []
            if tmp:
                total_const.extend(tmp)
            constants[f] = total_const
        pending = {i for i in history
                   if history[i]['change_status'] == stati.pending}
        # Track the omitted information whether a new value finally got
        # committed or not.
        #
        # This is necessary since we only show those data points, where the
        # data (e.g. the name) changes. This does especially not detect
        # meta-data changes (e.g. the change-status).
        eventual_status = {f: {gen: entry['change_status']
                               for gen, entry in history.items()
                               if gen not in constants[f]}
                           for f in fields}
        for f in fields:
            for gen in xsorted(history):
                if gen in constants[f]:
                    anchor = max(g for g in eventual_status[f] if g < gen)
                    this_status = history[gen]['change_status']
                    if this_status == stati.committed:
                        eventual_status[f][anchor] = stati.committed
                    if (this_status == stati.nacked
                            and eventual_status[f][anchor] != stati.committed):
                        eventual_status[f][anchor] = stati.nacked
                    if (this_status == stati.pending
                            and (eventual_status[f][anchor]
                                 not in (stati.committed, stati.nacked))):
                        eventual_status[f][anchor] = stati.pending
        persona_ids = {e['submitted_by'] for e in history.values()}
        persona_ids = persona_ids | {e['reviewed_by'] for e in history.values()
                                     if e['reviewed_by']}
        personas = self.coreproxy.get_personas(rs, persona_ids)
        return self.render(rs, "show_history", {
            'entries': history, 'constants': constants, 'current': current,
            'pending': pending, 'eventual_status': eventual_status,
            'personas': personas})

    @access("core_admin")
    @REQUESTdata(("phrase", "str"))
    def admin_show_user(self, rs: RequestState, phrase: str) -> Response:
        """Allow admins to view any user data set.

        The search phrase may be anything: a numeric id (wellformed with
        check digit or without) or a string matching the data set.
        """
        if rs.has_validation_errors():
            return self.index(rs)
        anid, errs = validate.check_cdedbid(phrase, "phrase")
        if not errs:
            if self.coreproxy.verify_ids(rs, (anid,), is_archived=None):
                return self.redirect_show_user(rs, anid)
        anid, errs = validate.check_id(phrase, "phrase")
        if not errs:
            if self.coreproxy.verify_ids(rs, (anid,), is_archived=None):
                return self.redirect_show_user(rs, anid)
        terms = tuple(t.strip() for t in phrase.split(' ') if t)
        search = [("username,family_name,given_names,display_name",
                   QueryOperators.match, t) for t in terms]
        spec = copy.deepcopy(QUERY_SPECS["qview_core_user"])
        spec["username,family_name,given_names,display_name"] = "str"
        query = Query(
            "qview_core_user",
            spec,
            ("personas.id",),
            search,
            (("personas.id", True),))
        result = self.coreproxy.submit_general_query(rs, query)
        if len(result) == 1:
            return self.redirect_show_user(rs, result[0]["id"])
        elif len(result) > 0:
            # TODO make this accessible
            pass
        query = Query(
            "qview_core_user",
            spec,
            ("personas.id", "username", "family_name", "given_names",
             "display_name"),
            [('fulltext', QueryOperators.containsall, terms)],
            (("personas.id", True),))
        result = self.coreproxy.submit_general_query(rs, query)
        if len(result) == 1:
            return self.redirect_show_user(rs, result[0]["id"])
        elif len(result) > 0:
            params = querytoparams_filter(query)
            rs.values.update(params)
            return self.user_search(rs, is_search=True, download=None,
                                    query=query)
        else:
            rs.notify("warning", n_("No account found."))
            return self.index(rs)

    @access("persona")
    @REQUESTdata(("phrase", "str"), ("kind", "str"), ("aux", "id_or_None"),
                 ("variant", "non_negative_int_or_None"))
    def select_persona(self, rs: RequestState, phrase: str, kind: str,
                       aux: Optional[int], variant: int = None) -> Response:
        """Provide data for intelligent input fields.

        This searches for users by name so they can be easily selected
        without entering their numerical ids. This is for example
        intended for addition of orgas to events.

        The kind parameter specifies the purpose of the query which decides
        the privilege level required and the basic search paramaters.

        Allowed kinds:

        - ``admin_persona``: Search for users as core_admin
        - ``cde_user``: Search for a cde user as cde_admin.
        - ``past_event_user``: Search for an event user to add to a past
          event as cde_admin
        - ``pure_assembly_user``: Search for an assembly only user as
          assembly_admin
        - ``ml_admin_user``: Search for a mailinglist user as ml_admin
        - ``mod_ml_user``: Search for a mailinglist user as a moderator
        - ``event_admin_user``: Search an event user as event_admin (for
          creating events)
        - ``orga_event_user``: Search for an event user as event orga

        The aux parameter allows to supply an additional id for example
        in the case of a moderator this would be the relevant
        mailinglist id.

        Required aux value based on the 'kind':

        * ``mod_ml_user``: Id of the mailinglist you are moderator of
        * ``orga_event_user``: Id of the event you are orga of

        The variant parameter allows to supply an additional integer to
        distinguish between different variants of a given search kind.
        Usually, this will be an enum member marking the kind of action taken.

        Possible variants based on the 'kind':

        - ``mod_ml_user``: Which action you are going to execute on this user.
          A member of the SubscriptionActions enum.
        """
        if rs.has_validation_errors():
            return self.send_json(rs, {})

        spec_additions: Dict[str, str] = {}
        search_additions = []
        mailinglist = None
        event = None
        num_preview_personas = (self.conf["NUM_PREVIEW_PERSONAS_CORE_ADMIN"]
                                if {"core_admin"} & rs.user.roles
                                else self.conf["NUM_PREVIEW_PERSONAS"])
        if kind == "admin_persona":
            if not {"core_admin", "cde_admin"} & rs.user.roles:
                raise werkzeug.exceptions.Forbidden(n_("Not privileged."))
        elif kind == "cde_user":
            if not {"cde_admin"} & rs.user.roles:
                raise werkzeug.exceptions.Forbidden(n_("Not privileged."))
            search_additions.append(
                ("is_cde_realm", QueryOperators.equal, True))
        elif kind == "past_event_user":
            if "cde_admin" not in rs.user.roles:
                raise werkzeug.exceptions.Forbidden(n_("Not privileged."))
            search_additions.append(
                ("is_event_realm", QueryOperators.equal, True))
        elif kind == "pure_assembly_user":
            if "assembly_admin" not in rs.user.roles:
                raise werkzeug.exceptions.Forbidden(n_("Not privileged."))
            search_additions.append(
                ("is_assembly_realm", QueryOperators.equal, True))
            search_additions.append(
                ("is_member", QueryOperators.equal, False))
        elif kind == "ml_admin_user":
            if "ml_admin" not in rs.user.roles:
                raise werkzeug.exceptions.Forbidden(n_("Not privileged."))
            search_additions.append(
                ("is_ml_realm", QueryOperators.equal, True))
        elif kind == "mod_ml_user" and aux:
            mailinglist = self.mlproxy.get_mailinglist(rs, aux)
            if not self.mlproxy.may_manage(rs, aux):
                raise werkzeug.exceptions.Forbidden(n_("Not privileged."))
            search_additions.append(
                ("is_ml_realm", QueryOperators.equal, True))
        elif kind == "event_admin_user":
            if "event_admin" not in rs.user.roles:
                raise werkzeug.exceptions.Forbidden(n_("Not privileged."))
            search_additions.append(
                ("is_event_realm", QueryOperators.equal, True))
        elif kind == "orga_event_user" and aux:
            event = self.eventproxy.get_event(rs, aux)
            if "event_admin" not in rs.user.roles:
                if rs.user.persona_id not in event['orgas']:
                    raise werkzeug.exceptions.Forbidden(n_("Not privileged."))
            search_additions.append(
                ("is_event_realm", QueryOperators.equal, True))
        else:
            return self.send_json(rs, {})

        data: Optional[Tuple[CdEDBObject, ...]] = None

        # Core admins and meta admins are allowed to search by raw ID or
        # CDEDB-ID
        if "core_admin" in rs.user.roles:
            anid, errs = validate.check_cdedbid(phrase, "phrase")
            if not errs:
                tmp = self.coreproxy.get_personas(rs, (anid,))
                if tmp:
                    data = (unwrap(tmp),)
            else:
                anid, errs = validate.check_id(phrase, "phrase")
                if not errs:
                    tmp = self.coreproxy.get_personas(rs, (anid,))
                    if tmp:
                        data = (unwrap(tmp),)

        # Don't query, if search phrase is too short
        if not data and len(phrase) < self.conf["NUM_PREVIEW_CHARS"]:
            return self.send_json(rs, {})

        terms: Tuple[str, ...] = tuple()
        if data is None:
            terms = tuple(t.strip() for t in phrase.split(' ') if t)
            valid = True
            for t in terms:
                _, errs = validate.check_non_regex(t, "phrase")
                if errs:
                    valid = False
            if not valid:
                data = tuple()
            else:
                search: List[Tuple[str, QueryOperators, Any]]
                search = [("username,family_name,given_names,display_name",
                           QueryOperators.match, t) for t in terms]
                search.extend(search_additions)
                spec = copy.deepcopy(QUERY_SPECS["qview_core_user"])
                spec["username,family_name,given_names,display_name"] = "str"
                spec.update(spec_additions)
                query = Query(
                    "qview_core_user", spec,
                    ("personas.id", "username", "family_name", "given_names",
                     "display_name"), search, (("personas.id", True),))
                data = self.coreproxy.submit_select_persona_query(rs, query)

        # Filter result to get only valid audience, if mailinglist is given
        if mailinglist:
            pol = const.MailinglistInteractionPolicy
            action = check(rs, "enum_subscriptionactions_or_None", variant)
            if rs.has_validation_errors():
                return self.send_json(rs, {})
            if action == SubscriptionActions.add_subscriber:
                allowed_pols = {pol.opt_out, pol.opt_in, pol.moderated_opt_in,
                                pol.invitation_only}
                data = self.mlproxy.filter_personas_by_policy(
                    rs, mailinglist, data, allowed_pols)

        # Strip data to contain at maximum `num_preview_personas` results
        if len(data) > num_preview_personas:
            data = tuple(xsorted(
                data, key=lambda e: e['id'])[:num_preview_personas])

        def name(x):
            return f"{x['given_names']} {x['family_name']}"

        # Check if name occurs multiple times to add email address in this case
        counter: Dict[str, int] = collections.defaultdict(lambda: 0)
        for entry in data:
            counter[name(entry)] += 1

        # Generate return JSON list
        ret = []
        for entry in xsorted(data, key=EntitySorter.persona):
            result = {
                'id': entry['id'],
                'name': name(entry),
                'display_name': entry['display_name'],
            }
            # Email/username is only delivered if we have relative_admins
            # rights, a search term with an @ (and more) matches the mail
            # address, or the mail address is required to distinguish equally
            # named users
            searched_email = any(
                '@' in t and len(t) > self.conf["NUM_PREVIEW_CHARS"]
                and entry['username'] and t in entry['username']
                for t in terms)
            if counter[name(entry)] > 1 or searched_email or \
                    self.coreproxy.is_relative_admin(rs, entry['id']):
                result['email'] = entry['username']
            ret.append(result)
        return self.send_json(rs, {'personas': ret})

    @access("persona")
    def change_user_form(self, rs: RequestState) -> Response:
        """Render form."""
        assert rs.user.persona_id is not None
        generation = self.coreproxy.changelog_get_generation(
            rs, rs.user.persona_id)
        data = unwrap(self.coreproxy.changelog_get_history(
            rs, rs.user.persona_id, (generation,)))
        if data['change_status'] == const.MemberChangeStati.pending:
            rs.notify("info", n_("Change pending."))
        del data['change_note']
        merge_dicts(rs.values, data)
        shown_fields = get_persona_fields_by_realm(rs.user.roles,
                                                   restricted=True)
        return self.render(rs, "change_user", {
            'username': data['username'],
            'shown_fields': shown_fields,
        })

    @access("persona", modi={"POST"})
    @REQUESTdata(("generation", "int"),
                 ("ignore_warnings", "bool_or_None"))
    def change_user(self, rs: RequestState, generation: int,
                    ignore_warnings: bool = False) -> Response:
        """Change own data set."""
        assert rs.user.persona_id is not None
        attributes = get_persona_fields_by_realm(rs.user.roles, restricted=True)
        data = request_dict_extractor(rs, attributes)
        data['id'] = rs.user.persona_id
        data = check(rs, "persona", data, "persona",
                     _ignore_warnings=ignore_warnings)
        if rs.has_validation_errors():
            return self.change_user_form(rs)
        change_note = "Normale Änderung."
        code = self.coreproxy.change_persona(
            rs, data, generation=generation, change_note=change_note,
            ignore_warnings=ignore_warnings)
        self.notify_return_code(rs, code)
        return self.redirect_show_user(rs, rs.user.persona_id)

    @access("core_admin")
    @REQUESTdata(("download", "str_or_None"), ("is_search", "bool"))
    def user_search(self, rs: RequestState, download: Optional[str],
                    is_search: bool, query: Query = None) -> Response:
        """Perform search.

        The parameter ``download`` signals whether the output should be a
        file. It can either be "csv" or "json" for a corresponding
        file. Otherwise an ordinary HTML-page is served.

        is_search signals whether the page was requested by an actual
        query or just to display the search form.

        If the parameter query is specified this query is executed
        instead. This is meant for calling this function
        programmatically.
        """
        spec = copy.deepcopy(QUERY_SPECS['qview_core_user'])
        if query:
            query = check(rs, "query", query, "query")
        elif is_search:
            # mangle the input, so we can prefill the form
            query_input = mangle_query_input(rs, spec)
            query = check(rs, "query_input", query_input, "query",
                          spec=spec, allow_empty=False)
        events = self.pasteventproxy.list_past_events(rs)
        choices = {
            'pevent_id': collections.OrderedDict(
                xsorted(events.items(), key=operator.itemgetter(0)))}
        choices_lists = {k: list(v.items()) for k, v in choices.items()}
        default_queries = self.conf["DEFAULT_QUERIES"]['qview_core_user']
        params = {
            'spec': spec, 'choices': choices, 'choices_lists': choices_lists,
            'default_queries': default_queries, 'query': query}
        # Tricky logic: In case of no validation errors we perform a query
        if not rs.has_validation_errors() and is_search and query:
            query.scope = "qview_core_user"
            result = self.coreproxy.submit_general_query(rs, query)
            params['result'] = result
            if download:
                return self.send_query_download(
                    rs, result, fields=query.fields_of_interest, kind=download,
                    filename="user_search_result", substitutions=choices)
        else:
            rs.values['is_search'] = is_search = False
        return self.render(rs, "user_search", params)

    @access("core_admin")
    @REQUESTdata(("download", "str_or_None"), ("is_search", "bool"))
    def archived_user_search(self, rs: RequestState, download: Optional[str],
                             is_search: bool) -> Response:
        """Perform search.

        Archived users are somewhat special since they are not visible
        otherwise.
        """
        spec = copy.deepcopy(QUERY_SPECS['qview_archived_persona'])
        # mangle the input, so we can prefill the form
        query_input = mangle_query_input(rs, spec)
        if is_search:
            query = check(rs, "query_input", query_input, "query", spec=spec,
                          allow_empty=False)
        else:
            query = None
        events = self.pasteventproxy.list_past_events(rs)
        choices = {
            'pevent_id': collections.OrderedDict(
                xsorted(events.items(), key=operator.itemgetter(0))),
            'gender': collections.OrderedDict(
                enum_entries_filter(const.Genders, rs.gettext))
        }
        choices_lists = {k: list(v.items()) for k, v in choices.items()}
        default_queries = self.conf["DEFAULT_QUERIES"]['qview_archived_persona']
        params = {
            'spec': spec, 'choices': choices, 'choices_lists': choices_lists,
            'default_queries': default_queries, 'query': query}
        # Tricky logic: In case of no validation errors we perform a query
        if not rs.has_validation_errors() and is_search:
            query.scope = "qview_archived_persona"
            result = self.coreproxy.submit_general_query(rs, query)
            params['result'] = result
            if download:
                return self.send_query_download(
                    rs, result, fields=query.fields_of_interest, kind=download,
                    filename="archived_user_search_result",
                    substitutions=choices)
        else:
            rs.values['is_search'] = is_search = False
        return self.render(rs, "archived_user_search", params)

    @staticmethod
    def admin_bits(rs: RequestState) -> Set[Realm]:
        """Determine realms this admin can see.

        This is somewhat involved due to realm inheritance.
        """
        ret = {"persona"}
        if "core_admin" in rs.user.roles:
            ret |= REALM_INHERITANCE.keys()
        for realm in REALM_INHERITANCE:
            if "{}_admin".format(realm) in rs.user.roles:
                ret |= {realm} | implied_realms(realm)
        return ret

    @access("core_admin", "cde_admin", "event_admin", "ml_admin",
            "assembly_admin")
    def admin_change_user_form(self, rs: RequestState, persona_id: int
                               ) -> Response:
        """Render form."""
        if not self.coreproxy.is_relative_admin(rs, persona_id):
            raise werkzeug.exceptions.Forbidden(n_("Not a relative admin."))
        if rs.ambience['persona']['is_archived']:
            rs.notify("error", n_("Persona is archived."))
            return self.redirect_show_user(rs, persona_id)

        generation = self.coreproxy.changelog_get_generation(
            rs, persona_id)
        data = unwrap(self.coreproxy.changelog_get_history(
            rs, persona_id, (generation,)))
        del data['change_note']
        merge_dicts(rs.values, data)
        if data['change_status'] == const.MemberChangeStati.pending:
            rs.notify("info", n_("Change pending."))
        shown_fields = get_persona_fields_by_realm(
            extract_roles(rs.ambience['persona']), restricted=False)
        return self.render(rs, "admin_change_user", {
            'admin_bits': self.admin_bits(rs),
            'shown_fields': shown_fields,
        })

    @access("core_admin", "cde_admin", "event_admin", "ml_admin",
            "assembly_admin", modi={"POST"})
    @REQUESTdata(("generation", "int"),
                 ("change_note", "str_or_None"),
                 ("ignore_warnings", "bool_or_None"))
    def admin_change_user(self, rs: RequestState, persona_id: int,
                          generation: int, change_note: Optional[str],
                          ignore_warnings: Optional[bool] = False) -> Response:
        """Privileged edit of data set."""
        if not self.coreproxy.is_relative_admin(rs, persona_id):
            raise werkzeug.exceptions.Forbidden(n_("Not a relative admin."))
        # Assure we don't accidently change the original.
        roles = extract_roles(rs.ambience['persona'])
        attributes = get_persona_fields_by_realm(roles, restricted=False)
        data = request_dict_extractor(rs, attributes)
        data['id'] = persona_id
        data = check(rs, "persona", data, _ignore_warnings=ignore_warnings)
        if rs.has_validation_errors():
            return self.admin_change_user_form(rs, persona_id)

        code = self.coreproxy.change_persona(
            rs, data, generation=generation, change_note=change_note,
            ignore_warnings=bool(ignore_warnings))
        self.notify_return_code(rs, code)
        return self.redirect_show_user(rs, persona_id)

    @access("persona")
    def view_admins(self, rs: RequestState) -> Response:
        """Render list of all admins of the users realms."""

        admins = {
            # meta admins
            "meta": self.coreproxy.list_admins(rs, "meta"),
            "core": self.coreproxy.list_admins(rs, "core"),
        }

        display_realms = rs.user.roles.intersection(REALM_INHERITANCE)
        if "cde" in display_realms:
            display_realms.add("finance")
        if "ml" in display_realms:
            display_realms.add("cdelokal")
        for realm in display_realms:
            admins[realm] = self.coreproxy.list_admins(rs, realm)

        persona_ids = set(itertools.chain.from_iterable(admins.values()))
        personas = self.coreproxy.get_personas(rs, persona_ids)

        for admin in admins:
            admins[admin] = xsorted(
                admins[admin],
                key=lambda anid: EntitySorter.persona(personas[anid])
            )

        return self.render(
            rs, "view_admins", {"admins": admins, 'personas': personas})

    @access("meta_admin")
    def change_privileges_form(self, rs: RequestState, persona_id: int
                               ) -> Response:
        """Render form."""
        if rs.ambience['persona']['is_archived']:
            rs.notify("error", n_("Persona is archived."))
            return self.redirect_show_user(rs, persona_id)

        stati = (const.PrivilegeChangeStati.pending,)
        privilege_change_ids = self.coreproxy.list_privilege_changes(
            rs, persona_id, stati)
        if privilege_change_ids:
            rs.notify("error", n_("Resolve pending privilege change first."))
            privilege_change_id = unwrap(privilege_change_ids.keys())
            return self.redirect(
                rs, "core/show_privilege_change",
                {"privilege_change_id": privilege_change_id})

        merge_dicts(rs.values, rs.ambience['persona'])
        return self.render(rs, "change_privileges")

    @access("meta_admin", modi={"POST"})
    @REQUESTdata(
        ("is_meta_admin", "bool"), ("is_core_admin", "bool"),
        ("is_cde_admin", "bool"), ("is_finance_admin", "bool"),
        ("is_event_admin", "bool"), ("is_ml_admin", "bool"),
        ("is_assembly_admin", "bool"), ("is_cdelokal_admin", "bool"),
        ("notes", "str"))
    def change_privileges(self, rs: RequestState, persona_id: int,
                          is_meta_admin: bool, is_core_admin: bool,
                          is_cde_admin: bool, is_finance_admin: bool,
                          is_event_admin: bool, is_ml_admin: bool,
                          is_assembly_admin: bool, is_cdelokal_admin: bool,
                          notes: str) -> Response:
        """Grant or revoke admin bits."""
        if rs.has_validation_errors():
            return self.change_privileges_form(rs, persona_id)

        stati = (const.PrivilegeChangeStati.pending,)
        case_ids = self.coreproxy.list_privilege_changes(rs, persona_id, stati)
        if case_ids:
            rs.notify("error", n_("Resolve pending privilege change first."))
            case_id = unwrap(case_ids.keys())
            return self.redirect(
                rs, "core/show_privilege_change", {"case_id": case_id})

        persona = self.coreproxy.get_persona(rs, persona_id)

        data = {
            "persona_id": persona_id,
            "notes": notes,
        }

        # TODO: define these somewhere central?
        admin_keys = {"is_meta_admin", "is_core_admin", "is_cde_admin",
                      "is_finance_admin", "is_event_admin", "is_ml_admin",
                      "is_assembly_admin", "is_cdelokal_admin"}

        for key in admin_keys:
            if locals()[key] != persona[key]:
                data[key] = locals()[key]

        # see also cdedb.frontend.templates.core.change_privileges
        # and initialize_privilege_change in cdedb.backend.core

        errors = []

        if (any(k in data for k in
                ["is_meta_admin", "is_core_admin", "is_cde_admin",
                 "is_cdelokal_admin"])
                and not rs.ambience['persona']['is_cde_realm']):
            errors.append(n_(
                "Cannot grant meta, core, CdE or CdElokal admin privileges"
                " to non CdE users."))

        if data.get('is_finance_admin'):
            if (data.get('is_cde_admin') is False
                    or (not rs.ambience['persona']['is_cde_admin']
                        and not data.get('is_cde_admin'))):
                errors.append(n_(
                    "Cannot grant finance admin privileges to non CdE admins."))

        if (any(k in data for k in ["is_ml_admin", "is_cdelokal_admin"])
                and not rs.ambience['persona']['is_ml_realm']):
            errors.append(n_(
                "Cannot grant mailinglist or CdElokal admin privileges"
                " to non mailinglist users."))

        if ("is_event_admin" in data and
                not rs.ambience['persona']['is_event_realm']):
            errors.append(n_(
                "Cannot grant event admin privileges to non event users."))

        if ("is_assembly_admin" in data and
                not rs.ambience['persona']['is_assembly_realm']):
            errors.append(n_(
                "Cannot grant assembly admin privileges to non assembly "
                "users."))

        if "is_meta_admin" in data and data["persona_id"] == rs.user.persona_id:
            errors.append(n_("Cannot modify own meta admin privileges."))

        if errors:
            for e in errors:
                rs.notify("error", e)
            return self.change_privileges_form(rs, persona_id)

        if admin_keys & data.keys():
            code = self.coreproxy.initialize_privilege_change(rs, data)
            self.notify_return_code(
                rs, code, success=n_("Privilege change waiting for approval by "
                                     "another Meta-Admin."))
            if not code:
                return self.change_privileges_form(rs, persona_id)
        else:
            rs.notify("info", n_("No changes were made."))
        return self.redirect_show_user(rs, persona_id)

    @access("meta_admin")
    def list_privilege_changes(self, rs: RequestState) -> Response:
        """Show list of privilege changes pending review."""
        case_ids = self.coreproxy.list_privilege_changes(
            rs, stati=(const.PrivilegeChangeStati.pending,))

        cases = self.coreproxy.get_privilege_changes(rs, case_ids)
        cases = {e["persona_id"]: e for e in cases.values()}

        personas = self.coreproxy.get_personas(rs, cases.keys())

        cases = collections.OrderedDict(
            xsorted(cases.items(),
                    key=lambda item: EntitySorter.persona(personas[item[0]])))

        return self.render(rs, "list_privilege_changes",
                           {"cases": cases, "personas": personas})

    @access("meta_admin")
    def show_privilege_change(self, rs: RequestState, privilege_change_id: int
                              ) -> Response:
        """Show detailed infromation about pending privilege change."""
        privilege_change = rs.ambience['privilege_change']
        if privilege_change["status"] != const.PrivilegeChangeStati.pending:
            rs.notify("error", n_("Privilege change not pending."))
            return self.redirect(rs, "core/list_privilege_changes")

        if (privilege_change["is_meta_admin"] is not None
                and privilege_change["persona_id"] == rs.user.persona_id):
            rs.notify(
                "info", n_("This privilege change is affecting your Meta-Admin"
                           " privileges, so it has to be approved by another "
                           "Meta-Admin."))
        if privilege_change["submitted_by"] == rs.user.persona_id:
            rs.notify(
                "info", n_("This privilege change was submitted by you, so it "
                           "has to be approved by another Meta-Admin."))

        persona = self.coreproxy.get_persona(rs, privilege_change["persona_id"])
        submitter = self.coreproxy.get_persona(
            rs, privilege_change["submitted_by"])

        return self.render(rs, "show_privilege_change",
                           {"persona": persona, "submitter": submitter})

    @access("meta_admin", modi={"POST"})
    @REQUESTdata(("ack", "bool"))
    def decide_privilege_change(self, rs: RequestState,
                                privilege_change_id: int,
                                ack: bool) -> Response:
        """Approve or reject a privilege change."""
        if rs.has_validation_errors():
            return self.redirect(rs, 'core/show_privilege_change')
        privilege_change = rs.ambience['privilege_change']
        if privilege_change["status"] != const.PrivilegeChangeStati.pending:
            rs.notify("error", n_("Privilege change not pending."))
            return self.redirect(rs, "core/list_privilege_changes")
        if not ack:
            case_status = const.PrivilegeChangeStati.rejected
        else:
            case_status = const.PrivilegeChangeStati.approved
            if (privilege_change["is_meta_admin"] is not None
                    and privilege_change['persona_id'] == rs.user.persona_id):
                raise werkzeug.exceptions.Forbidden(
                    n_("Cannot modify own meta admin privileges."))
            if rs.user.persona_id == privilege_change["submitted_by"]:
                raise werkzeug.exceptions.Forbidden(
                    n_("Only a different admin than the submitter"
                       " may approve a privilege change."))
        code = self.coreproxy.finalize_privilege_change(
            rs, privilege_change_id, case_status)
        success = n_("Change committed.") if ack else n_("Change rejected.")
        info = n_("Password reset issued for new admin.")
        self.notify_return_code(rs, code, success=success, pending=info)
        if not code:
            return self.show_privilege_change(rs, privilege_change_id)
        else:
            if code < 0:
                # The code is negative, the user's password needs to be changed.
                # We didn't actually issue the success message above.
                rs.notify("success", success)
                # Do not return this on purpose to just send the mail.
                self.admin_send_password_reset_link(
                    rs, privilege_change["persona_id"], internal=True)
        return self.redirect(rs, "core/list_privilege_changes")

    @periodic("privilege_change_remind", period=24)
    def privilege_change_remind(self, rs: RequestState, store: CdEDBObject
                                ) -> CdEDBObject:
        """Cron job for privilege changes to review.

        Send a reminder after four hours and then daily.
        """
        current = now()
        ids = self.coreproxy.list_privilege_changes(
            rs, stati=(const.PrivilegeChangeStati.pending,))
        data = self.coreproxy.get_privilege_changes(rs, ids)
        old = set(store.get('ids', [])) & set(data)
        new = set(data) - set(old)
        remind = False
        if any(data[anid]['ctime'] + datetime.timedelta(hours=4) < current
               for anid in new):
            remind = True
        if old and current.timestamp() > store.get('tstamp', 0) + 24*60*60:
            remind = True
        if remind:
            notify = (self.conf["META_ADMIN_ADDRESS"],)
            self.do_mail(
                rs, "privilege_change_remind",
                {'To': tuple(notify),
                 'Subject': "Offene Änderungen von Admin-Privilegien"},
                {'count': len(data)})
            store = {
                'tstamp': current.timestamp(),
                'ids': list(data),
            }
        return store

    @access("core_admin")
    @REQUESTdata(("target_realm", "realm_or_None"))
    def promote_user_form(self, rs: RequestState, persona_id: int,
                          target_realm: Optional[Realm], internal: bool = False
                          ) -> Response:
        """Render form.

        This has two parts. If the target realm is absent, we let the
        admin choose one. If it is present we present a mask to promote
        the user.

        The internal flag is used if the call comes from another frontend
        function to disable further redirection on validation errors.
        """
        if rs.has_validation_errors() and not internal:
            return self.redirect_show_user(rs, persona_id)
        if rs.ambience['persona']['is_archived']:
            rs.notify("error", n_("Persona is archived."))
            return self.redirect_show_user(rs, persona_id)
        merge_dicts(rs.values, rs.ambience['persona'])
        if (target_realm
                and rs.ambience['persona']['is_{}_realm'.format(target_realm)]):
            rs.notify("warning", n_("No promotion necessary."))
            return self.redirect_show_user(rs, persona_id)
        return self.render(rs, "promote_user")

    @access("core_admin", modi={"POST"})
    @REQUESTdata(("target_realm", "realm"))
    @REQUESTdatadict(
        "title", "name_supplement", "birthday", "gender", "free_form",
        "telephone", "mobile", "address", "address_supplement", "postal_code",
        "location", "country", "trial_member")
    def promote_user(self, rs: RequestState, persona_id: int,
                     target_realm: Realm, data: CdEDBObject) -> Response:
        """Add a new realm to the users ."""
        for key in tuple(k for k in data.keys() if not data[k]):
            # remove irrelevant keys, due to the possible combinations it is
            # rather lengthy to specify the exact set of them
            del data[key]
        persona = self.coreproxy.get_total_persona(rs, persona_id)
        merge_dicts(data, persona)
        # Specific fixes by target realm
        if target_realm == "cde":
            reference = CDE_TRANSITION_FIELDS()
            for key in ('trial_member', 'decided_search', 'bub_search'):
                if data[key] is None:
                    data[key] = False
            if data['paper_expuls'] is None:
                data['paper_expuls'] = True
        elif target_realm == "event":
            reference = EVENT_TRANSITION_FIELDS()
        else:
            reference = {}
        for key in tuple(data.keys()):
            if key not in reference and key != 'id':
                del data[key]
        data['is_{}_realm'.format(target_realm)] = True
        for realm in implied_realms(target_realm):
            data['is_{}_realm'.format(realm)] = True
        data = check(rs, "persona", data, transition=True)
        if rs.has_validation_errors():
            return self.promote_user_form(  # type: ignore
                rs, persona_id, internal=True)
        code = self.coreproxy.change_persona_realms(rs, data)
        self.notify_return_code(rs, code)
        if code > 0 and target_realm == "cde":
            meta_info = self.coreproxy.get_meta_info(rs)
            self.do_mail(rs, "welcome",
                         {'To': (persona['username'],),
                          'Subject': "Aufnahme in den CdE",
                          },
                         {'data': persona,
                          'email': "",
                          'cookie': "",
                          'meta_info': meta_info,
                          })
        return self.redirect_show_user(rs, persona_id)

    @access("cde_admin")
    def modify_membership_form(self, rs: RequestState, persona_id: int
                               ) -> Response:
        """Render form."""
        if rs.ambience['persona']['is_archived']:
            rs.notify("error", n_("Persona is archived."))
            return self.redirect_show_user(rs, persona_id)
        return self.render(rs, "modify_membership")

    @access("cde_admin", modi={"POST"})
    @REQUESTdata(("is_member", "bool"))
    def modify_membership(self, rs: RequestState, persona_id: int,
                          is_member: bool) -> Response:
        """Change association status.

        This is CdE-functionality so we require a cde_admin instead of a
        core_admin.
        """
        if rs.has_validation_errors():
            return self.modify_membership_form(rs, persona_id)
        # We really don't want to go halfway here.
        with Atomizer(rs):
            code = self.coreproxy.change_membership(rs, persona_id, is_member)
            self.notify_return_code(rs, code)

            if not is_member:
                lastschrift_ids = self.cdeproxy.list_lastschrift(
                    rs, persona_ids=(persona_id,), active=None)
                lastschrifts = self.cdeproxy.get_lastschrifts(
                    rs, lastschrift_ids.keys())
                active_permits = []
                for lastschrift in lastschrifts.values():
                    if not lastschrift['revoked_at']:
                        active_permits.append(lastschrift['id'])
                if active_permits:
                    transaction_ids = (
                        self.cdeproxy.list_lastschrift_transactions(
                            rs, lastschrift_ids=active_permits,
                            stati=(const.LastschriftTransactionStati.issued,)))
                    if transaction_ids:
                        subject = ("Einzugsermächtigung zu ausstehender "
                                   "Lastschrift widerrufen.")
                        self.do_mail(rs, "pending_lastschrift_revoked",
                                     {'To': (self.conf["MANAGEMENT_ADDRESS"],),
                                      'Subject': subject},
                                     {'persona_id': persona_id})
                    for active_permit in active_permits:
                        data = {
                            'id': active_permit,
                            'revoked_at': now(),
                        }
                        code = self.cdeproxy.set_lastschrift(rs, data)
                        self.notify_return_code(rs, code,
                                                success=n_("Permit revoked."))

        return self.redirect_show_user(rs, persona_id)

    @access("finance_admin")
    def modify_balance_form(self, rs: RequestState, persona_id: int
                            ) -> Response:
        """Serve form to manually modify a personas balance."""
        if rs.ambience['persona']['is_archived']:
            rs.notify("error", n_("Persona is archived."))
            return self.redirect_show_user(rs, persona_id)
        persona = self.coreproxy.get_cde_user(rs, persona_id)
        old_balance = persona['balance']
        trial_member = persona['trial_member']
        return self.render(
            rs, "modify_balance",
            {'old_balance': old_balance, 'trial_member': trial_member})

    @access("finance_admin", modi={"POST"})
    @REQUESTdata(("new_balance", "non_negative_decimal"),
                 ("trial_member", "bool"),
                 ("change_note", "str"))
    def modify_balance(self, rs: RequestState, persona_id: int,
                       new_balance: decimal.Decimal, trial_member: bool,
                       change_note: str) -> Response:
        """Set the new balance."""
        if rs.has_validation_errors():
            return self.modify_balance_form(rs, persona_id)
        persona = self.coreproxy.get_cde_user(rs, persona_id)
        if (persona['balance'] == new_balance
                and persona['trial_member'] == trial_member):
            rs.notify("warning", n_("Nothing changed."))
            return self.redirect(rs, "core/modify_balance_form")
        if rs.ambience['persona']['is_archived']:
            rs.notify("error", n_("Persona is archived."))
            return self.redirect_show_user(rs, persona_id)
        if rs.has_validation_errors():
            return self.modify_balance_form(rs, persona_id)
        code = self.coreproxy.change_persona_balance(
            rs, persona_id, new_balance,
            const.FinanceLogCodes.manual_balance_correction,
            change_note=change_note, trial_member=trial_member)
        self.notify_return_code(rs, code)
        return self.redirect_show_user(rs, persona_id)

    @access("cde")
    def get_foto(self, rs: RequestState, foto: str) -> Response:
        """Retrieve profile picture."""
        ret = self.coreproxy.get_foto(rs, foto)
        mimetype = magic.from_buffer(ret, mime=True)
        return self.send_file(rs, data=ret, mimetype=mimetype)

    @access("cde")
    def set_foto_form(self, rs: RequestState, persona_id: int) -> Response:
        """Render form."""
        if rs.user.persona_id != persona_id and not self.is_admin(rs):
            raise werkzeug.exceptions.Forbidden(n_("Not privileged."))
        if rs.ambience['persona']['is_archived']:
            rs.notify("error", n_("Persona is archived."))
            return self.redirect_show_user(rs, persona_id)
        foto = self.coreproxy.get_cde_user(rs, persona_id)['foto']
        return self.render(rs, "set_foto", {'foto': foto})

    @access("cde", modi={"POST"})
    @REQUESTfile("foto")
    @REQUESTdata(("delete", "bool"))
    def set_foto(self, rs: RequestState, persona_id: int,
                 foto: werkzeug.FileStorage, delete: bool) -> Response:
        """Set profile picture."""
        if rs.user.persona_id != persona_id and not self.is_admin(rs):
            raise werkzeug.exceptions.Forbidden(n_("Not privileged."))
        foto = cast(Optional[bytes],
                    check(rs, 'profilepic_or_None', foto, "foto"))
        if not foto and not delete:
            rs.append_validation_error(
                ("foto", ValueError("Mustn't be empty.")))
        if rs.has_validation_errors():
            return self.set_foto_form(rs, persona_id)
        code = self.coreproxy.change_foto(rs, persona_id, foto=foto)
        self.notify_return_code(rs, code, success=n_("Foto updated."),
                                pending=n_("Foto removed."))
        return self.redirect_show_user(rs, persona_id)

    @access("core_admin", modi={"POST"})
    @REQUESTdata(("confirm_username", "str"))
    def invalidate_password(self, rs: RequestState, persona_id: int,
                            confirm_username: str) -> Response:
        """Delete a users current password to force them to set a new one."""
        if confirm_username != rs.ambience['persona']['username']:
            rs.append_validation_error(
                ('confirm_username',
                 ValueError(n_("Please provide the user's email address."))))
        if rs.has_validation_errors():
            return self.show_user(
                rs, persona_id, confirm_id=persona_id, internal=True,
                quote_me=False, event_id=None, ml_id=None)
        code = self.coreproxy.invalidate_password(rs, persona_id)
        self.notify_return_code(rs, code, success=n_("Password invalidated."))

        if not code:
            return self.show_user(
                rs, persona_id, confirm_id=persona_id, internal=True,
                quote_me=False, event_id=None, ml_id=None)
        else:
            return self.redirect_show_user(rs, persona_id)

    @access("persona")
    def change_password_form(self, rs: RequestState) -> Response:
        """Render form."""
        return self.render(rs, "change_password")

    @access("persona", modi={"POST"})
    @REQUESTdata(("old_password", "str"), ("new_password", "str"),
                 ("new_password2", "str"))
    def change_password(self, rs: RequestState, old_password: str,
                        new_password: str, new_password2: str) -> Response:
        """Update your own password."""
        assert rs.user.persona_id is not None
        if rs.has_validation_errors():
            return self.change_password_form(rs)

        if new_password != new_password2:
            rs.extend_validation_errors(
                (("new_password", ValueError(n_("Passwords don’t match."))),
                 ("new_password2", ValueError(n_("Passwords don’t match.")))))
            rs.ignore_validation_errors()
            rs.notify("error", n_("Passwords don’t match."))
            return self.change_password_form(rs)

        new_password, errs = self.coreproxy.check_password_strength(
            rs, new_password, persona_id=rs.user.persona_id,
            argname="new_password")
        rs.extend_validation_errors(errs)

        if rs.has_validation_errors():
            if any(name == "new_password"
                   for name, _ in rs.retrieve_validation_errors()):
                rs.notify("error", n_("Password too weak."))
            return self.change_password_form(rs)
        code, message = self.coreproxy.change_password(
            rs, old_password, new_password)
        self.notify_return_code(rs, code, success=n_("Password changed."),
                                error=message)
        if not code:
            rs.append_validation_error(
                ("old_password", ValueError(n_("Wrong password."))))
            rs.ignore_validation_errors()
            self.logger.info(
                "Unsuccessful password change for persona {}.".format(
                    rs.user.persona_id))
            return self.change_password_form(rs)
        else:
            return self.redirect_show_user(rs, rs.user.persona_id)

    @access("anonymous")
    def reset_password_form(self, rs: RequestState) -> Response:
        """Render form.

        This starts the process of anonymously resetting a password.
        """
        return self.render(rs, "reset_password")

    @access("anonymous")
    @REQUESTdata(("email", "email"))
    def send_password_reset_link(self, rs: RequestState, email: str
                                 ) -> Response:
        """Send a confirmation mail.

        To prevent an adversary from changing random passwords.
        """
        if rs.has_validation_errors():
            return self.reset_password_form(rs)
        exists = self.coreproxy.verify_existence(rs, email)
        if not exists:
            rs.append_validation_error(
                ("email", ValueError(n_("Nonexistant user."))))
            rs.ignore_validation_errors()
            return self.reset_password_form(rs)
        admin_exception = False
        try:
            success, message = self.coreproxy.make_reset_cookie(
                rs, email, self.conf["PARAMETER_TIMEOUT"])
        except PrivilegeError:
            admin_exception = True
        else:
            if not success:
                rs.notify("error", message)
            else:
                self.do_mail(
                    rs, "reset_password",
                    {'To': (email,), 'Subject': "Passwort zurücksetzen"},
                    {'email': self.encode_parameter(
                        "core/do_password_reset_form", "email", email,
                        persona_id=None,
                        timeout=self.conf["PARAMETER_TIMEOUT"]),
                        'cookie': message})
                msg = "Sent password reset mail to {} for IP {}."
                self.logger.info(msg.format(email, rs.request.remote_addr))
                rs.notify("success", n_("Email sent."))
        if admin_exception:
            self.do_mail(
                rs, "admin_no_reset_password",
                {'To': (email,), 'Subject': "Passwort zurücksetzen"})
            msg = "Sent password reset denial mail to admin {} for IP {}."
            self.logger.info(msg.format(email, rs.request.remote_addr))
            rs.notify("success", n_("Email sent."))
        return self.redirect(rs, "core/index")

    @access("core_admin", "meta_admin", "cde_admin", "event_admin", "ml_admin",
            "assembly_admin", modi={"POST"})
    def admin_send_password_reset_link(self, rs: RequestState, persona_id: int,
                                       internal: bool = False) -> Response:
        """Generate a password reset email for an arbitrary persona.

        This is the only way to reset the password of an administrator (for
        security reasons).

        If the `internal` parameter is True, this was called internally to
        send a reset link. In that case we do not have the appropriate
        ambience dict, so we retrieve the username.
        """
        if rs.has_validation_errors():
            return self.redirect_show_user(rs, persona_id)
        if (not self.coreproxy.is_relative_admin(rs, persona_id)
                and "meta_admin" not in rs.user.roles):
            raise PrivilegeError(n_("Not a relative admin."))
        if internal:
            persona = self.coreproxy.get_persona(rs, persona_id)
            email = persona['username']
        else:
            email = rs.ambience['persona']['username']
        success, message = self.coreproxy.make_reset_cookie(
            rs, email, timeout=self.conf["EMAIL_PARAMETER_TIMEOUT"])
        if not success:
            rs.notify("error", message)
        else:
            self.do_mail(
                rs, "reset_password",
                {'To': (email,), 'Subject': "Passwort zurücksetzen"},
                {'email': self.encode_parameter(
                    "core/do_password_reset_form", "email", email,
                    persona_id=None,
                    timeout=self.conf["EMAIL_PARAMETER_TIMEOUT"]),
                    'cookie': message})
            msg = "Sent password reset mail to {} for admin {}."
            self.logger.info(msg.format(email, rs.user.persona_id))
            rs.notify("success", n_("Email sent."))
        return self.redirect_show_user(rs, persona_id)

    @access("anonymous")
    @REQUESTdata(("email", "#email"), ("cookie", "str"))
    def do_password_reset_form(self, rs: RequestState, email: str,
                               cookie: str, internal: bool = False) -> Response:
        """Second form.

        Pretty similar to first form, but now we know, that the account
        owner actually wants the reset.

        The internal parameter signals that the call is from another
        frontend function and not an incoming request. This prevents
        validation from changing the target again.
        """
        if rs.has_validation_errors() and not internal:
            # Clean errors prior to displaying a new form for the first step
            rs.retrieve_validation_errors().clear()
            rs.notify("info", n_("Please try again."))
            return self.reset_password_form(rs)
        rs.values['email'] = self.encode_parameter(
            "core/do_password_reset", "email", email, persona_id=None)
        return self.render(rs, "do_password_reset")

    @access("anonymous", modi={"POST"})
    @REQUESTdata(("email", "#email"), ("new_password", "str"),
                 ("new_password2", "str"), ("cookie", "str"))
    def do_password_reset(self, rs: RequestState, email: str, new_password: str,
                          new_password2: str, cookie: str) -> Response:
        """Now we can reset to a new password."""
        if rs.has_validation_errors():
            return self.reset_password_form(rs)
        if new_password != new_password2:
            rs.extend_validation_errors(
                (("new_password", ValueError(n_("Passwords don’t match."))),
                 ("new_password2", ValueError(n_("Passwords don’t match."))),))
            rs.ignore_validation_errors()
            rs.notify("error", n_("Passwords don’t match."))
            return self.change_password_form(rs)
        new_password, errs = self.coreproxy.check_password_strength(
            rs, new_password, email=email, argname="new_password")
        rs.extend_validation_errors(errs)

        if rs.has_validation_errors():
            if any(name == "new_password"
                   for name, _ in rs.retrieve_validation_errors()):
                rs.notify("error", n_("Password too weak."))
            return self.do_password_reset_form(rs, email=email, cookie=cookie,
                                               internal=True)
        code, message = self.coreproxy.reset_password(rs, email, new_password,
                                                      cookie=cookie)
        self.notify_return_code(rs, code, success=n_("Password reset."),
                                error=message)
        if not code:
            return self.redirect(rs, "core/reset_password_form")
        else:
            return self.redirect(rs, "core/index")

    @access("persona")
    def change_username_form(self, rs: RequestState) -> Response:
        """Render form."""
        return self.render(rs, "change_username")

    @access("persona")
    @REQUESTdata(("new_username", "email"))
    def send_username_change_link(self, rs: RequestState, new_username: str
                                  ) -> Response:
        """First verify new name with test email."""
        if new_username == rs.user.username:
            rs.append_validation_error(
                ("new_username", ValueError(n_(
                    "Must be different from current email address."))))
        if (not rs.has_validation_errors()
                and self.coreproxy.verify_existence(rs, new_username)):
            rs.append_validation_error(
                ("new_username", ValueError(n_("Name collision."))))
        if rs.has_validation_errors():
            return self.change_username_form(rs)
        self.do_mail(rs, "change_username",
                     {'To': (new_username,),
                      'Subject': "Neue E-Mail-Adresse verifizieren"},
                     {'new_username': self.encode_parameter(
                         "core/do_username_change_form", "new_username",
                         new_username, rs.user.persona_id)})
        self.logger.info("Sent username change mail to {} for {}.".format(
            new_username, rs.user.username))
        rs.notify("success", "Email sent.")
        return self.redirect(rs, "core/index")

    @access("persona")
    @REQUESTdata(("new_username", "#email"))
    def do_username_change_form(self, rs: RequestState, new_username: str
                                ) -> Response:
        """Email is now verified or we are admin."""
        if rs.has_validation_errors():
            return self.change_username_form(rs)
        rs.values['new_username'] = self.encode_parameter(
            "core/do_username_change", "new_username", new_username,
            rs.user.persona_id)
        return self.render(rs, "do_username_change", {
            'raw_email': new_username})

    @access("persona", modi={"POST"})
    @REQUESTdata(('new_username', '#email'), ('password', 'str'))
    def do_username_change(self, rs: RequestState, new_username: str,
                           password: str) -> Response:
        """Now we can do the actual change."""
        if rs.has_validation_errors():
            return self.change_username_form(rs)
        assert rs.user.persona_id is not None
        code, message = self.coreproxy.change_username(
            rs, rs.user.persona_id, new_username, password)
        self.notify_return_code(rs, code, success=n_("Email address changed."),
                                error=message)
        if not code:
            return self.redirect(rs, "core/change_username_form")
        else:
            self.do_mail(rs, "username_change_info",
                         {'To': (rs.user.username,),
                          'Subject': "Deine E-Mail-Adresse wurde geändert"},
                         {'new_username': new_username})
            return self.redirect(rs, "core/index")

    @access("core_admin", "cde_admin", "event_admin", "ml_admin",
            "assembly_admin")
    def admin_username_change_form(self, rs: RequestState, persona_id: int
                                   ) -> Response:
        """Render form."""
        if not self.coreproxy.is_relative_admin(rs, persona_id):
            raise werkzeug.exceptions.Forbidden(n_("Not a relative admin."))
        if rs.ambience['persona']['is_archived']:
            rs.notify("error", n_("Persona is archived."))
            return self.redirect_show_user(rs, persona_id)
        data = self.coreproxy.get_persona(rs, persona_id)
        return self.render(rs, "admin_username_change", {'data': data})

    @access("core_admin", "cde_admin", "event_admin", "ml_admin",
            "assembly_admin", modi={"POST"})
    @REQUESTdata(('new_username', 'email_or_None'))
    def admin_username_change(self, rs: RequestState, persona_id: int,
                              new_username: str) -> Response:
        """Change username without verification."""
        if not self.coreproxy.is_relative_admin(rs, persona_id):
            raise werkzeug.exceptions.Forbidden(n_("Not a relative admin."))
        if rs.has_validation_errors():
            return self.admin_username_change_form(rs, persona_id)
        code, message = self.coreproxy.change_username(
            rs, persona_id, new_username, password=None)
        self.notify_return_code(rs, code, success=n_("Email address changed."),
                                error=message)
        if not code:
            return self.redirect(rs, "core/admin_username_change_form")
        else:
            return self.redirect_show_user(rs, persona_id)

    @access("core_admin", "cde_admin", "event_admin", "ml_admin",
            "assembly_admin", modi={"POST"})
    @REQUESTdata(("activity", "bool"))
    def toggle_activity(self, rs: RequestState, persona_id: int, activity: bool
                        ) -> Response:
        """Enable/disable an account."""
        if not self.coreproxy.is_relative_admin(rs, persona_id):
            raise werkzeug.exceptions.Forbidden(n_("Not a relative admin."))
        if rs.has_validation_errors():
            # Redirect for encoded parameter
            return self.redirect_show_user(rs, persona_id)
        if rs.ambience['persona']['is_archived']:
            rs.notify("error", n_("Persona is archived."))
            return self.redirect_show_user(rs, persona_id)
        data = {
            'id': persona_id,
            'is_active': activity,
        }
        change_note = "Aktivierungsstatus auf {activity} geändert.".format(
            activity="aktiv" if activity else "inaktiv")
        code = self.coreproxy.change_persona(rs, data, may_wait=False,
                                             change_note=change_note)
        self.notify_return_code(rs, code)
        return self.redirect_show_user(rs, persona_id)

    @access("anonymous")
    def genesis_request_form(self, rs: RequestState) -> Response:
        """Render form."""
        allowed_genders = set(x for x in const.Genders
                              if x != const.Genders.not_specified)
        realm_options = [(option.realm, rs.gettext(option.name))
                         for option in GENESIS_REALM_OPTION_NAMES
                         if option.realm in REALM_SPECIFIC_GENESIS_FIELDS]
        meta_info = self.coreproxy.get_meta_info(rs)
        return self.render(rs, "genesis_request", {
            'max_rationale': self.conf["MAX_RATIONALE"],
            'allowed_genders': allowed_genders,
            'REALM_SPECIFIC_GENESIS_FIELDS': REALM_SPECIFIC_GENESIS_FIELDS,
            'realm_options': realm_options,
            'meta_info': meta_info,
        })

    @access("anonymous", modi={"POST"})
    @REQUESTdatadict(
        "notes", "realm", "username", "given_names", "family_name", "gender",
        "birthday", "telephone", "mobile", "address_supplement", "address",
        "postal_code", "location", "country", "birth_name")
    @REQUESTdata(("attachment_hash", "str_or_None"),
                 ("attachment_filename", "str_or_None"),
                 ("ignore_warnings", "bool_or_None"))
    @REQUESTfile("attachment")
    def genesis_request(self, rs: RequestState, data: CdEDBObject,
                        attachment: Optional[werkzeug.FileStorage],
                        attachment_hash: Optional[str],
                        attachment_filename: str = None,
                        ignore_warnings: bool = False) -> Response:
        """Voice the desire to become a persona.

        This initiates the genesis process.
        """
        attachment_data = None
        if attachment:
            attachment_filename = attachment.filename
            attachment_data = cast(
                Optional[bytes], check(rs, 'pdffile', attachment, 'attachment'))
        attachment_base_path = self.conf["STORAGE_DIR"] / 'genesis_attachment'
        if attachment_data:
            myhash = self.coreproxy.genesis_set_attachment(rs, attachment_data)
            data['attachment'] = myhash
            rs.values['attachment_hash'] = myhash
            rs.values['attachment_filename'] = attachment_filename
        elif attachment_hash:
            attachment_data = self.coreproxy.genesis_get_attachment(
                rs, attachment_hash)
            if not attachment_data:
                data['attachment'] = None
                e = ("attachment", ValueError(n_(
                    "It seems like you took too long and "
                    "your previous upload was deleted.")))
                rs.append_validation_error(e)
            else:
                data['attachment'] = attachment_hash
        data = check(rs, "genesis_case", data, creation=True,
                     _ignore_warnings=ignore_warnings)
        if rs.has_validation_errors():
            return self.genesis_request_form(rs)
        if len(data['notes']) > self.conf["MAX_RATIONALE"]:
            rs.append_validation_error(
                ("notes", ValueError(n_("Rationale too long."))))
        # We dont actually want gender == not_specified as a valid option if it
        # is required for the requested realm)
        if 'gender' in REALM_SPECIFIC_GENESIS_FIELDS.get(data['realm'], {}):
            if data['gender'] == const.Genders.not_specified:
                rs.append_validation_error(
                    ("gender", ValueError(n_(
                        "Must specify gender for %(realm)s realm."),
                        {"realm": data["realm"]})))
        if rs.has_validation_errors():
            return self.genesis_request_form(rs)
        if self.coreproxy.verify_existence(rs, data['username']):
            existing_id = self.coreproxy.genesis_case_by_email(
                rs, data['username'])
            if existing_id:
                # TODO this case is kind of a hack since it throws
                # away the information entered by the user, but in
                # theory this should not happen too often (reality
                # notwithstanding)
                rs.notify("info", n_("Confirmation email has been resent."))
                case_id = existing_id
            else:
                rs.notify("error",
                          n_("Email address already in DB. Reset password."))
                return self.redirect(rs, "core/index")
        else:
            new_id = self.coreproxy.genesis_request(
                rs, data, ignore_warnings=ignore_warnings)
            if not new_id:
                rs.notify("error", n_("Failed."))
                return self.genesis_request_form(rs)
            case_id = new_id

        # Send verification mail for new case or resend for old case.
        self.do_mail(rs, "genesis_verify",
                     {
                         'To': (data['username'],),
                         'Subject': "Accountanfrage verifizieren",
                     },
                     {
                         'genesis_case_id': self.encode_parameter(
                             "core/genesis_verify", "genesis_case_id",
                             case_id, persona_id=None),
                         'given_names': data['given_names'],
                         'family_name': data['family_name'],
                     })
        rs.notify(
            "success",
            n_("Email sent. Please follow the link contained in the email."))
        return self.redirect(rs, "core/index")

    @access("anonymous")
    @REQUESTdata(("genesis_case_id", "#int"))
    def genesis_verify(self, rs: RequestState, genesis_case_id: int
                       ) -> Response:
        """Verify the email address entered in :py:meth:`genesis_request`.

        This is not a POST since the link is shared via email.
        """
        if rs.has_validation_errors():
            return self.genesis_request_form(rs)
        code, realm = self.coreproxy.genesis_verify(rs, genesis_case_id)
        self.notify_return_code(
            rs, code,
            error=n_("Verification failed. Please contact the administrators."),
            success=n_("Email verified. Wait for moderation. "
                       "You will be notified by mail."),
            pending=n_("This account request was already verified.")
        )
        if not code:
            return self.redirect(rs, "core/genesis_request_form")
        return self.redirect(rs, "core/index")

    @periodic("genesis_remind")
    def genesis_remind(self, rs: RequestState, store: CdEDBObject
                       ) -> CdEDBObject:
        """Cron job for genesis cases to review.

        Send a reminder after four hours and then daily.
        """
        current = now()
        data = self.coreproxy.genesis_list_cases(
            rs, stati=(const.GenesisStati.to_review,))
        old = set(store.get('ids', [])) & set(data)
        new = set(data) - set(old)
        remind = False
        if any(data[anid]['ctime'] + datetime.timedelta(hours=4) < current
               for anid in new):
            remind = True
        if old and current.timestamp() > store.get('tstamp', 0) + 24*60*60:
            remind = True
        if remind:
            stati = (const.GenesisStati.to_review,)
            cde_count = len(self.coreproxy.genesis_list_cases(
                rs, stati=stati, realms=["cde"]))
            event_count = len(self.coreproxy.genesis_list_cases(
                rs, stati=stati, realms=["event"]))
            ml_count = len(self.coreproxy.genesis_list_cases(
                rs, stati=stati, realms=["ml"]))
            assembly_count = len(self.coreproxy.genesis_list_cases(
                rs, stati=stati, realms=["assembly"]))
            notify = {self.conf["MANAGEMENT_ADDRESS"]}
            if cde_count:
                notify |= {self.conf["CDE_ADMIN_ADDRESS"]}
            if event_count:
                notify |= {self.conf["EVENT_ADMIN_ADDRESS"]}
            if ml_count:
                notify |= {self.conf["ML_ADMIN_ADDRESS"]}
            if assembly_count:
                notify |= {self.conf["ASSEMBLY_ADMIN_ADDRESS"]}
            self.do_mail(
                rs, "genesis_requests_pending",
                {'To': tuple(notify),
                 'Subject': "Offene CdEDB Accountanfragen"},
                {'count': len(data)})
            store = {
                'tstamp': current.timestamp(),
                'ids': list(data),
            }
        return store

    @periodic("genesis_forget", period=96)
    def genesis_forget(self, rs: RequestState, store: CdEDBObject
                       ) -> CdEDBObject:
        """Cron job for deleting unconfirmed or rejected genesis cases.

        This allows the username to be used once more.
        """
        stati = (const.GenesisStati.unconfirmed, const.GenesisStati.rejected)
        cases = self.coreproxy.genesis_list_cases(
            rs, stati=stati)

        delete = tuple(case["id"] for case in cases.values() if
                       case["ctime"] < now() - self.conf["PARAMETER_TIMEOUT"])

        count = 0
        for genesis_case_id in delete:
            count += self.coreproxy.delete_genesis_case(rs, genesis_case_id)

        genesis_attachment_path: pathlib.Path = (
                self.conf["STORAGE_DIR"] / "genesis_attachment")

        attachment_count = self.coreproxy.genesis_forget_attachments(rs)

        if count or attachment_count:
            msg = "genesis_forget: Deleted {} genesis cases and {} attachments"
            self.logger.info(msg.format(count, attachment_count))

        return store

    @access("core_admin", *("{}_admin".format(realm)
                            for realm, fields in
                            REALM_SPECIFIC_GENESIS_FIELDS.items()
                            if "attachment" in fields))
    def genesis_get_attachment(self, rs: RequestState, attachment: str
                               ) -> Response:
        """Retrieve attachment for genesis case."""
        path = self.conf["STORAGE_DIR"] / 'genesis_attachment' / attachment
        mimetype = magic.from_file(str(path), mime=True)
        return self.send_file(rs, path=path, mimetype=mimetype)

    @access("core_admin", *("{}_admin".format(realm)
                            for realm in REALM_SPECIFIC_GENESIS_FIELDS))
    def genesis_list_cases(self, rs: RequestState) -> Response:
        """Compile a list of genesis cases to review."""
        realms = [realm for realm in REALM_SPECIFIC_GENESIS_FIELDS.keys()
                  if {"{}_admin".format(realm), 'core_admin'} & rs.user.roles]
        data = self.coreproxy.genesis_list_cases(
            rs, stati=(const.GenesisStati.to_review,), realms=realms)
        cases = self.coreproxy.genesis_get_cases(rs, set(data))
        cases_by_realm = {
            realm: {k: v for k, v in cases.items() if v['realm'] == realm}
            for realm in realms}
        return self.render(rs, "genesis_list_cases", {
            'cases_by_realm': cases_by_realm})

    @access("core_admin", *("{}_admin".format(realm)
                            for realm in REALM_SPECIFIC_GENESIS_FIELDS))
    def genesis_show_case(self, rs: RequestState, genesis_case_id: int
                          ) -> Response:
        """View a specific case."""
        case = rs.ambience['genesis_case']
        if (not self.is_admin(rs)
                and "{}_admin".format(case['realm']) not in rs.user.roles):
            raise werkzeug.exceptions.Forbidden(n_("Not privileged."))
        reviewer = None
        if case['reviewer']:
            reviewer = self.coreproxy.get_persona(rs, case['reviewer'])
        return self.render(rs, "genesis_show_case", {'reviewer': reviewer})

    @access("core_admin", *("{}_admin".format(realm)
                            for realm in REALM_SPECIFIC_GENESIS_FIELDS))
    def genesis_modify_form(self, rs: RequestState, genesis_case_id: int
                            ) -> Response:
        """Edit a specific case it."""
        case = rs.ambience['genesis_case']
        if (not self.is_admin(rs)
                and "{}_admin".format(case['realm']) not in rs.user.roles):
            raise werkzeug.exceptions.Forbidden(n_("Not privileged."))
        if case['case_status'] != const.GenesisStati.to_review:
            rs.notify("error", n_("Case not to review."))
            return self.genesis_list_cases(rs)
        merge_dicts(rs.values, case)
        realm_options = [option
                         for option in GENESIS_REALM_OPTION_NAMES
                         if option.realm in REALM_SPECIFIC_GENESIS_FIELDS]
        return self.render(rs, "genesis_modify_form", {
            'REALM_SPECIFIC_GENESIS_FIELDS': REALM_SPECIFIC_GENESIS_FIELDS,
            'realm_options': realm_options})

    @access("core_admin", *("{}_admin".format(realm)
                            for realm in REALM_SPECIFIC_GENESIS_FIELDS),
            modi={"POST"})
    @REQUESTdatadict(
        "notes", "realm", "username", "given_names", "family_name", "gender",
        "birthday", "telephone", "mobile", "address_supplement", "address",
        "postal_code", "location", "country", "birth_name")
    @REQUESTdata(("ignore_warnings", "bool_or_None"))
    def genesis_modify(self, rs: RequestState, genesis_case_id: int,
                       data: CdEDBObject, ignore_warnings: bool = False
                       ) -> Response:
        """Edit a case to fix potential issues before creation."""
        data['id'] = genesis_case_id
        data = check(rs, "genesis_case", data, _ignore_warnings=ignore_warnings)
        if rs.has_validation_errors():
            return self.genesis_modify_form(rs, genesis_case_id)
        case = rs.ambience['genesis_case']
        if (not self.is_admin(rs)
                and "{}_admin".format(case['realm']) not in rs.user.roles):
            raise werkzeug.exceptions.Forbidden(n_("Not privileged."))
        if case['case_status'] != const.GenesisStati.to_review:
            rs.notify("error", n_("Case not to review."))
            return self.genesis_list_cases(rs)
        code = self.coreproxy.genesis_modify_case(
            rs, data, ignore_warnings=ignore_warnings)
        self.notify_return_code(rs, code)
        return self.redirect(rs, "core/genesis_show_case")

    @access("core_admin", *("{}_admin".format(realm)
                            for realm in REALM_SPECIFIC_GENESIS_FIELDS),
            modi={"POST"})
    @REQUESTdata(("case_status", "enum_genesisstati"))
    def genesis_decide(self, rs: RequestState, genesis_case_id: int,
                       case_status: const.GenesisStati) -> Response:
        """Approve or decline a genensis case.

        This either creates a new account or declines account creation.
        """
        if rs.has_validation_errors():
            return self.genesis_list_cases(rs)
        case = rs.ambience['genesis_case']
        if (not self.is_admin(rs)
                and "{}_admin".format(case['realm']) not in rs.user.roles):
            raise werkzeug.exceptions.Forbidden(n_("Not privileged."))
        if case['case_status'] != const.GenesisStati.to_review:
            rs.notify("error", n_("Case not to review."))
            return self.genesis_list_cases(rs)
        data = {
            'id': genesis_case_id,
            'case_status': case_status,
            'reviewer': rs.user.persona_id,
            'realm': case['realm'],
        }
        with Atomizer(rs):
            code = self.coreproxy.genesis_modify_case(rs, data)
            success = bool(code)
            if success and data['case_status'] == const.GenesisStati.approved:
                success = bool(self.coreproxy.genesis(rs, genesis_case_id))
        if not success:
            rs.notify("error", n_("Failed."))
            return self.genesis_list_cases(rs)
        if case_status == const.GenesisStati.approved:
            success, cookie = self.coreproxy.make_reset_cookie(
                rs, case['username'],
                timeout=self.conf["EMAIL_PARAMETER_TIMEOUT"])
            self.do_mail(
                rs, "genesis_approved",
                {'To': (case['username'],),
                 'Subject': "CdEDB-Account erstellt",
                 },
                {
                    'email': self.encode_parameter(
                        "core/do_password_reset_form", "email",
                        case['username'], persona_id=None,
                        timeout=self.conf["EMAIL_PARAMETER_TIMEOUT"]),
                    'cookie': cookie,
                 })
            rs.notify("success", n_("Case approved."))
        else:
            self.do_mail(
                rs, "genesis_declined",
                {'To': (case['username'],),
                 'Subject': "CdEDB Accountanfrage abgelehnt"},
                {})
            rs.notify("info", n_("Case rejected."))
        return self.redirect(rs, "core/genesis_list_cases")

    @access("core_admin")
    def list_pending_changes(self, rs: RequestState) -> Response:
        """List non-committed changelog entries."""
        pending = self.coreproxy.changelog_get_changes(
            rs, stati=(const.MemberChangeStati.pending,))
        return self.render(rs, "list_pending_changes", {'pending': pending})

    @periodic("pending_changelog_remind")
    def pending_changelog_remind(self, rs: RequestState, store: CdEDBObject
                                 ) -> CdEDBObject:
        """Cron job for pending changlog entries to decide.

        Send a reminder after twelve hours and then daily.
        """
        current = now()
        data = self.coreproxy.changelog_get_changes(
            rs, stati=(const.MemberChangeStati.pending,))
        ids = {f"{anid}/{e['generation']}" for anid, e in data.items()}
        old = set(store.get('ids', [])) & ids
        new = ids - set(old)
        remind = False
        if any(data[int(anid.split('/')[0])]['ctime']
               + datetime.timedelta(hours=12) < current
               for anid in new):
            remind = True
        if old and current.timestamp() > store.get('tstamp', 0) + 24*60*60:
            remind = True
        if remind:
            self.do_mail(
                rs, "changelog_requests_pending",
                {'To': (self.conf["MANAGEMENT_ADDRESS"],),
                 'Subject': "Offene CdEDB Accountänderungen"},
                {'count': len(data)})
            store = {
                'tstamp': current.timestamp(),
                'ids': list(ids),
            }
        return store

    @access("core_admin")
    def inspect_change(self, rs: RequestState, persona_id: int) -> Response:
        """Look at a pending change."""
        history = self.coreproxy.changelog_get_history(rs, persona_id,
                                                       generations=None)
        pending = history[max(history)]
        if pending['change_status'] != const.MemberChangeStati.pending:
            rs.notify("warning", n_("Persona has no pending change."))
            return self.list_pending_changes(rs)
        current = history[max(
            key for key in history
            if (history[key]['change_status']
                == const.MemberChangeStati.committed))]
        diff = {key for key in pending if current[key] != pending[key]}
        return self.render(rs, "inspect_change", {
            'pending': pending, 'current': current, 'diff': diff})

    @access("core_admin", modi={"POST"})
    @REQUESTdata(("generation", "int"), ("ack", "bool"))
    def resolve_change(self, rs: RequestState, persona_id: int,
                       generation: int, ack: bool) -> Response:
        """Make decision."""
        if rs.has_validation_errors():
            return self.list_pending_changes(rs)
        code = self.coreproxy.changelog_resolve_change(rs, persona_id,
                                                       generation, ack)
        message = n_("Change committed.") if ack else n_("Change dropped.")
        self.notify_return_code(rs, code, success=message)
        return self.redirect(rs, "core/list_pending_changes")

    @access("core_admin", "cde_admin", modi={"POST"})
    @REQUESTdata(("ack_delete", "bool"), ("note", "str"))
    def archive_persona(self, rs: RequestState, persona_id: int,
                        ack_delete: bool, note: str) -> Response:
        """Move a persona to the attic."""
        if not ack_delete:
            rs.append_validation_error(
                ("ack_delete", ValueError(n_("Must be checked."))))
        if not note:
            rs.notify("error", n_("Must supply archival note."))
        if rs.has_validation_errors():
            return self.show_user(
                rs, persona_id, confirm_id=persona_id, internal=True,
                quote_me=False, event_id=None, ml_id=None)

        try:
            code = self.coreproxy.archive_persona(rs, persona_id, note)
        except ArchiveError as e:
            rs.notify("error", e.args[0])
            code = 0
        self.notify_return_code(rs, code)
        return self.redirect_show_user(rs, persona_id)

    @access("core_admin", "cde_admin", modi={"POST"})
    def dearchive_persona(self, rs: RequestState, persona_id: int) -> Response:
        """Reinstate a persona from the attic."""
        if rs.has_validation_errors():
            return self.redirect_show_user(rs, persona_id)

        code = self.coreproxy.dearchive_persona(rs, persona_id)
        self.notify_return_code(rs, code)
        return self.redirect_show_user(rs, persona_id)

    @access("core_admin", "cde_admin", modi={"POST"})
    @REQUESTdata(("ack_delete", "bool"))
    def purge_persona(self, rs: RequestState, persona_id: int, ack_delete: bool
                      ) -> Response:
        """Delete all identifying information for a persona."""
        if not ack_delete:
            rs.append_validation_error(
                ("ack_delete", ValueError(n_("Must be checked."))))
        if rs.has_validation_errors():
            return self.redirect_show_user(rs, persona_id)

        code = self.coreproxy.purge_persona(rs, persona_id)
        self.notify_return_code(rs, code)
        return self.redirect_show_user(rs, persona_id)

    @access("core_admin")
    @REQUESTdata(("stati", "[int]"),
                 ("submitted_by", "cdedbid_or_None"),
                 ("reviewed_by", "cdedbid_or_None"),
                 ("persona_id", "cdedbid_or_None"),
                 ("additional_info", "str_or_None"),
                 ("offset", "int_or_None"),
                 ("length", "positive_int_or_None"),
                 ("time_start", "datetime_or_None"),
                 ("time_stop", "datetime_or_None"))
    def view_changelog_meta(self, rs: RequestState,
                            stati: Collection[const.MemberChangeStati],
                            offset: Optional[int], length: Optional[int],
                            persona_id: Optional[int],
                            submitted_by: Optional[int],
                            additional_info: Optional[str],
                            time_start: Optional[datetime.datetime],
                            time_stop: Optional[datetime.datetime],
                            reviewed_by: Optional[int]) -> Response:
        """View changelog activity."""
        length = length or self.conf["DEFAULT_LOG_LENGTH"]
        # length is the requested length, _length the theoretically
        # shown length for an infinite amount of log entries.
        _offset, _length = calculate_db_logparams(offset, length)

        # no validation since the input stays valid, even if some options
        # are lost
        rs.ignore_validation_errors()
        total, log = self.coreproxy.retrieve_changelog_meta(
            rs, stati, _offset, _length, persona_id=persona_id,
            submitted_by=submitted_by, additional_info=additional_info,
            time_start=time_start, time_stop=time_stop, reviewed_by=reviewed_by)
        persona_ids = (
                {entry['submitted_by'] for entry in log if
                 entry['submitted_by']}
                | {entry['reviewed_by'] for entry in log if
                   entry['reviewed_by']}
                | {entry['persona_id'] for entry in log if entry['persona_id']})
        personas = self.coreproxy.get_personas(rs, persona_ids)
        loglinks = calculate_loglinks(rs, total, offset, length)
        return self.render(rs, "view_changelog_meta", {
            'log': log, 'total': total, 'length': _length,
            'personas': personas, 'loglinks': loglinks})

    @access("core_admin")
    @REQUESTdata(("codes", "[int]"), ("persona_id", "cdedbid_or_None"),
                 ("submitted_by", "cdedbid_or_None"),
                 ("additional_info", "str_or_None"),
                 ("offset", "int_or_None"),
                 ("length", "positive_int_or_None"),
                 ("time_start", "datetime_or_None"),
                 ("time_stop", "datetime_or_None"))
    def view_log(self, rs: RequestState, codes: Collection[const.CoreLogCodes],
                 offset: Optional[int], length: Optional[int],
                 persona_id: Optional[int], submitted_by: Optional[int],
                 additional_info: Optional[str],
                 time_start: Optional[datetime.datetime],
                 time_stop: Optional[datetime.datetime]) -> Response:
        """View activity."""
        length = length or self.conf["DEFAULT_LOG_LENGTH"]
        # length is the requested length, _length the theoretically
        # shown length for an infinite amount of log entries.
        _offset, _length = calculate_db_logparams(offset, length)

        # no validation since the input stays valid, even if some options
        # are lost
        rs.ignore_validation_errors()
        total, log = self.coreproxy.retrieve_log(
            rs, codes, _offset, _length, persona_id=persona_id,
            submitted_by=submitted_by, additional_info=additional_info,
            time_start=time_start, time_stop=time_stop)
        persona_ids = (
                {entry['submitted_by'] for entry in log if
                 entry['submitted_by']}
                | {entry['persona_id'] for entry in log if entry['persona_id']})
        personas = self.coreproxy.get_personas(rs, persona_ids)
        loglinks = calculate_loglinks(rs, total, offset, length)
        return self.render(rs, "view_log", {
            'log': log, 'total': total, 'length': _length,
            'personas': personas, 'loglinks': loglinks})

    @access("anonymous")
    def debug_email(self, rs: RequestState, token: str) -> Response:
        """Debug functionality to view emails stored to HDD.

        In test instances emails are stored to disk since most of the time
        no real email addresses are given. This creates the problem that
        those are only readable with access to the file system, which most
        test users won't have.

        In production this will not be active, but should be harmless anyway
        since no mails will be saved to disk.

        The token parameter cannot contain slashes as this is prevented by
        werkzeug.
        """
        if not self.conf["CDEDB_DEV"]:
            return self.redirect(rs, "core/index")
        filename = pathlib.Path(tempfile.gettempdir(),
                                "cdedb-mail-{}.txt".format(token))
        with open(filename, 'rb') as f:
            rawtext = f.read()
        emailtext = quopri.decodestring(rawtext).decode('utf-8')
        return self.render(rs, "debug_email", {'emailtext': emailtext})

    def get_cron_store(self, rs: RequestState, name: str) -> CdEDBObject:
        return self.coreproxy.get_cron_store(rs, name)

    def set_cron_store(self, rs: RequestState, name: str, data: CdEDBObject
                       ) -> DefaultReturnCode:
        return self.coreproxy.set_cron_store(rs, name, data)

    @access("droid_resolve")
    @REQUESTdata(("username", "email"))
    def api_resolve_username(self, rs: RequestState, username: str) -> Response:
        """API to resolve username to that users given names and family name."""
        if rs.has_validation_errors():
            err = {'error': tuple(map(str, rs.retrieve_validation_errors()))}
            return self.send_json(rs, err)

        spec = {
            "id": "id",
            "username": "str",
            "is_event_realm": "bool",
        }
        constraints = (
            ('username', QueryOperators.equal, username),
            ('is_event_realm', QueryOperators.equal, True),
        )
        query = Query("qview_persona", spec,
                      ("given_names", "family_name", "is_member", "username"),
                      constraints, (('id', True),))
        result = self.coreproxy.submit_resolve_api_query(rs, query)
        return self.send_json(rs, unwrap(result) if result else {})<|MERGE_RESOLUTION|>--- conflicted
+++ resolved
@@ -227,7 +227,6 @@
             return self.index(rs)
 
         if wants:
-<<<<<<< HEAD
             response = basic_redirect(rs, wants)
         elif "member" in rs.user.roles and "searchable" not in rs.user.roles:
             data = self.coreproxy.get_cde_user(rs, rs.user.persona_id)
@@ -240,36 +239,15 @@
         response.set_cookie("sessionkey", sessionkey,  # type: ignore
                                httponly=True, secure=True, samesite="Lax")
         return response
-=======
-            ret = basic_redirect(rs, wants)
-        elif "member" in rs.user.roles and "searchable" not in rs.user.roles:
-            data = self.coreproxy.get_cde_user(rs, rs.user.persona_id)
-            if not data['decided_search']:
-                ret = self.redirect(rs, "cde/consent_decision_form")
-            else:
-                ret = self.redirect(rs, "core/index")
-        else:
-            ret = self.redirect(rs, "core/index")
-        ret.set_cookie("sessionkey", sessionkey, httponly=True,
-                       secure=True, samesite="Lax")
-        return ret
->>>>>>> 6cf5bef6
 
     # We don't check anti CSRF tokens here, since logging does not harm anyone.
     @access("persona", modi={"POST"}, check_anti_csrf=False)
     def logout(self, rs: RequestState) -> Response:
-<<<<<<< HEAD
-        """Invalidate session."""
-        self.coreproxy.logout(rs)
+        """Invalidate the current session."""
+        self.coreproxy.logout(rs, all_sessions=False)
         response = self.redirect(rs, "core/index")
         response.delete_cookie("sessionkey")
         return response
-=======
-        """Invalidate the current session."""
-        self.coreproxy.logout(rs, all_sessions=False)
-        ret = self.redirect(rs, "core/index")
-        ret.delete_cookie("sessionkey")
-        return ret
 
     # Check for anti CSRF here, since this affects multiple sessions.
     @access("persona", modi={"POST"})
@@ -285,7 +263,6 @@
         ret = self.redirect(rs, "core/index")
         ret.delete_cookie("sessionkey")
         return ret
->>>>>>> 6cf5bef6
 
     @access("anonymous", modi={"POST"})
     @REQUESTdata(("locale", "printable_ascii"), ("wants", "#str_or_None"))
@@ -298,30 +275,17 @@
         """
         rs.ignore_validation_errors()  # missing values are ok
         if wants:
-<<<<<<< HEAD
             response = basic_redirect(rs, wants)
         else:
             response = self.redirect(rs, "core/index")
 
         if locale in self.conf["I18N_LANGUAGES"]:
             response.set_cookie(
-=======
-            ret = basic_redirect(rs, wants)
-        else:
-            ret = self.redirect(rs, "core/index")
-
-        if locale in self.conf["I18N_LANGUAGES"]:
-            ret.set_cookie(
->>>>>>> 6cf5bef6
                 "locale", locale,
                 expires=now() + datetime.timedelta(days=10 * 365))
         else:
             rs.notify("error", n_("Unsupported locale"))
-<<<<<<< HEAD
         return response
-=======
-        return ret
->>>>>>> 6cf5bef6
 
     @access("persona", modi={"POST"}, check_anti_csrf=False)
     @REQUESTdata(("view_specifier", "printable_ascii"),
@@ -340,7 +304,6 @@
         :param wants: URL to redirect to (typically URL of the previous page)
         """
         if wants:
-<<<<<<< HEAD
             response = basic_redirect(rs, wants)
         else:
             response = self.redirect(rs, "core/index")
@@ -348,15 +311,6 @@
         # Exit early on validation errors
         if rs.has_validation_errors():
             return response
-=======
-            ret = basic_redirect(rs, wants)
-        else:
-            ret = self.redirect(rs, "core/index")
-
-        # Exit early on validation errors
-        if rs.has_validation_errors():
-            return ret
->>>>>>> 6cf5bef6
 
         enabled_views = set(rs.request.cookies.get(ADMIN_VIEWS_COOKIE_NAME, "")
                             .split(','))
@@ -366,19 +320,11 @@
             enabled_views.update(changed_views)
         else:
             enabled_views -= changed_views
-<<<<<<< HEAD
         response.set_cookie(
             ADMIN_VIEWS_COOKIE_NAME,
             ",".join(enabled_views & ALL_ADMIN_VIEWS),
             expires=now() + datetime.timedelta(days=10 * 365))
         return response
-=======
-        ret.set_cookie(
-            ADMIN_VIEWS_COOKIE_NAME,
-            ",".join(enabled_views & ALL_ADMIN_VIEWS),
-            expires=now() + datetime.timedelta(days=10 * 365))
-        return ret
->>>>>>> 6cf5bef6
 
     @access("persona")
     def mydata(self, rs: RequestState) -> Response:
