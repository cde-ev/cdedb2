#!/usr/bin/env python3

"""Services for the core realm."""

import collections
import copy
import hashlib
import json
import pathlib
import quopri
import re
import tempfile
import datetime
import operator

import magic
import werkzeug.exceptions

from cdedb.frontend.common import (
    AbstractFrontend, REQUESTdata, REQUESTdatadict, access, basic_redirect,
    check_validation as check, request_extractor, REQUESTfile,
    request_dict_extractor, querytoparams_filter,
    csv_output, query_result_to_json, enum_entries_filter, periodic,
    calculate_db_logparams, calculate_loglinks)
from cdedb.common import (
    n_, pairwise, extract_roles, unwrap, PrivilegeError,
    now, merge_dicts, ArchiveError, implied_realms, SubscriptionActions,
    REALM_INHERITANCE, EntitySorter, realm_specific_genesis_fields)
from cdedb.config import SecretsConfig
from cdedb.query import QUERY_SPECS, mangle_query_input, Query, QueryOperators
from cdedb.database.connection import Atomizer
from cdedb.validation import (
    _PERSONA_CDE_CREATION as CDE_TRANSITION_FIELDS,
    _PERSONA_EVENT_CREATION as EVENT_TRANSITION_FIELDS)
import cdedb.database.constants as const
import cdedb.validation as validate


# Name of each realm's option in the genesis form
GenesisRealmOptionName = collections.namedtuple(
    'GenesisRealmOptionName', ['realm', 'name'])
GENESIS_REALM_OPTION_NAMES = (
    GenesisRealmOptionName("event", n_("CdE event")),
    GenesisRealmOptionName("cde", n_("CdE membership")),
    GenesisRealmOptionName("assembly", n_("CdE members' assembly")),
    GenesisRealmOptionName("ml", n_("CdE mailinglist")))


class CoreFrontend(AbstractFrontend):
    """Note that there is no user role since the basic distinction is between
    anonymous access and personas. """
    realm = "core"

    def __init__(self, configpath):
        super().__init__(configpath)
        secrets = SecretsConfig(configpath)
        self.resolve_api_token_check = lambda x: x == secrets.RESOLVE_API_TOKEN

    @classmethod
    def is_admin(cls, rs):
        return super().is_admin(rs)

    @access("anonymous")
    @REQUESTdata(("wants", "#str_or_None"))
    def index(self, rs, wants=None):
        """Basic entry point.

        :type rs: :py:class:`cdedb.common.RequestState`
        :param wants: URL to redirect to upon login
        """
        rs.ignore_validation_errors()  # drop an invalid "wants"
        meta_info = self.coreproxy.get_meta_info(rs)
        dashboard = {}
        if not rs.user.persona_id:
            if wants:
                rs.values['wants'] = self.encode_parameter(
                    "core/login", "wants", wants,
                    timeout=self.conf.UNCRITICAL_PARAMETER_TIMEOUT)
            return self.render(rs, "login", {'meta_info': meta_info})

        else:
            # Redirect to wanted page, if user meanwhile logged in
            if wants:
                return basic_redirect(rs, wants)

            # genesis cases
            genesis_realms = []
            for realm in realm_specific_genesis_fields:
                if {"core_admin", "{}_admin".format(realm)} & rs.user.roles:
                    genesis_realms.append(realm)
            if genesis_realms:
                data = self.coreproxy.genesis_list_cases(
                    rs, stati=(const.GenesisStati.to_review,),
                    realms=genesis_realms)
                dashboard['genesis_cases'] = len(data)
            # pending changes
            if self.is_admin(rs):
                data = self.coreproxy.changelog_get_changes(
                    rs, stati=(const.MemberChangeStati.pending,))
                dashboard['pending_changes'] = len(data)
            # pending privilege changes
            if "meta_admin" in rs.user.roles:
                stati = (const.PrivilegeChangeStati.pending,)
                data = self.coreproxy.list_privilege_changes(
                    rs, stati=stati)
                dashboard['privilege_changes'] = len(data)
            # events organized
            orga_info = self.eventproxy.orga_info(rs, rs.user.persona_id)
            if orga_info:
                orga = {}
                events = self.eventproxy.get_events(rs, orga_info)
                present = now()
                for event_id, event in events.items():
                    begin = event['begin']
                    if (not begin or begin >= present.date()
                            or abs(begin.year - present.year) < 2):
                        regs = self.eventproxy.list_registrations(rs,
                                                                  event['id'])
                        event['registrations'] = len(regs)
                        orga[event_id] = event
                dashboard['orga'] = orga
                dashboard['present'] = present
            # mailinglists moderated
            moderator_info = self.mlproxy.moderator_info(rs, rs.user.persona_id)
            if moderator_info:
                moderator = self.mlproxy.get_mailinglists(rs, moderator_info)
                sub_request = const.SubscriptionStates.pending
                for mailinglist_id, mailinglist in moderator.items():
                    requests = self.mlproxy.get_subscription_states(
                        rs, mailinglist_id, states=(sub_request,))
                    mailinglist['requests'] = len(requests)
                dashboard['moderator'] = {k: v for k, v in moderator.items()
                                          if v['is_active']}
            # visible and open events
            if "event" in rs.user.roles:
                event_ids = self.eventproxy.list_db_events(
                    rs, visible=True, current=True, archived=False)
                events = self.eventproxy.get_events(rs, event_ids.keys())
                final = {}
                for event_id, event in events.items():
                    if event_id not in orga_info:
                        registration = self.eventproxy.list_registrations(
                            rs, event_id, rs.user.persona_id)
                        event['registration'] = bool(registration)
                        # Skip event, if the registration begins more than
                        # 2 weeks in future
                        if event['registration_start'] and \
                                now() + datetime.timedelta(weeks=2) < \
                                event['registration_start']:
                            continue
                        # Skip events, that are over or are not registerable
                        # anymore
                        if event['registration_hard_limit'] and \
                                now() > event['registration_hard_limit'] \
                                and not event['registration'] \
                                or now().date() > event['end']:
                            continue
                        final[event_id] = event
                if final:
                    dashboard['events'] = final
            # open assemblies
            if "assembly" in rs.user.roles:
                assembly_ids = self.assemblyproxy.list_assemblies(
                    rs, is_active=True)
                assemblies = self.assemblyproxy.get_assemblies(
                    rs, assembly_ids.keys())
                final = {}
                for assembly_id, assembly in assemblies.items():
                    assembly['does_attend'] = self.assemblyproxy.does_attend(
                        rs, assembly_id=assembly_id)
                    if (assembly['does_attend']
                            or assembly['signup_end'] > now()):
                        final[assembly_id] = assembly
                if final:
                    dashboard['assemblies'] = final
            return self.render(rs, "index", {
                'meta_info': meta_info, 'dashboard': dashboard})

    @access("core_admin")
    def meta_info_form(self, rs):
        """Render form."""
        info = self.coreproxy.get_meta_info(rs)
        merge_dicts(rs.values, info)
        return self.render(rs, "meta_info")

    @access("core_admin", modi={"POST"})
    def change_meta_info(self, rs):
        """Change the meta info constants."""
        info = self.coreproxy.get_meta_info(rs)
        data_params = tuple((key, "str_or_None") for key in info)
        data = request_extractor(rs, data_params)
        data = check(rs, "meta_info", data, keys=info.keys())
        if rs.has_validation_errors():
            return self.meta_info_form(rs)
        code = self.coreproxy.set_meta_info(rs, data)
        self.notify_return_code(rs, code)
        return self.redirect(rs, "core/meta_info_form")

    @access("anonymous", modi={"POST"})
    @REQUESTdata(("username", "printable_ascii"), ("password", "str"),
                 ("wants", "#str_or_None"))
    def login(self, rs, username, password, wants):
        """Create session.

        :type rs: :py:class:`cdedb.common.RequestState`
        :type username: printable_ascii
        :type password: str
        :param wants: URL to redirect to
        """
        if rs.has_validation_errors():
            return self.index(rs)
        sessionkey = self.coreproxy.login(rs, username, password,
                                          rs.request.remote_addr)
        if not sessionkey:
            rs.notify("error", n_("Login failure."))
            rs.extend_validation_errors(
                (("username", ValueError()), ("password", ValueError())))
            rs.ignore_validation_errors()
            return self.index(rs)

        if wants:
            basic_redirect(rs, wants)
        elif "member" in rs.user.roles and "searchable" not in rs.user.roles:
            data = self.coreproxy.get_cde_user(rs, rs.user.persona_id)
            if not data['decided_search']:
                self.redirect(rs, "cde/consent_decision_form")
            else:
                self.redirect(rs, "core/index")
        else:
            self.redirect(rs, "core/index")
        rs.response.set_cookie("sessionkey", sessionkey, httponly=True,
                               secure=True, samesite="Lax")
        return rs.response

    # We don't check anti CSRF tokens here, since logging does not harm anyone.
    @access("persona", modi={"POST"}, check_anti_csrf=False)
    def logout(self, rs):
        """Invalidate session."""
        self.coreproxy.logout(rs)
        self.redirect(rs, "core/index")
        rs.response.delete_cookie("sessionkey")
        return rs.response

    @access("anonymous", modi={"POST"})
    @REQUESTdata(("locale", "printable_ascii"), ("wants", "#str_or_None"))
    def change_locale(self, rs, locale, wants):
        """Set 'locale' cookie to override default locale for this user/browser.

        :type rs: :py:class:`cdedb.common.RequestState`
        :param locale: The target locale
        :param wants: URL to redirect to (typically URL of the previous page)
        """
        rs.ignore_validation_errors()  # missing values are ok
        if wants:
            basic_redirect(rs, wants)
        else:
            self.redirect(rs, "core/index")

        if locale in self.conf.I18N_LANGUAGES:
            rs.response.set_cookie(
                "locale", locale,
                expires=now() + datetime.timedelta(days=10 * 365))
        else:
            rs.notify("error", n_("Unsupported locale"))
        return rs.response

    @access("persona")
    def mydata(self, rs):
        """Convenience entry point for own data."""
        return self.redirect_show_user(rs, rs.user.persona_id)

    @access("persona")
    @REQUESTdata(("confirm_id", "#int"), ("quote_me", "bool"),
                 ("event_id", "id_or_None"), ("ml_id", "id_or_None"))
    def show_user(self, rs, persona_id, confirm_id, quote_me, event_id, ml_id,
                  internal=False):
        """Display user details.

        This has an additional encoded parameter to make links to this
        target unguessable. Thus it is more difficult to algorithmically
        extract user data from the web frontend.

        The quote_me parameter controls access to member datasets by
        other members. Since there is a quota you only want to retrieve
        them if explicitly asked for.

        The event_id and ml_id parameters control access in the context of
        events and mailinglists, so that orgas and moderators can see their
        users. This has the additional property, that event/ml admins count
        as if they are always orga/moderator (otherwise they would observe
        breakage).

        The internal parameter signals that the call is from another
        frontend function and not an incoming request. This allows to access
        this endpoint without a redirect to preserve validation results.
        """
        if (persona_id != confirm_id or rs.has_validation_errors()) and not internal:
            return self.index(rs)
        if (rs.ambience['persona']['is_archived']
                and "core_admin" not in rs.user.roles):
            raise werkzeug.exceptions.Forbidden(
                n_("Only admins may view archived datasets."))

        is_relative_admin = self.coreproxy.is_relative_admin(rs, persona_id)

        ALL_ACCESS_LEVELS = {
            "persona", "ml", "assembly", "event", "cde", "core", "meta",
            "orga", "moderator"}
        # The basic access level provides only the name (this should only
        # happen in case of un-quoted searchable member access)
        access_levels = {"persona"}
        # Let users see themselves
        if persona_id == rs.user.persona_id:
            access_levels.update(ALL_ACCESS_LEVELS)
        # Core admins see everything
        if "core_admin" in rs.user.roles:
            access_levels.update(ALL_ACCESS_LEVELS)
        # Meta admins are meta
        if "meta_admin" in rs.user.roles:
            access_levels.add("meta")
        # Other admins see their realm if they are relative admin
        if is_relative_admin:
            # Relative admins can see core data
            access_levels.add("core")
            for realm in ("ml", "assembly", "event", "cde"):
                if "{}_admin".format(realm) in rs.user.roles:
                    access_levels.add(realm)
        # Members see other members (modulo quota)
        if "searchable" in rs.user.roles and quote_me:
            if (not rs.ambience['persona']['is_searchable']
                    and "cde_admin" not in access_levels):
                raise werkzeug.exceptions.Forbidden(n_(
                    "Access to non-searchable member data."))
            access_levels.add("cde")
        # Orgas see their participants
        if event_id:
            is_orga = ("event_admin" in rs.user.roles
                       or event_id in self.eventproxy.orga_info(
                        rs, rs.user.persona_id))
            is_participant = self.eventproxy.list_registrations(
                rs, event_id, persona_id)
            if is_orga and is_participant:
                access_levels.add("event")
                access_levels.add("orga")
        # Mailinglist moderators see all users related to their mailinglist.
        # This excludes users with relation "unsubscribed", because they are not
        # directly shown on the management sites.
        if ml_id:
            is_moderator = (
                    "ml_admin" in rs.user.roles
                    or ml_id in self.mlproxy.moderator_info(
                        rs, rs.user.persona_id))
            if is_moderator:
                relevant_stati = [s for s in const.SubscriptionStates
                                  if s != const.SubscriptionStates.unsubscribed]
                if persona_id in self.mlproxy.get_subscription_states(
                        rs, ml_id, states=relevant_stati):
                    access_levels.add("ml")
                    # the moderator access level currently does nothing, but we
                    # add it anyway to be less confusing
                    access_levels.add("moderator")

        # Retrieve data
        #
        # This is the basic mechanism for restricting access, since we only
        # add attributes for which an access level is provided.
        roles = extract_roles(rs.ambience['persona'], introspection_only=True)
        data = self.coreproxy.get_persona(rs, persona_id)
        # The base version of the data set should only contain the name,
        # however the PERSONA_CORE_FIELDS also contain the email address
        # which we must delete beforehand.
        del data['username']
        if "ml" in access_levels and "ml" in roles:
            data.update(self.coreproxy.get_ml_user(rs, persona_id))
        if "assembly" in access_levels and "assembly" in roles:
            data.update(self.coreproxy.get_assembly_user(rs, persona_id))
        if "event" in access_levels and "event" in roles:
            data.update(self.coreproxy.get_event_user(rs, persona_id, event_id))
        if "cde" in access_levels and "cde" in roles:
            data.update(self.coreproxy.get_cde_user(rs, persona_id))
            if "core" in access_levels and "member" in roles:
                user_lastschrift = self.cdeproxy.list_lastschrift(
                    rs, persona_ids=(persona_id,), active=True)
                data['has_lastschrift'] = len(user_lastschrift) > 0
        if is_relative_admin:
            # This is a bit involved to not contaminate the data dict
            # with keys which are not applicable to the requested persona
            total = self.coreproxy.get_total_persona(rs, persona_id)
            data['notes'] = total['notes']

        # Cull unwanted data
        if (not ('is_cde_realm' in data and data['is_cde_realm'])
                 and 'foto' in data):
            del data['foto']
        if "core" not in access_levels:
            masks = ["balance", "decided_search", "trial_member", "bub_search",
                     "is_searchable"]
            if "meta" not in access_levels:
                masks.extend([
                    "is_active", "is_meta_admin", "is_core_admin",
                    "is_cde_admin", "is_event_admin", "is_ml_admin",
                    "is_assembly_admin", "is_cde_realm", "is_event_realm",
                    "is_ml_realm", "is_assembly_realm", "is_archived"])
            if "orga" not in access_levels and not is_relative_admin:
                masks.extend(["is_member", "gender"])
            for key in masks:
                if key in data:
                    del data[key]
        if not is_relative_admin and "notes" in data:
            del data['notes']

        # Add past event participation info
        past_events = None
        if "cde" in access_levels and {"event", "cde"} & roles:
            participation_info = self.pasteventproxy.participation_info(
                rs, persona_id)
            # Group participation data by pevent_id: First get distinct past
            # events from participation data, afterwards add dict of courses
            past_events = {
                pi['pevent_id']: {
                    k: pi[k]
                    for k in ('pevent_id', 'event_name', 'tempus', 'is_orga')}
                for pi in participation_info}
            for past_event_id, past_event in past_events.items():
                past_event['courses'] = {
                    pi['pcourse_id']: {
                        k: pi[k]
                        for k in ('pcourse_id', 'course_name', 'nr',
                                  'is_instructor')}
                    for pi in participation_info
                    if (pi['pevent_id'] == past_event_id and
                        pi['pcourse_id'] is not None)
                }

        # Check whether we should display an option for using the quota
        quoteable = (not quote_me
                     and "cde" not in access_levels
                     and "searchable" in rs.user.roles
                     and rs.ambience['persona']['is_searchable'])

        meta_info = self.coreproxy.get_meta_info(rs)

        return self.render(rs, "show_user", {
            'data': data, 'past_events': past_events, 'meta_info': meta_info,
            'is_relative_admin': is_relative_admin, 'quoteable': quoteable})

    @access("core_admin", "cde_admin", "event_admin", "ml_admin",
            "assembly_admin")
    def show_history(self, rs, persona_id):
        """Display user history."""
        if not self.coreproxy.is_relative_admin(rs, persona_id):
            raise werkzeug.exceptions.Forbidden(n_("Not a relative admin."))
        if rs.ambience['persona']['is_archived']:
            rs.notify("error", n_("Persona is archived."))
            return self.redirect_show_user(rs, persona_id)
        history = self.coreproxy.changelog_get_history(rs, persona_id,
                                                       generations=None)
        current_generation = self.coreproxy.changelog_get_generation(
            rs, persona_id)
        current = history[current_generation]
        fields = current.keys()
        stati = const.MemberChangeStati
        constants = {}
        for f in fields:
            total_const = tuple()
            tmp = []
            already_committed = False
            for x, y in pairwise(sorted(history.keys())):
                if history[x]['change_status'] == stati.committed:
                    already_committed = True
                # Somewhat involved determination of a field being constant.
                #
                # Basically it's done by the following line, except we
                # don't want to mask a change that was rejected and then
                # resubmitted and accepted.
                is_constant = history[x][f] == history[y][f]
                if (history[x]['change_status'] == stati.nacked
                        and not already_committed):
                    is_constant = False
                if is_constant:
                    tmp.append(y)
                else:
                    already_committed = False
                    if tmp:
                        total_const += tuple(tmp)
                        tmp = []
            if tmp:
                total_const += tuple(tmp)
            constants[f] = total_const
        pending = {i for i in history
                   if history[i]['change_status'] == stati.pending}
        # Track the omitted information whether a new value finally got
        # committed or not.
        #
        # This is necessary since we only show those data points, where the
        # data (e.g. the name) changes. This does especially not detect
        # meta-data changes (e.g. the change-status).
        eventual_status = {f: {gen: entry['change_status']
                               for gen, entry in history.items()
                               if gen not in constants[f]}
                           for f in fields}
        for f in fields:
            for gen in sorted(history):
                if gen in constants[f]:
                    anchor = max(g for g in eventual_status[f] if g < gen)
                    this_status = history[gen]['change_status']
                    if this_status == stati.committed:
                        eventual_status[f][anchor] = stati.committed
                    if (this_status == stati.nacked
                            and eventual_status[f][anchor] != stati.committed):
                        eventual_status[f][anchor] = stati.nacked
                    if (this_status == stati.pending
                            and (eventual_status[f][anchor]
                                 not in (stati.committed, stati.nacked))):
                        eventual_status[f][anchor] = stati.pending
        persona_ids = {e['submitted_by'] for e in history.values()}
        persona_ids = persona_ids | {e['reviewed_by'] for e in history.values()
                                     if e['reviewed_by']}
        personas = self.coreproxy.get_personas(rs, persona_ids)
        return self.render(rs, "show_history", {
            'entries': history, 'constants': constants, 'current': current,
            'pending': pending, 'eventual_status': eventual_status,
            'personas': personas})

    @access("core_admin")
    @REQUESTdata(("phrase", "str"))
    def admin_show_user(self, rs, phrase):
        """Allow admins to view any user data set.

        The search phrase may be anything: a numeric id (wellformed with
        check digit or without) or a string matching the data set.
        """
        if rs.has_validation_errors():
            return self.index(rs)
        anid, errs = validate.check_cdedbid(phrase, "phrase")
        if not errs:
            if self.coreproxy.verify_ids(rs, (anid,)):
                return self.redirect_show_user(rs, anid)
        anid, errs = validate.check_id(phrase, "phrase")
        if not errs:
            if self.coreproxy.verify_ids(rs, (anid,)):
                return self.redirect_show_user(rs, anid)
        terms = tuple(t.strip() for t in phrase.split(' ') if t)
        search = [("username,family_name,given_names,display_name",
                   QueryOperators.match, t) for t in terms]
        spec = copy.deepcopy(QUERY_SPECS["qview_core_user"])
        spec["username,family_name,given_names,display_name"] = "str"
        query = Query(
            "qview_core_user",
            spec,
            ("personas.id",),
            search,
            (("personas.id", True),))
        result = self.coreproxy.submit_general_query(rs, query)
        if len(result) == 1:
            return self.redirect_show_user(rs, result[0]["id"])
        elif len(result) > 0:
            # TODO make this accessible
            pass
        query = Query(
            "qview_core_user",
            spec,
            ("personas.id", "username", "family_name", "given_names",
             "display_name"),
            [('fulltext', QueryOperators.containsall, terms)],
            (("personas.id", True),))
        result = self.coreproxy.submit_general_query(rs, query)
        if len(result) == 1:
            return self.redirect_show_user(rs, result[0]["id"])
        elif len(result) > 0:
            params = querytoparams_filter(query)
            rs.values.update(params)
            return self.user_search(rs, is_search=True, download=None,
                                    query=query)
        else:
            rs.notify("warning", n_("No account found."))
            return self.index(rs)

    @access("persona")
    @REQUESTdata(("phrase", "str"), ("kind", "str"), ("aux", "id_or_None"),
                 ("variant", "non_negative_int_or_None"))
    def select_persona(self, rs, phrase, kind, aux, variant=None):
        """Provide data for intelligent input fields.

        This searches for users by name so they can be easily selected
        without entering their numerical ids. This is for example
        intended for addition of orgas to events.

        The kind parameter specifies the purpose of the query which decides
        the privilege level required and the basic search paramaters.

        Allowed kinds:

        - ``admin_persona``: Search for users as core_admin
        - ``past_event_user``: Search for an event user to add to a past
          event as cde_admin
        - ``pure_assembly_user``: Search for an assembly only user as
          assembly_admin
        - ``ml_admin_user``: Search for a mailinglist user as ml_admin
        - ``mod_ml_user``: Search for a mailinglist user as a moderator
        - ``event_admin_user``: Search an event user as event_admin (for
          creating events)
        - ``orga_event_user``: Search for an event user as event orga

        The aux parameter allows to supply an additional id for example
        in the case of a moderator this would be the relevant
        mailinglist id.

        Required aux value based on the 'kind':
        * mod_ml_user: Id of the mailinglist you are moderator of
        * orga_event_user: Id of the event you are orga of

        The variant parameter allows to supply an additional integer to
        distinguish between different variants of a given search kind.
        Usually, this will be an enum member marking the kind of action taken.

        Possible variants based on the 'kind':

        - mod_ml_user: Which action you are going to execute on this user.
          A member of the SubscriptionActions enum.
        """
        if rs.has_validation_errors():
            return self.send_json(rs, {})

        spec_additions = {}
        search_additions = []
        mailinglist = None
        event = None
        num_preview_personas = (self.conf.NUM_PREVIEW_PERSONAS_CORE_ADMIN
                                if {"core_admin"} & rs.user.roles
                                else self.conf.NUM_PREVIEW_PERSONAS)
        if kind == "admin_persona":
            if not {"core_admin", "cde_admin"} & rs.user.roles:
                raise werkzeug.exceptions.Forbidden(n_("Not privileged."))
        elif kind == "past_event_user":
            if "cde_admin" not in rs.user.roles:
                raise werkzeug.exceptions.Forbidden(n_("Not privileged."))
            search_additions.append(
                ("is_event_realm", QueryOperators.equal, True))
        elif kind == "pure_assembly_user":
            if "assembly_admin" not in rs.user.roles:
                raise werkzeug.exceptions.Forbidden(n_("Not privileged."))
            search_additions.append(
                ("is_assembly_realm", QueryOperators.equal, True))
            search_additions.append(
                ("is_member", QueryOperators.equal, False))
        elif kind == "ml_admin_user":
            if "ml_admin" not in rs.user.roles:
                raise werkzeug.exceptions.Forbidden(n_("Not privileged."))
            search_additions.append(
                ("is_ml_realm", QueryOperators.equal, True))
        elif kind == "mod_ml_user" and aux:
            mailinglist = self.mlproxy.get_mailinglist(rs, aux)
            if not self.mlproxy.may_manage(rs, aux):
                raise werkzeug.exceptions.Forbidden(n_("Not privileged."))
            search_additions.append(
                ("is_ml_realm", QueryOperators.equal, True))
        elif kind == "event_admin_user":
            if "event_admin" not in rs.user.roles:
                raise werkzeug.exceptions.Forbidden(n_("Not privileged."))
            search_additions.append(
                ("is_event_realm", QueryOperators.equal, True))
        elif kind == "orga_event_user" and aux:
            event = self.eventproxy.get_event(rs, aux)
            if "event_admin" not in rs.user.roles:
                if rs.user.persona_id not in event['orgas']:
                    raise werkzeug.exceptions.Forbidden(n_("Not privileged."))
            search_additions.append(
                ("is_event_realm", QueryOperators.equal, True))
        else:
            return self.send_json(rs, {})

        data = None

        # Core admins and meta admins are allowed to search by raw ID or
        # CDEDB-ID
        if "core_admin" in rs.user.roles:
            anid, errs = validate.check_cdedbid(phrase, "phrase")
            if not errs:
                tmp = self.coreproxy.get_personas(rs, (anid,))
                if tmp:
                    data = [unwrap(tmp)]
            else:
                anid, errs = validate.check_id(phrase, "phrase")
                if not errs:
                    tmp = self.coreproxy.get_personas(rs, (anid,))
                    if tmp:
                        data = [unwrap(tmp)]

        # Don't query, if search phrase is too short
        if not data and len(phrase) < self.conf.NUM_PREVIEW_CHARS:
            return self.send_json(rs, {})

        terms = []
        if data is None:
            terms = tuple(t.strip() for t in phrase.split(' ') if t)
            valid = True
            for t in terms:
                _, errs = validate.check_non_regex(t, "phrase")
                if errs:
                    valid = False
            if not valid:
                data = []
            else:
                search = [("username,family_name,given_names,display_name",
                           QueryOperators.match, t) for t in terms]
                search.extend(search_additions)
                spec = copy.deepcopy(QUERY_SPECS["qview_core_user"])
                spec["username,family_name,given_names,display_name"] = "str"
                spec.update(spec_additions)
                query = Query(
                    "qview_core_user", spec,
                    ("personas.id", "username", "family_name", "given_names",
                     "display_name"), search, (("personas.id", True),))
                data = self.coreproxy.submit_select_persona_query(rs, query)

        # Filter result to get only valid audience, if mailinglist is given
        if mailinglist:
            pol = const.MailinglistInteractionPolicy
            action = check(rs, "enum_subscriptionactions_or_None", variant)
            if rs.has_validation_errors():
                return self.send_json(rs, {})
            if action == SubscriptionActions.add_subscriber:
                allowed_pols = {pol.opt_out, pol.opt_in, pol.moderated_opt_in,
                                pol.invitation_only}
                data = self.mlproxy.filter_personas_by_policy(
                    rs, mailinglist, data, allowed_pols)

        # Strip data to contain at maximum `num_preview_personas` results
        if len(data) > num_preview_personas:
            tmp = sorted(data, key=lambda e: e['id'])
            data = tmp[:num_preview_personas]

        def name(x):
            return "{} {}".format(x['given_names'], x['family_name'])

        # Check if name occurs multiple times to add email address in this case
        counter = collections.defaultdict(lambda: 0)
        for entry in data:
            counter[name(entry)] += 1

        # Generate return JSON list
        ret = []
        for entry in sorted(data, key=EntitySorter.persona):
            result = {
                'id': entry['id'],
                'name': name(entry),
                'display_name': entry['display_name'],
            }
            # Email/username is only delivered if we have relative_admins
            # rights, a search term with an @ (and more) matches the mail
            # address, or the mail address is required to distinguish equally
            # named users
            searched_email = any(
                '@' in t and len(t) > self.conf.NUM_PREVIEW_CHARS
                and entry['username'] and t in entry['username']
                for t in terms)
            if counter[name(entry)] > 1 or searched_email or \
                    self.coreproxy.is_relative_admin(rs, entry['id']):
                result['email'] = entry['username']
            ret.append(result)
        return self.send_json(rs, {'personas': ret})

    @access("persona")
    def change_user_form(self, rs):
        """Render form."""
        generation = self.coreproxy.changelog_get_generation(
            rs, rs.user.persona_id)
        data = unwrap(self.coreproxy.changelog_get_history(
            rs, rs.user.persona_id, (generation,)))
        if data['change_status'] == const.MemberChangeStati.pending:
            rs.notify("info", n_("Change pending."))
        del data['change_note']
        merge_dicts(rs.values, data)
        return self.render(rs, "change_user", {'username': data['username']})

    @access("persona", modi={"POST"})
    @REQUESTdata(("generation", "int"),
                 ("ignore_warnings", "bool_or_None"))
    def change_user(self, rs, generation, ignore_warnings=False):
        """Change own data set."""
        REALM_ATTRIBUTES = {
            'persona': {
                "display_name", "family_name", "given_names", "title",
                "name_supplement"},
            'ml': set(),
            'assembly': set(),
            'event': {
                "telephone", "mobile", "address_supplement", "address",
                "postal_code", "location", "country"},
            'cde': {
                "telephone", "mobile", "address_supplement", "address",
                "postal_code", "location", "country",
                "address_supplement2", "address2", "postal_code2", "location2",
                "country2", "weblink", "specialisation", "affiliation",
                "timeline", "interests", "free_form",
                "birth_name"}
        }
        attributes = REALM_ATTRIBUTES['persona']
        for realm in ('ml', 'assembly', 'event', 'cde'):
            if realm in rs.user.roles:
                attributes = attributes.union(REALM_ATTRIBUTES[realm])
        data = request_dict_extractor(rs, attributes)
        data['id'] = rs.user.persona_id
        data = check(rs, "persona", data, "persona", _ignore_warnings=ignore_warnings)
        if rs.has_validation_errors():
            return self.change_user_form(rs)
        change_note = "Normale Änderung."
        code = self.coreproxy.change_persona(
            rs, data, generation=generation, change_note=change_note,
            ignore_warnings=ignore_warnings)
        self.notify_return_code(rs, code)
        return self.redirect_show_user(rs, rs.user.persona_id)

    @access("core_admin")
    @REQUESTdata(("download", "str_or_None"), ("is_search", "bool"))
    def user_search(self, rs, download, is_search, query=None):
        """Perform search.

        The parameter ``download`` signals whether the output should be a
        file. It can either be "csv" or "json" for a corresponding
        file. Otherwise an ordinary HTML-page is served.

        is_search signals whether the page was requested by an actual
        query or just to display the search form.

        If the parameter query is specified this query is executed
        instead. This is meant for calling this function
        programmatically.
        """
        spec = copy.deepcopy(QUERY_SPECS['qview_core_user'])
        if query:
            query = check(rs, "query", query, "query")
        elif is_search:
            # mangle the input, so we can prefill the form
            query_input = mangle_query_input(rs, spec)
            query = check(rs, "query_input", query_input, "query",
                          spec=spec, allow_empty=False)
        events = self.pasteventproxy.list_past_events(rs)
        choices = {
            'pevent_id': collections.OrderedDict(
                sorted(events.items(), key=operator.itemgetter(0)))}
        choices_lists = {k: list(v.items()) for k, v in choices.items()}
        default_queries = self.conf.DEFAULT_QUERIES['qview_core_user']
        params = {
            'spec': spec, 'choices': choices, 'choices_lists': choices_lists,
            'default_queries': default_queries, 'query': query}
        # Tricky logic: In case of no validation errors we perform a query
        if not rs.has_validation_errors() and is_search:
            query.scope = "qview_core_user"
            result = self.coreproxy.submit_general_query(rs, query)
            params['result'] = result
            if download:
                fields = []
                for csvfield in query.fields_of_interest:
                    fields.extend(csvfield.split(','))
                if download == "csv":
                    csv_data = csv_output(result, fields, substitutions=choices)
                    return self.send_csv_file(
                        rs, data=csv_data, inline=False,
                        filename="user_search_result.csv")
                elif download == "json":
                    json_data = query_result_to_json(result, fields,
                                                     substitutions=choices)
                    return self.send_file(
                        rs, data=json_data, inline=False,
                        filename="user_search_result.json")
        else:
            rs.values['is_search'] = is_search = False
        return self.render(rs, "user_search", params)

    @access("core_admin")
    @REQUESTdata(("download", "str_or_None"), ("is_search", "bool"))
    def archived_user_search(self, rs, download, is_search):
        """Perform search.

        Archived users are somewhat special since they are not visible
        otherwise.
        """
        spec = copy.deepcopy(QUERY_SPECS['qview_archived_persona'])
        # mangle the input, so we can prefill the form
        query_input = mangle_query_input(rs, spec)
        if is_search:
            query = check(rs, "query_input", query_input, "query", spec=spec,
                          allow_empty=False)
        else:
            query = None
        events = self.pasteventproxy.list_past_events(rs)
        choices = {
            'pevent_id': collections.OrderedDict(
                sorted(events.items(), key=operator.itemgetter(0))),
            'gender': collections.OrderedDict(
                enum_entries_filter(const.Genders, rs.gettext))
        }
        choices_lists = {k: list(v.items()) for k, v in choices.items()}
        default_queries = self.conf.DEFAULT_QUERIES['qview_archived_persona']
        params = {
            'spec': spec, 'choices': choices, 'choices_lists': choices_lists,
            'default_queries': default_queries, 'query': query}
        # Tricky logic: In case of no validation errors we perform a query
        if not rs.has_validation_errors() and is_search:
            query.scope = "qview_archived_persona"
            result = self.coreproxy.submit_general_query(rs, query)
            params['result'] = result
            if download:
                fields = []
                for csvfield in query.fields_of_interest:
                    fields.extend(csvfield.split(','))
                if download == "csv":
                    csv_data = csv_output(result, fields, substitutions=choices)
                    return self.send_csv_file(
                        rs, data=csv_data, inline=False,
                        filename="archived_user_search_result.csv")
                elif download == "json":
                    json_data = query_result_to_json(result, fields,
                                                     substitutions=choices)
                    return self.send_file(
                        rs, data=json_data, inline=False,
                        filename="archived_user_search_result.json")
        else:
            rs.values['is_search'] = is_search = False
        return self.render(rs, "archived_user_search", params)

    @staticmethod
    def admin_bits(rs):
        """Determine realms this admin can see.

        This is somewhat involved due to realm inheritance.

        :type rs: :py:class:`cdedb.common.RequestState`
        :rtype: {str}
        """
        ret = set()
        if "core_admin" in rs.user.roles:
            ret |= REALM_INHERITANCE.keys()
        for realm in REALM_INHERITANCE:
            if "{}_admin".format(realm) in rs.user.roles:
                ret |= {realm} | implied_realms(realm)
        return ret

    @access("core_admin", "cde_admin", "event_admin", "ml_admin",
            "assembly_admin")
    def admin_change_user_form(self, rs, persona_id):
        """Render form."""
        if not self.coreproxy.is_relative_admin(rs, persona_id):
            raise werkzeug.exceptions.Forbidden(n_("Not a relative admin."))
        if rs.ambience['persona']['is_archived']:
            rs.notify("error", n_("Persona is archived."))
            return self.redirect_show_user(rs, persona_id)

        generation = self.coreproxy.changelog_get_generation(
            rs, persona_id)
        data = unwrap(self.coreproxy.changelog_get_history(
            rs, persona_id, (generation,)))
        del data['change_note']
        merge_dicts(rs.values, data)
        if data['change_status'] == const.MemberChangeStati.pending:
            rs.notify("info", n_("Change pending."))
        return self.render(rs, "admin_change_user",
                           {'admin_bits': self.admin_bits(rs)})

    @access("core_admin", "cde_admin", "event_admin", "ml_admin",
            "assembly_admin", modi={"POST"})
    @REQUESTdata(("generation", "int"),
                 ("change_note", "str_or_None"),
                 ("ignore_warnings", "bool_or_None"))
    def admin_change_user(self, rs, persona_id, generation, change_note,
                          ignore_warnings=False):
        """Privileged edit of data set."""
        if not self.coreproxy.is_relative_admin(rs, persona_id):
            raise werkzeug.exceptions.Forbidden(n_("Not a relative admin."))

        REALM_ATTRIBUTES = {
            'persona': {
                "display_name", "family_name", "given_names", "title",
                "name_supplement", "notes"},
            'ml': set(),
            'assembly': set(),
            'event': {
                "gender", "birthday", "telephone", "mobile",
                "address_supplement", "address", "postal_code", "location",
                "country"},
            'cde': {
                "gender", "birthday", "telephone", "mobile",
                "address_supplement", "address", "postal_code", "location",
                "country",
                "birth_name", "address_supplement2", "address2", "postal_code2",
                "location2", "country2", "weblink", "specialisation",
                "affiliation", "timeline", "interests", "free_form",
                "is_searchable"}
        }
        attributes = REALM_ATTRIBUTES['persona']
        roles = extract_roles(rs.ambience['persona'])
        for realm in ('ml', 'assembly', 'event', 'cde'):
            if realm in roles and realm in self.admin_bits(rs):
                attributes = attributes.union(REALM_ATTRIBUTES[realm])
        data = request_dict_extractor(rs, attributes)
        data['id'] = persona_id
        data = check(rs, "persona", data, _ignore_warnings=ignore_warnings)
        if rs.has_validation_errors():
            return self.admin_change_user_form(rs, persona_id)

        code = self.coreproxy.change_persona(
            rs, data, generation=generation, change_note=change_note,
            ignore_warnings=ignore_warnings)
        self.notify_return_code(rs, code)
        return self.redirect_show_user(rs, persona_id)

    @access("persona")
    def view_admins(self, rs):
        """Render list of all admins of the users realms."""

        admins = {
            # meta admins
            "meta": self.coreproxy.list_admins(rs, "meta"),
            "core": self.coreproxy.list_admins(rs, "core"),
        }

        display_realms = REALM_INHERITANCE.keys() & rs.user.roles
        if "cde" in display_realms:
            display_realms.add("finance")
        for realm in display_realms:
            admins[realm] = self.coreproxy.list_admins(rs, realm)

        persona_ids = set()
        for adminlist in admins.values():
            persona_ids |= set(adminlist)
        personas = self.coreproxy.get_personas(rs, persona_ids)

        for admin in admins:
            admins[admin] = sorted(
                admins[admin],
                key=lambda anid: EntitySorter.persona(personas[anid])
            )

        return self.render(
            rs, "view_admins", {"admins": admins, 'personas': personas})

    @access("meta_admin")
    def change_privileges_form(self, rs, persona_id):
        """Render form."""
        if rs.ambience['persona']['is_archived']:
            rs.notify("error", n_("Persona is archived."))
            return self.redirect_show_user(rs, persona_id)

        stati = (const.PrivilegeChangeStati.pending,)
        case_ids = self.coreproxy.list_privilege_changes(rs, persona_id, stati)
        if case_ids:
            rs.notify("error", n_("Resolve pending privilege change first."))
            case_id = unwrap(case_ids, keys=True)
            return self.redirect(
                rs, "core/show_privilege_change", {"case_id": case_id})

        merge_dicts(rs.values, rs.ambience['persona'])
        return self.render(rs, "change_privileges")

    @access("meta_admin", modi={"POST"})
    @REQUESTdata(
        ("is_meta_admin", "bool"), ("is_core_admin", "bool"),
        ("is_cde_admin", "bool"), ("is_finance_admin", "bool"),
        ("is_event_admin", "bool"), ("is_ml_admin", "bool"),
        ("is_assembly_admin", "bool"), ("notes", "str"))
    def change_privileges(self, rs, persona_id, is_meta_admin, is_core_admin,
                          is_cde_admin, is_finance_admin, is_event_admin,
                          is_ml_admin, is_assembly_admin, notes):
        """Grant or revoke admin bits."""
        if rs.has_validation_errors():
            return self.change_privileges_form(rs, persona_id)

        stati = (const.PrivilegeChangeStati.pending,)
        case_ids = self.coreproxy.list_privilege_changes(rs, persona_id, stati)
        if case_ids:
            rs.notify("error", n_("Resolve pending privilege change first."))
            case_id = unwrap(case_ids, keys=True)
            return self.redirect(
                rs, "core/show_privilege_change", {"case_id": case_id})

        persona = self.coreproxy.get_persona(rs, persona_id)

        data = {
            "persona_id": persona_id,
            "notes": notes,
        }

        admin_keys = {"is_meta_admin", "is_core_admin", "is_cde_admin",
                      "is_finance_admin", "is_event_admin", "is_ml_admin",
                      "is_assembly_admin"}

        for key in admin_keys:
            if locals()[key] != persona[key]:
                data[key] = locals()[key]

        # see also cdedb.frontend.templates.core.change_privileges
        # and initialize_privilege_change in cdedb.backend.core

        errors = []

        if (any(k in data for k in
                ["is_meta_admin", "is_core_admin", "is_cde_admin"])
                and not rs.ambience['persona']['is_cde_realm']):
            errors.append(n_(
                "Cannot grant meta, core or CdE admin privileges to non CdE "
                "users."))

        if data.get('is_finance_admin'):
            if (data.get('is_cde_admin') is False
                    or (not rs.ambience['persona']['is_cde_admin']
                        and not data.get('is_cde_admin'))):
                errors.append(n_(
                    "Cannot grant finance admin privileges to non CdE admins."))

        if "is_ml_admin" in data and not rs.ambience['persona']['is_ml_realm']:
            errors.append(n_(
                "Cannot grant mailinglist admin privileges to non mailinglist "
                "users."))

        if ("is_event_admin" in data and
                not rs.ambience['persona']['is_event_realm']):
            errors.append(n_(
                "Cannot grant event admin privileges to non event users."))

        if ("is_assembly_admin" in data and
                not rs.ambience['persona']['is_assembly_realm']):
            errors.append(n_(
                "Cannot grant assembly admin privileges to non assembly "
                "users."))

        if "is_meta_admin" in data and data["persona_id"] == rs.user.persona_id:
            errors.append(n_("Cannot modify own meta admin privileges."))

        if errors:
            for e in errors:
                rs.notify("error", e)
            return self.change_privileges_form(rs, persona_id)

        if admin_keys & data.keys():
            code = self.coreproxy.initialize_privilege_change(rs, data)
            self.notify_return_code(
                rs, code, success=n_("Privilege change waiting for approval by "
                                     "another Meta-Admin."))
            if not code:
                return self.change_privileges_form(rs, persona_id)
        else:
            rs.notify("info", n_("No changes were made."))
        return self.redirect_show_user(rs, persona_id)

    @access("meta_admin")
    def list_privilege_changes(self, rs):
        """Show list of privilege changes pending review."""
        case_ids = self.coreproxy.list_privilege_changes(
            rs, stati=(const.PrivilegeChangeStati.pending,))

        cases = self.coreproxy.get_privilege_changes(rs, case_ids)
        cases = {e["persona_id"]: e for e in cases.values()}

        personas = self.coreproxy.get_personas(rs, cases.keys())

        cases = collections.OrderedDict(
            sorted(cases.items(),
                   key=lambda item: EntitySorter.persona(personas[item[0]])))

        return self.render(rs, "list_privilege_changes",
                           {"cases": cases, "personas": personas})

    @access("meta_admin")
    def show_privilege_change(self, rs, privilege_change_id):
        """Show detailed infromation about pending privilege change."""
        privilege_change = rs.ambience['privilege_change']
        if privilege_change["status"] != const.PrivilegeChangeStati.pending:
            rs.notify("error", n_("Privilege change not pending."))
            return self.redirect(rs, "core/list_privilege_changes")

        if (privilege_change["is_meta_admin"] is not None
                and privilege_change["persona_id"] == rs.user.persona_id):
            rs.notify(
                "info", n_("This privilege change is affecting your Meta-Admin"
                           " privileges, so it has to be approved by another "
                           "Meta-Admin."))
        if privilege_change["submitted_by"] == rs.user.persona_id:
            rs.notify(
                "info", n_("This privilege change was submitted by you, so it "
                           "has to be approved by another Meta-Admin."))

        persona = self.coreproxy.get_persona(rs, privilege_change["persona_id"])
        submitter = self.coreproxy.get_persona(
            rs, privilege_change["submitted_by"])

        return self.render(rs, "show_privilege_change",
                           {"persona": persona, "submitter": submitter})

    @access("meta_admin", modi={"POST"})
    @REQUESTdata(("ack", "bool"))
    def decide_privilege_change(self, rs, privilege_change_id, ack):
        """Approve or reject a privilege change."""
        if rs.has_validation_errors():
            return self.redirect(rs, 'core/show_privilege_change')
        privilege_change = rs.ambience['privilege_change']
        if privilege_change["status"] != const.PrivilegeChangeStati.pending:
            rs.notify("error", n_("Privilege change not pending."))
            return self.redirect(rs, "core/list_privilege_changes")
        if not ack:
            case_status = const.PrivilegeChangeStati.rejected
        else:
            case_status = const.PrivilegeChangeStati.approved
            if (privilege_change["is_meta_admin"] is not None
                    and privilege_change['persona_id'] == rs.user.persona_id):
                raise werkzeug.exceptions.Forbidden(
                    n_("Cannot modify own meta admin privileges."))
            if rs.user.persona_id == privilege_change["submitted_by"]:
                raise werkzeug.exceptions.Forbidden(
                    n_("Only a different admin than the submitter"
                       " may approve a privilege change."))
        code = self.coreproxy.finalize_privilege_change(
            rs, privilege_change_id, case_status)
        success = n_("Change committed.") if ack else n_("Change rejected.")
        info = n_("Password reset issued for new admin.")
        self.notify_return_code(rs, code, success=success, pending=info)
        if not code:
            return self.show_privilege_change(rs, privilege_change_id)
        else:
            if code < 0:
                # The code is negative, the user's password needs to be changed.
                # We didn't actually issue the success message above.
                rs.notify("success", success)
                # Do not return this on purpose to just send the mail.
                self.admin_send_password_reset_link(
                    rs, privilege_change["persona_id"], internal=True)
        return self.redirect(rs, "core/list_privilege_changes")

    @periodic("privilege_change_remind", period=24)
    def privilege_change_remind(self, rs, store):
        """Cron job for privilege changes to review.

        Send a reminder after four hours and then daily.
        """
        current = now()
        ids = self.coreproxy.list_privilege_changes(
            rs, stati=(const.PrivilegeChangeStati.pending,))
        data = self.coreproxy.get_privilege_changes(rs, ids)
        old = set(store.get('ids', [])) & set(data)
        new = set(data) - set(old)
        remind = False
        if any(data[anid]['ctime'] + datetime.timedelta(hours=4) < current
               for anid in new):
            remind = True
        if old and current.timestamp() > store.get('tstamp', 0) + 24*60*60:
            remind = True
        if remind:
            notify = (self.conf.META_ADMIN_ADDRESS,)
            self.do_mail(
                rs, "privilege_change_remind",
                {'To': tuple(notify),
                 'Subject': "Offene Änderungen von Admin-Privilegien"},
                {'count': len(data)})
            store = {
                'tstamp': current.timestamp(),
                'ids': list(data),
            }
        return store

    @access("core_admin")
    @REQUESTdata(("target_realm", "realm_or_None"))
    def promote_user_form(self, rs, persona_id, target_realm, internal=False):
        """Render form.

        This has two parts. If the target realm is absent, we let the
        admin choose one. If it is present we present a mask to promote
        the user.

        The internal flag is used if the call comes from another frontend
        function to disable further redirection on validation errors.
        """
        if rs.has_validation_errors() and not internal:
            return self.redirect_show_user(rs, persona_id)
        if rs.ambience['persona']['is_archived']:
            rs.notify("error", n_("Persona is archived."))
            return self.redirect_show_user(rs, persona_id)
        merge_dicts(rs.values, rs.ambience['persona'])
        if (target_realm
                and rs.ambience['persona']['is_{}_realm'.format(target_realm)]):
            rs.notify("warning", n_("No promotion necessary."))
            return self.redirect_show_user(rs, persona_id)
        return self.render(rs, "promote_user")

    @access("core_admin", modi={"POST"})
    @REQUESTdata(("target_realm", "realm"))
    @REQUESTdatadict(
        "title", "name_supplement", "birthday", "gender", "free_form",
        "telephone", "mobile", "address", "address_supplement", "postal_code",
        "location", "country")
    def promote_user(self, rs, persona_id, target_realm, data):
        """Add a new realm to the users ."""
        for key in tuple(k for k in data.keys() if not data[k]):
            # remove irrelevant keys, due to the possible combinations it is
            # rather lengthy to specify the exact set of them
            del data[key]
        persona = self.coreproxy.get_total_persona(rs, persona_id)
        merge_dicts(data, persona)
        # Specific fixes by target realm
        if target_realm == "cde":
            reference = CDE_TRANSITION_FIELDS()
            for key in ('trial_member', 'decided_search', 'bub_search'):
                if data[key] is None:
                    data[key] = False
        elif target_realm == "event":
            reference = EVENT_TRANSITION_FIELDS()
        else:
            reference = {}
        for key in tuple(data.keys()):
            if key not in reference and key != 'id':
                del data[key]
        data['is_{}_realm'.format(target_realm)] = True
        for realm in implied_realms(target_realm):
            data['is_{}_realm'.format(realm)] = True
        data = check(rs, "persona", data, transition=True)
        if rs.has_validation_errors():
            return self.promote_user_form(rs, persona_id, internal=True)
        code = self.coreproxy.change_persona_realms(rs, data)
        self.notify_return_code(rs, code)
        if code > 0 and target_realm == "cde":
            meta_info = self.coreproxy.get_meta_info(rs)
            self.do_mail(rs, "welcome",
                         {'To': (persona['username'],),
                          'Subject': "Aufnahme in den CdE",
                          },
                         {'data': persona,
                          'email': "",
                          'cookie': "",
                          'meta_info': meta_info,
                          })
        return self.redirect_show_user(rs, persona_id)

    @access("cde_admin")
    def modify_membership_form(self, rs, persona_id):
        """Render form."""
        if rs.ambience['persona']['is_archived']:
            rs.notify("error", n_("Persona is archived."))
            return self.redirect_show_user(rs, persona_id)
        return self.render(rs, "modify_membership")

    @access("cde_admin", modi={"POST"})
    @REQUESTdata(("is_member", "bool"))
    def modify_membership(self, rs, persona_id, is_member):
        """Change association status.

        This is CdE-functionality so we require a cde_admin instead of a
        core_admin.
        """
        if rs.has_validation_errors():
            return self.modify_membership_form(rs, persona_id)
        code = self.coreproxy.change_membership(rs, persona_id, is_member)
        self.notify_return_code(rs, code)

        if not is_member:
            lastschrift_ids = self.cdeproxy.list_lastschrift(
                rs, persona_ids=(persona_id,), active=None)
            lastschrifts = self.cdeproxy.get_lastschrifts(
                rs, lastschrift_ids.keys())
            active_permits = []
            for lastschrift in lastschrifts.values():
                if not lastschrift['revoked_at']:
                    active_permits.append(lastschrift['id'])
            if active_permits:
                transaction_ids = self.cdeproxy.list_lastschrift_transactions(
                    rs, lastschrift_ids=active_permits,
                    stati=(const.LastschriftTransactionStati.issued,))
                if transaction_ids:
                    subject = ("Einzugsermächtigung zu ausstehender "
                               "Lastschrift widerrufen.")
                    self.do_mail(rs, "pending_lastschrift_revoked",
                                 {'To': (self.conf.MANAGEMENT_ADDRESS,),
                                  'Subject': subject},
                                 {'persona_id': persona_id})
                for active_permit in active_permits:
                    data = {
                        'id': active_permit,
                        'revoked_at': now(),
                    }
                    code = self.cdeproxy.set_lastschrift(rs, data)
                    self.notify_return_code(rs, code,
                                            success=n_("Permit revoked."))

        return self.redirect_show_user(rs, persona_id)

    @access("finance_admin")
    def modify_balance_form(self, rs, persona_id):
        """Serve form to manually modify a personas balance."""
        if rs.ambience['persona']['is_archived']:
            rs.notify("error", n_("Persona is archived."))
            return self.redirect_show_user(rs, persona_id)
        persona = self.coreproxy.get_cde_user(rs, persona_id)
        old_balance = persona['balance']
        trial_member = persona['trial_member']
        return self.render(
            rs, "modify_balance",
            {'old_balance': old_balance, 'trial_member': trial_member})

    @access("finance_admin", modi={"POST"})
    @REQUESTdata(("new_balance", "non_negative_decimal"),
                 ("trial_member", "bool"),
                 ("change_note", "str"))
    def modify_balance(self, rs, persona_id, new_balance, trial_member,
                       change_note):
        """Set the new balance."""
        if rs.has_validation_errors():
            return self.modify_balance_form(rs, persona_id)
        persona = self.coreproxy.get_cde_user(rs, persona_id)
        if (persona['balance'] == new_balance
                and persona['trial_member'] == trial_member):
            rs.notify("warning", n_("Nothing changed."))
            return self.redirect(rs, "core/modify_balance_form")
        if rs.ambience['persona']['is_archived']:
            rs.notify("error", n_("Persona is archived."))
            return self.redirect_show_user(rs, persona_id)
        if rs.has_validation_errors():
            return self.modify_balance_form(rs, persona_id)
        code = self.coreproxy.change_persona_balance(
            rs, persona_id, new_balance,
            const.FinanceLogCodes.manual_balance_correction,
            change_note=change_note, trial_member=trial_member)
        self.notify_return_code(rs, code)
        return self.redirect_show_user(rs, persona_id)

    @access("cde")
    def get_foto(self, rs, foto):
        """Retrieve profile picture."""
        path = self.conf.STORAGE_DIR / "foto" / foto
        mimetype = magic.from_file(str(path), mime=True)
        return self.send_file(rs, path=path, mimetype=mimetype)

    @access("cde")
    def set_foto_form(self, rs, persona_id):
        """Render form."""
        if rs.user.persona_id != persona_id and not self.is_admin(rs):
            raise werkzeug.exceptions.Forbidden(n_("Not privileged."))
        if rs.ambience['persona']['is_archived']:
            rs.notify("error", n_("Persona is archived."))
            return self.redirect_show_user(rs, persona_id)
        foto = self.coreproxy.get_cde_user(rs, persona_id)['foto']
        return self.render(rs, "set_foto", {'foto': foto})

    @access("cde", modi={"POST"})
    @REQUESTfile("foto")
    @REQUESTdata(("delete", "bool"))
    def set_foto(self, rs, persona_id, foto, delete):
        """Set profile picture."""
        if rs.user.persona_id != persona_id and not self.is_admin(rs):
            raise werkzeug.exceptions.Forbidden(n_("Not privileged."))
        foto = check(rs, 'profilepic_or_None', foto, "foto")
        if not foto and not delete:
            rs.append_validation_error(
                ("foto", ValueError("Mustn't be empty.")))
        if rs.has_validation_errors():
            return self.set_foto_form(rs, persona_id)
        previous = self.coreproxy.get_cde_user(rs, persona_id)['foto']
        myhash = None
        if foto:
            myhash = hashlib.sha512()
            myhash.update(foto)
            myhash = myhash.hexdigest()
            path = self.conf.STORAGE_DIR / 'foto' / myhash
            if not path.exists():
                with open(str(path), 'wb') as f:
                    f.write(foto)
        with Atomizer(rs):
            code = self.coreproxy.change_foto(rs, persona_id, foto=myhash)
            if previous:
                if not self.coreproxy.foto_usage(rs, previous):
                    path = self.conf.STORAGE_DIR / 'foto' / previous
                    if path.exists():
                        path.unlink()
        self.notify_return_code(rs, code, success=n_("Foto updated."))
        return self.redirect_show_user(rs, persona_id)

    @access("core_admin", modi={"POST"})
    @REQUESTdata(("confirm_username", "str"))
    def invalidate_password(self, rs, persona_id, confirm_username):
        """Delete a users current password to force them to set a new one."""
        if confirm_username != rs.ambience['persona']['username']:
            rs.append_validation_error(
                ('confirm_username',
                 ValueError(n_("Please provide the user's email address."))))
        if rs.has_validation_errors():
            return self.show_user(
                rs, persona_id, confirm_id=persona_id, internal=True)
        code = self.coreproxy.invalidate_password(rs, persona_id)
        self.notify_return_code(rs, code, success=n_("Password invalidated."))

        if not code:
            return self.show_user(
                rs, persona_id, confirm_id=persona_id, internal=True)
        else:
            return self.redirect_show_user(rs, persona_id)

    @access("persona")
    def change_password_form(self, rs):
        """Render form."""
        return self.render(rs, "change_password")

    @access("persona", modi={"POST"})
    @REQUESTdata(("old_password", "str"), ("new_password", "str"),
                 ("new_password2", "str"))
    def change_password(self, rs, old_password, new_password, new_password2):
        """Update your own password."""
        if rs.has_validation_errors():
            return self.change_password_form(rs)

        if new_password != new_password2:
            rs.extend_validation_errors(
                (("new_password", ValueError(n_("Passwords don’t match."))),
                 ("new_password2", ValueError(n_("Passwords don’t match.")))))
            rs.ignore_validation_errors()
            rs.notify("error", n_("Passwords don’t match."))
            return self.change_password_form(rs)

        new_password, errs = self.coreproxy.check_password_strength(
            rs, new_password, persona_id=rs.user.persona_id,
            argname="new_password")
        rs.extend_validation_errors(errs)

        if rs.has_validation_errors():
            if any(name == "new_password"
                   for name, _ in rs.retrieve_validation_errors()):
                rs.notify("error", n_("Password too weak."))
            return self.change_password_form(rs)
        code, message = self.coreproxy.change_password(
            rs, old_password, new_password)
        self.notify_return_code(rs, code, success=n_("Password changed."),
                                error=message)
        if not code:
            rs.append_validation_error(
                ("old_password", ValueError(n_("Wrong password."))))
            rs.ignore_validation_errors()
            self.logger.info(
                "Unsuccessful password change for persona {}.".format(
                    rs.user.persona_id))
            return self.change_password_form(rs)
        else:
            return self.redirect_show_user(rs, rs.user.persona_id)

    @access("anonymous")
    def reset_password_form(self, rs):
        """Render form.

        This starts the process of anonymously resetting a password.
        """
        return self.render(rs, "reset_password")

    @access("anonymous")
    @REQUESTdata(("email", "email"))
    def send_password_reset_link(self, rs, email):
        """Send a confirmation mail.

        To prevent an adversary from changing random passwords.
        """
        if rs.has_validation_errors():
            return self.reset_password_form(rs)
        exists = self.coreproxy.verify_existence(rs, email)
        if not exists:
            rs.append_validation_error(
                ("email", ValueError(n_("Nonexistant user."))))
            rs.ignore_validation_errors()
            return self.reset_password_form(rs)
        admin_exception = False
        try:
            success, message = self.coreproxy.make_reset_cookie(
                rs, email, self.conf.PARAMETER_TIMEOUT)
        except PrivilegeError:
            admin_exception = True
        else:
            if not success:
                rs.notify("error", message)
            else:
                self.do_mail(
                    rs, "reset_password",
                    {'To': (email,), 'Subject': "CdEDB Passwort zurücksetzen"},
                    {'email': self.encode_parameter(
                        "core/do_password_reset_form", "email", email,
                        timeout=self.conf.PARAMETER_TIMEOUT),
                        'cookie': message})
                msg = "Sent password reset mail to {} for IP {}."
                self.logger.info(msg.format(email, rs.request.remote_addr))
                rs.notify("success", n_("Email sent."))
        if admin_exception:
            self.do_mail(
                rs, "admin_no_reset_password",
                {'To': (email,), 'Subject': "CdEDB Passwort zurücksetzen"})
            msg = "Sent password reset denial mail to admin {} for IP {}."
            self.logger.info(msg.format(email, rs.request.remote_addr))
            rs.notify("success", n_("Email sent."))
        return self.redirect(rs, "core/index")

    @access("core_admin", "meta_admin", "cde_admin", "event_admin", "ml_admin",
            "assembly_admin", modi={"POST"})
    def admin_send_password_reset_link(self, rs, persona_id, internal=False):
        """Generate a password reset email for an arbitrary persona.

        This is the only way to reset the password of an administrator (for
        security reasons).

        If the `internal` parameter is True, this was called internally to
        send a reset link. In that case we do not have the appropriate
        ambience dict, so we retrieve the username.
        """
        if rs.has_validation_errors():
            return self.redirect_show_user(rs, persona_id)
        if (not self.coreproxy.is_relative_admin(rs, persona_id)
                and "meta_admin" not in rs.user.roles):
            raise PrivilegeError(n_("Not a relative admin."))
        if internal:
            persona = self.coreproxy.get_persona(rs, persona_id)
            email = persona['username']
        else:
            email = rs.ambience['persona']['username']
        success, message = self.coreproxy.make_reset_cookie(
            rs, email, timeout=self.conf.EMAIL_PARAMETER_TIMEOUT)
        if not success:
            rs.notify("error", message)
        else:
            self.do_mail(
                rs, "reset_password",
                {'To': (email,), 'Subject': "CdEDB Passwort zurücksetzen"},
                {'email': self.encode_parameter(
                    "core/do_password_reset_form", "email", email,
                    timeout=self.conf.EMAIL_PARAMETER_TIMEOUT),
                    'cookie': message})
            msg = "Sent password reset mail to {} for admin {}."
            self.logger.info(msg.format(email, rs.user.persona_id))
            rs.notify("success", n_("Email sent."))
        return self.redirect_show_user(rs, persona_id)

    @access("anonymous")
    @REQUESTdata(("email", "#email"), ("cookie", "str"))
    def do_password_reset_form(self, rs, email, cookie, internal=False):
        """Second form.

        Pretty similar to first form, but now we know, that the account
        owner actually wants the reset.

        The internal parameter signals that the call is from another
        frontend function and not an incoming request. This prevents
        validation from changing the target again.
        """
        if rs.has_validation_errors() and not internal:
            # Clean errors prior to displaying a new form for the first step
            rs.retrieve_validation_errors().clear()
            rs.notify("info", n_("Please try again."))
            return self.reset_password_form(rs)
        rs.values['email'] = self.encode_parameter(
            "core/do_password_reset", "email", email)
        return self.render(rs, "do_password_reset")

    @access("anonymous", modi={"POST"})
    @REQUESTdata(("email", "#email"), ("new_password", "str"),
                 ("new_password2", "str"), ("cookie", "str"))
    def do_password_reset(self, rs, email, new_password, new_password2, cookie):
        """Now we can reset to a new password."""
        if rs.has_validation_errors():
            return self.reset_password_form(rs)
        if new_password != new_password2:
            rs.extend_validation_errors(
                (("new_password", ValueError(n_("Passwords don’t match."))),
                 ("new_password2", ValueError(n_("Passwords don’t match."))),))
            rs.ignore_validation_errors()
            rs.notify("error", n_("Passwords don’t match."))
            return self.change_password_form(rs)
        new_password, errs = self.coreproxy.check_password_strength(
            rs, new_password, email=email, argname="new_password")
        rs.extend_validation_errors(errs)

        if rs.has_validation_errors():
            if any(name == "new_password"
                   for name, _ in rs.retrieve_validation_errors()):
                rs.notify("error", n_("Password too weak."))
            return self.do_password_reset_form(rs, email=email, cookie=cookie,
                                               internal=True)
        code, message = self.coreproxy.reset_password(rs, email, new_password,
                                                      cookie=cookie)
        self.notify_return_code(rs, code, success=n_("Password reset."),
                                error=message)
        if not code:
            return self.redirect(rs, "core/reset_password_form")
        else:
            return self.redirect(rs, "core/index")

    @access("persona")
    def change_username_form(self, rs):
        """Render form."""
        return self.render(rs, "change_username")

    @access("persona")
    @REQUESTdata(("new_username", "email"))
    def send_username_change_link(self, rs, new_username):
        """First verify new name with test email."""
        if new_username == rs.user.username:
            rs.append_validation_error(
                ("new_username", ValueError(n_(
                    "Must be different from current email address."))))
        if (not rs.has_validation_errors()
                and self.coreproxy.verify_existence(rs, new_username)):
            rs.append_validation_error(
                ("new_username", ValueError(n_("Name collision."))))
        if rs.has_validation_errors():
            return self.change_username_form(rs)
        self.do_mail(rs, "change_username",
                     {'To': (new_username,),
                      'Subject': "CdEDB Neue E-Mail-Adresse verifizieren"},
                     {'new_username': self.encode_parameter(
                         "core/do_username_change_form", "new_username",
                         new_username)})
        self.logger.info("Sent username change mail to {} for {}.".format(
            new_username, rs.user.username))
        rs.notify("success", "Email sent.")
        return self.redirect(rs, "core/index")

    @access("persona")
    @REQUESTdata(("new_username", "#email"))
    def do_username_change_form(self, rs, new_username):
        """Email is now verified or we are admin."""
        if rs.has_validation_errors():
            return self.change_username_form(rs)
        rs.values['new_username'] = self.encode_parameter(
            "core/do_username_change", "new_username", new_username)
        return self.render(rs, "do_username_change", {
            'raw_email': new_username})

    @access("persona", modi={"POST"})
    @REQUESTdata(('new_username', '#email'), ('password', 'str'))
    def do_username_change(self, rs, new_username, password):
        """Now we can do the actual change."""
        if rs.has_validation_errors():
            return self.change_username_form(rs)
        code, message = self.coreproxy.change_username(
            rs, rs.user.persona_id, new_username, password)
        self.notify_return_code(rs, code, success=n_("Email address changed."),
                                error=message)
        if not code:
            return self.redirect(rs, "core/change_username_form")
        else:
            self.do_mail(rs, "username_change_info",
                         {'To': (rs.user.username,),
                          'Subject': "Deine E-Mail-Adresse wurde geändert"},
                         {'new_username': new_username})
            return self.redirect(rs, "core/index")

    @access("core_admin", "cde_admin", "event_admin", "ml_admin",
            "assembly_admin")
    def admin_username_change_form(self, rs, persona_id):
        """Render form."""
        if not self.coreproxy.is_relative_admin(rs, persona_id):
            raise werkzeug.exceptions.Forbidden(n_("Not a relative admin."))
        if rs.ambience['persona']['is_archived']:
            rs.notify("error", n_("Persona is archived."))
            return self.redirect_show_user(rs, persona_id)
        data = self.coreproxy.get_persona(rs, persona_id)
        return self.render(rs, "admin_username_change", {'data': data})

    @access("core_admin", "cde_admin", "event_admin", "ml_admin",
            "assembly_admin", modi={"POST"})
    @REQUESTdata(('new_username', 'email_or_None'))
    def admin_username_change(self, rs, persona_id, new_username):
        """Change username without verification."""
        if not self.coreproxy.is_relative_admin(rs, persona_id):
            raise werkzeug.exceptions.Forbidden(n_("Not a relative admin."))
        if rs.has_validation_errors():
            return self.admin_username_change_form(rs, persona_id)
        code, message = self.coreproxy.change_username(
            rs, persona_id, new_username, password=None)
        self.notify_return_code(rs, code, success=n_("Email address changed."),
                                error=message)
        if not code:
            return self.redirect(rs, "core/admin_username_change_form")
        else:
            return self.redirect_show_user(rs, persona_id)

    @access("core_admin", "cde_admin", "event_admin", "ml_admin",
            "assembly_admin", modi={"POST"})
    @REQUESTdata(("activity", "bool"))
    def toggle_activity(self, rs, persona_id, activity):
        """Enable/disable an account."""
        if not self.coreproxy.is_relative_admin(rs, persona_id):
            raise werkzeug.exceptions.Forbidden(n_("Not a relative admin."))
        if rs.has_validation_errors():
            # Redirect for encoded parameter
            return self.redirect_show_user(rs, persona_id)
        if rs.ambience['persona']['is_archived']:
            rs.notify("error", n_("Persona is archived."))
            return self.redirect_show_user(rs, persona_id)
        data = {
            'id': persona_id,
            'is_active': activity,
        }
        change_note = "Aktivierungsstatus auf {activity} geändert.".format(
            activity="aktiv" if activity else "inaktiv")
        code = self.coreproxy.change_persona(rs, data, may_wait=False,
                                             change_note=change_note)
        self.notify_return_code(rs, code)
        return self.redirect_show_user(rs, persona_id)

    @access("anonymous")
    def genesis_request_form(self, rs):
        """Render form."""
        allowed_genders = set(const.Genders) - {const.Genders.not_specified}
        realm_options = [option
                         for option in GENESIS_REALM_OPTION_NAMES
                         if option.realm in realm_specific_genesis_fields]
        return self.render(rs, "genesis_request", {
            'max_rationale': self.conf.MAX_RATIONALE,
            'allowed_genders': allowed_genders,
            'realm_specific_genesis_fields': realm_specific_genesis_fields,
            'realm_options': realm_options})

    @access("anonymous", modi={"POST"})
    @REQUESTdatadict(
        "notes", "realm", "username", "given_names", "family_name", "gender",
        "birthday", "telephone", "mobile", "address_supplement", "address",
        "postal_code", "location", "country", "birth_name")
    @REQUESTdata(("attachment_hash", "str_or_None"),
                 ("attachment_filename", "str_or_None"),
                 ("ignore_warnings", "bool_or_None"))
    @REQUESTfile("attachment")
    def genesis_request(self, rs, data, attachment, attachment_hash,
                        attachment_filename=None, ignore_warnings=False):
        """Voice the desire to become a persona.

        This initiates the genesis process.
        """
        if attachment:
            attachment_filename = attachment.filename
            attachment = check(rs, 'pdffile', attachment, 'attachment')
        attachment_base_path = self.conf.STORAGE_DIR / 'genesis_attachment'
        if attachment:
            myhash = hashlib.sha512()
            myhash.update(attachment)
            myhash = myhash.hexdigest()
            path = attachment_base_path / myhash
            if not path.exists():
                with open(path, 'wb') as f:
                    f.write(attachment)
            data['attachment'] = myhash
            rs.values['attachment_hash'] = myhash
            rs.values['attachment_filename'] = attachment_filename
        elif attachment_hash:
            path = attachment_base_path / attachment_hash
            if not path.exists():
                data['attachment'] = None
                e = ("attachment", ValueError(n_(
                    "It seems like you took too long and "
                    "your previous upload was deleted.")))
                rs.append_validation_error(e)
            else:
                data['attachment'] = attachment_hash
        data = check(rs, "genesis_case", data, creation=True,
                     _ignore_warnings=ignore_warnings)
        if rs.has_validation_errors():
            return self.genesis_request_form(rs)
        if len(data['notes']) > self.conf.MAX_RATIONALE:
            rs.append_validation_error(
                ("notes", ValueError(n_("Rationale too long."))))
        # We dont actually want gender == not_specified as a valid option if it
        # is required for the requested realm)
        if 'gender' in realm_specific_genesis_fields.get(data.get('realm'), {}):
            if data['gender'] == const.Genders.not_specified:
                rs.append_validation_error(
                    ("gender", ValueError(n_(
                        "Must specify gender for %(realm)s realm."),
                        {"realm": data["realm"]})))
        if rs.has_validation_errors():
            return self.genesis_request_form(rs)
        if self.coreproxy.verify_existence(rs, data['username']):
            existing_id = self.coreproxy.genesis_case_by_email(
                rs, data['username'])
            if existing_id:
                # TODO this case is kind of a hack since it throws
                # away the information entered by the user, but in
                # theory this should not happen too often (reality
                # notwithstanding)
                rs.notify("info", n_("Confirmation email has been resent."))
                case_id = existing_id
            else:
                rs.notify("error",
                          n_("Email address already in DB. Reset password."))
                return self.redirect(rs, "core/index")
        else:
            new_id = self.coreproxy.genesis_request(
                rs, data, ignore_warnings=ignore_warnings)
            if not new_id:
                rs.notify("error", n_("Failed."))
                return self.genesis_request_form(rs)
            case_id = new_id

        # Send verification mail for new case or resend for old case.
        self.do_mail(rs, "genesis_verify",
                     {
                         'To': (data['username'],),
                         'Subject': "CdEDB Accountanfrage verifizieren",
                     },
                     {
                         'genesis_case_id': self.encode_parameter(
                             "core/genesis_verify", "genesis_case_id",
                             case_id),
                         'given_names': data['given_names'],
                         'family_name': data['family_name'],
                     })
        rs.notify(
            "success",
            n_("Email sent. Please follow the link contained in the email."))
        return self.redirect(rs, "core/index")

    @access("anonymous")
    @REQUESTdata(("genesis_case_id", "#int"))
    def genesis_verify(self, rs, genesis_case_id):
        """Verify the email address entered in :py:meth:`genesis_request`.

        This is not a POST since the link is shared via email.
        """
        if rs.has_validation_errors():
            return self.genesis_request_form(rs)
        code, realm = self.coreproxy.genesis_verify(rs, genesis_case_id)
        self.notify_return_code(
            rs, code,
            error=n_("Verification failed. Please contact the administrators."),
            success=n_("Email verified. Wait for moderation. "
                       "You will be notified by mail."),
            pending=n_("This account request was already verified.")
        )
        if not code:
            return self.redirect(rs, "core/genesis_request_form")
        return self.redirect(rs, "core/index")

    @periodic("genesis_remind")
    def genesis_remind(self, rs, store):
        """Cron job for genesis cases to review.

        Send a reminder after four hours and then daily.
        """
        current = now()
        data = self.coreproxy.genesis_list_cases(
            rs, stati=(const.GenesisStati.to_review,))
        old = set(store.get('ids', [])) & set(data)
        new = set(data) - set(old)
        remind = False
        if any(data[anid]['ctime'] + datetime.timedelta(hours=4) < current
               for anid in new):
            remind = True
        if old and current.timestamp() > store.get('tstamp', 0) + 24*60*60:
            remind = True
        if remind:
            stati = (const.GenesisStati.to_review,)
            cde_count = len(self.coreproxy.genesis_list_cases(
                rs, stati=stati, realms=["cde"]))
            event_count = len(self.coreproxy.genesis_list_cases(
                rs, stati=stati, realms=["event"]))
            ml_count = len(self.coreproxy.genesis_list_cases(
                rs, stati=stati, realms=["ml"]))
            assembly_count = len(self.coreproxy.genesis_list_cases(
                rs, stati=stati, realms=["assembly"]))
            notify = {self.conf.MANAGEMENT_ADDRESS}
            if cde_count:
                notify |= {self.conf.CDE_ADMIN_ADDRESS}
            if event_count:
                notify |= {self.conf.EVENT_ADMIN_ADDRESS}
            if ml_count:
                notify |= {self.conf.ML_ADMIN_ADDRESS}
            if assembly_count:
                notify |= {self.conf.ASSEMBLY_ADMIN_ADDRESS}
            self.do_mail(
                rs, "genesis_requests_pending",
                {'To': tuple(notify),
                 'Subject': "Offene CdEDB Accountanfragen"},
                {'count': len(data)})
            store = {
                'tstamp': current.timestamp(),
                'ids': list(data),
            }
        return store

    @periodic("genesis_forget", period=96)
    def genesis_forget(self, rs, store):
        """Cron job for deleting unconfirmed or rejected genesis cases.

        This allows the username to be used once more.
        """
        stati = (const.GenesisStati.unconfirmed, const.GenesisStati.rejected)
        cases = self.coreproxy.genesis_list_cases(
            rs, stati=stati)

        delete = tuple(case["id"] for case in cases.values() if
                       case["ctime"] < now() - self.conf.PARAMETER_TIMEOUT)

        count = 0
        for genesis_case_id in delete:
            count += self.coreproxy.delete_genesis_case(rs, genesis_case_id)

        genesis_attachment_path : pathlib.Path = self.conf.STORAGE_DIR / "genesis_attachment"

        attachment_count = 0
        for attachment in genesis_attachment_path.iterdir():
            if not attachment.is_dir():
                if not self.coreproxy.genesis_attachment_usage(rs, attachment):
                    attachment.unlink()
                    attachment_count += 1

        if count or attachment_count:
            msg = "genesis_forget: Deleted {} genesis cases and {} attachments"
            self.logger.info(msg.format(count, attachment_count))

        return store

    @access("core_admin", *("{}_admin".format(realm)
                            for realm, fields in
                            realm_specific_genesis_fields.items()
                            if "attachment" in fields))
    def genesis_get_attachment(self, rs, attachment):
        """Retrieve attachment for genesis case."""
        path = self.conf.STORAGE_DIR / 'genesis_attachment' / attachment
        mimetype = magic.from_file(str(path), mime=True)
        return self.send_file(rs, path=path, mimetype=mimetype)

    @access("core_admin", *("{}_admin".format(realm)
                            for realm in realm_specific_genesis_fields))
    def genesis_list_cases(self, rs):
        """Compile a list of genesis cases to review."""
        realms = [realm for realm in realm_specific_genesis_fields.keys()
                  if {"{}_admin".format(realm), 'core_admin'} & rs.user.roles]
        data = self.coreproxy.genesis_list_cases(
            rs, stati=(const.GenesisStati.to_review,), realms=realms)
        cases = self.coreproxy.genesis_get_cases(rs, set(data))
        cases_by_realm = {
            realm: {k: v for k, v in cases.items() if v['realm'] == realm}
            for realm in realms}
        return self.render(rs, "genesis_list_cases", {
            'cases_by_realm': cases_by_realm})

    @access("core_admin", *("{}_admin".format(realm)
                            for realm in realm_specific_genesis_fields))
    def genesis_show_case(self, rs, genesis_case_id):
        """View a specific case."""
        case = rs.ambience['genesis_case']
        if (not self.is_admin(rs)
                and "{}_admin".format(case['realm']) not in rs.user.roles):
            raise werkzeug.exceptions.Forbidden(n_("Not privileged."))
        reviewer = None
        if case['reviewer']:
            reviewer = self.coreproxy.get_persona(rs, case['reviewer'])
        return self.render(rs, "genesis_show_case", {'reviewer': reviewer})

    @access("core_admin", *("{}_admin".format(realm)
                            for realm in realm_specific_genesis_fields))
    def genesis_modify_form(self, rs, genesis_case_id):
        """Edit a specific case it."""
        case = rs.ambience['genesis_case']
        if (not self.is_admin(rs)
                and "{}_admin".format(case['realm']) not in rs.user.roles):
            raise werkzeug.exceptions.Forbidden(n_("Not privileged."))
        if case['case_status'] != const.GenesisStati.to_review:
            rs.notify("error", n_("Case not to review."))
            return self.genesis_list_cases(rs)
        merge_dicts(rs.values, case)
        realm_options = [option
                         for option in GENESIS_REALM_OPTION_NAMES
                         if option.realm in realm_specific_genesis_fields]
        return self.render(rs, "genesis_modify_form", {
            'realm_specific_genesis_fields': realm_specific_genesis_fields,
            'realm_options': realm_options})

    @access("core_admin", *("{}_admin".format(realm)
                            for realm in realm_specific_genesis_fields),
            modi={"POST"})
    @REQUESTdatadict(
        "notes", "realm", "username", "given_names", "family_name", "gender",
        "birthday", "telephone", "mobile", "address_supplement", "address",
        "postal_code", "location", "country")
    @REQUESTdata(("ignore_warnings", "bool_or_None"))
    def genesis_modify(self, rs, genesis_case_id, data, ignore_warnings=False):
        """Edit a case to fix potential issues before creation."""
        data['id'] = genesis_case_id
        data = check(rs, "genesis_case", data, _ignore_warnings=ignore_warnings)
        if rs.has_validation_errors():
            return self.genesis_modify_form(rs, genesis_case_id)
        case = rs.ambience['genesis_case']
        if (not self.is_admin(rs)
                and "{}_admin".format(case['realm']) not in rs.user.roles):
            raise werkzeug.exceptions.Forbidden(n_("Not privileged."))
        if case['case_status'] != const.GenesisStati.to_review:
            rs.notify("error", n_("Case not to review."))
            return self.genesis_list_cases(rs)
        code = self.coreproxy.genesis_modify_case(
            rs, data, ignore_warnings=ignore_warnings)
        self.notify_return_code(rs, code)
        return self.redirect(rs, "core/genesis_show_case")

    @access("core_admin", *("{}_admin".format(realm)
                            for realm in realm_specific_genesis_fields),
            modi={"POST"})
    @REQUESTdata(("case_status", "enum_genesisstati"))
    def genesis_decide(self, rs, genesis_case_id, case_status):
        """Approve or decline a genensis case.

        This either creates a new account or declines account creation.
        """
        if rs.has_validation_errors():
            return self.genesis_list_cases(rs)
        case = rs.ambience['genesis_case']
        if (not self.is_admin(rs)
                and "{}_admin".format(case['realm']) not in rs.user.roles):
            raise werkzeug.exceptions.Forbidden(n_("Not privileged."))
        if case['case_status'] != const.GenesisStati.to_review:
            rs.notify("error", n_("Case not to review."))
            return self.genesis_list_cases(rs)
        data = {
            'id': genesis_case_id,
            'case_status': case_status,
            'reviewer': rs.user.persona_id,
            'realm': case['realm'],
        }
        with Atomizer(rs):
            code = self.coreproxy.genesis_modify_case(rs, data)
            persona_id = bool(code)
            if code and data['case_status'] == const.GenesisStati.approved:
                persona_id = self.coreproxy.genesis(rs, genesis_case_id)
        if not persona_id:
            rs.notify("error", n_("Failed."))
            return rs.genesis_list_cases(rs)
        if case_status == const.GenesisStati.approved:
            success, cookie = self.coreproxy.make_reset_cookie(
                rs, case['username'], timeout=self.conf.EMAIL_PARAMETER_TIMEOUT)
            self.do_mail(
                rs, "genesis_approved",
                {'To': (case['username'],),
                 'Subject': "CdEDB-Account erstellt",
                 },
                {'email': self.encode_parameter(
                     "core/do_password_reset_form", "email", case['username'],
                     timeout=self.conf.EMAIL_PARAMETER_TIMEOUT),
                 'cookie': cookie,
                 })
            rs.notify("success", n_("Case approved."))
        else:
            self.do_mail(
                rs, "genesis_declined",
                {'To': (case['username'],),
                 'Subject': "CdEDB Accountanfrage abgelehnt"},
                {})
            rs.notify("info", n_("Case rejected."))
        return self.redirect(rs, "core/genesis_list_cases")

    @access("core_admin")
    def list_pending_changes(self, rs):
        """List non-committed changelog entries."""
        pending = self.coreproxy.changelog_get_changes(
            rs, stati=(const.MemberChangeStati.pending,))
        return self.render(rs, "list_pending_changes", {'pending': pending})

    @periodic("pending_changelog_remind")
    def pending_changelog_remind(self, rs, store):
        """Cron job for pending changlog entries to decide.

        Send a reminder after twelve hours and then daily.
        """
        current = now()
        data = self.coreproxy.changelog_get_changes(
            rs, stati=(const.MemberChangeStati.pending,))
        ids = {"{}/{}".format(id, e['generation']) for id, e in data.items()}
        old = set(store.get('ids', [])) & ids
        new = ids - set(old)
        remind = False
        if any(data[int(id.split('/')[0])]['ctime']
               + datetime.timedelta(hours=12) < current
               for id in new):
            remind = True
        if old and current.timestamp() > store.get('tstamp', 0) + 24*60*60:
            remind = True
        if remind:
            self.do_mail(
                rs, "changelog_requests_pending",
                {'To': (self.conf.MANAGEMENT_ADDRESS,),
                 'Subject': "Offene CdEDB Accountänderungen"},
                {'count': len(data)})
            store = {
                'tstamp': current.timestamp(),
                'ids': list(ids),
            }
        return store

    @access("core_admin")
    def inspect_change(self, rs, persona_id):
        """Look at a pending change."""
        history = self.coreproxy.changelog_get_history(rs, persona_id,
                                                       generations=None)
        pending = history[max(history)]
        if pending['change_status'] != const.MemberChangeStati.pending:
            rs.notify("warning", n_("Persona has no pending change."))
            return self.list_pending_changes(rs)
        current = history[max(
            key for key in history
            if (history[key]['change_status']
                == const.MemberChangeStati.committed))]
        diff = {key for key in pending if current[key] != pending[key]}
        return self.render(rs, "inspect_change", {
            'pending': pending, 'current': current, 'diff': diff})

    @access("core_admin", modi={"POST"})
    @REQUESTdata(("generation", "int"), ("ack", "bool"))
    def resolve_change(self, rs, persona_id, generation, ack):
        """Make decision."""
        if rs.has_validation_errors():
            return self.list_pending_changes(rs)
        code = self.coreproxy.changelog_resolve_change(rs, persona_id,
                                                       generation, ack)
        message = n_("Change committed.") if ack else n_("Change dropped.")
        self.notify_return_code(rs, code, success=message)
        return self.redirect(rs, "core/list_pending_changes")

    @access("core_admin", "cde_admin", modi={"POST"})
    @REQUESTdata(("ack_delete", "bool"), ("note", "str"))
    def archive_persona(self, rs, persona_id, ack_delete, note):
        """Move a persona to the attic."""
        if not ack_delete:
            rs.append_validation_error(
                ("ack_delete", ValueError(n_("Must be checked."))))
        if not note:
            rs.notify("error", n_("Must supply archival note."))
        if rs.has_validation_errors():
            return self.show_user(rs, persona_id, confirm_id=persona_id,
                                  internal=True)

        try:
            code = self.coreproxy.archive_persona(rs, persona_id, note)
        except ArchiveError as e:
            rs.notify("error", e.args[0])
            code = 0
        self.notify_return_code(rs, code)
        return self.redirect_show_user(rs, persona_id)

    @access("core_admin", "cde_admin", modi={"POST"})
    def dearchive_persona(self, rs, persona_id):
        """Reinstate a persona from the attic."""
        if rs.has_validation_errors():
            return self.redirect_show_user(rs, persona_id)

        code = self.coreproxy.dearchive_persona(rs, persona_id)
        self.notify_return_code(rs, code)
        return self.redirect_show_user(rs, persona_id)

    @access("core_admin", "cde_admin", modi={"POST"})
    @REQUESTdata(("ack_delete", "bool"))
    def purge_persona(self, rs, persona_id, ack_delete):
        """Delete all identifying information for a persona."""
        if not ack_delete:
            rs.append_validation_error(
                ("ack_delete", ValueError(n_("Must be checked."))))
        if rs.has_validation_errors():
            return self.redirect_show_user(rs, persona_id)

        code = self.coreproxy.purge_persona(rs, persona_id)
        self.notify_return_code(rs, code)
        return self.redirect_show_user(rs, persona_id)

    @access("core_admin")
    @REQUESTdata(("stati", "[int]"),
                 ("submitted_by", "cdedbid_or_None"),
                 ("reviewed_by", "cdedbid_or_None"),
                 ("persona_id", "cdedbid_or_None"),
                 ("additional_info", "str_or_None"),
                 ("offset", "int_or_None"),
                 ("length", "positive_int_or_None"),
                 ("time_start", "datetime_or_None"),
                 ("time_stop", "datetime_or_None"))
    def view_changelog_meta(self, rs, stati, offset, length, persona_id,
                            submitted_by, additional_info, time_start,
                            time_stop, reviewed_by):
        """View changelog activity."""
<<<<<<< HEAD
        length = length or 50
        # length is the requested length, _length the theoretically
        # shown length for an infinite amount of log entries.
        _offset, _length = calculate_db_logparams(offset, length)

        # no validation since the input stays valid, even if some options
        # are lost
        total, log = self.coreproxy.retrieve_changelog_meta(
            rs, stati, _offset, _length, persona_id=persona_id,
=======
        # no validation since the input stays valid, even if some options
        # are lost
        rs.ignore_validation_errors()
        start = start or 0
        stop = stop or 50
        log = self.coreproxy.retrieve_changelog_meta(
            rs, stati, start, stop, persona_id=persona_id,
>>>>>>> f16574bc
            submitted_by=submitted_by, additional_info=additional_info,
            time_start=time_start, time_stop=time_stop, reviewed_by=reviewed_by)
        persona_ids = (
                {entry['submitted_by'] for entry in log if
                 entry['submitted_by']}
                | {entry['reviewed_by'] for entry in log if
                   entry['reviewed_by']}
                | {entry['persona_id'] for entry in log if entry['persona_id']})
        personas = self.coreproxy.get_personas(rs, persona_ids)
        loglinks = calculate_loglinks(rs, total, offset, length)
        return self.render(rs, "view_changelog_meta", {
            'log': log, 'total': total, 'length': _length,
            'personas': personas, 'loglinks': loglinks})


    @access("core_admin")
    @REQUESTdata(("codes", "[int]"), ("persona_id", "cdedbid_or_None"),
                 ("submitted_by", "cdedbid_or_None"),
                 ("additional_info", "str_or_None"),
                 ("offset", "int_or_None"),
                 ("length", "positive_int_or_None"),
                 ("time_start", "datetime_or_None"),
                 ("time_stop", "datetime_or_None"))
    def view_log(self, rs, codes, offset, length, persona_id, submitted_by,
                 additional_info, time_start, time_stop):
        """View activity."""
<<<<<<< HEAD
        length = length or 50
        # length is the requested length, _length the theoretically
        # shown length for an infinite amount of log entries.
        _offset, _length = calculate_db_logparams(offset, length)

        # no validation since the input stays valid, even if some options
        # are lost
        total, log = self.coreproxy.retrieve_log(
            rs, codes, _offset, _length, persona_id=persona_id,
=======
        # no validation since the input stays valid, even if some options
        # are lost
        rs.ignore_validation_errors()
        start = start or 0
        stop = stop or 50
        log = self.coreproxy.retrieve_log(
            rs, codes=codes, start=start, stop=stop, persona_id=persona_id,
>>>>>>> f16574bc
            submitted_by=submitted_by, additional_info=additional_info,
            time_start=time_start, time_stop=time_stop)
        persona_ids = (
                {entry['submitted_by'] for entry in log if
                 entry['submitted_by']}
                | {entry['persona_id'] for entry in log if entry['persona_id']})
        personas = self.coreproxy.get_personas(rs, persona_ids)
        loglinks = calculate_loglinks(rs, total, offset, length)
        return self.render(rs, "view_log", {
            'log': log, 'total': total, 'length': _length,
            'personas': personas, 'loglinks': loglinks})

    @access("anonymous")
    def debug_email(self, rs, token):
        """Debug functionality to view emails stored to HDD.

        In test instances emails are stored to disk since most of the time
        no real email addresses are given. This creates the problem that
        those are only readable with access to the file system, which most
        test users won't have.

        In production this will not be active, but should be harmless anyway
        since no mails will be saved to disk.

        The token parameter cannot contain slashes as this is prevented by
        werkzeug.
        """
        if not self.conf.CDEDB_DEV:
            return self.redirect(rs, "core/index")
        filename = pathlib.Path(tempfile.gettempdir(),
                                "cdedb-mail-{}.txt".format(token))
        with open(filename) as f:
            rawtext = f.read()
        emailtext = quopri.decodestring(rawtext).decode('utf-8')
        return self.render(rs, "debug_email", {'emailtext': emailtext})

    def get_cron_store(self, rs, name):
        return self.coreproxy.get_cron_store(rs, name)

    def set_cron_store(self, rs, name, data):
        return self.coreproxy.set_cron_store(rs, name, data)

    @access("anonymous")
    @REQUESTdata(("given_names", "str"), ("family_name", "str"))
    def api_resolve_name(self, rs, given_names, family_name):
        """API to resolve member names to email addresses.

        This is a quick and dirty hack and should be deleted as fast as
        possible.
        """
        token = rs.request.headers.get('X-CdEDB-API-token')
        if not self.resolve_api_token_check(token):
            raise werkzeug.exceptions.Forbidden(n_("Not authorized."))
        if rs.has_validation_errors():
            raise werkzeug.exceptions.BadRequest(n_("Invalid parameters."))

        spec = {
            "given_names": "str",
            "family_name": "str",
            "is_member": "bool",
        }
        given_names_regex = '.*'.join('\m{}\M'.format(re.escape(part))
                                      for part in given_names.split())
        constraints = (
            ('given_names', QueryOperators.regex, given_names_regex),
            ('family_name', QueryOperators.equal, re.escape(family_name)),
            ('is_member', QueryOperators.equal, True),
        )
        query = Query("qview_persona", spec, ("username",),
                      constraints, (('id', True),))
        result = self.coreproxy.submit_resolve_api_query(rs, query)
        json_data = [entry['username'] for entry in result]
        return self.send_file(rs, data=json.dumps(json_data),
                              mimetype='text/json')
<|MERGE_RESOLUTION|>--- conflicted
+++ resolved
@@ -2271,7 +2271,6 @@
                             submitted_by, additional_info, time_start,
                             time_stop, reviewed_by):
         """View changelog activity."""
-<<<<<<< HEAD
         length = length or 50
         # length is the requested length, _length the theoretically
         # shown length for an infinite amount of log entries.
@@ -2279,17 +2278,9 @@
 
         # no validation since the input stays valid, even if some options
         # are lost
+        rs.ignore_validation_errors()
         total, log = self.coreproxy.retrieve_changelog_meta(
             rs, stati, _offset, _length, persona_id=persona_id,
-=======
-        # no validation since the input stays valid, even if some options
-        # are lost
-        rs.ignore_validation_errors()
-        start = start or 0
-        stop = stop or 50
-        log = self.coreproxy.retrieve_changelog_meta(
-            rs, stati, start, stop, persona_id=persona_id,
->>>>>>> f16574bc
             submitted_by=submitted_by, additional_info=additional_info,
             time_start=time_start, time_stop=time_stop, reviewed_by=reviewed_by)
         persona_ids = (
@@ -2316,7 +2307,6 @@
     def view_log(self, rs, codes, offset, length, persona_id, submitted_by,
                  additional_info, time_start, time_stop):
         """View activity."""
-<<<<<<< HEAD
         length = length or 50
         # length is the requested length, _length the theoretically
         # shown length for an infinite amount of log entries.
@@ -2324,17 +2314,9 @@
 
         # no validation since the input stays valid, even if some options
         # are lost
+        rs.ignore_validation_errors()
         total, log = self.coreproxy.retrieve_log(
             rs, codes, _offset, _length, persona_id=persona_id,
-=======
-        # no validation since the input stays valid, even if some options
-        # are lost
-        rs.ignore_validation_errors()
-        start = start or 0
-        stop = stop or 50
-        log = self.coreproxy.retrieve_log(
-            rs, codes=codes, start=start, stop=stop, persona_id=persona_id,
->>>>>>> f16574bc
             submitted_by=submitted_by, additional_info=additional_info,
             time_start=time_start, time_stop=time_stop)
         persona_ids = (
