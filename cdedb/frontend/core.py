--- conflicted
+++ resolved
@@ -666,27 +666,17 @@
             'quoteable': quoteable, 'access_mode': access_mode,
         })
 
-<<<<<<< HEAD
     @access("event")
     def show_user_events(self, rs: RequestState, persona_id: vtypes.ID) -> Response:
         """Render overview which events a given user is registered for."""
         if not (self.coreproxy.is_relative_admin(rs, persona_id)
                 or "event_admin" in rs.user.roles or rs.user.persona_id == persona_id):
-=======
-    @access("ml")
-    def show_user_mailinglists(self, rs: RequestState, persona_id: vtypes.ID
-                               ) -> Response:
-        """Render overview of mailinglist data of a certain user."""
-        if not (self.coreproxy.is_relative_admin(rs, persona_id)
-                or "ml_admin" in rs.user.roles or rs.user.persona_id == persona_id):
->>>>>>> 228c3f96
             raise werkzeug.exceptions.Forbidden(n_("Not privileged."))
         if not self.coreproxy.verify_id(rs, persona_id, is_archived=False):
             # reconnoitre_ambience leads to 404 if user does not exist at all.
             rs.notify("error", n_("User is archived."))
             return self.redirect_show_user(rs, persona_id)
 
-<<<<<<< HEAD
         registrations = self.eventproxy.list_persona_registrations(rs, persona_id)
         registration_ids: Dict[int, int] = {}
         registration_parts: Dict[
@@ -702,8 +692,21 @@
     @access("event")
     def show_user_events_self(self, rs: RequestState) -> Response:
         """Shorthand to view event registrations for oneself."""
-        return self.redirect(rs, "core/show_user_events", {'persona_id': rs.user.persona_id})
-=======
+        return self.redirect(rs, "core/show_user_events",
+                             {'persona_id': rs.user.persona_id})
+
+    @access("ml")
+    def show_user_mailinglists(self, rs: RequestState, persona_id: vtypes.ID
+                               ) -> Response:
+        """Render overview of mailinglist data of a certain user."""
+        if not (self.coreproxy.is_relative_admin(rs, persona_id)
+                or "ml_admin" in rs.user.roles or rs.user.persona_id == persona_id):
+            raise werkzeug.exceptions.Forbidden(n_("Not privileged."))
+        if not self.coreproxy.verify_id(rs, persona_id, is_archived=False):
+            # reconnoitre_ambience leads to 404 if user does not exist at all.
+            rs.notify("error", n_("User is archived."))
+            return self.redirect_show_user(rs, persona_id)
+
         subscriptions = self.mlproxy.get_user_subscriptions(rs, persona_id)
         mailinglists = self.mlproxy.get_mailinglists(rs, subscriptions.keys())
         addresses = self.mlproxy.get_user_subscription_addresses(rs, persona_id)
@@ -728,7 +731,6 @@
         """Redirect to use `self` instead of persona_id to make ambience work."""
         return self.redirect(rs, "core/show_user_mailinglists",
                              {'persona_id': rs.user.persona_id})
->>>>>>> 228c3f96
 
     @access(*REALM_ADMINS)
     def show_history(self, rs: RequestState, persona_id: int) -> Response:
